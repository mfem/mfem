// Copyright (c) 2010-2025, Lawrence Livermore National Security, LLC. Produced
// at the Lawrence Livermore National Laboratory. All Rights reserved. See files
// LICENSE and NOTICE for details. LLNL-CODE-806117.
//
// This file is part of the MFEM library. For more information and source code
// availability visit https://mfem.org.
//
// MFEM is free software; you can redistribute it and/or modify it under the
// terms of the BSD-3 license. We welcome feedback and contributions, see file
// CONTRIBUTING.md for details.

#ifndef MFEM_GSLIB
#define MFEM_GSLIB

#include "../config/config.hpp"
#ifdef MFEM_USE_MPI
#include "pgridfunc.hpp"
#else
#include "gridfunc.hpp"
#endif

#ifdef MFEM_USE_GSLIB

namespace gslib
{
struct comm;
struct crystal;
struct hash_data_3;
struct hash_data_2;
struct gs_data;
}

namespace mfem
{

/** \brief FindPointsGSLIB can robustly evaluate a GridFunction on an arbitrary
 *  collection of points. See Mittal et al., "General Field Evaluation in
 *  High-Order Meshes on GPUs". (2025). Computers & Fluids. for technical
 *  details.
 *
 *  There are three key functions in FindPointsGSLIB:
 *
 *  1. Setup - constructs the internal data structures of gslib. See \ref Setup.
 *
 *  2. FindPoints - for any given arbitrary set of points in physical space,
 *     gslib finds the element number, MPI rank, and the reference space
 *     coordinates inside the element that each point is located in. gslib also
 *     returns a code that indicates whether the point was found inside an
 *     element, on element border, or not found in the domain.
 *     For points returned as found on `element border`, the point is either
 *     on an element edge/face or near the domain boundary, and gslib also
 *     returns a distance to the border. Points near (but outside) the domain
 *     boundary must then be marked as not found using the distance returned
 *     by gslib. See \ref FindPoints.
 *
 *  3. Interpolate - Interpolates any grid function at the points found using 2.
 *     For functions in L2 finite element space, use \ref SetL2AvgType to
 *     specify how to interpolate values at points located at element boundaries
 *     where the function might be multi-valued. See \ref Interpolate.
 *
 *  FindPointsGSLIB also provides interface to use these functions through a
 *  single call.
 *
 *  For custom interpolation (e.g., evaluating strain rate tensor), we provide
 *  functions that use gslib to send element index and corresponding
 *  reference-space coordinates for each point to the mpi rank that the element
 *  is located on. Then, custom interpolation can be defined locally by the user
 *  before sending the values back to mpi ranks where the query originated from.
 *  See \ref DistributePointInfoToOwningMPIRanks and
 *  \ref DistributeInterpolatedValues.
 */
class FindPointsGSLIB
{
public:
   enum AvgType {NONE, ARITHMETIC, HARMONIC}; // Average type for L2 functions

protected:
   Mesh *mesh;
   Array<Mesh *> mesh_split;  // Meshes used to split simplices.
   // IntegrationRules for simplex->Quad/Hex and to project to p_max in-case of
   // p-refinement.
   Array<IntegrationRule *> ir_split;
   Array<FiniteElementSpace *> fes_rst_map; //FESpaces to map Quad/Hex->Simplex
   Array<GridFunction *> gf_rst_map; // GridFunctions to map Quad/Hex->Simplex
   FiniteElementCollection *fec_map_lin;
   void *fdataD;
   struct gslib::crystal *cr;             // gslib's internal data
   struct gslib::comm *gsl_comm;          // gslib's internal data
   int dim, spacedim,
       points_cnt;                   // mesh dimension and number of points
   Array<unsigned int> gsl_code, gsl_proc, gsl_elem, gsl_mfem_elem;
   Array<int> gsl_newton, gsl_newton_dev;
   Vector gsl_mesh, gsl_ref, gsl_dist, gsl_mfem_ref;
   Array<unsigned int> recv_proc, recv_index; // data for custom interpolation
   bool setupflag;              // flag to indicate if gslib data has been setup
   double default_interp_value; // used for points that are not found in the mesh
   AvgType avgtype;             // average type used for L2 functions
   Array<int> split_element_map;
   Array<int> split_element_index;
   int        NE_split_total;   // total number of elements after mesh splitting
   int        mesh_points_cnt;  // number of mesh nodes
   // Tolerance to ignore points found beyond the mesh boundary.
   // i.e. if ||x*-x(r)||_2^2 > bdr_tol, we mark point as not found.
   double     bdr_tol;
   // Use CPU functions for Mesh/GridFunction on device for gslib1.0.7
   bool       gpu_to_cpu_fallback = false;

   // Device specific data used for FindPoints
   struct DEV_STRUCT
   {
      bool setup_device = false;
      bool find_device  = false;
      int local_hash_size, dof1d, dof1d_sol, lh_nx, gh_nx;
      double newt_tol; // Tolerance specified during setup for Newton solve
      struct gslib::crystal *cr;
      struct gslib::hash_data_3 *hash3;
      struct gslib::hash_data_2 *hash2;
      mutable Vector bb, wtend, gll1d, lagcoeff, gll1d_sol, lagcoeff_sol;
      mutable Array<unsigned int> lh_offset, gh_offset;
      mutable Vector lh_min, lh_fac, gh_min, gh_fac;
      double tol;
      mutable double surf_dist_tol;
   } DEV;

   /// Use GSLIB for communication and interpolation
   virtual void InterpolateH1(const GridFunction &field_in, Vector &field_out);
   /// Uses GSLIB Crystal Router for communication followed by MFEM's
   /// interpolation functions
   virtual void InterpolateGeneral(const GridFunction &field_in,
                                   Vector &field_out);

   /// Since GSLIB is designed to work with quads/hexes, we split every
   /// triangle/tet/prism/pyramid element into quads/hexes.
   virtual void SetupSplitMeshes();

   /// Setup integration points that will be used to interpolate the nodal
   /// location at points expected by GSLIB.
   virtual void SetupIntegrationRuleForSplitMesh(Mesh *mesh,
                                                 IntegrationRule *irule,
                                                 int order);

   /// Helper function that calls \ref SetupSplitMeshes and
   /// \ref SetupIntegrationRuleForSplitMesh.
   virtual void SetupSplitMeshesAndIntegrationRules(const int order);

   /// Get GridFunction value at the points expected by GSLIB.
   virtual void GetNodalValues(const GridFunction *gf_in, Vector &node_vals);

   // virtual void GetNodalValuesSurf(const GridFunction *gf_in, Vector &node_vals);

   /// Map {r,s,t} coordinates from [-1,1] to [0,1] for MFEM. For simplices,
   /// find the original element number (that was split into micro quads/hexes)
   /// during the setup phase.
   virtual void MapRefPosAndElemIndices();

   // Device functions
   // FindPoints locally on device for 3D.
   void FindPointsLocal3(const Vector &point_pos, int point_pos_ordering,
                         Array<unsigned int> &gsl_code_dev_l,
                         Array<unsigned int> &gsl_elem_dev_l, Vector &gsl_ref_l,
                         Vector &gsl_dist_l, int npt);

   // FindPoints locally on device for 2D.
   void FindPointsLocal2(const Vector &point_pos, int point_pos_ordering,
                         Array<unsigned int> &gsl_code_dev_l,
                         Array<unsigned int> &gsl_elem_dev_l, Vector &gsl_ref_l,
                         Vector &gsl_dist_l, int npt);


   /// FindPoints locally on device for 3D surface elements.
   void FindPointsSurfLocal3(const Vector &point_pos,
                             int point_pos_ordering,
                             Array<unsigned int> &gsl_code_dev_l,
                             Array<unsigned int> &gsl_elem_dev_l,
                             Vector &gsl_ref_l,
                             Vector &gsl_dist_l,
                             Array<int> &gsl_newton_dev_l,
                             int npt);

   /// FindPoints locally on device for 3D edge elements.
   void FindPointsEdgeLocal3(const Vector &point_pos,
                             int point_pos_ordering,
                             Array<unsigned int> &gsl_code_dev_l,
                             Array<unsigned int> &gsl_elem_dev_l,
                             Vector &gsl_ref_l,
                             Vector &gsl_dist_l,
                             Array<int> &gsl_newton_dev_l,
                             int npt);

   /// FindPoints locally on device for 2D edge elements.
   void FindPointsEdgeLocal2(const Vector &point_pos,
                             int point_pos_ordering,
                             Array<unsigned int> &gsl_code_dev_l,
                             Array<unsigned int> &gsl_elem_dev_l,
                             Vector &gsl_ref_l,
                             Vector &gsl_dist_l,
                             Array<int> &gsl_newton_dev_l,
                             int npt);

   // Interpolate on device for 3D.
   void InterpolateLocal3(const Vector &field_in,
                          Array<int> &gsl_elem_dev_l,
                          Vector &gsl_ref_l,
                          Vector &field_out,
                          int npt, int ncomp,
                          int nel, int dof1dsol);
   // Interpolate on device for 2D.
   void InterpolateLocal2(const Vector &field_in,
                          Array<int> &gsl_elem_dev_l,
                          Vector &gsl_ref_l,
                          Vector &field_out,
                          int npt, int ncomp,
                          int nel, int dof1dsol);
   // Interpolate on device for 1D.
   void InterpolateLocal1(const Vector &field_in,
                          Array<int> &gsl_elem_dev_l,
                          Vector &gsl_ref_l,
                          Vector &field_out,
                          int npt, int ncomp, int nel, int dof1dsol);


   // Prepare data for device functions.
   void SetupDevice();
   void SetupSurfDevice();

   // virtual void SetupSurfDevice(); // probably should be internal

   /** Searches positions given in physical space by @a point_pos.
       These positions can be ordered byNodes: (XXX...,YYY...,ZZZ) or
       byVDim: (XYZ,XYZ,....XYZ) specified by @a point_pos_ordering. */
   void FindPointsOnDevice(const Vector &point_pos,
                           int point_pos_ordering = Ordering::byNODES);
   void FindPointsSurfOnDevice(const Vector &point_pos,
                               int point_pos_ordering = Ordering::byNODES);

   /** Interpolation of field values at prescribed reference space positions.
       @param[in] field_in_evec E-vector of grid function to be interpolated.
                                Assumed ordering is NDOFSxVDIMxNEL
       @param[in] nel           Number of elements in the mesh.
       @param[in] ncomp         Number of components in the field.
       @param[in] dof1dsol      Number of degrees of freedom in each reference
                                space direction.
       @param[in] ordering      Ordering of the out field values: byNodes/byVDIM

       @param[out] field_out  Interpolated values. For points that are not found
                              the value is set to #default_interp_value. */
   void InterpolateOnDevice(const Vector &field_in_evec, Vector &field_out,
                            const int nel, const int ncomp,
                            const int dof1dsol, const int ordering);
<<<<<<< HEAD
   void InterpolateSurfBase(const Vector &field_in, Vector &field_out,
                            const int nel, const int ncomp,
                            const int dof1dsol, const int gf_ordering);

   void findptsedge_setup_2(DEV_STRUCT &devs,
                            const double *const elx[2],
                            const unsigned n,
                            const uint nel,
                            const unsigned m,
                            const double bbox_tol,
                            const uint local_hash_size,
                            const uint global_hash_size);

   void findptssurf_setup_3(DEV_STRUCT &devs,
                            const double *const elx[3],
                            const unsigned n,
                            const uint nel,
                            const unsigned m,
                            const double bbox_tol,
                            const uint local_hash_size,
                            const uint global_hash_size,
                            const int rD);
=======
>>>>>>> 73afff37

public:
   FindPointsGSLIB();
   FindPointsGSLIB(Mesh &mesh_in, const double bb_t = 0.1,
                   const double newt_tol = 1.0e-12,
                   const int npt_max = 256);

#ifdef MFEM_USE_MPI
   FindPointsGSLIB(MPI_Comm comm_);
   FindPointsGSLIB(ParMesh &mesh_in, const double bb_t = 0.1,
                   const double newt_tol = 1.0e-12,
                   const int npt_max = 256);
#endif

   virtual ~FindPointsGSLIB();
   FindPointsGSLIB(const FindPointsGSLIB&) = delete;
   FindPointsGSLIB& operator=(const FindPointsGSLIB&) = delete;

   /** Initializes the internal mesh in gslib, by sending the positions of the
       Gauss-Lobatto nodes of the input Mesh object \p m.
       Note: not tested with periodic (L2).
       Note: the input mesh \p m must have Nodes set.

       @param[in] m         Input mesh.
       @param[in] bb_t      (Optional) Relative size of bounding box around
                            each element.
       @param[in] newt_tol  (Optional) Newton tolerance for the gslib
                            search methods.
       @param[in] npt_max   (Optional) Number of points for simultaneous
                            iteration. This alters performance and
                            memory footprint.*/

   void Setup(Mesh &m, const double bb_t = 0.1, const double newt_tol = 1.0e-12,
              const int npt_max = 256);



   void SetupSurf(Mesh &m,
                  const double bb_t = 0.1,
                  const double newt_tol = 1.0e-12,
                  const int npt_max = 256);

   /** Searches positions given in physical space by \p point_pos.
       These positions can be ordered byNodes: (XXX...,YYY...,ZZZ) or
       byVDim: (XYZ,XYZ,....XYZ) specified by \p point_pos_ordering.
       This function populates the following member variables:
       #gsl_code        Return codes for each point: inside element (0),
                        element boundary (1), not found (2).
       #gsl_proc        MPI proc ids where the points were found.
       #gsl_elem        Element ids where the points were found.
                        Defaults to 0 for points that were not found.
       #gsl_mfem_elem   Element ids corresponding to MFEM-mesh where the points
                        were found. #gsl_mfem_elem != #gsl_elem for simplices
                        Defaults to 0 for points that were not found.
       #gsl_ref         Reference coordinates of the found point.
                        Ordered by vdim (XYZ,XYZ,XYZ...). Defaults to -1 for
                        points that were not found. Note: the gslib reference
                        frame is [-1,1].
       #gsl_mfem_ref    Reference coordinates #gsl_ref mapped to [0,1].
                        Defaults to 0 for points that were not found.
       #gsl_dist        Distance between the sought and the found point
                        in physical space. */
   void FindPoints(const Vector &point_pos,
                   int point_pos_ordering = Ordering::byNODES);
   void FindPointsSurf(const Vector &point_pos,
                       int point_pos_ordering = Ordering::byNODES);
   /// Setup FindPoints and search positions
   void FindPoints(Mesh &m, const Vector &point_pos,
                   int point_pos_ordering = Ordering::byNODES,
                   const double bb_t = 0.1, const double newt_tol = 1.0e-12,
                   const int npt_max = 256);

   /** Interpolation of field values at prescribed reference space positions.
       @param[in] field_in    Function values that will be interpolated on the
                              reference positions. Note: it is assumed that
                              \p field_in is in H1 and in the same space as the
                              mesh that was given to Setup().
       @param[out] field_out  Interpolated values. For points that are not found
                              the value is set to #default_interp_value. */
   virtual void Interpolate(const GridFunction &field_in, Vector &field_out);
   /** Same as Interpolate but for surface meshes */
   virtual void InterpolateSurf(const GridFunction &field_in,
                                Vector &field_out);
   /** Search positions and interpolate. The ordering (byNODES or byVDIM) of
       the output values in \p field_out corresponds to the ordering used
       in the input GridFunction \p field_in. */
   void Interpolate(const Vector &point_pos, const GridFunction &field_in,
                    Vector &field_out,
                    int point_pos_ordering = Ordering::byNODES);
   /** Setup FindPoints, search positions and interpolate. The ordering (byNODES
       or byVDIM) of the output values in \p field_out corresponds to the
       ordering used in the input GridFunction \p field_in. */
   void Interpolate(Mesh &m, const Vector &point_pos,
                    const GridFunction &field_in, Vector &field_out,
                    int point_pos_ordering = Ordering::byNODES);

   /// Average type to be used for L2 functions in-case a point is located at
   /// an element boundary where the function might be multi-valued.
   virtual void SetL2AvgType(AvgType avgtype_) { avgtype = avgtype_; }

   /// Set the default interpolation value for points that are not found in the
   /// mesh.
   virtual void SetDefaultInterpolationValue(double interp_value_)
   {
      default_interp_value = interp_value_;
   }

   /// Set the tolerance for detecting points outside the 'curvilinear' boundary
   /// that gslib may return as found on the boundary. Points found on boundary
   /// with distance greater than @ bdr_tol are marked as not found.
   virtual void SetDistanceToleranceForPointsFoundOnBoundary(double bdr_tol_)
   {
      bdr_tol = bdr_tol_;
   }

   /// Enable/Disable use of CPU functions for GPU data if the gslib version
   /// is older.
   virtual void SetGPUtoCPUFallback(bool mode) { gpu_to_cpu_fallback = mode; }

   /** Cleans up memory allocated internally by gslib.
       Note that in parallel, this must be called before MPI_Finalize(), as it
       calls MPI_Comm_free() for internal gslib communicators. FreeData is
       also called by the class destructor and there are no memory leaks if the
       destructor is called before MPI_Finalize(). If the destructor is called
       after MPI_Finalize(), there will be an error because gslib will try to
       invoke some MPI functions.
   */
   virtual void FreeData();

   /// Return code for each point searched by FindPoints: inside element (0), on
   /// element boundary (1), or not found (2).
   virtual const Array<unsigned int> &GetCode() const { return gsl_code; }
   /// Return element number for each point found by FindPoints.
   virtual const Array<unsigned int> &GetElem() const { return gsl_mfem_elem; }
   /// Return MPI rank on which each point was found by FindPoints.
   virtual const Array<unsigned int> &GetProc() const { return gsl_proc; }
   /// Return reference coordinates for each point found by FindPoints.
   virtual const Vector &GetReferencePosition() const { return gsl_mfem_ref;  }
   /// Return distance between the sought and the found point in physical space,
   /// for each point found by FindPoints.
   virtual const Vector &GetDist()              const { return gsl_dist; }

   /// Return element number for each point found by FindPoints corresponding to
   /// GSLIB mesh. gsl_mfem_elem != gsl_elem for mesh with simplices.
   virtual const Array<unsigned int> &GetGSLIBElem() const { return gsl_elem; }
   /// Return reference coordinates in [-1,1] (internal range in GSLIB) for each
   /// point found by FindPoints.
   virtual const Vector &GetGSLIBReferencePosition() const { return gsl_ref; }

   /// Get array of indices of not-found points.
   Array<unsigned int> GetPointsNotFoundIndices() const;

   /** @name Methods to support a custom interpolation procedure.
       \brief The physical-space point that the user seeks to interpolate at
       could be located inside an element on another mpi rank.
       To enable a custom interpolation procedure (e.g., strain tensor computation)
       we need a mechanism to first send element indices and reference-space
       coordinates to the mpi-ranks where each point is found. Then the custom
       interpolation can be done locally by the user before sending the
       interpolated values back to the mpi-ranks that the query originated from.
       Example usage looks something like this:

       FindPoints() -> DistributePointInfoToOwningMPIRanks() -> Computation by
       user -> DistributeInterpolatedValues().
   */
   ///@{
   /// Distribute element indices in #gsl_mfem_elem, the reference coordinates
   /// #gsl_mfem_ref, and the code #gsl_code to the corresponding mpi-rank
   /// #gsl_proc for each point. The received information is provided locally
   /// in \p recv_elem, \p recv_ref (ordered by vdim), and \p recv_code.
   /// Note: The user can send empty Array/Vectors to the method as they are
   /// appropriately sized and filled internally.
   virtual void DistributePointInfoToOwningMPIRanks(
      Array<unsigned int> &recv_elem, Vector &recv_ref,
      Array<unsigned int> &recv_code);
   /// Return interpolated values back to the mpi-ranks #recv_proc that had
   /// sent the element indices and corresponding reference-space coordinates.
   /// Specify \p vdim and \p ordering (by nodes or by vdim) based on how the
   /// \p int_vals are structured. The received values are filled in
   /// \p field_out consistent with the original ordering of the points that
   /// were used in \ref FindPoints.
   virtual void DistributeInterpolatedValues(const Vector &int_vals,
                                             const int vdim,
                                             const int ordering,
                                             Vector &field_out) const;
   ///@}

   /// Return the axis-aligned bounding boxes (AABB) computed during \ref Setup.
   /// The size of the returned vector is (nel x nverts x dim), where nel is the
   /// number of elements (after splitting for simplcies), nverts is number of
   /// vertices (4 in 2D, 8 in 3D), and dim is the spatial dimension.
   void GetAxisAlignedBoundingBoxes(Vector &aabb);

   /// Return the oriented bounding boxes (OBB) computed during \ref Setup.
   /// Each OBB is represented using the inverse transformation (A^{-1}) and
   /// its center (x_c), such that a point x is inside the OBB if:
   ///                  -1 <= A^{-1}(x-x_c) <= 1.
   /// The inverse transformation is returned in \p obbA, a DenseTensor of
   /// size (dim x dim x nel), and the OBB centers are returned in \p obbC,
   /// a vector of size (nel x dim). The vertices of the OBBs are returned in
   /// \p obbV, a vector of size (nel x nverts x dim) .
   void GetOrientedBoundingBoxes(DenseTensor &obbA, Vector &obbC, Vector &obbV);

   /// Return the bounding boxes as a mesh on rank 0.
   /// Type: 0 - AABB, 1 - OBB
   Mesh *GetBoundingBoxMesh(int type);

   virtual const Vector &GetGLLMesh()           const { return gsl_mesh; }
};

/** \brief OversetFindPointsGSLIB enables use of findpts for arbitrary number of
    overlapping grids.

    The parameters in this class are the same as FindPointsGSLIB with the
    difference of additional inputs required to account for more than 1 mesh. */
class OversetFindPointsGSLIB : public FindPointsGSLIB
{
protected:
   bool overset;
   unsigned int u_meshid;
   Vector distfint; // Used to store nodal vals of grid func. passed to findpts

public:
   OversetFindPointsGSLIB() : FindPointsGSLIB(),
      overset(true) { }

#ifdef MFEM_USE_MPI
   OversetFindPointsGSLIB(MPI_Comm comm_) : FindPointsGSLIB(comm_),
      overset(true) { }
#endif

   /** Initializes the internal mesh in gslib, by sending the positions of the
       Gauss-Lobatto nodes of the input Mesh object \p m.
       Note: not tested with periodic meshes (L2).
       Note: the input mesh \p m must have Nodes set.

       @param[in] m         Input mesh.
       @param[in] meshid    A unique # for each overlapping mesh. This id is
                            used to make sure that points being searched are not
                            looked for in the mesh that they belong to.
       @param[in] gfmax     (Optional) GridFunction in H1 that is used as a
                            discriminator when one point is located in multiple
                            meshes. The mesh that maximizes gfmax is chosen.
                            For example, using the distance field based on the
                            overlapping boundaries is helpful for convergence
                            during Schwarz iterations.
       @param[in] bb_t      (Optional) Relative size of bounding box around
                            each element.
       @param[in] newt_tol  (Optional) Newton tolerance for the gslib
                            search methods.
       @param[in] npt_max   (Optional) Number of points for simultaneous
                            iteration. This alters performance and
                            memory footprint.*/
   void Setup(Mesh &m, const int meshid, GridFunction *gfmax = NULL,
              const double bb_t = 0.1, const double newt_tol = 1.0e-12,
              const int npt_max = 256);

   /** Searches positions given in physical space by \p point_pos. All output
       Arrays and Vectors are expected to have the correct size.

       @param[in]  point_pos           Positions to be found.
       @param[in]  point_id            Index of the mesh that the point belongs
                                       to (corresponding to \p meshid in Setup).
       @param[in]  point_pos_ordering  Ordering of the points:
                                       byNodes: (XXX...,YYY...,ZZZ) or
                                       byVDim: (XYZ,XYZ,....XYZ) */
   void FindPoints(const Vector &point_pos,
                   Array<unsigned int> &point_id,
                   int point_pos_ordering = Ordering::byNODES);

   /** Search positions and interpolate */
   void Interpolate(const Vector &point_pos, Array<unsigned int> &point_id,
                    const GridFunction &field_in, Vector &field_out,
                    int point_pos_ordering = Ordering::byNODES);
   using FindPointsGSLIB::Interpolate;
};

/** \brief  Class for gather-scatter (gs) operations on Vectors based on
    corresponding global identifiers.

    This functionality is useful for gs-ops on DOF values across processor
    boundary, where the global identifier would be the corresponding true DOF
    index. Operations currently supported are min, max, sum, and multiplication.
    Note: identifier 0 does not participate in the gather-scatter operation and
    a given identifier can be included multiple times on a given rank.
    For example, consider a vector, v:
    - v = [0.3, 0.4, 0.25, 0.7] on rank1,
    - v = [0.6, 0.1] on rank 2,
    - v = [-0.2, 0.3, 0.7, 0.] on rank 3.

    Consider a corresponding Array<int>, a:
    - a = [1, 2, 3, 1] on rank 1,
    - a = [3, 2] on rank 2,
    - a = [1, 2, 0, 3] on rank 3.

    A gather-scatter "minimum" operation, done as follows:
    GSOPGSLIB gs = GSOPGSLIB(MPI_COMM_WORLD, a);
    gs.GS(v, GSOp::MIN);
    would return into v:
    - v = [-0.2, 0.1, 0., -0.2] on rank 1,
    - v = [0., 0.1] on rank 2,
    - v = [-0.2, 0.1, 0.7, 0.] on rank 3,
    where the values have been compared across all processors based on the
    integer identifier. */
class GSOPGSLIB
{
protected:
   struct gslib::crystal *cr;               // gslib's internal data
   struct gslib::comm *gsl_comm;            // gslib's internal data
   struct gslib::gs_data *gsl_data = NULL;
   int num_ids;

public:
   GSOPGSLIB(Array<long long> &ids);

#ifdef MFEM_USE_MPI
   GSOPGSLIB(MPI_Comm comm_, Array<long long> &ids);
#endif

   virtual ~GSOPGSLIB();

   /// Supported operation types. See class description.
   enum GSOp {ADD, MUL, MIN, MAX};

   /// Update the identifiers used for the gather-scatter operator.
   /// Same \p ids get grouped together and id == 0 does not participate.
   /// See class description.
   void UpdateIdentifiers(const Array<long long> &ids);

   /// Gather-Scatter operation on senddata. Must match length of unique
   /// identifiers used in the constructor. See class description.
   void GS(Vector &senddata, GSOp op);
};

#if defined(MFEM_USE_MPI)
class GlobalBoundingBoxTensorGridMap
{
private:
   struct gslib::crystal *cr = nullptr;               // gslib's internal data
   struct gslib::comm *gsl_comm = nullptr;            // gslib's internal data
   int dim, n_local_cells, num_procs;
   Array<int> gh_n;
   Vector gh_bnd_min, gh_bnd_max;
   Vector gh_fac;
   Array<int> gh_offset;

   void SetupCrystal(const MPI_Comm &comm);
public:
   // Constructor for a given mesh and number of hash divisions
   GlobalBoundingBoxTensorGridMap(ParMesh &pmesh, int nx);

   // Constructor for given element bounds and number of hash divisions
   GlobalBoundingBoxTensorGridMap(const MPI_Comm &comm, Vector &elmin,
                                  Vector &elmax, int n, int nel,
                                  bool by_max_size);

   // Constructor for given element bounds and number of hash divisions in each direction
   GlobalBoundingBoxTensorGridMap(const MPI_Comm &comm, Vector &elmin,
                                  Vector &elmax, Array<int> &nx, int nel);

   ~GlobalBoundingBoxTensorGridMap();

   /// Get global hash cell index for a given point.
   int GetGlobalHashCellFromPoint(Vector &xyz) const;
   /// Get owning proc and local index on that proc for given
   ///  global hash cell index.
   void GlobalHashCellToProcAndLocalIndex(int i, int &proc, int &idx) const;
   /// Map a point to proc and local index of the corresponding hash cell
   void GetProcAndLocalIndexFromPoint(Vector &xyz, int &proc, int &idx) const;
   /// Get list of procs corresponding to the list of points.
   void MapPointsToProcs(Vector &xyz, int ordering,
                         std::map<int, std::vector<int>> &pt_idx_to_procs) const;
   /// Given local cell index, return list of procs saved in the map
   Array<int> MapCellToProcs(int l_idx) const;

   // Some getters
   Array<int> GetHashMap() const { return gh_offset; }
   Vector GetHashFac() const { return gh_fac; }
   Vector GetHashMin() const { return gh_bnd_min; }
   Vector GetHashMax() const { return gh_bnd_max; }
   Array<int> GetHashN() const { return gh_n; }

private:
   void Setup(const MPI_Comm &comm, Vector &elmin, Vector &elmax,
              Array<int> &nx, int nel);
};
#endif // MFEM_USE_MPI

} // namespace mfem

#endif // MFEM_USE_GSLIB

#endif // MFEM_GSLIB<|MERGE_RESOLUTION|>--- conflicted
+++ resolved
@@ -247,7 +247,6 @@
    void InterpolateOnDevice(const Vector &field_in_evec, Vector &field_out,
                             const int nel, const int ncomp,
                             const int dof1dsol, const int ordering);
-<<<<<<< HEAD
    void InterpolateSurfBase(const Vector &field_in, Vector &field_out,
                             const int nel, const int ncomp,
                             const int dof1dsol, const int gf_ordering);
@@ -270,8 +269,6 @@
                             const uint local_hash_size,
                             const uint global_hash_size,
                             const int rD);
-=======
->>>>>>> 73afff37
 
 public:
    FindPointsGSLIB();
