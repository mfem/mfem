// Copyright (c) 2010-2023, Lawrence Livermore National Security, LLC. Produced
// at the Lawrence Livermore National Laboratory. All Rights reserved. See files
// LICENSE and NOTICE for details. LLNL-CODE-806117.
//
// This file is part of the MFEM library. For more information and source code
// availability visit https://mfem.org.
//
// MFEM is free software; you can redistribute it and/or modify it under the
// terms of the BSD-3 license. We welcome feedback and contributions, see file
// CONTRIBUTING.md for details.

#include "../tmop.hpp"
#include "../../general/jit/jit.hpp"
MFEM_JIT
#include "tmop_pa.hpp"

namespace mfem
{

/* // Original i-j assembly (old invariants code).
   for (int e = 0; e < NE; e++)
   {
      for (int q = 0; q < nqp; q++)
      {
         el.CalcDShape(ip, DSh);
         Mult(DSh, Jrt, DS);
         for (int i = 0; i < dof; i++)
         {
            for (int j = 0; j < dof; j++)
            {
               for (int r = 0; r < dim; r++)
               {
                  for (int c = 0; c < dim; c++)
                  {
                     for (int rr = 0; rr < dim; rr++)
                     {
                        for (int cc = 0; cc < dim; cc++)
                        {
                           const double H = h(r, c, rr, cc);
                           A(e, i + r*dof, j + rr*dof) +=
                                 weight_q * DS(i, c) * DS(j, cc) * H;
                        }
                     }
                  }
               }
            }
         }
      }
   }*/

MFEM_JIT
template<int T_D1D = 0, int T_Q1D = 0, int T_MAX = 4>
void TMOP_AssembleDiagonalPA_2D(const int NE,
                                const ConstDeviceMatrix &B,
                                const ConstDeviceMatrix &G,
                                const DeviceTensor<5, const double> &J,
                                const DeviceTensor<7, const double> &H,
                                DeviceTensor<4> &D,
                                const int d1d = 0,
                                const int q1d = 0,
                                const int max = 0)
{
   const int Q1D = T_Q1D ? T_Q1D : q1d;

<<<<<<< HEAD
   MFEM_FORALL_2D(e, NE, Q1D, Q1D, 1,
=======
   const auto B = Reshape(b.Read(), Q1D, D1D);
   const auto G = Reshape(g.Read(), Q1D, D1D);
   const auto J = Reshape(j.Read(), DIM, DIM, Q1D, Q1D, NE);
   const auto H = Reshape(h.Read(), DIM, DIM, DIM, DIM, Q1D, Q1D, NE);

   auto D = Reshape(diagonal.ReadWrite(), D1D, D1D, DIM, NE);

   mfem::forall_2D(NE, Q1D, Q1D, [=] MFEM_HOST_DEVICE (int e)
>>>>>>> 1ee0e3b3
   {
      constexpr int DIM = 2;
      const int D1D = T_D1D ? T_D1D : d1d;
      const int Q1D = T_Q1D ? T_Q1D : q1d;
      constexpr int MD1 = T_D1D ? T_D1D : T_MAX;
      constexpr int MQ1 = T_Q1D ? T_Q1D : T_MAX;

      MFEM_SHARED double qd[DIM*DIM*MQ1*MD1];
      DeviceTensor<4,double> QD(qd, DIM, DIM, MQ1, MD1);

      for (int v = 0; v < DIM; v++)
      {
         MFEM_FOREACH_THREAD(qx,x,Q1D)
         {
            MFEM_FOREACH_THREAD(dy,y,D1D)
            {
               QD(0,0,qx,dy) = 0.0;
               QD(0,1,qx,dy) = 0.0;
               QD(1,0,qx,dy) = 0.0;
               QD(1,1,qx,dy) = 0.0;

               MFEM_UNROLL(MQ1)
               for (int qy = 0; qy < Q1D; ++qy)
               {
                  const double *Jtr = &J(0,0,qx,qy,e);

                  // Jrt = Jtr^{-1}
                  double jrt_data[4];
                  ConstDeviceMatrix Jrt(jrt_data,2,2);
                  kernels::CalcInverse<2>(Jtr, jrt_data);

                  const double gg = G(qy,dy) * G(qy,dy);
                  const double gb = G(qy,dy) * B(qy,dy);
                  const double bb = B(qy,dy) * B(qy,dy);
                  const double bgb[4] = { bb, gb, gb, gg };
                  ConstDeviceMatrix BG(bgb,2,2);

                  for (int i = 0; i < DIM; i++)
                  {
                     for (int j = 0; j < DIM; j++)
                     {
                        const double Jij = Jrt(i,i) * Jrt(j,j);
                        const double alpha = Jij * BG(i,j);
                        QD(i,j,qx,dy) += alpha * H(v,i,v,j,qx,qy,e);
                     }
                  }
               }
            }
         }
         MFEM_SYNC_THREAD;
         MFEM_FOREACH_THREAD(dy,y,D1D)
         {
            MFEM_FOREACH_THREAD(dx,x,D1D)
            {
               double d = 0.0;
               MFEM_UNROLL(MQ1)
               for (int qx = 0; qx < Q1D; ++qx)
               {
                  const double gg = G(qx,dx) * G(qx,dx);
                  const double gb = G(qx,dx) * B(qx,dx);
                  const double bb = B(qx,dx) * B(qx,dx);
                  d += gg * QD(0,0,qx,dy);
                  d += gb * QD(0,1,qx,dy);
                  d += gb * QD(1,0,qx,dy);
                  d += bb * QD(1,1,qx,dy);
               }
               D(dx,dy,v,e) += d;
            }
         }
         MFEM_SYNC_THREAD;
      }
   });
}

void TMOP_Integrator::AssembleDiagonalPA_2D(Vector &diagonal) const
{
   const int NE = PA.ne;
   constexpr int DIM = 2;
   const int D1D = PA.maps->ndof;
   const int Q1D = PA.maps->nqpt;

   const DenseTensor &j = PA.Jtr;
   const Array<double> &b = PA.maps->B;
   const Array<double> &g = PA.maps->G;
   const Vector &h = PA.H;

   const auto B = Reshape(b.Read(), Q1D, D1D);
   const auto G = Reshape(g.Read(), Q1D, D1D);
   const auto J = Reshape(j.Read(), DIM, DIM, Q1D, Q1D, NE);
   const auto H = Reshape(h.Read(), DIM, DIM, DIM, DIM, Q1D, Q1D, NE);
   auto D = Reshape(diagonal.ReadWrite(), D1D, D1D, DIM, NE);

   decltype(&TMOP_AssembleDiagonalPA_2D<>) ker = TMOP_AssembleDiagonalPA_2D;
#ifndef MFEM_USE_JIT
   const int d=D1D, q=Q1D;
   if (d==2 && q==2) { ker = TMOP_AssembleDiagonalPA_2D<2,2>; }
   if (d==2 && q==3) { ker = TMOP_AssembleDiagonalPA_2D<2,3>; }
   if (d==2 && q==4) { ker = TMOP_AssembleDiagonalPA_2D<2,4>; }
   if (d==2 && q==5) { ker = TMOP_AssembleDiagonalPA_2D<2,5>; }
   if (d==2 && q==6) { ker = TMOP_AssembleDiagonalPA_2D<2,6>; }

   if (d==3 && q==3) { ker = TMOP_AssembleDiagonalPA_2D<3,3>; }
   if (d==3 && q==4) { ker = TMOP_AssembleDiagonalPA_2D<3,4>; }
   if (d==3 && q==5) { ker = TMOP_AssembleDiagonalPA_2D<3,5>; }
   if (d==3 && q==6) { ker = TMOP_AssembleDiagonalPA_2D<3,6>; }

   if (d==4 && q==4) { ker = TMOP_AssembleDiagonalPA_2D<4,4>; }
   if (d==4 && q==5) { ker = TMOP_AssembleDiagonalPA_2D<4,5>; }
   if (d==4 && q==6) { ker = TMOP_AssembleDiagonalPA_2D<4,6>; }

   if (d==5 && q==5) { ker = TMOP_AssembleDiagonalPA_2D<5,5>; }
   if (d==5 && q==6) { ker = TMOP_AssembleDiagonalPA_2D<5,6>; }
#endif
   ker(NE,B,G,J,H,D,D1D,Q1D,4);
}

} // namespace mfem<|MERGE_RESOLUTION|>--- conflicted
+++ resolved
@@ -62,18 +62,7 @@
 {
    const int Q1D = T_Q1D ? T_Q1D : q1d;
 
-<<<<<<< HEAD
-   MFEM_FORALL_2D(e, NE, Q1D, Q1D, 1,
-=======
-   const auto B = Reshape(b.Read(), Q1D, D1D);
-   const auto G = Reshape(g.Read(), Q1D, D1D);
-   const auto J = Reshape(j.Read(), DIM, DIM, Q1D, Q1D, NE);
-   const auto H = Reshape(h.Read(), DIM, DIM, DIM, DIM, Q1D, Q1D, NE);
-
-   auto D = Reshape(diagonal.ReadWrite(), D1D, D1D, DIM, NE);
-
    mfem::forall_2D(NE, Q1D, Q1D, [=] MFEM_HOST_DEVICE (int e)
->>>>>>> 1ee0e3b3
    {
       constexpr int DIM = 2;
       const int D1D = T_D1D ? T_D1D : d1d;
