// Copyright (c) 2010-2024, Lawrence Livermore National Security, LLC. Produced
// at the Lawrence Livermore National Laboratory. All Rights reserved. See files
// LICENSE and NOTICE for details. LLNL-CODE-806117.
//
// This file is part of the MFEM library. For more information and source code
// availability visit https://mfem.org.
//
// MFEM is free software; you can redistribute it and/or modify it under the
// terms of the BSD-3 license. We welcome feedback and contributions, see file
// CONTRIBUTING.md for details.

#include "tmop_pa.hpp"

namespace mfem
{

<<<<<<< HEAD
template <int T_D1D = 0, int T_Q1D = 0, int T_MAX = 4>
void TMOP_AssembleDiagonalPA_3D(const int NE, const ConstDeviceMatrix &B,
                                const ConstDeviceMatrix &G,
                                const DeviceTensor<6, const double> &J,
                                const DeviceTensor<8, const double> &H,
                                DeviceTensor<5> &D, const int d1d = 0,
                                const int q1d = 0, const int max = 4)
{
=======
MFEM_REGISTER_TMOP_KERNELS(void, AssembleDiagonalPA_Kernel_3D,
                           const int NE,
                           const Array<real_t> &b,
                           const Array<real_t> &g,
                           const DenseTensor &j,
                           const Vector &h,
                           Vector &diagonal,
                           const int d1d,
                           const int q1d)
{
   // This kernel uses its own CUDA/ROCM limits: runtime values:
   int r_MAX_D1D, r_MAX_Q1D;
   if (Device::Allows(Backend::CUDA_MASK))
   {
      r_MAX_D1D = 6; r_MAX_Q1D = 7;
   }
   else if (Device::Allows(Backend::HIP_MASK))
   {
      r_MAX_D1D = 7; r_MAX_Q1D = 7;
   }
   else
   {
      r_MAX_D1D = DeviceDofQuadLimits::Get().MAX_D1D;
      r_MAX_Q1D = DeviceDofQuadLimits::Get().MAX_Q1D;
   }

   constexpr int DIM = 3;
   const int D1D = T_D1D ? T_D1D : d1d;
>>>>>>> 540c21c9
   const int Q1D = T_Q1D ? T_Q1D : q1d;
   MFEM_VERIFY(D1D <= r_MAX_D1D,
               "D1D: " << D1D << ", r_MAX_D1D: " << r_MAX_D1D);
   MFEM_VERIFY(Q1D <= r_MAX_Q1D,
               "Q1D: " << Q1D << ", r_MAX_Q1D: " << r_MAX_Q1D);

   mfem::forall_3D(NE, Q1D, Q1D, Q1D, [=] MFEM_HOST_DEVICE(int e)
   {
      // This kernel uses its own CUDA/ROCM limits: compile time values:
#if defined(__CUDA_ARCH__)
      constexpr int MAX_D1D = 6;
      constexpr int MAX_Q1D = 7;
#elif defined(__HIP_DEVICE_COMPILE__)
      constexpr int MAX_D1D = 7;
      constexpr int MAX_Q1D = 7;
#else
      constexpr int MAX_D1D = DofQuadLimits::MAX_D1D;
      constexpr int MAX_Q1D = DofQuadLimits::MAX_Q1D;
#endif

      constexpr int DIM = 3;
      const int D1D = T_D1D ? T_D1D : d1d;
      const int Q1D = T_Q1D ? T_Q1D : q1d;
      constexpr int MD1 = T_D1D ? T_D1D : T_MAX;
      constexpr int MQ1 = T_Q1D ? T_Q1D : T_MAX;

      MFEM_SHARED real_t bg[2 * MQ1 * MD1];
      DeviceMatrix B_sm(bg, MQ1, MD1);
      DeviceMatrix G_sm(bg + MQ1 * MD1, MQ1, MD1);

<<<<<<< HEAD
      MFEM_SHARED real_t qqq[DIM * DIM * MQ1 * MQ1 * MQ1];
      MFEM_SHARED real_t qqd[DIM * DIM * MQ1 * MQ1 * MD1];
      DeviceTensor<5, real_t> Href(qqq, DIM, DIM, MQ1, MQ1, MQ1);
      DeviceTensor<5, real_t> QQD(qqd, DIM, DIM, MQ1, MQ1, MD1);
      DeviceTensor<5, real_t> QDD(qqq, DIM, DIM, MQ1, MD1, MD1);  // reuse qqq

      // Load B + G into shared memory
      MFEM_FOREACH_THREAD(q, x, Q1D)
      {
         MFEM_FOREACH_THREAD(d, y, D1D)
         {
            MFEM_FOREACH_THREAD(dummy, z, 1)
            {
               B_sm(q, d) = B(q, d);
               G_sm(q, d) = G(q, d);
=======
      MFEM_SHARED real_t bg[2*MQ1*MD1];
      DeviceMatrix B_sm(bg,         MQ1, MD1);
      DeviceMatrix G_sm(bg+MQ1*MD1, MQ1, MD1);

      MFEM_SHARED real_t qqq[DIM*DIM*MQ1*MQ1*MQ1];
      MFEM_SHARED real_t qqd[DIM*DIM*MQ1*MQ1*MD1];
      DeviceTensor<5,real_t> Href(qqq, DIM, DIM, MQ1, MQ1, MQ1);
      DeviceTensor<5,real_t> QQD(qqd, DIM, DIM, MQ1, MQ1, MD1);
      DeviceTensor<5,real_t> QDD(qqq, DIM, DIM, MQ1, MD1, MD1); // reuse qqq

      // Load B + G into shared memory
      MFEM_FOREACH_THREAD(q,x,Q1D)
      {
         MFEM_FOREACH_THREAD(d,y,D1D)
         {
            MFEM_FOREACH_THREAD(dummy,z,1)
            {
               B_sm(q,d) = B(q,d);
               G_sm(q,d) = G(q,d);
>>>>>>> 540c21c9
            }
         }
      }

      for (int v = 0; v < DIM; ++v)
      {
         // Takes into account Jtr by replacing H with Href at all quad points.
<<<<<<< HEAD
         MFEM_FOREACH_THREAD(qx, x, Q1D)
         {
            MFEM_FOREACH_THREAD(qy, y, Q1D)
            {
               MFEM_FOREACH_THREAD(qz, z, Q1D)
               {
                  const real_t *Jtr = &J(0, 0, qx, qy, qz, e);
                  real_t Jrt_data[9];
                  ConstDeviceMatrix Jrt(Jrt_data, 3, 3);
                  kernels::CalcInverse<3>(Jtr, Jrt_data);

                  real_t H_loc_data[DIM * DIM];
                  DeviceMatrix H_loc(H_loc_data, DIM, DIM);
                  for (int s = 0; s < DIM; s++)
                  {
                     for (int t = 0; t < DIM; t++)
                     {
                        H_loc(s, t) = H(v, s, v, t, qx, qy, qz, e);
                     }
                  }

                  for (int m = 0; m < DIM; m++)
                  {
                     for (int n = 0; n < DIM; n++)
                     {
                        // Hr_{v,m,n,q} = \sum_{s,t=1}^d
                        //                Jrt_{m,s,q} H_{v,s,v,t,q} Jrt_{n,t,q}
                        Href(m, n, qx, qy, qz) = 0.0;
                        for (int s = 0; s < DIM; s++)
                        {
                           for (int t = 0; t < DIM; t++)
                           {
                              Href(m, n, qx, qy, qz) +=
                                 Jrt(m, s) * H_loc(s, t) * Jrt(n, t);
                           }
=======
         MFEM_FOREACH_THREAD(qx,x,Q1D)
         {
            MFEM_FOREACH_THREAD(qy,y,Q1D)
            {
               MFEM_FOREACH_THREAD(qz,z,Q1D)
               {
                  const real_t *Jtr = &J(0,0,qx,qy,qz,e);
                  real_t Jrt_data[9];
                  ConstDeviceMatrix Jrt(Jrt_data,3,3);
                  kernels::CalcInverse<3>(Jtr, Jrt_data);

                  real_t H_loc_data[DIM*DIM];
                  DeviceMatrix H_loc(H_loc_data,DIM,DIM);
                  for (int s = 0; s < DIM; s++)
                  {
                     for (int t = 0; t < DIM; t++)
                     {
                        H_loc(s,t) = H(v,s,v,t,qx,qy,qz,e);
                     }
                  }

                  for (int m = 0; m < DIM; m++)
                  {
                     for (int n = 0; n < DIM; n++)
                     {
                        // Hr_{v,m,n,q} = \sum_{s,t=1}^d
                        //                Jrt_{m,s,q} H_{v,s,v,t,q} Jrt_{n,t,q}
                        Href(m,n,qx,qy,qz) = 0.0;
                        for (int s = 0; s < DIM; s++)
                        {
                           for (int t = 0; t < DIM; t++)
                           {
                              Href(m,n,qx,qy,qz) +=
                                 Jrt(m,s) * H_loc(s,t) * Jrt(n,t);
                           }
                        }
                     }
                  }
               }
            }
         }
         MFEM_SYNC_THREAD;

         // Contract in z.
         MFEM_FOREACH_THREAD(qx,x,Q1D)
         {
            MFEM_FOREACH_THREAD(qy,y,Q1D)
            {
               MFEM_FOREACH_THREAD(dz,z,D1D)
               {
                  for (int m = 0; m < DIM; m++)
                  {
                     for (int n = 0; n < DIM; n++)
                     {
                        QQD(m,n,qx,qy,dz) = 0.0;
                     }
                  }

                  MFEM_UNROLL(MQ1)
                  for (int qz = 0; qz < Q1D; ++qz)
                  {
                     const real_t Bz = B_sm(qz,dz);
                     const real_t Gz = G_sm(qz,dz);
                     for (int m = 0; m < DIM; m++)
                     {
                        for (int n = 0; n < DIM; n++)
                        {
                           const real_t L = (m == 2 ? Gz : Bz);
                           const real_t R = (n == 2 ? Gz : Bz);
                           QQD(m,n,qx,qy,dz) += L * Href(m,n,qx,qy,qz) * R;
>>>>>>> 540c21c9
                        }
                     }
                  }
               }
            }
         }
         MFEM_SYNC_THREAD;

<<<<<<< HEAD
         // Contract in z.
         MFEM_FOREACH_THREAD(qx, x, Q1D)
         {
            MFEM_FOREACH_THREAD(qy, y, Q1D)
            {
               MFEM_FOREACH_THREAD(dz, z, D1D)
=======
         // Contract in y.
         MFEM_FOREACH_THREAD(qx,x,Q1D)
         {
            MFEM_FOREACH_THREAD(dz,z,D1D)
            {
               MFEM_FOREACH_THREAD(dy,y,D1D)
>>>>>>> 540c21c9
               {
                  for (int m = 0; m < DIM; m++)
                  {
                     for (int n = 0; n < DIM; n++)
                     {
<<<<<<< HEAD
                        QQD(m, n, qx, qy, dz) = 0.0;
=======
                        QDD(m,n,qx,dy,dz) = 0.0;
>>>>>>> 540c21c9
                     }
                  }

                  MFEM_UNROLL(MQ1)
<<<<<<< HEAD
                  for (int qz = 0; qz < Q1D; ++qz)
                  {
                     const real_t Bz = B_sm(qz, dz);
                     const real_t Gz = G_sm(qz, dz);
=======
                  for (int qy = 0; qy < Q1D; ++qy)
                  {
                     const real_t By = B_sm(qy,dy);
                     const real_t Gy = G_sm(qy,dy);
>>>>>>> 540c21c9
                     for (int m = 0; m < DIM; m++)
                     {
                        for (int n = 0; n < DIM; n++)
                        {
<<<<<<< HEAD
                           const real_t L = (m == 2 ? Gz : Bz);
                           const real_t R = (n == 2 ? Gz : Bz);
                           QQD(m, n, qx, qy, dz) += L * Href(m, n, qx, qy, qz) * R;
=======
                           const real_t L = (m == 1 ? Gy : By);
                           const real_t R = (n == 1 ? Gy : By);
                           QDD(m,n,qx,dy,dz) += L * QQD(m,n,qx,qy,dz) * R;
>>>>>>> 540c21c9
                        }
                     }
                  }
               }
            }
         }
         MFEM_SYNC_THREAD;

<<<<<<< HEAD
         // Contract in y.
         MFEM_FOREACH_THREAD(qx, x, Q1D)
         {
            MFEM_FOREACH_THREAD(dz, z, D1D)
            {
               MFEM_FOREACH_THREAD(dy, y, D1D)
               {
                  for (int m = 0; m < DIM; m++)
                  {
                     for (int n = 0; n < DIM; n++)
                     {
                        QDD(m, n, qx, dy, dz) = 0.0;
                     }
                  }

                  MFEM_UNROLL(MQ1)
                  for (int qy = 0; qy < Q1D; ++qy)
                  {
                     const real_t By = B_sm(qy, dy);
                     const real_t Gy = G_sm(qy, dy);
                     for (int m = 0; m < DIM; m++)
                     {
                        for (int n = 0; n < DIM; n++)
                        {
                           const real_t L = (m == 1 ? Gy : By);
                           const real_t R = (n == 1 ? Gy : By);
                           QDD(m, n, qx, dy, dz) += L * QQD(m, n, qx, qy, dz) * R;
                        }
                     }
                  }
               }
            }
         }
         MFEM_SYNC_THREAD;

         // Contract in x.
         MFEM_FOREACH_THREAD(dz, z, D1D)
         {
            MFEM_FOREACH_THREAD(dy, y, D1D)
            {
               MFEM_FOREACH_THREAD(dx, x, D1D)
               {
                  real_t d = 0.0;
                  MFEM_UNROLL(MQ1)
                  for (int qx = 0; qx < Q1D; ++qx)
                  {
                     const real_t Bx = B_sm(qx, dx);
                     const real_t Gx = G_sm(qx, dx);
                     for (int m = 0; m < DIM; m++)
                     {
=======
         // Contract in x.
         MFEM_FOREACH_THREAD(dz,z,D1D)
         {
            MFEM_FOREACH_THREAD(dy,y,D1D)
            {
               MFEM_FOREACH_THREAD(dx,x,D1D)
               {
                  real_t d = 0.0;
                  MFEM_UNROLL(MQ1)
                  for (int qx = 0; qx < Q1D; ++qx)
                  {
                     const real_t Bx = B_sm(qx,dx);
                     const real_t Gx = G_sm(qx,dx);
                     for (int m = 0; m < DIM; m++)
                     {
>>>>>>> 540c21c9
                        for (int n = 0; n < DIM; n++)
                        {
                           const real_t L = (m == 0 ? Gx : Bx);
                           const real_t R = (n == 0 ? Gx : Bx);
<<<<<<< HEAD
                           d += L * QDD(m, n, qx, dy, dz) * R;
                        }
                     }
                  }
                  D(dx, dy, dz, v, e) += d;
=======
                           d += L * QDD(m,n,qx,dy,dz) * R;
                        }
                     }
                  }
                  D(dx,dy,dz,v,e) += d;
>>>>>>> 540c21c9
               }
            }
         }
         MFEM_SYNC_THREAD;
      }
   });
}

void TMOP_Integrator::AssembleDiagonalPA_3D(Vector &diagonal) const
{
<<<<<<< HEAD
   constexpr int DIM = 3;
   const int NE = PA.ne, d = PA.maps->ndof, q = PA.maps->nqpt;

   const auto B = Reshape(PA.maps->B.Read(), q, d);
   const auto G = Reshape(PA.maps->G.Read(), q, d);
   const auto J = Reshape(PA.Jtr.Read(), DIM, DIM, q, q, q, NE);
   const auto H = Reshape(PA.H.Read(), DIM, DIM, DIM, DIM, q, q, q, NE);
   auto D = Reshape(diagonal.ReadWrite(), d, d, d, DIM, NE);

   decltype(&TMOP_AssembleDiagonalPA_3D<>) ker = TMOP_AssembleDiagonalPA_3D;

   if (d == 2 && q == 2)
   {
      ker = TMOP_AssembleDiagonalPA_3D<2, 2>;
   }
   if (d == 2 && q == 3)
   {
      ker = TMOP_AssembleDiagonalPA_3D<2, 3>;
   }
   if (d == 2 && q == 4)
   {
      ker = TMOP_AssembleDiagonalPA_3D<2, 4>;
   }
   if (d == 2 && q == 5)
   {
      ker = TMOP_AssembleDiagonalPA_3D<2, 5>;
   }
   if (d == 2 && q == 6)
   {
      ker = TMOP_AssembleDiagonalPA_3D<2, 6>;
   }

   if (d == 3 && q == 3)
   {
      ker = TMOP_AssembleDiagonalPA_3D<3, 3>;
   }
   if (d == 3 && q == 4)
   {
      ker = TMOP_AssembleDiagonalPA_3D<3, 4>;
   }
   if (d == 3 && q == 5)
   {
      ker = TMOP_AssembleDiagonalPA_3D<3, 5>;
   }
   if (d == 3 && q == 6)
   {
      ker = TMOP_AssembleDiagonalPA_3D<3, 6>;
   }

   if (d == 4 && q == 4)
   {
      ker = TMOP_AssembleDiagonalPA_3D<4, 4>;
   }
   if (d == 4 && q == 5)
   {
      ker = TMOP_AssembleDiagonalPA_3D<4, 5>;
   }
   if (d == 4 && q == 6)
   {
      ker = TMOP_AssembleDiagonalPA_3D<4, 6>;
   }

   if (d == 5 && q == 5)
   {
      ker = TMOP_AssembleDiagonalPA_3D<5, 5>;
   }
   if (d == 5 && q == 6)
   {
      ker = TMOP_AssembleDiagonalPA_3D<5, 6>;
   }

   ker(NE, B, G, J, H, D, d, q, 4);
=======
   const int N = PA.ne;
   const int D1D = PA.maps->ndof;
   const int Q1D = PA.maps->nqpt;
   const int id = (D1D << 4 ) | Q1D;
   const DenseTensor &J = PA.Jtr;
   const Array<real_t> &B = PA.maps->B;
   const Array<real_t> &G = PA.maps->G;
   const Vector &H = PA.H;

   MFEM_LAUNCH_TMOP_KERNEL(AssembleDiagonalPA_Kernel_3D,id,N,B,G,J,H,D);
>>>>>>> 540c21c9
}

}  // namespace mfem<|MERGE_RESOLUTION|>--- conflicted
+++ resolved
@@ -14,7 +14,6 @@
 namespace mfem
 {
 
-<<<<<<< HEAD
 template <int T_D1D = 0, int T_Q1D = 0, int T_MAX = 4>
 void TMOP_AssembleDiagonalPA_3D(const int NE, const ConstDeviceMatrix &B,
                                 const ConstDeviceMatrix &G,
@@ -23,36 +22,6 @@
                                 DeviceTensor<5> &D, const int d1d = 0,
                                 const int q1d = 0, const int max = 4)
 {
-=======
-MFEM_REGISTER_TMOP_KERNELS(void, AssembleDiagonalPA_Kernel_3D,
-                           const int NE,
-                           const Array<real_t> &b,
-                           const Array<real_t> &g,
-                           const DenseTensor &j,
-                           const Vector &h,
-                           Vector &diagonal,
-                           const int d1d,
-                           const int q1d)
-{
-   // This kernel uses its own CUDA/ROCM limits: runtime values:
-   int r_MAX_D1D, r_MAX_Q1D;
-   if (Device::Allows(Backend::CUDA_MASK))
-   {
-      r_MAX_D1D = 6; r_MAX_Q1D = 7;
-   }
-   else if (Device::Allows(Backend::HIP_MASK))
-   {
-      r_MAX_D1D = 7; r_MAX_Q1D = 7;
-   }
-   else
-   {
-      r_MAX_D1D = DeviceDofQuadLimits::Get().MAX_D1D;
-      r_MAX_Q1D = DeviceDofQuadLimits::Get().MAX_Q1D;
-   }
-
-   constexpr int DIM = 3;
-   const int D1D = T_D1D ? T_D1D : d1d;
->>>>>>> 540c21c9
    const int Q1D = T_Q1D ? T_Q1D : q1d;
    MFEM_VERIFY(D1D <= r_MAX_D1D,
                "D1D: " << D1D << ", r_MAX_D1D: " << r_MAX_D1D);
@@ -83,7 +52,6 @@
       DeviceMatrix B_sm(bg, MQ1, MD1);
       DeviceMatrix G_sm(bg + MQ1 * MD1, MQ1, MD1);
 
-<<<<<<< HEAD
       MFEM_SHARED real_t qqq[DIM * DIM * MQ1 * MQ1 * MQ1];
       MFEM_SHARED real_t qqd[DIM * DIM * MQ1 * MQ1 * MD1];
       DeviceTensor<5, real_t> Href(qqq, DIM, DIM, MQ1, MQ1, MQ1);
@@ -99,27 +67,6 @@
             {
                B_sm(q, d) = B(q, d);
                G_sm(q, d) = G(q, d);
-=======
-      MFEM_SHARED real_t bg[2*MQ1*MD1];
-      DeviceMatrix B_sm(bg,         MQ1, MD1);
-      DeviceMatrix G_sm(bg+MQ1*MD1, MQ1, MD1);
-
-      MFEM_SHARED real_t qqq[DIM*DIM*MQ1*MQ1*MQ1];
-      MFEM_SHARED real_t qqd[DIM*DIM*MQ1*MQ1*MD1];
-      DeviceTensor<5,real_t> Href(qqq, DIM, DIM, MQ1, MQ1, MQ1);
-      DeviceTensor<5,real_t> QQD(qqd, DIM, DIM, MQ1, MQ1, MD1);
-      DeviceTensor<5,real_t> QDD(qqq, DIM, DIM, MQ1, MD1, MD1); // reuse qqq
-
-      // Load B + G into shared memory
-      MFEM_FOREACH_THREAD(q,x,Q1D)
-      {
-         MFEM_FOREACH_THREAD(d,y,D1D)
-         {
-            MFEM_FOREACH_THREAD(dummy,z,1)
-            {
-               B_sm(q,d) = B(q,d);
-               G_sm(q,d) = G(q,d);
->>>>>>> 540c21c9
             }
          }
       }
@@ -127,7 +74,6 @@
       for (int v = 0; v < DIM; ++v)
       {
          // Takes into account Jtr by replacing H with Href at all quad points.
-<<<<<<< HEAD
          MFEM_FOREACH_THREAD(qx, x, Q1D)
          {
             MFEM_FOREACH_THREAD(qy, y, Q1D)
@@ -163,148 +109,49 @@
                               Href(m, n, qx, qy, qz) +=
                                  Jrt(m, s) * H_loc(s, t) * Jrt(n, t);
                            }
-=======
-         MFEM_FOREACH_THREAD(qx,x,Q1D)
-         {
-            MFEM_FOREACH_THREAD(qy,y,Q1D)
-            {
-               MFEM_FOREACH_THREAD(qz,z,Q1D)
-               {
-                  const real_t *Jtr = &J(0,0,qx,qy,qz,e);
-                  real_t Jrt_data[9];
-                  ConstDeviceMatrix Jrt(Jrt_data,3,3);
-                  kernels::CalcInverse<3>(Jtr, Jrt_data);
-
-                  real_t H_loc_data[DIM*DIM];
-                  DeviceMatrix H_loc(H_loc_data,DIM,DIM);
-                  for (int s = 0; s < DIM; s++)
-                  {
-                     for (int t = 0; t < DIM; t++)
-                     {
-                        H_loc(s,t) = H(v,s,v,t,qx,qy,qz,e);
-                     }
-                  }
-
+                        }
+                     }
+                  }
+               }
+            }
+         }
+         MFEM_SYNC_THREAD;
+
+         // Contract in z.
+         MFEM_FOREACH_THREAD(qx, x, Q1D)
+         {
+            MFEM_FOREACH_THREAD(qy, y, Q1D)
+            {
+               MFEM_FOREACH_THREAD(dz, z, D1D)
+               {
                   for (int m = 0; m < DIM; m++)
                   {
                      for (int n = 0; n < DIM; n++)
                      {
-                        // Hr_{v,m,n,q} = \sum_{s,t=1}^d
-                        //                Jrt_{m,s,q} H_{v,s,v,t,q} Jrt_{n,t,q}
-                        Href(m,n,qx,qy,qz) = 0.0;
-                        for (int s = 0; s < DIM; s++)
-                        {
-                           for (int t = 0; t < DIM; t++)
-                           {
-                              Href(m,n,qx,qy,qz) +=
-                                 Jrt(m,s) * H_loc(s,t) * Jrt(n,t);
-                           }
-                        }
-                     }
-                  }
-               }
-            }
-         }
-         MFEM_SYNC_THREAD;
-
-         // Contract in z.
-         MFEM_FOREACH_THREAD(qx,x,Q1D)
-         {
-            MFEM_FOREACH_THREAD(qy,y,Q1D)
-            {
-               MFEM_FOREACH_THREAD(dz,z,D1D)
-               {
-                  for (int m = 0; m < DIM; m++)
-                  {
-                     for (int n = 0; n < DIM; n++)
-                     {
-                        QQD(m,n,qx,qy,dz) = 0.0;
+                        QQD(m, n, qx, qy, dz) = 0.0;
                      }
                   }
 
                   MFEM_UNROLL(MQ1)
                   for (int qz = 0; qz < Q1D; ++qz)
                   {
-                     const real_t Bz = B_sm(qz,dz);
-                     const real_t Gz = G_sm(qz,dz);
-                     for (int m = 0; m < DIM; m++)
-                     {
-                        for (int n = 0; n < DIM; n++)
-                        {
-                           const real_t L = (m == 2 ? Gz : Bz);
-                           const real_t R = (n == 2 ? Gz : Bz);
-                           QQD(m,n,qx,qy,dz) += L * Href(m,n,qx,qy,qz) * R;
->>>>>>> 540c21c9
-                        }
-                     }
-                  }
-               }
-            }
-         }
-         MFEM_SYNC_THREAD;
-
-<<<<<<< HEAD
-         // Contract in z.
-         MFEM_FOREACH_THREAD(qx, x, Q1D)
-         {
-            MFEM_FOREACH_THREAD(qy, y, Q1D)
-            {
-               MFEM_FOREACH_THREAD(dz, z, D1D)
-=======
-         // Contract in y.
-         MFEM_FOREACH_THREAD(qx,x,Q1D)
-         {
-            MFEM_FOREACH_THREAD(dz,z,D1D)
-            {
-               MFEM_FOREACH_THREAD(dy,y,D1D)
->>>>>>> 540c21c9
-               {
-                  for (int m = 0; m < DIM; m++)
-                  {
-                     for (int n = 0; n < DIM; n++)
-                     {
-<<<<<<< HEAD
-                        QQD(m, n, qx, qy, dz) = 0.0;
-=======
-                        QDD(m,n,qx,dy,dz) = 0.0;
->>>>>>> 540c21c9
-                     }
-                  }
-
-                  MFEM_UNROLL(MQ1)
-<<<<<<< HEAD
-                  for (int qz = 0; qz < Q1D; ++qz)
-                  {
                      const real_t Bz = B_sm(qz, dz);
                      const real_t Gz = G_sm(qz, dz);
-=======
-                  for (int qy = 0; qy < Q1D; ++qy)
-                  {
-                     const real_t By = B_sm(qy,dy);
-                     const real_t Gy = G_sm(qy,dy);
->>>>>>> 540c21c9
                      for (int m = 0; m < DIM; m++)
                      {
                         for (int n = 0; n < DIM; n++)
                         {
-<<<<<<< HEAD
                            const real_t L = (m == 2 ? Gz : Bz);
                            const real_t R = (n == 2 ? Gz : Bz);
                            QQD(m, n, qx, qy, dz) += L * Href(m, n, qx, qy, qz) * R;
-=======
-                           const real_t L = (m == 1 ? Gy : By);
-                           const real_t R = (n == 1 ? Gy : By);
-                           QDD(m,n,qx,dy,dz) += L * QQD(m,n,qx,qy,dz) * R;
->>>>>>> 540c21c9
-                        }
-                     }
-                  }
-               }
-            }
-         }
-         MFEM_SYNC_THREAD;
-
-<<<<<<< HEAD
+                        }
+                     }
+                  }
+               }
+            }
+         }
+         MFEM_SYNC_THREAD;
+
          // Contract in y.
          MFEM_FOREACH_THREAD(qx, x, Q1D)
          {
@@ -355,40 +202,15 @@
                      const real_t Gx = G_sm(qx, dx);
                      for (int m = 0; m < DIM; m++)
                      {
-=======
-         // Contract in x.
-         MFEM_FOREACH_THREAD(dz,z,D1D)
-         {
-            MFEM_FOREACH_THREAD(dy,y,D1D)
-            {
-               MFEM_FOREACH_THREAD(dx,x,D1D)
-               {
-                  real_t d = 0.0;
-                  MFEM_UNROLL(MQ1)
-                  for (int qx = 0; qx < Q1D; ++qx)
-                  {
-                     const real_t Bx = B_sm(qx,dx);
-                     const real_t Gx = G_sm(qx,dx);
-                     for (int m = 0; m < DIM; m++)
-                     {
->>>>>>> 540c21c9
                         for (int n = 0; n < DIM; n++)
                         {
                            const real_t L = (m == 0 ? Gx : Bx);
                            const real_t R = (n == 0 ? Gx : Bx);
-<<<<<<< HEAD
                            d += L * QDD(m, n, qx, dy, dz) * R;
                         }
                      }
                   }
                   D(dx, dy, dz, v, e) += d;
-=======
-                           d += L * QDD(m,n,qx,dy,dz) * R;
-                        }
-                     }
-                  }
-                  D(dx,dy,dz,v,e) += d;
->>>>>>> 540c21c9
                }
             }
          }
@@ -399,7 +221,6 @@
 
 void TMOP_Integrator::AssembleDiagonalPA_3D(Vector &diagonal) const
 {
-<<<<<<< HEAD
    constexpr int DIM = 3;
    const int NE = PA.ne, d = PA.maps->ndof, q = PA.maps->nqpt;
 
@@ -472,18 +293,6 @@
    }
 
    ker(NE, B, G, J, H, D, d, q, 4);
-=======
-   const int N = PA.ne;
-   const int D1D = PA.maps->ndof;
-   const int Q1D = PA.maps->nqpt;
-   const int id = (D1D << 4 ) | Q1D;
-   const DenseTensor &J = PA.Jtr;
-   const Array<real_t> &B = PA.maps->B;
-   const Array<real_t> &G = PA.maps->G;
-   const Vector &H = PA.H;
-
-   MFEM_LAUNCH_TMOP_KERNEL(AssembleDiagonalPA_Kernel_3D,id,N,B,G,J,H,D);
->>>>>>> 540c21c9
 }
 
 }  // namespace mfem