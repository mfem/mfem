--- conflicted
+++ resolved
@@ -22,255 +22,28 @@
 extern void TMOPAssembleGradPA_080(TMOPSetupGradPA2D &ker);
 extern void TMOPAssembleGradPA_094(TMOPSetupGradPA2D &ker);
 
-<<<<<<< HEAD
 void TMOP_Integrator::AssembleGradPA_2D(const Vector &x) const
 {
    const int mid = metric->Id();
 
    TMOPSetupGradPA2D ker(this, x);
-=======
-// weight * ddI1
-static MFEM_HOST_DEVICE inline
-void EvalH_001(const int e, const int qx, const int qy,
-               const real_t weight, const real_t *Jpt,
-               DeviceTensor<7,real_t> H)
-{
-   constexpr int DIM = 2;
-   real_t ddI1[4];
-   kernels::InvariantsEvaluator2D ie(Args().J(Jpt).ddI1(ddI1));
-   for (int i = 0; i < DIM; i++)
-   {
-      for (int j = 0; j < DIM; j++)
-      {
-         ConstDeviceMatrix ddi1(ie.Get_ddI1(i,j),DIM,DIM);
-         for (int r = 0; r < DIM; r++)
-         {
-            for (int c = 0; c < DIM; c++)
-            {
-               const real_t h = ddi1(r,c);
-               H(r,c,i,j,qx,qy,e) = weight * h;
-            }
-         }
-      }
-   }
-}
-
-// 0.5 * weight * dI1b
-static MFEM_HOST_DEVICE inline
-void EvalH_002(const int e, const int qx, const int qy,
-               const real_t weight, const real_t *Jpt,
-               DeviceTensor<7,real_t> H)
-{
-   constexpr int DIM = 2;
-   real_t ddI1[4], ddI1b[4], dI2b[4];
-   kernels::InvariantsEvaluator2D ie(Args()
-                                     .J(Jpt)
-                                     .ddI1(ddI1)
-                                     .ddI1b(ddI1b)
-                                     .dI2b(dI2b));
-   const real_t w = 0.5 * weight;
-   for (int i = 0; i < DIM; i++)
-   {
-      for (int j = 0; j < DIM; j++)
-      {
-         ConstDeviceMatrix ddi1b(ie.Get_ddI1b(i,j),DIM,DIM);
-         for (int r = 0; r < DIM; r++)
-         {
-            for (int c = 0; c < DIM; c++)
-            {
-               const real_t h = ddi1b(r,c);
-               H(r,c,i,j,qx,qy,e) = w * h;
-            }
-         }
-      }
-   }
-}
-
-static MFEM_HOST_DEVICE inline
-void EvalH_007(const int e, const int qx, const int qy,
-               const real_t weight, const real_t *Jpt,
-               DeviceTensor<7,real_t> H)
-{
-   constexpr int DIM = 2;
-   real_t ddI1[4], ddI2[4], dI1[4], dI2[4], dI2b[4];
-   kernels::InvariantsEvaluator2D ie(Args()
-                                     .J(Jpt)
-                                     .ddI1(ddI1)
-                                     .ddI2(ddI2)
-                                     .dI1(dI1)
-                                     .dI2(dI2)
-                                     .dI2b(dI2b));
-   const real_t c1 = 1./ie.Get_I2();
-   const real_t c2 = weight*c1*c1;
-   const real_t c3 = ie.Get_I1()*c2;
-   ConstDeviceMatrix di1(ie.Get_dI1(),DIM,DIM);
-   ConstDeviceMatrix di2(ie.Get_dI2(),DIM,DIM);
->>>>>>> 540c21c9
 
    if (mid == 1)
    {
       return TMOPAssembleGradPA_001(ker);
    }
-<<<<<<< HEAD
    if (mid == 2)
-=======
-}
-
-// dP_56 = (0.5 - 0.5/I2b^2)*ddI2b + (1/I2b^3)*(dI2b x dI2b).
-static MFEM_HOST_DEVICE inline
-void EvalH_056(const int e, const int qx, const int qy,
-               const real_t weight, const real_t *Jpt,
-               DeviceTensor<7,real_t> H)
-{
-   constexpr int DIM = 2;
-   real_t dI2b[4], ddI2b[4];
-   kernels::InvariantsEvaluator2D ie(Args().J(Jpt)
-                                     .dI2b(dI2b)
-                                     .ddI2b(ddI2b));
-   const real_t I2b = ie.Get_I2b();
-   ConstDeviceMatrix di2b(ie.Get_dI2b(),DIM,DIM);
-   for (int i = 0; i < DIM; i++)
->>>>>>> 540c21c9
    {
-      return TMOPAssembleGradPA_002(ker);
-   }
-<<<<<<< HEAD
-   if (mid == 7)
-=======
-}
-
-static MFEM_HOST_DEVICE inline
-void EvalH_077(const int e, const int qx, const int qy,
-               const real_t weight, const real_t *Jpt,
-               DeviceTensor<7,real_t> H)
-{
-   constexpr int DIM = 2;
-   real_t dI2[4], dI2b[4], ddI2[4];
-   kernels::InvariantsEvaluator2D ie(Args()
-                                     .J(Jpt)
-                                     .dI2(dI2)
-                                     .dI2b(dI2b)
-                                     .ddI2(ddI2));
-   const real_t I2 = ie.Get_I2(), I2inv_sq = 1.0 / (I2 * I2);
-   ConstDeviceMatrix di2(ie.Get_dI2(),DIM,DIM);
-   for (int i = 0; i < DIM; i++)
->>>>>>> 540c21c9
-   {
-      return TMOPAssembleGradPA_007(ker);
-   }
-<<<<<<< HEAD
-   if (mid == 56)
-=======
-}
-
-// H_80 = w0 H_2 + w1 H_77.
-static MFEM_HOST_DEVICE inline
-void EvalH_080(const int e, const int qx, const int qy,
-               const real_t weight, const real_t *w, const real_t *Jpt,
-               DeviceTensor<7,real_t> H)
-{
-   constexpr int DIM = 2;
-   real_t ddI1[4], ddI1b[4], dI2[4], dI2b[4], ddI2[4];
-   kernels::InvariantsEvaluator2D ie(Args()
-                                     .J(Jpt)
-                                     .dI2(dI2)
-                                     .ddI1(ddI1)
-                                     .ddI1b(ddI1b)
-                                     .dI2b(dI2b)
-                                     .ddI2(ddI2));
-
-   const real_t I2 = ie.Get_I2(), I2inv_sq = 1.0 / (I2 * I2);
-   ConstDeviceMatrix di2(ie.Get_dI2(),DIM,DIM);
-   for (int i = 0; i < DIM; i++)
->>>>>>> 540c21c9
-   {
-      return TMOPAssembleGradPA_056(ker);
-   }
-<<<<<<< HEAD
-   if (mid == 77)
-=======
-}
-
-// H_94 = w0 H_2 + w1 H_56.
-static MFEM_HOST_DEVICE inline
-void EvalH_094(const int e, const int qx, const int qy,
-               const real_t weight, const real_t *w, const real_t *Jpt,
-               DeviceTensor<7,real_t> H)
-{
-   constexpr int DIM = 2;
-   real_t ddI1[4], ddI1b[4], dI2b[4], ddI2b[4];
-   kernels::InvariantsEvaluator2D ie(Args().J(Jpt)
-                                     .ddI1(ddI1)
-                                     .ddI1b(ddI1b)
-                                     .dI2b(dI2b)
-                                     .ddI2b(ddI2b));
-
-   const real_t I2b = ie.Get_I2b();
-   ConstDeviceMatrix di2b(ie.Get_dI2b(),DIM,DIM);
-   for (int i = 0; i < DIM; i++)
->>>>>>> 540c21c9
-   {
-      return TMOPAssembleGradPA_077(ker);
-   }
-<<<<<<< HEAD
-   if (mid == 80)
-   {
-      return TMOPAssembleGradPA_080(ker);
-   }
-   if (mid == 94)
-=======
-}
-
-MFEM_REGISTER_TMOP_KERNELS(void, SetupGradPA_2D,
-                           const Vector &x_,
-                           const real_t metric_normal,
-                           const Vector &mc_,
-                           const Array<real_t> &metric_param,
-                           const int mid,
-                           const int NE,
-                           const Array<real_t> &w_,
-                           const Array<real_t> &b_,
-                           const Array<real_t> &g_,
-                           const DenseTensor &j_,
-                           Vector &h_,
-                           const int d1d,
-                           const int q1d)
-{
-   MFEM_VERIFY(mid == 1 || mid == 2 || mid == 7 || mid == 77
-               || mid == 80 || mid == 94,
-               "2D metric not yet implemented!");
-
-   const bool const_m0 = mc_.Size() == 1;
-
-   constexpr int DIM = 2;
-   constexpr int NBZ = 1;
-   const int D1D = T_D1D ? T_D1D : d1d;
-   const int Q1D = T_Q1D ? T_Q1D : q1d;
-
-   const auto MC = const_m0 ?
-                   Reshape(mc_.Read(), 1, 1, 1) :
-                   Reshape(mc_.Read(), Q1D, Q1D, NE);
-   const auto W = Reshape(w_.Read(), Q1D, Q1D);
-   const auto b = Reshape(b_.Read(), Q1D, D1D);
-   const auto g = Reshape(g_.Read(), Q1D, D1D);
-   const auto J = Reshape(j_.Read(), DIM, DIM, Q1D, Q1D, NE);
-   const auto X = Reshape(x_.Read(), D1D, D1D, DIM, NE);
-   auto H = Reshape(h_.Write(), DIM, DIM, DIM, DIM, Q1D, Q1D, NE);
-
-   const real_t *metric_data = metric_param.Read();
-
-   mfem::forall_2D_batch(NE, Q1D, Q1D, NBZ, [=] MFEM_HOST_DEVICE (int e)
-   {
-      const int D1D = T_D1D ? T_D1D : d1d;
+      nconst int D1D = T_D1D ? T_D1D : d1d;
       const int Q1D = T_Q1D ? T_Q1D : q1d;
       constexpr int NBZ = 1;
       constexpr int MQ1 = T_Q1D ? T_Q1D : T_MAX;
       constexpr int MD1 = T_D1D ? T_D1D : T_MAX;
 
-      MFEM_SHARED real_t s_BG[2][MQ1*MD1];
-      MFEM_SHARED real_t s_X[2][NBZ][MD1*MD1];
-      MFEM_SHARED real_t s_DQ[4][NBZ][MD1*MQ1];
-      MFEM_SHARED real_t s_QQ[4][NBZ][MQ1*MQ1];
+      MFEM_SHARED double s_BG[2][MQ1*MD1];
+      MFEM_SHARED double s_X[2][NBZ][MD1*MD1];
+      MFEM_SHARED double s_DQ[4][NBZ][MD1*MQ1];
+      MFEM_SHARED double s_QQ[4][NBZ][MQ1*MQ1];
 
       kernels::internal::LoadX<MD1,NBZ>(e,D1D,X,s_X);
       kernels::internal::LoadBG<MD1,MQ1>(D1D, Q1D, b, g, s_BG);
@@ -282,21 +55,20 @@
       {
          MFEM_FOREACH_THREAD(qx,x,Q1D)
          {
-            const real_t *Jtr = &J(0,0,qx,qy,e);
-            const real_t detJtr = kernels::Det<2>(Jtr);
-            const real_t m_coef = const_m0 ? MC(0,0,0) : MC(qx,qy,e);
-            const real_t weight = metric_normal * m_coef * W(qx,qy) * detJtr;
+            const double *Jtr = &J(0,0,qx,qy,e);
+            const double detJtr = kernels::Det<2>(Jtr);
+            const double weight = metric_normal * W(qx,qy) * detJtr;
 
             // Jrt = Jtr^{-1}
-            real_t Jrt[4];
+            double Jrt[4];
             kernels::CalcInverse<2>(Jtr, Jrt);
 
             // Jpr = X^t.DSh
-            real_t Jpr[4];
+            double Jpr[4];
             kernels::internal::PullGrad<MQ1,NBZ>(Q1D,qx,qy,s_QQ,Jpr);
 
             // Jpt = Jpr.Jrt
-            real_t Jpt[4];
+            double Jpt[4];
             kernels::Mult(2,2,2, Jpr, Jrt, Jpt);
 
             // metric->AssembleH
@@ -319,26 +91,20 @@
    const int D1D = PA.maps->ndof;
    const int Q1D = PA.maps->nqpt;
    const int id = (D1D << 4 ) | Q1D;
-   const real_t mn = metric_normal;
-   const Vector &MC = PA.MC;
+   const double mn = metric_normal;
    const DenseTensor &J = PA.Jtr;
-   const Array<real_t> &W = PA.ir->GetWeights();
-   const Array<real_t> &B = PA.maps->B;
-   const Array<real_t> &G = PA.maps->G;
+   const Array<double> &W = PA.ir->GetWeights();
+   const Array<double> &B = PA.maps->B;
+   const Array<double> &G = PA.maps->G;
    Vector &H = PA.H;
 
-   Array<real_t> mp;
+   Array<double> mp;
    if (auto m = dynamic_cast<TMOP_Combo_QualityMetric *>(metric))
->>>>>>> 540c21c9
    {
-      return TMOPAssembleGradPA_094(ker);
+      m->GetWeights(mp);
    }
 
-<<<<<<< HEAD
    MFEM_ABORT("Unsupported TMOP metric " << mid);
-=======
-   MFEM_LAUNCH_TMOP_KERNEL(SetupGradPA_2D,id,X,mn,MC,mp,M,N,W,B,G,J,H);
->>>>>>> 540c21c9
 }
 
 }  // namespace mfem