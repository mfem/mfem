--- conflicted
+++ resolved
@@ -14,7 +14,6 @@
 namespace mfem
 {
 
-<<<<<<< HEAD
 template <int T_D1D = 0, int T_Q1D = 0, int T_MAX = 4>
 void TMOP_AddMultPA_C0_2D(
    const double lim_normal, const ConstDeviceCube &LD, const bool const_c0,
@@ -24,23 +23,6 @@
    const DeviceTensor<4, const double> &X0,
    const DeviceTensor<4, const double> &X1, DeviceTensor<4> &Y,
    const bool exp_lim, const int d1d, const int q1d, const int max)
-=======
-MFEM_REGISTER_TMOP_KERNELS(void, AddMultPA_Kernel_C0_2D,
-                           const real_t lim_normal,
-                           const Vector &lim_dist,
-                           const Vector &c0_,
-                           const int NE,
-                           const DenseTensor &j_,
-                           const Array<real_t> &w_,
-                           const Array<real_t> &b_,
-                           const Array<real_t> &bld_,
-                           const Vector &x0_,
-                           const Vector &x1_,
-                           Vector &y_,
-                           const bool exp_lim,
-                           const int d1d,
-                           const int q1d)
->>>>>>> 540c21c9
 {
    constexpr int NBZ = 1;
    const int Q1D = T_Q1D ? T_Q1D : q1d;
@@ -53,7 +35,6 @@
       constexpr int MQ1 = T_Q1D ? T_Q1D : T_MAX;
       constexpr int MD1 = T_D1D ? T_D1D : T_MAX;
 
-<<<<<<< HEAD
       MFEM_SHARED real_t B[MQ1 * MD1];
       MFEM_SHARED real_t BLD[MQ1 * MD1];
 
@@ -68,22 +49,6 @@
       MFEM_SHARED real_t XY1[2][NBZ][MD1 * MD1];
       MFEM_SHARED real_t DQ1[2][NBZ][MD1 * MQ1];
       MFEM_SHARED real_t QQ1[2][NBZ][MQ1 * MQ1];
-=======
-      MFEM_SHARED real_t B[MQ1*MD1];
-      MFEM_SHARED real_t BLD[MQ1*MD1];
-
-      MFEM_SHARED real_t XY[NBZ][MD1*MD1];
-      MFEM_SHARED real_t DQ[NBZ][MD1*MQ1];
-      MFEM_SHARED real_t QQ[NBZ][MQ1*MQ1];
-
-      MFEM_SHARED real_t XY0[2][NBZ][MD1*MD1];
-      MFEM_SHARED real_t DQ0[2][NBZ][MD1*MQ1];
-      MFEM_SHARED real_t QQ0[2][NBZ][MQ1*MQ1];
-
-      MFEM_SHARED real_t XY1[2][NBZ][MD1*MD1];
-      MFEM_SHARED real_t DQ1[2][NBZ][MD1*MQ1];
-      MFEM_SHARED real_t QQ1[2][NBZ][MQ1*MQ1];
->>>>>>> 540c21c9
 
       kernels::internal::LoadX<MD1, NBZ>(e, D1D, LD, XY);
       kernels::internal::LoadX<MD1, NBZ>(e, D1D, X0, XY0);
@@ -105,7 +70,6 @@
       {
          MFEM_FOREACH_THREAD(qx, x, Q1D)
          {
-<<<<<<< HEAD
             const real_t *Jtr = &J(0, 0, qx, qy, e);
             const real_t detJtr = kernels::Det<2>(Jtr);
             const real_t weight = W(qx, qy) * detJtr;
@@ -117,20 +81,8 @@
             kernels::internal::PullEval<MQ1, NBZ>(Q1D, qx, qy, QQ1, p1);
 
             const real_t dist = ld;  // GetValues, default comp set to 0
-=======
-            const real_t *Jtr = &J(0,0,qx,qy,e);
-            const real_t detJtr = kernels::Det<2>(Jtr);
-            const real_t weight = W(qx,qy) * detJtr;
-
-            real_t ld, p0[2], p1[2];
-            const real_t coeff0 = const_c0 ? C0(0,0,0) : C0(qx,qy,e);
-            kernels::internal::PullEval<MQ1,NBZ>(Q1D,qx,qy,QQ,ld);
-            kernels::internal::PullEval<MQ1,NBZ>(Q1D,qx,qy,QQ0,p0);
-            kernels::internal::PullEval<MQ1,NBZ>(Q1D,qx,qy,QQ1,p1);
-
-            const real_t dist = ld; // GetValues, default comp set to 0
->>>>>>> 540c21c9
-
+
+            real_t d1[2];
             real_t d1[2];
             // Eval_d1 (Quadratic Limiter)
             // subtract(1.0 / (dist * dist), x, x0, d1);
@@ -153,13 +105,8 @@
             }
             else
             {
-<<<<<<< HEAD
                real_t dsq = kernels::DistanceSquared<2>(p1, p0) / dist_squared;
                a = 20.0 * exp(10.0 * (dsq - 1.0)) / dist_squared;
-=======
-               real_t dsq = kernels::DistanceSquared<2>(p1,p0) / dist_squared;
-               a = 20.0*exp(10.0*(dsq - 1.0))/dist_squared;
->>>>>>> 540c21c9
             }
             kernels::Subtract<2>(w * a, p1, p0, d1);
             kernels::internal::PushEval<MQ1, NBZ>(Q1D, qx, qy, d1, QQ0);
@@ -174,7 +121,6 @@
 
 void TMOP_Integrator::AddMultPA_C0_2D(const Vector &x, Vector &y) const
 {
-<<<<<<< HEAD
    constexpr int DIM = 2;
    const int NE = PA.ne, d = PA.maps->ndof, q = PA.maps->nqpt;
 
@@ -194,22 +140,6 @@
    const auto X = Reshape(x.Read(), d, d, DIM, NE);
    auto Y = Reshape(y.ReadWrite(), d, d, DIM, NE);
 
-=======
-   const int N = PA.ne;
-   const int D1D = PA.maps->ndof;
-   const int Q1D = PA.maps->nqpt;
-   const int id = (D1D << 4 ) | Q1D;
-   const real_t ln = lim_normal;
-   const Vector &LD = PA.LD;
-   const DenseTensor &J = PA.Jtr;
-   const Array<real_t> &W   = PA.ir->GetWeights();
-   const Array<real_t> &B   = PA.maps->B;
-   const Array<real_t> &BLD = PA.maps_lim->B;
-   MFEM_VERIFY(PA.maps_lim->ndof == D1D, "");
-   MFEM_VERIFY(PA.maps_lim->nqpt == Q1D, "");
-   const Vector &X0 = PA.X0;
-   const Vector &C0 = PA.C0;
->>>>>>> 540c21c9
    auto el = dynamic_cast<TMOP_ExponentialLimiter *>(lim_func);
    const bool exp_lim = (el) ? true : false;
 
