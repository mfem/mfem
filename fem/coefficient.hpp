--- conflicted
+++ resolved
@@ -27,17 +27,10 @@
 #endif
 
 
-<<<<<<< HEAD
-/** @brief Base class Coefficients that optionally depend on space and
-    time.  These are used by the BilinearFormIntegrator,
-    LinearFormIntegrator, and NonlinearFormIntegrator classes to represent
-    the physical coeffiencients in the PDEs that are being discretized. */
-=======
 /** @brief Base class Coefficients that optionally depend on space and time.
     These are used by the BilinearFormIntegrator, LinearFormIntegrator, and
     NonlinearFormIntegrator classes to represent the physical coefficients in
     the PDEs that are being discretized. */
->>>>>>> dc4715e0
 class Coefficient
 {
 protected:
@@ -296,12 +289,8 @@
        integral of the projection is exactly equal to the Scale(). */
    void SetWeight(Coefficient *w) { weight = w; }
 
-<<<<<<< HEAD
-   /// Return a pointer to a c-array representing the center of the delta function.
-=======
    /// Return a pointer to a c-array representing the center of the delta
    /// function.
->>>>>>> dc4715e0
    const double *Center() { return center; }
 
    /** @brief Return the scale factor times the optional time dependent
@@ -355,11 +344,7 @@
    double time;
 
 public:
-<<<<<<< HEAD
-   /// Initilize the VectorCoefficient with vector dimension @a vd.
-=======
    /// Initialize the VectorCoefficient with vector dimension @a vd.
->>>>>>> dc4715e0
    VectorCoefficient(int vd) { vdim = vd; time = 0.; }
 
    /// Set the time for time dependent coefficients
@@ -454,15 +439,9 @@
 };
 
 /** @brief Vector coefficient defined by an array of scalar coefficients.
-<<<<<<< HEAD
-    Coefficients that are not set will evaluate to zero in the vector.
-    This object takes ownership of the array of coefficients inside it and
-    deletes them at object destruction. */
-=======
     Coefficients that are not set will evaluate to zero in the vector. This
     object takes ownership of the array of coefficients inside it and deletes
     them at object destruction. */
->>>>>>> dc4715e0
 class VectorArrayCoefficient : public VectorCoefficient
 {
 private:
@@ -483,21 +462,13 @@
    /// Sets coefficient in the vector.
    void Set(int i, Coefficient *c, bool own=true);
 
-<<<<<<< HEAD
-   /// Evaluates i'th component of the vector of coefficients and returns the value.
-=======
    /// Evaluates i'th component of the vector of coefficients and returns the
    /// value.
->>>>>>> dc4715e0
    double Eval(int i, ElementTransformation &T, const IntegrationPoint &ip)
    { return Coeff[i] ? Coeff[i]->Eval(T, ip, GetTime()) : 0.0; }
 
    using VectorCoefficient::Eval;
-<<<<<<< HEAD
-   /** @brief Evaluate the coefficient.  Each element of vector V comes from the
-=======
    /** @brief Evaluate the coefficient. Each element of vector V comes from the
->>>>>>> dc4715e0
        associated array of scalar coefficients. */
    virtual void Eval(Vector &V, ElementTransformation &T,
                      const IntegrationPoint &ip);
@@ -521,11 +492,7 @@
        grid function is not owned by the coefficient. */
    VectorGridFunctionCoefficient(const GridFunction *gf);
 
-<<<<<<< HEAD
-   /** @brief Set the grid function for this coefficient.  Also sets the Vector
-=======
    /** @brief Set the grid function for this coefficient. Also sets the Vector
->>>>>>> dc4715e0
        dimension to match that of the @a gf. */
    void SetGridFunction(const GridFunction *gf);
 
@@ -537,13 +504,8 @@
                      const IntegrationPoint &ip);
 
    /** @brief Evaluate the vector coefficients at all of the locations in the
-<<<<<<< HEAD
-       integration rule and write the vectors into the
-       columns of matrix @a M. */
-=======
        integration rule and write the vectors into the columns of matrix @a
        M. */
->>>>>>> dc4715e0
    virtual void Eval(DenseMatrix &M, ElementTransformation &T,
                      const IntegrationRule &ir);
 
@@ -558,13 +520,8 @@
 
 public:
 
-<<<<<<< HEAD
-   /** @brief  Construct the coefficient with a scalar grid function
-       @a gf.  The grid function is not owned by the coefficient. */
-=======
    /** @brief Construct the coefficient with a scalar grid function @a gf. The
        grid function is not owned by the coefficient. */
->>>>>>> dc4715e0
    GradientGridFunctionCoefficient(const GridFunction *gf);
 
    ///Set the scalar grid function.
@@ -577,15 +534,9 @@
    virtual void Eval(Vector &V, ElementTransformation &T,
                      const IntegrationPoint &ip);
 
-<<<<<<< HEAD
-   /** @brief Evaluate the gradient vector coefficient at all of the
-       locations in the  integration rule and write the vectors into
-       columns of matrix @a M. */
-=======
    /** @brief Evaluate the gradient vector coefficient at all of the locations
        in the integration rule and write the vectors into columns of matrix @a
        M. */
->>>>>>> dc4715e0
    virtual void Eval(DenseMatrix &M, ElementTransformation &T,
                      const IntegrationRule &ir);
 
@@ -599,13 +550,8 @@
    const GridFunction *GridFunc;
 
 public:
-<<<<<<< HEAD
-   /** @brief  Construct the coefficient with a vector grid function
-       @a gf.  The grid function is not owned by the coefficient. */
-=======
    /** @brief Construct the coefficient with a vector grid function @a gf. The
        grid function is not owned by the coefficient. */
->>>>>>> dc4715e0
    CurlGridFunctionCoefficient(const GridFunction *gf);
 
    /// Set the vector grid function.
@@ -629,13 +575,8 @@
    const GridFunction *GridFunc;
 
 public:
-<<<<<<< HEAD
-   /** @brief  Construct the coefficient with a vector grid function
-       @a gf.  The grid function is not owned by the coefficient. */
-=======
    /** @brief Construct the coefficient with a vector grid function @a gf. The
        grid function is not owned by the coefficient. */
->>>>>>> dc4715e0
    DivergenceGridFunctionCoefficient(const GridFunction *gf);
 
    /// Set the vector grid function.
@@ -654,13 +595,8 @@
 /** @brief Vector coefficient defined by a scalar DeltaCoefficient and a
     constant vector direction.
 
-<<<<<<< HEAD
-    WARNING this cannot be used as a normal coefficient.  The usual Eval
-    method is disabled. */
-=======
     WARNING this cannot be used as a normal coefficient. The usual Eval method
     is disabled. */
->>>>>>> dc4715e0
 class VectorDeltaCoefficient : public VectorCoefficient
 {
 protected:
@@ -672,25 +608,6 @@
    VectorDeltaCoefficient(int _vdim)
       : VectorCoefficient(_vdim), dir(_vdim), d() { }
 
-<<<<<<< HEAD
-   /** @brief Construct with a Vector object representing the direction and
-       a unit delta function centered at (0.0,0.0,0.0) */
-   VectorDeltaCoefficient(const Vector& _dir)
-      : VectorCoefficient(_dir.Size()), dir(_dir), d() { }
-
-   /** @brief Construct with a Vector object representing the direction and
-       a delta function scaled by @a s and centered at (x,0.0,0.0) */
-   VectorDeltaCoefficient(const Vector& _dir, double x, double s)
-      : VectorCoefficient(_dir.Size()), dir(_dir), d(x,s) { }
-
-   /** @brief Construct with a Vector object representing the direction and
-       a delta function scaled by @a s and centered at (x,y,0.0) */
-   VectorDeltaCoefficient(const Vector& _dir, double x, double y, double s)
-      : VectorCoefficient(_dir.Size()), dir(_dir), d(x,y,s) { }
-
-   /** @brief Construct with a Vector object representing the direction and
-       a delta function scaled by @a s and centered at (x,y,z) */
-=======
    /** @brief Construct with a Vector object representing the direction and a
        unit delta function centered at (0.0,0.0,0.0) */
    VectorDeltaCoefficient(const Vector& _dir)
@@ -708,7 +625,6 @@
 
    /** @brief Construct with a Vector object representing the direction and a
        delta function scaled by @a s and centered at (x,y,z) */
->>>>>>> dc4715e0
    VectorDeltaCoefficient(const Vector& _dir, double x, double y, double z,
                           double s)
       : VectorCoefficient(_dir.Size()), dir(_dir), d(x,y,z,s) { }
@@ -751,14 +667,9 @@
    Array<int> active_attr;
 
 public:
-<<<<<<< HEAD
-   /** @brief Construct with a parent vector coefficient and an array of zeros and
-       ones representing the attributes for which this coefficient should be active. */
-=======
    /** @brief Construct with a parent vector coefficient and an array of zeros
        and ones representing the attributes for which this coefficient should be
        active. */
->>>>>>> dc4715e0
    VectorRestrictedCoefficient(VectorCoefficient &vc, Array<int> &attr)
       : VectorCoefficient(vc.GetVDim())
    { c = &vc; attr.Copy(active_attr); }
@@ -767,15 +678,9 @@
    virtual void Eval(Vector &V, ElementTransformation &T,
                      const IntegrationPoint &ip);
 
-<<<<<<< HEAD
-   /** @brief Evaluate the  vector coefficient at all of the
-       locations in the integration rule and write the vectors into
-       the columns of matrix @a M. */
-=======
    /** @brief Evaluate the vector coefficient at all of the locations in the
        integration rule and write the vectors into the columns of matrix @a
        M. */
->>>>>>> dc4715e0
    virtual void Eval(DenseMatrix &M, ElementTransformation &T,
                      const IntegrationRule &ir);
 };
@@ -838,16 +743,9 @@
 };
 
 
-<<<<<<< HEAD
-/** @brief A matrix coefficient with an optional scalar coefficient
-    multiplier \a q.  The matrix function can either be represented by a
-    C-function or a constant matrix provided when constructiong this
-    object.  */
-=======
 /** @brief A matrix coefficient with an optional scalar coefficient multiplier
     \a q.  The matrix function can either be represented by a C-function or a
     constant matrix provided when constructing this object.  */
->>>>>>> dc4715e0
 class MatrixFunctionCoefficient : public MatrixCoefficient
 {
 private:
@@ -857,12 +755,8 @@
    DenseMatrix mat;
 
 public:
-<<<<<<< HEAD
-   /// Construct a square matrix coefficient from a C-function without time dependence.
-=======
    /// Construct a square matrix coefficient from a C-function without time
    /// dependence.
->>>>>>> dc4715e0
    MatrixFunctionCoefficient(int dim, void (*F)(const Vector &, DenseMatrix &),
                              Coefficient *q = NULL)
       : MatrixCoefficient(dim), Q(q)
@@ -881,12 +775,8 @@
       mat = m;
    }
 
-<<<<<<< HEAD
-   /// Construct a square matrix coefficient from a C-function with time-dependence.
-=======
    /// Construct a square matrix coefficient from a C-function with
    /// time-dependence.
->>>>>>> dc4715e0
    MatrixFunctionCoefficient(int dim,
                              void (*TDF)(const Vector &, double, DenseMatrix &),
                              Coefficient *q = NULL)
@@ -907,14 +797,8 @@
 
 
 /** @brief Matrix coefficient defined by a matrix of scalar coefficients.
-<<<<<<< HEAD
-    Coefficients that are not set will evaluate to zero in the vector.  The
-    coefficient is stored as a flat Array with indexing (i,j) -> i*width+j.
-    */
-=======
     Coefficients that are not set will evaluate to zero in the vector. The
     coefficient is stored as a flat Array with indexing (i,j) -> i*width+j. */
->>>>>>> dc4715e0
 class MatrixArrayCoefficient : public MatrixCoefficient
 {
 private:
@@ -922,26 +806,13 @@
    Array<bool> ownCoeff;
 
 public:
-<<<<<<< HEAD
-   /** @brief Construct a coefficient matrix of dimensions @a dim * @a dim.
-       The actual coefficients still need to be added with Set(). */
-=======
    /** @brief Construct a coefficient matrix of dimensions @a dim * @a dim. The
        actual coefficients still need to be added with Set(). */
->>>>>>> dc4715e0
    explicit MatrixArrayCoefficient (int dim);
 
    /// Get the coefficient located at (i,j) in the matrix.
    Coefficient* GetCoeff (int i, int j) { return Coeff[i*width+j]; }
 
-<<<<<<< HEAD
-   /** @brief Set the coefficient located at (i,j) in the matrix.  By default
-       by default this will take ownership of the Coefficient passed in, but this
-       can be overrided with the @a own parameter. */
-   void Set(int i, int j, Coefficient * c, bool own=true);
-
-   /// Evaluate coefficient located at (i,j) in the matrix using integration point @a ip.
-=======
    /** @brief Set the coefficient located at (i,j) in the matrix.  By default by
        default this will take ownership of the Coefficient passed in, but this
        can be overridden with the @a own parameter. */
@@ -949,7 +820,6 @@
 
    /// Evaluate coefficient located at (i,j) in the matrix using integration
    /// point @a ip.
->>>>>>> dc4715e0
    double Eval(int i, int j, ElementTransformation &T, const IntegrationPoint &ip)
    { return Coeff[i*width+j] ? Coeff[i*width+j] -> Eval(T, ip, GetTime()) : 0.0; }
 
@@ -961,13 +831,8 @@
 };
 
 
-<<<<<<< HEAD
-/** @brief Derived matrix coefficient that has the value of the parent
-    matrix coefficient where it is active and is zero otherwise. */
-=======
 /** @brief Derived matrix coefficient that has the value of the parent matrix
     coefficient where it is active and is zero otherwise. */
->>>>>>> dc4715e0
 class MatrixRestrictedCoefficient : public MatrixCoefficient
 {
 private:
@@ -975,14 +840,9 @@
    Array<int> active_attr;
 
 public:
-<<<<<<< HEAD
-   /** @brief Construct with a parent matrix coefficient and an array of zeros and
-       ones representing the attributes for which this coefficient should be active. */
-=======
    /** @brief Construct with a parent matrix coefficient and an array of zeros
        and ones representing the attributes for which this coefficient should be
        active. */
->>>>>>> dc4715e0
    MatrixRestrictedCoefficient(MatrixCoefficient &mc, Array<int> &attr)
       : MatrixCoefficient(mc.GetHeight(), mc.GetWidth())
    { c = &mc; attr.Copy(active_attr); }
@@ -1005,11 +865,7 @@
    double beta;
 
 public:
-<<<<<<< HEAD
-   /// Construct with the two coefficeints.  Result is _alpha * A + _beta * B.
-=======
    /// Construct with the two coefficients.  Result is _alpha * A + _beta * B.
->>>>>>> dc4715e0
    SumCoefficient(Coefficient &A, Coefficient &B,
                   double _alpha = 1.0, double _beta = 1.0)
       : a(&A), b(&B), alpha(_alpha), beta(_beta) { }
@@ -1172,11 +1028,7 @@
    using VectorCoefficient::Eval;
 };
 
-<<<<<<< HEAD
-/** @brief Vector coefficient defined as a product of a matrix coeffiecient and
-=======
 /** @brief Vector coefficient defined as a product of a matrix coefficient and
->>>>>>> dc4715e0
     a vector coefficient. */
 class MatVecCoefficient : public VectorCoefficient
 {
@@ -1235,13 +1087,8 @@
                      const IntegrationPoint &ip);
 };
 
-<<<<<<< HEAD
-/** @brief Matrix coefficient defined as a product of a scalar
-    coefficient and a matrix coefficient.*/
-=======
 /** @brief Matrix coefficient defined as a product of a scalar coefficient and a
     matrix coefficient.*/
->>>>>>> dc4715e0
 class ScalarMatrixProductCoefficient : public MatrixCoefficient
 {
 private:
@@ -1355,10 +1202,7 @@
    virtual ~QuadratureFunctionCoefficient() { }
 };
 
-<<<<<<< HEAD
-
-=======
->>>>>>> dc4715e0
+
 /** @brief Compute the Lp norm of a function f.
     \f$ \| f \|_{Lp} = ( \int_\Omega | f |^p d\Omega)^{1/p} \f$ */
 double ComputeLpNorm(double p, Coefficient &coeff, Mesh &mesh,
