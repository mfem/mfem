// Copyright (c) 2010-2022, Lawrence Livermore National Security, LLC. Produced
// at the Lawrence Livermore National Laboratory. All Rights reserved. See files
// LICENSE and NOTICE for details. LLNL-CODE-806117.
//
// This file is part of the MFEM library. For more information and source code
// availability visit https://mfem.org.
//
// MFEM is free software; you can redistribute it and/or modify it under the
// terms of the BSD-3 license. We welcome feedback and contributions, see file
// CONTRIBUTING.md for details.

#ifndef MFEM_COEFFICIENT
#define MFEM_COEFFICIENT

#include <functional>

#include "../config/config.hpp"
#include "../linalg/linalg.hpp"
#include "intrules.hpp"
#include "eltrans.hpp"

namespace mfem
{

class Mesh;

#ifdef MFEM_USE_MPI
class ParMesh;
#endif


/** @brief Base class Coefficients that optionally depend on space and time.
    These are used by the BilinearFormIntegrator, LinearFormIntegrator, and
    NonlinearFormIntegrator classes to represent the physical coefficients in
    the PDEs that are being discretized. This class can also be used in a more
    general way to represent functions that don't necessarily belong to a FE
    space, e.g., to project onto GridFunctions to use as initial conditions,
    exact solutions, etc. See, e.g., ex4 or ex22 for these uses. */
class Coefficient
{
protected:
   double time;

public:
   Coefficient() { time = 0.; }

   /// Set the time for time dependent coefficients
   virtual void SetTime(double t) { time = t; }

   /// Get the time for time dependent coefficients
   double GetTime() { return time; }

   /** @brief Evaluate the coefficient in the element described by @a T at the
       point @a ip. */
   /** @note When this method is called, the caller must make sure that the
       IntegrationPoint associated with @a T is the same as @a ip. This can be
       achieved by calling T.SetIntPoint(&ip). */
   virtual double Eval(ElementTransformation &T,
                       const IntegrationPoint &ip) = 0;

   /** @brief Evaluate the coefficient in the element described by @a T at the
       point @a ip at time @a t. */
   /** @note When this method is called, the caller must make sure that the
       IntegrationPoint associated with @a T is the same as @a ip. This can be
       achieved by calling T.SetIntPoint(&ip). */
   double Eval(ElementTransformation &T,
               const IntegrationPoint &ip, double t)
   {
      SetTime(t);
      return Eval(T, ip);
   }

   virtual ~Coefficient() { }
};


/// A coefficient that is constant across space and time
class ConstantCoefficient : public Coefficient
{
public:
   double constant;

   /// c is value of constant function
   explicit ConstantCoefficient(double c = 1.0) { constant=c; }

   /// Evaluate the coefficient at @a ip.
   virtual double Eval(ElementTransformation &T,
                       const IntegrationPoint &ip)
   { return (constant); }
};

/** @brief A piecewise constant coefficient with the constants keyed
    off the element attribute numbers. */
class PWConstCoefficient : public Coefficient
{
private:
   Vector constants;

public:

   /// Constructs a piecewise constant coefficient in NumOfSubD subdomains
   explicit PWConstCoefficient(int NumOfSubD = 0) : constants(NumOfSubD)
   { constants = 0.0; }

   /// Construct the constant coefficient using a vector of constants.
   /** @a c should be a vector defined by attributes, so for region with
       attribute @a i @a c[i-1] is the coefficient in that region */
   PWConstCoefficient(Vector &c)
   { constants.SetSize(c.Size()); constants=c; }

   /// Update the constants with vector @a c.
   void UpdateConstants(Vector &c) { constants.SetSize(c.Size()); constants=c; }

   /// Return a reference to the i-th constant
   double &operator()(int i) { return constants(i-1); }

   /// Set the constants for all attributes to constant @a c.
   void operator=(double c) { constants = c; }

   /// Returns the number of constants representing different attributes.
   int GetNConst() { return constants.Size(); }

   /// Evaluate the coefficient.
   virtual double Eval(ElementTransformation &T,
                       const IntegrationPoint &ip);
};

/** @brief A piecewise coefficient with the pieces keyed off the element
    attribute numbers.

    A value of zero will be returned for any missing attribute numbers.

    This object will not assume ownership of any Coefficient objects
    passed to it. Consequently, the caller must ensure that the
    individual Coefficient objects are not deleted while this
    PWCoefficient is still in use.

    \note The keys may either be domain attribute numbers or boundary
    attribute numbers. If the PWCoefficient is used with a domain
    integrator the keys are assumed to be domain attribute
    numbers. Similarly, if the PWCoefficient is used with a boundary
    integrator the keys are assumed to be boundary attribute numbers.
*/
class PWCoefficient : public Coefficient
{
private:
   /** Internal data structure to store pointers to the appropriate
       coefficients for different regions of the mesh. The keys used
       in the map are the mesh attribute numbers (either element
       attribute or boundary element attribute depending upon
       context). The values returned for any missing attributes will
       be zero. The coefficient pointers may be NULL in which case a
       value of zero is returned.

       The Coefficient objects contained in this map are NOT owned by
       this PWCoefficient object. This means that they will not be
       deleted when this object is deleted also the caller must ensure
       that the various Coefficient objects are not deleted while this
       PWCoefficient is still needed.
   */
   std::map<int, Coefficient*> pieces;

   /** Convenience function to check for compatible array lengths,
       loop over the arrays, and add their attribute/Coefficient pairs
       to the internal data structure.
   */
   void InitMap(const Array<int> & attr,
                const Array<Coefficient*> & coefs);

public:

   /// Constructs a piecewise coefficient
   explicit PWCoefficient() {}

   /// Construct the coefficient using arrays describing the pieces
   /** \param attr - an array of attribute numbers for each piece
       \param coefs - the corresponding array of Coefficient pointers
       Any missing attributes or NULL coefficient pointers will result in a
       value of zero being returned for that attribute.

       \note Ownership of the Coefficient objects will NOT be
       transferred to this object.
   */
   PWCoefficient(const Array<int> & attr,
                 const Array<Coefficient*> & coefs)
   { InitMap(attr, coefs); }

   /// Set the time for time dependent coefficients
   virtual void SetTime(double t);

   /// Replace a set of coefficients
   void UpdateCoefficients(const Array<int> & attr,
                           const Array<Coefficient*> & coefs)
   { InitMap(attr, coefs); }

   /// Replace a single Coefficient for a particular attribute
   void UpdateCoefficient(int attr, Coefficient & coef)
   { pieces[attr] = &coef; }

   /// Remove a single Coefficient for a particular attribute
   void ZeroCoefficient(int attr)
   { pieces.erase(attr); }

   /// Evaluate the coefficient.
   virtual double Eval(ElementTransformation &T,
                       const IntegrationPoint &ip);
};

/// A general function coefficient
class FunctionCoefficient : public Coefficient
{
protected:
   std::function<double(const Vector &)> Function;
   std::function<double(const Vector &, double)> TDFunction;

public:
   /// Define a time-independent coefficient from a std function
   /** \param F time-independent std::function */
   FunctionCoefficient(std::function<double(const Vector &)> F)
      : Function(std::move(F))
   { }

   /// Define a time-dependent coefficient from a std function
   /** \param TDF time-dependent function */
   FunctionCoefficient(std::function<double(const Vector &, double)> TDF)
      : TDFunction(std::move(TDF))
   { }

   /// (DEPRECATED) Define a time-independent coefficient from a C-function
   /** @deprecated Use the method where the C-function, @a f, uses a const
       Vector argument instead of Vector. */
   MFEM_DEPRECATED FunctionCoefficient(double (*f)(Vector &))
   {
      Function = reinterpret_cast<double(*)(const Vector&)>(f);
      TDFunction = NULL;
   }

   /// (DEPRECATED) Define a time-dependent coefficient from a C-function
   /** @deprecated Use the method where the C-function, @a tdf, uses a const
       Vector argument instead of Vector. */
   MFEM_DEPRECATED FunctionCoefficient(double (*tdf)(Vector &, double))
   {
      Function = NULL;
      TDFunction = reinterpret_cast<double(*)(const Vector&,double)>(tdf);
   }

   /// Evaluate the coefficient at @a ip.
   virtual double Eval(ElementTransformation &T,
                       const IntegrationPoint &ip);
};

class GridFunction;

/// Coefficient defined by a GridFunction. This coefficient is mesh dependent.
class GridFunctionCoefficient : public Coefficient
{
private:
   const GridFunction *GridF;
   int Component;

public:
   GridFunctionCoefficient() : GridF(NULL), Component(1) { }
   /** Construct GridFunctionCoefficient from a given GridFunction, and
       optionally specify a component to use if it is a vector GridFunction. */
   GridFunctionCoefficient (const GridFunction *gf, int comp = 1)
   { GridF = gf; Component = comp; }

   /// Set the internal GridFunction
   void SetGridFunction(const GridFunction *gf) { GridF = gf; }

   /// Get the internal GridFunction
   const GridFunction * GetGridFunction() const { return GridF; }

   /// Evaluate the coefficient at @a ip.
   virtual double Eval(ElementTransformation &T,
                       const IntegrationPoint &ip);
};


/** @brief A coefficient that depends on 1 or 2 parent coefficients and a
    transformation rule represented by a C-function.

    \f$ C(x,t) = T(Q1(x,t)) \f$ or \f$ C(x,t) = T(Q1(x,t), Q2(x,t)) \f$

    where T is the transformation rule, and Q1/Q2 are the parent coefficients.*/
class TransformedCoefficient : public Coefficient
{
private:
   Coefficient * Q1;
   Coefficient * Q2;
   double (*Transform1)(double);
   double (*Transform2)(double,double);

public:
   TransformedCoefficient (Coefficient * q,double (*F)(double))
      : Q1(q), Transform1(F) { Q2 = 0; Transform2 = 0; }
   TransformedCoefficient (Coefficient * q1,Coefficient * q2,
                           double (*F)(double,double))
      : Q1(q1), Q2(q2), Transform2(F) { Transform1 = 0; }

   /// Set the time for internally stored coefficients
   void SetTime(double t);

   /// Evaluate the coefficient at @a ip.
   virtual double Eval(ElementTransformation &T, const IntegrationPoint &ip);
};

/** @brief Delta function coefficient optionally multiplied by a weight
    coefficient and a scaled time dependent C-function.

    \f$ F(x,t) = w(x,t) s T(t) d(x - xc) \f$

    where w is the optional weight coefficient, @a s is a scale factor
    T is an optional time-dependent function and d is a delta function.

    WARNING this cannot be used as a normal coefficient.  The usual Eval
    method is disabled. */
class DeltaCoefficient : public Coefficient
{
protected:
   double center[3], scale, tol;
   Coefficient *weight;
   int sdim;
   double (*tdf)(double);

public:

   /// Construct a unit delta function centered at (0.0,0.0,0.0)
   DeltaCoefficient()
   {
      center[0] = center[1] = center[2] = 0.; scale = 1.; tol = 1e-12;
      weight = NULL; sdim = 0; tdf = NULL;
   }

   /// Construct a delta function scaled by @a s and centered at (x,0.0,0.0)
   DeltaCoefficient(double x, double s)
   {
      center[0] = x; center[1] = 0.; center[2] = 0.; scale = s; tol = 1e-12;
      weight = NULL; sdim = 1; tdf = NULL;
   }

   /// Construct a delta function scaled by @a s and centered at (x,y,0.0)
   DeltaCoefficient(double x, double y, double s)
   {
      center[0] = x; center[1] = y; center[2] = 0.; scale = s; tol = 1e-12;
      weight = NULL; sdim = 2; tdf = NULL;
   }

   /// Construct a delta function scaled by @a s and centered at (x,y,z)
   DeltaCoefficient(double x, double y, double z, double s)
   {
      center[0] = x; center[1] = y; center[2] = z; scale = s; tol = 1e-12;
      weight = NULL; sdim = 3; tdf = NULL;
   }

   /// Set the time for internally stored coefficients
   void SetTime(double t);

   /// Set the center location of the delta function.
   void SetDeltaCenter(const Vector& center);

   /// Set the scale value multiplying the delta function.
   void SetScale(double s_) { scale = s_; }

   /// Set a time-dependent function that multiplies the Scale().
   void SetFunction(double (*f)(double)) { tdf = f; }

   /** @brief Set the tolerance used during projection onto GridFunction to
       identify the Mesh vertex where the Center() of the delta function
       lies. (default 1e-12)*/
   void SetTol(double tol_) { tol = tol_; }

   /// Set a weight Coefficient that multiplies the DeltaCoefficient.
   /** The weight Coefficient multiplies the value returned by EvalDelta() but
       not the value returned by Scale().
       The weight Coefficient is also used as the L2-weight function when
       projecting the DeltaCoefficient onto a GridFunction, so that the weighted
       integral of the projection is exactly equal to the Scale(). */
   void SetWeight(Coefficient *w) { weight = w; }

   /// Return a pointer to a c-array representing the center of the delta
   /// function.
   const double *Center() { return center; }

   /** @brief Return the scale factor times the optional time dependent
       function.  Returns \f$ s T(t) \f$ with \f$ T(t) = 1 \f$ when
       not set by the user. */
   double Scale() { return tdf ? (*tdf)(GetTime())*scale : scale; }

   /// Return the tolerance used to identify the mesh vertices
   double Tol() { return tol; }

   /// See SetWeight() for description of the weight Coefficient.
   Coefficient *Weight() { return weight; }

   /// Write the center of the delta function into @a center.
   void GetDeltaCenter(Vector& center);

   /// The value of the function assuming we are evaluating at the delta center.
   virtual double EvalDelta(ElementTransformation &T, const IntegrationPoint &ip);
   /** @brief A DeltaFunction cannot be evaluated. Calling this method will
       cause an MFEM error, terminating the application. */
   virtual double Eval(ElementTransformation &T, const IntegrationPoint &ip)
   { mfem_error("DeltaCoefficient::Eval"); return 0.; }
   virtual ~DeltaCoefficient() { delete weight; }
};

/** @brief Derived coefficient that takes the value of the parent coefficient
    for the active attributes and is zero otherwise. */
class RestrictedCoefficient : public Coefficient
{
private:
   Coefficient *c;
   Array<int> active_attr;

public:
   /** @brief Construct with a parent coefficient and an array with
       ones marking the attributes on which this coefficient should be
       active. */
   RestrictedCoefficient(Coefficient &c_, Array<int> &attr)
   { c = &c_; attr.Copy(active_attr); }

   /// Set the time for internally stored coefficients
   void SetTime(double t);

   /// Evaluate the coefficient at @a ip.
   virtual double Eval(ElementTransformation &T, const IntegrationPoint &ip)
   { return active_attr[T.Attribute-1] ? c->Eval(T, ip, GetTime()) : 0.0; }
};

/// Base class for vector Coefficients that optionally depend on time and space.
class VectorCoefficient
{
protected:
   int vdim;
   double time;

public:
   /// Initialize the VectorCoefficient with vector dimension @a vd.
   VectorCoefficient(int vd) { vdim = vd; time = 0.; }

   // add constructor with no argument list (this is for the
   // QuadratureVectorFunctionCoefficient extended class), srw
   VectorCoefficient() { vdim = 0; time = 0.; }

   /// Set the time for time dependent coefficients
   virtual void SetTime(double t) { time = t; }

   /// Get the time for time dependent coefficients
   double GetTime() { return time; }

   /// Set the dimension of the vector.
   void SetVDim(int dim) { vdim = dim; }

   /// Returns dimension of the vector.
   int GetVDim() { return vdim; }

   /** @brief Evaluate the vector coefficient in the element described by @a T
       at the point @a ip, storing the result in @a V. */
   /** @note When this method is called, the caller must make sure that the
       IntegrationPoint associated with @a T is the same as @a ip. This can be
       achieved by calling T.SetIntPoint(&ip). */
   virtual void Eval(Vector &V, ElementTransformation &T,
                     const IntegrationPoint &ip) = 0;

   /** @brief Evaluate the vector coefficient in the element described by @a T
       at all points of @a ir, storing the result in @a M. */
   /** The dimensions of @a M are GetVDim() by ir.GetNPoints() and they must be
       set by the implementation of this method.

       The general implementation provided by the base class (using the Eval
       method for one IntegrationPoint at a time) can be overloaded for more
       efficient implementation.

       @note The IntegrationPoint associated with @a T is not used, and this
       method will generally modify this IntegrationPoint associated with @a T.
   */
   virtual void Eval(DenseMatrix &M, ElementTransformation &T,
                     const IntegrationRule &ir);

   virtual ~VectorCoefficient() { }
};


/// Vector coefficient that is constant in space and time.
class VectorConstantCoefficient : public VectorCoefficient
{
private:
   Vector vec;
public:
   /// Construct the coefficient with constant vector @a v.
   VectorConstantCoefficient(const Vector &v)
      : VectorCoefficient(v.Size()), vec(v) { }
   using VectorCoefficient::Eval;

   ///  Evaluate the vector coefficient at @a ip.
   virtual void Eval(Vector &V, ElementTransformation &T,
                     const IntegrationPoint &ip) { V = vec; }

   /// Return a reference to the constant vector in this class.
   const Vector& GetVec() { return vec; }
};

/** @brief A piecewise vector-valued coefficient with the pieces keyed off the
    element attribute numbers.

    A value of zero will be returned for any missing attribute numbers.

    This object will not assume ownership of any VectorCoefficient
    objects passed to it. Consequently, the caller must ensure that
    the individual VectorCoefficient objects are not deleted while
    this PWVectorCoefficient is still in use.

    \note The keys may either be domain attribute numbers or boundary
    attribute numbers. If the PWVectorCoefficient is used with a
    domain integrator the keys are assumed to be domain attribute
    numbers. Similarly, if the PWVectorCoefficient is used with a
    boundary integrator the keys are assumed to be boundary attribute
    numbers.
*/
class PWVectorCoefficient : public VectorCoefficient
{
private:
   /** Internal data structure to store pointers to the appropriate
       coefficients for different regions of the mesh. The keys used
       in the map are the mesh attribute numbers (either element
       attribute or boundary element attribute depending upon
       context). The values returned for any missing attributes will
       be zero. The coefficient pointers may be NULL in which case a
       value of zero is returned.

       The VectorCoefficient objects contained in this map are NOT
       owned by this PWVectorCoefficient object. This means that they
       will not be deleted when this object is deleted also the caller
       must ensure that the various VectorCoefficient objects are not
       deleted while this PWVectorCoefficient is still needed.
   */
   std::map<int, VectorCoefficient*> pieces;

   /** Convenience function to check for compatible array lengths,
       loop over the arrays, and add their attribute/VectorCoefficient
       pairs to the internal data structure.
   */
   void InitMap(const Array<int> & attr,
                const Array<VectorCoefficient*> & coefs);

public:

   /// Constructs a piecewise vector coefficient of dimension vd
   explicit PWVectorCoefficient(int vd): VectorCoefficient(vd) {}

   /// Construct the coefficient using arrays describing the pieces
   /** \param vd - dimension of the vector-valued result
       \param attr - an array of attribute numbers for each piece
       \param coefs - the corresponding array of VectorCoefficient pointers
       Any missing attributes or NULL coefficient pointers will result in a
       zero vector being returned for that attribute.

       \note Ownership of the VectorCoefficient objects will NOT be
       transferred to this object.
   */
   PWVectorCoefficient(int vd, const Array<int> & attr,
                       const Array<VectorCoefficient*> & coefs)
      : VectorCoefficient(vd) { InitMap(attr, coefs); }

   /// Set the time for time dependent coefficients
   virtual void SetTime(double t);

   /// Replace a set of coefficients
   void UpdateCoefficients(const Array<int> & attr,
                           const Array<VectorCoefficient*> & coefs)
   { InitMap(attr, coefs); }

   /// Replace a single Coefficient for a particular attribute
   void UpdateCoefficient(int attr, VectorCoefficient & coef);

   /// Remove a single VectorCoefficient for a particular attribute
   void ZeroCoefficient(int attr)
   { pieces.erase(attr); }

   /// Evaluate the coefficient.
   virtual void Eval(Vector &V, ElementTransformation &T,
                     const IntegrationPoint &ip);
   using VectorCoefficient::Eval;
};

/// A general vector function coefficient
class VectorFunctionCoefficient : public VectorCoefficient
{
private:
   std::function<void(const Vector &, Vector &)> Function;
   std::function<void(const Vector &, double, Vector &)> TDFunction;
   Coefficient *Q;

public:
   /// Define a time-independent vector coefficient from a std function
   /** \param dim - the size of the vector
       \param F - time-independent function
       \param q - optional scalar Coefficient to scale the vector coefficient */
   VectorFunctionCoefficient(int dim,
                             std::function<void(const Vector &, Vector &)> F,
                             Coefficient *q = nullptr)
      : VectorCoefficient(dim), Function(std::move(F)), Q(q)
   { }

   /// Define a time-dependent vector coefficient from a std function
   /** \param dim - the size of the vector
       \param TDF - time-dependent function
       \param q - optional scalar Coefficient to scale the vector coefficient */
   VectorFunctionCoefficient(int dim,
                             std::function<void(const Vector &, double, Vector &)> TDF,
                             Coefficient *q = nullptr)
      : VectorCoefficient(dim), TDFunction(std::move(TDF)), Q(q)
   { }

   using VectorCoefficient::Eval;
   /// Evaluate the vector coefficient at @a ip.
   virtual void Eval(Vector &V, ElementTransformation &T,
                     const IntegrationPoint &ip);

   virtual ~VectorFunctionCoefficient() { }
};

/** @brief Vector coefficient defined by an array of scalar coefficients.
    Coefficients that are not set will evaluate to zero in the vector. This
    object takes ownership of the array of coefficients inside it and deletes
    them at object destruction. */
class VectorArrayCoefficient : public VectorCoefficient
{
private:
   Array<Coefficient*> Coeff;
   Array<bool> ownCoeff;

public:
   /** @brief Construct vector of dim coefficients.  The actual coefficients
       still need to be added with Set(). */
   explicit VectorArrayCoefficient(int dim);

   /// Set the time for internally stored coefficients
   void SetTime(double t);

   /// Returns i'th coefficient.
   Coefficient* GetCoeff(int i) { return Coeff[i]; }

   /// Returns the entire array of coefficients.
   Coefficient **GetCoeffs() { return Coeff; }

   /// Sets coefficient in the vector.
   void Set(int i, Coefficient *c, bool own=true);

   /// Evaluates i'th component of the vector of coefficients and returns the
   /// value.
   double Eval(int i, ElementTransformation &T, const IntegrationPoint &ip)
   { return Coeff[i] ? Coeff[i]->Eval(T, ip, GetTime()) : 0.0; }

   using VectorCoefficient::Eval;
   /** @brief Evaluate the coefficient. Each element of vector V comes from the
       associated array of scalar coefficients. */
   virtual void Eval(Vector &V, ElementTransformation &T,
                     const IntegrationPoint &ip);

   /// Destroys vector coefficient.
   virtual ~VectorArrayCoefficient();
};

/// Vector coefficient defined by a vector GridFunction
class VectorGridFunctionCoefficient : public VectorCoefficient
{
protected:
   const GridFunction *GridFunc;

public:
   /** @brief Construct an empty coefficient.  Calling Eval() before the grid
       function is set will cause a segfault. */
   VectorGridFunctionCoefficient() : VectorCoefficient(0), GridFunc(NULL) { }

   /** @brief  Construct the coefficient with grid function @a gf.  The
       grid function is not owned by the coefficient. */
   VectorGridFunctionCoefficient(const GridFunction *gf);

   /** @brief Set the grid function for this coefficient. Also sets the Vector
       dimension to match that of the @a gf. */
   void SetGridFunction(const GridFunction *gf);

   ///  Returns a pointer to the grid function in this Coefficient
   const GridFunction * GetGridFunction() const { return GridFunc; }

   /// Evaluate the vector coefficient at @a ip.
   virtual void Eval(Vector &V, ElementTransformation &T,
                     const IntegrationPoint &ip);

   /** @brief Evaluate the vector coefficients at all of the locations in the
       integration rule and write the vectors into the columns of matrix @a
       M. */
   virtual void Eval(DenseMatrix &M, ElementTransformation &T,
                     const IntegrationRule &ir);

   virtual ~VectorGridFunctionCoefficient() { }
};

/// Vector coefficient defined as the Gradient of a scalar GridFunction
class GradientGridFunctionCoefficient : public VectorCoefficient
{
protected:
   const GridFunction *GridFunc;

public:

   /** @brief Construct the coefficient with a scalar grid function @a gf. The
       grid function is not owned by the coefficient. */
   GradientGridFunctionCoefficient(const GridFunction *gf);

   ///Set the scalar grid function.
   void SetGridFunction(const GridFunction *gf);

   ///Get the scalar grid function.
   const GridFunction * GetGridFunction() const { return GridFunc; }

   /// Evaluate the gradient vector coefficient at @a ip.
   virtual void Eval(Vector &V, ElementTransformation &T,
                     const IntegrationPoint &ip);

   /** @brief Evaluate the gradient vector coefficient at all of the locations
       in the integration rule and write the vectors into columns of matrix @a
       M. */
   virtual void Eval(DenseMatrix &M, ElementTransformation &T,
                     const IntegrationRule &ir);

   virtual ~GradientGridFunctionCoefficient() { }
};

/// Vector coefficient defined as the Curl of a vector GridFunction
class CurlGridFunctionCoefficient : public VectorCoefficient
{
protected:
   const GridFunction *GridFunc;

public:
   /** @brief Construct the coefficient with a vector grid function @a gf. The
       grid function is not owned by the coefficient. */
   CurlGridFunctionCoefficient(const GridFunction *gf);

   /// Set the vector grid function.
   void SetGridFunction(const GridFunction *gf);

   /// Get the vector grid function.
   const GridFunction * GetGridFunction() const { return GridFunc; }

   using VectorCoefficient::Eval;
   /// Evaluate the vector curl coefficient at @a ip.
   virtual void Eval(Vector &V, ElementTransformation &T,
                     const IntegrationPoint &ip);

   virtual ~CurlGridFunctionCoefficient() { }
};

/// Scalar coefficient defined as the Divergence of a vector GridFunction
class DivergenceGridFunctionCoefficient : public Coefficient
{
protected:
   const GridFunction *GridFunc;

public:
   /** @brief Construct the coefficient with a vector grid function @a gf. The
       grid function is not owned by the coefficient. */
   DivergenceGridFunctionCoefficient(const GridFunction *gf);

   /// Set the vector grid function.
   void SetGridFunction(const GridFunction *gf) { GridFunc = gf; }

   /// Get the vector grid function.
   const GridFunction * GetGridFunction() const { return GridFunc; }

   /// Evaluate the scalar divergence coefficient at @a ip.
   virtual double Eval(ElementTransformation &T,
                       const IntegrationPoint &ip);

   virtual ~DivergenceGridFunctionCoefficient() { }
};

/** @brief Vector coefficient defined by a scalar DeltaCoefficient and a
    constant vector direction.

    WARNING this cannot be used as a normal coefficient. The usual Eval method
    is disabled. */
class VectorDeltaCoefficient : public VectorCoefficient
{
protected:
   Vector dir;
   DeltaCoefficient d;

public:
   /// Construct with a vector of dimension @a vdim_.
   VectorDeltaCoefficient(int vdim_)
      : VectorCoefficient(vdim_), dir(vdim_), d() { }

   /** @brief Construct with a Vector object representing the direction and a
       unit delta function centered at (0.0,0.0,0.0) */
   VectorDeltaCoefficient(const Vector& dir_)
      : VectorCoefficient(dir_.Size()), dir(dir_), d() { }

   /** @brief Construct with a Vector object representing the direction and a
       delta function scaled by @a s and centered at (x,0.0,0.0) */
   VectorDeltaCoefficient(const Vector& dir_, double x, double s)
      : VectorCoefficient(dir_.Size()), dir(dir_), d(x,s) { }

   /** @brief Construct with a Vector object representing the direction and a
       delta function scaled by @a s and centered at (x,y,0.0) */
   VectorDeltaCoefficient(const Vector& dir_, double x, double y, double s)
      : VectorCoefficient(dir_.Size()), dir(dir_), d(x,y,s) { }

   /** @brief Construct with a Vector object representing the direction and a
       delta function scaled by @a s and centered at (x,y,z) */
   VectorDeltaCoefficient(const Vector& dir_, double x, double y, double z,
                          double s)
      : VectorCoefficient(dir_.Size()), dir(dir_), d(x,y,z,s) { }

   /// Set the time for internally stored coefficients
   void SetTime(double t);

   /// Replace the associated DeltaCoefficient with a new DeltaCoefficient.
   /** The new DeltaCoefficient cannot have a specified weight Coefficient, i.e.
       DeltaCoefficient::Weight() should return NULL. */
   void SetDeltaCoefficient(const DeltaCoefficient& d_) { d = d_; }

   /// Return the associated scalar DeltaCoefficient.
   DeltaCoefficient& GetDeltaCoefficient() { return d; }

   void SetScale(double s) { d.SetScale(s); }
   void SetDirection(const Vector& d_);

   void SetDeltaCenter(const Vector& center) { d.SetDeltaCenter(center); }
   void GetDeltaCenter(Vector& center) { d.GetDeltaCenter(center); }

   /** @brief Return the specified direction vector multiplied by the value
       returned by DeltaCoefficient::EvalDelta() of the associated scalar
       DeltaCoefficient. */
   virtual void EvalDelta(Vector &V, ElementTransformation &T,
                          const IntegrationPoint &ip);

   using VectorCoefficient::Eval;
   /** @brief A VectorDeltaFunction cannot be evaluated. Calling this method
       will cause an MFEM error, terminating the application. */
   virtual void Eval(Vector &V, ElementTransformation &T,
                     const IntegrationPoint &ip)
   { mfem_error("VectorDeltaCoefficient::Eval"); }
   virtual ~VectorDeltaCoefficient() { }
};

/** @brief Derived vector coefficient that has the value of the parent vector
    where it is active and is zero otherwise. */
class VectorRestrictedCoefficient : public VectorCoefficient
{
private:
   VectorCoefficient *c;
   Array<int> active_attr;

public:
   /** @brief Construct with a parent vector coefficient and an array of zeros
       and ones representing the attributes for which this coefficient should be
       active. */
   VectorRestrictedCoefficient(VectorCoefficient &vc, Array<int> &attr)
      : VectorCoefficient(vc.GetVDim())
   { c = &vc; attr.Copy(active_attr); }

   /// Set the time for internally stored coefficients
   void SetTime(double t);

   /// Evaluate the vector coefficient at @a ip.
   virtual void Eval(Vector &V, ElementTransformation &T,
                     const IntegrationPoint &ip);

   /** @brief Evaluate the vector coefficient at all of the locations in the
       integration rule and write the vectors into the columns of matrix @a
       M. */
   virtual void Eval(DenseMatrix &M, ElementTransformation &T,
                     const IntegrationRule &ir);
};

/// VectorFunctionCoefficient defined on a subset of domain or boundary attributes, srw
class VectorFunctionRestrictedCoefficient : public VectorCoefficient
{
private:
   void (*TDFunction)(int, Vector &);
   const Array<int> &active_attr;
<<<<<<< HEAD
=======
   const Array2D<double> &active_scale;
>>>>>>> 1b31e07c
   Coefficient *Q;

public:
   /// Construct a time-dependent vector coefficient from a C-function
   VectorFunctionRestrictedCoefficient(int dim,
                                       void (*TDF)(int, Vector &),
<<<<<<< HEAD
                                       Array<int> &attr, Coefficient *q = NULL)
      : VectorCoefficient(dim), Q(q), active_attr(attr)
=======
                                       Array<int> &attr,
                                       Array2D<double> &scale,
                                       Coefficient *q = NULL)
      : VectorCoefficient(dim), Q(q), active_attr(attr), active_scale(scale)
>>>>>>> 1b31e07c
   {
      TDFunction = TDF;
   }

   using VectorCoefficient::Eval;
   virtual void Eval(Vector &V, ElementTransformation &T,
                     const IntegrationPoint &ip);

   virtual ~VectorFunctionRestrictedCoefficient() { }

   const Array<int> &GetActiveAttr() { return active_attr; }
<<<<<<< HEAD
=======
   const Array2D<double> &GetActiveScale() { return active_scale; }
>>>>>>> 1b31e07c

};
typedef VectorCoefficient DiagonalMatrixCoefficient;

/// Base class for Matrix Coefficients that optionally depend on time and space.
class MatrixCoefficient
{
protected:
   int height, width;
   double time;
   bool symmetric;  // deprecated

public:
   /// Construct a dim x dim matrix coefficient.
   explicit MatrixCoefficient(int dim, bool symm=false)
   { height = width = dim; time = 0.; symmetric = symm; }

   /// Construct a h x w matrix coefficient.
   MatrixCoefficient(int h, int w, bool symm=false) :
      height(h), width(w), time(0.), symmetric(symm) { }

   /// Set the time for time dependent coefficients
   virtual void SetTime(double t) { time = t; }

   /// Get the time for time dependent coefficients
   double GetTime() { return time; }

   /// Get the height of the matrix.
   int GetHeight() const { return height; }

   /// Get the width of the matrix.
   int GetWidth() const { return width; }

   /// For backward compatibility get the width of the matrix.
   int GetVDim() const { return width; }

   /** @deprecated Use SymmetricMatrixCoefficient instead */
   bool IsSymmetric() const { return symmetric; }

   /** @brief Evaluate the matrix coefficient in the element described by @a T
       at the point @a ip, storing the result in @a K. */
   /** @note When this method is called, the caller must make sure that the
       IntegrationPoint associated with @a T is the same as @a ip. This can be
       achieved by calling T.SetIntPoint(&ip). */
   virtual void Eval(DenseMatrix &K, ElementTransformation &T,
                     const IntegrationPoint &ip) = 0;

   /// (DEPRECATED) Evaluate a symmetric matrix coefficient.
   /** @brief Evaluate the upper triangular entries of the matrix coefficient
       in the symmetric case, similarly to Eval. Matrix entry (i,j) is stored
       in K[j - i + os_i] for 0 <= i <= j < width, os_0 = 0,
       os_{i+1} = os_i + width - i. That is, K = {M(0,0), ..., M(0,w-1),
       M(1,1), ..., M(1,w-1), ..., M(w-1,w-1) with w = width.
       @deprecated Use Eval() instead. */
   virtual void EvalSymmetric(Vector &K, ElementTransformation &T,
                              const IntegrationPoint &ip)
   { mfem_error("MatrixCoefficient::EvalSymmetric"); }

   virtual ~MatrixCoefficient() { }
};


/// A matrix coefficient that is constant in space and time.
class MatrixConstantCoefficient : public MatrixCoefficient
{
private:
   DenseMatrix mat;
public:
   ///Construct using matrix @a m for the constant.
   MatrixConstantCoefficient(const DenseMatrix &m)
      : MatrixCoefficient(m.Height(), m.Width()), mat(m) { }
   using MatrixCoefficient::Eval;
   /// Evaluate the matrix coefficient at @a ip.
   virtual void Eval(DenseMatrix &M, ElementTransformation &T,
                     const IntegrationPoint &ip) { M = mat; }
};


/** @brief A piecewise matrix-valued coefficient with the pieces keyed off the
    element attribute numbers.

    A value of zero will be returned for any missing attribute numbers.

    This object will not assume ownership of any MatrixCoefficient
    objects passed to it. Consequently, the caller must ensure that
    the individual MatrixCoefficient objects are not deleted while
    this PWMatrixCoefficient is still in use.

    \note The keys may either be domain attribute numbers or boundary
    attribute numbers. If the PWMatrixCoefficient is used with a
    domain integrator the keys are assumed to be domain attribute
    numbers. Similarly, if the PWMatrixCoefficient is used with a
    boundary integrator the keys are assumed to be boundary attribute
    numbers.
*/
class PWMatrixCoefficient : public MatrixCoefficient
{
private:
   /** Internal data structure to store pointers to the appropriate
       coefficients for different regions of the mesh. The keys used
       in the map are the mesh attribute numbers (either element
       attribute or boundary element attribute depending upon
       context). The values returned for any missing attributes will
       be zero. The coefficient pointers may be NULL in which case a
       value of zero is returned.

       The MatrixCoefficient objects contained in this map are NOT
       owned by this PWMatrixCoefficient object. This means that they
       will not be deleted when this object is deleted also the caller
       must ensure that the various MatrixCoefficient objects are not
       deleted while this PWMatrixCoefficient is still needed.
   */
   std::map<int, MatrixCoefficient*> pieces;

   /** Convenience function to check for compatible array lengths,
       loop over the arrays, and add their attribute/MatrixCoefficient
       pairs to the internal data structure.
   */
   void InitMap(const Array<int> & attr,
                const Array<MatrixCoefficient*> & coefs);

public:

   /// Constructs a piecewise matrix coefficient of dimension dim by dim
   explicit PWMatrixCoefficient(int dim, bool symm = false)
      : MatrixCoefficient(dim, symm) {}

   /// Constructs a piecewise matrix coefficient of dimension h by w
   explicit PWMatrixCoefficient(int h, int w, bool symm = false)
      : MatrixCoefficient(h, w, symm) {}

   /// Construct the coefficient using arrays describing the pieces
   /** \param dim - size of the square matrix-valued result
       \param attr - an array of attribute numbers for each piece
       \param coefs - the corresponding array of MatrixCoefficient pointers
       \param symm - true if the result will be symmetric, false otherwise
       Any missing attributes or NULL coefficient pointers will result in a
       zero matrix being returned.

       \note Ownership of the MatrixCoefficient objects will NOT be
       transferred to this object.
   */
   PWMatrixCoefficient(int dim, const Array<int> & attr,
                       const Array<MatrixCoefficient*> & coefs,
                       bool symm=false)
      : MatrixCoefficient(dim, symm) { InitMap(attr, coefs); }

   /// Construct the coefficient using arrays describing the pieces
   /** \param h - height of the matrix-valued result
       \param w - width of the matrix-valued result
       \param attr - an array of attribute numbers for each piece
       \param coefs - the corresponding array of MatrixCoefficient pointers
       \param symm - true if the result will be symmetric, false otherwise
       Any missing attributes or NULL coefficient pointers will result in a
       zero matrix being returned for that attribute.

       \note Ownership of the MatrixCoefficient objects will NOT be
       transferred to this object.
   */
   PWMatrixCoefficient(int h, int w, const Array<int> & attr,
                       const Array<MatrixCoefficient*> & coefs,
                       bool symm=false)
      : MatrixCoefficient(h, w, symm) { InitMap(attr, coefs); }

   /// Set the time for time dependent coefficients
   virtual void SetTime(double t);

   /// Replace a set of coefficients
   void UpdateCoefficients(const Array<int> & attr,
                           const Array<MatrixCoefficient*> & coefs)
   { InitMap(attr, coefs); }

   /// Replace a single coefficient for a particular attribute
   void UpdateCoefficient(int attr, MatrixCoefficient & coef);

   /// Remove a single MatrixCoefficient for a particular attribute
   void ZeroCoefficient(int attr)
   { pieces.erase(attr); }

   /// Evaluate the coefficient.
   virtual void Eval(DenseMatrix &K, ElementTransformation &T,
                     const IntegrationPoint &ip);
};

/** @brief A matrix coefficient with an optional scalar coefficient multiplier
    \a q.  The matrix function can either be represented by a std function or
    a constant matrix provided when constructing this object.  */
class MatrixFunctionCoefficient : public MatrixCoefficient
{
private:
   std::function<void(const Vector &, DenseMatrix &)> Function;
   std::function<void(const Vector &, Vector &)> SymmFunction;  // deprecated
   std::function<void(const Vector &, double, DenseMatrix &)> TDFunction;

   Coefficient *Q;
   DenseMatrix mat;

public:
   /// Define a time-independent square matrix coefficient from a std function
   /** \param dim - the size of the matrix
       \param F - time-independent function
       \param q - optional scalar Coefficient to scale the matrix coefficient */
   MatrixFunctionCoefficient(int dim,
                             std::function<void(const Vector &, DenseMatrix &)> F,
                             Coefficient *q = nullptr)
      : MatrixCoefficient(dim), Function(std::move(F)), Q(q), mat(0)
   { }

   /// Define a constant matrix coefficient times a scalar Coefficient
   /** \param m - constant matrix
       \param q - optional scalar Coefficient to scale the matrix coefficient */
   MatrixFunctionCoefficient(const DenseMatrix &m, Coefficient &q)
      : MatrixCoefficient(m.Height(), m.Width()), Q(&q), mat(m)
   { }

   /** @brief Define a time-independent symmetric square matrix coefficient from
       a std function */
   /** \param dim - the size of the matrix
       \param SymmF - function used in EvalSymmetric
       \param q - optional scalar Coefficient to scale the matrix coefficient
       @deprecated Use another constructor without setting SymmFunction. */
   MatrixFunctionCoefficient(int dim,
                             std::function<void(const Vector &, Vector &)> SymmF,
                             Coefficient *q = NULL)
      : MatrixCoefficient(dim, true), SymmFunction(std::move(SymmF)), Q(q), mat(0)
   { }

   /// Define a time-dependent square matrix coefficient from a std function
   /** \param dim - the size of the matrix
       \param TDF - time-dependent function
       \param q - optional scalar Coefficient to scale the matrix coefficient */
   MatrixFunctionCoefficient(int dim,
                             std::function<void(const Vector &, double, DenseMatrix &)> TDF,
                             Coefficient *q = nullptr)
      : MatrixCoefficient(dim), TDFunction(std::move(TDF)), Q(q)
   { }

   /// Set the time for internally stored coefficients
   void SetTime(double t);

   /// Evaluate the matrix coefficient at @a ip.
   virtual void Eval(DenseMatrix &K, ElementTransformation &T,
                     const IntegrationPoint &ip);

   /// (DEPRECATED) Evaluate the symmetric matrix coefficient at @a ip.
   /** @deprecated Use Eval() instead. */
   virtual void EvalSymmetric(Vector &K, ElementTransformation &T,
                              const IntegrationPoint &ip);

   virtual ~MatrixFunctionCoefficient() { }
};


/** @brief Matrix coefficient defined by a matrix of scalar coefficients.
    Coefficients that are not set will evaluate to zero in the vector. The
    coefficient is stored as a flat Array with indexing (i,j) -> i*width+j. */
class MatrixArrayCoefficient : public MatrixCoefficient
{
private:
   Array<Coefficient *> Coeff;
   Array<bool> ownCoeff;

public:
   /** @brief Construct a coefficient matrix of dimensions @a dim * @a dim. The
       actual coefficients still need to be added with Set(). */
   explicit MatrixArrayCoefficient (int dim);

   /// Set the time for internally stored coefficients
   void SetTime(double t);

   /// Get the coefficient located at (i,j) in the matrix.
   Coefficient* GetCoeff (int i, int j) { return Coeff[i*width+j]; }

   /** @brief Set the coefficient located at (i,j) in the matrix.  By default by
       default this will take ownership of the Coefficient passed in, but this
       can be overridden with the @a own parameter. */
   void Set(int i, int j, Coefficient * c, bool own=true);

   /// Evaluate coefficient located at (i,j) in the matrix using integration
   /// point @a ip.
   double Eval(int i, int j, ElementTransformation &T, const IntegrationPoint &ip)
   { return Coeff[i*width+j] ? Coeff[i*width+j] -> Eval(T, ip, GetTime()) : 0.0; }

   /// Evaluate the matrix coefficient @a ip.
   virtual void Eval(DenseMatrix &K, ElementTransformation &T,
                     const IntegrationPoint &ip);

   virtual ~MatrixArrayCoefficient();
};


/** @brief Derived matrix coefficient that has the value of the parent matrix
    coefficient where it is active and is zero otherwise. */
class MatrixRestrictedCoefficient : public MatrixCoefficient
{
private:
   MatrixCoefficient *c;
   Array<int> active_attr;

public:
   /** @brief Construct with a parent matrix coefficient and an array of zeros
       and ones representing the attributes for which this coefficient should be
       active. */
   MatrixRestrictedCoefficient(MatrixCoefficient &mc, Array<int> &attr)
      : MatrixCoefficient(mc.GetHeight(), mc.GetWidth())
   { c = &mc; attr.Copy(active_attr); }

   /// Set the time for internally stored coefficients
   void SetTime(double t);

   /// Evaluate the matrix coefficient at @a ip.
   virtual void Eval(DenseMatrix &K, ElementTransformation &T,
                     const IntegrationPoint &ip);
};

/// Coefficients based on sums, products, or other functions of coefficients.
///@{
/** @brief Scalar coefficient defined as the linear combination of two scalar
    coefficients or a scalar and a scalar coefficient */
class SumCoefficient : public Coefficient
{
private:
   double aConst;
   Coefficient * a;
   Coefficient * b;

   double alpha;
   double beta;

public:
   /// Constructor with one coefficient.  Result is alpha_ * A + beta_ * B
   SumCoefficient(double A, Coefficient &B,
                  double alpha_ = 1.0, double beta_ = 1.0)
      : aConst(A), a(NULL), b(&B), alpha(alpha_), beta(beta_) { }

   /// Constructor with two coefficients.  Result is alpha_ * A + beta_ * B.
   SumCoefficient(Coefficient &A, Coefficient &B,
                  double alpha_ = 1.0, double beta_ = 1.0)
      : aConst(0.0), a(&A), b(&B), alpha(alpha_), beta(beta_) { }

   /// Set the time for internally stored coefficients
   void SetTime(double t);

   /// Reset the first term in the linear combination as a constant
   void SetAConst(double A) { a = NULL; aConst = A; }
   /// Return the first term in the linear combination
   double GetAConst() const { return aConst; }

   /// Reset the first term in the linear combination
   void SetACoef(Coefficient &A) { a = &A; }
   /// Return the first term in the linear combination
   Coefficient * GetACoef() const { return a; }

   /// Reset the second term in the linear combination
   void SetBCoef(Coefficient &B) { b = &B; }
   /// Return the second term in the linear combination
   Coefficient * GetBCoef() const { return b; }

   /// Reset the factor in front of the first term in the linear combination
   void SetAlpha(double alpha_) { alpha = alpha_; }
   /// Return the factor in front of the first term in the linear combination
   double GetAlpha() const { return alpha; }

   /// Reset the factor in front of the second term in the linear combination
   void SetBeta(double beta_) { beta = beta_; }
   /// Return the factor in front of the second term in the linear combination
   double GetBeta() const { return beta; }

   /// Evaluate the coefficient at @a ip.
   virtual double Eval(ElementTransformation &T,
                       const IntegrationPoint &ip)
   {
      return alpha * ((a == NULL ) ? aConst : a->Eval(T, ip) )
             + beta * b->Eval(T, ip);
   }
};


/// Base class for symmetric matrix coefficients that optionally depend on time and space.
class SymmetricMatrixCoefficient : public MatrixCoefficient
{
protected:
   /// Internal matrix used when evaluating this coefficient as a DenseMatrix.
   DenseSymmetricMatrix mat;
public:
   /// Construct a dim x dim matrix coefficient.
   explicit SymmetricMatrixCoefficient(int dimension)
      : MatrixCoefficient(dimension, true) { }

   /// Get the size of the matrix.
   int GetSize() const { return height; }

   /** @brief Evaluate the matrix coefficient in the element described by @a T
       at the point @a ip, storing the result as a symmetric matrix @a K. */
   /** @note When this method is called, the caller must make sure that the
       IntegrationPoint associated with @a T is the same as @a ip. This can be
       achieved by calling T.SetIntPoint(&ip). */
   virtual void Eval(DenseSymmetricMatrix &K, ElementTransformation &T,
                     const IntegrationPoint &ip) = 0;

   using MatrixCoefficient::Eval;
   /** @brief Evaluate the matrix coefficient in the element described by @a T
       at the point @a ip, storing the result as a dense matrix @a K. */
   /** This function allows the use of SymmetricMatrixCoefficient in situations
       where the symmetry is not taken advantage of.

       @note When this method is called, the caller must make sure that the
       IntegrationPoint associated with @a T is the same as @a ip. This can be
       achieved by calling T.SetIntPoint(&ip). */
   virtual void Eval(DenseMatrix &K, ElementTransformation &T,
                     const IntegrationPoint &ip);

   virtual ~SymmetricMatrixCoefficient() { }
};


/// A matrix coefficient that is constant in space and time.
class SymmetricMatrixConstantCoefficient : public SymmetricMatrixCoefficient
{
private:
   DenseSymmetricMatrix mat;

public:
   ///Construct using matrix @a m for the constant.
   SymmetricMatrixConstantCoefficient(const DenseSymmetricMatrix &m)
      : SymmetricMatrixCoefficient(m.Height()), mat(m) { }
   using MatrixCoefficient::Eval;
   using SymmetricMatrixCoefficient::Eval;
   /// Evaluate the matrix coefficient at @a ip.
   virtual void Eval(DenseSymmetricMatrix &M, ElementTransformation &T,
                     const IntegrationPoint &ip) { M = mat; }
};


/** @brief A matrix coefficient with an optional scalar coefficient multiplier
    \a q.  The matrix function can either be represented by a std function or
    a constant matrix provided when constructing this object.  */
class SymmetricMatrixFunctionCoefficient : public SymmetricMatrixCoefficient
{
private:
   std::function<void(const Vector &, DenseSymmetricMatrix &)> Function;
   std::function<void(const Vector &, double, DenseSymmetricMatrix &)> TDFunction;

   Coefficient *Q;
   DenseSymmetricMatrix mat;

public:
   /// Define a time-independent symmetric matrix coefficient from a std function
   /** \param dim - the size of the matrix
       \param F - time-independent function
       \param q - optional scalar Coefficient to scale the matrix coefficient */
   SymmetricMatrixFunctionCoefficient(int dim,
                                      std::function<void(const Vector &, DenseSymmetricMatrix &)> F,
                                      Coefficient *q = nullptr)
      : SymmetricMatrixCoefficient(dim), Function(std::move(F)), Q(q), mat(0)
   { }

   /// Define a constant matrix coefficient times a scalar Coefficient
   /** \param m - constant matrix
       \param q - optional scalar Coefficient to scale the matrix coefficient */
   SymmetricMatrixFunctionCoefficient(const DenseSymmetricMatrix &m,
                                      Coefficient &q)
      : SymmetricMatrixCoefficient(m.Height()), Q(&q), mat(m)
   { }

   /// Define a time-dependent square matrix coefficient from a std function
   /** \param dim - the size of the matrix
       \param TDF - time-dependent function
       \param q - optional scalar Coefficient to scale the matrix coefficient */
   SymmetricMatrixFunctionCoefficient(int dim,
                                      std::function<void(const Vector &, double, DenseSymmetricMatrix &)> TDF,
                                      Coefficient *q = nullptr)
      : SymmetricMatrixCoefficient(dim), TDFunction(std::move(TDF)), Q(q)
   { }

   /// Set the time for internally stored coefficients
   void SetTime(double t);

   using MatrixCoefficient::Eval;
   using SymmetricMatrixCoefficient::Eval;
   /// Evaluate the matrix coefficient at @a ip.
   virtual void Eval(DenseSymmetricMatrix &K, ElementTransformation &T,
                     const IntegrationPoint &ip);

   virtual ~SymmetricMatrixFunctionCoefficient() { }
};


/** @brief Scalar coefficient defined as the product of two scalar coefficients
    or a scalar and a scalar coefficient. */
class ProductCoefficient : public Coefficient
{
private:
   double aConst;
   Coefficient * a;
   Coefficient * b;

public:
   /// Constructor with one coefficient.  Result is A * B.
   ProductCoefficient(double A, Coefficient &B)
      : aConst(A), a(NULL), b(&B) { }

   /// Constructor with two coefficients.  Result is A * B.
   ProductCoefficient(Coefficient &A, Coefficient &B)
      : aConst(0.0), a(&A), b(&B) { }

   /// Set the time for internally stored coefficients
   void SetTime(double t);

   /// Reset the first term in the product as a constant
   void SetAConst(double A) { a = NULL; aConst = A; }
   /// Return the first term in the product
   double GetAConst() const { return aConst; }

   /// Reset the first term in the product
   void SetACoef(Coefficient &A) { a = &A; }
   /// Return the first term in the product
   Coefficient * GetACoef() const { return a; }

   /// Reset the second term in the product
   void SetBCoef(Coefficient &B) { b = &B; }
   /// Return the second term in the product
   Coefficient * GetBCoef() const { return b; }

   /// Evaluate the coefficient at @a ip.
   virtual double Eval(ElementTransformation &T,
                       const IntegrationPoint &ip)
   { return ((a == NULL ) ? aConst : a->Eval(T, ip) ) * b->Eval(T, ip); }
};

/** @brief Scalar coefficient defined as the ratio of two scalars where one or
    both scalars are scalar coefficients. */
class RatioCoefficient : public Coefficient
{
private:
   double aConst;
   double bConst;
   Coefficient * a;
   Coefficient * b;

public:
   /** Initialize a coefficient which returns A / B where @a A is a
       constant and @a B is a scalar coefficient */
   RatioCoefficient(double A, Coefficient &B)
      : aConst(A), bConst(1.0), a(NULL), b(&B) { }
   /** Initialize a coefficient which returns A / B where @a A and @a B are both
       scalar coefficients */
   RatioCoefficient(Coefficient &A, Coefficient &B)
      : aConst(0.0), bConst(1.0), a(&A), b(&B) { }
   /** Initialize a coefficient which returns A / B where @a A is a
       scalar coefficient and @a B is a constant */
   RatioCoefficient(Coefficient &A, double B)
      : aConst(0.0), bConst(B), a(&A), b(NULL) { }

   /// Set the time for internally stored coefficients
   void SetTime(double t);

   /// Reset the numerator in the ratio as a constant
   void SetAConst(double A) { a = NULL; aConst = A; }
   /// Return the numerator of the ratio
   double GetAConst() const { return aConst; }

   /// Reset the denominator in the ratio as a constant
   void SetBConst(double B) { b = NULL; bConst = B; }
   /// Return the denominator of the ratio
   double GetBConst() const { return bConst; }

   /// Reset the numerator in the ratio
   void SetACoef(Coefficient &A) { a = &A; }
   /// Return the numerator of the ratio
   Coefficient * GetACoef() const { return a; }

   /// Reset the denominator in the ratio
   void SetBCoef(Coefficient &B) { b = &B; }
   /// Return the denominator of the ratio
   Coefficient * GetBCoef() const { return b; }

   /// Evaluate the coefficient
   virtual double Eval(ElementTransformation &T,
                       const IntegrationPoint &ip)
   {
      double den = (b == NULL ) ? bConst : b->Eval(T, ip);
      MFEM_ASSERT(den != 0.0, "Division by zero in RatioCoefficient");
      return ((a == NULL ) ? aConst : a->Eval(T, ip) ) / den;
   }
};

/// Scalar coefficient defined as a scalar raised to a power
class PowerCoefficient : public Coefficient
{
private:
   Coefficient * a;

   double p;

public:
   /// Construct with a coefficient and a constant power @a p_.  Result is A^p.
   PowerCoefficient(Coefficient &A, double p_)
      : a(&A), p(p_) { }

   /// Set the time for internally stored coefficients
   void SetTime(double t);

   /// Reset the base coefficient
   void SetACoef(Coefficient &A) { a = &A; }
   /// Return the base coefficient
   Coefficient * GetACoef() const { return a; }

   /// Reset the exponent
   void SetExponent(double p_) { p = p_; }
   /// Return the exponent
   double GetExponent() const { return p; }

   /// Evaluate the coefficient at @a ip.
   virtual double Eval(ElementTransformation &T,
                       const IntegrationPoint &ip)
   { return pow(a->Eval(T, ip), p); }
};


/// Scalar coefficient defined as the inner product of two vector coefficients
class InnerProductCoefficient : public Coefficient
{
private:
   VectorCoefficient * a;
   VectorCoefficient * b;

   mutable Vector va;
   mutable Vector vb;
public:
   /// Construct with the two vector coefficients.  Result is \f$ A \cdot B \f$.
   InnerProductCoefficient(VectorCoefficient &A, VectorCoefficient &B);

   /// Set the time for internally stored coefficients
   void SetTime(double t);

   /// Reset the first vector in the inner product
   void SetACoef(VectorCoefficient &A) { a = &A; }
   /// Return the first vector coefficient in the inner product
   VectorCoefficient * GetACoef() const { return a; }

   /// Reset the second vector in the inner product
   void SetBCoef(VectorCoefficient &B) { b = &B; }
   /// Return the second vector coefficient in the inner product
   VectorCoefficient * GetBCoef() const { return b; }

   /// Evaluate the coefficient at @a ip.
   virtual double Eval(ElementTransformation &T,
                       const IntegrationPoint &ip);
};

/// Scalar coefficient defined as a cross product of two vectors in the xy-plane.
class VectorRotProductCoefficient : public Coefficient
{
private:
   VectorCoefficient * a;
   VectorCoefficient * b;

   mutable Vector va;
   mutable Vector vb;

public:
   /// Constructor with two vector coefficients.  Result is \f$ A_x B_y - A_y * B_x; \f$.
   VectorRotProductCoefficient(VectorCoefficient &A, VectorCoefficient &B);

   /// Set the time for internally stored coefficients
   void SetTime(double t);

   /// Reset the first vector in the product
   void SetACoef(VectorCoefficient &A) { a = &A; }
   /// Return the first vector of the product
   VectorCoefficient * GetACoef() const { return a; }

   /// Reset the second vector in the product
   void SetBCoef(VectorCoefficient &B) { b = &B; }
   /// Return the second vector of the product
   VectorCoefficient * GetBCoef() const { return b; }

   /// Evaluate the coefficient at @a ip.
   virtual double Eval(ElementTransformation &T,
                       const IntegrationPoint &ip);
};

/// Scalar coefficient defined as the determinant of a matrix coefficient
class DeterminantCoefficient : public Coefficient
{
private:
   MatrixCoefficient * a;

   mutable DenseMatrix ma;

public:
   /// Construct with the matrix.
   DeterminantCoefficient(MatrixCoefficient &A);

   /// Set the time for internally stored coefficients
   void SetTime(double t);

   /// Reset the matrix coefficient
   void SetACoef(MatrixCoefficient &A) { a = &A; }
   /// Return the matrix coefficient
   MatrixCoefficient * GetACoef() const { return a; }

   /// Evaluate the determinant coefficient at @a ip.
   virtual double Eval(ElementTransformation &T,
                       const IntegrationPoint &ip);
};

/// Vector coefficient defined as the linear combination of two vectors
class VectorSumCoefficient : public VectorCoefficient
{
private:
   VectorCoefficient * ACoef;
   VectorCoefficient * BCoef;

   Vector A;
   Vector B;

   Coefficient * alphaCoef;
   Coefficient * betaCoef;

   double alpha;
   double beta;

   mutable Vector va;

public:
   /** Constructor with no coefficients.
       To be used with the various "Set" methods */
   VectorSumCoefficient(int dim);

   /** Constructor with two vector coefficients.
       Result is alpha_ * A + beta_ * B */
   VectorSumCoefficient(VectorCoefficient &A, VectorCoefficient &B,
                        double alpha_ = 1.0, double beta_ = 1.0);

   /** Constructor with scalar coefficients.
       Result is alpha_ * A_ + beta_ * B_ */
   VectorSumCoefficient(VectorCoefficient &A_, VectorCoefficient &B_,
                        Coefficient &alpha_, Coefficient &beta_);

   /// Set the time for internally stored coefficients
   void SetTime(double t);

   /// Reset the first vector coefficient
   void SetACoef(VectorCoefficient &A_) { ACoef = &A_; }
   /// Return the first vector coefficient
   VectorCoefficient * GetACoef() const { return ACoef; }

   /// Reset the second vector coefficient
   void SetBCoef(VectorCoefficient &B_) { BCoef = &B_; }
   /// Return the second vector coefficient
   VectorCoefficient * GetBCoef() const { return BCoef; }

   /// Reset the factor in front of the first vector coefficient
   void SetAlphaCoef(Coefficient &A_) { alphaCoef = &A_; }
   /// Return the factor in front of the first vector coefficient
   Coefficient * GetAlphaCoef() const { return alphaCoef; }

   /// Reset the factor in front of the second vector coefficient
   void SetBetaCoef(Coefficient &B_) { betaCoef = &B_; }
   /// Return the factor in front of the second vector coefficient
   Coefficient * GetBetaCoef() const { return betaCoef; }

   /// Reset the first vector as a constant
   void SetA(const Vector &A_) { A = A_; ACoef = NULL; }
   /// Return the first vector constant
   const Vector & GetA() const { return A; }

   /// Reset the second vector as a constant
   void SetB(const Vector &B_) { B = B_; BCoef = NULL; }
   /// Return the second vector constant
   const Vector & GetB() const { return B; }

   /// Reset the factor in front of the first vector coefficient as a constant
   void SetAlpha(double alpha_) { alpha = alpha_; alphaCoef = NULL; }
   /// Return the factor in front of the first vector coefficient
   double GetAlpha() const { return alpha; }

   /// Reset the factor in front of the second vector coefficient as a constant
   void SetBeta(double beta_) { beta = beta_; betaCoef = NULL; }
   /// Return the factor in front of the second vector coefficient
   double GetBeta() const { return beta; }

   /// Evaluate the coefficient at @a ip.
   virtual void Eval(Vector &V, ElementTransformation &T,
                     const IntegrationPoint &ip);
   using VectorCoefficient::Eval;
};

/// Vector coefficient defined as a product of scalar and vector coefficients.
class ScalarVectorProductCoefficient : public VectorCoefficient
{
private:
   double aConst;
   Coefficient * a;
   VectorCoefficient * b;

public:
   /// Constructor with constant and vector coefficient.  Result is A * B.
   ScalarVectorProductCoefficient(double A, VectorCoefficient &B);

   /// Constructor with two coefficients.  Result is A * B.
   ScalarVectorProductCoefficient(Coefficient &A, VectorCoefficient &B);

   /// Set the time for internally stored coefficients
   void SetTime(double t);

   /// Reset the scalar factor as a constant
   void SetAConst(double A) { a = NULL; aConst = A; }
   /// Return the scalar factor
   double GetAConst() const { return aConst; }

   /// Reset the scalar factor
   void SetACoef(Coefficient &A) { a = &A; }
   /// Return the scalar factor
   Coefficient * GetACoef() const { return a; }

   /// Reset the vector factor
   void SetBCoef(VectorCoefficient &B) { b = &B; }
   /// Return the vector factor
   VectorCoefficient * GetBCoef() const { return b; }

   /// Evaluate the coefficient at @a ip.
   virtual void Eval(Vector &V, ElementTransformation &T,
                     const IntegrationPoint &ip);
   using VectorCoefficient::Eval;
};

/// Vector coefficient defined as a normalized vector field (returns v/|v|)
class NormalizedVectorCoefficient : public VectorCoefficient
{
private:
   VectorCoefficient * a;

   double tol;

public:
   /** @brief Return a vector normalized to a length of one

       This class evaluates the vector coefficient @a A and, if |A| > @a tol,
       returns the normalized vector A / |A|.  If |A| <= @a tol, the zero
       vector is returned.
   */
   NormalizedVectorCoefficient(VectorCoefficient &A, double tol = 1e-6);

   /// Set the time for internally stored coefficients
   void SetTime(double t);

   /// Reset the vector coefficient
   void SetACoef(VectorCoefficient &A) { a = &A; }
   /// Return the vector coefficient
   VectorCoefficient * GetACoef() const { return a; }

   /// Evaluate the coefficient at @a ip.
   virtual void Eval(Vector &V, ElementTransformation &T,
                     const IntegrationPoint &ip);
   using VectorCoefficient::Eval;
};

/// Vector coefficient defined as a cross product of two vectors
class VectorCrossProductCoefficient : public VectorCoefficient
{
private:
   VectorCoefficient * a;
   VectorCoefficient * b;

   mutable Vector va;
   mutable Vector vb;

public:
   /// Construct with the two coefficients.  Result is A x B.
   VectorCrossProductCoefficient(VectorCoefficient &A, VectorCoefficient &B);

   /// Set the time for internally stored coefficients
   void SetTime(double t);

   /// Reset the first term in the product
   void SetACoef(VectorCoefficient &A) { a = &A; }
   /// Return the first term in the product
   VectorCoefficient * GetACoef() const { return a; }

   /// Reset the second term in the product
   void SetBCoef(VectorCoefficient &B) { b = &B; }
   /// Return the second term in the product
   VectorCoefficient * GetBCoef() const { return b; }

   /// Evaluate the coefficient at @a ip.
   virtual void Eval(Vector &V, ElementTransformation &T,
                     const IntegrationPoint &ip);
   using VectorCoefficient::Eval;
};

/** @brief Vector coefficient defined as a product of a matrix coefficient and
    a vector coefficient. */
class MatrixVectorProductCoefficient : public VectorCoefficient
{
private:
   MatrixCoefficient * a;
   VectorCoefficient * b;

   mutable DenseMatrix ma;
   mutable Vector vb;

public:
   /// Constructor with two coefficients.  Result is A*B.
   MatrixVectorProductCoefficient(MatrixCoefficient &A, VectorCoefficient &B);

   /// Set the time for internally stored coefficients
   void SetTime(double t);

   /// Reset the matrix coefficient
   void SetACoef(MatrixCoefficient &A) { a = &A; }
   /// Return the matrix coefficient
   MatrixCoefficient * GetACoef() const { return a; }

   /// Reset the vector coefficient
   void SetBCoef(VectorCoefficient &B) { b = &B; }
   /// Return the vector coefficient
   VectorCoefficient * GetBCoef() const { return b; }

   /// Evaluate the vector coefficient at @a ip.
   virtual void Eval(Vector &V, ElementTransformation &T,
                     const IntegrationPoint &ip);
   using VectorCoefficient::Eval;
};

/// Convenient alias for the MatrixVectorProductCoefficient
typedef MatrixVectorProductCoefficient MatVecCoefficient;

/// Constant matrix coefficient defined as the identity of dimension d
class IdentityMatrixCoefficient : public MatrixCoefficient
{
private:
   int dim;

public:
   /// Construct with the dimension of the square identity matrix.
   IdentityMatrixCoefficient(int d)
      : MatrixCoefficient(d, d), dim(d) { }

   /// Evaluate the matrix coefficient at @a ip.
   virtual void Eval(DenseMatrix &M, ElementTransformation &T,
                     const IntegrationPoint &ip);
};

/// Matrix coefficient defined as the linear combination of two matrices
class MatrixSumCoefficient : public MatrixCoefficient
{
private:
   MatrixCoefficient * a;
   MatrixCoefficient * b;

   double alpha;
   double beta;

   mutable DenseMatrix ma;

public:
   /// Construct with the two coefficients.  Result is alpha_ * A + beta_ * B.
   MatrixSumCoefficient(MatrixCoefficient &A, MatrixCoefficient &B,
                        double alpha_ = 1.0, double beta_ = 1.0);

   /// Set the time for internally stored coefficients
   void SetTime(double t);

   /// Reset the first matrix coefficient
   void SetACoef(MatrixCoefficient &A) { a = &A; }
   /// Return the first matrix coefficient
   MatrixCoefficient * GetACoef() const { return a; }

   /// Reset the second matrix coefficient
   void SetBCoef(MatrixCoefficient &B) { b = &B; }
   /// Return the second matrix coefficient
   MatrixCoefficient * GetBCoef() const { return b; }

   /// Reset the factor in front of the first matrix coefficient
   void SetAlpha(double alpha_) { alpha = alpha_; }
   /// Return the factor in front of the first matrix coefficient
   double GetAlpha() const { return alpha; }

   /// Reset the factor in front of the second matrix coefficient
   void SetBeta(double beta_) { beta = beta_; }
   /// Return the factor in front of the second matrix coefficient
   double GetBeta() const { return beta; }

   /// Evaluate the matrix coefficient at @a ip.
   virtual void Eval(DenseMatrix &M, ElementTransformation &T,
                     const IntegrationPoint &ip);
};

/// Matrix coefficient defined as the product of two matrices
class MatrixProductCoefficient : public MatrixCoefficient
{
private:
   MatrixCoefficient * a;
   MatrixCoefficient * b;

   mutable DenseMatrix ma;
   mutable DenseMatrix mb;

public:
   /// Construct with the two coefficients.  Result is A * B.
   MatrixProductCoefficient(MatrixCoefficient &A, MatrixCoefficient &B);

   /// Reset the first matrix coefficient
   void SetACoef(MatrixCoefficient &A) { a = &A; }
   /// Return the first matrix coefficient
   MatrixCoefficient * GetACoef() const { return a; }

   /// Reset the second matrix coefficient
   void SetBCoef(MatrixCoefficient &B) { b = &B; }
   /// Return the second matrix coefficient
   MatrixCoefficient * GetBCoef() const { return b; }

   /// Evaluate the matrix coefficient at @a ip.
   virtual void Eval(DenseMatrix &M, ElementTransformation &T,
                     const IntegrationPoint &ip);
};

/** @brief Matrix coefficient defined as a product of a scalar coefficient and a
    matrix coefficient.*/
class ScalarMatrixProductCoefficient : public MatrixCoefficient
{
private:
   double aConst;
   Coefficient * a;
   MatrixCoefficient * b;

public:
   /// Constructor with one coefficient.  Result is A*B.
   ScalarMatrixProductCoefficient(double A, MatrixCoefficient &B);

   /// Constructor with two coefficients.  Result is A*B.
   ScalarMatrixProductCoefficient(Coefficient &A, MatrixCoefficient &B);

   /// Set the time for internally stored coefficients
   void SetTime(double t);

   /// Reset the scalar factor as a constant
   void SetAConst(double A) { a = NULL; aConst = A; }
   /// Return the scalar factor
   double GetAConst() const { return aConst; }

   /// Reset the scalar factor
   void SetACoef(Coefficient &A) { a = &A; }
   /// Return the scalar factor
   Coefficient * GetACoef() const { return a; }

   /// Reset the matrix factor
   void SetBCoef(MatrixCoefficient &B) { b = &B; }
   /// Return the matrix factor
   MatrixCoefficient * GetBCoef() const { return b; }

   /// Evaluate the matrix coefficient at @a ip.
   virtual void Eval(DenseMatrix &M, ElementTransformation &T,
                     const IntegrationPoint &ip);
};

/// Matrix coefficient defined as the transpose a matrix coefficient
class TransposeMatrixCoefficient : public MatrixCoefficient
{
private:
   MatrixCoefficient * a;

public:
   /// Construct with the matrix coefficient.  Result is \f$ A^T \f$.
   TransposeMatrixCoefficient(MatrixCoefficient &A);

   /// Set the time for internally stored coefficients
   void SetTime(double t);

   /// Reset the matrix coefficient
   void SetACoef(MatrixCoefficient &A) { a = &A; }
   /// Return the matrix coefficient
   MatrixCoefficient * GetACoef() const { return a; }

   /// Evaluate the matrix coefficient at @a ip.
   virtual void Eval(DenseMatrix &M, ElementTransformation &T,
                     const IntegrationPoint &ip);
};

/// Matrix coefficient defined as the inverse a matrix coefficient.
class InverseMatrixCoefficient : public MatrixCoefficient
{
private:
   MatrixCoefficient * a;

public:
   /// Construct with the matrix coefficient.  Result is \f$ A^{-1} \f$.
   InverseMatrixCoefficient(MatrixCoefficient &A);

   /// Set the time for internally stored coefficients
   void SetTime(double t);

   /// Reset the matrix coefficient
   void SetACoef(MatrixCoefficient &A) { a = &A; }
   /// Return the matrix coefficient
   MatrixCoefficient * GetACoef() const { return a; }

   /// Evaluate the matrix coefficient at @a ip.
   virtual void Eval(DenseMatrix &M, ElementTransformation &T,
                     const IntegrationPoint &ip);
};

/// Matrix coefficient defined as the outer product of two vector coefficients.
class OuterProductCoefficient : public MatrixCoefficient
{
private:
   VectorCoefficient * a;
   VectorCoefficient * b;

   mutable Vector va;
   mutable Vector vb;

public:
   /// Construct with two vector coefficients.  Result is \f$ A B^T \f$.
   OuterProductCoefficient(VectorCoefficient &A, VectorCoefficient &B);

   /// Set the time for internally stored coefficients
   void SetTime(double t);

   /// Reset the first vector in the outer product
   void SetACoef(VectorCoefficient &A) { a = &A; }
   /// Return the first vector coefficient in the outer product
   VectorCoefficient * GetACoef() const { return a; }

   /// Reset the second vector in the outer product
   void SetBCoef(VectorCoefficient &B) { b = &B; }
   /// Return the second vector coefficient in the outer product
   VectorCoefficient * GetBCoef() const { return b; }

   /// Evaluate the matrix coefficient at @a ip.
   virtual void Eval(DenseMatrix &M, ElementTransformation &T,
                     const IntegrationPoint &ip);
};

/** @brief Matrix coefficient defined as -a k x k x, for a vector k and scalar a

    This coefficient returns \f$a * (|k|^2 I - k \otimes k)\f$, where I is
    the identity matrix and \f$\otimes\f$ indicates the outer product.  This
    can be evaluated for vectors of any dimension but in three
    dimensions it corresponds to computing the cross product with k twice.
*/
class CrossCrossCoefficient : public MatrixCoefficient
{
private:
   double aConst;
   Coefficient * a;
   VectorCoefficient * k;

   mutable Vector vk;

public:
   CrossCrossCoefficient(double A, VectorCoefficient &K);
   CrossCrossCoefficient(Coefficient &A, VectorCoefficient &K);

   /// Set the time for internally stored coefficients
   void SetTime(double t);

   /// Reset the scalar factor as a constant
   void SetAConst(double A) { a = NULL; aConst = A; }
   /// Return the scalar factor
   double GetAConst() const { return aConst; }

   /// Reset the scalar factor
   void SetACoef(Coefficient &A) { a = &A; }
   /// Return the scalar factor
   Coefficient * GetACoef() const { return a; }

   /// Reset the vector factor
   void SetKCoef(VectorCoefficient &K) { k = &K; }
   /// Return the vector factor
   VectorCoefficient * GetKCoef() const { return k; }

   /// Evaluate the matrix coefficient at @a ip.
   virtual void Eval(DenseMatrix &M, ElementTransformation &T,
                     const IntegrationPoint &ip);
};
///@}

class QuadratureFunction;

/** @brief Vector quadrature function coefficient which requires that the
    quadrature rules used for this vector coefficient be the same as those that
    live within the supplied QuadratureFunction. */
class VectorQuadratureFunctionCoefficient : public VectorCoefficient
{
private:
   const QuadratureFunction &QuadF; //do not own
   int index;

public:
   /// Constructor with a quadrature function as input
   VectorQuadratureFunctionCoefficient(QuadratureFunction &qf);

   /** Set the starting index within the QuadFunc that'll be used to project
       outwards as well as the corresponding length. The projected length should
       have the bounds of 1 <= length <= (length QuadFunc - index). */
   void SetComponent(int index_, int length_);

   const QuadratureFunction& GetQuadFunction() const { return QuadF; }

   using VectorCoefficient::Eval;
   virtual void Eval(Vector &V, ElementTransformation &T,
                     const IntegrationPoint &ip);

   virtual ~VectorQuadratureFunctionCoefficient() { }
};

/** @brief Quadrature function coefficient which requires that the quadrature
    rules used for this coefficient be the same as those that live within the
    supplied QuadratureFunction. */
class QuadratureFunctionCoefficient : public Coefficient
{
private:
   const QuadratureFunction &QuadF;

public:
   /// Constructor with a quadrature function as input
   QuadratureFunctionCoefficient(QuadratureFunction &qf);

   const QuadratureFunction& GetQuadFunction() const { return QuadF; }

   virtual double Eval(ElementTransformation &T, const IntegrationPoint &ip);

   virtual ~QuadratureFunctionCoefficient() { }
};

/** @brief Compute the Lp norm of a function f.
    \f$ \| f \|_{Lp} = ( \int_\Omega | f |^p d\Omega)^{1/p} \f$ */
double ComputeLpNorm(double p, Coefficient &coeff, Mesh &mesh,
                     const IntegrationRule *irs[]);

/** @brief Compute the Lp norm of a vector function f = {f_i}_i=1...N.
    \f$ \| f \|_{Lp} = ( \sum_i \| f_i \|_{Lp}^p )^{1/p} \f$ */
double ComputeLpNorm(double p, VectorCoefficient &coeff, Mesh &mesh,
                     const IntegrationRule *irs[]);

#ifdef MFEM_USE_MPI
/** @brief Compute the global Lp norm of a function f.
    \f$ \| f \|_{Lp} = ( \int_\Omega | f |^p d\Omega)^{1/p} \f$ */
double ComputeGlobalLpNorm(double p, Coefficient &coeff, ParMesh &pmesh,
                           const IntegrationRule *irs[]);

/** @brief Compute the global Lp norm of a vector function f = {f_i}_i=1...N.
    \f$ \| f \|_{Lp} = ( \sum_i \| f_i \|_{Lp}^p )^{1/p} \f$ */
double ComputeGlobalLpNorm(double p, VectorCoefficient &coeff, ParMesh &pmesh,
                           const IntegrationRule *irs[]);
#endif

}

#endif<|MERGE_RESOLUTION|>--- conflicted
+++ resolved
@@ -883,25 +883,17 @@
 private:
    void (*TDFunction)(int, Vector &);
    const Array<int> &active_attr;
-<<<<<<< HEAD
-=======
    const Array2D<double> &active_scale;
->>>>>>> 1b31e07c
    Coefficient *Q;
 
 public:
    /// Construct a time-dependent vector coefficient from a C-function
    VectorFunctionRestrictedCoefficient(int dim,
                                        void (*TDF)(int, Vector &),
-<<<<<<< HEAD
-                                       Array<int> &attr, Coefficient *q = NULL)
-      : VectorCoefficient(dim), Q(q), active_attr(attr)
-=======
                                        Array<int> &attr,
                                        Array2D<double> &scale,
                                        Coefficient *q = NULL)
       : VectorCoefficient(dim), Q(q), active_attr(attr), active_scale(scale)
->>>>>>> 1b31e07c
    {
       TDFunction = TDF;
    }
@@ -913,10 +905,7 @@
    virtual ~VectorFunctionRestrictedCoefficient() { }
 
    const Array<int> &GetActiveAttr() { return active_attr; }
-<<<<<<< HEAD
-=======
    const Array2D<double> &GetActiveScale() { return active_scale; }
->>>>>>> 1b31e07c
 
 };
 typedef VectorCoefficient DiagonalMatrixCoefficient;
