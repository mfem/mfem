--- conflicted
+++ resolved
@@ -16,56 +16,6 @@
 
 namespace mfem
 {
-
-<<<<<<< HEAD
-L2ElementRestriction::L2ElementRestriction(const FiniteElementSpace &fes)
-   : ne(fes.GetNE()),
-     vdim(fes.GetVDim()),
-     byvdim(fes.GetOrdering() == Ordering::byVDIM),
-     ndof(ne > 0 ? fes.GetFE(0)->GetDof() : 0),
-     ndofs(fes.GetNDofs())
-{
-   height = vdim*ne*ndof;
-   width = vdim*ne*ndof;
-}
-
-void L2ElementRestriction::Mult(const Vector &x, Vector &y) const
-{
-   const int nd = ndof;
-   const int vd = vdim;
-   const bool t = byvdim;
-   auto d_x = Reshape(x.Read(), t?vd:ndofs, t?ndofs:vd);
-   auto d_y = Reshape(y.Write(), nd, vd, ne);
-   MFEM_FORALL(i, ndofs,
-   {
-      const int idx = i;
-      const int dof = idx % nd;
-      const int e = idx / nd;
-      for (int c = 0; c < vd; ++c)
-      {
-         d_y(dof, c, e) = d_x(t?c:idx, t?idx:c);
-      }
-   });
-}
-
-void L2ElementRestriction::MultTranspose(const Vector &x, Vector &y) const
-{
-   const int nd = ndof;
-   const int vd = vdim;
-   const bool t = byvdim;
-   auto d_x = Reshape(x.Read(), nd, vd, ne);
-   auto d_y = Reshape(y.Write(), t?vd:ndofs, t?ndofs:vd);
-   MFEM_FORALL(i, ndofs,
-   {
-      const int idx = i;
-      const int dof = idx % nd;
-      const int e = idx / nd;
-      for (int c = 0; c < vd; ++c)
-      {
-         d_y(t?c:idx,t?idx:c) = d_x(dof, c, e);
-      }
-   });
-}
 
   /*
 // TODO: implement this based on PABilinearFormExtension::FormLinearSystem
@@ -151,8 +101,6 @@
 }
   */
   
-=======
->>>>>>> a965c079
 ElementRestriction::ElementRestriction(const FiniteElementSpace &f,
                                        ElementDofOrdering e_ordering)
    : fes(f),
