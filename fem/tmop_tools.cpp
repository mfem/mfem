--- conflicted
+++ resolved
@@ -977,12 +977,8 @@
    Array<int> xdofs;
    DenseMatrix Jpr(dim);
    const bool mixed_mesh = fes.GetMesh()->GetNumGeometries(dim) > 1;
-<<<<<<< HEAD
-   if (true || dim == 1 || mixed_mesh || UsesTensorBasis(fes) == false)
-=======
-   if (dim == 1 || mixed_mesh || UsesTensorBasis(fes) == false ||
-       fes.IsVariableOrder())
->>>>>>> d1b85413
+   if (dim == 1 || mixed_mesh ||
+       UsesTensorBasis(fes) == false || fes.IsVariableOrder())
    {
       for (int i = 0; i < NE; i++)
       {
