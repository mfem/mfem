--- conflicted
+++ resolved
@@ -115,16 +115,11 @@
 
    if (v_max == 0.0) // No need to change the field.
    {
-<<<<<<< HEAD
       delete oper;
       delete fess;
 #ifdef MFEM_USE_MPI
       delete pfess;
 #endif
-=======
-      // No mesh motion --> no need to change the field.
-      delete oper;
->>>>>>> 8fd3957b
       return;
    }
 
