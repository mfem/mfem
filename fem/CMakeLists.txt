# Copyright (c) 2010-2025, Lawrence Livermore National Security, LLC. Produced
# at the Lawrence Livermore National Laboratory. All Rights reserved. See files
# LICENSE and NOTICE for details. LLNL-CODE-806117.
#
# This file is part of the MFEM library. For more information and source code
# availability visit https://mfem.org.
#
# MFEM is free software; you can redistribute it and/or modify it under the
# terms of the BSD-3 license. We welcome feedback and contributions, see file
# CONTRIBUTING.md for details.

set(SRCS
  bilinearform.cpp
  bilinearform_ext.cpp
  bilininteg.cpp
  integ/bilininteg_br2.cpp
  integ/bilininteg_convection_mf.cpp
  integ/bilininteg_convection_pa.cpp
  integ/bilininteg_convection_ea.cpp
  integ/bilininteg_curlcurl_pa.cpp
  integ/bilininteg_dgdiffusion_pa.cpp
  integ/bilininteg_dgtrace_pa.cpp
  integ/bilininteg_dgtrace_ea.cpp
  integ/bilininteg_diffusion_mf.cpp
  integ/bilininteg_diffusion_pa.cpp
  integ/bilininteg_diffusion_ea.cpp
  integ/bilininteg_diffusion_patch.cpp
  integ/bilininteg_divdiv_pa.cpp
  integ/bilininteg_elasticity_ea.cpp
  integ/bilininteg_elasticity_pa.cpp
  integ/bilininteg_gradient_pa.cpp
  integ/bilininteg_interp_pa.cpp
  integ/bilininteg_mass_mf.cpp
  integ/bilininteg_mass_pa.cpp
  integ/bilininteg_mass_ea.cpp
  integ/bilininteg_mixedcurl_pa.cpp
  integ/bilininteg_mixedvecgrad_pa.cpp
  integ/bilininteg_trace_jump_ea.cpp
  integ/bilininteg_transpose_ea.cpp
  integ/bilininteg_vecdiffusion_mf.cpp
  integ/bilininteg_vecdiffusion_pa.cpp
  integ/bilininteg_vecdiv_pa.cpp
  integ/bilininteg_vecmass_mf.cpp
  integ/bilininteg_vecmass_pa.cpp
  integ/bilininteg_vectorfediv_pa.cpp
  integ/bilininteg_vectorfemass_pa.cpp
  integ/bilininteg_diffusion_kernels.cpp
  integ/bilininteg_elasticity_kernels.cpp
  integ/bilininteg_hcurl_kernels.cpp
  integ/bilininteg_hdiv_ea.cpp
  integ/bilininteg_hdiv_kernels.cpp
  integ/bilininteg_hcurlhdiv_kernels.cpp
  integ/bilininteg_mass_kernels.cpp
  integ/lininteg_boundary.cpp
  integ/lininteg_boundary_flux.cpp
  integ/lininteg_domain.cpp
  integ/lininteg_domain_grad.cpp
  integ/lininteg_domain_vectorfe.cpp
  integ/nonlininteg_vecconvection_pa.cpp
  integ/nonlininteg_vecconvection_mf.cpp
  coefficient.cpp
  complex_fem.cpp
  convergence.cpp
  datacollection.cpp
  dgmassinv.cpp
  doftrans.cpp
  eltrans.cpp
  batchitrans.cpp
  estimators.cpp
  fe.cpp
  fe/face_map_utils.cpp
  fe/fe_base.cpp
  fe/fe_fixed_order.cpp
  fe/fe_h1.cpp
  fe/fe_l2.cpp
  fe/fe_nd.cpp
  fe/fe_nurbs.cpp
  fe/fe_pos.cpp
  fe/fe_pyramid.cpp
  fe/fe_rt.cpp
  fe/fe_ser.cpp
  fe_coll.cpp
  fespace.cpp
  geom.cpp
  gridfunc.cpp
  hybridization.cpp
  hybridization_ext.cpp
  intrules.cpp
  intrules_cut.cpp
  ceed/interface/basis.cpp
  ceed/interface/restriction.cpp
  ceed/interface/operator.cpp
  ceed/interface/util.cpp
  ceed/integrators/convection/convection.cpp
  ceed/integrators/diffusion/diffusion.cpp
  ceed/integrators/nlconvection/nlconvection.cpp
  ceed/integrators/mass/mass.cpp
  ceed/solvers/algebraic.cpp
  ceed/solvers/full-assembly.cpp
  ceed/solvers/solvers-atpmg.cpp
  kdtree.cpp
  linearform.cpp
  linearform_ext.cpp
  lininteg.cpp
  lor/lor.cpp
  lor/lor_ads.cpp
  lor/lor_ams.cpp
  lor/lor_batched.cpp
  multigrid.cpp
  nonlinearform.cpp
  nonlinearform_ext.cpp
  nonlininteg.cpp
  nonlininteg_mixed.cpp
  fespacehierarchy.cpp
  qfunction.cpp
  qinterp/det.cpp
  qinterp/eval_by_nodes.cpp
  qinterp/eval_by_vdim.cpp
  qinterp/eval_hdiv.cpp
  qinterp/grad_by_nodes.cpp
  qinterp/grad_by_vdim.cpp
  qspace.cpp
  quadinterpolator.cpp
  quadinterpolator_face.cpp
  restriction.cpp
  normal_deriv_restriction.cpp
  staticcond.cpp
  tmop.cpp
  tmop/tmop_pa.cpp
  tmop/tmop_pa_da3.cpp
  tmop/tmop_pa_h2d.cpp
  tmop/tmop_pa_h2d_c0.cpp
  tmop/tmop_pa_h2m.cpp
  tmop/tmop_pa_h2m_c0.cpp
  tmop/tmop_pa_h2s.cpp
  tmop/tmop_pa_h2s_c0.cpp
  tmop/tmop_pa_h3d.cpp
  tmop/tmop_pa_h3d_c0.cpp
  tmop/tmop_pa_h3m.cpp
  tmop/tmop_pa_h3m_c0.cpp
  tmop/tmop_pa_h3s.cpp
  tmop/tmop_pa_h3s_c0.cpp
  tmop/tmop_pa_jp2.cpp
  tmop/tmop_pa_jp3.cpp
  tmop/tmop_pa_p2.cpp
  tmop/tmop_pa_p2_c0.cpp
  tmop/tmop_pa_p3.cpp
  tmop/tmop_pa_p3_c0.cpp
  tmop/tmop_pa_tc2.cpp
  tmop/tmop_pa_tc3.cpp
  tmop/tmop_pa_w2.cpp
  tmop/tmop_pa_w2_c0.cpp
  tmop/tmop_pa_w3.cpp
  tmop/tmop_pa_w3_c0.cpp
  tmop_tools.cpp
  tmop_amr.cpp
  gslib.cpp
  gslib/findpts_local_2.cpp
  gslib/findpts_local_3.cpp
  gslib/interpolate_local_2.cpp
  gslib/interpolate_local_3.cpp
  transfer.cpp
  hyperbolic.cpp
<<<<<<< HEAD
  darcy/darcyform.cpp
  darcy/darcyhybridization.cpp
  darcy/darcyreduction.cpp
  darcy/pdarcyform.cpp
=======
  integrator.cpp
>>>>>>> 5e32ae87
  )

set(HDRS
  bilinearform.hpp
  bilinearform_ext.hpp
  bilininteg.hpp
  integ/bilininteg_diffusion_kernels.hpp
  integ/bilininteg_elasticity_kernels.hpp
  integ/bilininteg_hcurl_kernels.hpp
  integ/bilininteg_hdiv_kernels.hpp
  integ/bilininteg_hcurlhdiv_kernels.hpp
  integ/bilininteg_mass_kernels.hpp
  coefficient.hpp
  complex_fem.hpp
  convergence.hpp
  datacollection.hpp
  dgmassinv.hpp
  dgmassinv_kernels.hpp
  doftrans.hpp
  eltrans.hpp
  estimators.hpp
  fe.hpp
  fe/face_map_utils.hpp
  fe/fe_base.hpp
  fe/fe_fixed_order.hpp
  fe/fe_h1.hpp
  fe/fe_l2.hpp
  fe/fe_nd.hpp
  fe/fe_nurbs.hpp
  fe/fe_pos.hpp
  fe/fe_pyramid.hpp
  fe/fe_rt.hpp
  fe/fe_ser.hpp
  fe_coll.hpp
  fem.hpp
  fespace.hpp
  geom.hpp
  gridfunc.hpp
  hybridization.hpp
  hybridization_ext.hpp
  intrules.hpp
  intrules_cut.hpp
  kernel_dispatch.hpp
  kernel_reporter.hpp
  kernels.hpp
  ceed/interface/basis.hpp
  ceed/interface/integrator.hpp
  ceed/interface/interface.hpp
  ceed/interface/operator.hpp
  ceed/interface/restriction.hpp
  ceed/interface/util.hpp
  ceed/integrators/convection/convection.hpp
  ceed/integrators/diffusion/diffusion.hpp
  ceed/integrators/mass/mass.hpp
  ceed/integrators/nlconvection/nlconvection.hpp
  ceed/interface/coefficient.hpp
  ceed/solvers/algebraic.hpp
  ceed/solvers/full-assembly.hpp
  ceed/solvers/solvers-atpmg.hpp
  kdtree.hpp
  linearform.hpp
  linearform_ext.hpp
  lininteg.hpp
  lor/lor.hpp
  lor/lor_ads.hpp
  lor/lor_ams.hpp
  lor/lor_batched.hpp
  lor/lor_h1.hpp
  lor/lor_nd.hpp
  lor/lor_rt.hpp
  lor/lor_util.hpp
  multigrid.hpp
  nonlinearform.hpp
  nonlinearform_ext.hpp
  nonlininteg.hpp
  nonlininteg_mixed.hpp
  qfunction.hpp
  qinterp/eval.hpp
  qinterp/eval_hdiv.hpp
  qinterp/grad.hpp
  qspace.hpp
  quadinterpolator.hpp
  quadinterpolator_face.hpp
  restriction.hpp
  normal_deriv_restriction.hpp
  fespacehierarchy.hpp
  staticcond.hpp
  tbilinearform.hpp
  tbilininteg.hpp
  tcoefficient.hpp
  teltrans.hpp
  tevaluator.hpp
  tfe.hpp
  tfespace.hpp
  tintrules.hpp
  tmop.hpp
  tmop/tmop_pa.hpp
  tmop_tools.hpp
  tmop_amr.hpp
  gslib.hpp
  transfer.hpp
  hyperbolic.hpp
<<<<<<< HEAD
  darcy/darcy.hpp
  darcy/darcyform.hpp
  darcy/darcyhybridization.hpp
  darcy/darcyreduction.hpp
  darcy/pdarcyform.hpp
=======
  integrator.hpp
>>>>>>> 5e32ae87
  )

if (MFEM_USE_SIDRE)
  list(APPEND SRCS sidredatacollection.cpp)
  list(APPEND HDRS sidredatacollection.hpp)
endif()

if (MFEM_USE_CONDUIT)
  list(APPEND SRCS conduitdatacollection.cpp)
  list(APPEND HDRS conduitdatacollection.hpp)
endif()

if (MFEM_USE_ADIOS2)
  list(APPEND SRCS adios2datacollection.cpp)
  list(APPEND HDRS adios2datacollection.hpp)
endif()

if (MFEM_USE_FMS)
  list(APPEND SRCS fmsdatacollection.cpp fmsconvert.cpp)
  list(APPEND HDRS fmsdatacollection.hpp fmsconvert.hpp)
endif()

if (MFEM_USE_MPI)
  list(APPEND SRCS
    pbilinearform.cpp
    pfespace.cpp
    pgridfunc.cpp
    plinearform.cpp
    pnonlinearform.cpp
    prestriction.cpp)
  # If this list (HDRS -> HEADERS) is used for install, we probably want the
  # headers added all the time.
  list(APPEND HDRS
    pbilinearform.hpp
    pfespace.hpp
    pgridfunc.hpp
    plinearform.hpp
    pnonlinearform.hpp
    prestriction.hpp)
endif()

convert_filenames_to_full_paths(SRCS)
convert_filenames_to_full_paths(HDRS)

set(SOURCES ${SOURCES} ${SRCS} PARENT_SCOPE)
set(HEADERS ${HEADERS} ${HDRS} PARENT_SCOPE)<|MERGE_RESOLUTION|>--- conflicted
+++ resolved
@@ -161,14 +161,11 @@
   gslib/interpolate_local_3.cpp
   transfer.cpp
   hyperbolic.cpp
-<<<<<<< HEAD
   darcy/darcyform.cpp
   darcy/darcyhybridization.cpp
   darcy/darcyreduction.cpp
   darcy/pdarcyform.cpp
-=======
   integrator.cpp
->>>>>>> 5e32ae87
   )
 
 set(HDRS
@@ -271,15 +268,12 @@
   gslib.hpp
   transfer.hpp
   hyperbolic.hpp
-<<<<<<< HEAD
   darcy/darcy.hpp
   darcy/darcyform.hpp
   darcy/darcyhybridization.hpp
   darcy/darcyreduction.hpp
   darcy/pdarcyform.hpp
-=======
   integrator.hpp
->>>>>>> 5e32ae87
   )
 
 if (MFEM_USE_SIDRE)
