// Copyright (c) 2010-2020, Lawrence Livermore National Security, LLC. Produced
// at the Lawrence Livermore National Laboratory. All Rights reserved. See files
// LICENSE and NOTICE for details. LLNL-CODE-806117.
//
// This file is part of the MFEM library. For more information and source code
// availability visit https://mfem.org.
//
// MFEM is free software; you can redistribute it and/or modify it under the
// terms of the BSD-3 license. We welcome feedback and contributions, see file
// CONTRIBUTING.md for details.

#include "../general/forall.hpp"
#include "bilininteg.hpp"
#include "gridfunc.hpp"
#include "libceed/diffusion.hpp"

using namespace std;

namespace mfem
{

// PA Diffusion Integrator

// OCCA 2D Assemble kernel
#ifdef MFEM_USE_OCCA
static void OccaPADiffusionSetup2D(const int D1D,
                                   const int Q1D,
                                   const int NE,
                                   const Array<double> &W,
                                   const Vector &J,
                                   const Vector &C,
                                   Vector &op)
{
   occa::properties props;
   props["defines/D1D"] = D1D;
   props["defines/Q1D"] = Q1D;
   const occa::memory o_W = OccaMemoryRead(W.GetMemory(), W.Size());
   const occa::memory o_J = OccaMemoryRead(J.GetMemory(), J.Size());
   const occa::memory o_C = OccaMemoryRead(C.GetMemory(), C.Size());
   occa::memory o_op = OccaMemoryWrite(op.GetMemory(), op.Size());
   const bool const_c = C.Size() == 1;
   const occa_id_t id = std::make_pair(D1D,Q1D);
   static occa_kernel_t OccaDiffSetup2D_ker;
   if (OccaDiffSetup2D_ker.find(id) == OccaDiffSetup2D_ker.end())
   {
      const occa::kernel DiffusionSetup2D =
         mfem::OccaDev().buildKernel("occa://mfem/fem/occa.okl",
                                     "DiffusionSetup2D", props);
      OccaDiffSetup2D_ker.emplace(id, DiffusionSetup2D);
   }
   OccaDiffSetup2D_ker.at(id)(NE, o_W, o_J, o_C, o_op, const_c);
}

static void OccaPADiffusionSetup3D(const int D1D,
                                   const int Q1D,
                                   const int NE,
                                   const Array<double> &W,
                                   const Vector &J,
                                   const Vector &C,
                                   Vector &op)
{
   occa::properties props;
   props["defines/D1D"] = D1D;
   props["defines/Q1D"] = Q1D;
   const occa::memory o_W = OccaMemoryRead(W.GetMemory(), W.Size());
   const occa::memory o_J = OccaMemoryRead(J.GetMemory(), J.Size());
   const occa::memory o_C = OccaMemoryRead(C.GetMemory(), C.Size());
   occa::memory o_op = OccaMemoryWrite(op.GetMemory(), op.Size());
   const bool const_c = C.Size() == 1;
   const occa_id_t id = std::make_pair(D1D,Q1D);
   static occa_kernel_t OccaDiffSetup3D_ker;
   if (OccaDiffSetup3D_ker.find(id) == OccaDiffSetup3D_ker.end())
   {
      const occa::kernel DiffusionSetup3D =
         mfem::OccaDev().buildKernel("occa://mfem/fem/occa.okl",
                                     "DiffusionSetup3D", props);
      OccaDiffSetup3D_ker.emplace(id, DiffusionSetup3D);
   }
   OccaDiffSetup3D_ker.at(id)(NE, o_W, o_J, o_C, o_op, const_c);
}
#endif // MFEM_USE_OCCA

// PA Diffusion Assemble 2D kernel
template<const int T_SDIM>
static void PADiffusionSetup2D(const int Q1D,
                               const int NE,
                               const Array<double> &w,
                               const Vector &j,
                               const Vector &c,
                               Vector &d);
template<>
void PADiffusionSetup2D<2>(const int Q1D,
                           const int NE,
                           const Array<double> &w,
                           const Vector &j,
                           const Vector &c,
                           Vector &d)
{
   const int NQ = Q1D*Q1D;
   const bool const_c = c.Size() == 1;
   auto W = w.Read();
   auto J = Reshape(j.Read(), NQ, 2, 2, NE);
   auto C = const_c ? Reshape(c.Read(), 1, 1) : Reshape(c.Read(), NQ, NE);
   auto D = Reshape(d.Write(), NQ, 3, NE);

   MFEM_FORALL(e, NE,
   {
      for (int q = 0; q < NQ; ++q)
      {
         const double J11 = J(q,0,0,e);
         const double J21 = J(q,1,0,e);
         const double J12 = J(q,0,1,e);
         const double J22 = J(q,1,1,e);
         const double coeff = const_c ? C(0,0) : C(q,e);
         const double c_detJ = W[q] * coeff / ((J11*J22)-(J21*J12));
         D(q,0,e) =  c_detJ * (J12*J12 + J22*J22); // 1,1
         D(q,1,e) = -c_detJ * (J12*J11 + J22*J21); // 1,2
         D(q,2,e) =  c_detJ * (J11*J11 + J21*J21); // 2,2
      }
   });
}

// PA Diffusion Assemble 2D kernel with 3D node coords
template<>
void PADiffusionSetup2D<3>(const int Q1D,
                           const int NE,
                           const Array<double> &w,
                           const Vector &j,
                           const Vector &c,
                           Vector &d)
{
   constexpr int DIM = 2;
   constexpr int SDIM = 3;
   const int NQ = Q1D*Q1D;
   const bool const_c = c.Size() == 1;

   auto W = w.Read();
   auto J = Reshape(j.Read(), NQ, SDIM, DIM, NE);
   auto C = const_c ? Reshape(c.Read(), 1, 1) : Reshape(c.Read(), NQ, NE);
   auto D = Reshape(d.Write(), NQ, 3, NE);
   MFEM_FORALL(e, NE,
   {
      for (int q = 0; q < NQ; ++q)
      {
         const double wq = W[q];
         const double J11 = J(q,0,0,e);
         const double J21 = J(q,1,0,e);
         const double J31 = J(q,2,0,e);
         const double J12 = J(q,0,1,e);
         const double J22 = J(q,1,1,e);
         const double J32 = J(q,2,1,e);
         const double E = J11*J11 + J21*J21 + J31*J31;
         const double G = J12*J12 + J22*J22 + J32*J32;
         const double F = J11*J12 + J21*J22 + J31*J32;
         const double iw = 1.0 / sqrt(E*G - F*F);
         const double coeff = const_c ? C(0,0) : C(q,e);
         const double alpha = wq * coeff * iw;
         D(q,0,e) =  alpha * G; // 1,1
         D(q,1,e) = -alpha * F; // 1,2
         D(q,2,e) =  alpha * E; // 2,2
      }
   });
}

// PA Diffusion Assemble 3D kernel
static void PADiffusionSetup3D(const int Q1D,
                               const int NE,
                               const Array<double> &w,
                               const Vector &j,
                               const Vector &c,
                               Vector &d)
{
   const int NQ = Q1D*Q1D*Q1D;
   const bool const_c = c.Size() == 1;
   auto W = w.Read();
   auto J = Reshape(j.Read(), NQ, 3, 3, NE);
   auto C = const_c ? Reshape(c.Read(), 1, 1) : Reshape(c.Read(), NQ, NE);
   auto D = Reshape(d.Write(), NQ, 6, NE);
   MFEM_FORALL(e, NE,
   {
      for (int q = 0; q < NQ; ++q)
      {
         const double J11 = J(q,0,0,e);
         const double J21 = J(q,1,0,e);
         const double J31 = J(q,2,0,e);
         const double J12 = J(q,0,1,e);
         const double J22 = J(q,1,1,e);
         const double J32 = J(q,2,1,e);
         const double J13 = J(q,0,2,e);
         const double J23 = J(q,1,2,e);
         const double J33 = J(q,2,2,e);
         const double detJ = J11 * (J22 * J33 - J32 * J23) -
         /* */               J21 * (J12 * J33 - J32 * J13) +
         /* */               J31 * (J12 * J23 - J22 * J13);
         const double coeff = const_c ? C(0,0) : C(q,e);
         const double c_detJ = W[q] * coeff / detJ;
         // adj(J)
         const double A11 = (J22 * J33) - (J23 * J32);
         const double A12 = (J32 * J13) - (J12 * J33);
         const double A13 = (J12 * J23) - (J22 * J13);
         const double A21 = (J31 * J23) - (J21 * J33);
         const double A22 = (J11 * J33) - (J13 * J31);
         const double A23 = (J21 * J13) - (J11 * J23);
         const double A31 = (J21 * J32) - (J31 * J22);
         const double A32 = (J31 * J12) - (J11 * J32);
         const double A33 = (J11 * J22) - (J12 * J21);
         // detJ J^{-1} J^{-T} = (1/detJ) adj(J) adj(J)^T
         D(q,0,e) = c_detJ * (A11*A11 + A12*A12 + A13*A13); // 1,1
         D(q,1,e) = c_detJ * (A11*A21 + A12*A22 + A13*A23); // 2,1
         D(q,2,e) = c_detJ * (A11*A31 + A12*A32 + A13*A33); // 3,1
         D(q,3,e) = c_detJ * (A21*A21 + A22*A22 + A23*A23); // 2,2
         D(q,4,e) = c_detJ * (A21*A31 + A22*A32 + A23*A33); // 3,2
         D(q,5,e) = c_detJ * (A31*A31 + A32*A32 + A33*A33); // 3,3
      }
   });
}

static void PADiffusionSetup(const int dim,
                             const int sdim,
                             const int D1D,
                             const int Q1D,
                             const int NE,
                             const Array<double> &W,
                             const Vector &J,
                             const Vector &C,
                             Vector &D)
{
   if (dim == 1) { MFEM_ABORT("dim==1 not supported in PADiffusionSetup"); }
   if (dim == 2)
   {
#ifdef MFEM_USE_OCCA
      if (DeviceCanUseOcca())
      {
         OccaPADiffusionSetup2D(D1D, Q1D, NE, W, J, C, D);
         return;
      }
#else
      MFEM_CONTRACT_VAR(D1D);
#endif // MFEM_USE_OCCA
      if (sdim == 2) { PADiffusionSetup2D<2>(Q1D, NE, W, J, C, D); }
      if (sdim == 3) { PADiffusionSetup2D<3>(Q1D, NE, W, J, C, D); }
   }
   if (dim == 3)
   {
#ifdef MFEM_USE_OCCA
      if (DeviceCanUseOcca())
      {
         OccaPADiffusionSetup3D(D1D, Q1D, NE, W, J, C, D);
         return;
      }
#endif // MFEM_USE_OCCA
      PADiffusionSetup3D(Q1D, NE, W, J, C, D);
   }
}

void DiffusionIntegrator::SetupPA(const FiniteElementSpace &fes)
{
   // Assuming the same element type
   fespace = &fes;
   Mesh *mesh = fes.GetMesh();
   if (mesh->GetNE() == 0) { return; }
   const FiniteElement &el = *fes.GetFE(0);
   const IntegrationRule *ir = IntRule ? IntRule : &GetRule(el, el);
#ifdef MFEM_USE_CEED
   if (DeviceCanUseCeed())
   {
      if (ceedDataPtr) { delete ceedDataPtr; }
      CeedData* ptr = new CeedData();
      ceedDataPtr = ptr;
      InitCeedCoeff(Q, ptr);
      return CeedPADiffusionAssemble(fes, *ir, *ptr);
   }
#endif
   const int dims = el.GetDim();
   const int symmDims = (dims * (dims + 1)) / 2; // 1x1: 1, 2x2: 3, 3x3: 6
   const int nq = ir->GetNPoints();
   dim = mesh->Dimension();
   ne = fes.GetNE();
   geom = mesh->GetGeometricFactors(*ir, GeometricFactors::JACOBIANS);
   const int sdim = mesh->SpaceDimension();
   maps = &el.GetDofToQuad(*ir, DofToQuad::TENSOR);
   dofs1D = maps->ndof;
   quad1D = maps->nqpt;
   pa_data.SetSize(symmDims * nq * ne, Device::GetDeviceMemoryType());
   Vector coeff;
   if (Q == nullptr)
   {
      coeff.SetSize(1);
      coeff(0) = 1.0;
   }
   else if (ConstantCoefficient* cQ = dynamic_cast<ConstantCoefficient*>(Q))
   {
      coeff.SetSize(1);
      coeff(0) = cQ->constant;
   }
   else if (QuadratureFunctionCoefficient* cQ =
               dynamic_cast<QuadratureFunctionCoefficient*>(Q))
   {
      const QuadratureFunction &qFun = cQ->GetQuadFunction();
      MFEM_VERIFY(qFun.Size() == ne*nq,
                  "Incompatible QuadratureFunction dimension \n");

      MFEM_VERIFY(ir == &qFun.GetSpace()->GetElementIntRule(0),
                  "IntegrationRule used within integrator and in"
                  " QuadratureFunction appear to be different");
      qFun.Read();
      coeff.MakeRef(const_cast<QuadratureFunction &>(qFun),0);
   }
   else
   {
      coeff.SetSize(nq * ne);
      auto C = Reshape(coeff.HostWrite(), nq, ne);
      for (int e = 0; e < ne; ++e)
      {
         ElementTransformation& T = *fes.GetElementTransformation(e);
         for (int q = 0; q < nq; ++q)
         {
            C(q,e) = Q->Eval(T, ir->IntPoint(q));
         }
      }
   }
   PADiffusionSetup(dim, sdim, dofs1D, quad1D, ne, ir->GetWeights(), geom->J,
                    coeff, pa_data);
}

void DiffusionIntegrator::AssemblePA(const FiniteElementSpace &fes)
{
   SetupPA(fes);
}


template<int T_D1D = 0, int T_Q1D = 0>
static void PADiffusionDiagonal2D(const int NE,
                                  const Array<double> &b,
                                  const Array<double> &g,
                                  const Vector &d,
                                  Vector &y,
                                  const int d1d = 0,
                                  const int q1d = 0)
{
   const int D1D = T_D1D ? T_D1D : d1d;
   const int Q1D = T_Q1D ? T_Q1D : q1d;
   MFEM_VERIFY(D1D <= MAX_D1D, "");
   MFEM_VERIFY(Q1D <= MAX_Q1D, "");
   auto B = Reshape(b.Read(), Q1D, D1D);
   auto G = Reshape(g.Read(), Q1D, D1D);
   // note the different shape for D, this is a (symmetric) matrix so we only
   // store necessary entries
   auto D = Reshape(d.Read(), Q1D*Q1D, 3, NE);
   auto Y = Reshape(y.ReadWrite(), D1D, D1D, NE);
   MFEM_FORALL(e, NE,
   {
      const int D1D = T_D1D ? T_D1D : d1d;
      const int Q1D = T_Q1D ? T_Q1D : q1d;
      constexpr int MD1 = T_D1D ? T_D1D : MAX_D1D;
      constexpr int MQ1 = T_Q1D ? T_Q1D : MAX_Q1D;
      // gradphi \cdot Q \gradphi has four terms
      double QD0[MQ1][MD1];
      double QD1[MQ1][MD1];
      double QD2[MQ1][MD1];
      for (int qx = 0; qx < Q1D; ++qx)
      {
         for (int dy = 0; dy < D1D; ++dy)
         {
            QD0[qx][dy] = 0.0;
            QD1[qx][dy] = 0.0;
            QD2[qx][dy] = 0.0;
            for (int qy = 0; qy < Q1D; ++qy)
            {
               const int q = qx + qy * Q1D;
               const double D0 = D(q,0,e);
               const double D1 = D(q,1,e);
               const double D2 = D(q,2,e);
               QD0[qx][dy] += B(qy, dy) * B(qy, dy) * D0;
               QD1[qx][dy] += B(qy, dy) * G(qy, dy) * D1;
               QD2[qx][dy] += G(qy, dy) * G(qy, dy) * D2;
            }
         }
      }
      for (int dy = 0; dy < D1D; ++dy)
      {
         for (int dx = 0; dx < D1D; ++dx)
         {
            for (int qx = 0; qx < Q1D; ++qx)
            {
               Y(dx,dy,e) += G(qx, dx) * G(qx, dx) * QD0[qx][dy];
               Y(dx,dy,e) += G(qx, dx) * B(qx, dx) * QD1[qx][dy];
               Y(dx,dy,e) += B(qx, dx) * G(qx, dx) * QD1[qx][dy];
               Y(dx,dy,e) += B(qx, dx) * B(qx, dx) * QD2[qx][dy];
            }
         }
      }
   });
}

// Shared memory PA Diffusion Diagonal 2D kernel
template<int T_D1D = 0, int T_Q1D = 0, int T_NBZ = 0>
static void SmemPADiffusionDiagonal2D(const int NE,
                                      const Array<double> &b_,
                                      const Array<double> &g_,
                                      const Vector &d_,
                                      Vector &y_,
                                      const int d1d = 0,
                                      const int q1d = 0)
{
   const int D1D = T_D1D ? T_D1D : d1d;
   const int Q1D = T_Q1D ? T_Q1D : q1d;
   constexpr int NBZ = T_NBZ ? T_NBZ : 1;
   constexpr int MQ1 = T_Q1D ? T_Q1D : MAX_Q1D;
   constexpr int MD1 = T_D1D ? T_D1D : MAX_D1D;
   MFEM_VERIFY(D1D <= MD1, "");
   MFEM_VERIFY(Q1D <= MQ1, "");
   auto b = Reshape(b_.Read(), Q1D, D1D);
   auto g = Reshape(g_.Read(), Q1D, D1D);
   auto D = Reshape(d_.Read(), Q1D*Q1D, 3, NE);
   auto Y = Reshape(y_.ReadWrite(), D1D, D1D, NE);
   MFEM_FORALL_2D(e, NE, Q1D, Q1D, NBZ,
   {
      const int tidz = MFEM_THREAD_ID(z);
      const int D1D = T_D1D ? T_D1D : d1d;
      const int Q1D = T_Q1D ? T_Q1D : q1d;
      constexpr int NBZ = T_NBZ ? T_NBZ : 1;
      constexpr int MQ1 = T_Q1D ? T_Q1D : MAX_Q1D;
      constexpr int MD1 = T_D1D ? T_D1D : MAX_D1D;
      MFEM_SHARED double BG[2][MQ1*MD1];
      double (*B)[MD1] = (double (*)[MD1]) (BG+0);
      double (*G)[MD1] = (double (*)[MD1]) (BG+1);
      MFEM_SHARED double QD[4][NBZ][MD1][MQ1];
      double (*QD0)[MD1] = (double (*)[MD1])(QD[0] + tidz);
      double (*QD1)[MD1] = (double (*)[MD1])(QD[1] + tidz);
      double (*QD2)[MD1] = (double (*)[MD1])(QD[3] + tidz);
      if (tidz == 0)
      {
         MFEM_FOREACH_THREAD(d,y,D1D)
         {
            MFEM_FOREACH_THREAD(q,x,Q1D)
            {
               B[q][d] = b(q,d);
               G[q][d] = g(q,d);
            }
         }
      }
      MFEM_SYNC_THREAD;
      MFEM_FOREACH_THREAD(qx,x,Q1D)
      {
         MFEM_FOREACH_THREAD(dy,y,D1D)
         {
            QD0[qx][dy] = 0.0;
            QD1[qx][dy] = 0.0;
            QD2[qx][dy] = 0.0;
            for (int qy = 0; qy < Q1D; ++qy)
            {
               const int q = qx + qy * Q1D;
               const double D0 = D(q,0,e);
               const double D1 = D(q,1,e);
               const double D2 = D(q,2,e);
               const double By = B[qy][dy];
               const double Gy = G[qy][dy];
               const double BB = By * By;
               const double BG = By * Gy;
               const double GG = Gy * Gy;
               QD0[qx][dy] += BB * D0;
               QD1[qx][dy] += BG * D1;
               QD2[qx][dy] += GG * D2;
            }
         }
      }
      MFEM_SYNC_THREAD;
      MFEM_FOREACH_THREAD(dy,y,D1D)
      {
         MFEM_FOREACH_THREAD(dx,x,D1D)
         {
            for (int qx = 0; qx < Q1D; ++qx)
            {
               const double Bx = B[qx][dx];
               const double Gx = G[qx][dx];
               const double BB = Bx * Bx;
               const double BG = Bx * Gx;
               const double GG = Gx * Gx;
               Y(dx,dy,e) += GG * QD0[qx][dy];
               Y(dx,dy,e) += BG * QD1[qx][dy];
               Y(dx,dy,e) += BG * QD1[qx][dy];
               Y(dx,dy,e) += BB * QD2[qx][dy];
            }
         }
      }
   });
}

template<int T_D1D = 0, int T_Q1D = 0>
static void PADiffusionDiagonal3D(const int NE,
                                  const Array<double> &b,
                                  const Array<double> &g,
                                  const Vector &d,
                                  Vector &y,
                                  const int d1d = 0,
                                  const int q1d = 0)
{
   constexpr int DIM = 3;
   const int D1D = T_D1D ? T_D1D : d1d;
   const int Q1D = T_Q1D ? T_Q1D : q1d;
   constexpr int MQ1 = T_Q1D ? T_Q1D : MAX_Q1D;
   constexpr int MD1 = T_D1D ? T_D1D : MAX_D1D;
   MFEM_VERIFY(D1D <= MD1, "");
   MFEM_VERIFY(Q1D <= MQ1, "");
   auto B = Reshape(b.Read(), Q1D, D1D);
   auto G = Reshape(g.Read(), Q1D, D1D);
   auto Q = Reshape(d.Read(), Q1D*Q1D*Q1D, 6, NE);
   auto Y = Reshape(y.ReadWrite(), D1D, D1D, D1D, NE);
   MFEM_FORALL(e, NE,
   {
      const int D1D = T_D1D ? T_D1D : d1d;
      const int Q1D = T_Q1D ? T_Q1D : q1d;
      constexpr int MD1 = T_D1D ? T_D1D : MAX_D1D;
      constexpr int MQ1 = T_Q1D ? T_Q1D : MAX_Q1D;
      double QQD[MQ1][MQ1][MD1];
      double QDD[MQ1][MD1][MD1];
      for (int i = 0; i < DIM; ++i)
      {
         for (int j = 0; j < DIM; ++j)
         {
            // first tensor contraction, along z direction
            for (int qx = 0; qx < Q1D; ++qx)
            {
               for (int qy = 0; qy < Q1D; ++qy)
               {
                  for (int dz = 0; dz < D1D; ++dz)
                  {
                     QQD[qx][qy][dz] = 0.0;
                     for (int qz = 0; qz < Q1D; ++qz)
                     {
                        const int q = qx + (qy + qz * Q1D) * Q1D;
                        const int k = j >= i ?
                        3 - (3-i)*(2-i)/2 + j:
                        3 - (3-j)*(2-j)/2 + i;
                        const double O = Q(q,k,e);
                        const double Bz = B(qz,dz);
                        const double Gz = G(qz,dz);
                        const double L = i==2 ? Gz : Bz;
                        const double R = j==2 ? Gz : Bz;
                        QQD[qx][qy][dz] += L * O * R;
                     }
                  }
               }
            }
            // second tensor contraction, along y direction
            for (int qx = 0; qx < Q1D; ++qx)
            {
               for (int dz = 0; dz < D1D; ++dz)
               {
                  for (int dy = 0; dy < D1D; ++dy)
                  {
                     QDD[qx][dy][dz] = 0.0;
                     for (int qy = 0; qy < Q1D; ++qy)
                     {
                        const double By = B(qy,dy);
                        const double Gy = G(qy,dy);
                        const double L = i==1 ? Gy : By;
                        const double R = j==1 ? Gy : By;
                        QDD[qx][dy][dz] += L * QQD[qx][qy][dz] * R;
                     }
                  }
               }
            }
            // third tensor contraction, along x direction
            for (int dz = 0; dz < D1D; ++dz)
            {
               for (int dy = 0; dy < D1D; ++dy)
               {
                  for (int dx = 0; dx < D1D; ++dx)
                  {
                     for (int qx = 0; qx < Q1D; ++qx)
                     {
                        const double Bx = B(qx,dx);
                        const double Gx = G(qx,dx);
                        const double L = i==0 ? Gx : Bx;
                        const double R = j==0 ? Gx : Bx;
                        Y(dx, dy, dz, e) += L * QDD[qx][dy][dz] * R;
                     }
                  }
               }
            }
         }
      }
   });
}

// Shared memory PA Diffusion Diagonal 3D kernel
template<int T_D1D = 0, int T_Q1D = 0>
static void SmemPADiffusionDiagonal3D(const int NE,
                                      const Array<double> &b_,
                                      const Array<double> &g_,
                                      const Vector &d_,
                                      Vector &y_,
                                      const int d1d = 0,
                                      const int q1d = 0)
{
   constexpr int DIM = 3;
   const int D1D = T_D1D ? T_D1D : d1d;
   const int Q1D = T_Q1D ? T_Q1D : q1d;
   constexpr int MQ1 = T_Q1D ? T_Q1D : MAX_Q1D;
   constexpr int MD1 = T_D1D ? T_D1D : MAX_D1D;
   MFEM_VERIFY(D1D <= MD1, "");
   MFEM_VERIFY(Q1D <= MQ1, "");
   auto b = Reshape(b_.Read(), Q1D, D1D);
   auto g = Reshape(g_.Read(), Q1D, D1D);
   auto D = Reshape(d_.Read(), Q1D*Q1D*Q1D, 6, NE);
   auto Y = Reshape(y_.ReadWrite(), D1D, D1D, D1D, NE);
   MFEM_FORALL_3D(e, NE, Q1D, Q1D, Q1D,
   {
      const int tidz = MFEM_THREAD_ID(z);
      const int D1D = T_D1D ? T_D1D : d1d;
      const int Q1D = T_Q1D ? T_Q1D : q1d;
      constexpr int MQ1 = T_Q1D ? T_Q1D : MAX_Q1D;
      constexpr int MD1 = T_D1D ? T_D1D : MAX_D1D;
      MFEM_SHARED double BG[2][MQ1*MD1];
      double (*B)[MD1] = (double (*)[MD1]) (BG+0);
      double (*G)[MD1] = (double (*)[MD1]) (BG+1);
      MFEM_SHARED double QQD[MQ1][MQ1][MD1];
      MFEM_SHARED double QDD[MQ1][MD1][MD1];
      if (tidz == 0)
      {
         MFEM_FOREACH_THREAD(d,y,D1D)
         {
            MFEM_FOREACH_THREAD(q,x,Q1D)
            {
               B[q][d] = b(q,d);
               G[q][d] = g(q,d);
            }
         }
      }
      MFEM_SYNC_THREAD;
      for (int i = 0; i < DIM; ++i)
      {
         for (int j = 0; j < DIM; ++j)
         {
            // first tensor contraction, along z direction
            MFEM_FOREACH_THREAD(qx,x,Q1D)
            {
               MFEM_FOREACH_THREAD(qy,y,Q1D)
               {
                  MFEM_FOREACH_THREAD(dz,z,D1D)
                  {
                     QQD[qx][qy][dz] = 0.0;
                     for (int qz = 0; qz < Q1D; ++qz)
                     {
                        const int q = qx + (qy + qz * Q1D) * Q1D;
                        const int k = j >= i ?
                                      3 - (3-i)*(2-i)/2 + j:
                                      3 - (3-j)*(2-j)/2 + i;
                        const double O = D(q,k,e);
                        const double Bz = B[qz][dz];
                        const double Gz = G[qz][dz];
                        const double L = i==2 ? Gz : Bz;
                        const double R = j==2 ? Gz : Bz;
                        QQD[qx][qy][dz] += L * O * R;
                     }
                  }
               }
            }
            MFEM_SYNC_THREAD;
            // second tensor contraction, along y direction
            MFEM_FOREACH_THREAD(qx,x,Q1D)
            {
               MFEM_FOREACH_THREAD(dz,z,D1D)
               {
                  MFEM_FOREACH_THREAD(dy,y,D1D)
                  {
                     QDD[qx][dy][dz] = 0.0;
                     for (int qy = 0; qy < Q1D; ++qy)
                     {
                        const double By = B[qy][dy];
                        const double Gy = G[qy][dy];
                        const double L = i==1 ? Gy : By;
                        const double R = j==1 ? Gy : By;
                        QDD[qx][dy][dz] += L * QQD[qx][qy][dz] * R;
                     }
                  }
               }
            }
            MFEM_SYNC_THREAD;
            // third tensor contraction, along x direction
            MFEM_FOREACH_THREAD(dz,z,D1D)
            {
               MFEM_FOREACH_THREAD(dy,y,D1D)
               {
                  MFEM_FOREACH_THREAD(dx,x,D1D)
                  {
                     for (int qx = 0; qx < Q1D; ++qx)
                     {
                        const double Bx = B[qx][dx];
                        const double Gx = G[qx][dx];
                        const double L = i==0 ? Gx : Bx;
                        const double R = j==0 ? Gx : Bx;
                        Y(dx, dy, dz, e) += L * QDD[qx][dy][dz] * R;
                     }
                  }
               }
            }
         }
      }
   });
}

static void PADiffusionAssembleDiagonal(const int dim,
                                        const int D1D,
                                        const int Q1D,
                                        const int NE,
                                        const Array<double> &B,
                                        const Array<double> &G,
                                        const Vector &D,
                                        Vector &Y)
{
   if (dim == 2)
   {
      switch ((D1D << 4 ) | Q1D)
      {
         case 0x22: return SmemPADiffusionDiagonal2D<2,2,8>(NE,B,G,D,Y);
         case 0x33: return SmemPADiffusionDiagonal2D<3,3,8>(NE,B,G,D,Y);
         case 0x44: return SmemPADiffusionDiagonal2D<4,4,4>(NE,B,G,D,Y);
         case 0x55: return SmemPADiffusionDiagonal2D<5,5,4>(NE,B,G,D,Y);
         case 0x66: return SmemPADiffusionDiagonal2D<6,6,2>(NE,B,G,D,Y);
         case 0x77: return SmemPADiffusionDiagonal2D<7,7,2>(NE,B,G,D,Y);
         case 0x88: return SmemPADiffusionDiagonal2D<8,8,1>(NE,B,G,D,Y);
         case 0x99: return SmemPADiffusionDiagonal2D<9,9,1>(NE,B,G,D,Y);
         default: return PADiffusionDiagonal2D(NE,B,G,D,Y,D1D,Q1D);
      }
   }
   else if (dim == 3)
   {
      switch ((D1D << 4 ) | Q1D)
      {
         case 0x23: return SmemPADiffusionDiagonal3D<2,3>(NE,B,G,D,Y);
         case 0x34: return SmemPADiffusionDiagonal3D<3,4>(NE,B,G,D,Y);
         case 0x45: return SmemPADiffusionDiagonal3D<4,5>(NE,B,G,D,Y);
         case 0x56: return SmemPADiffusionDiagonal3D<5,6>(NE,B,G,D,Y);
         case 0x67: return SmemPADiffusionDiagonal3D<6,7>(NE,B,G,D,Y);
         case 0x78: return SmemPADiffusionDiagonal3D<7,8>(NE,B,G,D,Y);
         case 0x89: return SmemPADiffusionDiagonal3D<8,9>(NE,B,G,D,Y);
         case 0x9A: return SmemPADiffusionDiagonal3D<9,10>(NE,B,G,D,Y);
         default: return PADiffusionDiagonal3D(NE,B,G,D,Y,D1D,Q1D);
      }
   }
   MFEM_ABORT("Unknown kernel.");
}

void DiffusionIntegrator::AssembleDiagonalPA(Vector &diag)
{
#ifdef MFEM_USE_CEED
   if (DeviceCanUseCeed())
   {
      CeedAssembleDiagonalPA(ceedDataPtr, diag);
   }
   else
#endif
   {
      PADiffusionAssembleDiagonal(dim, dofs1D, quad1D, ne,
                                  maps->B, maps->G, pa_data, diag);
   }
}


#ifdef MFEM_USE_OCCA
// OCCA PA Diffusion Apply 2D kernel
static void OccaPADiffusionApply2D(const int D1D,
                                   const int Q1D,
                                   const int NE,
                                   const Array<double> &B,
                                   const Array<double> &G,
                                   const Array<double> &Bt,
                                   const Array<double> &Gt,
                                   const Vector &D,
                                   const Vector &X,
                                   Vector &Y)
{
   occa::properties props;
   props["defines/D1D"] = D1D;
   props["defines/Q1D"] = Q1D;
   const occa::memory o_B = OccaMemoryRead(B.GetMemory(), B.Size());
   const occa::memory o_G = OccaMemoryRead(G.GetMemory(), G.Size());
   const occa::memory o_Bt = OccaMemoryRead(Bt.GetMemory(), Bt.Size());
   const occa::memory o_Gt = OccaMemoryRead(Gt.GetMemory(), Gt.Size());
   const occa::memory o_D = OccaMemoryRead(D.GetMemory(), D.Size());
   const occa::memory o_X = OccaMemoryRead(X.GetMemory(), X.Size());
   occa::memory o_Y = OccaMemoryReadWrite(Y.GetMemory(), Y.Size());
   const occa_id_t id = std::make_pair(D1D,Q1D);
   if (!Device::Allows(Backend::OCCA_CUDA))
   {
      static occa_kernel_t OccaDiffApply2D_cpu;
      if (OccaDiffApply2D_cpu.find(id) == OccaDiffApply2D_cpu.end())
      {
         const occa::kernel DiffusionApply2D_CPU =
            mfem::OccaDev().buildKernel("occa://mfem/fem/occa.okl",
                                        "DiffusionApply2D_CPU", props);
         OccaDiffApply2D_cpu.emplace(id, DiffusionApply2D_CPU);
      }
      OccaDiffApply2D_cpu.at(id)(NE, o_B, o_G, o_Bt, o_Gt, o_D, o_X, o_Y);
   }
   else
   {
      static occa_kernel_t OccaDiffApply2D_gpu;
      if (OccaDiffApply2D_gpu.find(id) == OccaDiffApply2D_gpu.end())
      {
         const occa::kernel DiffusionApply2D_GPU =
            mfem::OccaDev().buildKernel("occa://mfem/fem/occa.okl",
                                        "DiffusionApply2D_GPU", props);
         OccaDiffApply2D_gpu.emplace(id, DiffusionApply2D_GPU);
      }
      OccaDiffApply2D_gpu.at(id)(NE, o_B, o_G, o_Bt, o_Gt, o_D, o_X, o_Y);
   }
}

// OCCA PA Diffusion Apply 3D kernel
static void OccaPADiffusionApply3D(const int D1D,
                                   const int Q1D,
                                   const int NE,
                                   const Array<double> &B,
                                   const Array<double> &G,
                                   const Array<double> &Bt,
                                   const Array<double> &Gt,
                                   const Vector &D,
                                   const Vector &X,
                                   Vector &Y)
{
   occa::properties props;
   props["defines/D1D"] = D1D;
   props["defines/Q1D"] = Q1D;
   const occa::memory o_B = OccaMemoryRead(B.GetMemory(), B.Size());
   const occa::memory o_G = OccaMemoryRead(G.GetMemory(), G.Size());
   const occa::memory o_Bt = OccaMemoryRead(Bt.GetMemory(), Bt.Size());
   const occa::memory o_Gt = OccaMemoryRead(Gt.GetMemory(), Gt.Size());
   const occa::memory o_D = OccaMemoryRead(D.GetMemory(), D.Size());
   const occa::memory o_X = OccaMemoryRead(X.GetMemory(), X.Size());
   occa::memory o_Y = OccaMemoryReadWrite(Y.GetMemory(), Y.Size());
   const occa_id_t id = std::make_pair(D1D,Q1D);
   if (!Device::Allows(Backend::OCCA_CUDA))
   {
      static occa_kernel_t OccaDiffApply3D_cpu;
      if (OccaDiffApply3D_cpu.find(id) == OccaDiffApply3D_cpu.end())
      {
         const occa::kernel DiffusionApply3D_CPU =
            mfem::OccaDev().buildKernel("occa://mfem/fem/occa.okl",
                                        "DiffusionApply3D_CPU", props);
         OccaDiffApply3D_cpu.emplace(id, DiffusionApply3D_CPU);
      }
      OccaDiffApply3D_cpu.at(id)(NE, o_B, o_G, o_Bt, o_Gt, o_D, o_X, o_Y);
   }
   else
   {
      static occa_kernel_t OccaDiffApply3D_gpu;
      if (OccaDiffApply3D_gpu.find(id) == OccaDiffApply3D_gpu.end())
      {
         const occa::kernel DiffusionApply3D_GPU =
            mfem::OccaDev().buildKernel("occa://mfem/fem/occa.okl",
                                        "DiffusionApply3D_GPU", props);
         OccaDiffApply3D_gpu.emplace(id, DiffusionApply3D_GPU);
      }
      OccaDiffApply3D_gpu.at(id)(NE, o_B, o_G, o_Bt, o_Gt, o_D, o_X, o_Y);
   }
}
#endif // MFEM_USE_OCCA

// PA Diffusion Apply 2D kernel
template<int T_D1D = 0, int T_Q1D = 0>
static void PADiffusionApply2D(const int NE,
                               const Array<double> &b_,
                               const Array<double> &g_,
                               const Array<double> &bt_,
                               const Array<double> &gt_,
                               const Vector &d_,
                               const Vector &x_,
                               Vector &y_,
                               const int d1d = 0,
                               const int q1d = 0)
{
   const int D1D = T_D1D ? T_D1D : d1d;
   const int Q1D = T_Q1D ? T_Q1D : q1d;
   MFEM_VERIFY(D1D <= MAX_D1D, "");
   MFEM_VERIFY(Q1D <= MAX_Q1D, "");
   auto B = Reshape(b_.Read(), Q1D, D1D);
   auto G = Reshape(g_.Read(), Q1D, D1D);
   auto Bt = Reshape(bt_.Read(), D1D, Q1D);
   auto Gt = Reshape(gt_.Read(), D1D, Q1D);
   auto D = Reshape(d_.Read(), Q1D*Q1D, 3, NE);
   auto X = Reshape(x_.Read(), D1D, D1D, NE);
   auto Y = Reshape(y_.ReadWrite(), D1D, D1D, NE);
   MFEM_FORALL(e, NE,
   {
      const int D1D = T_D1D ? T_D1D : d1d;
      const int Q1D = T_Q1D ? T_Q1D : q1d;
      // the following variables are evaluated at compile time
      constexpr int max_D1D = T_D1D ? T_D1D : MAX_D1D;
      constexpr int max_Q1D = T_Q1D ? T_Q1D : MAX_Q1D;

      double grad[max_Q1D][max_Q1D][2];
      for (int qy = 0; qy < Q1D; ++qy)
      {
         for (int qx = 0; qx < Q1D; ++qx)
         {
            grad[qy][qx][0] = 0.0;
            grad[qy][qx][1] = 0.0;
         }
      }
      for (int dy = 0; dy < D1D; ++dy)
      {
         double gradX[max_Q1D][2];
         for (int qx = 0; qx < Q1D; ++qx)
         {
            gradX[qx][0] = 0.0;
            gradX[qx][1] = 0.0;
         }
         for (int dx = 0; dx < D1D; ++dx)
         {
            const double s = X(dx,dy,e);
            for (int qx = 0; qx < Q1D; ++qx)
            {
               gradX[qx][0] += s * B(qx,dx);
               gradX[qx][1] += s * G(qx,dx);
            }
         }
         for (int qy = 0; qy < Q1D; ++qy)
         {
            const double wy  = B(qy,dy);
            const double wDy = G(qy,dy);
            for (int qx = 0; qx < Q1D; ++qx)
            {
               grad[qy][qx][0] += gradX[qx][1] * wy;
               grad[qy][qx][1] += gradX[qx][0] * wDy;
            }
         }
      }
      // Calculate Dxy, xDy in plane
      for (int qy = 0; qy < Q1D; ++qy)
      {
         for (int qx = 0; qx < Q1D; ++qx)
         {
            const int q = qx + qy * Q1D;

            const double O11 = D(q,0,e);
            const double O12 = D(q,1,e);
            const double O22 = D(q,2,e);

            const double gradX = grad[qy][qx][0];
            const double gradY = grad[qy][qx][1];

            grad[qy][qx][0] = (O11 * gradX) + (O12 * gradY);
            grad[qy][qx][1] = (O12 * gradX) + (O22 * gradY);
         }
      }
      for (int qy = 0; qy < Q1D; ++qy)
      {
         double gradX[max_D1D][2];
         for (int dx = 0; dx < D1D; ++dx)
         {
            gradX[dx][0] = 0;
            gradX[dx][1] = 0;
         }
         for (int qx = 0; qx < Q1D; ++qx)
         {
            const double gX = grad[qy][qx][0];
            const double gY = grad[qy][qx][1];
            for (int dx = 0; dx < D1D; ++dx)
            {
               const double wx  = Bt(dx,qx);
               const double wDx = Gt(dx,qx);
               gradX[dx][0] += gX * wDx;
               gradX[dx][1] += gY * wx;
            }
         }
         for (int dy = 0; dy < D1D; ++dy)
         {
            const double wy  = Bt(dy,qy);
            const double wDy = Gt(dy,qy);
            for (int dx = 0; dx < D1D; ++dx)
            {
               Y(dx,dy,e) += ((gradX[dx][0] * wy) + (gradX[dx][1] * wDy));
            }
         }
      }
   });
}

// Shared memory PA Diffusion Apply 2D kernel
template<int T_D1D = 0, int T_Q1D = 0, int T_NBZ = 0>
static void SmemPADiffusionApply2D(const int NE,
                                   const Array<double> &b_,
                                   const Array<double> &g_,
                                   const Vector &d_,
                                   const Vector &x_,
                                   Vector &y_,
                                   const int d1d = 0,
                                   const int q1d = 0)
{
   const int D1D = T_D1D ? T_D1D : d1d;
   const int Q1D = T_Q1D ? T_Q1D : q1d;
   constexpr int NBZ = T_NBZ ? T_NBZ : 1;
   constexpr int MQ1 = T_Q1D ? T_Q1D : MAX_Q1D;
   constexpr int MD1 = T_D1D ? T_D1D : MAX_D1D;
   MFEM_VERIFY(D1D <= MD1, "");
   MFEM_VERIFY(Q1D <= MQ1, "");
   auto b = Reshape(b_.Read(), Q1D, D1D);
   auto g = Reshape(g_.Read(), Q1D, D1D);
   auto D = Reshape(d_.Read(), Q1D*Q1D, 3, NE);
   auto x = Reshape(x_.Read(), D1D, D1D, NE);
   auto Y = Reshape(y_.ReadWrite(), D1D, D1D, NE);
   MFEM_FORALL_2D(e, NE, Q1D, Q1D, NBZ,
   {
      const int tidz = MFEM_THREAD_ID(z);
      const int D1D = T_D1D ? T_D1D : d1d;
      const int Q1D = T_Q1D ? T_Q1D : q1d;
      constexpr int NBZ = T_NBZ ? T_NBZ : 1;
      constexpr int MQ1 = T_Q1D ? T_Q1D : MAX_Q1D;
      constexpr int MD1 = T_D1D ? T_D1D : MAX_D1D;
      MFEM_SHARED double sBG[2][MQ1*MD1];
      double (*B)[MD1] = (double (*)[MD1]) (sBG+0);
      double (*G)[MD1] = (double (*)[MD1]) (sBG+1);
      double (*Bt)[MQ1] = (double (*)[MQ1]) (sBG+0);
      double (*Gt)[MQ1] = (double (*)[MQ1]) (sBG+1);
      MFEM_SHARED double Xz[NBZ][MD1][MD1];
      MFEM_SHARED double GD[2][NBZ][MD1][MQ1];
      MFEM_SHARED double GQ[2][NBZ][MD1][MQ1];
      double (*X)[MD1] = (double (*)[MD1])(Xz + tidz);
      double (*DQ0)[MD1] = (double (*)[MD1])(GD[0] + tidz);
      double (*DQ1)[MD1] = (double (*)[MD1])(GD[1] + tidz);
      double (*QQ0)[MD1] = (double (*)[MD1])(GQ[0] + tidz);
      double (*QQ1)[MD1] = (double (*)[MD1])(GQ[1] + tidz);
      MFEM_FOREACH_THREAD(dy,y,D1D)
      {
         MFEM_FOREACH_THREAD(dx,x,D1D)
         {
            X[dy][dx] = x(dx,dy,e);
         }
      }
      if (tidz == 0)
      {
         MFEM_FOREACH_THREAD(dy,y,D1D)
         {
            MFEM_FOREACH_THREAD(q,x,Q1D)
            {
               B[q][dy] = b(q,dy);
               G[q][dy] = g(q,dy);
            }
         }
      }
      MFEM_SYNC_THREAD;
      MFEM_FOREACH_THREAD(dy,y,D1D)
      {
         MFEM_FOREACH_THREAD(qx,x,Q1D)
         {
            double u = 0.0;
            double v = 0.0;
            for (int dx = 0; dx < D1D; ++dx)
            {
               const double coords = X[dy][dx];
               u += B[qx][dx] * coords;
               v += G[qx][dx] * coords;
            }
            DQ0[dy][qx] = u;
            DQ1[dy][qx] = v;
         }
      }
      MFEM_SYNC_THREAD;
      MFEM_FOREACH_THREAD(qy,y,Q1D)
      {
         MFEM_FOREACH_THREAD(qx,x,Q1D)
         {
            double u = 0.0;
            double v = 0.0;
            for (int dy = 0; dy < D1D; ++dy)
            {
               u += DQ1[dy][qx] * B[qy][dy];
               v += DQ0[dy][qx] * G[qy][dy];
            }
            QQ0[qy][qx] = u;
            QQ1[qy][qx] = v;
         }
      }
      MFEM_SYNC_THREAD;
      MFEM_FOREACH_THREAD(qy,y,Q1D)
      {
         MFEM_FOREACH_THREAD(qx,x,Q1D)
         {
            const int q = (qx + ((qy) * Q1D));
            const double O11 = D(q,0,e);
            const double O12 = D(q,1,e);
            const double O22 = D(q,2,e);
            const double gX = QQ0[qy][qx];
            const double gY = QQ1[qy][qx];
            QQ0[qy][qx] = (O11 * gX) + (O12 * gY);
            QQ1[qy][qx] = (O12 * gX) + (O22 * gY);
         }
      }
      MFEM_SYNC_THREAD;
      if (tidz == 0)
      {
         MFEM_FOREACH_THREAD(dy,y,D1D)
         {
            MFEM_FOREACH_THREAD(q,x,Q1D)
            {
               Bt[dy][q] = b(q,dy);
               Gt[dy][q] = g(q,dy);
            }
         }
      }
      MFEM_SYNC_THREAD;
      MFEM_FOREACH_THREAD(qy,y,Q1D)
      {
         MFEM_FOREACH_THREAD(dx,x,D1D)
         {
            double u = 0.0;
            double v = 0.0;
            for (int qx = 0; qx < Q1D; ++qx)
            {
               u += Gt[dx][qx] * QQ0[qy][qx];
               v += Bt[dx][qx] * QQ1[qy][qx];
            }
            DQ0[qy][dx] = u;
            DQ1[qy][dx] = v;
         }
      }
      MFEM_SYNC_THREAD;
      MFEM_FOREACH_THREAD(dy,y,D1D)
      {
         MFEM_FOREACH_THREAD(dx,x,D1D)
         {
            double u = 0.0;
            double v = 0.0;
            for (int qy = 0; qy < Q1D; ++qy)
            {
               u += DQ0[qy][dx] * Bt[dy][qy];
               v += DQ1[qy][dx] * Gt[dy][qy];
            }
            Y(dx,dy,e) += (u + v);
         }
      }
   });
}

// PA Diffusion Apply 3D kernel
template<int T_D1D = 0, int T_Q1D = 0>
static void PADiffusionApply3D(const int NE,
                               const Array<double> &b,
                               const Array<double> &g,
                               const Array<double> &bt,
                               const Array<double> &gt,
                               const Vector &d_,
                               const Vector &x_,
                               Vector &y_,
                               int d1d = 0, int q1d = 0)
{
   const int D1D = T_D1D ? T_D1D : d1d;
   const int Q1D = T_Q1D ? T_Q1D : q1d;
   MFEM_VERIFY(D1D <= MAX_D1D, "");
   MFEM_VERIFY(Q1D <= MAX_Q1D, "");
   auto B = Reshape(b.Read(), Q1D, D1D);
   auto G = Reshape(g.Read(), Q1D, D1D);
   auto Bt = Reshape(bt.Read(), D1D, Q1D);
   auto Gt = Reshape(gt.Read(), D1D, Q1D);
   auto D = Reshape(d_.Read(), Q1D*Q1D*Q1D, 6, NE);
   auto X = Reshape(x_.Read(), D1D, D1D, D1D, NE);
   auto Y = Reshape(y_.ReadWrite(), D1D, D1D, D1D, NE);
   MFEM_FORALL(e, NE,
   {
      const int D1D = T_D1D ? T_D1D : d1d;
      const int Q1D = T_Q1D ? T_Q1D : q1d;
      constexpr int max_D1D = T_D1D ? T_D1D : MAX_D1D;
      constexpr int max_Q1D = T_Q1D ? T_Q1D : MAX_Q1D;
      double grad[max_Q1D][max_Q1D][max_Q1D][3];
      for (int qz = 0; qz < Q1D; ++qz)
      {
         for (int qy = 0; qy < Q1D; ++qy)
         {
            for (int qx = 0; qx < Q1D; ++qx)
            {
               grad[qz][qy][qx][0] = 0.0;
               grad[qz][qy][qx][1] = 0.0;
               grad[qz][qy][qx][2] = 0.0;
            }
         }
      }
      for (int dz = 0; dz < D1D; ++dz)
      {
         double gradXY[max_Q1D][max_Q1D][3];
         for (int qy = 0; qy < Q1D; ++qy)
         {
            for (int qx = 0; qx < Q1D; ++qx)
            {
               gradXY[qy][qx][0] = 0.0;
               gradXY[qy][qx][1] = 0.0;
               gradXY[qy][qx][2] = 0.0;
            }
         }
         for (int dy = 0; dy < D1D; ++dy)
         {
            double gradX[max_Q1D][2];
            for (int qx = 0; qx < Q1D; ++qx)
            {
               gradX[qx][0] = 0.0;
               gradX[qx][1] = 0.0;
            }
            for (int dx = 0; dx < D1D; ++dx)
            {
               const double s = X(dx,dy,dz,e);
               for (int qx = 0; qx < Q1D; ++qx)
               {
                  gradX[qx][0] += s * B(qx,dx);
                  gradX[qx][1] += s * G(qx,dx);
               }
            }
            for (int qy = 0; qy < Q1D; ++qy)
            {
               const double wy  = B(qy,dy);
               const double wDy = G(qy,dy);
               for (int qx = 0; qx < Q1D; ++qx)
               {
                  const double wx  = gradX[qx][0];
                  const double wDx = gradX[qx][1];
                  gradXY[qy][qx][0] += wDx * wy;
                  gradXY[qy][qx][1] += wx  * wDy;
                  gradXY[qy][qx][2] += wx  * wy;
               }
            }
         }
         for (int qz = 0; qz < Q1D; ++qz)
         {
            const double wz  = B(qz,dz);
            const double wDz = G(qz,dz);
            for (int qy = 0; qy < Q1D; ++qy)
            {
               for (int qx = 0; qx < Q1D; ++qx)
               {
                  grad[qz][qy][qx][0] += gradXY[qy][qx][0] * wz;
                  grad[qz][qy][qx][1] += gradXY[qy][qx][1] * wz;
                  grad[qz][qy][qx][2] += gradXY[qy][qx][2] * wDz;
               }
            }
         }
      }
      // Calculate Dxyz, xDyz, xyDz in plane
      for (int qz = 0; qz < Q1D; ++qz)
      {
         for (int qy = 0; qy < Q1D; ++qy)
         {
            for (int qx = 0; qx < Q1D; ++qx)
            {
               const int q = qx + (qy + qz * Q1D) * Q1D;
               const double O11 = D(q,0,e);
               const double O12 = D(q,1,e);
               const double O13 = D(q,2,e);
               const double O22 = D(q,3,e);
               const double O23 = D(q,4,e);
               const double O33 = D(q,5,e);
               const double gradX = grad[qz][qy][qx][0];
               const double gradY = grad[qz][qy][qx][1];
               const double gradZ = grad[qz][qy][qx][2];
               grad[qz][qy][qx][0] = (O11*gradX)+(O12*gradY)+(O13*gradZ);
               grad[qz][qy][qx][1] = (O12*gradX)+(O22*gradY)+(O23*gradZ);
               grad[qz][qy][qx][2] = (O13*gradX)+(O23*gradY)+(O33*gradZ);
            }
         }
      }
      for (int qz = 0; qz < Q1D; ++qz)
      {
         double gradXY[max_D1D][max_D1D][3];
         for (int dy = 0; dy < D1D; ++dy)
         {
            for (int dx = 0; dx < D1D; ++dx)
            {
               gradXY[dy][dx][0] = 0;
               gradXY[dy][dx][1] = 0;
               gradXY[dy][dx][2] = 0;
            }
         }
         for (int qy = 0; qy < Q1D; ++qy)
         {
            double gradX[max_D1D][3];
            for (int dx = 0; dx < D1D; ++dx)
            {
               gradX[dx][0] = 0;
               gradX[dx][1] = 0;
               gradX[dx][2] = 0;
            }
            for (int qx = 0; qx < Q1D; ++qx)
            {
               const double gX = grad[qz][qy][qx][0];
               const double gY = grad[qz][qy][qx][1];
               const double gZ = grad[qz][qy][qx][2];
               for (int dx = 0; dx < D1D; ++dx)
               {
                  const double wx  = Bt(dx,qx);
                  const double wDx = Gt(dx,qx);
                  gradX[dx][0] += gX * wDx;
                  gradX[dx][1] += gY * wx;
                  gradX[dx][2] += gZ * wx;
               }
            }
            for (int dy = 0; dy < D1D; ++dy)
            {
               const double wy  = Bt(dy,qy);
               const double wDy = Gt(dy,qy);
               for (int dx = 0; dx < D1D; ++dx)
               {
                  gradXY[dy][dx][0] += gradX[dx][0] * wy;
                  gradXY[dy][dx][1] += gradX[dx][1] * wDy;
                  gradXY[dy][dx][2] += gradX[dx][2] * wy;
               }
            }
         }
         for (int dz = 0; dz < D1D; ++dz)
         {
            const double wz  = Bt(dz,qz);
            const double wDz = Gt(dz,qz);
            for (int dy = 0; dy < D1D; ++dy)
            {
               for (int dx = 0; dx < D1D; ++dx)
               {
                  Y(dx,dy,dz,e) +=
                     ((gradXY[dy][dx][0] * wz) +
                      (gradXY[dy][dx][1] * wz) +
                      (gradXY[dy][dx][2] * wDz));
               }
            }
         }
      }
   });
}

<<<<<<< HEAD
// For SmemPADiffusionApply3D, half of B and G are stored
// in shared to get B, Bt, G and Gt.
// Indices computation for SmemPADiffusionApply3D
static inline int qi(const int q, const int d, const int Q)
=======
// Half of B and G are stored in shared to get B, Bt, G and Gt.
// Indices computation for SmemPADiffusionApply3D.
static MFEM_HOST_DEVICE inline int qi(const int q, const int d, const int Q)
>>>>>>> df22d9da
{
   return (q<=d) ? q : Q-1-q;
}

<<<<<<< HEAD
static inline int dj(const int q, const int d, const int D)
=======
static MFEM_HOST_DEVICE inline int dj(const int q, const int d, const int D)
>>>>>>> df22d9da
{
   return (q<=d) ? d : D-1-d;
}

<<<<<<< HEAD
static inline int qk(const int q, const int d, const int Q)
=======
static MFEM_HOST_DEVICE inline int qk(const int q, const int d, const int Q)
>>>>>>> df22d9da
{
   return (q<=d) ? Q-1-q : q;
}

<<<<<<< HEAD
static inline int dl(const int q, const int d, const int D)
=======
static MFEM_HOST_DEVICE inline int dl(const int q, const int d, const int D)
>>>>>>> df22d9da
{
   return (q<=d) ? D-1-d : d;
}

<<<<<<< HEAD
static inline double sign(const int q, const int d)
=======
static MFEM_HOST_DEVICE inline double sign(const int q, const int d)
>>>>>>> df22d9da
{
   return (q<=d) ? -1.0 : 1.0;
}

<<<<<<< HEAD
// Shared memory PA Diffusion Apply 3D kernel
=======
>>>>>>> df22d9da
template<int T_D1D = 0, int T_Q1D = 0>
static void SmemPADiffusionApply3D(const int NE,
                                   const Array<double> &b_,
                                   const Array<double> &g_,
                                   const Vector &d_,
                                   const Vector &x_,
                                   Vector &y_,
                                   const int d1d = 0,
                                   const int q1d = 0)
{
   const int D1D = T_D1D ? T_D1D : d1d;
   const int Q1D = T_Q1D ? T_Q1D : q1d;
   constexpr int M1Q = T_Q1D ? T_Q1D : MAX_Q1D;
   constexpr int M1D = T_D1D ? T_D1D : MAX_D1D;
   MFEM_VERIFY(D1D <= M1D, "");
   MFEM_VERIFY(Q1D <= M1Q, "");
   auto b = Reshape(b_.Read(), Q1D, D1D);
   auto g = Reshape(g_.Read(), Q1D, D1D);
   auto d = Reshape(d_.Read(), Q1D, Q1D, Q1D, 6, NE);
   auto x = Reshape(x_.Read(), D1D, D1D, D1D, NE);
   auto y = Reshape(y_.ReadWrite(), D1D, D1D, D1D, NE);
   MFEM_FORALL_3D(e, NE, Q1D, Q1D, 1,
   {
      const int D1D = T_D1D ? T_D1D : d1d;
      const int Q1D = T_Q1D ? T_Q1D : q1d;
      constexpr int MQ1 = T_Q1D ? T_Q1D : MAX_Q1D;
      constexpr int MD1 = T_D1D ? T_D1D : MAX_D1D;
<<<<<<< HEAD
      MFEM_SHARED double BG[MQ1*MD1];
      double (*B)[MD1] = (double (*)[MD1]) (BG);
      double (*G)[MD1] = (double (*)[MD1]) (BG);
      double (*Bt)[MQ1] = (double (*)[MQ1]) (BG);
      double (*Gt)[MQ1] = (double (*)[MQ1]) (BG);
      MFEM_SHARED double sm0[3][MQ1*MQ1*MQ1];
      MFEM_SHARED double sm1[3][MQ1*MQ1*MQ1];
=======
      constexpr int MDQ = (MQ1 > MD1) ? MQ1 : MD1;
      MFEM_SHARED double sBG[MQ1*MD1];
      double (*B)[MD1] = (double (*)[MD1]) sBG;
      double (*G)[MD1] = (double (*)[MD1]) sBG;
      double (*Bt)[MQ1] = (double (*)[MQ1]) sBG;
      double (*Gt)[MQ1] = (double (*)[MQ1]) sBG;
      MFEM_SHARED double sm0[3][MDQ*MDQ*MDQ];
      MFEM_SHARED double sm1[3][MDQ*MDQ*MDQ];
>>>>>>> df22d9da
      double (*X)[MD1][MD1]    = (double (*)[MD1][MD1]) (sm0+2);
      double (*DDQ0)[MD1][MQ1] = (double (*)[MD1][MQ1]) (sm0+0);
      double (*DDQ1)[MD1][MQ1] = (double (*)[MD1][MQ1]) (sm0+1);
      double (*DQQ0)[MQ1][MQ1] = (double (*)[MQ1][MQ1]) (sm1+0);
      double (*DQQ1)[MQ1][MQ1] = (double (*)[MQ1][MQ1]) (sm1+1);
      double (*DQQ2)[MQ1][MQ1] = (double (*)[MQ1][MQ1]) (sm1+2);
      double (*QQQ0)[MQ1][MQ1] = (double (*)[MQ1][MQ1]) (sm0+0);
      double (*QQQ1)[MQ1][MQ1] = (double (*)[MQ1][MQ1]) (sm0+1);
      double (*QQQ2)[MQ1][MQ1] = (double (*)[MQ1][MQ1]) (sm0+2);
      double (*QQD0)[MQ1][MD1] = (double (*)[MQ1][MD1]) (sm1+0);
      double (*QQD1)[MQ1][MD1] = (double (*)[MQ1][MD1]) (sm1+1);
      double (*QQD2)[MQ1][MD1] = (double (*)[MQ1][MD1]) (sm1+2);
      double (*QDD0)[MD1][MD1] = (double (*)[MD1][MD1]) (sm0+0);
      double (*QDD1)[MD1][MD1] = (double (*)[MD1][MD1]) (sm0+1);
      double (*QDD2)[MD1][MD1] = (double (*)[MD1][MD1]) (sm0+2);
      MFEM_FOREACH_THREAD(dy,y,D1D)
      {
         MFEM_FOREACH_THREAD(dx,x,D1D)
         {
            MFEM_UNROLL(MD1)
            for (int dz = 0; dz < D1D; ++dz)
            {
               X[dz][dy][dx] = x(dx,dy,dz,e);
            }
         }
<<<<<<< HEAD
      }
      if (tidz == 0)
      {
         MFEM_FOREACH_THREAD(q,x,Q1D)
         {
            MFEM_FOREACH_THREAD(d,y,D1D)
            {
               const int i = qi(q,d,Q1D);
               const int j = dj(q,d,D1D);
               const int k = qk(q,d,Q1D);
               const int l = dl(q,d,D1D);
               B[i][j] = b(q,d);
               G[k][l] = g(q,d) * sign(q,d);
            }
=======
         MFEM_FOREACH_THREAD(qx,x,Q1D)
         {
            const int i = qi(qx,dy,Q1D);
            const int j = dj(qx,dy,D1D);
            const int k = qk(qx,dy,Q1D);
            const int l = dl(qx,dy,D1D);
            B[i][j] = b(qx,dy);
            G[k][l] = g(qx,dy) * sign(qx,dy);
>>>>>>> df22d9da
         }
      }
      MFEM_SYNC_THREAD;
      MFEM_FOREACH_THREAD(dy,y,D1D)
      {
         MFEM_FOREACH_THREAD(qx,x,Q1D)
         {
            double u[D1D], v[D1D];
            MFEM_UNROLL(MD1)
            for (int dz = 0; dz < D1D; dz++) { u[dz] = v[dz] = 0.0; }
            MFEM_UNROLL(MD1)
            for (int dx = 0; dx < D1D; ++dx)
            {
               const int i = qi(qx,dx,Q1D);
               const int j = dj(qx,dx,D1D);
               const int k = qk(qx,dx,Q1D);
               const int l = dl(qx,dx,D1D);
               const double s = sign(qx,dx);
               MFEM_UNROLL(MD1)
               for (int dz = 0; dz < D1D; ++dz)
               {
                  const int i = qi(qx,dx,Q1D);
                  const int j = dj(qx,dx,D1D);
                  const int k = qk(qx,dx,Q1D);
                  const int l = dl(qx,dx,D1D);
                  const double coords = X[dz][dy][dx];
<<<<<<< HEAD
                  u += coords * B[i][j];
                  v += coords * G[k][l] * sign(qx,dx);
=======
                  u[dz] += coords * B[i][j];
                  v[dz] += coords * G[k][l] * s;
>>>>>>> df22d9da
               }
            }
            MFEM_UNROLL(MD1)
            for (int dz = 0; dz < D1D; ++dz)
            {
               DDQ0[dz][dy][qx] = u[dz];
               DDQ1[dz][dy][qx] = v[dz];
            }
         }
      }
      MFEM_SYNC_THREAD;
      MFEM_FOREACH_THREAD(qy,y,Q1D)
      {
         MFEM_FOREACH_THREAD(qx,x,Q1D)
         {
            double u[D1D], v[D1D], w[D1D];
            MFEM_UNROLL(MD1)
            for (int dz = 0; dz < D1D; dz++) { u[dz] = v[dz] = w[dz] = 0.0; }
            MFEM_UNROLL(MD1)
            for (int dy = 0; dy < D1D; ++dy)
            {
               const int i = qi(qy,dy,Q1D);
               const int j = dj(qy,dy,D1D);
               const int k = qk(qy,dy,Q1D);
               const int l = dl(qy,dy,D1D);
               const double s = sign(qy,dy);
               MFEM_UNROLL(MD1)
               for (int dz = 0; dz < D1D; dz++)
               {
<<<<<<< HEAD
                  const int i = qi(qy,dy,Q1D);
                  const int j = dj(qy,dy,D1D);
                  const int k = qk(qy,dy,Q1D);
                  const int l = dl(qy,dy,D1D);
                  u += DDQ1[dz][dy][qx] * B[i][j];
                  v += DDQ0[dz][dy][qx] * G[k][l] * sign(qy,dy);
                  w += DDQ0[dz][dy][qx] * B[i][j];
=======
                  u[dz] += DDQ1[dz][dy][qx] * B[i][j];
                  v[dz] += DDQ0[dz][dy][qx] * G[k][l] * s;
                  w[dz] += DDQ0[dz][dy][qx] * B[i][j];
>>>>>>> df22d9da
               }
            }
            MFEM_UNROLL(MD1)
            for (int dz = 0; dz < D1D; dz++)
            {
               DQQ0[dz][qy][qx] = u[dz];
               DQQ1[dz][qy][qx] = v[dz];
               DQQ2[dz][qy][qx] = w[dz];
            }
         }
      }
      MFEM_SYNC_THREAD;
      MFEM_FOREACH_THREAD(qy,y,Q1D)
      {
         MFEM_FOREACH_THREAD(qx,x,Q1D)
         {
            double u[Q1D], v[Q1D], w[Q1D];
            MFEM_UNROLL(MQ1)
            for (int qz = 0; qz < Q1D; qz++) { u[qz] = v[qz] = w[qz] = 0.0; }
            MFEM_UNROLL(MD1)
            for (int dz = 0; dz < D1D; ++dz)
            {
               MFEM_UNROLL(MQ1)
               for (int qz = 0; qz < Q1D; qz++)
               {
                  const int i = qi(qz,dz,Q1D);
                  const int j = dj(qz,dz,D1D);
                  const int k = qk(qz,dz,Q1D);
                  const int l = dl(qz,dz,D1D);
<<<<<<< HEAD
                  u += DQQ0[dz][qy][qx] * B[i][j];
                  v += DQQ1[dz][qy][qx] * B[i][j];
                  w += DQQ2[dz][qy][qx] * G[k][l] * sign(qz,dz);
=======
                  const double s = sign(qz,dz);
                  u[qz] += DQQ0[dz][qy][qx] * B[i][j];
                  v[qz] += DQQ1[dz][qy][qx] * B[i][j];
                  w[qz] += DQQ2[dz][qy][qx] * G[k][l] * s;
>>>>>>> df22d9da
               }
            }
            MFEM_UNROLL(MQ1)
            for (int qz = 0; qz < Q1D; qz++)
            {
               const double O11 = d(qx,qy,qz,0,e);
               const double O12 = d(qx,qy,qz,1,e);
               const double O13 = d(qx,qy,qz,2,e);
               const double O22 = d(qx,qy,qz,3,e);
               const double O23 = d(qx,qy,qz,4,e);
               const double O33 = d(qx,qy,qz,5,e);
               const double gX = u[qz];
               const double gY = v[qz];
               const double gZ = w[qz];
               QQQ0[qz][qy][qx] = (O11*gX) + (O12*gY) + (O13*gZ);
               QQQ1[qz][qy][qx] = (O12*gX) + (O22*gY) + (O23*gZ);
               QQQ2[qz][qy][qx] = (O13*gX) + (O23*gY) + (O33*gZ);
            }
         }
      }
      MFEM_SYNC_THREAD;
      MFEM_FOREACH_THREAD(d,y,D1D)
      {
         MFEM_FOREACH_THREAD(q,x,Q1D)
         {
<<<<<<< HEAD
            MFEM_FOREACH_THREAD(q,x,Q1D)
            {
               const int i = qi(q,d,Q1D);
               const int j = dj(q,d,D1D);
               const int k = qk(q,d,Q1D);
               const int l = dl(q,d,D1D);
               Bt[j][i] = b(q,d);
               Gt[l][k] = g(q,d) * sign(q,d);
            }
=======
            const int i = qi(q,d,Q1D);
            const int j = dj(q,d,D1D);
            const int k = qk(q,d,Q1D);
            const int l = dl(q,d,D1D);
            Bt[j][i] = b(q,d);
            Gt[l][k] = g(q,d) * sign(q,d);
>>>>>>> df22d9da
         }
      }
      MFEM_SYNC_THREAD;
      MFEM_FOREACH_THREAD(qy,y,Q1D)
      {
         MFEM_FOREACH_THREAD(dx,x,D1D)
         {
            double u[Q1D], v[Q1D], w[Q1D];
            MFEM_UNROLL(MQ1)
            for (int qz = 0; qz < Q1D; ++qz) { u[qz] = v[qz] = w[qz] = 0.0; }
            MFEM_UNROLL(MQ1)
            for (int qx = 0; qx < Q1D; ++qx)
            {
               const int i = qi(qx,dx,Q1D);
               const int j = dj(qx,dx,D1D);
               const int k = qk(qx,dx,Q1D);
               const int l = dl(qx,dx,D1D);
               const double s = sign(qx,dx);
               MFEM_UNROLL(MQ1)
               for (int qz = 0; qz < Q1D; ++qz)
               {
<<<<<<< HEAD
                  const int i = qi(qx,dx,Q1D);
                  const int j = dj(qx,dx,D1D);
                  const int k = qk(qx,dx,Q1D);
                  const int l = dl(qx,dx,D1D);
                  u += QQQ0[qz][qy][qx] * Gt[l][k] * sign(qx,dx);
                  v += QQQ1[qz][qy][qx] * Bt[j][i];
                  w += QQQ2[qz][qy][qx] * Bt[j][i];
=======
                  u[qz] += QQQ0[qz][qy][qx] * Gt[l][k] * s;
                  v[qz] += QQQ1[qz][qy][qx] * Bt[j][i];
                  w[qz] += QQQ2[qz][qy][qx] * Bt[j][i];
>>>>>>> df22d9da
               }
            }
            MFEM_UNROLL(MQ1)
            for (int qz = 0; qz < Q1D; ++qz)
            {
               QQD0[qz][qy][dx] = u[qz];
               QQD1[qz][qy][dx] = v[qz];
               QQD2[qz][qy][dx] = w[qz];
            }
         }
      }
      MFEM_SYNC_THREAD;
      MFEM_FOREACH_THREAD(dy,y,D1D)
      {
         MFEM_FOREACH_THREAD(dx,x,D1D)
         {
            double u[Q1D], v[Q1D], w[Q1D];
            MFEM_UNROLL(MQ1)
            for (int qz = 0; qz < Q1D; ++qz) { u[qz] = v[qz] = w[qz] = 0.0; }
            MFEM_UNROLL(MQ1)
            for (int qy = 0; qy < Q1D; ++qy)
            {
               const int i = qi(qy,dy,Q1D);
               const int j = dj(qy,dy,D1D);
               const int k = qk(qy,dy,Q1D);
               const int l = dl(qy,dy,D1D);
               const double s = sign(qy,dy);
               MFEM_UNROLL(MQ1)
               for (int qz = 0; qz < Q1D; ++qz)
               {
<<<<<<< HEAD
                  const int i = qi(qy,dy,Q1D);
                  const int j = dj(qy,dy,D1D);
                  const int k = qk(qy,dy,Q1D);
                  const int l = dl(qy,dy,D1D);
                  u += QQD0[qz][qy][dx] * Bt[j][i];
                  v += QQD1[qz][qy][dx] * Gt[l][k] * sign(qy,dy);
                  w += QQD2[qz][qy][dx] * Bt[j][i];
=======
                  u[qz] += QQD0[qz][qy][dx] * Bt[j][i];
                  v[qz] += QQD1[qz][qy][dx] * Gt[l][k] * s;
                  w[qz] += QQD2[qz][qy][dx] * Bt[j][i];
>>>>>>> df22d9da
               }
            }
            MFEM_UNROLL(MQ1)
            for (int qz = 0; qz < Q1D; ++qz)
            {
               QDD0[qz][dy][dx] = u[qz];
               QDD1[qz][dy][dx] = v[qz];
               QDD2[qz][dy][dx] = w[qz];
            }
         }
      }
      MFEM_SYNC_THREAD;
      MFEM_FOREACH_THREAD(dy,y,D1D)
      {
         MFEM_FOREACH_THREAD(dx,x,D1D)
         {
            double u[D1D], v[D1D], w[D1D];
            MFEM_UNROLL(MD1)
            for (int dz = 0; dz < D1D; ++dz) { u[dz] = v[dz] = w[dz] = 0.0; }
            MFEM_UNROLL(MQ1)
            for (int qz = 0; qz < Q1D; ++qz)
            {
               MFEM_UNROLL(MD1)
               for (int dz = 0; dz < D1D; ++dz)
               {
                  const int i = qi(qz,dz,Q1D);
                  const int j = dj(qz,dz,D1D);
                  const int k = qk(qz,dz,Q1D);
                  const int l = dl(qz,dz,D1D);
<<<<<<< HEAD
                  u += QDD0[qz][dy][dx] * Bt[j][i];
                  v += QDD1[qz][dy][dx] * Bt[j][i];
                  w += QDD2[qz][dy][dx] * Gt[l][k] * sign(qz,dz);
=======
                  const double s = sign(qz,dz);
                  u[dz] += QDD0[qz][dy][dx] * Bt[j][i];
                  v[dz] += QDD1[qz][dy][dx] * Bt[j][i];
                  w[dz] += QDD2[qz][dy][dx] * Gt[l][k] * s;
>>>>>>> df22d9da
               }
            }
            MFEM_UNROLL(MD1)
            for (int dz = 0; dz < D1D; ++dz)
            {
               y(dx,dy,dz,e) += (u[dz] + v[dz] + w[dz]);
            }
         }
      }
   });
}

static void PADiffusionApply(const int dim,
                             const int D1D,
                             const int Q1D,
                             const int NE,
                             const Array<double> &B,
                             const Array<double> &G,
                             const Array<double> &Bt,
                             const Array<double> &Gt,
                             const Vector &D,
                             const Vector &X,
                             Vector &Y)
{
#ifdef MFEM_USE_OCCA
   if (DeviceCanUseOcca())
   {
      if (dim == 2)
      {
         OccaPADiffusionApply2D(D1D,Q1D,NE,B,G,Bt,Gt,D,X,Y);
         return;
      }
      if (dim == 3)
      {
         OccaPADiffusionApply3D(D1D,Q1D,NE,B,G,Bt,Gt,D,X,Y);
         return;
      }
      MFEM_ABORT("OCCA PADiffusionApply unknown kernel!");
   }
#endif // MFEM_USE_OCCA
   const int ID = (D1D << 4 ) | Q1D;

   if (dim == 2)
   {
      switch (ID)
      {
         case 0x22: return SmemPADiffusionApply2D<2,2,16>(NE,B,G,D,X,Y);
         case 0x33: return SmemPADiffusionApply2D<3,3,16>(NE,B,G,D,X,Y);
         case 0x44: return SmemPADiffusionApply2D<4,4,8>(NE,B,G,D,X,Y);
         case 0x55: return SmemPADiffusionApply2D<5,5,8>(NE,B,G,D,X,Y);
         case 0x66: return SmemPADiffusionApply2D<6,6,4>(NE,B,G,D,X,Y);
         case 0x77: return SmemPADiffusionApply2D<7,7,4>(NE,B,G,D,X,Y);
         case 0x88: return SmemPADiffusionApply2D<8,8,2>(NE,B,G,D,X,Y);
         case 0x99: return SmemPADiffusionApply2D<9,9,2>(NE,B,G,D,X,Y);
         default:   return PADiffusionApply2D(NE,B,G,Bt,Gt,D,X,Y,D1D,Q1D);
      }
   }

   if (dim == 3)
   {
      switch (ID)
      {
         case 0x23: return SmemPADiffusionApply3D<2,3>(NE,B,G,D,X,Y);
         case 0x34: return SmemPADiffusionApply3D<3,4>(NE,B,G,D,X,Y);
         case 0x45: return SmemPADiffusionApply3D<4,5>(NE,B,G,D,X,Y);
         case 0x46: return SmemPADiffusionApply3D<4,6>(NE,B,G,D,X,Y);
         case 0x56: return SmemPADiffusionApply3D<5,6>(NE,B,G,D,X,Y);
         case 0x58: return SmemPADiffusionApply3D<5,8>(NE,B,G,D,X,Y);
         case 0x67: return SmemPADiffusionApply3D<6,7>(NE,B,G,D,X,Y);
         case 0x78: return SmemPADiffusionApply3D<7,8>(NE,B,G,D,X,Y);
         case 0x89: return SmemPADiffusionApply3D<8,9>(NE,B,G,D,X,Y);
         default:   return PADiffusionApply3D(NE,B,G,Bt,Gt,D,X,Y,D1D,Q1D);
      }
   }
   MFEM_ABORT("Unknown kernel.");
}

// PA Diffusion Apply kernel
void DiffusionIntegrator::AddMultPA(const Vector &x, Vector &y) const
{
#ifdef MFEM_USE_CEED
   if (DeviceCanUseCeed())
   {
      CeedAddMultPA(ceedDataPtr, x, y);
   }
   else
#endif
   {
      PADiffusionApply(dim, dofs1D, quad1D, ne,
                       maps->B, maps->G, maps->Bt, maps->Gt,
                       pa_data, x, y);
   }
}

} // namespace mfem<|MERGE_RESOLUTION|>--- conflicted
+++ resolved
@@ -1325,60 +1325,33 @@
    });
 }
 
-<<<<<<< HEAD
-// For SmemPADiffusionApply3D, half of B and G are stored
-// in shared to get B, Bt, G and Gt.
-// Indices computation for SmemPADiffusionApply3D
-static inline int qi(const int q, const int d, const int Q)
-=======
 // Half of B and G are stored in shared to get B, Bt, G and Gt.
 // Indices computation for SmemPADiffusionApply3D.
 static MFEM_HOST_DEVICE inline int qi(const int q, const int d, const int Q)
->>>>>>> df22d9da
 {
    return (q<=d) ? q : Q-1-q;
 }
 
-<<<<<<< HEAD
-static inline int dj(const int q, const int d, const int D)
-=======
 static MFEM_HOST_DEVICE inline int dj(const int q, const int d, const int D)
->>>>>>> df22d9da
 {
    return (q<=d) ? d : D-1-d;
 }
 
-<<<<<<< HEAD
-static inline int qk(const int q, const int d, const int Q)
-=======
 static MFEM_HOST_DEVICE inline int qk(const int q, const int d, const int Q)
->>>>>>> df22d9da
 {
    return (q<=d) ? Q-1-q : q;
 }
 
-<<<<<<< HEAD
-static inline int dl(const int q, const int d, const int D)
-=======
 static MFEM_HOST_DEVICE inline int dl(const int q, const int d, const int D)
->>>>>>> df22d9da
 {
    return (q<=d) ? D-1-d : d;
 }
 
-<<<<<<< HEAD
-static inline double sign(const int q, const int d)
-=======
 static MFEM_HOST_DEVICE inline double sign(const int q, const int d)
->>>>>>> df22d9da
 {
    return (q<=d) ? -1.0 : 1.0;
 }
 
-<<<<<<< HEAD
-// Shared memory PA Diffusion Apply 3D kernel
-=======
->>>>>>> df22d9da
 template<int T_D1D = 0, int T_Q1D = 0>
 static void SmemPADiffusionApply3D(const int NE,
                                    const Array<double> &b_,
@@ -1406,15 +1379,6 @@
       const int Q1D = T_Q1D ? T_Q1D : q1d;
       constexpr int MQ1 = T_Q1D ? T_Q1D : MAX_Q1D;
       constexpr int MD1 = T_D1D ? T_D1D : MAX_D1D;
-<<<<<<< HEAD
-      MFEM_SHARED double BG[MQ1*MD1];
-      double (*B)[MD1] = (double (*)[MD1]) (BG);
-      double (*G)[MD1] = (double (*)[MD1]) (BG);
-      double (*Bt)[MQ1] = (double (*)[MQ1]) (BG);
-      double (*Gt)[MQ1] = (double (*)[MQ1]) (BG);
-      MFEM_SHARED double sm0[3][MQ1*MQ1*MQ1];
-      MFEM_SHARED double sm1[3][MQ1*MQ1*MQ1];
-=======
       constexpr int MDQ = (MQ1 > MD1) ? MQ1 : MD1;
       MFEM_SHARED double sBG[MQ1*MD1];
       double (*B)[MD1] = (double (*)[MD1]) sBG;
@@ -1423,7 +1387,6 @@
       double (*Gt)[MQ1] = (double (*)[MQ1]) sBG;
       MFEM_SHARED double sm0[3][MDQ*MDQ*MDQ];
       MFEM_SHARED double sm1[3][MDQ*MDQ*MDQ];
->>>>>>> df22d9da
       double (*X)[MD1][MD1]    = (double (*)[MD1][MD1]) (sm0+2);
       double (*DDQ0)[MD1][MQ1] = (double (*)[MD1][MQ1]) (sm0+0);
       double (*DDQ1)[MD1][MQ1] = (double (*)[MD1][MQ1]) (sm0+1);
@@ -1449,22 +1412,6 @@
                X[dz][dy][dx] = x(dx,dy,dz,e);
             }
          }
-<<<<<<< HEAD
-      }
-      if (tidz == 0)
-      {
-         MFEM_FOREACH_THREAD(q,x,Q1D)
-         {
-            MFEM_FOREACH_THREAD(d,y,D1D)
-            {
-               const int i = qi(q,d,Q1D);
-               const int j = dj(q,d,D1D);
-               const int k = qk(q,d,Q1D);
-               const int l = dl(q,d,D1D);
-               B[i][j] = b(q,d);
-               G[k][l] = g(q,d) * sign(q,d);
-            }
-=======
          MFEM_FOREACH_THREAD(qx,x,Q1D)
          {
             const int i = qi(qx,dy,Q1D);
@@ -1473,7 +1420,6 @@
             const int l = dl(qx,dy,D1D);
             B[i][j] = b(qx,dy);
             G[k][l] = g(qx,dy) * sign(qx,dy);
->>>>>>> df22d9da
          }
       }
       MFEM_SYNC_THREAD;
@@ -1495,18 +1441,9 @@
                MFEM_UNROLL(MD1)
                for (int dz = 0; dz < D1D; ++dz)
                {
-                  const int i = qi(qx,dx,Q1D);
-                  const int j = dj(qx,dx,D1D);
-                  const int k = qk(qx,dx,Q1D);
-                  const int l = dl(qx,dx,D1D);
                   const double coords = X[dz][dy][dx];
-<<<<<<< HEAD
-                  u += coords * B[i][j];
-                  v += coords * G[k][l] * sign(qx,dx);
-=======
                   u[dz] += coords * B[i][j];
                   v[dz] += coords * G[k][l] * s;
->>>>>>> df22d9da
                }
             }
             MFEM_UNROLL(MD1)
@@ -1536,19 +1473,9 @@
                MFEM_UNROLL(MD1)
                for (int dz = 0; dz < D1D; dz++)
                {
-<<<<<<< HEAD
-                  const int i = qi(qy,dy,Q1D);
-                  const int j = dj(qy,dy,D1D);
-                  const int k = qk(qy,dy,Q1D);
-                  const int l = dl(qy,dy,D1D);
-                  u += DDQ1[dz][dy][qx] * B[i][j];
-                  v += DDQ0[dz][dy][qx] * G[k][l] * sign(qy,dy);
-                  w += DDQ0[dz][dy][qx] * B[i][j];
-=======
                   u[dz] += DDQ1[dz][dy][qx] * B[i][j];
                   v[dz] += DDQ0[dz][dy][qx] * G[k][l] * s;
                   w[dz] += DDQ0[dz][dy][qx] * B[i][j];
->>>>>>> df22d9da
                }
             }
             MFEM_UNROLL(MD1)
@@ -1578,16 +1505,10 @@
                   const int j = dj(qz,dz,D1D);
                   const int k = qk(qz,dz,Q1D);
                   const int l = dl(qz,dz,D1D);
-<<<<<<< HEAD
-                  u += DQQ0[dz][qy][qx] * B[i][j];
-                  v += DQQ1[dz][qy][qx] * B[i][j];
-                  w += DQQ2[dz][qy][qx] * G[k][l] * sign(qz,dz);
-=======
                   const double s = sign(qz,dz);
                   u[qz] += DQQ0[dz][qy][qx] * B[i][j];
                   v[qz] += DQQ1[dz][qy][qx] * B[i][j];
                   w[qz] += DQQ2[dz][qy][qx] * G[k][l] * s;
->>>>>>> df22d9da
                }
             }
             MFEM_UNROLL(MQ1)
@@ -1613,24 +1534,12 @@
       {
          MFEM_FOREACH_THREAD(q,x,Q1D)
          {
-<<<<<<< HEAD
-            MFEM_FOREACH_THREAD(q,x,Q1D)
-            {
-               const int i = qi(q,d,Q1D);
-               const int j = dj(q,d,D1D);
-               const int k = qk(q,d,Q1D);
-               const int l = dl(q,d,D1D);
-               Bt[j][i] = b(q,d);
-               Gt[l][k] = g(q,d) * sign(q,d);
-            }
-=======
             const int i = qi(q,d,Q1D);
             const int j = dj(q,d,D1D);
             const int k = qk(q,d,Q1D);
             const int l = dl(q,d,D1D);
             Bt[j][i] = b(q,d);
             Gt[l][k] = g(q,d) * sign(q,d);
->>>>>>> df22d9da
          }
       }
       MFEM_SYNC_THREAD;
@@ -1652,19 +1561,9 @@
                MFEM_UNROLL(MQ1)
                for (int qz = 0; qz < Q1D; ++qz)
                {
-<<<<<<< HEAD
-                  const int i = qi(qx,dx,Q1D);
-                  const int j = dj(qx,dx,D1D);
-                  const int k = qk(qx,dx,Q1D);
-                  const int l = dl(qx,dx,D1D);
-                  u += QQQ0[qz][qy][qx] * Gt[l][k] * sign(qx,dx);
-                  v += QQQ1[qz][qy][qx] * Bt[j][i];
-                  w += QQQ2[qz][qy][qx] * Bt[j][i];
-=======
                   u[qz] += QQQ0[qz][qy][qx] * Gt[l][k] * s;
                   v[qz] += QQQ1[qz][qy][qx] * Bt[j][i];
                   w[qz] += QQQ2[qz][qy][qx] * Bt[j][i];
->>>>>>> df22d9da
                }
             }
             MFEM_UNROLL(MQ1)
@@ -1695,19 +1594,9 @@
                MFEM_UNROLL(MQ1)
                for (int qz = 0; qz < Q1D; ++qz)
                {
-<<<<<<< HEAD
-                  const int i = qi(qy,dy,Q1D);
-                  const int j = dj(qy,dy,D1D);
-                  const int k = qk(qy,dy,Q1D);
-                  const int l = dl(qy,dy,D1D);
-                  u += QQD0[qz][qy][dx] * Bt[j][i];
-                  v += QQD1[qz][qy][dx] * Gt[l][k] * sign(qy,dy);
-                  w += QQD2[qz][qy][dx] * Bt[j][i];
-=======
                   u[qz] += QQD0[qz][qy][dx] * Bt[j][i];
                   v[qz] += QQD1[qz][qy][dx] * Gt[l][k] * s;
                   w[qz] += QQD2[qz][qy][dx] * Bt[j][i];
->>>>>>> df22d9da
                }
             }
             MFEM_UNROLL(MQ1)
@@ -1737,16 +1626,10 @@
                   const int j = dj(qz,dz,D1D);
                   const int k = qk(qz,dz,Q1D);
                   const int l = dl(qz,dz,D1D);
-<<<<<<< HEAD
-                  u += QDD0[qz][dy][dx] * Bt[j][i];
-                  v += QDD1[qz][dy][dx] * Bt[j][i];
-                  w += QDD2[qz][dy][dx] * Gt[l][k] * sign(qz,dz);
-=======
                   const double s = sign(qz,dz);
                   u[dz] += QDD0[qz][dy][dx] * Bt[j][i];
                   v[dz] += QDD1[qz][dy][dx] * Bt[j][i];
                   w[dz] += QDD2[qz][dy][dx] * Gt[l][k] * s;
->>>>>>> df22d9da
                }
             }
             MFEM_UNROLL(MD1)
