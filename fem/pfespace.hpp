--- conflicted
+++ resolved
@@ -356,7 +356,6 @@
        "partially conforming") space. */
    void Synchronize(Array<int> &ldof_marker) const;
 
-<<<<<<< HEAD
    /** @brief Mark degrees of freedom associated with boundary elements with
        the specified boundary attributes (marked in 'bdr_attr_is_ess').
 
@@ -369,16 +368,10 @@
                                   Array<int> &ess_dofs,
                                   int component = -1,
                                   bool overwrite = true) const;
-=======
-   /// Determine the boundary degrees of freedom
-   void GetEssentialVDofs(const Array<int> &bdr_attr_is_ess,
-                          Array<int> &ess_dofs,
-                          int component = -1) const override;
->>>>>>> dc9128ef
 
    /** Get a list of essential true dofs, ess_tdof_list, corresponding to the
        boundary attributes marked in the array bdr_attr_is_ess. */
-   void GetEssentialTrueDofs(const Array<int> &bdr_attr_is_ess,
+   virtual void GetEssentialTrueDofs(const Array<int> &bdr_attr_is_ess,
                              Array<int> &ess_tdof_list,
                              int component = -1) const override;
 
