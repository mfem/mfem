--- conflicted
+++ resolved
@@ -436,7 +436,6 @@
                              Array<int> &ess_tdof_list,
                              int component = -1) const override;
 
-<<<<<<< HEAD
    /** @brief Get a list of essential true dofs, ess_tdof_list, corresponding to the
        boundary attributes marked in the array bdr_attr_is_ess.
 
@@ -449,7 +448,6 @@
    virtual void GetEssentialTrueDofs(const Array<int> &bdr_attr_is_ess,
                                      Array<int> &ess_tdof_list,
                                      const Array2D<bool> &component) override;
-=======
    /** Helper function for GetEssentialTrueDofs(), in the case of a
        variable-order H1 space. */
    void GetEssentialTrueDofsVar(const Array<int>
@@ -466,7 +464,6 @@
        face on the exterior of the mesh. */
    void GetExteriorTrueDofs(Array<int> &ext_tdof_list,
                             int component = -1) const override;
->>>>>>> c5363eba
 
    /** If the given ldof is owned by the current processor, return its local
        tdof number, otherwise return -1 */
