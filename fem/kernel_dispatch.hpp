// Copyright (c) 2010-2024, Lawrence Livermore National Security, LLC. Produced
// at the Lawrence Livermore National Laboratory. All Rights reserved. See files
// LICENSE and NOTICE for details. LLNL-CODE-806117.
//
// This file is part of the MFEM library. For more information and source code
// availability visit https://mfem.org.
//
// MFEM is free software; you can redistribute it and/or modify it under the
// terms of the BSD-3 license. We welcome feedback and contributions, see file
// CONTRIBUTING.md for details.

#ifndef MFEM_KERNEL_DISPATCH_HPP
#define MFEM_KERNEL_DISPATCH_HPP

#include "../config/config.hpp"
#include "kernel_reporter.hpp"
#include <unordered_map>
#include <tuple>
#include <cstddef>

namespace mfem
{

// The MFEM_REGISTER_KERNELS macro registers kernels for runtime dispatch using
// a dispatch map.
//
// This creates a dispatch table (a static member variable) named @a KernelName
// containing function points of type @a KernelType. These are followed by one
// or two sets of parenthesized argument types.
//
// The first set of argument types contains the types that are used to dispatch
// to either specialized or fallback kernels. The second set of argument types
// can be used to further specialize the kernel without participating in
// dispatch (a canonical example is NBZ, determining the size of the thread
// blocks; this is required to specialize kernels for optimal performance, but
// is not relevant for dispatch).
//
// After calling this macro, the user must implement the Kernel and Fallback
// static member functions, which return pointers to the appropriate kernel
// functions depending on the parameters.
//
// Specialized functions can be registered using the static AddSpecialization
// member function.

#define MFEM_EXPAND(X) X // Workaround needed for MSVC compiler

#define MFEM_REGISTER_KERNELS(KernelName, KernelType, ...)                \
   MFEM_EXPAND(MFEM_EXPAND(MFEM_REGISTER_KERNELS_N(__VA_ARGS__, 2, 1, ))( \
      KernelName, KernelType, __VA_ARGS__))

#define MFEM_REGISTER_KERNELS_N(_1, _2, N, ...) MFEM_REGISTER_KERNELS_##N

// Expands a variable length macro parameter so that multiple variable length
// parameters can be passed to the same macro.
#define MFEM_PARAM_LIST(...) __VA_ARGS__

// Version of MFEM_REGISTER_KERNELS without any "optional" (non-dispatch)
// parameters.
#define MFEM_REGISTER_KERNELS_1(KernelName, KernelType, Params)       \
   MFEM_REGISTER_KERNELS_(KernelName, KernelType, Params, (), Params)

// Version of MFEM_REGISTER_KERNELS without any optional (non-dispatch)
// parameters (e.g. NBZ).
#define MFEM_REGISTER_KERNELS_2(KernelName, KernelType, Params, OptParams)     \
   MFEM_REGISTER_KERNELS_(KernelName, KernelType, Params, OptParams,           \
                          (MFEM_PARAM_LIST Params, MFEM_PARAM_LIST OptParams))

// P1 are the parameters, P2 are the optional (non-dispatch parameters), and P3
// is the concatenation of P1 and P2. We need to pass it as a separate argument
// to avoid a trailing comma in the case that P2 is empty.
<<<<<<< HEAD
#define MFEM_REGISTER_KERNELS_(KernelName, KernelType, P1, P2, P3)     \
   class KernelName : public KernelDispatchTable<                      \
                         KernelName, KernelType,                       \
                         internal::KernelTypeList<MFEM_PARAM_LIST P1>, \
                         internal::KernelTypeList<MFEM_PARAM_LIST P2>> \
   {                                                                   \
   public:                                                             \
      const char *kernel_name = MFEM_KERNEL_NAME(KernelName);          \
      using KernelSignature = KernelType;                              \
      template <MFEM_PARAM_LIST P3>                                    \
      static KernelSignature Kernel();                                 \
      static KernelSignature Fallback(MFEM_PARAM_LIST P1);             \
      static KernelName &Get()                                         \
      {                                                                \
         static KernelName table;                                      \
         return table;                                                 \
      }                                                                \
=======
#define MFEM_REGISTER_KERNELS_(KernelName, KernelType, P1, P2, P3)             \
   class KernelName : public                                                   \
   KernelDispatchTable<KernelName, KernelType,                                 \
      internal::KernelTypeList<MFEM_PARAM_LIST P1>,                            \
      internal::KernelTypeList<MFEM_PARAM_LIST P2>>                            \
   {                                                                           \
   public:                                                                     \
      const char *kernel_name = MFEM_KERNEL_NAME(KernelName);                  \
      using KernelSignature = KernelType;                                      \
      template <MFEM_PARAM_LIST P3>                                            \
      static MFEM_EXPORT KernelSignature Kernel();                             \
      static MFEM_EXPORT KernelSignature Fallback(MFEM_PARAM_LIST P1);         \
      static MFEM_EXPORT KernelName &Get()                                     \
      { static KernelName table; return table;}                                \
>>>>>>> c3771b33
   }

/// @brief Hashes variadic packs for which each type contained in the variadic
/// pack has a specialization of `std::hash` available.
///
/// For example, packs containing int, bool, enum values, etc.
template <typename... KernelParameters>
struct KernelDispatchKeyHash
{
private:
   template <int N>
   size_t operator()(std::tuple<KernelParameters...> value) const
   {
      return 0;
   }

   // The hashing formula here is taken directly from the Boost library, with
   // the magic number 0x9e3779b9 chosen to minimize hashing collisions.
   template <std::size_t N, typename THead, typename... TTail>
   size_t operator()(std::tuple<KernelParameters...> value) const
   {
      constexpr int Index = N - sizeof...(TTail) - 1;
      auto lhs_hash = std::hash<THead>()(std::get<Index>(value));
      auto rhs_hash = operator()<N, TTail...>(value);
      return lhs_hash ^
             (rhs_hash + 0x9e3779b9 + (lhs_hash << 6) + (lhs_hash >> 2));
   }

public:
   /// Returns the hash of the given @a value.
   size_t operator()(std::tuple<KernelParameters...> value) const
   {
      return operator()<sizeof...(KernelParameters), KernelParameters...>(
                value);
   }
};

namespace internal
{
template <typename... Types> struct KernelTypeList
{
};
} // namespace internal

template <typename... T> class KernelDispatchTable
{
};

template <typename Kernels,
          typename Signature,
          typename... Params,
          typename... OptParams>
class KernelDispatchTable<Kernels,
         Signature,
         internal::KernelTypeList<Params...>,
         internal::KernelTypeList<OptParams...>>
{
<<<<<<< HEAD
   std::unordered_map<std::tuple<Params...>,
       Signature,
       KernelDispatchKeyHash<Params...>>
       table;
=======
   using TableType = std::unordered_map<std::tuple<Params...>,
         Signature, KernelDispatchKeyHash<Params...>>;
   TableType table;
>>>>>>> c3771b33

public:
   /// @brief Run the kernel with the given dispatch parameters and arguments.
   ///
   /// If a compile-time specialized version of the kernel with the given
   /// parameters has been registered, it will be called. Otherwise, the
   /// fallback kernel will be called.
   template <typename... Args>
   static void Run(Params... params, Args &&...args)
   {
      const auto &table = Kernels::Get().table;
      const std::tuple<Params...> key = std::make_tuple(params...);
      const auto it = table.find(key);
      if (it != table.end()) { it->second(std::forward<Args>(args)...); }
      else
      {
         KernelReporter::ReportFallback(Kernels::Get().kernel_name, params...);
         Kernels::Fallback(params...)(std::forward<Args>(args)...);
      }
   }

   /// Register a specialized kernel for dispatch.
   template <Params... PARAMS>
   struct Specialization
   {
      // Version without optional parameters
      static void Add()
      {
         std::tuple<Params...> param_tuple(PARAMS...);
         Kernels::Get().table[param_tuple] =
            Kernels::template Kernel<PARAMS..., OptParams{}...>();
      };
      // Version with optional parameters
      template <OptParams... OPT_PARAMS>
      struct Opt
      {
         static void Add()
         {
            std::tuple<Params...> param_tuple(PARAMS...);
            Kernels::Get().table[param_tuple] =
               Kernels::template Kernel<PARAMS..., OPT_PARAMS...>();
         }
      };
   };

   /// Return the dispatch map table
   static const TableType &GetDispatchTable()
   {
      return Kernels::Get().table;
   }
};

} // namespace mfem

#endif<|MERGE_RESOLUTION|>--- conflicted
+++ resolved
@@ -68,7 +68,6 @@
 // P1 are the parameters, P2 are the optional (non-dispatch parameters), and P3
 // is the concatenation of P1 and P2. We need to pass it as a separate argument
 // to avoid a trailing comma in the case that P2 is empty.
-<<<<<<< HEAD
 #define MFEM_REGISTER_KERNELS_(KernelName, KernelType, P1, P2, P3)     \
    class KernelName : public KernelDispatchTable<                      \
                          KernelName, KernelType,                       \
@@ -79,29 +78,13 @@
       const char *kernel_name = MFEM_KERNEL_NAME(KernelName);          \
       using KernelSignature = KernelType;                              \
       template <MFEM_PARAM_LIST P3>                                    \
-      static KernelSignature Kernel();                                 \
-      static KernelSignature Fallback(MFEM_PARAM_LIST P1);             \
-      static KernelName &Get()                                         \
+      static MFEM_EXPORT KernelSignature Kernel();                     \
+      static MFEM_EXPORT KernelSignature Fallback(MFEM_PARAM_LIST P1); \
+      static MFEM_EXPORT KernelName &Get()                             \
       {                                                                \
          static KernelName table;                                      \
          return table;                                                 \
       }                                                                \
-=======
-#define MFEM_REGISTER_KERNELS_(KernelName, KernelType, P1, P2, P3)             \
-   class KernelName : public                                                   \
-   KernelDispatchTable<KernelName, KernelType,                                 \
-      internal::KernelTypeList<MFEM_PARAM_LIST P1>,                            \
-      internal::KernelTypeList<MFEM_PARAM_LIST P2>>                            \
-   {                                                                           \
-   public:                                                                     \
-      const char *kernel_name = MFEM_KERNEL_NAME(KernelName);                  \
-      using KernelSignature = KernelType;                                      \
-      template <MFEM_PARAM_LIST P3>                                            \
-      static MFEM_EXPORT KernelSignature Kernel();                             \
-      static MFEM_EXPORT KernelSignature Fallback(MFEM_PARAM_LIST P1);         \
-      static MFEM_EXPORT KernelName &Get()                                     \
-      { static KernelName table; return table;}                                \
->>>>>>> c3771b33
    }
 
 /// @brief Hashes variadic packs for which each type contained in the variadic
@@ -135,7 +118,7 @@
    size_t operator()(std::tuple<KernelParameters...> value) const
    {
       return operator()<sizeof...(KernelParameters), KernelParameters...>(
-                value);
+         value);
    }
 };
 
@@ -155,20 +138,14 @@
           typename... Params,
           typename... OptParams>
 class KernelDispatchTable<Kernels,
-         Signature,
-         internal::KernelTypeList<Params...>,
-         internal::KernelTypeList<OptParams...>>
-{
-<<<<<<< HEAD
-   std::unordered_map<std::tuple<Params...>,
-       Signature,
-       KernelDispatchKeyHash<Params...>>
-       table;
-=======
+                          Signature,
+                          internal::KernelTypeList<Params...>,
+                          internal::KernelTypeList<OptParams...>>
+{
    using TableType = std::unordered_map<std::tuple<Params...>,
-         Signature, KernelDispatchKeyHash<Params...>>;
+                                        Signature,
+                                        KernelDispatchKeyHash<Params...>>;
    TableType table;
->>>>>>> c3771b33
 
 public:
    /// @brief Run the kernel with the given dispatch parameters and arguments.
@@ -215,10 +192,7 @@
    };
 
    /// Return the dispatch map table
-   static const TableType &GetDispatchTable()
-   {
-      return Kernels::Get().table;
-   }
+   static const TableType &GetDispatchTable() { return Kernels::Get().table; }
 };
 
 } // namespace mfem
