--- conflicted
+++ resolved
@@ -1927,12 +1927,8 @@
   DenseMatrix &elmat )
 {
    int nd = el.GetDof();
-<<<<<<< HEAD
+   dim = el.GetDim();
    int dimc = el.GetCurlDim();
-=======
-   dim = el.GetDim();
-   int dimc = (dim == 3) ? 3 : 1;
->>>>>>> 5308d285
    double w;
 
 #ifdef MFEM_THREAD_SAFE
