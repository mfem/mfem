--- conflicted
+++ resolved
@@ -2722,8 +2722,6 @@
 
 }
 
-<<<<<<< HEAD
-=======
 void GridFunction::ProjectBdrCoefficient(VectorFunctionRestrictedCoefficient &vfcoeff)
 
 {
@@ -2770,7 +2768,6 @@
    }
 }
 
->>>>>>> 1b31e07c
 void GridFunction::ProjectBdrCoefficientNormal(
    VectorCoefficient &vcoeff, Array<int> &bdr_attr)
 {
