--- conflicted
+++ resolved
@@ -2114,37 +2114,24 @@
    // iff A_ij != 0. It is sufficient to resolve just the first level of
    // dependency, since A is a projection matrix: A^n = A due to cR.cP = I.
    // Cases like these arise in 3D when boundary edges are constrained by
-<<<<<<< HEAD
-   // (depend on) internal faces/elements, in 4D the same can happen for
-   // planars (2D objects) as well. We use the virtual method
-   // GetBoundaryClosure from NCMesh to resolve the dependencies.
-
-   if (fes->Nonconforming() && fes->GetMesh()->Dimension() >= 3)
-=======
    // (depend on) internal faces/elements, or for internal boundaries in 2 or
    // 3D. We use the virtual method GetBoundaryClosure from NCMesh to resolve
    // the dependencies.
    if (fes->Nonconforming() && (fes->GetMesh()->Dimension() == 2 ||
                                 fes->GetMesh()->Dimension() == 3))
->>>>>>> c3eb769a
    {
       Vector vals;
       Mesh *mesh = fes->GetMesh();
       NCMesh *ncmesh = mesh->ncmesh;
-<<<<<<< HEAD
-      Array<int> bdr_edges, bdr_vertices, bdr_planars;
+      Array<int> bdr_edges, bdr_vertices, bdr_faces, bdr_planars;
       // if (mesh->Dimension() < 4)
-      {
-         ncmesh->GetBoundaryClosure(attr, bdr_vertices, bdr_edges);
-      }
+      // {
+          ncmesh->GetBoundaryClosure(attr, bdr_vertices, bdr_edges, bdr_faces);
+      // }
       // else
       // {
-      //    ncmesh->GetBoundaryClosure(attr, bdr_vertices, bdr_edges, bdr_planars);
+      //     ncmesh->GetBoundaryClosure(attr, bdr_vertices, bdr_edges, bdr_faces, bdr_planars);
       // }
-=======
-      Array<int> bdr_edges, bdr_vertices, bdr_faces;
-      ncmesh->GetBoundaryClosure(attr, bdr_vertices, bdr_edges, bdr_faces);
->>>>>>> c3eb769a
 
       auto mark_dofs = [&](ElementTransformation &transf, const FiniteElement &fe)
       {
@@ -2208,8 +2195,10 @@
          const FiniteElement *fe = fes->GetFaceElement(face);
          mark_dofs(*transf, *fe);
       }
-      for (i = 0; i < bdr_planars.Size(); i++)
-      {
+      for (int i = 0; i < bdr_planars.Size(); i++)
+      {
+         const FiniteElement *fe;
+         ElementTransformation *transf;
          int planar = bdr_planars[i];
          fes->GetPlanarVDofs(planar, vdofs);
          if (vdofs.Size() == 0) { continue; }
@@ -2218,14 +2207,14 @@
          transf->Attribute = -1; // FIXME: set the boundary attribute
          fe = fes->GetPlanarElement(planar);
          vals.SetSize(fe->GetDof());
-         for (d = 0; d < vdim; d++)
+         for (int d = 0; d < vdim; d++)
          {
             if (!coeff[d]) { continue; }
 
             fe->Project(*coeff[d], *transf, vals);
             for (int k = 0; k < vals.Size(); k++)
             {
-               ind = vdofs[d*vals.Size()+k];
+               int ind = vdofs[d*vals.Size()+k];
                if (++values_counter[ind] == 1)
                {
                   (*this)(ind) = vals(k);
