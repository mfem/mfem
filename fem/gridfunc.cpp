--- conflicted
+++ resolved
@@ -3777,13 +3777,8 @@
    int i, j, k, l, n;
    DenseMatrix pointmat;
    Vector values;
-<<<<<<< HEAD
-   RefinedGeometry *RefG;
-   double pts[4][3], bbox[3][2];
-=======
    RefinedGeometry * RefG;
    real_t pts[4][3], bbox[3][2];
->>>>>>> df62a168
 
    os << "solid GridFunction\n";
 
