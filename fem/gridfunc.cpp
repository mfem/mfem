// Copyright (c) 2010-2025, Lawrence Livermore National Security, LLC. Produced
// at the Lawrence Livermore National Laboratory. All Rights reserved. See files
// LICENSE and NOTICE for details. LLNL-CODE-806117.
//
// This file is part of the MFEM library. For more information and source code
// availability visit https://mfem.org.
//
// MFEM is free software; you can redistribute it and/or modify it under the
// terms of the BSD-3 license. We welcome feedback and contributions, see file
// CONTRIBUTING.md for details.

// Implementation of GridFunction

#include "gridfunc.hpp"
#include "linearform.hpp"
#include "bilinearform.hpp"
#include "quadinterpolator.hpp"
#include "transfer.hpp"
#include "../mesh/nurbs.hpp"
#include "../mesh/vtkhdf.hpp"
#include "../general/text.hpp"

#ifdef MFEM_USE_MPI
#include "pfespace.hpp"
#endif

#include <limits>
#include <cstring>
#include <string>
#include <cmath>
#include <iostream>
#include <algorithm>

namespace mfem
{

using namespace std;

GridFunction::GridFunction(Mesh *m, std::istream &input)
   : Vector()
{
   // Grid functions are stored on the device
   UseDevice(true);

   fes = new FiniteElementSpace;
   fec_owned = fes->Load(m, input);

   skip_comment_lines(input, '#');
   istream::int_type next_char = input.peek();
   if (next_char == 'N') // First letter of "NURBS_patches"
   {
      string buff;
      getline(input, buff);
      filter_dos(buff);
      if (buff == "NURBS_patches")
      {
         MFEM_VERIFY(fes->GetNURBSext(),
                     "NURBS_patches requires NURBS FE space");
         fes->GetNURBSext()->LoadSolution(input, *this);
      }
      else
      {
         MFEM_ABORT("unknown section: " << buff);
      }
   }
   else
   {
      Vector::Load(input, fes->GetVSize());

      // if the mesh is a legacy (v1.1) NC mesh, it has old vertex ordering
      if (fes->Nonconforming() && fes->GetMesh()->ncmesh &&
          fes->GetMesh()->ncmesh->IsLegacyLoaded())
      {
         LegacyNCReorder();
      }
   }
   fes_sequence = fes->GetSequence();
}

GridFunction::GridFunction(Mesh *m, GridFunction *gf_array[], int num_pieces)
{
   UseDevice(true);

   // all GridFunctions must have the same FE collection, vdim, ordering
   int vdim, ordering;

   fes = gf_array[0]->FESpace();
   fec_owned = FiniteElementCollection::New(fes->FEColl()->Name());
   vdim = fes->GetVDim();
   ordering = fes->GetOrdering();
   fes = new FiniteElementSpace(m, fec_owned, vdim, ordering);
   SetSize(fes->GetVSize());

   if (m->NURBSext)
   {
      m->NURBSext->MergeGridFunctions(gf_array, num_pieces, *this);
      return;
   }

   int g_ndofs  = fes->GetNDofs();
   int g_nvdofs = fes->GetNVDofs();
   int g_nedofs = fes->GetNEDofs();
   int g_nfdofs = fes->GetNFDofs();
   int g_nddofs = g_ndofs - (g_nvdofs + g_nedofs + g_nfdofs);
   int vi, ei, fi, di;
   vi = ei = fi = di = 0;
   for (int i = 0; i < num_pieces; i++)
   {
      FiniteElementSpace *l_fes = gf_array[i]->FESpace();
      int l_ndofs  = l_fes->GetNDofs();
      int l_nvdofs = l_fes->GetNVDofs();
      int l_nedofs = l_fes->GetNEDofs();
      int l_nfdofs = l_fes->GetNFDofs();
      int l_nddofs = l_ndofs - (l_nvdofs + l_nedofs + l_nfdofs);
      const real_t *l_data = gf_array[i]->GetData();
      real_t *g_data = data;
      if (ordering == Ordering::byNODES)
      {
         for (int d = 0; d < vdim; d++)
         {
            memcpy(g_data+vi, l_data, l_nvdofs*sizeof(real_t));
            l_data += l_nvdofs;
            g_data += g_nvdofs;
            memcpy(g_data+ei, l_data, l_nedofs*sizeof(real_t));
            l_data += l_nedofs;
            g_data += g_nedofs;
            memcpy(g_data+fi, l_data, l_nfdofs*sizeof(real_t));
            l_data += l_nfdofs;
            g_data += g_nfdofs;
            memcpy(g_data+di, l_data, l_nddofs*sizeof(real_t));
            l_data += l_nddofs;
            g_data += g_nddofs;
         }
      }
      else
      {
         memcpy(g_data+vdim*vi, l_data, l_nvdofs*sizeof(real_t)*vdim);
         l_data += vdim*l_nvdofs;
         g_data += vdim*g_nvdofs;
         memcpy(g_data+vdim*ei, l_data, l_nedofs*sizeof(real_t)*vdim);
         l_data += vdim*l_nedofs;
         g_data += vdim*g_nedofs;
         memcpy(g_data+vdim*fi, l_data, l_nfdofs*sizeof(real_t)*vdim);
         l_data += vdim*l_nfdofs;
         g_data += vdim*g_nfdofs;
         memcpy(g_data+vdim*di, l_data, l_nddofs*sizeof(real_t)*vdim);
         l_data += vdim*l_nddofs;
         g_data += vdim*g_nddofs;
      }
      vi += l_nvdofs;
      ei += l_nedofs;
      fi += l_nfdofs;
      di += l_nddofs;
   }
   fes_sequence = fes->GetSequence();
}

void GridFunction::Destroy()
{
   if (fec_owned)
   {
      delete fes;
      delete fec_owned;
      fec_owned = NULL;
   }
}

void GridFunction::Update()
{
   if (fes->GetSequence() == fes_sequence)
   {
      return; // space and grid function are in sync, no-op
   }
   // it seems we cannot use the following, due to FESpace::Update(false)
   /*if (fes->GetSequence() != fes_sequence + 1)
   {
      MFEM_ABORT("Error in update sequence. GridFunction needs to be updated "
                 "right after the space is updated.");
   }*/
   fes_sequence = fes->GetSequence();

   if (fes->LastUpdatePRef())
   {
      UpdatePRef();
   }
   else
   {
      const Operator *T = fes->GetUpdateOperator();
      if (T)
      {
         Vector old_data;
         old_data.Swap(*this);
         SetSize(T->Height());
         UseDevice(true);
         T->Mult(old_data, *this);
      }
      else
      {
         SetSize(fes->GetVSize());
      }
   }

   if (t_vec.Size() > 0) { SetTrueVector(); }
}

void GridFunction::UpdatePRef()
{
   const std::shared_ptr<const PRefinementTransferOperator> Tp =
      fes->GetPrefUpdateOperator();
   if (Tp)
   {
      Vector old_data;
      old_data.Swap(*this);
      MFEM_VERIFY(Tp->Width() == old_data.Size(),
                  "Wrong size of PRefinementTransferOperator in UpdatePRef");
      SetSize(Tp->Height());
      UseDevice(true);
      Tp->Mult(old_data, *this);
   }
   else
   {
      MFEM_ABORT("Transfer operator undefined in GridFunction::UpdatePRef");
   }
}

void GridFunction::SetSpace(FiniteElementSpace *f)
{
   if (f != fes) { Destroy(); }
   fes = f;
   SetSize(fes->GetVSize());
   fes_sequence = fes->GetSequence();
}

void GridFunction::MakeRef(FiniteElementSpace *f, real_t *v)
{
   if (f != fes) { Destroy(); }
   fes = f;
   NewDataAndSize(v, fes->GetVSize());
   fes_sequence = fes->GetSequence();
}

void GridFunction::MakeRef(FiniteElementSpace *f, Vector &v, int v_offset)
{
   MFEM_ASSERT(v.Size() >= v_offset + f->GetVSize(), "");
   if (f != fes) { Destroy(); }
   fes = f;
   v.UseDevice(true);
   this->Vector::MakeRef(v, v_offset, fes->GetVSize());
   fes_sequence = fes->GetSequence();
}

void GridFunction::MakeTRef(FiniteElementSpace *f, real_t *tv)
{
   if (IsIdentityProlongation(f->GetProlongationMatrix()))
   {
      MakeRef(f, tv);
      t_vec.NewDataAndSize(tv, size);
   }
   else
   {
      SetSpace(f); // works in parallel
      t_vec.NewDataAndSize(tv, f->GetTrueVSize());
   }
}

void GridFunction::MakeTRef(FiniteElementSpace *f, Vector &tv, int tv_offset)
{
   tv.UseDevice(true);
   if (IsIdentityProlongation(f->GetProlongationMatrix()))
   {
      MakeRef(f, tv, tv_offset);
      t_vec.NewMemoryAndSize(data, size, false);
   }
   else
   {
      MFEM_ASSERT(tv.Size() >= tv_offset + f->GetTrueVSize(), "");
      SetSpace(f); // works in parallel
      t_vec.MakeRef(tv, tv_offset, f->GetTrueVSize());
   }
}

void GridFunction::SumFluxAndCount(BilinearFormIntegrator &blfi,
                                   GridFunction &flux,
                                   Array<int>& count,
                                   bool wcoef,
                                   int subdomain)
{
   GridFunction &u = *this;

   ElementTransformation *Transf;

   FiniteElementSpace *ufes = u.FESpace();
   FiniteElementSpace *ffes = flux.FESpace();

   int nfe = ufes->GetNE();
   Array<int> udofs;
   Array<int> fdofs;
   Vector ul, fl;

   flux = 0.0;
   count = 0;

   DofTransformation udoftrans, fdoftrans;
   for (int i = 0; i < nfe; i++)
   {
      if (subdomain >= 0 && ufes->GetAttribute(i) != subdomain)
      {
         continue;
      }

      ufes->GetElementVDofs(i, udofs, udoftrans);
      ffes->GetElementVDofs(i, fdofs, fdoftrans);

      u.GetSubVector(udofs, ul);
      udoftrans.InvTransformPrimal(ul);

      Transf = ufes->GetElementTransformation(i);
      blfi.ComputeElementFlux(*ufes->GetFE(i), *Transf, ul,
                              *ffes->GetFE(i), fl, wcoef);

      fdoftrans.TransformPrimal(fl);
      flux.AddElementVector(fdofs, fl);

      FiniteElementSpace::AdjustVDofs(fdofs);
      for (int j = 0; j < fdofs.Size(); j++)
      {
         count[fdofs[j]]++;
      }
   }
}

void GridFunction::ComputeFlux(BilinearFormIntegrator &blfi,
                               GridFunction &flux, bool wcoef,
                               int subdomain)
{
   Array<int> count(flux.Size());

   SumFluxAndCount(blfi, flux, count, wcoef, subdomain);

   // complete averaging
   for (int i = 0; i < count.Size(); i++)
   {
      if (count[i] != 0) { flux(i) /= count[i]; }
   }
}

int GridFunction::VectorDim() const
{
   const FiniteElement *fe = fes->GetTypicalFE();
   if (!fe || fe->GetRangeType() == FiniteElement::SCALAR)
   {
      return fes->GetVDim();
   }
   return fes->GetVDim()*std::max(fes->GetMesh()->SpaceDimension(),
                                  fe->GetRangeDim());
}

int GridFunction::CurlDim() const
{
   const FiniteElement *fe = fes->GetTypicalFE();
   if (!fe || fe->GetRangeType() == FiniteElement::SCALAR)
   {
      return 2 * fes->GetMesh()->SpaceDimension() - 3;
   }
   return fes->GetVDim()*fe->GetCurlDim();
}

void GridFunction::GetTrueDofs(Vector &tv) const
{
   const SparseMatrix *R = fes->GetRestrictionMatrix();
   if (!R || IsIdentityProlongation(fes->GetProlongationMatrix()))
   {
      // R is identity
      tv = *this; // no real copy if 'tv' and '*this' use the same data
   }
   else
   {
      tv.SetSize(R->Height());
      R->Mult(*this, tv);
   }
}

void GridFunction::SetFromTrueDofs(const Vector &tv)
{
   MFEM_ASSERT(tv.Size() == fes->GetTrueVSize(), "invalid input");
   const SparseMatrix *cP = fes->GetConformingProlongation();
   if (!cP)
   {
      *this = tv; // no real copy if 'tv' and '*this' use the same data
   }
   else
   {
      cP->Mult(tv, *this);
   }
}

void GridFunction::GetNodalValues(int i, Array<real_t> &nval, int vdim) const
{
   Array<int> vdofs;

   DofTransformation doftrans;
   fes->GetElementVDofs(i, vdofs, doftrans);
   const FiniteElement *FElem = fes->GetFE(i);
   const IntegrationRule *ElemVert =
      Geometries.GetVertices(FElem->GetGeomType());
   int dof = FElem->GetDof();
   int n = ElemVert->GetNPoints();
   nval.SetSize(n);
   vdim--;
   Vector loc_data;
   GetSubVector(vdofs, loc_data);
   doftrans.InvTransformPrimal(loc_data);

   if (FElem->GetRangeType() == FiniteElement::SCALAR)
   {
      Vector shape(dof);
      if (FElem->GetMapType() == FiniteElement::VALUE)
      {
         for (int k = 0; k < n; k++)
         {
            FElem->CalcShape(ElemVert->IntPoint(k), shape);
            nval[k] = shape * (&loc_data[dof * vdim]);
         }
      }
      else
      {
         ElementTransformation *Tr = fes->GetElementTransformation(i);
         for (int k = 0; k < n; k++)
         {
            Tr->SetIntPoint(&ElemVert->IntPoint(k));
            FElem->CalcPhysShape(*Tr, shape);
            nval[k] = shape * (&loc_data[dof * vdim]);
         }
      }
   }
   else
   {
      ElementTransformation *Tr = fes->GetElementTransformation(i);
      DenseMatrix vshape(dof, FElem->GetDim());
      for (int k = 0; k < n; k++)
      {
         Tr->SetIntPoint(&ElemVert->IntPoint(k));
         FElem->CalcVShape(*Tr, vshape);
         nval[k] = loc_data * (&vshape(0,vdim));
      }
   }
}

real_t GridFunction::GetValue(int i, const IntegrationPoint &ip, int vdim)
const
{
   Array<int> dofs;
   DofTransformation doftrans;
   fes->GetElementDofs(i, dofs, doftrans);
   fes->DofsToVDofs(vdim-1, dofs);
   Vector DofVal(dofs.Size()), LocVec;
   const FiniteElement *fe = fes->GetFE(i);
   if (fe->GetMapType() == FiniteElement::VALUE)
   {
      fe->CalcShape(ip, DofVal);
   }
   else
   {
      ElementTransformation *Tr = fes->GetElementTransformation(i);
      Tr->SetIntPoint(&ip);
      fe->CalcPhysShape(*Tr, DofVal);
   }
   GetSubVector(dofs, LocVec);
   doftrans.InvTransformPrimal(LocVec);

   return (DofVal * LocVec);
}

void GridFunction::GetVectorValue(int i, const IntegrationPoint &ip,
                                  Vector &val) const
{
   const FiniteElement *FElem = fes->GetFE(i);
   int dof = FElem->GetDof();
   Array<int> vdofs;
   DofTransformation doftrans;
   fes->GetElementVDofs(i, vdofs, doftrans);
   Vector loc_data;
   GetSubVector(vdofs, loc_data);
   doftrans.InvTransformPrimal(loc_data);
   if (FElem->GetRangeType() == FiniteElement::SCALAR)
   {
      Vector shape(dof);
      if (FElem->GetMapType() == FiniteElement::VALUE)
      {
         FElem->CalcShape(ip, shape);
      }
      else
      {
         ElementTransformation *Tr = fes->GetElementTransformation(i);
         Tr->SetIntPoint(&ip);
         FElem->CalcPhysShape(*Tr, shape);
      }
      int vdim = fes->GetVDim();
      val.SetSize(vdim);
      for (int k = 0; k < vdim; k++)
      {
         val(k) = shape * (&loc_data[dof * k]);
      }
   }
   else
   {
      int vdim = VectorDim();
      DenseMatrix vshape(dof, vdim);
      ElementTransformation *Tr = fes->GetElementTransformation(i);
      Tr->SetIntPoint(&ip);
      FElem->CalcVShape(*Tr, vshape);
      val.SetSize(vdim);
      vshape.MultTranspose(loc_data, val);
   }
}

void GridFunction::GetValues(int i, const IntegrationRule &ir, Vector &vals,
                             int vdim) const
{
   Array<int> dofs;
   int n = ir.GetNPoints();
   vals.SetSize(n);
   DofTransformation doftrans;
   fes->GetElementDofs(i, dofs, doftrans);
   fes->DofsToVDofs(vdim-1, dofs);
   const FiniteElement *FElem = fes->GetFE(i);
   int dof = FElem->GetDof();
   Vector DofVal(dof), loc_data(dof);
   GetSubVector(dofs, loc_data);
   doftrans.InvTransformPrimal(loc_data);
   if (FElem->GetMapType() == FiniteElement::VALUE)
   {
      for (int k = 0; k < n; k++)
      {
         FElem->CalcShape(ir.IntPoint(k), DofVal);
         vals(k) = DofVal * loc_data;
      }
   }
   else
   {
      ElementTransformation *Tr = fes->GetElementTransformation(i);
      for (int k = 0; k < n; k++)
      {
         Tr->SetIntPoint(&ir.IntPoint(k));
         FElem->CalcPhysShape(*Tr, DofVal);
         vals(k) = DofVal * loc_data;
      }
   }
}

void GridFunction::GetValues(int i, const IntegrationRule &ir, Vector &vals,
                             DenseMatrix &tr, int vdim)
const
{
   ElementTransformation *ET;
   ET = fes->GetElementTransformation(i);
   ET->Transform(ir, tr);

   GetValues(i, ir, vals, vdim);
}

void GridFunction::GetLaplacians(int i, const IntegrationRule &ir, Vector &laps,
                                 int vdim)
const
{
   Array<int> dofs;
   int n = ir.GetNPoints();
   laps.SetSize(n);
   fes->GetElementDofs(i, dofs);
   fes->DofsToVDofs(vdim-1, dofs);
   const FiniteElement *FElem = fes->GetFE(i);
   ElementTransformation *ET;
   ET = fes->GetElementTransformation(i);
   MFEM_ASSERT(FElem->GetMapType() == FiniteElement::VALUE,
               "invalid FE map type");

   int dof = FElem->GetDof();
   Vector DofLap(dof), loc_data(dof);
   GetSubVector(dofs, loc_data);
   for (int k = 0; k < n; k++)
   {
      const IntegrationPoint &ip = ir.IntPoint(k);
      ET->SetIntPoint(&ip);
      FElem->CalcPhysLaplacian(*ET, DofLap);
      laps(k) = DofLap * loc_data;
   }
}

void GridFunction::GetLaplacians(int i, const IntegrationRule &ir, Vector &laps,
                                 DenseMatrix &tr, int vdim)
const
{
   ElementTransformation *ET;
   ET = fes->GetElementTransformation(i);
   ET->Transform(ir, tr);

   GetLaplacians(i, ir, laps, vdim);
}


void GridFunction::GetHessians(int i, const IntegrationRule &ir,
                               DenseMatrix &hess,
                               int vdim)
const
{

   Array<int> dofs;
   int n = ir.GetNPoints();
   fes->GetElementDofs(i, dofs);
   fes->DofsToVDofs(vdim-1, dofs);
   const FiniteElement *FElem = fes->GetFE(i);
   ElementTransformation *ET;
   ET = fes->GetElementTransformation(i);
   int dim = FElem->GetDim();
   int size = (dim*(dim+1))/2;

   MFEM_ASSERT(FElem->GetMapType() == FiniteElement::VALUE,
               "invalid FE map type");

   int dof = FElem->GetDof();
   DenseMatrix DofHes(dof, size);
   hess.SetSize(n, size);

   Vector loc_data(dof);
   GetSubVector(dofs, loc_data);

   hess = 0.0;
   for (int k = 0; k < n; k++)
   {
      const IntegrationPoint &ip = ir.IntPoint(k);
      ET->SetIntPoint(&ip);
      FElem->CalcPhysHessian(*ET, DofHes);

      for (int j = 0; j < size; j++)
      {
         for (int d = 0; d < dof; d++)
         {
            hess(k,j) += DofHes(d,j) * loc_data[d];
         }
      }
   }
}

void GridFunction::GetHessians(int i, const IntegrationRule &ir,
                               DenseMatrix &hess,
                               DenseMatrix &tr, int vdim)
const
{
   ElementTransformation *ET;
   ET = fes->GetElementTransformation(i);
   ET->Transform(ir, tr);

   GetHessians(i, ir, hess, vdim);
}


int GridFunction::GetFaceValues(int i, int side, const IntegrationRule &ir,
                                Vector &vals, DenseMatrix &tr,
                                int vdim) const
{
   int n, dir;
   FaceElementTransformations *Transf;

   n = ir.GetNPoints();
   IntegrationRule eir(n);  // ---
   if (side == 2) // automatic choice of side
   {
      Transf = fes->GetMesh()->GetFaceElementTransformations(i, 0);
      if (Transf->Elem2No < 0 ||
          fes->GetAttribute(Transf->Elem1No) <=
          fes->GetAttribute(Transf->Elem2No))
      {
         dir = 0;
      }
      else
      {
         dir = 1;
      }
   }
   else
   {
      if (side == 1 && !fes->GetMesh()->FaceIsInterior(i))
      {
         dir = 0;
      }
      else
      {
         dir = side;
      }
   }
   if (dir == 0)
   {
      Transf = fes->GetMesh()->GetFaceElementTransformations(i, 4);
      Transf->Loc1.Transform(ir, eir);
      GetValues(Transf->Elem1No, eir, vals, tr, vdim);
   }
   else
   {
      Transf = fes->GetMesh()->GetFaceElementTransformations(i, 8);
      Transf->Loc2.Transform(ir, eir);
      GetValues(Transf->Elem2No, eir, vals, tr, vdim);
   }

   return dir;
}

void GridFunction::GetVectorValues(int i, const IntegrationRule &ir,
                                   DenseMatrix &vals, DenseMatrix &tr) const
{
   ElementTransformation *Tr = fes->GetElementTransformation(i);
   Tr->Transform(ir, tr);

   GetVectorValues(*Tr, ir, vals);
}

real_t GridFunction::GetValue(ElementTransformation &T,
                              const IntegrationPoint &ip,
                              int comp, Vector *tr) const
{
   if (tr)
   {
      T.SetIntPoint(&ip);
      T.Transform(ip, *tr);
   }

   const FiniteElement * fe = NULL;
   Array<int> dofs;

   switch (T.ElementType)
   {
      case ElementTransformation::ELEMENT:
         fe = fes->GetFE(T.ElementNo);
         fes->GetElementDofs(T.ElementNo, dofs);
         break;
      case ElementTransformation::EDGE:
         if (fes->FEColl()->GetContType() ==
             FiniteElementCollection::CONTINUOUS)
         {
            fe = fes->GetEdgeElement(T.ElementNo);
            fes->GetEdgeDofs(T.ElementNo, dofs);
         }
         else
         {
            MFEM_ABORT("GridFunction::GetValue: Field continuity type \""
                       << fes->FEColl()->GetContType() << "\" not supported "
                       << "on mesh edges.");
            return NAN;
         }
         break;
      case ElementTransformation::FACE:
         if (fes->FEColl()->GetContType() ==
             FiniteElementCollection::CONTINUOUS)
         {
            fe = fes->GetFaceElement(T.ElementNo);
            fes->GetFaceDofs(T.ElementNo, dofs);
         }
         else
         {
            MFEM_ABORT("GridFunction::GetValue: Field continuity type \""
                       << fes->FEColl()->GetContType() << "\" not supported "
                       << "on mesh faces.");
            return NAN;
         }
         break;
      case ElementTransformation::BDR_ELEMENT:
      {
         if (fes->FEColl()->GetContType() ==
             FiniteElementCollection::CONTINUOUS)
         {
            // This is a continuous field so we can evaluate it on the boundary.
            fe = fes->GetBE(T.ElementNo);
            fes->GetBdrElementDofs(T.ElementNo, dofs);
         }
         else
         {
            // This is a discontinuous field which cannot be evaluated on the
            // boundary so we'll evaluate it in the neighboring element.
            FaceElementTransformations * FET =
               fes->GetMesh()->GetBdrFaceTransformations(T.ElementNo);
            MFEM_ASSERT(FET != nullptr,
                        "FaceElementTransformation must be valid for a boundary element");

            // Boundary elements and boundary faces may have different
            // orientations so adjust the integration point if necessary.
            int f, o;
            fes->GetMesh()->GetBdrElementFace(T.ElementNo, &f, &o);
            IntegrationPoint fip =
               Mesh::TransformBdrElementToFace(FET->GetGeometryType(), o, ip);

            // Compute and set the point in element 1 from fip
            FET->SetAllIntPoints(&fip);
            ElementTransformation & T1 = FET->GetElement1Transformation();
            return GetValue(T1, T1.GetIntPoint(), comp);
         }
      }
      break;
      case ElementTransformation::BDR_FACE:
      {
         FaceElementTransformations * FET =
            dynamic_cast<FaceElementTransformations *>(&T);

         // Evaluate in neighboring element for both continuous and
         // discontinuous fields (the integration point in T1 should have
         // already been set).
         ElementTransformation & T1 = FET->GetElement1Transformation();
         return GetValue(T1, T1.GetIntPoint(), comp);
      }
      default:
      {
         MFEM_ABORT("GridFunction::GetValue: Unsupported element type \""
                    << T.ElementType << "\"");
         return NAN;
      }
   }

   fes->DofsToVDofs(comp-1, dofs);
   Vector DofVal(dofs.Size()), LocVec;
   if (fe->GetMapType() == FiniteElement::VALUE)
   {
      fe->CalcShape(ip, DofVal);
   }
   else
   {
      fe->CalcPhysShape(T, DofVal);
   }
   GetSubVector(dofs, LocVec);

   return (DofVal * LocVec);
}

void GridFunction::GetValues(ElementTransformation &T,
                             const IntegrationRule &ir,
                             Vector &vals, int comp,
                             DenseMatrix *tr) const
{
   if (tr)
   {
      T.Transform(ir, *tr);
   }

   int nip = ir.GetNPoints();
   vals.SetSize(nip);
   for (int j = 0; j < nip; j++)
   {
      const IntegrationPoint &ip = ir.IntPoint(j);
      T.SetIntPoint(&ip);
      vals[j] = GetValue(T, ip, comp);
   }
}

void GridFunction::GetVectorValue(ElementTransformation &T,
                                  const IntegrationPoint &ip,
                                  Vector &val, Vector *tr) const
{
   if (tr)
   {
      T.SetIntPoint(&ip);
      T.Transform(ip, *tr);
   }

   Array<int> vdofs;
   const FiniteElement *fe = NULL;
   DofTransformation doftrans;

   switch (T.ElementType)
   {
      case ElementTransformation::ELEMENT:
         fes->GetElementVDofs(T.ElementNo, vdofs, doftrans);
         fe = fes->GetFE(T.ElementNo);
         break;
      case ElementTransformation::EDGE:
         if (fes->FEColl()->GetContType() ==
             FiniteElementCollection::CONTINUOUS)
         {
            fe = fes->GetEdgeElement(T.ElementNo);
            fes->GetEdgeVDofs(T.ElementNo, vdofs);
         }
         else
         {
            MFEM_ABORT("GridFunction::GetVectorValue: Field continuity type \""
                       << fes->FEColl()->GetContType() << "\" not supported "
                       << "on mesh edges.");
            return;
         }
         break;
      case ElementTransformation::FACE:
         if (fes->FEColl()->GetContType() ==
             FiniteElementCollection::CONTINUOUS)
         {
            fe = fes->GetFaceElement(T.ElementNo);
            fes->GetFaceVDofs(T.ElementNo, vdofs);
         }
         else
         {
            MFEM_ABORT("GridFunction::GetVectorValue: Field continuity type \""
                       << fes->FEColl()->GetContType() << "\" not supported "
                       << "on mesh faces.");
            return;
         }
         break;
      case ElementTransformation::BDR_ELEMENT:
      {
         if (fes->FEColl()->GetContType() ==
             FiniteElementCollection::CONTINUOUS)
         {
            // This is a continuous field so we can evaluate it on the boundary.
            fes->GetBdrElementVDofs(T.ElementNo, vdofs);
            fe = fes->GetBE(T.ElementNo);
         }
         else
         {
            // This is a discontinuous vector field which cannot be evaluated on
            // the boundary so we'll evaluate it in the neighboring element.
            FaceElementTransformations * FET =
               fes->GetMesh()->GetBdrFaceTransformations(T.ElementNo);
            MFEM_ASSERT(FET != nullptr,
                        "FaceElementTransformation must be valid for a boundary element");

            // Boundary elements and boundary faces may have different
            // orientations so adjust the integration point if necessary.
            int f, o;
            fes->GetMesh()->GetBdrElementFace(T.ElementNo, &f, &o);
            IntegrationPoint fip =
               Mesh::TransformBdrElementToFace(FET->GetGeometryType(), o, ip);

            // Compute and set the point in element 1 from fip
            FET->SetAllIntPoints(&fip);
            ElementTransformation & T1 = FET->GetElement1Transformation();
            return GetVectorValue(T1, T1.GetIntPoint(), val);
         }
      }
      break;
      case ElementTransformation::BDR_FACE:
      {
         FaceElementTransformations * FET =
            dynamic_cast<FaceElementTransformations *>(&T);
         MFEM_ASSERT(FET != nullptr,
                     "FaceElementTransformation must be valid for a boundary element");

         // Evaluate in neighboring element for both continuous and
         // discontinuous fields (the integration point in T1 should have
         // already been set).
         ElementTransformation & T1 = FET->GetElement1Transformation();
         return GetVectorValue(T1, T1.GetIntPoint(), val);
      }
      default:
      {
         MFEM_ABORT("GridFunction::GetVectorValue: Unsupported element type \""
                    << T.ElementType << "\"");
         if (val.Size() > 0) { val = NAN; }
         return;
      }
   }

   int dof = fe->GetDof();
   Vector loc_data;
   GetSubVector(vdofs, loc_data);
   doftrans.InvTransformPrimal(loc_data);
   if (fe->GetRangeType() == FiniteElement::SCALAR)
   {
      Vector shape(dof);
      if (fe->GetMapType() == FiniteElement::VALUE)
      {
         fe->CalcShape(ip, shape);
      }
      else
      {
         fe->CalcPhysShape(T, shape);
      }
      int vdim = fes->GetVDim();
      val.SetSize(vdim);
      for (int k = 0; k < vdim; k++)
      {
         val(k) = shape * (&loc_data[dof * k]);
      }
   }
   else
   {
      int spaceDim = fes->GetMesh()->SpaceDimension();
      int vdim = std::max(spaceDim, fe->GetRangeDim());
      DenseMatrix vshape(dof, vdim);
      fe->CalcVShape(T, vshape);
      val.SetSize(vdim);
      vshape.MultTranspose(loc_data, val);
   }
}

void GridFunction::GetVectorValues(ElementTransformation &T,
                                   const IntegrationRule &ir,
                                   DenseMatrix &vals,
                                   DenseMatrix *tr) const
{
   if (tr)
   {
      T.Transform(ir, *tr);
   }

   const FiniteElement *FElem = fes->GetFE(T.ElementNo);
   int dof = FElem->GetDof();

   Array<int> vdofs;
   DofTransformation doftrans;
   fes->GetElementVDofs(T.ElementNo, vdofs, doftrans);
   Vector loc_data;
   GetSubVector(vdofs, loc_data);
   doftrans.InvTransformPrimal(loc_data);

   int nip = ir.GetNPoints();

   if (FElem->GetRangeType() == FiniteElement::SCALAR)
   {
      Vector shape(dof);
      int vdim = fes->GetVDim();
      vals.SetSize(vdim, nip);
      for (int j = 0; j < nip; j++)
      {
         const IntegrationPoint &ip = ir.IntPoint(j);
         T.SetIntPoint(&ip);
         FElem->CalcPhysShape(T, shape);

         for (int k = 0; k < vdim; k++)
         {
            vals(k,j) = shape * (&loc_data[dof * k]);
         }
      }
   }
   else
   {
      int spaceDim = fes->GetMesh()->SpaceDimension();
      int vdim = std::max(spaceDim, FElem->GetRangeDim());
      DenseMatrix vshape(dof, vdim);

      vals.SetSize(vdim, nip);
      Vector val_j;

      for (int j = 0; j < nip; j++)
      {
         const IntegrationPoint &ip = ir.IntPoint(j);
         T.SetIntPoint(&ip);
         FElem->CalcVShape(T, vshape);

         vals.GetColumnReference(j, val_j);
         vshape.MultTranspose(loc_data, val_j);
      }
   }
}

int GridFunction::GetFaceVectorValues(
   int i, int side, const IntegrationRule &ir,
   DenseMatrix &vals, DenseMatrix &tr) const
{
   int di;
   FaceElementTransformations *Transf;

   IntegrationRule eir(ir.GetNPoints());  // ---
   Transf = fes->GetMesh()->GetFaceElementTransformations(i, 0);
   if (side == 2)
   {
      if (Transf->Elem2No < 0 ||
          fes->GetAttribute(Transf->Elem1No) <=
          fes->GetAttribute(Transf->Elem2No))
      {
         di = 0;
      }
      else
      {
         di = 1;
      }
   }
   else
   {
      di = side;
   }
   if (di == 0)
   {
      Transf = fes->GetMesh()->GetFaceElementTransformations(i, 5);
      MFEM_ASSERT(Transf != nullptr, "FaceElementTransformation cannot be null!");
      Transf->Loc1.Transform(ir, eir);
      GetVectorValues(*Transf->Elem1, eir, vals, &tr);
   }
   else
   {
      Transf = fes->GetMesh()->GetFaceElementTransformations(i, 10);
      MFEM_ASSERT(Transf != nullptr, "FaceElementTransformation cannot be null!");
      Transf->Loc2.Transform(ir, eir);
      GetVectorValues(*Transf->Elem2, eir, vals, &tr);
   }

   return di;
}

void GridFunction::GetValuesFrom(const GridFunction &orig_func)
{
   // Without averaging ...

   const FiniteElementSpace *orig_fes = orig_func.FESpace();
   Array<int> vdofs, orig_vdofs;
   Vector shape, loc_values, orig_loc_values;
   int i, j, d, ne, dof, odof, vdim;

   ne = fes->GetNE();
   vdim = fes->GetVDim();
   DofTransformation doftrans, orig_doftrans;
   for (i = 0; i < ne; i++)
   {
      fes->GetElementVDofs(i, vdofs, doftrans);
      orig_fes->GetElementVDofs(i, orig_vdofs, orig_doftrans);
      orig_func.GetSubVector(orig_vdofs, orig_loc_values);
      orig_doftrans.InvTransformPrimal(orig_loc_values);
      const FiniteElement *fe = fes->GetFE(i);
      const FiniteElement *orig_fe = orig_fes->GetFE(i);
      dof = fe->GetDof();
      odof = orig_fe->GetDof();
      loc_values.SetSize(dof * vdim);
      shape.SetSize(odof);
      const IntegrationRule &ir = fe->GetNodes();
      for (j = 0; j < dof; j++)
      {
         const IntegrationPoint &ip = ir.IntPoint(j);
         orig_fe->CalcShape(ip, shape);
         for (d = 0; d < vdim; d++)
         {
            loc_values(d*dof+j) = shape * (&orig_loc_values[d * odof]);
         }
      }
      doftrans.TransformPrimal(loc_values);
      SetSubVector(vdofs, loc_values);
   }
}

void GridFunction::GetBdrValuesFrom(const GridFunction &orig_func)
{
   // Without averaging ...

   const FiniteElementSpace *orig_fes = orig_func.FESpace();
   Array<int> vdofs, orig_vdofs;
   Vector shape, loc_values, loc_values_t, orig_loc_values, orig_loc_values_t;
   int i, j, d, nbe, dof, odof, vdim;

   nbe = fes->GetNBE();
   vdim = fes->GetVDim();
   for (i = 0; i < nbe; i++)
   {
      fes->GetBdrElementVDofs(i, vdofs);
      orig_fes->GetBdrElementVDofs(i, orig_vdofs);
      orig_func.GetSubVector(orig_vdofs, orig_loc_values);
      const FiniteElement *fe = fes->GetBE(i);
      const FiniteElement *orig_fe = orig_fes->GetBE(i);
      dof = fe->GetDof();
      odof = orig_fe->GetDof();
      loc_values.SetSize(dof * vdim);
      shape.SetSize(odof);
      const IntegrationRule &ir = fe->GetNodes();
      for (j = 0; j < dof; j++)
      {
         const IntegrationPoint &ip = ir.IntPoint(j);
         orig_fe->CalcShape(ip, shape);
         for (d = 0; d < vdim; d++)
         {
            loc_values(d*dof+j) = shape * (&orig_loc_values[d * odof]);
         }
      }
      SetSubVector(vdofs, loc_values);
   }
}

void GridFunction::GetVectorFieldValues(
   int i, const IntegrationRule &ir, DenseMatrix &vals,
   DenseMatrix &tr, int comp) const
{
   Array<int> vdofs;
   ElementTransformation *transf;

   const int n = ir.GetNPoints();
   DofTransformation doftrans;
   fes->GetElementVDofs(i, vdofs, doftrans);
   const FiniteElement *fe = fes->GetFE(i);
   const int dof = fe->GetDof();
   const int sdim = fes->GetMesh()->SpaceDimension();
   const int vdim = std::max(sdim, fe->GetRangeDim());
   // int *dofs = &vdofs[comp*dof];
   transf = fes->GetElementTransformation(i);
   transf->Transform(ir, tr);
   vals.SetSize(n, vdim);
   DenseMatrix vshape(dof, vdim);
   Vector loc_data, val(vdim);
   GetSubVector(vdofs, loc_data);
   doftrans.InvTransformPrimal(loc_data);
   for (int k = 0; k < n; k++)
   {
      const IntegrationPoint &ip = ir.IntPoint(k);
      transf->SetIntPoint(&ip);
      fe->CalcVShape(*transf, vshape);
      vshape.MultTranspose(loc_data, val);
      for (int d = 0; d < vdim; d++)
      {
         vals(k,d) = val(d);
      }
   }
}

void GridFunction::ReorderByNodes()
{
   if (fes->GetOrdering() == Ordering::byNODES)
   {
      return;
   }

   int i, j, k;
   int vdim = fes->GetVDim();
   int ndofs = fes->GetNDofs();
   real_t *temp = new real_t[size];

   k = 0;
   for (j = 0; j < ndofs; j++)
      for (i = 0; i < vdim; i++)
      {
         temp[j+i*ndofs] = data[k++];
      }

   for (i = 0; i < size; i++)
   {
      data[i] = temp[i];
   }

   delete [] temp;
}

void GridFunction::GetVectorFieldNodalValues(Vector &val, int comp) const
{
   int i, k;
   Array<int> overlap(fes->GetNV());
   Array<int> vertices;
   DenseMatrix vals, tr;

   val.SetSize(overlap.Size());
   overlap = 0;
   val = 0.0;

   comp--;
   for (i = 0; i < fes->GetNE(); i++)
   {
      const IntegrationRule *ir =
         Geometries.GetVertices(fes->GetFE(i)->GetGeomType());
      fes->GetElementVertices(i, vertices);
      GetVectorFieldValues(i, *ir, vals, tr);
      for (k = 0; k < ir->GetNPoints(); k++)
      {
         val(vertices[k]) += vals(k, comp);
         overlap[vertices[k]]++;
      }
   }

   for (i = 0; i < overlap.Size(); i++)
   {
      val(i) /= overlap[i];
   }
}

void GridFunction::ProjectVectorFieldOn(GridFunction &vec_field, int comp)
{
   FiniteElementSpace *new_fes = vec_field.FESpace();

   Array<int> overlap(new_fes->GetVSize());
   Array<int> new_vdofs;
   DenseMatrix vals, tr;

   overlap = 0;
   vec_field = 0.0;

   for (int i = 0; i < new_fes->GetNE(); i++)
   {
      const FiniteElement *fe = new_fes->GetFE(i);
      const IntegrationRule &ir = fe->GetNodes();
      GetVectorFieldValues(i, ir, vals, tr, comp);
      new_fes->GetElementVDofs(i, new_vdofs);
      const int dof = fe->GetDof();
      for (int d = 0; d < vals.Width(); d++)
      {
         for (int k = 0; k < dof; k++)
         {
            real_t s;
            int ind = FiniteElementSpace::DecodeDof(new_vdofs[dof*d+k], s);
            vec_field(ind) += s * vals(k, d);
            overlap[ind]++;
         }
      }
   }

   for (int i = 0; i < overlap.Size(); i++)
   {
      vec_field(i) /= overlap[i];
   }
}

void GridFunction::AccumulateAndCountDerivativeValues(
   int comp, int der_comp, GridFunction &der,
   Array<int> &zones_per_dof) const
{
   FiniteElementSpace * der_fes = der.FESpace();
   ElementTransformation * transf;
   zones_per_dof.SetSize(der_fes->GetVSize());
   Array<int> der_dofs, vdofs;
   DenseMatrix dshape, inv_jac;
   Vector pt_grad, loc_func;
   int i, j, k, dim, dof, der_dof, ind;
   real_t a;

   zones_per_dof = 0;
   der = 0.0;

   comp--;
   for (i = 0; i < der_fes->GetNE(); i++)
   {
      const FiniteElement *der_fe = der_fes->GetFE(i);
      const FiniteElement *fe = fes->GetFE(i);
      const IntegrationRule &ir = der_fe->GetNodes();
      der_fes->GetElementDofs(i, der_dofs);
      fes->GetElementVDofs(i, vdofs);
      dim = fe->GetDim();
      dof = fe->GetDof();
      der_dof = der_fe->GetDof();
      dshape.SetSize(dof, dim);
      inv_jac.SetSize(dim);
      pt_grad.SetSize(dim);
      loc_func.SetSize(dof);
      transf = fes->GetElementTransformation(i);
      for (j = 0; j < dof; j++)
         loc_func(j) = ( (ind=vdofs[comp*dof+j]) >= 0 ) ?
                       (data[ind]) : (-data[-1-ind]);
      for (k = 0; k < der_dof; k++)
      {
         const IntegrationPoint &ip = ir.IntPoint(k);
         fe->CalcDShape(ip, dshape);
         dshape.MultTranspose(loc_func, pt_grad);
         transf->SetIntPoint(&ip);
         CalcInverse(transf->Jacobian(), inv_jac);
         a = 0.0;
         for (j = 0; j < dim; j++)
         {
            a += inv_jac(j, der_comp) * pt_grad(j);
         }
         der(der_dofs[k]) += a;
         zones_per_dof[der_dofs[k]]++;
      }
   }
}

void GridFunction::GetDerivative(int comp, int der_comp,
                                 GridFunction &der) const
{
   Array<int> overlap;
   AccumulateAndCountDerivativeValues(comp, der_comp, der, overlap);

   for (int i = 0; i < overlap.Size(); i++)
   {
      der(i) /= overlap[i];
   }
}

void GridFunction::GetVectorGradientHat(
   ElementTransformation &T, DenseMatrix &gh) const
{
   const FiniteElement *FElem = fes->GetFE(T.ElementNo);
   int dim = FElem->GetDim(), dof = FElem->GetDof();
   Vector loc_data;
   GetElementDofValues(T.ElementNo, loc_data);
   // assuming scalar FE
   int vdim = fes->GetVDim();
   DenseMatrix dshape(dof, dim);
   FElem->CalcDShape(T.GetIntPoint(), dshape);
   gh.SetSize(vdim, dim);
   DenseMatrix loc_data_mat(loc_data.GetData(), dof, vdim);
   MultAtB(loc_data_mat, dshape, gh);
}

void GridFunction::GetGradients(const IntegrationRule &ir, Vector &grad,
                                QVectorLayout ql, MemoryType d_mt) const
{
   const FiniteElement &fe = *fes->GetTypicalFE();
   const int dim  = fe.GetDim();
   const int vdim = fes->GetVDim();
   const int NE   = fes->GetNE();
   const int ND   = fe.GetDof();
   const int NQ   = ir.GetNPoints();

   MemoryType my_d_mt = (d_mt != MemoryType::DEFAULT) ? d_mt :
                        Device::GetDeviceMemoryType();

   // ql == QVectorLayout::byNODES :   NQ x VDIM x  DIM x NE
   // ql == QVectorLayout::byVDIM  : VDIM x  DIM x NQPT x NE
   grad.SetSize(dim*vdim*NQ*NE, my_d_mt);

   const QuadratureInterpolator &qi = *fes->GetQuadratureInterpolator(ir);
   qi.SetOutputLayout(ql);

   const bool use_tensor_products = UsesTensorBasis(*fes);
   qi.DisableTensorProducts(!use_tensor_products);
   const ElementDofOrdering e_ordering = use_tensor_products ?
                                         ElementDofOrdering::LEXICOGRAPHIC :
                                         ElementDofOrdering::NATIVE;
   const Operator *elem_restr = fes->GetElementRestriction(e_ordering);

   // Pre-compute the geometric factors in order to set the desired MemoryType
   // they use:
   fes->GetMesh()->GetGeometricFactors(
      ir, GeometricFactors::JACOBIANS, my_d_mt);

   if (elem_restr) // currently, always true
   {
      Vector f_e(vdim*ND*NE, my_d_mt);
      elem_restr->Mult(*this, f_e);
      qi.PhysDerivatives(f_e, grad);
   }
   else
   {
      qi.PhysDerivatives(*this, grad);
   }
}

real_t GridFunction::GetDivergence(ElementTransformation &T) const
{
   DofTransformation doftrans;
   switch (T.ElementType)
   {
      case ElementTransformation::ELEMENT:
      {
         int elNo = T.ElementNo;
         const FiniteElement *fe = fes->GetFE(elNo);
         if (fe->GetRangeType() == FiniteElement::SCALAR)
         {
            MFEM_ASSERT(fe->GetMapType() == FiniteElement::VALUE,
                        "invalid FE map type");
            DenseMatrix grad_hat;
            GetVectorGradientHat(T, grad_hat);
            const DenseMatrix &Jinv = T.InverseJacobian();
            real_t div_v = 0.0;
            for (int i = 0; i < Jinv.Width(); i++)
            {
               for (int j = 0; j < Jinv.Height(); j++)
               {
                  div_v += grad_hat(i, j) * Jinv(j, i);
               }
            }
            return div_v;
         }
         else
         {
            // Assuming RT-type space
            Array<int> dofs;
            fes->GetElementDofs(elNo, dofs, doftrans);
            Vector loc_data, divshape(fe->GetDof());
            GetSubVector(dofs, loc_data);
            doftrans.InvTransformPrimal(loc_data);
            fe->CalcDivShape(T.GetIntPoint(), divshape);
            return (loc_data * divshape) / T.Weight();
         }
      }
      break;
      case ElementTransformation::BDR_ELEMENT:
      {
         // In order to properly capture the derivative of the normal component
         // of the field (as well as the transverse divergence of the
         // tangential components) we must evaluate it in the neighboring
         // element.
         FaceElementTransformations * FET =
            fes->GetMesh()->GetBdrFaceTransformations(T.ElementNo);

         // Boundary elements and boundary faces may have different
         // orientations so adjust the integration point if necessary.
         int f, o;
         fes->GetMesh()->GetBdrElementFace(T.ElementNo, &f, &o);
         IntegrationPoint fip =
            Mesh::TransformBdrElementToFace(FET->GetGeometryType(), o,
                                            T.GetIntPoint());

         // Compute and set the point in element 1 from fip
         FET->SetAllIntPoints(&fip);
         ElementTransformation & T1 = FET->GetElement1Transformation();

         return GetDivergence(T1);
      }
      break;
      case ElementTransformation::BDR_FACE:
      {
         // This must be a DG context so this dynamic cast must succeed.
         FaceElementTransformations * FET =
            dynamic_cast<FaceElementTransformations *>(&T);

         // Evaluate in neighboring element (the integration point in T1 should
         // have already been set).
         ElementTransformation & T1 = FET->GetElement1Transformation();
         return GetDivergence(T1);
      }
      break;
      default:
      {
         MFEM_ABORT("GridFunction::GetDivergence: Unsupported element type \""
                    << T.ElementType << "\"");
      }
   }
   return 0.0; // never reached
}

void GridFunction::GetCurl(ElementTransformation &T, Vector &curl) const
{
   DofTransformation doftrans;
   switch (T.ElementType)
   {
      case ElementTransformation::ELEMENT:
      {
         int elNo = T.ElementNo;
         const FiniteElement *fe = fes->GetFE(elNo);
         if (fe->GetRangeType() == FiniteElement::SCALAR)
         {
            MFEM_ASSERT(fe->GetMapType() == FiniteElement::VALUE,
                        "invalid FE map type");
            DenseMatrix grad_hat;
            GetVectorGradientHat(T, grad_hat);
            const DenseMatrix &Jinv = T.InverseJacobian();
            // Dimensions of grad are vdim x FElem->Dim
            DenseMatrix grad(grad_hat.Height(), Jinv.Width());
            Mult(grad_hat, Jinv, grad);
            MFEM_ASSERT(grad.Height() == grad.Width(), "");
            if (grad.Height() == 3)
            {
               curl.SetSize(3);
               curl(0) = grad(2,1) - grad(1,2);
               curl(1) = grad(0,2) - grad(2,0);
               curl(2) = grad(1,0) - grad(0,1);
            }
            else if (grad.Height() == 2)
            {
               curl.SetSize(1);
               curl(0) = grad(1,0) - grad(0,1);
            }
         }
         else
         {
            // Assuming ND-type space
            Array<int> dofs;
            fes->GetElementDofs(elNo, dofs, doftrans);
            Vector loc_data;
            GetSubVector(dofs, loc_data);
            doftrans.InvTransformPrimal(loc_data);
            DenseMatrix curl_shape(fe->GetDof(), fe->GetCurlDim());
            curl.SetSize(curl_shape.Width());
            fe->CalcPhysCurlShape(T, curl_shape);
            curl_shape.MultTranspose(loc_data, curl);
         }
      }
      break;
      case ElementTransformation::BDR_ELEMENT:
      {
         // In order to capture the tangential components of the curl we
         // must evaluate it in the neighboring element.
         FaceElementTransformations * FET =
            fes->GetMesh()->GetBdrFaceTransformations(T.ElementNo);

         // Boundary elements and boundary faces may have different
         // orientations so adjust the integration point if necessary.
         int f, o;
         fes->GetMesh()->GetBdrElementFace(T.ElementNo, &f, &o);
         IntegrationPoint fip =
            Mesh::TransformBdrElementToFace(FET->GetGeometryType(), o,
                                            T.GetIntPoint());

         // Compute and set the point in element 1 from fip
         FET->SetAllIntPoints(&fip);
         ElementTransformation & T1 = FET->GetElement1Transformation();

         GetCurl(T1, curl);
      }
      break;
      case ElementTransformation::BDR_FACE:
      {
         // This must be a DG context so this dynamic cast must succeed.
         FaceElementTransformations * FET =
            dynamic_cast<FaceElementTransformations *>(&T);

         // Evaluate in neighboring element (the integration point in T1 should
         // have already been set).
         ElementTransformation & T1 = FET->GetElement1Transformation();
         GetCurl(T1, curl);
      }
      break;
      default:
      {
         MFEM_ABORT("GridFunction::GetCurl: Unsupported element type \""
                    << T.ElementType << "\"");
      }
   }
}

void GridFunction::GetGradient(ElementTransformation &T, Vector &grad) const
{
   switch (T.ElementType)
   {
      case ElementTransformation::ELEMENT:
      {
         const FiniteElement *fe = fes->GetFE(T.ElementNo);
         MFEM_ASSERT(fe->GetMapType() == FiniteElement::VALUE,
                     "invalid FE map type");
         MFEM_ASSERT(fes->GetVDim() == 1, "Defined for scalar functions.");
         int spaceDim = fes->GetMesh()->SpaceDimension();
         int dim = fe->GetDim(), dof = fe->GetDof();
         DenseMatrix dshape(dof, dim);
         Vector lval, gh(dim);

         grad.SetSize(spaceDim);
         GetElementDofValues(T.ElementNo, lval);
         fe->CalcDShape(T.GetIntPoint(), dshape);
         dshape.MultTranspose(lval, gh);
         T.InverseJacobian().MultTranspose(gh, grad);
      }
      break;
      case ElementTransformation::BDR_ELEMENT:
      {
         // In order to properly capture the normal component of the gradient
         // as well as its tangential components we must evaluate it in the
         // neighboring element.
         FaceElementTransformations * FET =
            fes->GetMesh()->GetBdrFaceTransformations(T.ElementNo);

         // Boundary elements and boundary faces may have different
         // orientations so adjust the integration point if necessary.
         int f, o;
         fes->GetMesh()->GetBdrElementFace(T.ElementNo, &f, &o);
         IntegrationPoint fip =
            Mesh::TransformBdrElementToFace(FET->GetGeometryType(), o,
                                            T.GetIntPoint());

         // Compute and set the point in element 1 from fip
         FET->SetAllIntPoints(&fip);
         ElementTransformation & T1 = FET->GetElement1Transformation();

         GetGradient(T1, grad);
      }
      break;
      case ElementTransformation::BDR_FACE:
      {
         // This must be a DG context so this dynamic cast must succeed.
         FaceElementTransformations * FET =
            dynamic_cast<FaceElementTransformations *>(&T);

         // Evaluate in neighboring element (the integration point in T1 should
         // have already been set).
         ElementTransformation & T1 = FET->GetElement1Transformation();
         GetGradient(T1, grad);
      }
      break;
      default:
      {
         MFEM_ABORT("GridFunction::GetGradient: Unsupported element type \""
                    << T.ElementType << "\"");
      }
   }
}

void GridFunction::GetGradients(ElementTransformation &tr,
                                const IntegrationRule &ir,
                                DenseMatrix &grad) const
{
   int elNo = tr.ElementNo;
   const FiniteElement *fe = fes->GetFE(elNo);
   MFEM_ASSERT(fe->GetMapType() == FiniteElement::VALUE, "invalid FE map type");
   DenseMatrix dshape(fe->GetDof(), fe->GetDim());
   Vector lval, gh(fe->GetDim()), gcol;

   GetElementDofValues(tr.ElementNo, lval);
   grad.SetSize(fe->GetDim(), ir.GetNPoints());
   for (int i = 0; i < ir.GetNPoints(); i++)
   {
      const IntegrationPoint &ip = ir.IntPoint(i);
      fe->CalcDShape(ip, dshape);
      dshape.MultTranspose(lval, gh);
      tr.SetIntPoint(&ip);
      grad.GetColumnReference(i, gcol);
      const DenseMatrix &Jinv = tr.InverseJacobian();
      Jinv.MultTranspose(gh, gcol);
   }
}

void GridFunction::GetVectorGradient(
   ElementTransformation &T, DenseMatrix &grad) const
{
   switch (T.ElementType)
   {
      case ElementTransformation::ELEMENT:
      {
         MFEM_ASSERT(fes->GetFE(T.ElementNo)->GetMapType() ==
                     FiniteElement::VALUE, "invalid FE map type");
         DenseMatrix grad_hat;
         GetVectorGradientHat(T, grad_hat);
         const DenseMatrix &Jinv = T.InverseJacobian();
         grad.SetSize(grad_hat.Height(), Jinv.Width());
         Mult(grad_hat, Jinv, grad);
      }
      break;
      case ElementTransformation::BDR_ELEMENT:
      {
         // In order to capture the normal component of the gradient we
         // must evaluate it in the neighboring element.
         FaceElementTransformations * FET =
            fes->GetMesh()->GetBdrFaceTransformations(T.ElementNo);

         // Boundary elements and boundary faces may have different
         // orientations so adjust the integration point if necessary.
         int f, o;
         fes->GetMesh()->GetBdrElementFace(T.ElementNo, &f, &o);
         IntegrationPoint fip =
            Mesh::TransformBdrElementToFace(FET->GetGeometryType(), o,
                                            T.GetIntPoint());

         // Compute and set the point in element 1 from fip
         FET->SetAllIntPoints(&fip);
         ElementTransformation & T1 = FET->GetElement1Transformation();

         GetVectorGradient(T1, grad);
      }
      break;
      case ElementTransformation::BDR_FACE:
      {
         // This must be a DG context so this dynamic cast must succeed.
         FaceElementTransformations * FET =
            dynamic_cast<FaceElementTransformations *>(&T);

         // Evaluate in neighboring element (the integration point in T1 should
         // have already been set).
         ElementTransformation & T1 = FET->GetElement1Transformation();
         GetVectorGradient(T1, grad);
      }
      break;
      default:
      {
         MFEM_ABORT("GridFunction::GetVectorGradient: "
                    "Unsupported element type \"" << T.ElementType << "\"");
      }
   }
}

void GridFunction::GetElementAverages(GridFunction &avgs) const
{
   MassIntegrator Mi;
   DenseMatrix loc_mass;
   Array<int> te_dofs, tr_dofs;
   Vector loc_avgs, loc_this;
   Vector int_psi(avgs.Size());
   DofTransformation tr_doftrans, te_doftrans;

   avgs = 0.0;
   int_psi = 0.0;
   for (int i = 0; i < fes->GetNE(); i++)
   {
      Mi.AssembleElementMatrix2(*fes->GetFE(i), *avgs.FESpace()->GetFE(i),
                                *fes->GetElementTransformation(i), loc_mass);
      fes->GetElementDofs(i, tr_dofs, tr_doftrans);
      avgs.FESpace()->GetElementDofs(i, te_dofs, te_doftrans);
      GetSubVector(tr_dofs, loc_this);
      tr_doftrans.InvTransformPrimal(loc_this);
      loc_avgs.SetSize(te_dofs.Size());
      loc_mass.Mult(loc_this, loc_avgs);
      te_doftrans.TransformPrimal(loc_avgs);
      avgs.AddElementVector(te_dofs, loc_avgs);
      loc_this = 1.0; // assume the local basis for 'this' sums to 1
      loc_mass.Mult(loc_this, loc_avgs);
      int_psi.AddElementVector(te_dofs, loc_avgs);
   }
   for (int i = 0; i < avgs.Size(); i++)
   {
      avgs(i) /= int_psi(i);
   }
}

void GridFunction::GetElementDofValues(int el, Vector &dof_vals) const
{
   Array<int> dof_idx;
   DofTransformation doftrans;
   fes->GetElementVDofs(el, dof_idx, doftrans);
   GetSubVector(dof_idx, dof_vals);
   doftrans.InvTransformPrimal(dof_vals);
}

void GridFunction::ProjectGridFunction(const GridFunction &src)
{
   Mesh *mesh = fes->GetMesh();
   bool sameP = false;
   DenseMatrix P;

   if (!mesh->GetNE()) { return; }

   Geometry::Type geom, cached_geom = Geometry::INVALID;
   if (mesh->GetNumGeometries(mesh->Dimension()) == 1)
   {
      // Assuming that the projection matrix is the same for all elements
      sameP = true;
      fes->GetTypicalFE()->Project(*src.fes->GetTypicalFE(),
                                   *mesh->GetTypicalElementTransformation(), P);
   }
   const int vdim = fes->GetVDim();
   MFEM_VERIFY(vdim == src.fes->GetVDim(), "incompatible vector dimensions!");

   Array<int> src_vdofs, dest_vdofs;
   Vector src_lvec, dest_lvec(vdim*P.Height());

   DofTransformation src_doftrans, doftrans;
   for (int i = 0; i < mesh->GetNE(); i++)
   {
      // Assuming the projection matrix P depends only on the element geometry
      if ( !sameP && (geom = mesh->GetElementBaseGeometry(i)) != cached_geom )
      {
         fes->GetFE(i)->Project(*src.fes->GetFE(i),
                                *mesh->GetElementTransformation(i), P);
         dest_lvec.SetSize(vdim*P.Height());
         cached_geom = geom;
      }

      src.fes->GetElementVDofs(i, src_vdofs, src_doftrans);
      src.GetSubVector(src_vdofs, src_lvec);
      src_doftrans.InvTransformPrimal(src_lvec);
      for (int vd = 0; vd < vdim; vd++)
      {
         P.Mult(&src_lvec[vd*P.Width()], &dest_lvec[vd*P.Height()]);
      }
      fes->GetElementVDofs(i, dest_vdofs, doftrans);
      doftrans.TransformPrimal(dest_lvec);
      SetSubVector(dest_vdofs, dest_lvec);
   }
}

void GridFunction::ImposeBounds(int i, const Vector &weights,
                                const Vector &lo_, const Vector &hi_)
{
   Array<int> vdofs;
   DofTransformation doftrans;
   fes->GetElementVDofs(i, vdofs, doftrans);
   int size = vdofs.Size();
   Vector vals, new_vals(size);

   GetSubVector(vdofs, vals);
   doftrans.InvTransformPrimal(vals);

   MFEM_ASSERT(weights.Size() == size, "Different # of weights and dofs.");
   MFEM_ASSERT(lo_.Size() == size, "Different # of lower bounds and dofs.");
   MFEM_ASSERT(hi_.Size() == size, "Different # of upper bounds and dofs.");

   int max_iter = 30;
   real_t tol = 1.e-12;
   SLBQPOptimizer slbqp;
   slbqp.SetMaxIter(max_iter);
   slbqp.SetAbsTol(1.0e-18);
   slbqp.SetRelTol(tol);
   slbqp.SetBounds(lo_, hi_);
   slbqp.SetLinearConstraint(weights, weights * vals);
   slbqp.SetPrintLevel(0); // print messages only if not converged
   slbqp.Mult(vals, new_vals);

   doftrans.TransformPrimal(new_vals);
   SetSubVector(vdofs, new_vals);
}

void GridFunction::ImposeBounds(int i, const Vector &weights,
                                real_t min_, real_t max_)
{
   Array<int> vdofs;
   DofTransformation doftrans;
   fes->GetElementVDofs(i, vdofs, doftrans);
   int size = vdofs.Size();
   Vector vals, new_vals(size);
   GetSubVector(vdofs, vals);
   doftrans.InvTransformPrimal(vals);

   real_t max_val = vals.Max();
   real_t min_val = vals.Min();

   if (max_val <= min_)
   {
      new_vals = min_;
      doftrans.TransformPrimal(new_vals);
      SetSubVector(vdofs, new_vals);
      return;
   }

   if (min_ <= min_val && max_val <= max_)
   {
      return;
   }

   Vector minv(size), maxv(size);
   minv = (min_ > min_val) ? min_ : min_val;
   maxv = (max_ < max_val) ? max_ : max_val;

   ImposeBounds(i, weights, minv, maxv);
}

void GridFunction::RestrictConforming()
{
   const SparseMatrix *R = fes->GetRestrictionMatrix();
   const Operator *P = fes->GetProlongationMatrix();

   if (P && R)
   {
      Vector tmp(R->Height());
      R->Mult(*this, tmp);
      P->Mult(tmp, *this);
   }
}

void GridFunction::GetNodalValues(Vector &nval, int vdim) const
{
   Array<int> vertices;
   Array<real_t> values;
   Array<int> overlap(fes->GetNV());
   nval.SetSize(fes->GetNV());
   nval = 0.0;
   overlap = 0;
   nval.HostReadWrite();
   for (int i = 0; i < fes->GetNE(); i++)
   {
      fes->GetElementVertices(i, vertices);
      GetNodalValues(i, values, vdim);
      for (int j = 0; j < vertices.Size(); j++)
      {
         nval(vertices[j]) += values[j];
         overlap[vertices[j]]++;
      }
   }
   for (int i = 0; i < overlap.Size(); i++)
   {
      nval(i) /= overlap[i];
   }
}


void GridFunction::CountElementsPerVDof(Array<int> &elem_per_vdof) const
{
   elem_per_vdof.SetSize(fes->GetVSize());
   elem_per_vdof = 0;
   Array<int> vdofs;

   for (int i = 0; i < fes->GetNE(); i++)
   {
      fes->GetElementVDofs(i, vdofs);
      // Accumulate values in all dofs, count the zones.
      for (int j = 0; j < vdofs.Size(); j++)
      {
         elem_per_vdof[vdofs[j]]++;
      }
   }
}

void GridFunction::AccumulateAndCountZones(Coefficient &coeff,
                                           AvgType type,
                                           Array<int> &zones_per_vdof)
{
   zones_per_vdof.SetSize(fes->GetVSize());
   zones_per_vdof = 0;

   // Local interpolation
   Array<int> vdofs;
   Vector vals;
   *this = 0.0;

   HostReadWrite();

   for (int i = 0; i < fes->GetNE(); i++)
   {
      fes->GetElementVDofs(i, vdofs);
      // Local interpolation of coeff.
      vals.SetSize(vdofs.Size());
      fes->GetFE(i)->Project(coeff, *fes->GetElementTransformation(i), vals);

      // Accumulate values in all dofs, count the zones.
      for (int j = 0; j < vdofs.Size(); j++)
      {
         if (type == HARMONIC)
         {
            MFEM_VERIFY(vals[j] != 0.0,
                        "Coefficient has zeros, harmonic avg is undefined!");
            (*this)(vdofs[j]) += 1.0 / vals[j];
         }
         else if (type == ARITHMETIC)
         {
            (*this)(vdofs[j]) += vals[j];
         }
         else { MFEM_ABORT("Not implemented"); }

         zones_per_vdof[vdofs[j]]++;
      }
   }
}

void GridFunction::AccumulateAndCountZones(VectorCoefficient &vcoeff,
                                           AvgType type,
                                           Array<int> &zones_per_vdof)
{
   zones_per_vdof.SetSize(fes->GetVSize());
   zones_per_vdof = 0;

   // Local interpolation
   Array<int> vdofs;
   Vector vals;
   *this = 0.0;

   HostReadWrite();

   for (int i = 0; i < fes->GetNE(); i++)
   {
      fes->GetElementVDofs(i, vdofs);
      // Local interpolation of coeff.
      vals.SetSize(vdofs.Size());
      fes->GetFE(i)->Project(vcoeff, *fes->GetElementTransformation(i), vals);

      // Accumulate values in all dofs, count the zones.
      for (int j = 0; j < vdofs.Size(); j++)
      {
         int ldof;
         int isign;
         if (vdofs[j] < 0 )
         {
            ldof = -1-vdofs[j];
            isign = -1;
         }
         else
         {
            ldof = vdofs[j];
            isign = 1;
         }

         if (type == HARMONIC)
         {
            MFEM_VERIFY(vals[j] != 0.0,
                        "Coefficient has zeros, harmonic avg is undefined!");
            (*this)(ldof) += isign / vals[j];
         }
         else if (type == ARITHMETIC)
         {
            (*this)(ldof) += isign*vals[j];

         }
         else { MFEM_ABORT("Not implemented"); }

         zones_per_vdof[ldof]++;
      }
   }
}

void GridFunction::AccumulateAndCountBdrValues(
   Coefficient *coeff[], VectorCoefficient *vcoeff, const Array<int> &attr,
   Array<int> &values_counter)
{
   Array<int> vdofs;
   Vector vc;

   values_counter.SetSize(Size());
   values_counter = 0;

   const int vdim = fes->GetVDim();
   HostReadWrite();

   for (int i = 0; i < fes->GetNBE(); i++)
   {
      if (attr[fes->GetBdrAttribute(i) - 1] == 0) { continue; }

      const FiniteElement *fe = fes->GetBE(i);
      const int fdof = fe->GetDof();
      ElementTransformation *transf = fes->GetBdrElementTransformation(i);
      const IntegrationRule &ir = fe->GetNodes();
      fes->GetBdrElementVDofs(i, vdofs);

      for (int j = 0; j < fdof; j++)
      {
         const IntegrationPoint &ip = ir.IntPoint(j);
         transf->SetIntPoint(&ip);
         if (vcoeff) { vcoeff->Eval(vc, *transf, ip); }
         for (int d = 0; d < vdim; d++)
         {
            if (!vcoeff && !coeff[d]) { continue; }

            real_t val = vcoeff ? vc(d) : coeff[d]->Eval(*transf, ip);
            int ind = vdofs[fdof*d+j];
            if ( ind < 0 )
            {
               val = -val, ind = -1-ind;
            }
            if (++values_counter[ind] == 1)
            {
               (*this)(ind) = val;
            }
            else
            {
               (*this)(ind) += val;
            }
         }
      }
   }

   // In the case of partially conforming space, i.e. (fes->cP != NULL), we need
   // to set the values of all dofs on which the dofs set above depend.
   // Dependency is defined from the matrix A = cP.cR: dof i depends on dof j
   // iff A_ij != 0. It is sufficient to resolve just the first level of
   // dependency, since A is a projection matrix: A^n = A due to cR.cP = I.
   // Cases like these arise in 3D when boundary edges are constrained by
   // (depend on) internal faces/elements, or for internal boundaries in 2 or
   // 3D. We use the virtual method GetBoundaryClosure from NCMesh to resolve
   // the dependencies.
   if (fes->Nonconforming() && (fes->GetMesh()->Dimension() == 2 ||
                                fes->GetMesh()->Dimension() == 3))
   {
      Vector vals;
      Mesh *mesh = fes->GetMesh();
      NCMesh *ncmesh = mesh->ncmesh;
      Array<int> bdr_edges, bdr_vertices, bdr_faces;
      ncmesh->GetBoundaryClosure(attr, bdr_vertices, bdr_edges, bdr_faces);

      auto mark_dofs = [&](ElementTransformation &transf, const FiniteElement &fe)
      {
         if (!vcoeff)
         {
            vals.SetSize(fe.GetDof());
            for (int d = 0; d < vdim; d++)
            {
               if (!coeff[d]) { continue; }

               fe.Project(*coeff[d], transf, vals);
               for (int k = 0; k < vals.Size(); k++)
               {
                  const int ind = vdofs[d*vals.Size()+k];
                  if (++values_counter[ind] == 1)
                  {
                     (*this)(ind) = vals(k);
                  }
                  else
                  {
                     (*this)(ind) += vals(k);
                  }
               }
            }
         }
         else // vcoeff != NULL
         {
            vals.SetSize(vdim*fe.GetDof());
            fe.Project(*vcoeff, transf, vals);
            for (int k = 0; k < vals.Size(); k++)
            {
               const int ind = vdofs[k];
               if (++values_counter[ind] == 1)
               {
                  (*this)(ind) = vals(k);
               }
               else
               {
                  (*this)(ind) += vals(k);
               }
            }
         }
      };

      for (auto edge : bdr_edges)
      {
         fes->GetEdgeVDofs(edge, vdofs);
         if (vdofs.Size() == 0) { continue; }

         ElementTransformation *transf = mesh->GetEdgeTransformation(edge);
         const FiniteElement *fe = fes->GetEdgeElement(edge);
         mark_dofs(*transf, *fe);
      }

      for (auto face : bdr_faces)
      {
         fes->GetFaceVDofs(face, vdofs);
         if (vdofs.Size() == 0) { continue; }

         ElementTransformation *transf = mesh->GetFaceTransformation(face);
         const FiniteElement *fe = fes->GetFaceElement(face);
         mark_dofs(*transf, *fe);
      }
   }
}

static void accumulate_dofs(const Array<int> &dofs, const Vector &vals,
                            Vector &gf, Array<int> &values_counter)
{
   for (int i = 0; i < dofs.Size(); i++)
   {
      int k = dofs[i];
      real_t val = vals(i);
      if (k < 0) { k = -1 - k; val = -val; }
      if (++values_counter[k] == 1)
      {
         gf(k) = val;
      }
      else
      {
         gf(k) += val;
      }
   }
}

void GridFunction::AccumulateAndCountBdrTangentValues(
   VectorCoefficient &vcoeff, const Array<int> &bdr_attr,
   Array<int> &values_counter)
{
   const FiniteElement *fe;
   ElementTransformation *T;
   Array<int> dofs;
   Vector lvec;
   DofTransformation dof_tr;

   values_counter.SetSize(Size());
   values_counter = 0;

   HostReadWrite();

   for (int i = 0; i < fes->GetNBE(); i++)
   {
      if (bdr_attr[fes->GetBdrAttribute(i)-1] == 0)
      {
         continue;
      }
      fe = fes->GetBE(i);
      T = fes->GetBdrElementTransformation(i);
      fes->GetBdrElementDofs(i, dofs, dof_tr);
      lvec.SetSize(fe->GetDof());
      fe->Project(vcoeff, *T, lvec);
      dof_tr.TransformPrimal(lvec);
      accumulate_dofs(dofs, lvec, *this, values_counter);
   }

   if (fes->Nonconforming() && (fes->GetMesh()->Dimension() == 2 ||
                                fes->GetMesh()->Dimension() == 3))
   {
      Mesh *mesh = fes->GetMesh();
      NCMesh *ncmesh = mesh->ncmesh;
      Array<int> bdr_edges, bdr_vertices, bdr_faces;
      ncmesh->GetBoundaryClosure(bdr_attr, bdr_vertices, bdr_edges, bdr_faces);

      for (auto edge : bdr_edges)
      {
         fes->GetEdgeDofs(edge, dofs);
         if (dofs.Size() == 0) { continue; }

         T = mesh->GetEdgeTransformation(edge);
         fe = fes->GetEdgeElement(edge);
         lvec.SetSize(fe->GetDof());
         fe->Project(vcoeff, *T, lvec);
         accumulate_dofs(dofs, lvec, *this, values_counter);
      }

      for (auto face : bdr_faces)
      {
         fes->GetFaceDofs(face, dofs);
         if (dofs.Size() == 0) { continue; }

         T = mesh->GetFaceTransformation(face);
         fe = fes->GetFaceElement(face);
         lvec.SetSize(fe->GetDof());
         fe->Project(vcoeff, *T, lvec);
         accumulate_dofs(dofs, lvec, *this, values_counter);
      }
   }
}

void GridFunction::ComputeMeans(AvgType type, Array<int> &zones_per_vdof)
{
   switch (type)
   {
      case ARITHMETIC:
         for (int i = 0; i < size; i++)
         {
            const int nz = zones_per_vdof[i];
            if (nz) { (*this)(i) /= nz; }
         }
         break;

      case HARMONIC:
         for (int i = 0; i < size; i++)
         {
            const int nz = zones_per_vdof[i];
            if (nz) { (*this)(i) = nz/(*this)(i); }
         }
         break;

      default:
         MFEM_ABORT("invalid AvgType");
   }
}

void GridFunction::ProjectDeltaCoefficient(DeltaCoefficient &delta_coeff,
                                           real_t &integral)
{
   if (!fes->GetNE())
   {
      integral = 0.0;
      return;
   }

   Mesh *mesh = fes->GetMesh();
   const int dim = mesh->Dimension();
   const real_t *center = delta_coeff.Center();
   const real_t *vert = mesh->GetVertex(0);
   real_t min_dist, dist;
   int v_idx = 0;

   // find the vertex closest to the center of the delta function
   min_dist = Distance(center, vert, dim);
   for (int i = 0; i < mesh->GetNV(); i++)
   {
      vert = mesh->GetVertex(i);
      dist = Distance(center, vert, dim);
      if (dist < min_dist)
      {
         min_dist = dist;
         v_idx = i;
      }
   }

   (*this) = 0.0;
   integral = 0.0;

   if (min_dist >= delta_coeff.Tol())
   {
      return;
   }

   // find the elements that have 'v_idx' as a vertex
   MassIntegrator Mi(*delta_coeff.Weight());
   DenseMatrix loc_mass;
   Array<int> vdofs, vertices;
   Vector vals, loc_mass_vals;
   DofTransformation doftrans;

   for (int i = 0; i < mesh->GetNE(); i++)
   {
      mesh->GetElementVertices(i, vertices);
      for (int j = 0; j < vertices.Size(); j++)
         if (vertices[j] == v_idx)
         {
            const FiniteElement *fe = fes->GetFE(i);
            Mi.AssembleElementMatrix(*fe, *fes->GetElementTransformation(i),
                                     loc_mass);
            vals.SetSize(fe->GetDof());
            fe->ProjectDelta(j, vals);
            fes->GetElementVDofs(i, vdofs, doftrans);
            doftrans.TransformPrimal(vals);
            SetSubVector(vdofs, vals);
            loc_mass_vals.SetSize(vals.Size());
            loc_mass.Mult(vals, loc_mass_vals);
            integral += loc_mass_vals.Sum(); // partition of unity basis
            break;
         }
   }
}

void GridFunction::ProjectVectorDeltaCoefficient(VectorDeltaCoefficient
                                                 &vdelta_coeff,
                                                 real_t &integral)
{
   DeltaCoefficient &delta_coeff = vdelta_coeff.GetDeltaCoefficient();

   if (!fes->GetNE())
   {
      integral = 0.0;
      return;
   }

   Mesh *mesh = fes->GetMesh();
   const int dim = mesh->Dimension();
   const real_t *center = delta_coeff.Center();
   const real_t *vert = mesh->GetVertex(0);
   real_t min_dist, dist;
   int v_idx = 0;

   // find the vertex closest to the center of the delta function
   min_dist = Distance(center, vert, dim);
   for (int i = 0; i < mesh->GetNV(); i++)
   {
      vert = mesh->GetVertex(i);
      dist = Distance(center, vert, dim);
      if (dist < min_dist)
      {
         min_dist = dist;
         v_idx = i;
      }
   }

   (*this) = 0.0;
   integral = 0.0;

   if (min_dist >= delta_coeff.Tol())
   {
      return;
   }

   // find the elements that have 'v_idx' as a vertex
   Vector dir;
   vdelta_coeff.GetDirection(dir);
   MFEM_ASSERT(fes->GetVDim() == dir.Size(),
               "Vector dimension of the grid function does not match the coefficient.");

   MassIntegrator Mi(*delta_coeff.Weight());
   DenseMatrix loc_mass;
   Array<int> dofs, vdofs, vertices;
   Vector vals, vvals, loc_mass_vals;
   for (int i = 0; i < mesh->GetNE(); i++)
   {
      mesh->GetElementVertices(i, vertices);
      for (int j = 0; j < vertices.Size(); j++)
         if (vertices[j] == v_idx)
         {
            const FiniteElement *fe = fes->GetFE(i);
            MFEM_ASSERT(fe->GetRangeType() == FiniteElement::SCALAR,
                        "Implemented only for scalar finite elements.");

            Mi.AssembleElementMatrix(*fe, *fes->GetElementTransformation(i),
                                     loc_mass);
            vals.SetSize(fe->GetDof());
            fe->ProjectDelta(j, vals);
            fes->GetElementDofs(i, dofs);
            vvals.SetSize(vals.Size());
            for (int d = 0; d < dir.Size(); d++)
            {
               vdofs = dofs;
               fes->DofsToVDofs(d, vdofs);
               vvals.Set(dir[d], vals);
               SetSubVector(vdofs, vvals);
            }
            loc_mass_vals.SetSize(vals.Size());
            loc_mass.Mult(vals, loc_mass_vals);
            integral += loc_mass_vals.Sum(); // partition of unity basis
            break;
         }
   }
}

void GridFunction::ProjectCoefficient(Coefficient &coeff)
{
   DeltaCoefficient *delta_c = dynamic_cast<DeltaCoefficient *>(&coeff);
   DofTransformation doftrans;

   if (delta_c == NULL)
   {
      if (fes->GetNURBSext() == NULL)
      {
         Array<int> vdofs;
         Vector vals;

         for (int i = 0; i < fes->GetNE(); i++)
         {
            fes->GetElementVDofs(i, vdofs, doftrans);
            vals.SetSize(vdofs.Size());
            fes->GetFE(i)->Project(coeff, *fes->GetElementTransformation(i), vals);
            doftrans.TransformPrimal(vals);
            SetSubVector(vdofs, vals);
         }
      }
      else
      {
         // Define and assemble linear form
         LinearForm b(fes);
         b.AddDomainIntegrator(new DomainLFIntegrator(coeff));
         b.Assemble();

         // Define and assemble bilinear form
         BilinearForm a(fes);
         a.AddDomainIntegrator(new MassIntegrator());
         a.Assemble();

         // Set solver and preconditioner
         SparseMatrix A(a.SpMat());
         GSSmoother  prec(A);
         CGSolver cg;
         cg.SetOperator(A);
         cg.SetPreconditioner(prec);
         cg.SetRelTol(1e-12);
         cg.SetMaxIter(1000);
         cg.SetPrintLevel(0);

         // Solve and get solution
         *this = 0.0;
         cg.Mult(b,*this);
      }
   }
   else
   {
      real_t integral;

      ProjectDeltaCoefficient(*delta_c, integral);

      if (integral > 0.)
      {
         (*this) *= (delta_c->Scale() / integral);
      }
   }
}

void GridFunction::ProjectCoefficient(
   Coefficient &coeff, Array<int> &dofs, int vd)
{
   int el = -1;
   ElementTransformation *T = NULL;
   const FiniteElement *fe = NULL;

   for (int i = 0; i < dofs.Size(); i++)
   {
      int dof = dofs[i], j = fes->GetElementForDof(dof);
      if (el != j)
      {
         el = j;
         T = fes->GetElementTransformation(el);
         fe = fes->GetFE(el);
      }
      int vdof = fes->DofToVDof(dof, vd);
      int ld = fes->GetLocalDofForDof(dof);
      const IntegrationPoint &ip = fe->GetNodes().IntPoint(ld);
      T->SetIntPoint(&ip);
      (*this)(vdof) = coeff.Eval(*T, ip);
   }
}

void GridFunction::ProjectCoefficient(VectorCoefficient &vcoeff)
{
<<<<<<< HEAD
   VectorDeltaCoefficient *vdelta_c =
      dynamic_cast<VectorDeltaCoefficient *>(&vcoeff);

   if (vdelta_c == NULL)
   {
      if (fes->GetNURBSext() == NULL)
      {
         Array<int> vdofs;
         Vector vals;
         DofTransformation * doftrans = NULL;

         for (int i = 0; i < fes->GetNE(); i++)
         {
            doftrans = fes->GetElementVDofs(i, vdofs);
            vals.SetSize(vdofs.Size());
            fes->GetFE(i)->Project(vcoeff, *fes->GetElementTransformation(i), vals);
            if (doftrans)
            {
               doftrans->TransformPrimal(vals);
            }
            SetSubVector(vdofs, vals);
         }
      }
      else
      {
         // Define and assemble linear form
         LinearForm b(fes);
         b.AddDomainIntegrator(new VectorFEDomainLFIntegrator(vcoeff));
         b.Assemble();

         // Define and assemble bilinear form
         BilinearForm a(fes);
         a.AddDomainIntegrator(new VectorFEMassIntegrator());
         a.Assemble();

         // Set solver and preconditioner
         SparseMatrix A(a.SpMat());
         GSSmoother  prec(A);
         CGSolver cg;
         cg.SetOperator(A);
         cg.SetPreconditioner(prec);
         cg.SetRelTol(1e-12);
         cg.SetMaxIter(1000);
         cg.SetPrintLevel(0);

         // Solve and get solution
         *this = 0.0;
         cg.Mult(b,*this);
=======
   DofTransformation doftrans;
   if (fes->GetNURBSext() == NULL)
   {
      int i;
      Array<int> vdofs;
      Vector vals;

      for (i = 0; i < fes->GetNE(); i++)
      {
         fes->GetElementVDofs(i, vdofs, doftrans);
         vals.SetSize(vdofs.Size());
         fes->GetFE(i)->Project(vcoeff, *fes->GetElementTransformation(i), vals);
         doftrans.TransformPrimal(vals);
         SetSubVector(vdofs, vals);
>>>>>>> 41c8a8e6
      }
   }
   else
   {
      real_t integral;

      ProjectVectorDeltaCoefficient(*vdelta_c, integral);

      if (integral > 0.)
      {
         (*this) *= (vdelta_c->GetDeltaCoefficient().Scale() / integral);
      }
   }
}

void GridFunction::ProjectCoefficient(
   VectorCoefficient &vcoeff, Array<int> &dofs)
{
   int el = -1;
   ElementTransformation *T = NULL;
   const FiniteElement *fe = NULL;

   Vector val;

   for (int i = 0; i < dofs.Size(); i++)
   {
      int dof = dofs[i], j = fes->GetElementForDof(dof);
      if (el != j)
      {
         el = j;
         T = fes->GetElementTransformation(el);
         fe = fes->GetFE(el);
      }
      int ld = fes->GetLocalDofForDof(dof);
      const IntegrationPoint &ip = fe->GetNodes().IntPoint(ld);
      T->SetIntPoint(&ip);
      vcoeff.Eval(val, *T, ip);
      for (int vd = 0; vd < fes->GetVDim(); vd ++)
      {
         int vdof = fes->DofToVDof(dof, vd);
         (*this)(vdof) = val(vd);
      }
   }
}

void GridFunction::ProjectCoefficient(VectorCoefficient &vcoeff, int attribute)
{
   int i;
   Array<int> vdofs;
   Vector vals;
   DofTransformation doftrans;

   for (i = 0; i < fes->GetNE(); i++)
   {
      if (fes->GetAttribute(i) != attribute)
      {
         continue;
      }

      fes->GetElementVDofs(i, vdofs, doftrans);
      vals.SetSize(vdofs.Size());
      fes->GetFE(i)->Project(vcoeff, *fes->GetElementTransformation(i), vals);
      doftrans.TransformPrimal(vals);
      SetSubVector(vdofs, vals);
   }
}

void GridFunction::ProjectCoefficient(Coefficient *coeff[])
{
   int i, j, fdof, d, ind, vdim;
   real_t val;
   const FiniteElement *fe;
   ElementTransformation *transf;
   Array<int> vdofs;

   vdim = fes->GetVDim();
   for (i = 0; i < fes->GetNE(); i++)
   {
      fe = fes->GetFE(i);
      fdof = fe->GetDof();
      transf = fes->GetElementTransformation(i);
      const IntegrationRule &ir = fe->GetNodes();
      // doftrans = fes->GetElementVDofs(i, vdofs);
      fes->GetElementVDofs(i, vdofs);
      for (j = 0; j < fdof; j++)
      {
         const IntegrationPoint &ip = ir.IntPoint(j);
         transf->SetIntPoint(&ip);
         for (d = 0; d < vdim; d++)
         {
            if (!coeff[d]) { continue; }

            val = coeff[d]->Eval(*transf, ip);
            if ( (ind = vdofs[fdof*d+j]) < 0 )
            {
               val = -val, ind = -1-ind;
            }
            (*this)(ind) = val;
         }
      }
   }
}

void GridFunction::ProjectDiscCoefficient(VectorCoefficient &coeff,
                                          Array<int> &dof_attr)
{
   Array<int> vdofs;
   Vector vals;

   HostWrite();
   // maximal element attribute for each dof
   dof_attr.SetSize(fes->GetVSize());
   dof_attr = -1;

   // local projection
   for (int i = 0; i < fes->GetNE(); i++)
   {
      fes->GetElementVDofs(i, vdofs);
      vals.SetSize(vdofs.Size());
      fes->GetFE(i)->Project(coeff, *fes->GetElementTransformation(i), vals);

      // the values in shared dofs are determined from the element with maximal
      // attribute
      int attr = fes->GetAttribute(i);
      for (int j = 0; j < vdofs.Size(); j++)
      {
         if (attr > dof_attr[vdofs[j]])
         {
            (*this)(vdofs[j]) = vals[j];
            dof_attr[vdofs[j]] = attr;
         }
      }
   }
}

void GridFunction::ProjectDiscCoefficient(VectorCoefficient &coeff)
{
   Array<int> dof_attr;
   ProjectDiscCoefficient(coeff, dof_attr);
}

void GridFunction::ProjectDiscCoefficient(Coefficient &coeff, AvgType type)
{
   // Harmonic  (x1 ... xn) = [ (1/x1 + ... + 1/xn) / n ]^-1.
   // Arithmetic(x1 ... xn) = (x1 + ... + xn) / n.

   Array<int> zones_per_vdof;
   AccumulateAndCountZones(coeff, type, zones_per_vdof);

   ComputeMeans(type, zones_per_vdof);
}

void GridFunction::ProjectDiscCoefficient(VectorCoefficient &coeff,
                                          AvgType type)
{
   Array<int> zones_per_vdof;
   AccumulateAndCountZones(coeff, type, zones_per_vdof);

   ComputeMeans(type, zones_per_vdof);
}

void GridFunction::ProjectBdrCoefficient(VectorCoefficient &vcoeff,
                                         const Array<int> &attr)
{
   Array<int> values_counter;
   AccumulateAndCountBdrValues(NULL, &vcoeff, attr, values_counter);
   ComputeMeans(ARITHMETIC, values_counter);

#ifdef MFEM_DEBUG
   Array<int> ess_vdofs_marker;
   fes->GetEssentialVDofs(attr, ess_vdofs_marker);
   for (int i = 0; i < values_counter.Size(); i++)
   {
      MFEM_ASSERT(bool(values_counter[i]) == bool(ess_vdofs_marker[i]),
                  "internal error");
   }
#endif
}

void GridFunction::ProjectBdrCoefficient(Coefficient *coeff[],
                                         const Array<int> &attr)
{
   Array<int> values_counter;
   // this->HostReadWrite(); // done inside the next call
   AccumulateAndCountBdrValues(coeff, NULL, attr, values_counter);
   ComputeMeans(ARITHMETIC, values_counter);

#ifdef MFEM_DEBUG
   Array<int> ess_vdofs_marker(Size());
   ess_vdofs_marker = 0;
   Array<int> component_dof_marker;
   for (int i = 0; i < fes->GetVDim(); i++)
   {
      if (!coeff[i]) { continue; }
      fes->GetEssentialVDofs(attr, component_dof_marker,i);
      for (int j = 0; j<Size(); j++)
      {
         ess_vdofs_marker[j] = bool(ess_vdofs_marker[j]) ||
                               bool(component_dof_marker[j]);
      }
   }
   for (int i = 0; i < values_counter.Size(); i++)
   {
      MFEM_ASSERT(bool(values_counter[i]) == bool(ess_vdofs_marker[i]),
                  "internal error");
   }
#endif
}

void GridFunction::ProjectBdrCoefficientNormal(
   VectorCoefficient &vcoeff, const Array<int> &bdr_attr)
{
#if 0
   // implementation for the case when the face dofs are integrals of the
   // normal component.
   const FiniteElement *fe;
   ElementTransformation *T;
   Array<int> dofs;
   int dim = vcoeff.GetVDim();
   Vector vc(dim), nor(dim), lvec, shape;

   for (int i = 0; i < fes->GetNBE(); i++)
   {
      if (bdr_attr[fes->GetBdrAttribute(i)-1] == 0)
      {
         continue;
      }
      fe = fes->GetBE(i);
      T = fes->GetBdrElementTransformation(i);
      int intorder = 2*fe->GetOrder(); // !!!
      const IntegrationRule &ir = IntRules.Get(fe->GetGeomType(), intorder);
      int nd = fe->GetDof();
      lvec.SetSize(nd);
      shape.SetSize(nd);
      lvec = 0.0;
      for (int j = 0; j < ir.GetNPoints(); j++)
      {
         const IntegrationPoint &ip = ir.IntPoint(j);
         T->SetIntPoint(&ip);
         vcoeff.Eval(vc, *T, ip);
         CalcOrtho(T->Jacobian(), nor);
         fe->CalcShape(ip, shape);
         lvec.Add(ip.weight * (vc * nor), shape);
      }
      fes->GetBdrElementDofs(i, dofs);
      SetSubVector(dofs, lvec);
   }
#else
   // implementation for the case when the face dofs are scaled point
   // values of the normal component.
   const FiniteElement *fe;
   ElementTransformation *T;
   Array<int> dofs;
   int dim = vcoeff.GetVDim();
   Vector vc(dim), nor(dim), lvec;
   DofTransformation doftrans;

   for (int i = 0; i < fes->GetNBE(); i++)
   {
      if (bdr_attr[fes->GetBdrAttribute(i)-1] == 0)
      {
         continue;
      }
      fe = fes->GetBE(i);
      T = fes->GetBdrElementTransformation(i);
      const IntegrationRule &ir = fe->GetNodes();
      lvec.SetSize(fe->GetDof());
      for (int j = 0; j < ir.GetNPoints(); j++)
      {
         const IntegrationPoint &ip = ir.IntPoint(j);
         T->SetIntPoint(&ip);
         vcoeff.Eval(vc, *T, ip);
         CalcOrtho(T->Jacobian(), nor);
         lvec(j) = (vc * nor);
      }
      fes->GetBdrElementDofs(i, dofs, doftrans);
      doftrans.TransformPrimal(lvec);
      SetSubVector(dofs, lvec);
   }
#endif
}

void GridFunction::ProjectBdrCoefficientTangent(
   VectorCoefficient &vcoeff, const Array<int> &bdr_attr)
{
   Array<int> values_counter;
   AccumulateAndCountBdrTangentValues(vcoeff, bdr_attr, values_counter);
   ComputeMeans(ARITHMETIC, values_counter);
#ifdef MFEM_DEBUG
   Array<int> ess_vdofs_marker;
   fes->GetEssentialVDofs(bdr_attr, ess_vdofs_marker);
   for (int i = 0; i < values_counter.Size(); i++)
   {
      MFEM_ASSERT(bool(values_counter[i]) == bool(ess_vdofs_marker[i]),
                  "internal error");
   }
#endif
}

real_t GridFunction::ComputeL2Error(
   Coefficient *exsol[], const IntegrationRule *irs[],
   const Array<int> *elems) const
{
   real_t error = 0.0, a;
   const FiniteElement *fe;
   ElementTransformation *transf;
   Vector shape;
   Array<int> vdofs;
   int fdof, d, i, intorder, j, k;

   for (i = 0; i < fes->GetNE(); i++)
   {
      if (elems != NULL && (*elems)[i] == 0) { continue; }
      fe = fes->GetFE(i);
      fdof = fe->GetDof();
      transf = fes->GetElementTransformation(i);
      shape.SetSize(fdof);
      intorder = 2*fe->GetOrder() + 3; // <----------
      const IntegrationRule *ir;
      if (irs)
      {
         ir = irs[fe->GetGeomType()];
      }
      else
      {
         ir = &(IntRules.Get(fe->GetGeomType(), intorder));
      }
      fes->GetElementVDofs(i, vdofs);
      real_t elem_error = 0.0;
      for (j = 0; j < ir->GetNPoints(); j++)
      {
         const IntegrationPoint &ip = ir->IntPoint(j);
         transf->SetIntPoint(&ip);
         fe->CalcPhysShape(*transf, shape);
         for (d = 0; d < fes->GetVDim(); d++)
         {
            a = 0;
            for (k = 0; k < fdof; k++)
               if (vdofs[fdof*d+k] >= 0)
               {
                  a += (*this)(vdofs[fdof*d+k]) * shape(k);
               }
               else
               {
                  a -= (*this)(-1-vdofs[fdof*d+k]) * shape(k);
               }
            a -= exsol[d]->Eval(*transf, ip);
            elem_error += ip.weight * transf->Weight() * a * a;
         }
      }
      // negative quadrature weights may cause the error to be negative
      error += fabs(elem_error);
   }

   return sqrt(error);
}

real_t GridFunction::ComputeL2Error(
   VectorCoefficient &exsol, const IntegrationRule *irs[],
   const Array<int> *elems) const
{
   real_t error = 0.0;
   const FiniteElement *fe;
   ElementTransformation *T;
   DenseMatrix vals, exact_vals;
   Vector loc_errs;

   for (int i = 0; i < fes->GetNE(); i++)
   {
      if (elems != NULL && (*elems)[i] == 0) { continue; }
      fe = fes->GetFE(i);
      int intorder = 2*fe->GetOrder() + 3; // <----------
      const IntegrationRule *ir;
      if (irs)
      {
         ir = irs[fe->GetGeomType()];
      }
      else
      {
         ir = &(IntRules.Get(fe->GetGeomType(), intorder));
      }
      real_t elem_error = 0.0;
      T = fes->GetElementTransformation(i);
      GetVectorValues(*T, *ir, vals);
      exsol.Eval(exact_vals, *T, *ir);
      vals -= exact_vals;
      loc_errs.SetSize(vals.Width());
      vals.Norm2(loc_errs);
      for (int j = 0; j < ir->GetNPoints(); j++)
      {
         const IntegrationPoint &ip = ir->IntPoint(j);
         T->SetIntPoint(&ip);
         elem_error += ip.weight * T->Weight() * (loc_errs(j) * loc_errs(j));
      }
      // negative quadrature weights may cause the error to be negative
      error += fabs(elem_error);
   }
   return sqrt(error);
}

real_t GridFunction::ComputeElementGradError(int ielem,
                                             VectorCoefficient *exgrad,
                                             const IntegrationRule *irs[]) const
{
   real_t error = 0.0;
   const FiniteElement *fe;
   ElementTransformation *Tr;
   Array<int> dofs;
   Vector grad;
   int intorder;
   int dim = fes->GetMesh()->SpaceDimension();
   Vector vec(dim);

   fe = fes->GetFE(ielem);
   Tr = fes->GetElementTransformation(ielem);
   intorder = 2*fe->GetOrder() + 3; // <--------
   const IntegrationRule *ir;
   if (irs)
   {
      ir = irs[fe->GetGeomType()];
   }
   else
   {
      ir = &(IntRules.Get(fe->GetGeomType(), intorder));
   }
   fes->GetElementDofs(ielem, dofs);
   for (int j = 0; j < ir->GetNPoints(); j++)
   {
      const IntegrationPoint &ip = ir->IntPoint(j);
      Tr->SetIntPoint(&ip);
      GetGradient(*Tr,grad);
      exgrad->Eval(vec,*Tr,ip);
      vec-=grad;
      error += ip.weight * Tr->Weight() * (vec * vec);
   }
   return sqrt(fabs(error));
}

real_t GridFunction::ComputeGradError(VectorCoefficient *exgrad,
                                      const IntegrationRule *irs[]) const
{
   real_t error = 0.0;
   const FiniteElement *fe;
   ElementTransformation *Tr;
   Array<int> dofs;
   Vector grad;
   int intorder;
   int dim = fes->GetMesh()->SpaceDimension();
   Vector vec(dim);

   for (int i = 0; i < fes->GetNE(); i++)
   {
      fe = fes->GetFE(i);
      Tr = fes->GetElementTransformation(i);
      intorder = 2*fe->GetOrder() + 3; // <--------
      const IntegrationRule *ir;
      if (irs)
      {
         ir = irs[fe->GetGeomType()];
      }
      else
      {
         ir = &(IntRules.Get(fe->GetGeomType(), intorder));
      }
      fes->GetElementDofs(i, dofs);
      real_t elem_error = 0.0;
      for (int j = 0; j < ir->GetNPoints(); j++)
      {
         const IntegrationPoint &ip = ir->IntPoint(j);
         Tr->SetIntPoint(&ip);
         GetGradient(*Tr,grad);
         exgrad->Eval(vec,*Tr,ip);
         vec-=grad;
         elem_error += ip.weight * Tr->Weight() * (vec * vec);
      }
      // negative quadrature weights may cause the error to be negative
      error += fabs(elem_error);
   }
   return sqrt(error);
}

real_t GridFunction::ComputeCurlError(VectorCoefficient *excurl,
                                      const IntegrationRule *irs[]) const
{
   real_t error = 0.0;
   const FiniteElement *fe;
   ElementTransformation *Tr;
   Array<int> dofs;
   int intorder;
   int n = CurlDim();
   Vector curl(n);
   Vector vec(n);

   for (int i = 0; i < fes->GetNE(); i++)
   {
      fe = fes->GetFE(i);
      Tr = fes->GetElementTransformation(i);
      intorder = 2*fe->GetOrder() + 3;
      const IntegrationRule *ir;
      if (irs)
      {
         ir = irs[fe->GetGeomType()];
      }
      else
      {
         ir = &(IntRules.Get(fe->GetGeomType(), intorder));
      }
      fes->GetElementDofs(i, dofs);
      real_t elem_error = 0.0;
      for (int j = 0; j < ir->GetNPoints(); j++)
      {
         const IntegrationPoint &ip = ir->IntPoint(j);
         Tr->SetIntPoint(&ip);
         GetCurl(*Tr,curl);
         excurl->Eval(vec,*Tr,ip);
         vec-=curl;
         elem_error += ip.weight * Tr->Weight() * ( vec * vec );
      }
      // negative quadrature weights may cause the error to be negative
      error += fabs(elem_error);
   }

   return sqrt(error);
}

real_t GridFunction::ComputeDivError(
   Coefficient *exdiv, const IntegrationRule *irs[]) const
{
   real_t error = 0.0, a;
   const FiniteElement *fe;
   ElementTransformation *Tr;
   Array<int> dofs;
   int intorder;

   for (int i = 0; i < fes->GetNE(); i++)
   {
      fe = fes->GetFE(i);
      Tr = fes->GetElementTransformation(i);
      intorder = 2*fe->GetOrder() + 3;
      const IntegrationRule *ir;
      if (irs)
      {
         ir = irs[fe->GetGeomType()];
      }
      else
      {
         ir = &(IntRules.Get(fe->GetGeomType(), intorder));
      }
      fes->GetElementDofs(i, dofs);
      real_t elem_error = 0.0;
      for (int j = 0; j < ir->GetNPoints(); j++)
      {
         const IntegrationPoint &ip = ir->IntPoint(j);
         Tr->SetIntPoint (&ip);
         a = GetDivergence(*Tr) - exdiv->Eval(*Tr, ip);
         elem_error += ip.weight * Tr->Weight() * a * a;
      }
      // negative quadrature weights may cause the error to be negative
      error += fabs(elem_error);
   }

   return sqrt(error);
}

real_t GridFunction::ComputeDGFaceJumpError(Coefficient *exsol,
                                            Coefficient *ell_coeff,
                                            class JumpScaling jump_scaling,
                                            const IntegrationRule *irs[])  const
{
   int fdof, intorder, k;
   Mesh *mesh;
   const FiniteElement *fe;
   ElementTransformation *transf;
   FaceElementTransformations *face_elem_transf;
   Vector shape, el_dofs, err_val, ell_coeff_val;
   Array<int> vdofs;
   IntegrationPoint eip;
   real_t error = 0.0;

   mesh = fes->GetMesh();

   for (int i = 0; i < mesh->GetNumFaces(); i++)
   {
      int i1, i2;
      mesh->GetFaceElements(i, &i1, &i2);
      real_t h = mesh->GetElementSize(i1);
      intorder = fes->GetFE(i1)->GetOrder();
      if (i2 >= 0)
      {
         if ( (k = fes->GetFE(i2)->GetOrder()) > intorder )
         {
            intorder = k;
         }
         h = std::min(h, mesh->GetElementSize(i2));
      }
      int p = intorder;
      intorder = 2 * intorder;  // <-------------
      face_elem_transf = mesh->GetFaceElementTransformations(i, 5);
      const IntegrationRule *ir;
      if (irs)
      {
         ir = irs[face_elem_transf->GetGeometryType()];
      }
      else
      {
         ir = &(IntRules.Get(face_elem_transf->GetGeometryType(), intorder));
      }
      err_val.SetSize(ir->GetNPoints());
      ell_coeff_val.SetSize(ir->GetNPoints());
      // side 1
      transf = face_elem_transf->Elem1;
      fe = fes->GetFE(i1);
      fdof = fe->GetDof();
      fes->GetElementVDofs(i1, vdofs);
      shape.SetSize(fdof);
      el_dofs.SetSize(fdof);
      for (k = 0; k < fdof; k++)
         if (vdofs[k] >= 0)
         {
            el_dofs(k) =   (*this)(vdofs[k]);
         }
         else
         {
            el_dofs(k) = - (*this)(-1-vdofs[k]);
         }
      for (int j = 0; j < ir->GetNPoints(); j++)
      {
         face_elem_transf->Loc1.Transform(ir->IntPoint(j), eip);
         fe->CalcShape(eip, shape);
         transf->SetIntPoint(&eip);
         ell_coeff_val(j) = ell_coeff->Eval(*transf, eip);
         err_val(j) = exsol->Eval(*transf, eip) - (shape * el_dofs);
      }
      if (i2 >= 0)
      {
         // side 2
         face_elem_transf = mesh->GetFaceElementTransformations(i, 10);
         transf = face_elem_transf->Elem2;
         fe = fes->GetFE(i2);
         fdof = fe->GetDof();
         fes->GetElementVDofs(i2, vdofs);
         shape.SetSize(fdof);
         el_dofs.SetSize(fdof);
         for (k = 0; k < fdof; k++)
            if (vdofs[k] >= 0)
            {
               el_dofs(k) =   (*this)(vdofs[k]);
            }
            else
            {
               el_dofs(k) = - (*this)(-1-vdofs[k]);
            }
         for (int j = 0; j < ir->GetNPoints(); j++)
         {
            face_elem_transf->Loc2.Transform(ir->IntPoint(j), eip);
            fe->CalcShape(eip, shape);
            transf->SetIntPoint(&eip);
            ell_coeff_val(j) += ell_coeff->Eval(*transf, eip);
            ell_coeff_val(j) *= 0.5;
            err_val(j) -= (exsol->Eval(*transf, eip) - (shape * el_dofs));
         }
      }
      real_t face_error = 0.0;
      face_elem_transf = mesh->GetFaceElementTransformations(i, 16);
      transf = face_elem_transf;
      for (int j = 0; j < ir->GetNPoints(); j++)
      {
         const IntegrationPoint &ip = ir->IntPoint(j);
         transf->SetIntPoint(&ip);
         real_t nu = jump_scaling.Eval(h, p);
         face_error += (ip.weight * nu * ell_coeff_val(j) *
                        transf->Weight() *
                        err_val(j) * err_val(j));
      }
      // negative quadrature weights may cause the error to be negative
      error += fabs(face_error);
   }

   return sqrt(error);
}

real_t GridFunction::ComputeDGFaceJumpError(Coefficient *exsol,
                                            Coefficient *ell_coeff,
                                            real_t Nu,
                                            const IntegrationRule *irs[])  const
{
   return ComputeDGFaceJumpError(
             exsol, ell_coeff, {Nu, JumpScaling::ONE_OVER_H}, irs);
}

real_t GridFunction::ComputeH1Error(Coefficient *exsol,
                                    VectorCoefficient *exgrad,
                                    Coefficient *ell_coef, real_t Nu,
                                    int norm_type) const
{
   real_t error1 = 0.0;
   real_t error2 = 0.0;
   if (norm_type & 1) { error1 = GridFunction::ComputeGradError(exgrad); }
   if (norm_type & 2)
   {
      error2 = GridFunction::ComputeDGFaceJumpError(
                  exsol, ell_coef, {Nu, JumpScaling::ONE_OVER_H});
   }

   return sqrt(error1 * error1 + error2 * error2);
}

real_t GridFunction::ComputeH1Error(Coefficient *exsol,
                                    VectorCoefficient *exgrad,
                                    const IntegrationRule *irs[]) const
{
   real_t L2error = GridFunction::ComputeLpError(2.0,*exsol,NULL,irs);
   real_t GradError = GridFunction::ComputeGradError(exgrad,irs);
   return sqrt(L2error*L2error + GradError*GradError);
}

real_t GridFunction::ComputeHDivError(VectorCoefficient *exsol,
                                      Coefficient *exdiv,
                                      const IntegrationRule *irs[]) const
{
   real_t L2error = GridFunction::ComputeLpError(2.0,*exsol,NULL,NULL,irs);
   real_t DivError = GridFunction::ComputeDivError(exdiv,irs);
   return sqrt(L2error*L2error + DivError*DivError);
}

real_t GridFunction::ComputeHCurlError(VectorCoefficient *exsol,
                                       VectorCoefficient *excurl,
                                       const IntegrationRule *irs[]) const
{
   real_t L2error = GridFunction::ComputeLpError(2.0,*exsol,NULL,NULL,irs);
   real_t CurlError = GridFunction::ComputeCurlError(excurl,irs);
   return sqrt(L2error*L2error + CurlError*CurlError);
}

real_t GridFunction::ComputeMaxError(
   Coefficient *exsol[], const IntegrationRule *irs[]) const
{
   real_t error = 0.0, a;
   const FiniteElement *fe;
   ElementTransformation *transf;
   Vector shape;
   Array<int> vdofs;
   int fdof, d, i, intorder, j, k;

   for (i = 0; i < fes->GetNE(); i++)
   {
      fe = fes->GetFE(i);
      fdof = fe->GetDof();
      transf = fes->GetElementTransformation(i);
      shape.SetSize(fdof);
      intorder = 2*fe->GetOrder() + 3; // <----------
      const IntegrationRule *ir;
      if (irs)
      {
         ir = irs[fe->GetGeomType()];
      }
      else
      {
         ir = &(IntRules.Get(fe->GetGeomType(), intorder));
      }
      fes->GetElementVDofs(i, vdofs);
      for (j = 0; j < ir->GetNPoints(); j++)
      {
         const IntegrationPoint &ip = ir->IntPoint(j);
         fe->CalcShape(ip, shape);
         transf->SetIntPoint(&ip);
         for (d = 0; d < fes->GetVDim(); d++)
         {
            a = 0;
            for (k = 0; k < fdof; k++)
               if (vdofs[fdof*d+k] >= 0)
               {
                  a += (*this)(vdofs[fdof*d+k]) * shape(k);
               }
               else
               {
                  a -= (*this)(-1-vdofs[fdof*d+k]) * shape(k);
               }
            a -= exsol[d]->Eval(*transf, ip);
            a = fabs(a);
            if (error < a)
            {
               error = a;
            }
         }
      }
   }
   return error;
}

real_t GridFunction::ComputeW11Error(
   Coefficient *exsol, VectorCoefficient *exgrad, int norm_type,
   const Array<int> *elems, const IntegrationRule *irs[]) const
{
   // assuming vdim is 1
   int i, fdof, dim, intorder, j, k;
   Mesh *mesh;
   const FiniteElement *fe;
   ElementTransformation *transf;
   Vector e_grad, a_grad, shape, el_dofs, err_val, ell_coeff_val;
   DenseMatrix dshape, dshapet, Jinv;
   Array<int> vdofs;
   real_t a, error = 0.0;

   mesh = fes->GetMesh();
   dim = mesh->Dimension();
   e_grad.SetSize(dim);
   a_grad.SetSize(dim);
   Jinv.SetSize(dim);

   if (norm_type & 1) // L_1 norm
      for (i = 0; i < mesh->GetNE(); i++)
      {
         if (elems != NULL && (*elems)[i] == 0) { continue; }
         fe = fes->GetFE(i);
         fdof = fe->GetDof();
         transf = fes->GetElementTransformation(i);
         el_dofs.SetSize(fdof);
         shape.SetSize(fdof);
         intorder = 2*fe->GetOrder() + 1; // <----------
         const IntegrationRule *ir;
         if (irs)
         {
            ir = irs[fe->GetGeomType()];
         }
         else
         {
            ir = &(IntRules.Get(fe->GetGeomType(), intorder));
         }
         real_t elem_error = 0.0;
         fes->GetElementVDofs(i, vdofs);
         for (k = 0; k < fdof; k++)
            if (vdofs[k] >= 0)
            {
               el_dofs(k) = (*this)(vdofs[k]);
            }
            else
            {
               el_dofs(k) = -(*this)(-1-vdofs[k]);
            }
         for (j = 0; j < ir->GetNPoints(); j++)
         {
            const IntegrationPoint &ip = ir->IntPoint(j);
            fe->CalcShape(ip, shape);
            transf->SetIntPoint(&ip);
            a = (el_dofs * shape) - (exsol->Eval(*transf, ip));
            elem_error += ip.weight * transf->Weight() * fabs(a);
         }
         error += fabs(elem_error);
      }

   if (norm_type & 2) // W^1_1 seminorm
      for (i = 0; i < mesh->GetNE(); i++)
      {
         if (elems != NULL && (*elems)[i] == 0) { continue; }
         fe = fes->GetFE(i);
         fdof = fe->GetDof();
         transf = mesh->GetElementTransformation(i);
         el_dofs.SetSize(fdof);
         dshape.SetSize(fdof, dim);
         dshapet.SetSize(fdof, dim);
         intorder = 2*fe->GetOrder() + 1; // <----------
         const IntegrationRule *ir;
         if (irs)
         {
            ir = irs[fe->GetGeomType()];
         }
         else
         {
            ir = &(IntRules.Get(fe->GetGeomType(), intorder));
         }
         real_t elem_error = 0.0;
         fes->GetElementVDofs(i, vdofs);
         for (k = 0; k < fdof; k++)
            if (vdofs[k] >= 0)
            {
               el_dofs(k) = (*this)(vdofs[k]);
            }
            else
            {
               el_dofs(k) = -(*this)(-1-vdofs[k]);
            }
         for (j = 0; j < ir->GetNPoints(); j++)
         {
            const IntegrationPoint &ip = ir->IntPoint(j);
            fe->CalcDShape(ip, dshape);
            transf->SetIntPoint(&ip);
            exgrad->Eval(e_grad, *transf, ip);
            CalcInverse(transf->Jacobian(), Jinv);
            Mult(dshape, Jinv, dshapet);
            dshapet.MultTranspose(el_dofs, a_grad);
            e_grad -= a_grad;
            elem_error += ip.weight * transf->Weight() * e_grad.Norml1();
         }
         error += fabs(elem_error);
      }

   return error;
}

real_t GridFunction::ComputeLpError(const real_t p, Coefficient &exsol,
                                    Coefficient *weight,
                                    const IntegrationRule *irs[],
                                    const Array<int> *elems) const
{
   real_t error = 0.0;
   const FiniteElement *fe;
   ElementTransformation *T;
   Vector vals;

   for (int i = 0; i < fes->GetNE(); i++)
   {
      if (elems != NULL && (*elems)[i] == 0) { continue; }
      fe = fes->GetFE(i);
      const IntegrationRule *ir;
      if (irs)
      {
         ir = irs[fe->GetGeomType()];
      }
      else
      {
         int intorder = 2*fe->GetOrder() + 3; // <----------
         ir = &(IntRules.Get(fe->GetGeomType(), intorder));
      }
      real_t elem_error = 0.0;
      GetValues(i, *ir, vals);
      T = fes->GetElementTransformation(i);
      for (int j = 0; j < ir->GetNPoints(); j++)
      {
         const IntegrationPoint &ip = ir->IntPoint(j);
         T->SetIntPoint(&ip);
         real_t diff = fabs(vals(j) - exsol.Eval(*T, ip));
         if (p < infinity())
         {
            diff = pow(diff, p);
            if (weight)
            {
               diff *= weight->Eval(*T, ip);
            }
            elem_error += ip.weight * T->Weight() * diff;
         }
         else
         {
            if (weight)
            {
               diff *= weight->Eval(*T, ip);
            }
            error = std::max(error, diff);
         }
      }
      if (p < infinity())
      {
         // negative quadrature weights may cause the error to be negative
         error += fabs(elem_error);
      }
   }

   if (p < infinity())
   {
      error = pow(error, 1./p);
   }

   return error;
}

void GridFunction::ComputeElementLpErrors(const real_t p, Coefficient &exsol,
                                          Vector &error,
                                          Coefficient *weight,
                                          const IntegrationRule *irs[]) const
{
   MFEM_ASSERT(error.Size() == fes->GetNE(),
               "Incorrect size for result vector");

   error = 0.0;
   const FiniteElement *fe;
   ElementTransformation *T;
   Vector vals;

   for (int i = 0; i < fes->GetNE(); i++)
   {
      fe = fes->GetFE(i);
      const IntegrationRule *ir;
      if (irs)
      {
         ir = irs[fe->GetGeomType()];
      }
      else
      {
         int intorder = 2*fe->GetOrder() + 3; // <----------
         ir = &(IntRules.Get(fe->GetGeomType(), intorder));
      }
      GetValues(i, *ir, vals);
      T = fes->GetElementTransformation(i);
      for (int j = 0; j < ir->GetNPoints(); j++)
      {
         const IntegrationPoint &ip = ir->IntPoint(j);
         T->SetIntPoint(&ip);
         real_t diff = fabs(vals(j) - exsol.Eval(*T, ip));
         if (p < infinity())
         {
            diff = pow(diff, p);
            if (weight)
            {
               diff *= weight->Eval(*T, ip);
            }
            error[i] += ip.weight * T->Weight() * diff;
         }
         else
         {
            if (weight)
            {
               diff *= weight->Eval(*T, ip);
            }
            error[i] = std::max(error[i], diff);
         }
      }
      if (p < infinity())
      {
         // negative quadrature weights may cause the error to be negative
         error[i] = pow(fabs(error[i]), 1./p);
      }
   }
}

real_t GridFunction::ComputeLpError(const real_t p, VectorCoefficient &exsol,
                                    Coefficient *weight,
                                    VectorCoefficient *v_weight,
                                    const IntegrationRule *irs[]) const
{
   real_t error = 0.0;
   const FiniteElement *fe;
   ElementTransformation *T;
   DenseMatrix vals, exact_vals;
   Vector loc_errs;

   for (int i = 0; i < fes->GetNE(); i++)
   {
      fe = fes->GetFE(i);
      const IntegrationRule *ir;
      if (irs)
      {
         ir = irs[fe->GetGeomType()];
      }
      else
      {
         int intorder = 2*fe->GetOrder() + 3; // <----------
         ir = &(IntRules.Get(fe->GetGeomType(), intorder));
      }
      real_t elem_error = 0.0;
      T = fes->GetElementTransformation(i);
      GetVectorValues(*T, *ir, vals);
      exsol.Eval(exact_vals, *T, *ir);
      vals -= exact_vals;
      loc_errs.SetSize(vals.Width());
      if (!v_weight)
      {
         // compute the lengths of the errors at the integration points
         // thus the vector norm is rotationally invariant
         vals.Norm2(loc_errs);
      }
      else
      {
         v_weight->Eval(exact_vals, *T, *ir);
         // column-wise dot product of the vector error (in vals) and the
         // vector weight (in exact_vals)
         for (int j = 0; j < vals.Width(); j++)
         {
            real_t errj = 0.0;
            for (int d = 0; d < vals.Height(); d++)
            {
               errj += vals(d,j)*exact_vals(d,j);
            }
            loc_errs(j) = fabs(errj);
         }
      }
      for (int j = 0; j < ir->GetNPoints(); j++)
      {
         const IntegrationPoint &ip = ir->IntPoint(j);
         T->SetIntPoint(&ip);
         real_t errj = loc_errs(j);
         if (p < infinity())
         {
            errj = pow(errj, p);
            if (weight)
            {
               errj *= weight->Eval(*T, ip);
            }
            elem_error += ip.weight * T->Weight() * errj;
         }
         else
         {
            if (weight)
            {
               errj *= weight->Eval(*T, ip);
            }
            error = std::max(error, errj);
         }
      }
      if (p < infinity())
      {
         // negative quadrature weights may cause the error to be negative
         error += fabs(elem_error);
      }
   }

   if (p < infinity())
   {
      error = pow(error, 1./p);
   }

   return error;
}

void GridFunction::ComputeElementLpErrors(const real_t p,
                                          VectorCoefficient &exsol,
                                          Vector &error,
                                          Coefficient *weight,
                                          VectorCoefficient *v_weight,
                                          const IntegrationRule *irs[]) const
{
   MFEM_ASSERT(error.Size() == fes->GetNE(),
               "Incorrect size for result vector");

   error = 0.0;
   const FiniteElement *fe;
   ElementTransformation *T;
   DenseMatrix vals, exact_vals;
   Vector loc_errs;

   for (int i = 0; i < fes->GetNE(); i++)
   {
      fe = fes->GetFE(i);
      const IntegrationRule *ir;
      if (irs)
      {
         ir = irs[fe->GetGeomType()];
      }
      else
      {
         int intorder = 2*fe->GetOrder() + 3; // <----------
         ir = &(IntRules.Get(fe->GetGeomType(), intorder));
      }
      T = fes->GetElementTransformation(i);
      GetVectorValues(*T, *ir, vals);
      exsol.Eval(exact_vals, *T, *ir);
      vals -= exact_vals;
      loc_errs.SetSize(vals.Width());
      if (!v_weight)
      {
         // compute the lengths of the errors at the integration points thus the
         // vector norm is rotationally invariant
         vals.Norm2(loc_errs);
      }
      else
      {
         v_weight->Eval(exact_vals, *T, *ir);
         // column-wise dot product of the vector error (in vals) and the vector
         // weight (in exact_vals)
         for (int j = 0; j < vals.Width(); j++)
         {
            real_t errj = 0.0;
            for (int d = 0; d < vals.Height(); d++)
            {
               errj += vals(d,j)*exact_vals(d,j);
            }
            loc_errs(j) = fabs(errj);
         }
      }
      for (int j = 0; j < ir->GetNPoints(); j++)
      {
         const IntegrationPoint &ip = ir->IntPoint(j);
         T->SetIntPoint(&ip);
         real_t errj = loc_errs(j);
         if (p < infinity())
         {
            errj = pow(errj, p);
            if (weight)
            {
               errj *= weight->Eval(*T, ip);
            }
            error[i] += ip.weight * T->Weight() * errj;
         }
         else
         {
            if (weight)
            {
               errj *= weight->Eval(*T, ip);
            }
            error[i] = std::max(error[i], errj);
         }
      }
      if (p < infinity())
      {
         // negative quadrature weights may cause the error to be negative
         error[i] = pow(fabs(error[i]), 1./p);
      }
   }
}

GridFunction & GridFunction::operator=(real_t value)
{
   Vector::operator=(value);
   return *this;
}

GridFunction & GridFunction::operator=(const Vector &v)
{
   MFEM_ASSERT(fes && v.Size() == fes->GetVSize(), "");
   Vector::operator=(v);
   return *this;
}

void GridFunction::Save(std::ostream &os) const
{
   fes->Save(os);
   os << '\n';
#if 0
   // Testing: write NURBS GridFunctions using "NURBS_patches" format.
   if (fes->GetNURBSext())
   {
      os << "NURBS_patches\n";
      fes->GetNURBSext()->PrintSolution(*this, os);
      os.flush();
      return;
   }
#endif
   if (fes->GetOrdering() == Ordering::byNODES)
   {
      Vector::Print(os, 1);
   }
   else
   {
      Vector::Print(os, fes->GetVDim());
   }
   os.flush();
}

void GridFunction::Save(const char *fname, int precision) const
{
   ofstream ofs(fname);
   ofs.precision(precision);
   Save(ofs);
}

#ifdef MFEM_USE_ADIOS2
void GridFunction::Save(adios2stream &os,
                        const std::string& variable_name,
                        const adios2stream::data_type type) const
{
   os.Save(*this, variable_name, type);
}
#endif

void GridFunction::SaveVTK(std::ostream &os, const std::string &field_name,
                           int ref)
{
   Mesh *mesh = fes->GetMesh();
   RefinedGeometry *RefG;
   Vector val;
   DenseMatrix vval, pmat;
   int vec_dim = VectorDim();

   if (vec_dim == 1)
   {
      // scalar data
      os << "SCALARS " << field_name << " double 1\n"
         << "LOOKUP_TABLE default\n";
      for (int i = 0; i < mesh->GetNE(); i++)
      {
         RefG = GlobGeometryRefiner.Refine(
                   mesh->GetElementBaseGeometry(i), ref, 1);

         GetValues(i, RefG->RefPts, val, pmat);

         for (int j = 0; j < val.Size(); j++)
         {
            os << val(j) << '\n';
         }
      }
   }
   else if ( (vec_dim == 2 || vec_dim == 3) && mesh->SpaceDimension() > 1)
   {
      // vector data
      os << "VECTORS " << field_name << " double\n";
      for (int i = 0; i < mesh->GetNE(); i++)
      {
         RefG = GlobGeometryRefiner.Refine(
                   mesh->GetElementBaseGeometry(i), ref, 1);

         // GetVectorValues(i, RefG->RefPts, vval, pmat);
         ElementTransformation * T = mesh->GetElementTransformation(i);
         GetVectorValues(*T, RefG->RefPts, vval, &pmat);

         for (int j = 0; j < vval.Width(); j++)
         {
            os << vval(0, j) << ' ' << vval(1, j) << ' ';
            if (vval.Height() == 2)
            {
               os << 0.0;
            }
            else
            {
               os << vval(2, j);
            }
            os << '\n';
         }
      }
   }
   else
   {
      // other data: save the components as separate scalars
      for (int vd = 0; vd < vec_dim; vd++)
      {
         os << "SCALARS " << field_name << vd << " double 1\n"
            << "LOOKUP_TABLE default\n";
         for (int i = 0; i < mesh->GetNE(); i++)
         {
            RefG = GlobGeometryRefiner.Refine(
                      mesh->GetElementBaseGeometry(i), ref, 1);

            GetValues(i, RefG->RefPts, val, pmat, vd + 1);

            for (int j = 0; j < val.Size(); j++)
            {
               os << val(j) << '\n';
            }
         }
      }
   }
   os.flush();
}

#ifdef MFEM_USE_HDF5

void GridFunction::SaveVTKHDF(const std::string &fname, const std::string &name,
                              bool high_order, int ref)
{
   if (ref == -1) { ref = high_order ? fes->GetMaxElementOrder() : 1; }
#ifdef MFEM_USE_MPI
   if (ParFiniteElementSpace* pfes = dynamic_cast<ParFiniteElementSpace*>(fes))
   {
#ifdef MFEM_PARALLEL_HDF5
      VTKHDF vtkhdf(fname, pfes->GetComm());
      vtkhdf.SaveMesh(*fes->GetMesh(), high_order, ref);
      vtkhdf.SaveGridFunction(*this, name);
      return;
#else
      MFEM_ABORT("Requires HDF5 library with parallel support enabled");
#endif
   }
#endif
   VTKHDF vtkhdf(fname);
   vtkhdf.SaveMesh(*fes->GetMesh(), high_order, ref);
   vtkhdf.SaveGridFunction(*this, name);
}

#endif

void GridFunction::SaveSTLTri(std::ostream &os, real_t p1[], real_t p2[],
                              real_t p3[])
{
   real_t v1[3] = { p2[0] - p1[0], p2[1] - p1[1], p2[2] - p1[2] };
   real_t v2[3] = { p3[0] - p1[0], p3[1] - p1[1], p3[2] - p1[2] };
   real_t n[] = {  v1[1] * v2[2] - v1[2] * v2[1],
                   v1[2] * v2[0] - v1[0] * v2[2],
                   v1[0] * v2[1] - v1[1] * v2[0]
                };
   real_t rl = 1.0 / sqrt(n[0] * n[0] + n[1] * n[1] + n[2] * n[2]);
   n[0] *= rl; n[1] *= rl; n[2] *= rl;

   os << " facet normal " << n[0] << ' ' << n[1] << ' ' << n[2]
      << "\n  outer loop"
      << "\n   vertex " << p1[0] << ' ' << p1[1] << ' ' << p1[2]
      << "\n   vertex " << p2[0] << ' ' << p2[1] << ' ' << p2[2]
      << "\n   vertex " << p3[0] << ' ' << p3[1] << ' ' << p3[2]
      << "\n  endloop\n endfacet\n";
}

void GridFunction::SaveSTL(std::ostream &os, int TimesToRefine)
{
   Mesh *mesh = fes->GetMesh();

   if (mesh->Dimension() != 2)
   {
      return;
   }

   int i, j, k, l, n;
   DenseMatrix pointmat;
   Vector values;
   RefinedGeometry * RefG;
   real_t pts[4][3], bbox[3][2];

   os << "solid GridFunction\n";

   bbox[0][0] = bbox[0][1] = bbox[1][0] = bbox[1][1] =
                                             bbox[2][0] = bbox[2][1] = 0.0;
   for (i = 0; i < mesh->GetNE(); i++)
   {
      Geometry::Type geom = mesh->GetElementBaseGeometry(i);
      RefG = GlobGeometryRefiner.Refine(geom, TimesToRefine);
      GetValues(i, RefG->RefPts, values, pointmat);
      Array<int> &RG = RefG->RefGeoms;
      n = Geometries.NumBdr(geom);
      for (k = 0; k < RG.Size()/n; k++)
      {
         for (j = 0; j < n; j++)
         {
            l = RG[n*k+j];
            pts[j][0] = pointmat(0,l);
            pts[j][1] = pointmat(1,l);
            pts[j][2] = values(l);
         }

         if (n == 3)
         {
            SaveSTLTri(os, pts[0], pts[1], pts[2]);
         }
         else
         {
            SaveSTLTri(os, pts[0], pts[1], pts[2]);
            SaveSTLTri(os, pts[0], pts[2], pts[3]);
         }
      }

      if (i == 0)
      {
         bbox[0][0] = pointmat(0,0);
         bbox[0][1] = pointmat(0,0);
         bbox[1][0] = pointmat(1,0);
         bbox[1][1] = pointmat(1,0);
         bbox[2][0] = values(0);
         bbox[2][1] = values(0);
      }

      for (j = 0; j < values.Size(); j++)
      {
         if (bbox[0][0] > pointmat(0,j))
         {
            bbox[0][0] = pointmat(0,j);
         }
         if (bbox[0][1] < pointmat(0,j))
         {
            bbox[0][1] = pointmat(0,j);
         }
         if (bbox[1][0] > pointmat(1,j))
         {
            bbox[1][0] = pointmat(1,j);
         }
         if (bbox[1][1] < pointmat(1,j))
         {
            bbox[1][1] = pointmat(1,j);
         }
         if (bbox[2][0] > values(j))
         {
            bbox[2][0] = values(j);
         }
         if (bbox[2][1] < values(j))
         {
            bbox[2][1] = values(j);
         }
      }
   }

   mfem::out << "[xmin,xmax] = [" << bbox[0][0] << ',' << bbox[0][1] << "]\n"
             << "[ymin,ymax] = [" << bbox[1][0] << ',' << bbox[1][1] << "]\n"
             << "[zmin,zmax] = [" << bbox[2][0] << ',' << bbox[2][1] << ']'
             << endl;

   os << "endsolid GridFunction" << endl;
}

std::ostream &operator<<(std::ostream &os, const GridFunction &sol)
{
   sol.Save(os);
   return os;
}

void GridFunction::LegacyNCReorder()
{
   const Mesh* mesh = fes->GetMesh();
   MFEM_ASSERT(mesh->Nonconforming(), "");

   // get the mapping (old_vertex_index -> new_vertex_index)
   Array<int> new_vertex, old_vertex;
   mesh->ncmesh->LegacyToNewVertexOrdering(new_vertex);
   MFEM_ASSERT(new_vertex.Size() == mesh->GetNV(), "");

   // get the mapping (new_vertex_index -> old_vertex_index)
   old_vertex.SetSize(new_vertex.Size());
   for (int i = 0; i < new_vertex.Size(); i++)
   {
      old_vertex[new_vertex[i]] = i;
   }

   Vector tmp = *this;

   // reorder vertex DOFs
   Array<int> old_vdofs, new_vdofs;
   for (int i = 0; i < mesh->GetNV(); i++)
   {
      fes->GetVertexVDofs(i, old_vdofs);
      fes->GetVertexVDofs(new_vertex[i], new_vdofs);

      for (int j = 0; j < new_vdofs.Size(); j++)
      {
         tmp(new_vdofs[j]) = (*this)(old_vdofs[j]);
      }
   }

   // reorder edge DOFs -- edge orientation has changed too
   Array<int> dofs, ev;
   for (int i = 0; i < mesh->GetNEdges(); i++)
   {
      mesh->GetEdgeVertices(i, ev);
      if (old_vertex[ev[0]] > old_vertex[ev[1]])
      {
         const int *ind = fes->FEColl()->DofOrderForOrientation(Geometry::SEGMENT, -1);

         fes->GetEdgeInteriorDofs(i, dofs);
         for (int k = 0; k < dofs.Size(); k++)
         {
            int new_dof = dofs[k];
            int old_dof = dofs[(ind[k] < 0) ? -1-ind[k] : ind[k]];

            for (int j = 0; j < fes->GetVDim(); j++)
            {
               int new_vdof = fes->DofToVDof(new_dof, j);
               int old_vdof = fes->DofToVDof(old_dof, j);

               real_t sign = (ind[k] < 0) ? -1.0 : 1.0;
               tmp(new_vdof) = sign * (*this)(old_vdof);
            }
         }
      }
   }

   Vector::Swap(tmp);
}

std::unique_ptr<GridFunction> GridFunction::ProlongateToMaxOrder() const
{
   Mesh *mesh = fes->GetMesh();
   const FiniteElementCollection *fesc = fes->FEColl();
   const int vdim = fes->GetVDim();

   // Find the max order in the space
   int maxOrder = fes->GetMaxElementOrder();

   // Create a space of maximum order over all elements for output
   FiniteElementCollection *fecMax = fesc->Clone(maxOrder);
   FiniteElementSpace *fesMax = new FiniteElementSpace(mesh, fecMax, vdim,
                                                       fes->GetOrdering());

   GridFunction *xMax = new GridFunction(fesMax);

   // Interpolate in the maximum-order space
   PRefinementTransferOperator P(*fes, *fesMax);
   P.Mult(*this, *xMax);

   xMax->MakeOwner(fecMax);
   return std::unique_ptr<GridFunction>(xMax);
}

real_t ZZErrorEstimator(BilinearFormIntegrator &blfi,
                        GridFunction &u,
                        GridFunction &flux, Vector &error_estimates,
                        Array<int>* aniso_flags,
                        int with_subdomains,
                        bool with_coeff)
{
   FiniteElementSpace *ufes = u.FESpace();
   FiniteElementSpace *ffes = flux.FESpace();
   ElementTransformation *Transf;
   DofTransformation utrans, ftrans;

   int dim = ufes->GetMesh()->Dimension();
   int nfe = ufes->GetNE();

   Array<int> udofs;
   Array<int> fdofs;
   Vector ul, fl, fla, d_xyz;

   error_estimates.SetSize(nfe);
   if (aniso_flags)
   {
      aniso_flags->SetSize(nfe);
      d_xyz.SetSize(dim);
   }

   int nsd = 1;
   if (with_subdomains)
   {
      nsd = ufes->GetMesh()->attributes.Max();
   }

   real_t total_error = 0.0;
   for (int s = 1; s <= nsd; s++)
   {
      // This calls the parallel version when u is a ParGridFunction
      u.ComputeFlux(blfi, flux, with_coeff, (with_subdomains ? s : -1));

      for (int i = 0; i < nfe; i++)
      {
         if (with_subdomains && ufes->GetAttribute(i) != s) { continue; }

         ufes->GetElementVDofs(i, udofs, utrans);
         ffes->GetElementVDofs(i, fdofs, ftrans);

         u.GetSubVector(udofs, ul);
         flux.GetSubVector(fdofs, fla);
         utrans.InvTransformPrimal(ul);
         ftrans.InvTransformPrimal(fla);

         Transf = ufes->GetElementTransformation(i);
         blfi.ComputeElementFlux(*ufes->GetFE(i), *Transf, ul,
                                 *ffes->GetFE(i), fl, with_coeff);

         fl -= fla;

         real_t eng = blfi.ComputeFluxEnergy(*ffes->GetFE(i), *Transf, fl,
                                             (aniso_flags ? &d_xyz : NULL));

         error_estimates(i) = std::sqrt(eng);
         total_error += eng;

         if (aniso_flags)
         {
            real_t sum = 0;
            for (int k = 0; k < dim; k++)
            {
               sum += d_xyz[k];
            }

            real_t thresh = 0.15 * 3.0/dim;
            int flag = 0;
            for (int k = 0; k < dim; k++)
            {
               if (d_xyz[k] / sum > thresh) { flag |= (1 << k); }
            }

            (*aniso_flags)[i] = flag;
         }
      }
   }
#ifdef MFEM_USE_MPI
   auto pfes = dynamic_cast<ParFiniteElementSpace*>(ufes);
   if (pfes)
   {
      auto process_local_error = total_error;
      MPI_Allreduce(&process_local_error, &total_error, 1,
                    MPITypeMap<real_t>::mpi_type,
                    MPI_SUM, pfes->GetComm());
   }
#endif // MFEM_USE_MPI
   return std::sqrt(total_error);
}

void TensorProductLegendre(int dim,                // input
                           int order,              // input
                           const Vector &x_in,     // input
                           const Vector &xmax,     // input
                           const Vector &xmin,     // input
                           Vector &poly,           // output
                           real_t angle,           // input (optional)
                           const Vector *midpoint) // input (optional)
{
   MFEM_VERIFY(dim >= 1, "dim must be positive");
   MFEM_VERIFY(dim <= 3, "dim cannot be greater than 3");
   MFEM_VERIFY(order >= 0, "order cannot be negative");

   bool rotate = (angle != 0.0) || (midpoint->Norml2() != 0.0);

   Vector x(dim);
   if (rotate && dim == 2)
   {
      // Rotate coordinates to match rotated bounding box
      Vector tmp(dim);
      tmp = x_in;
      tmp -= *midpoint;
      x[0] = tmp[0]*cos(-angle) - tmp[1]*sin(-angle);
      x[1] = tmp[0]*sin(-angle) + tmp[1]*cos(-angle);
   }
   else
   {
      // Bounding box is not reoriented no need to change orientation
      x = x_in;
   }

   // Map x to [0, 1] to use CalcLegendre since it uses shifted Legendre Polynomials.
   real_t x1 = (x(0) - xmin(0))/(xmax(0)-xmin(0)), x2, x3;
   Vector poly_x(order+1), poly_y(order+1), poly_z(order+1);
   poly1d.CalcLegendre(order, x1, poly_x.GetData());
   if (dim > 1)
   {
      x2 = (x(1)-xmin(1))/(xmax(1)-xmin(1));
      poly1d.CalcLegendre(order, x2, poly_y.GetData());
   }
   if (dim == 3)
   {
      x3 = (x(2)-xmin(2))/(xmax(2)-xmin(2));
      poly1d.CalcLegendre(order, x3, poly_z.GetData());
   }

   int basis_dimension = static_cast<int>(pow(order+1,dim));
   poly.SetSize(basis_dimension);
   switch (dim)
   {
      case 1:
      {
         for (int i = 0; i <= order; i++)
         {
            poly(i) = poly_x(i);
         }
      }
      break;
      case 2:
      {
         for (int j = 0; j <= order; j++)
         {
            for (int i = 0; i <= order; i++)
            {
               int cnt = i + (order+1) * j;
               poly(cnt) = poly_x(i) * poly_y(j);
            }
         }
      }
      break;
      case 3:
      {
         for (int k = 0; k <= order; k++)
         {
            for (int j = 0; j <= order; j++)
            {
               for (int i = 0; i <= order; i++)
               {
                  int cnt = i + (order+1) * j + (order+1) * (order+1) * k;
                  poly(cnt) = poly_x(i) * poly_y(j) * poly_z(k);
               }
            }
         }
      }
      break;
      default:
      {
         MFEM_ABORT("TensorProductLegendre: invalid value of dim");
      }
   }
}

void BoundingBox(const Array<int> &patch,  // input
                 FiniteElementSpace *ufes, // input
                 int order,                // input
                 Vector &xmin,             // output
                 Vector &xmax,             // output
                 real_t &angle,            // output
                 Vector &midpoint,         // output
                 int iface)                // input (optional)
{
   Mesh *mesh = ufes->GetMesh();
   int dim = mesh->Dimension();
   int num_elems = patch.Size();
   IsoparametricTransformation Tr;

   xmax = -infinity();
   xmin = infinity();
   angle = 0.0;
   midpoint = 0.0;
   bool rotate = (dim == 2);

   // Rotate bounding box to match the face orientation
   if (rotate && iface >= 0)
   {
      IntegrationPoint reference_pt;
      mesh->GetFaceTransformation(iface, &Tr);
      Vector physical_pt(2);
      Vector physical_diff(2);
      physical_diff = 0.0;
      // Get the endpoints of the edge in physical space
      // then compute midpoint and angle
      for (int i = 0; i < 2; i++)
      {
         reference_pt.Set1w((real_t)i, 0.0);
         Tr.Transform(reference_pt, physical_pt);
         midpoint += physical_pt;
         physical_pt *= pow(-1.0,i);
         physical_diff += physical_pt;
      }
      midpoint /= 2.0;
      angle = atan2(physical_diff(1),physical_diff(0));
   }

   for (int i = 0; i < num_elems; i++)
   {
      int ielem = patch[i];
      const IntegrationRule *ir = &(IntRules.Get(mesh->GetElementGeometry(ielem),
                                                 order));
      ufes->GetElementTransformation(ielem, &Tr);
      for (int k = 0; k < ir->GetNPoints(); k++)
      {
         const IntegrationPoint ip = ir->IntPoint(k);
         Vector transip(dim);
         Tr.Transform(ip, transip);
         if (rotate)
         {
            transip -= midpoint;
            Vector tmp(dim);
            tmp = transip;
            transip[0] = tmp[0]*cos(-angle) - tmp[1]*sin(-angle);
            transip[1] = tmp[0]*sin(-angle) + tmp[1]*cos(-angle);
         }
         for (int d = 0; d < dim; d++) { xmax(d) = max(xmax(d), transip(d)); }
         for (int d = 0; d < dim; d++) { xmin(d) = min(xmin(d), transip(d)); }
      }
   }
}

real_t LSZZErrorEstimator(BilinearFormIntegrator &blfi,  // input
                          GridFunction &u,               // input
                          Vector &error_estimates,       // output
                          bool subdomain_reconstruction, // input (optional)
                          bool with_coeff,               // input (optional)
                          real_t tichonov_coeff)         // input (optional)
{
   MFEM_VERIFY(tichonov_coeff >= 0.0, "tichonov_coeff cannot be negative");
   FiniteElementSpace *ufes = u.FESpace();
   ElementTransformation *Transf;
   DofTransformation utrans;

   Mesh *mesh = ufes->GetMesh();
   int dim = mesh->Dimension();
   int sdim = mesh->SpaceDimension();
   int nfe = ufes->GetNE();
   int nfaces = ufes->GetNF();

   Array<int> udofs;
   Array<int> fdofs;
   Vector ul, fl, fla;

   error_estimates.SetSize(nfe);
   error_estimates = 0.0;
   Array<int> counters(nfe);
   counters = 0;

   Vector xmax(dim);
   Vector xmin(dim);
   real_t angle = 0.0;
   Vector midpoint(dim);

   // Compute the number of subdomains
   int nsd = 1;
   if (subdomain_reconstruction)
   {
      nsd = ufes->GetMesh()->attributes.Max();
   }

   real_t total_error = 0.0;
   for (int iface = 0; iface < nfaces; iface++)
   {
      // 1.A. Find all elements in the face patch.
      int el1;
      int el2;
      mesh->GetFaceElements(iface, &el1, &el2);
      Array<int> patch(2);
      patch[0] = el1; patch[1] = el2;

      // 1.B. Check if boundary face or non-conforming coarse face and continue if true.
      if (el1 == -1 || el2 == -1)
      {
         continue;
      }

      // 1.C Check if face patch crosses an attribute interface and
      // continue if true (only active if subdomain_reconstruction == true)
      if (nsd > 1)
      {
         int el1_attr = ufes->GetAttribute(el1);
         int el2_attr = ufes->GetAttribute(el2);
         if (el1_attr != el2_attr) { continue; }
      }

      // 2. Compute global flux polynomial.

      // 2.A. Compute polynomial order of patch (for hp FEM)
      const int patch_order = max(ufes->GetElementOrder(el1),
                                  ufes->GetElementOrder(el2));

      int num_basis_functions = static_cast<int>(pow(patch_order+1,dim));
      int flux_order = 2*patch_order + 1;
      DenseMatrix A(num_basis_functions);
      Array<real_t> b(sdim * num_basis_functions);
      A = 0.0;
      b = 0.0;

      // 2.B. Estimate the smallest bounding box around the face patch
      //      (this is used in 2.C.ii. to define a global polynomial basis)
      BoundingBox(patch, ufes, flux_order,
                  xmin, xmax, angle, midpoint, iface);

      // 2.C. Compute the normal equations for the least-squares problem
      // 2.C.i. Evaluate the discrete flux at all integration points in all
      //        elements in the face patch
      for (int i = 0; i < patch.Size(); i++)
      {
         int ielem = patch[i];
         const IntegrationRule *ir = &(IntRules.Get(mesh->GetElementGeometry(ielem),
                                                    flux_order));
         int num_integration_pts = ir->GetNPoints();

         ufes->GetElementVDofs(ielem, udofs, utrans);
         u.GetSubVector(udofs, ul);
         utrans.InvTransformPrimal(ul);
         Transf = ufes->GetElementTransformation(ielem);
         const auto *dummy = ufes->GetFE(ielem);
         blfi.ComputeElementFlux(*ufes->GetFE(ielem), *Transf, ul,
                                 *dummy, fl, with_coeff, ir);

         // 2.C.ii. Use global polynomial basis to construct normal
         //         equations
         for (int k = 0; k < num_integration_pts; k++)
         {
            const IntegrationPoint ip = ir->IntPoint(k);
            real_t tmp[3];
            Vector transip(tmp, 3);
            Transf->Transform(ip, transip);

            Vector p;
            TensorProductLegendre(dim, patch_order, transip, xmax, xmin, p, angle,
                                  &midpoint);
            AddMultVVt(p, A);

            for (int l = 0; l < num_basis_functions; l++)
            {
               // Loop through each component of the discrete flux
               for (int n = 0; n < sdim; n++)
               {
                  b[l + n * num_basis_functions] += p(l) * fl(k + n * num_integration_pts);
               }
            }
         }
      }

      // 2.D. Shift spectrum of A to avoid conditioning issues.
      //      Regularization is necessary if the tensor product space used for the
      //      flux reconstruction leads to an underdetermined system of linear equations.
      //      This should not happen if there are tensor product elements in the patch,
      //      but it can happen if there are other element shapes (those with few
      //      integration points) in the patch.
      for (int i = 0; i < num_basis_functions; i++)
      {
         A(i,i) += tichonov_coeff;
      }

      // 2.E. Solve for polynomial coefficients
      Array<int> ipiv(num_basis_functions);
      LUFactors lu(A.Data(), ipiv);
      real_t TOL = 1e-9;
      if (!lu.Factor(num_basis_functions,TOL))
      {
         // Singular matrix
         mfem::out << "LSZZErrorEstimator: Matrix A is singular.\t"
                   << "Consider increasing tichonov_coeff." << endl;
         for (int i = 0; i < num_basis_functions; i++)
         {
            A(i,i) += 1e-8;
         }
         lu.Factor(num_basis_functions,TOL);
      }
      lu.Solve(num_basis_functions, sdim, b);

      // 2.F. Construct l2-minimizing global polynomial
      auto global_poly_tmp = [=] (const Vector &x, Vector &f)
      {
         Vector p;
         TensorProductLegendre(dim, patch_order, x, xmax, xmin, p, angle, &midpoint);
         f = 0.0;
         for (int i = 0; i < num_basis_functions; i++)
         {
            for (int j = 0; j < sdim; j++)
            {
               f(j) += b[i + j * num_basis_functions] * p(i);
            }
         }
      };
      VectorFunctionCoefficient global_poly(sdim, global_poly_tmp);

      // 3. Compute error contributions from the face.
      real_t element_error = 0.0;
      real_t patch_error = 0.0;
      for (int i = 0; i < patch.Size(); i++)
      {
         int ielem = patch[i];
         element_error = u.ComputeElementGradError(ielem, &global_poly);
         element_error *= element_error;
         patch_error += element_error;
         error_estimates(ielem) += element_error;
         counters[ielem]++;
      }

      total_error += patch_error;
   }

   // 4. Calibrate the final error estimates. Note that the l2 norm of
   //    error_estimates vector converges to total_error.
   //    The error estimates have been calibrated so that high order
   //    benchmark problems with tensor product elements are asymptotically
   //    exact.
   for (int ielem = 0; ielem < nfe; ielem++)
   {
      if (counters[ielem] == 0)
      {
         error_estimates(ielem) = infinity();
      }
      else
      {
         error_estimates(ielem) /= counters[ielem]/2.0;
         error_estimates(ielem) = sqrt(error_estimates(ielem));
      }
   }
   return std::sqrt(total_error/dim);
}

real_t ComputeElementLpDistance(real_t p, int i,
                                GridFunction& gf1, GridFunction& gf2)
{
   real_t norm = 0.0;

   FiniteElementSpace *fes1 = gf1.FESpace();
   FiniteElementSpace *fes2 = gf2.FESpace();

   const FiniteElement* fe1 = fes1->GetFE(i);
   const FiniteElement* fe2 = fes2->GetFE(i);

   const IntegrationRule *ir;
   int intorder = 2*std::max(fe1->GetOrder(),fe2->GetOrder()) + 1; // <-------
   ir = &(IntRules.Get(fe1->GetGeomType(), intorder));
   int nip = ir->GetNPoints();
   Vector val1, val2;

   ElementTransformation *T = fes1->GetElementTransformation(i);
   for (int j = 0; j < nip; j++)
   {
      const IntegrationPoint &ip = ir->IntPoint(j);
      T->SetIntPoint(&ip);

      gf1.GetVectorValue(i, ip, val1);
      gf2.GetVectorValue(i, ip, val2);

      val1 -= val2;
      real_t errj = val1.Norml2();
      if (p < infinity())
      {
         errj = pow(errj, p);
         norm += ip.weight * T->Weight() * errj;
      }
      else
      {
         norm = std::max(norm, errj);
      }
   }

   if (p < infinity())
   {
      // Negative quadrature weights may cause the norm to be negative
      norm = pow(fabs(norm), 1./p);
   }

   return norm;
}


real_t ExtrudeCoefficient::Eval(ElementTransformation &T,
                                const IntegrationPoint &ip)
{
   ElementTransformation *T_in =
      mesh_in->GetElementTransformation(T.ElementNo / n);
   T_in->SetIntPoint(&ip);
   return sol_in.Eval(*T_in, ip);
}


GridFunction *Extrude1DGridFunction(Mesh *mesh, Mesh *mesh2d,
                                    GridFunction *sol, const int ny)
{
   GridFunction *sol2d;

   FiniteElementCollection *solfec2d;
   const char *name = sol->FESpace()->FEColl()->Name();
   string cname = name;
   if (cname == "Linear")
   {
      solfec2d = new LinearFECollection;
   }
   else if (cname == "Quadratic")
   {
      solfec2d = new QuadraticFECollection;
   }
   else if (cname == "Cubic")
   {
      solfec2d = new CubicFECollection;
   }
   else if (!strncmp(name, "H1_", 3))
   {
      solfec2d = new H1_FECollection(atoi(name + 7), 2);
   }
   else if (!strncmp(name, "H1Pos_", 6))
   {
      // use regular (nodal) H1_FECollection
      solfec2d = new H1_FECollection(atoi(name + 10), 2);
   }
   else if (!strncmp(name, "L2_T", 4))
   {
      solfec2d = new L2_FECollection(atoi(name + 10), 2);
   }
   else if (!strncmp(name, "L2_", 3))
   {
      solfec2d = new L2_FECollection(atoi(name + 7), 2);
   }
   else if (!strncmp(name, "L2Int_", 6))
   {
      solfec2d = new L2_FECollection(atoi(name + 7), 2, BasisType::GaussLegendre,
                                     FiniteElement::INTEGRAL);
   }
   else
   {
      mfem::err << "Extrude1DGridFunction : unknown FE collection : "
                << cname << endl;
      return NULL;
   }
   FiniteElementSpace *solfes2d;
   // assuming sol is scalar
   solfes2d = new FiniteElementSpace(mesh2d, solfec2d);
   sol2d = new GridFunction(solfes2d);
   sol2d->MakeOwner(solfec2d);
   {
      GridFunctionCoefficient csol(sol);
      ExtrudeCoefficient c2d(mesh, csol, ny);
      sol2d->ProjectCoefficient(c2d);
   }
   return sol2d;
}

void GridFunction::GetElementBoundsAtControlPoints(const int elem,
                                                   const PLBound &plb,
                                                   Vector &lower, Vector &upper,
                                                   const int vdim)
{
   const FiniteElement *fe = fes->GetFE(elem);
   int fes_dim  = fes->GetVDim();
   int rdim  = fe->GetDim();

   const TensorBasisElement *tbe =
      dynamic_cast<const TensorBasisElement *>(fe);
   MFEM_VERIFY(tbe != NULL, "TensorBasis FiniteElement expected.");
   const Array<int> &dof_map = tbe->GetDofMap();

   Vector loc_data;
   Array<int> dof_idx;
   fes->GetElementDofs(elem, dof_idx);
   int ndofs = dof_idx.Size();

   int n_c_pts = std::pow(plb.GetNControlPoints(), rdim);
   lower.SetSize(n_c_pts*(vdim > 0 ? 1 : fes_dim));
   upper.SetSize(n_c_pts*(vdim > 0 ? 1 : fes_dim));

   for (int d = 0; d < fes_dim; d++)
   {
      if (vdim > 0 && d != vdim-1) { continue; }
      const int d_off = vdim > 0 ? 0 : d;
      Array<int> dof_idx_c = dof_idx;
      Vector lowerT(lower, d_off*n_c_pts, n_c_pts);
      Vector upperT(upper, d_off*n_c_pts, n_c_pts);
      fes->DofsToVDofs(vdim > 0 ? vdim-1 : d, dof_idx_c);
      GetSubVector(dof_idx_c, loc_data);
      Vector nodal_data;
      if (dof_map.Size() == 0)
      {
         nodal_data.SetDataAndSize(loc_data.GetData(), ndofs);
      }
      else
      {
         nodal_data.SetSize(ndofs);
         for (int j = 0; j < ndofs; j++)
         {
            nodal_data(j) = loc_data(dof_map[j]);
         }
      }
      plb.GetNDBounds(rdim, nodal_data, lowerT, upperT);
   }
}

void GridFunction::GetElementBounds(const int elem, const PLBound &plb,
                                    Vector &lower, Vector &upper,
                                    const int vdim)
{
   Vector lowerC, upperC;
   GetElementBoundsAtControlPoints(elem, plb, lowerC, upperC, vdim);
   const FiniteElement *fe = fes->GetFE(elem);
   int rdim  = fe->GetDim();
   int n_c_pts = std::pow(plb.GetNControlPoints(), rdim);
   int fes_dim  = fes->GetVDim();
   lower.SetSize((vdim > 0 ? 1 :fes_dim));
   upper.SetSize((vdim > 0 ? 1 :fes_dim));
   for (int d = 0; d < fes_dim; d++)
   {
      if (vdim > 0 && d != vdim-1) { continue; }
      const int d_off = vdim > 0 ? 0 : d;
      Vector lowerT(lowerC, d_off*n_c_pts, n_c_pts);
      Vector upperT(upperC, d_off*n_c_pts, n_c_pts);
      lower(d_off) = lowerT.Min();
      upper(d_off) = upperT.Max();
   }
}

void GridFunction::GetElementBounds(const PLBound &plb,
                                    Vector &lower, Vector &upper,
                                    const int vdim)
{
   int nel  = fes->GetNE();
   int fes_dim  = fes->GetVDim();
   lower.SetSize(nel*(vdim > 0 ? 1 :fes_dim));
   upper.SetSize(nel*(vdim > 0 ? 1 :fes_dim));
   for (int e = 0; e < nel; e++)
   {
      Vector lt, ut;
      GetElementBounds(e, plb, lt, ut, vdim);
      for (int d = 0; d < fes_dim ; d++)
      {
         if (vdim > 0 && d != vdim-1) { continue; }
         const int d_off = vdim > 0 ? 0 : d;
         lower(e + d_off*nel) = lt(d_off);
         upper(e + d_off*nel) = ut(d_off);
      }
   }
}

PLBound GridFunction::GetElementBounds(Vector &lower,
                                       Vector &upper,
                                       const int ref_factor,
                                       const int vdim)
{
   int max_order = fes->GetMaxElementOrder();
   PLBound plb(fes, ref_factor*(max_order+1));
   GetElementBounds(plb, lower, upper, vdim);
   return plb;
}

PLBound GridFunction::GetBounds(Vector &lower, Vector &upper,
                                const int ref_factor, const int vdim)
{
   int max_order = fes->GetMaxElementOrder();
   PLBound plb(fes, ref_factor*(max_order+1));
   Vector lel, uel;
   GetElementBounds(plb, lel, uel, vdim);

   int nel  = fes->GetNE();
   int fes_dim  = fes->GetVDim();
   lower.SetSize(vdim > 0 ? 1 : fes_dim);
   upper.SetSize(vdim > 0 ? 1 : fes_dim);
   for (int d = 0; d < fes_dim; d++)
   {
      if (vdim > 0 && d != vdim-1) { continue; }
      const int d_off = vdim > 0 ? 0 : d;
      Vector lelt(lel, d_off*nel, nel);
      Vector uelt(uel, d_off*nel, nel);
      lower(d_off) = lelt.Min();
      upper(d_off) = uelt.Max();
   }
   return plb;
}

}

<|MERGE_RESOLUTION|>--- conflicted
+++ resolved
@@ -2520,27 +2520,23 @@
 
 void GridFunction::ProjectCoefficient(VectorCoefficient &vcoeff)
 {
-<<<<<<< HEAD
    VectorDeltaCoefficient *vdelta_c =
       dynamic_cast<VectorDeltaCoefficient *>(&vcoeff);
 
    if (vdelta_c == NULL)
    {
+      DofTransformation doftrans;
       if (fes->GetNURBSext() == NULL)
       {
          Array<int> vdofs;
          Vector vals;
-         DofTransformation * doftrans = NULL;
 
          for (int i = 0; i < fes->GetNE(); i++)
          {
-            doftrans = fes->GetElementVDofs(i, vdofs);
+            fes->GetElementVDofs(i, vdofs, doftrans);
             vals.SetSize(vdofs.Size());
             fes->GetFE(i)->Project(vcoeff, *fes->GetElementTransformation(i), vals);
-            if (doftrans)
-            {
-               doftrans->TransformPrimal(vals);
-            }
+            doftrans.TransformPrimal(vals);
             SetSubVector(vdofs, vals);
          }
       }
@@ -2569,22 +2565,6 @@
          // Solve and get solution
          *this = 0.0;
          cg.Mult(b,*this);
-=======
-   DofTransformation doftrans;
-   if (fes->GetNURBSext() == NULL)
-   {
-      int i;
-      Array<int> vdofs;
-      Vector vals;
-
-      for (i = 0; i < fes->GetNE(); i++)
-      {
-         fes->GetElementVDofs(i, vdofs, doftrans);
-         vals.SetSize(vdofs.Size());
-         fes->GetFE(i)->Project(vcoeff, *fes->GetElementTransformation(i), vals);
-         doftrans.TransformPrimal(vals);
-         SetSubVector(vdofs, vals);
->>>>>>> 41c8a8e6
       }
    }
    else
