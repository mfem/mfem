// Copyright (c) 2010-2025, Lawrence Livermore National Security, LLC. Produced
// at the Lawrence Livermore National Laboratory. All Rights reserved. See files
// LICENSE and NOTICE for details. LLNL-CODE-806117.
//
// This file is part of the MFEM library. For more information and source code
// availability visit https://mfem.org.
//
// MFEM is free software; you can redistribute it and/or modify it under the
// terms of the BSD-3 license. We welcome feedback and contributions, see file
// CONTRIBUTING.md for details.

// Implementation of GridFunction

#include "gridfunc.hpp"
#include "linearform.hpp"
#include "bilinearform.hpp"
#include "quadinterpolator.hpp"
#include "transfer.hpp"
#include "../mesh/nurbs.hpp"
#include "../mesh/vtkhdf.hpp"
#include "../general/text.hpp"

#ifdef MFEM_USE_MPI
#include "pfespace.hpp"
#endif

#include <limits>
#include <cstring>
#include <string>
#include <cmath>
#include <iostream>
#include <algorithm>

namespace mfem
{

using namespace std;

GridFunction::GridFunction(Mesh *m, std::istream &input)
   : Vector()
{
   // Grid functions are stored on the device
   UseDevice(true);

   fes = new FiniteElementSpace;
   fec_owned = fes->Load(m, input);

   skip_comment_lines(input, '#');
   istream::int_type next_char = input.peek();
   if (next_char == 'N') // First letter of "NURBS_patches"
   {
      string buff;
      getline(input, buff);
      filter_dos(buff);
      if (buff == "NURBS_patches")
      {
         MFEM_VERIFY(fes->GetNURBSext(),
                     "NURBS_patches requires NURBS FE space");
         fes->GetNURBSext()->LoadSolution(input, *this);
      }
      else
      {
         MFEM_ABORT("unknown section: " << buff);
      }
   }
   else
   {
      Vector::Load(input, fes->GetVSize());

      // if the mesh is a legacy (v1.1) NC mesh, it has old vertex ordering
      if (fes->Nonconforming() && fes->GetMesh()->ncmesh &&
          fes->GetMesh()->ncmesh->IsLegacyLoaded())
      {
         LegacyNCReorder();
      }
   }
   fes_sequence = fes->GetSequence();
}

GridFunction::GridFunction(Mesh *m, GridFunction *gf_array[], int num_pieces)
{
   UseDevice(true);

   // all GridFunctions must have the same FE collection, vdim, ordering
   int vdim, ordering;

   fes = gf_array[0]->FESpace();
   fec_owned = FiniteElementCollection::New(fes->FEColl()->Name());
   vdim = fes->GetVDim();
   ordering = fes->GetOrdering();
   fes = new FiniteElementSpace(m, fec_owned, vdim, ordering);
   SetSize(fes->GetVSize());

   if (m->NURBSext)
   {
      m->NURBSext->MergeGridFunctions(gf_array, num_pieces, *this);
      return;
   }

   int g_ndofs  = fes->GetNDofs();
   int g_nvdofs = fes->GetNVDofs();
   int g_nedofs = fes->GetNEDofs();
   int g_nfdofs = fes->GetNFDofs();
   int g_nddofs = g_ndofs - (g_nvdofs + g_nedofs + g_nfdofs);
   int vi, ei, fi, di;
   vi = ei = fi = di = 0;
   for (int i = 0; i < num_pieces; i++)
   {
      FiniteElementSpace *l_fes = gf_array[i]->FESpace();
      int l_ndofs  = l_fes->GetNDofs();
      int l_nvdofs = l_fes->GetNVDofs();
      int l_nedofs = l_fes->GetNEDofs();
      int l_nfdofs = l_fes->GetNFDofs();
      int l_nddofs = l_ndofs - (l_nvdofs + l_nedofs + l_nfdofs);
      const real_t *l_data = gf_array[i]->GetData();
      real_t *g_data = data;
      if (ordering == Ordering::byNODES)
      {
         for (int d = 0; d < vdim; d++)
         {
            memcpy(g_data+vi, l_data, l_nvdofs*sizeof(real_t));
            l_data += l_nvdofs;
            g_data += g_nvdofs;
            memcpy(g_data+ei, l_data, l_nedofs*sizeof(real_t));
            l_data += l_nedofs;
            g_data += g_nedofs;
            memcpy(g_data+fi, l_data, l_nfdofs*sizeof(real_t));
            l_data += l_nfdofs;
            g_data += g_nfdofs;
            memcpy(g_data+di, l_data, l_nddofs*sizeof(real_t));
            l_data += l_nddofs;
            g_data += g_nddofs;
         }
      }
      else
      {
         memcpy(g_data+vdim*vi, l_data, l_nvdofs*sizeof(real_t)*vdim);
         l_data += vdim*l_nvdofs;
         g_data += vdim*g_nvdofs;
         memcpy(g_data+vdim*ei, l_data, l_nedofs*sizeof(real_t)*vdim);
         l_data += vdim*l_nedofs;
         g_data += vdim*g_nedofs;
         memcpy(g_data+vdim*fi, l_data, l_nfdofs*sizeof(real_t)*vdim);
         l_data += vdim*l_nfdofs;
         g_data += vdim*g_nfdofs;
         memcpy(g_data+vdim*di, l_data, l_nddofs*sizeof(real_t)*vdim);
         l_data += vdim*l_nddofs;
         g_data += vdim*g_nddofs;
      }
      vi += l_nvdofs;
      ei += l_nedofs;
      fi += l_nfdofs;
      di += l_nddofs;
   }
   fes_sequence = fes->GetSequence();
}

void GridFunction::Destroy()
{
   if (fec_owned)
   {
      delete fes;
      delete fec_owned;
      fec_owned = NULL;
   }
}

void GridFunction::Update()
{
   if (fes->GetSequence() == fes_sequence)
   {
      return; // space and grid function are in sync, no-op
   }
   // it seems we cannot use the following, due to FESpace::Update(false)
   /*if (fes->GetSequence() != fes_sequence + 1)
   {
      MFEM_ABORT("Error in update sequence. GridFunction needs to be updated "
                 "right after the space is updated.");
   }*/
   fes_sequence = fes->GetSequence();

   if (fes->LastUpdatePRef())
   {
      UpdatePRef();
   }
   else
   {
      const Operator *T = fes->GetUpdateOperator();
      if (T)
      {
         Vector old_data;
         old_data.Swap(*this);
         SetSize(T->Height());
         UseDevice(true);
         T->Mult(old_data, *this);
      }
      else
      {
         SetSize(fes->GetVSize());
      }
   }

   if (t_vec.Size() > 0) { SetTrueVector(); }
}

void GridFunction::UpdatePRef()
{
   const std::shared_ptr<const PRefinementTransferOperator> Tp =
      fes->GetPrefUpdateOperator();
   if (Tp)
   {
      Vector old_data;
      old_data.Swap(*this);
      MFEM_VERIFY(Tp->Width() == old_data.Size(),
                  "Wrong size of PRefinementTransferOperator in UpdatePRef");
      SetSize(Tp->Height());
      UseDevice(true);
      Tp->Mult(old_data, *this);
   }
   else
   {
      MFEM_ABORT("Transfer operator undefined in GridFunction::UpdatePRef");
   }
}

void GridFunction::SetSpace(FiniteElementSpace *f)
{
   if (f != fes) { Destroy(); }
   fes = f;
   SetSize(fes->GetVSize());
   fes_sequence = fes->GetSequence();
}

void GridFunction::MakeRef(FiniteElementSpace *f, real_t *v)
{
   if (f != fes) { Destroy(); }
   fes = f;
   NewDataAndSize(v, fes->GetVSize());
   fes_sequence = fes->GetSequence();
}

void GridFunction::MakeRef(FiniteElementSpace *f, Vector &v, int v_offset)
{
   MFEM_ASSERT(v.Size() >= v_offset + f->GetVSize(), "");
   if (f != fes) { Destroy(); }
   fes = f;
   v.UseDevice(true);
   this->Vector::MakeRef(v, v_offset, fes->GetVSize());
   fes_sequence = fes->GetSequence();
}

void GridFunction::MakeTRef(FiniteElementSpace *f, real_t *tv)
{
   if (IsIdentityProlongation(f->GetProlongationMatrix()))
   {
      MakeRef(f, tv);
      t_vec.NewDataAndSize(tv, size);
   }
   else
   {
      SetSpace(f); // works in parallel
      t_vec.NewDataAndSize(tv, f->GetTrueVSize());
   }
}

void GridFunction::MakeTRef(FiniteElementSpace *f, Vector &tv, int tv_offset)
{
   tv.UseDevice(true);
   if (IsIdentityProlongation(f->GetProlongationMatrix()))
   {
      MakeRef(f, tv, tv_offset);
      t_vec.NewMemoryAndSize(data, size, false);
   }
   else
   {
      MFEM_ASSERT(tv.Size() >= tv_offset + f->GetTrueVSize(), "");
      SetSpace(f); // works in parallel
      t_vec.MakeRef(tv, tv_offset, f->GetTrueVSize());
   }
}

void GridFunction::SumFluxAndCount(BilinearFormIntegrator &blfi,
                                   GridFunction &flux,
                                   Array<int>& count,
                                   bool wcoef,
                                   int subdomain)
{
   GridFunction &u = *this;

   ElementTransformation *Transf;

   FiniteElementSpace *ufes = u.FESpace();
   FiniteElementSpace *ffes = flux.FESpace();

   int nfe = ufes->GetNE();
   Array<int> udofs;
   Array<int> fdofs;
   Vector ul, fl;

   flux = 0.0;
   count = 0;

   DofTransformation udoftrans, fdoftrans;
   for (int i = 0; i < nfe; i++)
   {
      if (subdomain >= 0 && ufes->GetAttribute(i) != subdomain)
      {
         continue;
      }

      ufes->GetElementVDofs(i, udofs, udoftrans);
      ffes->GetElementVDofs(i, fdofs, fdoftrans);

      u.GetSubVector(udofs, ul);
      udoftrans.InvTransformPrimal(ul);

      Transf = ufes->GetElementTransformation(i);
      blfi.ComputeElementFlux(*ufes->GetFE(i), *Transf, ul,
                              *ffes->GetFE(i), fl, wcoef);

      fdoftrans.TransformPrimal(fl);
      flux.AddElementVector(fdofs, fl);

      FiniteElementSpace::AdjustVDofs(fdofs);
      for (int j = 0; j < fdofs.Size(); j++)
      {
         count[fdofs[j]]++;
      }
   }
}

void GridFunction::ComputeFlux(BilinearFormIntegrator &blfi,
                               GridFunction &flux, bool wcoef,
                               int subdomain)
{
   Array<int> count(flux.Size());

   SumFluxAndCount(blfi, flux, count, wcoef, subdomain);

   // complete averaging
   for (int i = 0; i < count.Size(); i++)
   {
      if (count[i] != 0) { flux(i) /= count[i]; }
   }
}

int GridFunction::VectorDim() const
{
   const FiniteElement *fe = fes->GetTypicalFE();
   if (!fe || fe->GetRangeType() == FiniteElement::SCALAR)
   {
      return fes->GetVDim();
   }
   return fes->GetVDim()*std::max(fes->GetMesh()->SpaceDimension(),
                                  fe->GetRangeDim());
}

int GridFunction::CurlDim() const
{
   const FiniteElement *fe = fes->GetTypicalFE();
   if (!fe || fe->GetRangeType() == FiniteElement::SCALAR)
   {
      return 2 * fes->GetMesh()->SpaceDimension() - 3;
   }
   return fes->GetVDim()*fe->GetCurlDim();
}

void GridFunction::GetTrueDofs(Vector &tv) const
{
   const SparseMatrix *R = fes->GetRestrictionMatrix();
   if (!R || IsIdentityProlongation(fes->GetProlongationMatrix()))
   {
      // R is identity
      tv = *this; // no real copy if 'tv' and '*this' use the same data
   }
   else
   {
      tv.SetSize(R->Height());
      R->Mult(*this, tv);
   }
}

void GridFunction::SetFromTrueDofs(const Vector &tv)
{
   MFEM_ASSERT(tv.Size() == fes->GetTrueVSize(), "invalid input");
   const SparseMatrix *cP = fes->GetConformingProlongation();
   if (!cP)
   {
      *this = tv; // no real copy if 'tv' and '*this' use the same data
   }
   else
   {
      cP->Mult(tv, *this);
   }
}

void GridFunction::GetNodalValues(int i, Array<real_t> &nval, int vdim) const
{
   Array<int> vdofs;

   DofTransformation doftrans;
   fes->GetElementVDofs(i, vdofs, doftrans);
   const FiniteElement *FElem = fes->GetFE(i);
   const IntegrationRule *ElemVert =
      Geometries.GetVertices(FElem->GetGeomType());
   int dof = FElem->GetDof();
   int n = ElemVert->GetNPoints();
   nval.SetSize(n);
   vdim--;
   Vector loc_data;
   GetSubVector(vdofs, loc_data);
   doftrans.InvTransformPrimal(loc_data);

   if (FElem->GetRangeType() == FiniteElement::SCALAR)
   {
      Vector shape(dof);
      if (FElem->GetMapType() == FiniteElement::VALUE)
      {
         for (int k = 0; k < n; k++)
         {
            FElem->CalcShape(ElemVert->IntPoint(k), shape);
            nval[k] = shape * (&loc_data[dof * vdim]);
         }
      }
      else
      {
         ElementTransformation *Tr = fes->GetElementTransformation(i);
         for (int k = 0; k < n; k++)
         {
            Tr->SetIntPoint(&ElemVert->IntPoint(k));
            FElem->CalcPhysShape(*Tr, shape);
            nval[k] = shape * (&loc_data[dof * vdim]);
         }
      }
   }
   else
   {
      ElementTransformation *Tr = fes->GetElementTransformation(i);
      DenseMatrix vshape(dof, FElem->GetDim());
      for (int k = 0; k < n; k++)
      {
         Tr->SetIntPoint(&ElemVert->IntPoint(k));
         FElem->CalcVShape(*Tr, vshape);
         nval[k] = loc_data * (&vshape(0,vdim));
      }
   }
}

real_t GridFunction::GetValue(int i, const IntegrationPoint &ip, int vdim)
const
{
   Array<int> dofs;
   DofTransformation doftrans;
   fes->GetElementDofs(i, dofs, doftrans);
   fes->DofsToVDofs(vdim-1, dofs);
   Vector DofVal(dofs.Size()), LocVec;
   const FiniteElement *fe = fes->GetFE(i);
   if (fe->GetMapType() == FiniteElement::VALUE)
   {
      fe->CalcShape(ip, DofVal);
   }
   else
   {
      ElementTransformation *Tr = fes->GetElementTransformation(i);
      Tr->SetIntPoint(&ip);
      fe->CalcPhysShape(*Tr, DofVal);
   }
   GetSubVector(dofs, LocVec);
   doftrans.InvTransformPrimal(LocVec);

   return (DofVal * LocVec);
}

void GridFunction::GetVectorValue(int i, const IntegrationPoint &ip,
                                  Vector &val) const
{
   const FiniteElement *FElem = fes->GetFE(i);
   int dof = FElem->GetDof();
   Array<int> vdofs;
   DofTransformation doftrans;
   fes->GetElementVDofs(i, vdofs, doftrans);
   Vector loc_data;
   GetSubVector(vdofs, loc_data);
   doftrans.InvTransformPrimal(loc_data);
   if (FElem->GetRangeType() == FiniteElement::SCALAR)
   {
      Vector shape(dof);
      if (FElem->GetMapType() == FiniteElement::VALUE)
      {
         FElem->CalcShape(ip, shape);
      }
      else
      {
         ElementTransformation *Tr = fes->GetElementTransformation(i);
         Tr->SetIntPoint(&ip);
         FElem->CalcPhysShape(*Tr, shape);
      }
      int vdim = fes->GetVDim();
      val.SetSize(vdim);
      for (int k = 0; k < vdim; k++)
      {
         val(k) = shape * (&loc_data[dof * k]);
      }
   }
   else
   {
      int vdim = VectorDim();
      DenseMatrix vshape(dof, vdim);
      ElementTransformation *Tr = fes->GetElementTransformation(i);
      Tr->SetIntPoint(&ip);
      FElem->CalcVShape(*Tr, vshape);
      val.SetSize(vdim);
      vshape.MultTranspose(loc_data, val);
   }
}

void GridFunction::GetValues(int i, const IntegrationRule &ir, Vector &vals,
                             int vdim) const
{
   Array<int> dofs;
   int n = ir.GetNPoints();
   vals.SetSize(n);
   DofTransformation doftrans;
   fes->GetElementDofs(i, dofs, doftrans);
   fes->DofsToVDofs(vdim-1, dofs);
   const FiniteElement *FElem = fes->GetFE(i);
   int dof = FElem->GetDof();
   Vector DofVal(dof), loc_data(dof);
   GetSubVector(dofs, loc_data);
   doftrans.InvTransformPrimal(loc_data);
   if (FElem->GetMapType() == FiniteElement::VALUE)
   {
      for (int k = 0; k < n; k++)
      {
         FElem->CalcShape(ir.IntPoint(k), DofVal);
         vals(k) = DofVal * loc_data;
      }
   }
   else
   {
      ElementTransformation *Tr = fes->GetElementTransformation(i);
      for (int k = 0; k < n; k++)
      {
         Tr->SetIntPoint(&ir.IntPoint(k));
         FElem->CalcPhysShape(*Tr, DofVal);
         vals(k) = DofVal * loc_data;
      }
   }
}

void GridFunction::GetValues(int i, const IntegrationRule &ir, Vector &vals,
                             DenseMatrix &tr, int vdim)
const
{
   ElementTransformation *ET;
   ET = fes->GetElementTransformation(i);
   ET->Transform(ir, tr);

   GetValues(i, ir, vals, vdim);
}

void GridFunction::GetLaplacians(int i, const IntegrationRule &ir, Vector &laps,
                                 int vdim)
const
{
   Array<int> dofs;
   int n = ir.GetNPoints();
   laps.SetSize(n);
   fes->GetElementDofs(i, dofs);
   fes->DofsToVDofs(vdim-1, dofs);
   const FiniteElement *FElem = fes->GetFE(i);
   ElementTransformation *ET;
   ET = fes->GetElementTransformation(i);
   MFEM_ASSERT(FElem->GetMapType() == FiniteElement::VALUE,
               "invalid FE map type");

   int dof = FElem->GetDof();
   Vector DofLap(dof), loc_data(dof);
   GetSubVector(dofs, loc_data);
   for (int k = 0; k < n; k++)
   {
      const IntegrationPoint &ip = ir.IntPoint(k);
      ET->SetIntPoint(&ip);
      FElem->CalcPhysLaplacian(*ET, DofLap);
      laps(k) = DofLap * loc_data;
   }
}

void GridFunction::GetLaplacians(int i, const IntegrationRule &ir, Vector &laps,
                                 DenseMatrix &tr, int vdim)
const
{
   ElementTransformation *ET;
   ET = fes->GetElementTransformation(i);
   ET->Transform(ir, tr);

   GetLaplacians(i, ir, laps, vdim);
}


void GridFunction::GetHessians(int i, const IntegrationRule &ir,
                               DenseMatrix &hess,
                               int vdim)
const
{

   Array<int> dofs;
   int n = ir.GetNPoints();
   fes->GetElementDofs(i, dofs);
   fes->DofsToVDofs(vdim-1, dofs);
   const FiniteElement *FElem = fes->GetFE(i);
   ElementTransformation *ET;
   ET = fes->GetElementTransformation(i);
   int dim = FElem->GetDim();
   int size = (dim*(dim+1))/2;

   MFEM_ASSERT(FElem->GetMapType() == FiniteElement::VALUE,
               "invalid FE map type");

   int dof = FElem->GetDof();
   DenseMatrix DofHes(dof, size);
   hess.SetSize(n, size);

   Vector loc_data(dof);
   GetSubVector(dofs, loc_data);

   hess = 0.0;
   for (int k = 0; k < n; k++)
   {
      const IntegrationPoint &ip = ir.IntPoint(k);
      ET->SetIntPoint(&ip);
      FElem->CalcPhysHessian(*ET, DofHes);

      for (int j = 0; j < size; j++)
      {
         for (int d = 0; d < dof; d++)
         {
            hess(k,j) += DofHes(d,j) * loc_data[d];
         }
      }
   }
}

void GridFunction::GetHessians(int i, const IntegrationRule &ir,
                               DenseMatrix &hess,
                               DenseMatrix &tr, int vdim)
const
{
   ElementTransformation *ET;
   ET = fes->GetElementTransformation(i);
   ET->Transform(ir, tr);

   GetHessians(i, ir, hess, vdim);
}


int GridFunction::GetFaceValues(int i, int side, const IntegrationRule &ir,
                                Vector &vals, DenseMatrix &tr,
                                int vdim) const
{
   int n, dir;
   FaceElementTransformations *Transf;

   n = ir.GetNPoints();
   IntegrationRule eir(n);  // ---
   if (side == 2) // automatic choice of side
   {
      Transf = fes->GetMesh()->GetFaceElementTransformations(i, 0);
      if (Transf->Elem2No < 0 ||
          fes->GetAttribute(Transf->Elem1No) <=
          fes->GetAttribute(Transf->Elem2No))
      {
         dir = 0;
      }
      else
      {
         dir = 1;
      }
   }
   else
   {
      if (side == 1 && !fes->GetMesh()->FaceIsInterior(i))
      {
         dir = 0;
      }
      else
      {
         dir = side;
      }
   }
   if (dir == 0)
   {
      Transf = fes->GetMesh()->GetFaceElementTransformations(i, 4);
      Transf->Loc1.Transform(ir, eir);
      GetValues(Transf->Elem1No, eir, vals, tr, vdim);
   }
   else
   {
      Transf = fes->GetMesh()->GetFaceElementTransformations(i, 8);
      Transf->Loc2.Transform(ir, eir);
      GetValues(Transf->Elem2No, eir, vals, tr, vdim);
   }

   return dir;
}

void GridFunction::GetVectorValues(int i, const IntegrationRule &ir,
                                   DenseMatrix &vals, DenseMatrix &tr) const
{
   ElementTransformation *Tr = fes->GetElementTransformation(i);
   Tr->Transform(ir, tr);

   GetVectorValues(*Tr, ir, vals);
}

real_t GridFunction::GetValue(ElementTransformation &T,
                              const IntegrationPoint &ip,
                              int comp, Vector *tr) const
{
   if (tr)
   {
      T.SetIntPoint(&ip);
      T.Transform(ip, *tr);
   }

   const FiniteElement * fe = NULL;
   Array<int> dofs;

   switch (T.ElementType)
   {
      case ElementTransformation::ELEMENT:
         fe = fes->GetFE(T.ElementNo);
         fes->GetElementDofs(T.ElementNo, dofs);
         break;
      case ElementTransformation::EDGE:
         if (fes->FEColl()->GetContType() ==
             FiniteElementCollection::CONTINUOUS)
         {
            fe = fes->GetEdgeElement(T.ElementNo);
            fes->GetEdgeDofs(T.ElementNo, dofs);
         }
         else
         {
            MFEM_ABORT("GridFunction::GetValue: Field continuity type \""
                       << fes->FEColl()->GetContType() << "\" not supported "
                       << "on mesh edges.");
            return NAN;
         }
         break;
      case ElementTransformation::FACE:
         if (fes->FEColl()->GetContType() ==
             FiniteElementCollection::CONTINUOUS)
         {
            fe = fes->GetFaceElement(T.ElementNo);
            fes->GetFaceDofs(T.ElementNo, dofs);
         }
         else
         {
            MFEM_ABORT("GridFunction::GetValue: Field continuity type \""
                       << fes->FEColl()->GetContType() << "\" not supported "
                       << "on mesh faces.");
            return NAN;
         }
         break;
      case ElementTransformation::BDR_ELEMENT:
      {
         if (fes->FEColl()->GetContType() ==
             FiniteElementCollection::CONTINUOUS)
         {
            // This is a continuous field so we can evaluate it on the boundary.
            fe = fes->GetBE(T.ElementNo);
            fes->GetBdrElementDofs(T.ElementNo, dofs);
         }
         else
         {
            // This is a discontinuous field which cannot be evaluated on the
            // boundary so we'll evaluate it in the neighboring element.
            FaceElementTransformations * FET =
               fes->GetMesh()->GetBdrFaceTransformations(T.ElementNo);
            MFEM_ASSERT(FET != nullptr,
                        "FaceElementTransformation must be valid for a boundary element");

            // Boundary elements and boundary faces may have different
            // orientations so adjust the integration point if necessary.
            int f, o;
            fes->GetMesh()->GetBdrElementFace(T.ElementNo, &f, &o);
            IntegrationPoint fip =
               Mesh::TransformBdrElementToFace(FET->GetGeometryType(), o, ip);

            // Compute and set the point in element 1 from fip
            FET->SetAllIntPoints(&fip);
            ElementTransformation & T1 = FET->GetElement1Transformation();
            return GetValue(T1, T1.GetIntPoint(), comp);
         }
      }
      break;
      case ElementTransformation::BDR_FACE:
      {
         FaceElementTransformations * FET =
            dynamic_cast<FaceElementTransformations *>(&T);

         // Evaluate in neighboring element for both continuous and
         // discontinuous fields (the integration point in T1 should have
         // already been set).
         ElementTransformation & T1 = FET->GetElement1Transformation();
         return GetValue(T1, T1.GetIntPoint(), comp);
      }
      default:
      {
         MFEM_ABORT("GridFunction::GetValue: Unsupported element type \""
                    << T.ElementType << "\"");
         return NAN;
      }
   }

   fes->DofsToVDofs(comp-1, dofs);
   Vector DofVal(dofs.Size()), LocVec;
   if (fe->GetMapType() == FiniteElement::VALUE)
   {
      fe->CalcShape(ip, DofVal);
   }
   else
   {
      fe->CalcPhysShape(T, DofVal);
   }
   GetSubVector(dofs, LocVec);

   return (DofVal * LocVec);
}

void GridFunction::GetValues(ElementTransformation &T,
                             const IntegrationRule &ir,
                             Vector &vals, int comp,
                             DenseMatrix *tr) const
{
   if (tr)
   {
      T.Transform(ir, *tr);
   }

   int nip = ir.GetNPoints();
   vals.SetSize(nip);
   for (int j = 0; j < nip; j++)
   {
      const IntegrationPoint &ip = ir.IntPoint(j);
      T.SetIntPoint(&ip);
      vals[j] = GetValue(T, ip, comp);
   }
}

void GridFunction::GetVectorValue(ElementTransformation &T,
                                  const IntegrationPoint &ip,
                                  Vector &val, Vector *tr) const
{
   if (tr)
   {
      T.SetIntPoint(&ip);
      T.Transform(ip, *tr);
   }

   Array<int> vdofs;
   const FiniteElement *fe = NULL;
   DofTransformation doftrans;

   switch (T.ElementType)
   {
      case ElementTransformation::ELEMENT:
         fes->GetElementVDofs(T.ElementNo, vdofs, doftrans);
         fe = fes->GetFE(T.ElementNo);
         break;
      case ElementTransformation::EDGE:
         if (fes->FEColl()->GetContType() ==
             FiniteElementCollection::CONTINUOUS)
         {
            fe = fes->GetEdgeElement(T.ElementNo);
            fes->GetEdgeVDofs(T.ElementNo, vdofs);
         }
         else
         {
            MFEM_ABORT("GridFunction::GetVectorValue: Field continuity type \""
                       << fes->FEColl()->GetContType() << "\" not supported "
                       << "on mesh edges.");
            return;
         }
         break;
      case ElementTransformation::FACE:
         if (fes->FEColl()->GetContType() ==
             FiniteElementCollection::CONTINUOUS)
         {
            fe = fes->GetFaceElement(T.ElementNo);
            fes->GetFaceVDofs(T.ElementNo, vdofs);
         }
         else
         {
            MFEM_ABORT("GridFunction::GetVectorValue: Field continuity type \""
                       << fes->FEColl()->GetContType() << "\" not supported "
                       << "on mesh faces.");
            return;
         }
         break;
      case ElementTransformation::BDR_ELEMENT:
      {
         if (fes->FEColl()->GetContType() ==
             FiniteElementCollection::CONTINUOUS)
         {
            // This is a continuous field so we can evaluate it on the boundary.
            fes->GetBdrElementVDofs(T.ElementNo, vdofs);
            fe = fes->GetBE(T.ElementNo);
         }
         else
         {
            // This is a discontinuous vector field which cannot be evaluated on
            // the boundary so we'll evaluate it in the neighboring element.
            FaceElementTransformations * FET =
               fes->GetMesh()->GetBdrFaceTransformations(T.ElementNo);
            MFEM_ASSERT(FET != nullptr,
                        "FaceElementTransformation must be valid for a boundary element");

            // Boundary elements and boundary faces may have different
            // orientations so adjust the integration point if necessary.
            int f, o;
            fes->GetMesh()->GetBdrElementFace(T.ElementNo, &f, &o);
            IntegrationPoint fip =
               Mesh::TransformBdrElementToFace(FET->GetGeometryType(), o, ip);

            // Compute and set the point in element 1 from fip
            FET->SetAllIntPoints(&fip);
            ElementTransformation & T1 = FET->GetElement1Transformation();
            return GetVectorValue(T1, T1.GetIntPoint(), val);
         }
      }
      break;
      case ElementTransformation::BDR_FACE:
      {
         FaceElementTransformations * FET =
            dynamic_cast<FaceElementTransformations *>(&T);
         MFEM_ASSERT(FET != nullptr,
                     "FaceElementTransformation must be valid for a boundary element");

         // Evaluate in neighboring element for both continuous and
         // discontinuous fields (the integration point in T1 should have
         // already been set).
         ElementTransformation & T1 = FET->GetElement1Transformation();
         return GetVectorValue(T1, T1.GetIntPoint(), val);
      }
      default:
      {
         MFEM_ABORT("GridFunction::GetVectorValue: Unsupported element type \""
                    << T.ElementType << "\"");
         if (val.Size() > 0) { val = NAN; }
         return;
      }
   }

   int dof = fe->GetDof();
   Vector loc_data;
   GetSubVector(vdofs, loc_data);
   doftrans.InvTransformPrimal(loc_data);
   if (fe->GetRangeType() == FiniteElement::SCALAR)
   {
      Vector shape(dof);
      if (fe->GetMapType() == FiniteElement::VALUE)
      {
         fe->CalcShape(ip, shape);
      }
      else
      {
         fe->CalcPhysShape(T, shape);
      }
      int vdim = fes->GetVDim();
      val.SetSize(vdim);
      for (int k = 0; k < vdim; k++)
      {
         val(k) = shape * (&loc_data[dof * k]);
      }
   }
   else
   {
      int spaceDim = fes->GetMesh()->SpaceDimension();
      int vdim = std::max(spaceDim, fe->GetRangeDim());
      DenseMatrix vshape(dof, vdim);
      fe->CalcVShape(T, vshape);
      val.SetSize(vdim);
      vshape.MultTranspose(loc_data, val);
   }
}

void GridFunction::GetVectorValues(ElementTransformation &T,
                                   const IntegrationRule &ir,
                                   DenseMatrix &vals,
                                   DenseMatrix *tr) const
{
   if (tr)
   {
      T.Transform(ir, *tr);
   }

   const FiniteElement *FElem = fes->GetFE(T.ElementNo);
   int dof = FElem->GetDof();

   Array<int> vdofs;
   DofTransformation doftrans;
   fes->GetElementVDofs(T.ElementNo, vdofs, doftrans);
   Vector loc_data;
   GetSubVector(vdofs, loc_data);
   doftrans.InvTransformPrimal(loc_data);

   int nip = ir.GetNPoints();

   if (FElem->GetRangeType() == FiniteElement::SCALAR)
   {
      Vector shape(dof);
      int vdim = fes->GetVDim();
      vals.SetSize(vdim, nip);
      for (int j = 0; j < nip; j++)
      {
         const IntegrationPoint &ip = ir.IntPoint(j);
         T.SetIntPoint(&ip);
         FElem->CalcPhysShape(T, shape);

         for (int k = 0; k < vdim; k++)
         {
            vals(k,j) = shape * (&loc_data[dof * k]);
         }
      }
   }
   else
   {
      int spaceDim = fes->GetMesh()->SpaceDimension();
      int vdim = std::max(spaceDim, FElem->GetRangeDim());
      DenseMatrix vshape(dof, vdim);

      vals.SetSize(vdim, nip);
      Vector val_j;

      for (int j = 0; j < nip; j++)
      {
         const IntegrationPoint &ip = ir.IntPoint(j);
         T.SetIntPoint(&ip);
         FElem->CalcVShape(T, vshape);

         vals.GetColumnReference(j, val_j);
         vshape.MultTranspose(loc_data, val_j);
      }
   }
}

int GridFunction::GetFaceVectorValues(
   int i, int side, const IntegrationRule &ir,
   DenseMatrix &vals, DenseMatrix &tr) const
{
   int di;
   FaceElementTransformations *Transf;

   IntegrationRule eir(ir.GetNPoints());  // ---
   Transf = fes->GetMesh()->GetFaceElementTransformations(i, 0);
   if (side == 2)
   {
      if (Transf->Elem2No < 0 ||
          fes->GetAttribute(Transf->Elem1No) <=
          fes->GetAttribute(Transf->Elem2No))
      {
         di = 0;
      }
      else
      {
         di = 1;
      }
   }
   else
   {
      di = side;
   }
   if (di == 0)
   {
      Transf = fes->GetMesh()->GetFaceElementTransformations(i, 5);
      MFEM_ASSERT(Transf != nullptr, "FaceElementTransformation cannot be null!");
      Transf->Loc1.Transform(ir, eir);
      GetVectorValues(*Transf->Elem1, eir, vals, &tr);
   }
   else
   {
      Transf = fes->GetMesh()->GetFaceElementTransformations(i, 10);
      MFEM_ASSERT(Transf != nullptr, "FaceElementTransformation cannot be null!");
      Transf->Loc2.Transform(ir, eir);
      GetVectorValues(*Transf->Elem2, eir, vals, &tr);
   }

   return di;
}

void GridFunction::GetValuesFrom(const GridFunction &orig_func)
{
   // Without averaging ...

   const FiniteElementSpace *orig_fes = orig_func.FESpace();
   Array<int> vdofs, orig_vdofs;
   Vector shape, loc_values, orig_loc_values;
   int i, j, d, ne, dof, odof, vdim;

   ne = fes->GetNE();
   vdim = fes->GetVDim();
   DofTransformation doftrans, orig_doftrans;
   for (i = 0; i < ne; i++)
   {
      fes->GetElementVDofs(i, vdofs, doftrans);
      orig_fes->GetElementVDofs(i, orig_vdofs, orig_doftrans);
      orig_func.GetSubVector(orig_vdofs, orig_loc_values);
      orig_doftrans.InvTransformPrimal(orig_loc_values);
      const FiniteElement *fe = fes->GetFE(i);
      const FiniteElement *orig_fe = orig_fes->GetFE(i);
      dof = fe->GetDof();
      odof = orig_fe->GetDof();
      loc_values.SetSize(dof * vdim);
      shape.SetSize(odof);
      const IntegrationRule &ir = fe->GetNodes();
      for (j = 0; j < dof; j++)
      {
         const IntegrationPoint &ip = ir.IntPoint(j);
         orig_fe->CalcShape(ip, shape);
         for (d = 0; d < vdim; d++)
         {
            loc_values(d*dof+j) = shape * (&orig_loc_values[d * odof]);
         }
      }
      doftrans.TransformPrimal(loc_values);
      SetSubVector(vdofs, loc_values);
   }
}

void GridFunction::GetBdrValuesFrom(const GridFunction &orig_func)
{
   // Without averaging ...

   const FiniteElementSpace *orig_fes = orig_func.FESpace();
   Array<int> vdofs, orig_vdofs;
   Vector shape, loc_values, loc_values_t, orig_loc_values, orig_loc_values_t;
   int i, j, d, nbe, dof, odof, vdim;

   nbe = fes->GetNBE();
   vdim = fes->GetVDim();
   for (i = 0; i < nbe; i++)
   {
      fes->GetBdrElementVDofs(i, vdofs);
      orig_fes->GetBdrElementVDofs(i, orig_vdofs);
      orig_func.GetSubVector(orig_vdofs, orig_loc_values);
      const FiniteElement *fe = fes->GetBE(i);
      const FiniteElement *orig_fe = orig_fes->GetBE(i);
      dof = fe->GetDof();
      odof = orig_fe->GetDof();
      loc_values.SetSize(dof * vdim);
      shape.SetSize(odof);
      const IntegrationRule &ir = fe->GetNodes();
      for (j = 0; j < dof; j++)
      {
         const IntegrationPoint &ip = ir.IntPoint(j);
         orig_fe->CalcShape(ip, shape);
         for (d = 0; d < vdim; d++)
         {
            loc_values(d*dof+j) = shape * (&orig_loc_values[d * odof]);
         }
      }
      SetSubVector(vdofs, loc_values);
   }
}

void GridFunction::GetVectorFieldValues(
   int i, const IntegrationRule &ir, DenseMatrix &vals,
   DenseMatrix &tr, int comp) const
{
   Array<int> vdofs;
   ElementTransformation *transf;

   const int n = ir.GetNPoints();
   DofTransformation doftrans;
   fes->GetElementVDofs(i, vdofs, doftrans);
   const FiniteElement *fe = fes->GetFE(i);
   const int dof = fe->GetDof();
   const int sdim = fes->GetMesh()->SpaceDimension();
   const int vdim = std::max(sdim, fe->GetRangeDim());
   // int *dofs = &vdofs[comp*dof];
   transf = fes->GetElementTransformation(i);
   transf->Transform(ir, tr);
   vals.SetSize(n, vdim);
   DenseMatrix vshape(dof, vdim);
   Vector loc_data, val(vdim);
   GetSubVector(vdofs, loc_data);
   doftrans.InvTransformPrimal(loc_data);
   for (int k = 0; k < n; k++)
   {
      const IntegrationPoint &ip = ir.IntPoint(k);
      transf->SetIntPoint(&ip);
      fe->CalcVShape(*transf, vshape);
      vshape.MultTranspose(loc_data, val);
      for (int d = 0; d < vdim; d++)
      {
         vals(k,d) = val(d);
      }
   }
}

void GridFunction::ReorderByNodes()
{
   if (fes->GetOrdering() == Ordering::byNODES)
   {
      return;
   }

   int i, j, k;
   int vdim = fes->GetVDim();
   int ndofs = fes->GetNDofs();
   real_t *temp = new real_t[size];

   k = 0;
   for (j = 0; j < ndofs; j++)
      for (i = 0; i < vdim; i++)
      {
         temp[j+i*ndofs] = data[k++];
      }

   for (i = 0; i < size; i++)
   {
      data[i] = temp[i];
   }

   delete [] temp;
}

void GridFunction::GetVectorFieldNodalValues(Vector &val, int comp) const
{
   int i, k;
   Array<int> overlap(fes->GetNV());
   Array<int> vertices;
   DenseMatrix vals, tr;

   val.SetSize(overlap.Size());
   overlap = 0;
   val = 0.0;

   comp--;
   for (i = 0; i < fes->GetNE(); i++)
   {
      const IntegrationRule *ir =
         Geometries.GetVertices(fes->GetFE(i)->GetGeomType());
      fes->GetElementVertices(i, vertices);
      GetVectorFieldValues(i, *ir, vals, tr);
      for (k = 0; k < ir->GetNPoints(); k++)
      {
         val(vertices[k]) += vals(k, comp);
         overlap[vertices[k]]++;
      }
   }

   for (i = 0; i < overlap.Size(); i++)
   {
      val(i) /= overlap[i];
   }
}

void GridFunction::ProjectVectorFieldOn(GridFunction &vec_field, int comp)
{
   FiniteElementSpace *new_fes = vec_field.FESpace();

   Array<int> overlap(new_fes->GetVSize());
   Array<int> new_vdofs;
   DenseMatrix vals, tr;

   overlap = 0;
   vec_field = 0.0;

   for (int i = 0; i < new_fes->GetNE(); i++)
   {
      const FiniteElement *fe = new_fes->GetFE(i);
      const IntegrationRule &ir = fe->GetNodes();
      GetVectorFieldValues(i, ir, vals, tr, comp);
      new_fes->GetElementVDofs(i, new_vdofs);
      const int dof = fe->GetDof();
      for (int d = 0; d < vals.Width(); d++)
      {
         for (int k = 0; k < dof; k++)
         {
            real_t s;
            int ind = FiniteElementSpace::DecodeDof(new_vdofs[dof*d+k], s);
            vec_field(ind) += s * vals(k, d);
            overlap[ind]++;
         }
      }
   }

   for (int i = 0; i < overlap.Size(); i++)
   {
      vec_field(i) /= overlap[i];
   }
}

void GridFunction::AccumulateAndCountDerivativeValues(
   int comp, int der_comp, GridFunction &der,
   Array<int> &zones_per_dof) const
{
   FiniteElementSpace * der_fes = der.FESpace();
   ElementTransformation * transf;
   zones_per_dof.SetSize(der_fes->GetVSize());
   Array<int> der_dofs, vdofs;
   DenseMatrix dshape, inv_jac;
   Vector pt_grad, loc_func;
   int i, j, k, dim, dof, der_dof, ind;
   real_t a;

   zones_per_dof = 0;
   der = 0.0;

   comp--;
   for (i = 0; i < der_fes->GetNE(); i++)
   {
      const FiniteElement *der_fe = der_fes->GetFE(i);
      const FiniteElement *fe = fes->GetFE(i);
      const IntegrationRule &ir = der_fe->GetNodes();
      der_fes->GetElementDofs(i, der_dofs);
      fes->GetElementVDofs(i, vdofs);
      dim = fe->GetDim();
      dof = fe->GetDof();
      der_dof = der_fe->GetDof();
      dshape.SetSize(dof, dim);
      inv_jac.SetSize(dim);
      pt_grad.SetSize(dim);
      loc_func.SetSize(dof);
      transf = fes->GetElementTransformation(i);
      for (j = 0; j < dof; j++)
         loc_func(j) = ( (ind=vdofs[comp*dof+j]) >= 0 ) ?
                       (data[ind]) : (-data[-1-ind]);
      for (k = 0; k < der_dof; k++)
      {
         const IntegrationPoint &ip = ir.IntPoint(k);
         fe->CalcDShape(ip, dshape);
         dshape.MultTranspose(loc_func, pt_grad);
         transf->SetIntPoint(&ip);
         CalcInverse(transf->Jacobian(), inv_jac);
         a = 0.0;
         for (j = 0; j < dim; j++)
         {
            a += inv_jac(j, der_comp) * pt_grad(j);
         }
         der(der_dofs[k]) += a;
         zones_per_dof[der_dofs[k]]++;
      }
   }
}

void GridFunction::GetDerivative(int comp, int der_comp,
                                 GridFunction &der) const
{
   Array<int> overlap;
   AccumulateAndCountDerivativeValues(comp, der_comp, der, overlap);

   for (int i = 0; i < overlap.Size(); i++)
   {
      der(i) /= overlap[i];
   }
}

void GridFunction::GetVectorGradientHat(
   ElementTransformation &T, DenseMatrix &gh) const
{
   const FiniteElement *FElem = fes->GetFE(T.ElementNo);
   int dim = FElem->GetDim(), dof = FElem->GetDof();
   Vector loc_data;
   GetElementDofValues(T.ElementNo, loc_data);
   // assuming scalar FE
   int vdim = fes->GetVDim();
   DenseMatrix dshape(dof, dim);
   FElem->CalcDShape(T.GetIntPoint(), dshape);
   gh.SetSize(vdim, dim);
   DenseMatrix loc_data_mat(loc_data.GetData(), dof, vdim);
   MultAtB(loc_data_mat, dshape, gh);
}

void GridFunction::GetGradients(const IntegrationRule &ir, Vector &grad,
                                QVectorLayout ql, MemoryType d_mt) const
{
   const FiniteElement &fe = *fes->GetTypicalFE();
   const int dim  = fe.GetDim();
   const int vdim = fes->GetVDim();
   const int NE   = fes->GetNE();
   const int ND   = fe.GetDof();
   const int NQ   = ir.GetNPoints();

   MemoryType my_d_mt = (d_mt != MemoryType::DEFAULT) ? d_mt :
                        Device::GetDeviceMemoryType();

   // ql == QVectorLayout::byNODES :   NQ x VDIM x  DIM x NE
   // ql == QVectorLayout::byVDIM  : VDIM x  DIM x NQPT x NE
   grad.SetSize(dim*vdim*NQ*NE, my_d_mt);

   const QuadratureInterpolator &qi = *fes->GetQuadratureInterpolator(ir);
   qi.SetOutputLayout(ql);

   const bool use_tensor_products = UsesTensorBasis(*fes);
   qi.DisableTensorProducts(!use_tensor_products);
   const ElementDofOrdering e_ordering = use_tensor_products ?
                                         ElementDofOrdering::LEXICOGRAPHIC :
                                         ElementDofOrdering::NATIVE;
   const Operator *elem_restr = fes->GetElementRestriction(e_ordering);

   // Pre-compute the geometric factors in order to set the desired MemoryType
   // they use:
   fes->GetMesh()->GetGeometricFactors(
      ir, GeometricFactors::JACOBIANS, my_d_mt);

   if (elem_restr) // currently, always true
   {
      Vector f_e(vdim*ND*NE, my_d_mt);
      elem_restr->Mult(*this, f_e);
      qi.PhysDerivatives(f_e, grad);
   }
   else
   {
      qi.PhysDerivatives(*this, grad);
   }
}

real_t GridFunction::GetDivergence(ElementTransformation &T) const
{
   DofTransformation doftrans;
   switch (T.ElementType)
   {
      case ElementTransformation::ELEMENT:
      {
         int elNo = T.ElementNo;
         const FiniteElement *fe = fes->GetFE(elNo);
         if (fe->GetRangeType() == FiniteElement::SCALAR)
         {
            MFEM_ASSERT(fe->GetMapType() == FiniteElement::VALUE,
                        "invalid FE map type");
            DenseMatrix grad_hat;
            GetVectorGradientHat(T, grad_hat);
            const DenseMatrix &Jinv = T.InverseJacobian();
            real_t div_v = 0.0;
            for (int i = 0; i < Jinv.Width(); i++)
            {
               for (int j = 0; j < Jinv.Height(); j++)
               {
                  div_v += grad_hat(i, j) * Jinv(j, i);
               }
            }
            return div_v;
         }
         else
         {
            // Assuming RT-type space
            Array<int> dofs;
            fes->GetElementDofs(elNo, dofs, doftrans);
            Vector loc_data, divshape(fe->GetDof());
            GetSubVector(dofs, loc_data);
            doftrans.InvTransformPrimal(loc_data);
            fe->CalcDivShape(T.GetIntPoint(), divshape);
            return (loc_data * divshape) / T.Weight();
         }
      }
      break;
      case ElementTransformation::BDR_ELEMENT:
      {
         // In order to properly capture the derivative of the normal component
         // of the field (as well as the transverse divergence of the
         // tangential components) we must evaluate it in the neighboring
         // element.
         FaceElementTransformations * FET =
            fes->GetMesh()->GetBdrFaceTransformations(T.ElementNo);

         // Boundary elements and boundary faces may have different
         // orientations so adjust the integration point if necessary.
         int f, o;
         fes->GetMesh()->GetBdrElementFace(T.ElementNo, &f, &o);
         IntegrationPoint fip =
            Mesh::TransformBdrElementToFace(FET->GetGeometryType(), o,
                                            T.GetIntPoint());

         // Compute and set the point in element 1 from fip
         FET->SetAllIntPoints(&fip);
         ElementTransformation & T1 = FET->GetElement1Transformation();

         return GetDivergence(T1);
      }
      break;
      case ElementTransformation::BDR_FACE:
      {
         // This must be a DG context so this dynamic cast must succeed.
         FaceElementTransformations * FET =
            dynamic_cast<FaceElementTransformations *>(&T);

         // Evaluate in neighboring element (the integration point in T1 should
         // have already been set).
         ElementTransformation & T1 = FET->GetElement1Transformation();
         return GetDivergence(T1);
      }
      break;
      default:
      {
         MFEM_ABORT("GridFunction::GetDivergence: Unsupported element type \""
                    << T.ElementType << "\"");
      }
   }
   return 0.0; // never reached
}

void GridFunction::GetCurl(ElementTransformation &T, Vector &curl) const
{
   DofTransformation doftrans;
   switch (T.ElementType)
   {
      case ElementTransformation::ELEMENT:
      {
         int elNo = T.ElementNo;
         const FiniteElement *fe = fes->GetFE(elNo);
         if (fe->GetRangeType() == FiniteElement::SCALAR)
         {
            MFEM_ASSERT(fe->GetMapType() == FiniteElement::VALUE,
                        "invalid FE map type");
            DenseMatrix grad_hat;
            GetVectorGradientHat(T, grad_hat);
            const DenseMatrix &Jinv = T.InverseJacobian();
            // Dimensions of grad are vdim x FElem->Dim
            DenseMatrix grad(grad_hat.Height(), Jinv.Width());
            Mult(grad_hat, Jinv, grad);
            MFEM_ASSERT(grad.Height() == grad.Width(), "");
            if (grad.Height() == 3)
            {
               curl.SetSize(3);
               curl(0) = grad(2,1) - grad(1,2);
               curl(1) = grad(0,2) - grad(2,0);
               curl(2) = grad(1,0) - grad(0,1);
            }
            else if (grad.Height() == 2)
            {
               curl.SetSize(1);
               curl(0) = grad(1,0) - grad(0,1);
            }
         }
         else
         {
            // Assuming ND-type space
            Array<int> dofs;
            fes->GetElementDofs(elNo, dofs, doftrans);
            Vector loc_data;
            GetSubVector(dofs, loc_data);
            doftrans.InvTransformPrimal(loc_data);
            DenseMatrix curl_shape(fe->GetDof(), fe->GetCurlDim());
            curl.SetSize(curl_shape.Width());
            fe->CalcPhysCurlShape(T, curl_shape);
            curl_shape.MultTranspose(loc_data, curl);
         }
      }
      break;
      case ElementTransformation::BDR_ELEMENT:
      {
         // In order to capture the tangential components of the curl we
         // must evaluate it in the neighboring element.
         FaceElementTransformations * FET =
            fes->GetMesh()->GetBdrFaceTransformations(T.ElementNo);

         // Boundary elements and boundary faces may have different
         // orientations so adjust the integration point if necessary.
         int f, o;
         fes->GetMesh()->GetBdrElementFace(T.ElementNo, &f, &o);
         IntegrationPoint fip =
            Mesh::TransformBdrElementToFace(FET->GetGeometryType(), o,
                                            T.GetIntPoint());

         // Compute and set the point in element 1 from fip
         FET->SetAllIntPoints(&fip);
         ElementTransformation & T1 = FET->GetElement1Transformation();

         GetCurl(T1, curl);
      }
      break;
      case ElementTransformation::BDR_FACE:
      {
         // This must be a DG context so this dynamic cast must succeed.
         FaceElementTransformations * FET =
            dynamic_cast<FaceElementTransformations *>(&T);

         // Evaluate in neighboring element (the integration point in T1 should
         // have already been set).
         ElementTransformation & T1 = FET->GetElement1Transformation();
         GetCurl(T1, curl);
      }
      break;
      default:
      {
         MFEM_ABORT("GridFunction::GetCurl: Unsupported element type \""
                    << T.ElementType << "\"");
      }
   }
}

void GridFunction::GetGradient(ElementTransformation &T, Vector &grad) const
{
   switch (T.ElementType)
   {
      case ElementTransformation::ELEMENT:
      {
         const FiniteElement *fe = fes->GetFE(T.ElementNo);
         MFEM_ASSERT(fe->GetMapType() == FiniteElement::VALUE,
                     "invalid FE map type");
         MFEM_ASSERT(fes->GetVDim() == 1, "Defined for scalar functions.");
         int spaceDim = fes->GetMesh()->SpaceDimension();
         int dim = fe->GetDim(), dof = fe->GetDof();
         DenseMatrix dshape(dof, dim);
         Vector lval, gh(dim);

         grad.SetSize(spaceDim);
         GetElementDofValues(T.ElementNo, lval);
         fe->CalcDShape(T.GetIntPoint(), dshape);
         dshape.MultTranspose(lval, gh);
         T.InverseJacobian().MultTranspose(gh, grad);
      }
      break;
      case ElementTransformation::BDR_ELEMENT:
      {
         // In order to properly capture the normal component of the gradient
         // as well as its tangential components we must evaluate it in the
         // neighboring element.
         FaceElementTransformations * FET =
            fes->GetMesh()->GetBdrFaceTransformations(T.ElementNo);

         // Boundary elements and boundary faces may have different
         // orientations so adjust the integration point if necessary.
         int f, o;
         fes->GetMesh()->GetBdrElementFace(T.ElementNo, &f, &o);
         IntegrationPoint fip =
            Mesh::TransformBdrElementToFace(FET->GetGeometryType(), o,
                                            T.GetIntPoint());

         // Compute and set the point in element 1 from fip
         FET->SetAllIntPoints(&fip);
         ElementTransformation & T1 = FET->GetElement1Transformation();

         GetGradient(T1, grad);
      }
      break;
      case ElementTransformation::BDR_FACE:
      {
         // This must be a DG context so this dynamic cast must succeed.
         FaceElementTransformations * FET =
            dynamic_cast<FaceElementTransformations *>(&T);

         // Evaluate in neighboring element (the integration point in T1 should
         // have already been set).
         ElementTransformation & T1 = FET->GetElement1Transformation();
         GetGradient(T1, grad);
      }
      break;
      default:
      {
         MFEM_ABORT("GridFunction::GetGradient: Unsupported element type \""
                    << T.ElementType << "\"");
      }
   }
}

void GridFunction::GetGradients(ElementTransformation &tr,
                                const IntegrationRule &ir,
                                DenseMatrix &grad) const
{
   int elNo = tr.ElementNo;
   const FiniteElement *fe = fes->GetFE(elNo);
   MFEM_ASSERT(fe->GetMapType() == FiniteElement::VALUE, "invalid FE map type");
   DenseMatrix dshape(fe->GetDof(), fe->GetDim());
   Vector lval, gh(fe->GetDim()), gcol;

   GetElementDofValues(tr.ElementNo, lval);
   grad.SetSize(fe->GetDim(), ir.GetNPoints());
   for (int i = 0; i < ir.GetNPoints(); i++)
   {
      const IntegrationPoint &ip = ir.IntPoint(i);
      fe->CalcDShape(ip, dshape);
      dshape.MultTranspose(lval, gh);
      tr.SetIntPoint(&ip);
      grad.GetColumnReference(i, gcol);
      const DenseMatrix &Jinv = tr.InverseJacobian();
      Jinv.MultTranspose(gh, gcol);
   }
}

void GridFunction::GetVectorGradient(
   ElementTransformation &T, DenseMatrix &grad) const
{
   switch (T.ElementType)
   {
      case ElementTransformation::ELEMENT:
      {
         MFEM_ASSERT(fes->GetFE(T.ElementNo)->GetMapType() ==
                     FiniteElement::VALUE, "invalid FE map type");
         DenseMatrix grad_hat;
         GetVectorGradientHat(T, grad_hat);
         const DenseMatrix &Jinv = T.InverseJacobian();
         grad.SetSize(grad_hat.Height(), Jinv.Width());
         Mult(grad_hat, Jinv, grad);
      }
      break;
      case ElementTransformation::BDR_ELEMENT:
      {
         // In order to capture the normal component of the gradient we
         // must evaluate it in the neighboring element.
         FaceElementTransformations * FET =
            fes->GetMesh()->GetBdrFaceTransformations(T.ElementNo);

         // Boundary elements and boundary faces may have different
         // orientations so adjust the integration point if necessary.
         int f, o;
         fes->GetMesh()->GetBdrElementFace(T.ElementNo, &f, &o);
         IntegrationPoint fip =
            Mesh::TransformBdrElementToFace(FET->GetGeometryType(), o,
                                            T.GetIntPoint());

         // Compute and set the point in element 1 from fip
         FET->SetAllIntPoints(&fip);
         ElementTransformation & T1 = FET->GetElement1Transformation();

         GetVectorGradient(T1, grad);
      }
      break;
      case ElementTransformation::BDR_FACE:
      {
         // This must be a DG context so this dynamic cast must succeed.
         FaceElementTransformations * FET =
            dynamic_cast<FaceElementTransformations *>(&T);

         // Evaluate in neighboring element (the integration point in T1 should
         // have already been set).
         ElementTransformation & T1 = FET->GetElement1Transformation();
         GetVectorGradient(T1, grad);
      }
      break;
      default:
      {
         MFEM_ABORT("GridFunction::GetVectorGradient: "
                    "Unsupported element type \"" << T.ElementType << "\"");
      }
   }
}

void GridFunction::GetElementAverages(GridFunction &avgs) const
{
   MassIntegrator Mi;
   DenseMatrix loc_mass;
   Array<int> te_dofs, tr_dofs;
   Vector loc_avgs, loc_this;
   Vector int_psi(avgs.Size());
   DofTransformation tr_doftrans, te_doftrans;

   avgs = 0.0;
   int_psi = 0.0;
   for (int i = 0; i < fes->GetNE(); i++)
   {
      Mi.AssembleElementMatrix2(*fes->GetFE(i), *avgs.FESpace()->GetFE(i),
                                *fes->GetElementTransformation(i), loc_mass);
      fes->GetElementDofs(i, tr_dofs, tr_doftrans);
      avgs.FESpace()->GetElementDofs(i, te_dofs, te_doftrans);
      GetSubVector(tr_dofs, loc_this);
      tr_doftrans.InvTransformPrimal(loc_this);
      loc_avgs.SetSize(te_dofs.Size());
      loc_mass.Mult(loc_this, loc_avgs);
      te_doftrans.TransformPrimal(loc_avgs);
      avgs.AddElementVector(te_dofs, loc_avgs);
      loc_this = 1.0; // assume the local basis for 'this' sums to 1
      loc_mass.Mult(loc_this, loc_avgs);
      int_psi.AddElementVector(te_dofs, loc_avgs);
   }
   for (int i = 0; i < avgs.Size(); i++)
   {
      avgs(i) /= int_psi(i);
   }
}

void GridFunction::GetElementDofValues(int el, Vector &dof_vals) const
{
   Array<int> dof_idx;
   DofTransformation doftrans;
   fes->GetElementVDofs(el, dof_idx, doftrans);
   GetSubVector(dof_idx, dof_vals);
   doftrans.InvTransformPrimal(dof_vals);
}

void GridFunction::ProjectGridFunction(const GridFunction &src)
{
   Mesh *mesh = fes->GetMesh();
   bool sameP = false;
   DenseMatrix P;

   if (!mesh->GetNE()) { return; }

   Geometry::Type geom, cached_geom = Geometry::INVALID;
   if (mesh->GetNumGeometries(mesh->Dimension()) == 1)
   {
      // Assuming that the projection matrix is the same for all elements
      sameP = true;
      fes->GetTypicalFE()->Project(*src.fes->GetTypicalFE(),
                                   *mesh->GetTypicalElementTransformation(), P);
   }
   const int vdim = fes->GetVDim();
   MFEM_VERIFY(vdim == src.fes->GetVDim(), "incompatible vector dimensions!");

   Array<int> src_vdofs, dest_vdofs;
   Vector src_lvec, dest_lvec(vdim*P.Height());

   DofTransformation src_doftrans, doftrans;
   for (int i = 0; i < mesh->GetNE(); i++)
   {
      // Assuming the projection matrix P depends only on the element geometry
      if ( !sameP && (geom = mesh->GetElementBaseGeometry(i)) != cached_geom )
      {
         fes->GetFE(i)->Project(*src.fes->GetFE(i),
                                *mesh->GetElementTransformation(i), P);
         dest_lvec.SetSize(vdim*P.Height());
         cached_geom = geom;
      }

      src.fes->GetElementVDofs(i, src_vdofs, src_doftrans);
      src.GetSubVector(src_vdofs, src_lvec);
      src_doftrans.InvTransformPrimal(src_lvec);
      for (int vd = 0; vd < vdim; vd++)
      {
         P.Mult(&src_lvec[vd*P.Width()], &dest_lvec[vd*P.Height()]);
      }
      fes->GetElementVDofs(i, dest_vdofs, doftrans);
      doftrans.TransformPrimal(dest_lvec);
      SetSubVector(dest_vdofs, dest_lvec);
   }
}

void GridFunction::ImposeBounds(int i, const Vector &weights,
                                const Vector &lo_, const Vector &hi_)
{
   Array<int> vdofs;
   DofTransformation doftrans;
   fes->GetElementVDofs(i, vdofs, doftrans);
   int size = vdofs.Size();
   Vector vals, new_vals(size);

   GetSubVector(vdofs, vals);
   doftrans.InvTransformPrimal(vals);

   MFEM_ASSERT(weights.Size() == size, "Different # of weights and dofs.");
   MFEM_ASSERT(lo_.Size() == size, "Different # of lower bounds and dofs.");
   MFEM_ASSERT(hi_.Size() == size, "Different # of upper bounds and dofs.");

   int max_iter = 30;
   real_t tol = 1.e-12;
   SLBQPOptimizer slbqp;
   slbqp.SetMaxIter(max_iter);
   slbqp.SetAbsTol(1.0e-18);
   slbqp.SetRelTol(tol);
   slbqp.SetBounds(lo_, hi_);
   slbqp.SetLinearConstraint(weights, weights * vals);
   slbqp.SetPrintLevel(0); // print messages only if not converged
   slbqp.Mult(vals, new_vals);

   doftrans.TransformPrimal(new_vals);
   SetSubVector(vdofs, new_vals);
}

void GridFunction::ImposeBounds(int i, const Vector &weights,
                                real_t min_, real_t max_)
{
   Array<int> vdofs;
   DofTransformation doftrans;
   fes->GetElementVDofs(i, vdofs, doftrans);
   int size = vdofs.Size();
   Vector vals, new_vals(size);
   GetSubVector(vdofs, vals);
   doftrans.InvTransformPrimal(vals);

   real_t max_val = vals.Max();
   real_t min_val = vals.Min();

   if (max_val <= min_)
   {
      new_vals = min_;
      doftrans.TransformPrimal(new_vals);
      SetSubVector(vdofs, new_vals);
      return;
   }

   if (min_ <= min_val && max_val <= max_)
   {
      return;
   }

   Vector minv(size), maxv(size);
   minv = (min_ > min_val) ? min_ : min_val;
   maxv = (max_ < max_val) ? max_ : max_val;

   ImposeBounds(i, weights, minv, maxv);
}

void GridFunction::RestrictConforming()
{
   const SparseMatrix *R = fes->GetRestrictionMatrix();
   const Operator *P = fes->GetProlongationMatrix();

   if (P && R)
   {
      Vector tmp(R->Height());
      R->Mult(*this, tmp);
      P->Mult(tmp, *this);
   }
}

void GridFunction::GetNodalValues(Vector &nval, int vdim) const
{
   Array<int> vertices;
   Array<real_t> values;
   Array<int> overlap(fes->GetNV());
   nval.SetSize(fes->GetNV());
   nval = 0.0;
   overlap = 0;
   nval.HostReadWrite();
   for (int i = 0; i < fes->GetNE(); i++)
   {
      fes->GetElementVertices(i, vertices);
      GetNodalValues(i, values, vdim);
      for (int j = 0; j < vertices.Size(); j++)
      {
         nval(vertices[j]) += values[j];
         overlap[vertices[j]]++;
      }
   }
   for (int i = 0; i < overlap.Size(); i++)
   {
      nval(i) /= overlap[i];
   }
}


void GridFunction::CountElementsPerVDof(Array<int> &elem_per_vdof) const
{
   elem_per_vdof.SetSize(fes->GetVSize());
   elem_per_vdof = 0;
   Array<int> vdofs;

   for (int i = 0; i < fes->GetNE(); i++)
   {
      fes->GetElementVDofs(i, vdofs);
      // Accumulate values in all dofs, count the zones.
      for (int j = 0; j < vdofs.Size(); j++)
      {
         elem_per_vdof[vdofs[j]]++;
      }
   }
}

void GridFunction::AccumulateAndCountZones(Coefficient &coeff,
                                           AvgType type,
                                           Array<int> &zones_per_vdof)
{
   zones_per_vdof.SetSize(fes->GetVSize());
   zones_per_vdof = 0;

   // Local interpolation
   Array<int> vdofs;
   Vector vals;
   *this = 0.0;

   HostReadWrite();

   for (int i = 0; i < fes->GetNE(); i++)
   {
      fes->GetElementVDofs(i, vdofs);
      // Local interpolation of coeff.
      vals.SetSize(vdofs.Size());
      fes->GetFE(i)->Project(coeff, *fes->GetElementTransformation(i), vals);

      // Accumulate values in all dofs, count the zones.
      for (int j = 0; j < vdofs.Size(); j++)
      {
         if (type == HARMONIC)
         {
            MFEM_VERIFY(vals[j] != 0.0,
                        "Coefficient has zeros, harmonic avg is undefined!");
            (*this)(vdofs[j]) += 1.0 / vals[j];
         }
         else if (type == ARITHMETIC)
         {
            (*this)(vdofs[j]) += vals[j];
         }
         else { MFEM_ABORT("Not implemented"); }

         zones_per_vdof[vdofs[j]]++;
      }
   }
}

void GridFunction::AccumulateAndCountZones(VectorCoefficient &vcoeff,
                                           AvgType type,
                                           Array<int> &zones_per_vdof)
{
   zones_per_vdof.SetSize(fes->GetVSize());
   zones_per_vdof = 0;

   // Local interpolation
   Array<int> vdofs;
   Vector vals;
   *this = 0.0;

   HostReadWrite();

   for (int i = 0; i < fes->GetNE(); i++)
   {
      fes->GetElementVDofs(i, vdofs);
      // Local interpolation of coeff.
      vals.SetSize(vdofs.Size());
      fes->GetFE(i)->Project(vcoeff, *fes->GetElementTransformation(i), vals);

      // Accumulate values in all dofs, count the zones.
      for (int j = 0; j < vdofs.Size(); j++)
      {
         int ldof;
         int isign;
         if (vdofs[j] < 0 )
         {
            ldof = -1-vdofs[j];
            isign = -1;
         }
         else
         {
            ldof = vdofs[j];
            isign = 1;
         }

         if (type == HARMONIC)
         {
            MFEM_VERIFY(vals[j] != 0.0,
                        "Coefficient has zeros, harmonic avg is undefined!");
            (*this)(ldof) += isign / vals[j];
         }
         else if (type == ARITHMETIC)
         {
            (*this)(ldof) += isign*vals[j];

         }
         else { MFEM_ABORT("Not implemented"); }

         zones_per_vdof[ldof]++;
      }
   }
}

void GridFunction::AccumulateAndCountBdrValues(
   Coefficient *coeff[], VectorCoefficient *vcoeff, const Array<int> &attr,
   Array<int> &values_counter)
{
   Array<int> vdofs;
   Vector vc;

   values_counter.SetSize(Size());
   values_counter = 0;

   const int vdim = fes->GetVDim();
   HostReadWrite();

   for (int i = 0; i < fes->GetNBE(); i++)
   {
      if (attr[fes->GetBdrAttribute(i) - 1] == 0) { continue; }

      const FiniteElement *fe = fes->GetBE(i);
      const int fdof = fe->GetDof();
      ElementTransformation *transf = fes->GetBdrElementTransformation(i);
      const IntegrationRule &ir = fe->GetNodes();
      fes->GetBdrElementVDofs(i, vdofs);

      for (int j = 0; j < fdof; j++)
      {
         const IntegrationPoint &ip = ir.IntPoint(j);
         transf->SetIntPoint(&ip);
         if (vcoeff) { vcoeff->Eval(vc, *transf, ip); }
         for (int d = 0; d < vdim; d++)
         {
            if (!vcoeff && !coeff[d]) { continue; }

            real_t val = vcoeff ? vc(d) : coeff[d]->Eval(*transf, ip);
            int ind = vdofs[fdof*d+j];
            if ( ind < 0 )
            {
               val = -val, ind = -1-ind;
            }
            if (++values_counter[ind] == 1)
            {
               (*this)(ind) = val;
            }
            else
            {
               (*this)(ind) += val;
            }
         }
      }
   }

   // In the case of partially conforming space, i.e. (fes->cP != NULL), we need
   // to set the values of all dofs on which the dofs set above depend.
   // Dependency is defined from the matrix A = cP.cR: dof i depends on dof j
   // iff A_ij != 0. It is sufficient to resolve just the first level of
   // dependency, since A is a projection matrix: A^n = A due to cR.cP = I.
   // Cases like these arise in 3D when boundary edges are constrained by
   // (depend on) internal faces/elements, or for internal boundaries in 2 or
   // 3D. We use the virtual method GetBoundaryClosure from NCMesh to resolve
   // the dependencies.
   if (fes->Nonconforming() && (fes->GetMesh()->Dimension() == 2 ||
                                fes->GetMesh()->Dimension() == 3))
   {
      Vector vals;
      Mesh *mesh = fes->GetMesh();
      NCMesh *ncmesh = mesh->ncmesh;
      Array<int> bdr_edges, bdr_vertices, bdr_faces;
      ncmesh->GetBoundaryClosure(attr, bdr_vertices, bdr_edges, bdr_faces);

      auto mark_dofs = [&](ElementTransformation &transf, const FiniteElement &fe)
      {
         if (!vcoeff)
         {
            vals.SetSize(fe.GetDof());
            for (int d = 0; d < vdim; d++)
            {
               if (!coeff[d]) { continue; }

               fe.Project(*coeff[d], transf, vals);
               for (int k = 0; k < vals.Size(); k++)
               {
                  const int ind = vdofs[d*vals.Size()+k];
                  if (++values_counter[ind] == 1)
                  {
                     (*this)(ind) = vals(k);
                  }
                  else
                  {
                     (*this)(ind) += vals(k);
                  }
               }
            }
         }
         else // vcoeff != NULL
         {
            vals.SetSize(vdim*fe.GetDof());
            fe.Project(*vcoeff, transf, vals);
            for (int k = 0; k < vals.Size(); k++)
            {
               const int ind = vdofs[k];
               if (++values_counter[ind] == 1)
               {
                  (*this)(ind) = vals(k);
               }
               else
               {
                  (*this)(ind) += vals(k);
               }
            }
         }
      };

      for (auto edge : bdr_edges)
      {
         fes->GetEdgeVDofs(edge, vdofs);
         if (vdofs.Size() == 0) { continue; }

         ElementTransformation *transf = mesh->GetEdgeTransformation(edge);
         const FiniteElement *fe = fes->GetEdgeElement(edge);
         mark_dofs(*transf, *fe);
      }

      for (auto face : bdr_faces)
      {
         fes->GetFaceVDofs(face, vdofs);
         if (vdofs.Size() == 0) { continue; }

         ElementTransformation *transf = mesh->GetFaceTransformation(face);
         const FiniteElement *fe = fes->GetFaceElement(face);
         mark_dofs(*transf, *fe);
      }
   }
}

static void accumulate_dofs(const Array<int> &dofs, const Vector &vals,
                            Vector &gf, Array<int> &values_counter)
{
   for (int i = 0; i < dofs.Size(); i++)
   {
      int k = dofs[i];
      real_t val = vals(i);
      if (k < 0) { k = -1 - k; val = -val; }
      if (++values_counter[k] == 1)
      {
         gf(k) = val;
      }
      else
      {
         gf(k) += val;
      }
   }
}

void GridFunction::AccumulateAndCountBdrTangentValues(
   VectorCoefficient &vcoeff, const Array<int> &bdr_attr,
   Array<int> &values_counter)
{
   const FiniteElement *fe;
   ElementTransformation *T;
   Array<int> dofs;
   Vector lvec;
   DofTransformation dof_tr;

   values_counter.SetSize(Size());
   values_counter = 0;

   HostReadWrite();

   for (int i = 0; i < fes->GetNBE(); i++)
   {
      if (bdr_attr[fes->GetBdrAttribute(i)-1] == 0)
      {
         continue;
      }
      fe = fes->GetBE(i);
      T = fes->GetBdrElementTransformation(i);
      fes->GetBdrElementDofs(i, dofs, dof_tr);
      lvec.SetSize(fe->GetDof());
      fe->Project(vcoeff, *T, lvec);
      dof_tr.TransformPrimal(lvec);
      accumulate_dofs(dofs, lvec, *this, values_counter);
   }

   if (fes->Nonconforming() && (fes->GetMesh()->Dimension() == 2 ||
                                fes->GetMesh()->Dimension() == 3))
   {
      Mesh *mesh = fes->GetMesh();
      NCMesh *ncmesh = mesh->ncmesh;
      Array<int> bdr_edges, bdr_vertices, bdr_faces;
      ncmesh->GetBoundaryClosure(bdr_attr, bdr_vertices, bdr_edges, bdr_faces);

      for (auto edge : bdr_edges)
      {
         fes->GetEdgeDofs(edge, dofs);
         if (dofs.Size() == 0) { continue; }

         T = mesh->GetEdgeTransformation(edge);
         fe = fes->GetEdgeElement(edge);
         lvec.SetSize(fe->GetDof());
         fe->Project(vcoeff, *T, lvec);
         accumulate_dofs(dofs, lvec, *this, values_counter);
      }

      for (auto face : bdr_faces)
      {
         fes->GetFaceDofs(face, dofs);
         if (dofs.Size() == 0) { continue; }

         T = mesh->GetFaceTransformation(face);
         fe = fes->GetFaceElement(face);
         lvec.SetSize(fe->GetDof());
         fe->Project(vcoeff, *T, lvec);
         accumulate_dofs(dofs, lvec, *this, values_counter);
      }
   }
}

void GridFunction::ComputeMeans(AvgType type, Array<int> &zones_per_vdof)
{
   switch (type)
   {
      case ARITHMETIC:
         for (int i = 0; i < size; i++)
         {
            const int nz = zones_per_vdof[i];
            if (nz) { (*this)(i) /= nz; }
         }
         break;

      case HARMONIC:
         for (int i = 0; i < size; i++)
         {
            const int nz = zones_per_vdof[i];
            if (nz) { (*this)(i) = nz/(*this)(i); }
         }
         break;

      default:
         MFEM_ABORT("invalid AvgType");
   }
}

void GridFunction::ProjectDeltaCoefficient(DeltaCoefficient &delta_coeff,
                                           real_t &integral)
{
   if (!fes->GetNE())
   {
      integral = 0.0;
      return;
   }

   Mesh *mesh = fes->GetMesh();
   const int dim = mesh->Dimension();
   const real_t *center = delta_coeff.Center();
   const real_t *vert = mesh->GetVertex(0);
   real_t min_dist, dist;
   int v_idx = 0;

   // find the vertex closest to the center of the delta function
   min_dist = Distance(center, vert, dim);
   for (int i = 0; i < mesh->GetNV(); i++)
   {
      vert = mesh->GetVertex(i);
      dist = Distance(center, vert, dim);
      if (dist < min_dist)
      {
         min_dist = dist;
         v_idx = i;
      }
   }

   (*this) = 0.0;
   integral = 0.0;

   if (min_dist >= delta_coeff.Tol())
   {
      return;
   }

   // find the elements that have 'v_idx' as a vertex
   MassIntegrator Mi(*delta_coeff.Weight());
   DenseMatrix loc_mass;
   Array<int> vdofs, vertices;
   Vector vals, loc_mass_vals;
   DofTransformation doftrans;

   for (int i = 0; i < mesh->GetNE(); i++)
   {
      mesh->GetElementVertices(i, vertices);
      for (int j = 0; j < vertices.Size(); j++)
         if (vertices[j] == v_idx)
         {
            const FiniteElement *fe = fes->GetFE(i);
            Mi.AssembleElementMatrix(*fe, *fes->GetElementTransformation(i),
                                     loc_mass);
            vals.SetSize(fe->GetDof());
            fe->ProjectDelta(j, vals);
            fes->GetElementVDofs(i, vdofs, doftrans);
            doftrans.TransformPrimal(vals);
            SetSubVector(vdofs, vals);
            loc_mass_vals.SetSize(vals.Size());
            loc_mass.Mult(vals, loc_mass_vals);
            integral += loc_mass_vals.Sum(); // partition of unity basis
            break;
         }
   }
}

void GridFunction::ProjectCoefficient(Coefficient &coeff)
{
   DeltaCoefficient *delta_c = dynamic_cast<DeltaCoefficient *>(&coeff);
   DofTransformation doftrans;

   if (delta_c == NULL)
   {
      if (fes->GetNURBSext() == NULL)
      {
         Array<int> vdofs;
         Vector vals;

         for (int i = 0; i < fes->GetNE(); i++)
         {
            fes->GetElementVDofs(i, vdofs, doftrans);
            vals.SetSize(vdofs.Size());
            fes->GetFE(i)->Project(coeff, *fes->GetElementTransformation(i), vals);
            doftrans.TransformPrimal(vals);
            SetSubVector(vdofs, vals);
         }
      }
      else
      {
         // Define and assemble linear form
         LinearForm b(fes);
         b.AddDomainIntegrator(new DomainLFIntegrator(coeff));
         b.Assemble();

         // Define and assemble bilinear form
         BilinearForm a(fes);
         a.AddDomainIntegrator(new MassIntegrator());
         a.Assemble();

         // Set solver and preconditioner
         SparseMatrix A(a.SpMat());
         GSSmoother  prec(A);
         CGSolver cg;
         cg.SetOperator(A);
         cg.SetPreconditioner(prec);
         cg.SetRelTol(1e-12);
         cg.SetMaxIter(1000);
         cg.SetPrintLevel(0);

         // Solve and get solution
         *this = 0.0;
         cg.Mult(b,*this);
      }
   }
   else
   {
      real_t integral;

      ProjectDeltaCoefficient(*delta_c, integral);

      (*this) *= (delta_c->Scale() / integral);
   }
}

void GridFunction::ProjectCoefficient(
   Coefficient &coeff, Array<int> &dofs, int vd)
{
   int el = -1;
   ElementTransformation *T = NULL;
   const FiniteElement *fe = NULL;

   for (int i = 0; i < dofs.Size(); i++)
   {
      int dof = dofs[i], j = fes->GetElementForDof(dof);
      if (el != j)
      {
         el = j;
         T = fes->GetElementTransformation(el);
         fe = fes->GetFE(el);
      }
      int vdof = fes->DofToVDof(dof, vd);
      int ld = fes->GetLocalDofForDof(dof);
      const IntegrationPoint &ip = fe->GetNodes().IntPoint(ld);
      T->SetIntPoint(&ip);
      (*this)(vdof) = coeff.Eval(*T, ip);
   }
}

void GridFunction::ProjectCoefficient(VectorCoefficient &vcoeff)
{
   DofTransformation doftrans;
   if (fes->GetNURBSext() == NULL)
   {
      int i;
      Array<int> vdofs;
      Vector vals;

      for (i = 0; i < fes->GetNE(); i++)
      {
         fes->GetElementVDofs(i, vdofs, doftrans);
         vals.SetSize(vdofs.Size());
         fes->GetFE(i)->Project(vcoeff, *fes->GetElementTransformation(i), vals);
         doftrans.TransformPrimal(vals);
         SetSubVector(vdofs, vals);
      }
   }
   else
   {
      // Define and assemble linear form
      LinearForm b(fes);
      b.AddDomainIntegrator(new VectorFEDomainLFIntegrator(vcoeff));
      b.Assemble();

      // Define and assemble bilinear form
      BilinearForm a(fes);
      a.AddDomainIntegrator(new VectorFEMassIntegrator());
      a.Assemble();

      // Set solver and preconditioner
      SparseMatrix A(a.SpMat());
      GSSmoother  prec(A);
      CGSolver cg;
      cg.SetOperator(A);
      cg.SetPreconditioner(prec);
      cg.SetRelTol(1e-12);
      cg.SetMaxIter(1000);
      cg.SetPrintLevel(0);

      // Solve and get solution
      *this = 0.0;
      cg.Mult(b,*this);
   }
}

void GridFunction::ProjectCoefficient(
   VectorCoefficient &vcoeff, Array<int> &dofs)
{
   int el = -1;
   ElementTransformation *T = NULL;
   const FiniteElement *fe = NULL;

   Vector val;

   for (int i = 0; i < dofs.Size(); i++)
   {
      int dof = dofs[i], j = fes->GetElementForDof(dof);
      if (el != j)
      {
         el = j;
         T = fes->GetElementTransformation(el);
         fe = fes->GetFE(el);
      }
      int ld = fes->GetLocalDofForDof(dof);
      const IntegrationPoint &ip = fe->GetNodes().IntPoint(ld);
      T->SetIntPoint(&ip);
      vcoeff.Eval(val, *T, ip);
      for (int vd = 0; vd < fes->GetVDim(); vd ++)
      {
         int vdof = fes->DofToVDof(dof, vd);
         (*this)(vdof) = val(vd);
      }
   }
}

void GridFunction::ProjectCoefficient(VectorCoefficient &vcoeff, int attribute)
{
   int i;
   Array<int> vdofs;
   Vector vals;
   DofTransformation doftrans;

   for (i = 0; i < fes->GetNE(); i++)
   {
      if (fes->GetAttribute(i) != attribute)
      {
         continue;
      }

      fes->GetElementVDofs(i, vdofs, doftrans);
      vals.SetSize(vdofs.Size());
      fes->GetFE(i)->Project(vcoeff, *fes->GetElementTransformation(i), vals);
      doftrans.TransformPrimal(vals);
      SetSubVector(vdofs, vals);
   }
}

void GridFunction::ProjectCoefficient(Coefficient *coeff[])
{
   int i, j, fdof, d, ind, vdim;
   real_t val;
   const FiniteElement *fe;
   ElementTransformation *transf;
   Array<int> vdofs;

   vdim = fes->GetVDim();
   for (i = 0; i < fes->GetNE(); i++)
   {
      fe = fes->GetFE(i);
      fdof = fe->GetDof();
      transf = fes->GetElementTransformation(i);
      const IntegrationRule &ir = fe->GetNodes();
      // doftrans = fes->GetElementVDofs(i, vdofs);
      fes->GetElementVDofs(i, vdofs);
      for (j = 0; j < fdof; j++)
      {
         const IntegrationPoint &ip = ir.IntPoint(j);
         transf->SetIntPoint(&ip);
         for (d = 0; d < vdim; d++)
         {
            if (!coeff[d]) { continue; }

            val = coeff[d]->Eval(*transf, ip);
            if ( (ind = vdofs[fdof*d+j]) < 0 )
            {
               val = -val, ind = -1-ind;
            }
            (*this)(ind) = val;
         }
      }
   }
}

void GridFunction::ProjectDiscCoefficient(VectorCoefficient &coeff,
                                          Array<int> &dof_attr)
{
   Array<int> vdofs;
   Vector vals;

   HostWrite();
   // maximal element attribute for each dof
   dof_attr.SetSize(fes->GetVSize());
   dof_attr = -1;

   // local projection
   for (int i = 0; i < fes->GetNE(); i++)
   {
      fes->GetElementVDofs(i, vdofs);
      vals.SetSize(vdofs.Size());
      fes->GetFE(i)->Project(coeff, *fes->GetElementTransformation(i), vals);

      // the values in shared dofs are determined from the element with maximal
      // attribute
      int attr = fes->GetAttribute(i);
      for (int j = 0; j < vdofs.Size(); j++)
      {
         if (attr > dof_attr[vdofs[j]])
         {
            (*this)(vdofs[j]) = vals[j];
            dof_attr[vdofs[j]] = attr;
         }
      }
   }
}

void GridFunction::ProjectDiscCoefficient(VectorCoefficient &coeff)
{
   Array<int> dof_attr;
   ProjectDiscCoefficient(coeff, dof_attr);
}

void GridFunction::ProjectDiscCoefficient(Coefficient &coeff, AvgType type)
{
   // Harmonic  (x1 ... xn) = [ (1/x1 + ... + 1/xn) / n ]^-1.
   // Arithmetic(x1 ... xn) = (x1 + ... + xn) / n.

   Array<int> zones_per_vdof;
   AccumulateAndCountZones(coeff, type, zones_per_vdof);

   ComputeMeans(type, zones_per_vdof);
}

void GridFunction::ProjectDiscCoefficient(VectorCoefficient &coeff,
                                          AvgType type)
{
   Array<int> zones_per_vdof;
   AccumulateAndCountZones(coeff, type, zones_per_vdof);

   ComputeMeans(type, zones_per_vdof);
}

void GridFunction::ProjectBdrCoefficient(VectorCoefficient &vcoeff,
                                         const Array<int> &attr)
{
   Array<int> values_counter;
   AccumulateAndCountBdrValues(NULL, &vcoeff, attr, values_counter);
   ComputeMeans(ARITHMETIC, values_counter);

#ifdef MFEM_DEBUG
   Array<int> ess_vdofs_marker;
   fes->GetEssentialVDofs(attr, ess_vdofs_marker);
   for (int i = 0; i < values_counter.Size(); i++)
   {
      MFEM_ASSERT(bool(values_counter[i]) == bool(ess_vdofs_marker[i]),
                  "internal error");
   }
#endif
}

void GridFunction::ProjectBdrCoefficient(Coefficient *coeff[],
                                         const Array<int> &attr)
{
   Array<int> values_counter;
   // this->HostReadWrite(); // done inside the next call
   AccumulateAndCountBdrValues(coeff, NULL, attr, values_counter);
   ComputeMeans(ARITHMETIC, values_counter);

#ifdef MFEM_DEBUG
   Array<int> ess_vdofs_marker(Size());
   ess_vdofs_marker = 0;
   Array<int> component_dof_marker;
   for (int i = 0; i < fes->GetVDim(); i++)
   {
      if (!coeff[i]) { continue; }
      fes->GetEssentialVDofs(attr, component_dof_marker,i);
      for (int j = 0; j<Size(); j++)
      {
         ess_vdofs_marker[j] = bool(ess_vdofs_marker[j]) ||
                               bool(component_dof_marker[j]);
      }
   }
   for (int i = 0; i < values_counter.Size(); i++)
   {
      MFEM_ASSERT(bool(values_counter[i]) == bool(ess_vdofs_marker[i]),
                  "internal error");
   }
#endif
}

void GridFunction::ProjectBdrCoefficientNormal(
   VectorCoefficient &vcoeff, const Array<int> &bdr_attr)
{
#if 0
   // implementation for the case when the face dofs are integrals of the
   // normal component.
   const FiniteElement *fe;
   ElementTransformation *T;
   Array<int> dofs;
   int dim = vcoeff.GetVDim();
   Vector vc(dim), nor(dim), lvec, shape;

   for (int i = 0; i < fes->GetNBE(); i++)
   {
      if (bdr_attr[fes->GetBdrAttribute(i)-1] == 0)
      {
         continue;
      }
      fe = fes->GetBE(i);
      T = fes->GetBdrElementTransformation(i);
      int intorder = 2*fe->GetOrder(); // !!!
      const IntegrationRule &ir = IntRules.Get(fe->GetGeomType(), intorder);
      int nd = fe->GetDof();
      lvec.SetSize(nd);
      shape.SetSize(nd);
      lvec = 0.0;
      for (int j = 0; j < ir.GetNPoints(); j++)
      {
         const IntegrationPoint &ip = ir.IntPoint(j);
         T->SetIntPoint(&ip);
         vcoeff.Eval(vc, *T, ip);
         CalcOrtho(T->Jacobian(), nor);
         fe->CalcShape(ip, shape);
         lvec.Add(ip.weight * (vc * nor), shape);
      }
      fes->GetBdrElementDofs(i, dofs);
      SetSubVector(dofs, lvec);
   }
#else
   // implementation for the case when the face dofs are scaled point
   // values of the normal component.
   const FiniteElement *fe;
   ElementTransformation *T;
   Array<int> dofs;
   int dim = vcoeff.GetVDim();
   Vector vc(dim), nor(dim), lvec;
   DofTransformation doftrans;

   for (int i = 0; i < fes->GetNBE(); i++)
   {
      if (bdr_attr[fes->GetBdrAttribute(i)-1] == 0)
      {
         continue;
      }
      fe = fes->GetBE(i);
      T = fes->GetBdrElementTransformation(i);
      const IntegrationRule &ir = fe->GetNodes();
      lvec.SetSize(fe->GetDof());
      for (int j = 0; j < ir.GetNPoints(); j++)
      {
         const IntegrationPoint &ip = ir.IntPoint(j);
         T->SetIntPoint(&ip);
         vcoeff.Eval(vc, *T, ip);
         CalcOrtho(T->Jacobian(), nor);
         lvec(j) = (vc * nor);
      }
      fes->GetBdrElementDofs(i, dofs, doftrans);
      doftrans.TransformPrimal(lvec);
      SetSubVector(dofs, lvec);
   }
#endif
}

void GridFunction::ProjectBdrCoefficientTangent(
   VectorCoefficient &vcoeff, const Array<int> &bdr_attr)
{
   Array<int> values_counter;
   AccumulateAndCountBdrTangentValues(vcoeff, bdr_attr, values_counter);
   ComputeMeans(ARITHMETIC, values_counter);
#ifdef MFEM_DEBUG
   Array<int> ess_vdofs_marker;
   fes->GetEssentialVDofs(bdr_attr, ess_vdofs_marker);
   for (int i = 0; i < values_counter.Size(); i++)
   {
      MFEM_ASSERT(bool(values_counter[i]) == bool(ess_vdofs_marker[i]),
                  "internal error");
   }
#endif
}

real_t GridFunction::ComputeL2Error(
   Coefficient *exsol[], const IntegrationRule *irs[],
   const Array<int> *elems) const
{
   real_t error = 0.0, a;
   const FiniteElement *fe;
   ElementTransformation *transf;
   Vector shape;
   Array<int> vdofs;
   int fdof, d, i, intorder, j, k;

   for (i = 0; i < fes->GetNE(); i++)
   {
      if (elems != NULL && (*elems)[i] == 0) { continue; }
      fe = fes->GetFE(i);
      fdof = fe->GetDof();
      transf = fes->GetElementTransformation(i);
      shape.SetSize(fdof);
      intorder = 2*fe->GetOrder() + 3; // <----------
      const IntegrationRule *ir;
      if (irs)
      {
         ir = irs[fe->GetGeomType()];
      }
      else
      {
         ir = &(IntRules.Get(fe->GetGeomType(), intorder));
      }
      fes->GetElementVDofs(i, vdofs);
      real_t elem_error = 0.0;
      for (j = 0; j < ir->GetNPoints(); j++)
      {
         const IntegrationPoint &ip = ir->IntPoint(j);
         transf->SetIntPoint(&ip);
         fe->CalcPhysShape(*transf, shape);
         for (d = 0; d < fes->GetVDim(); d++)
         {
            a = 0;
            for (k = 0; k < fdof; k++)
               if (vdofs[fdof*d+k] >= 0)
               {
                  a += (*this)(vdofs[fdof*d+k]) * shape(k);
               }
               else
               {
                  a -= (*this)(-1-vdofs[fdof*d+k]) * shape(k);
               }
            a -= exsol[d]->Eval(*transf, ip);
            elem_error += ip.weight * transf->Weight() * a * a;
         }
      }
      // negative quadrature weights may cause the error to be negative
      error += fabs(elem_error);
   }

   return sqrt(error);
}

real_t GridFunction::ComputeL2Error(
   VectorCoefficient &exsol, const IntegrationRule *irs[],
   const Array<int> *elems) const
{
   real_t error = 0.0;
   const FiniteElement *fe;
   ElementTransformation *T;
   DenseMatrix vals, exact_vals;
   Vector loc_errs;

   for (int i = 0; i < fes->GetNE(); i++)
   {
      if (elems != NULL && (*elems)[i] == 0) { continue; }
      fe = fes->GetFE(i);
      int intorder = 2*fe->GetOrder() + 3; // <----------
      const IntegrationRule *ir;
      if (irs)
      {
         ir = irs[fe->GetGeomType()];
      }
      else
      {
         ir = &(IntRules.Get(fe->GetGeomType(), intorder));
      }
      real_t elem_error = 0.0;
      T = fes->GetElementTransformation(i);
      GetVectorValues(*T, *ir, vals);
      exsol.Eval(exact_vals, *T, *ir);
      vals -= exact_vals;
      loc_errs.SetSize(vals.Width());
      vals.Norm2(loc_errs);
      for (int j = 0; j < ir->GetNPoints(); j++)
      {
         const IntegrationPoint &ip = ir->IntPoint(j);
         T->SetIntPoint(&ip);
         elem_error += ip.weight * T->Weight() * (loc_errs(j) * loc_errs(j));
      }
      // negative quadrature weights may cause the error to be negative
      error += fabs(elem_error);
   }
   return sqrt(error);
}

real_t GridFunction::ComputeElementGradError(int ielem,
                                             VectorCoefficient *exgrad,
                                             const IntegrationRule *irs[]) const
{
   real_t error = 0.0;
   const FiniteElement *fe;
   ElementTransformation *Tr;
   Array<int> dofs;
   Vector grad;
   int intorder;
   int dim = fes->GetMesh()->SpaceDimension();
   Vector vec(dim);

   fe = fes->GetFE(ielem);
   Tr = fes->GetElementTransformation(ielem);
   intorder = 2*fe->GetOrder() + 3; // <--------
   const IntegrationRule *ir;
   if (irs)
   {
      ir = irs[fe->GetGeomType()];
   }
   else
   {
      ir = &(IntRules.Get(fe->GetGeomType(), intorder));
   }
   fes->GetElementDofs(ielem, dofs);
   for (int j = 0; j < ir->GetNPoints(); j++)
   {
      const IntegrationPoint &ip = ir->IntPoint(j);
      Tr->SetIntPoint(&ip);
      GetGradient(*Tr,grad);
      exgrad->Eval(vec,*Tr,ip);
      vec-=grad;
      error += ip.weight * Tr->Weight() * (vec * vec);
   }
   return sqrt(fabs(error));
}

real_t GridFunction::ComputeGradError(VectorCoefficient *exgrad,
                                      const IntegrationRule *irs[]) const
{
   real_t error = 0.0;
   const FiniteElement *fe;
   ElementTransformation *Tr;
   Array<int> dofs;
   Vector grad;
   int intorder;
   int dim = fes->GetMesh()->SpaceDimension();
   Vector vec(dim);

   for (int i = 0; i < fes->GetNE(); i++)
   {
      fe = fes->GetFE(i);
      Tr = fes->GetElementTransformation(i);
      intorder = 2*fe->GetOrder() + 3; // <--------
      const IntegrationRule *ir;
      if (irs)
      {
         ir = irs[fe->GetGeomType()];
      }
      else
      {
         ir = &(IntRules.Get(fe->GetGeomType(), intorder));
      }
      fes->GetElementDofs(i, dofs);
      real_t elem_error = 0.0;
      for (int j = 0; j < ir->GetNPoints(); j++)
      {
         const IntegrationPoint &ip = ir->IntPoint(j);
         Tr->SetIntPoint(&ip);
         GetGradient(*Tr,grad);
         exgrad->Eval(vec,*Tr,ip);
         vec-=grad;
         elem_error += ip.weight * Tr->Weight() * (vec * vec);
      }
      // negative quadrature weights may cause the error to be negative
      error += fabs(elem_error);
   }
   return sqrt(error);
}

real_t GridFunction::ComputeCurlError(VectorCoefficient *excurl,
                                      const IntegrationRule *irs[]) const
{
   real_t error = 0.0;
   const FiniteElement *fe;
   ElementTransformation *Tr;
   Array<int> dofs;
   int intorder;
   int n = CurlDim();
   Vector curl(n);
   Vector vec(n);

   for (int i = 0; i < fes->GetNE(); i++)
   {
      fe = fes->GetFE(i);
      Tr = fes->GetElementTransformation(i);
      intorder = 2*fe->GetOrder() + 3;
      const IntegrationRule *ir;
      if (irs)
      {
         ir = irs[fe->GetGeomType()];
      }
      else
      {
         ir = &(IntRules.Get(fe->GetGeomType(), intorder));
      }
      fes->GetElementDofs(i, dofs);
      real_t elem_error = 0.0;
      for (int j = 0; j < ir->GetNPoints(); j++)
      {
         const IntegrationPoint &ip = ir->IntPoint(j);
         Tr->SetIntPoint(&ip);
         GetCurl(*Tr,curl);
         excurl->Eval(vec,*Tr,ip);
         vec-=curl;
         elem_error += ip.weight * Tr->Weight() * ( vec * vec );
      }
      // negative quadrature weights may cause the error to be negative
      error += fabs(elem_error);
   }

   return sqrt(error);
}

real_t GridFunction::ComputeDivError(
   Coefficient *exdiv, const IntegrationRule *irs[]) const
{
   real_t error = 0.0, a;
   const FiniteElement *fe;
   ElementTransformation *Tr;
   Array<int> dofs;
   int intorder;

   for (int i = 0; i < fes->GetNE(); i++)
   {
      fe = fes->GetFE(i);
      Tr = fes->GetElementTransformation(i);
      intorder = 2*fe->GetOrder() + 3;
      const IntegrationRule *ir;
      if (irs)
      {
         ir = irs[fe->GetGeomType()];
      }
      else
      {
         ir = &(IntRules.Get(fe->GetGeomType(), intorder));
      }
      fes->GetElementDofs(i, dofs);
      real_t elem_error = 0.0;
      for (int j = 0; j < ir->GetNPoints(); j++)
      {
         const IntegrationPoint &ip = ir->IntPoint(j);
         Tr->SetIntPoint (&ip);
         a = GetDivergence(*Tr) - exdiv->Eval(*Tr, ip);
         elem_error += ip.weight * Tr->Weight() * a * a;
      }
      // negative quadrature weights may cause the error to be negative
      error += fabs(elem_error);
   }

   return sqrt(error);
}

real_t GridFunction::ComputeDGFaceJumpError(Coefficient *exsol,
                                            Coefficient *ell_coeff,
                                            class JumpScaling jump_scaling,
                                            const IntegrationRule *irs[])  const
{
   int fdof, intorder, k;
   Mesh *mesh;
   const FiniteElement *fe;
   ElementTransformation *transf;
   FaceElementTransformations *face_elem_transf;
   Vector shape, el_dofs, err_val, ell_coeff_val;
   Array<int> vdofs;
   IntegrationPoint eip;
   real_t error = 0.0;

   mesh = fes->GetMesh();

   for (int i = 0; i < mesh->GetNumFaces(); i++)
   {
      int i1, i2;
      mesh->GetFaceElements(i, &i1, &i2);
      real_t h = mesh->GetElementSize(i1);
      intorder = fes->GetFE(i1)->GetOrder();
      if (i2 >= 0)
      {
         if ( (k = fes->GetFE(i2)->GetOrder()) > intorder )
         {
            intorder = k;
         }
         h = std::min(h, mesh->GetElementSize(i2));
      }
      int p = intorder;
      intorder = 2 * intorder;  // <-------------
      face_elem_transf = mesh->GetFaceElementTransformations(i, 5);
      const IntegrationRule *ir;
      if (irs)
      {
         ir = irs[face_elem_transf->GetGeometryType()];
      }
      else
      {
         ir = &(IntRules.Get(face_elem_transf->GetGeometryType(), intorder));
      }
      err_val.SetSize(ir->GetNPoints());
      ell_coeff_val.SetSize(ir->GetNPoints());
      // side 1
      transf = face_elem_transf->Elem1;
      fe = fes->GetFE(i1);
      fdof = fe->GetDof();
      fes->GetElementVDofs(i1, vdofs);
      shape.SetSize(fdof);
      el_dofs.SetSize(fdof);
      for (k = 0; k < fdof; k++)
         if (vdofs[k] >= 0)
         {
            el_dofs(k) =   (*this)(vdofs[k]);
         }
         else
         {
            el_dofs(k) = - (*this)(-1-vdofs[k]);
         }
      for (int j = 0; j < ir->GetNPoints(); j++)
      {
         face_elem_transf->Loc1.Transform(ir->IntPoint(j), eip);
         fe->CalcShape(eip, shape);
         transf->SetIntPoint(&eip);
         ell_coeff_val(j) = ell_coeff->Eval(*transf, eip);
         err_val(j) = exsol->Eval(*transf, eip) - (shape * el_dofs);
      }
      if (i2 >= 0)
      {
         // side 2
         face_elem_transf = mesh->GetFaceElementTransformations(i, 10);
         transf = face_elem_transf->Elem2;
         fe = fes->GetFE(i2);
         fdof = fe->GetDof();
         fes->GetElementVDofs(i2, vdofs);
         shape.SetSize(fdof);
         el_dofs.SetSize(fdof);
         for (k = 0; k < fdof; k++)
            if (vdofs[k] >= 0)
            {
               el_dofs(k) =   (*this)(vdofs[k]);
            }
            else
            {
               el_dofs(k) = - (*this)(-1-vdofs[k]);
            }
         for (int j = 0; j < ir->GetNPoints(); j++)
         {
            face_elem_transf->Loc2.Transform(ir->IntPoint(j), eip);
            fe->CalcShape(eip, shape);
            transf->SetIntPoint(&eip);
            ell_coeff_val(j) += ell_coeff->Eval(*transf, eip);
            ell_coeff_val(j) *= 0.5;
            err_val(j) -= (exsol->Eval(*transf, eip) - (shape * el_dofs));
         }
      }
      real_t face_error = 0.0;
      face_elem_transf = mesh->GetFaceElementTransformations(i, 16);
      transf = face_elem_transf;
      for (int j = 0; j < ir->GetNPoints(); j++)
      {
         const IntegrationPoint &ip = ir->IntPoint(j);
         transf->SetIntPoint(&ip);
         real_t nu = jump_scaling.Eval(h, p);
         face_error += (ip.weight * nu * ell_coeff_val(j) *
                        transf->Weight() *
                        err_val(j) * err_val(j));
      }
      // negative quadrature weights may cause the error to be negative
      error += fabs(face_error);
   }

   return sqrt(error);
}

real_t GridFunction::ComputeDGFaceJumpError(Coefficient *exsol,
                                            Coefficient *ell_coeff,
                                            real_t Nu,
                                            const IntegrationRule *irs[])  const
{
   return ComputeDGFaceJumpError(
             exsol, ell_coeff, {Nu, JumpScaling::ONE_OVER_H}, irs);
}

real_t GridFunction::ComputeH1Error(Coefficient *exsol,
                                    VectorCoefficient *exgrad,
                                    Coefficient *ell_coef, real_t Nu,
                                    int norm_type) const
{
   real_t error1 = 0.0;
   real_t error2 = 0.0;
   if (norm_type & 1) { error1 = GridFunction::ComputeGradError(exgrad); }
   if (norm_type & 2)
   {
      error2 = GridFunction::ComputeDGFaceJumpError(
                  exsol, ell_coef, {Nu, JumpScaling::ONE_OVER_H});
   }

   return sqrt(error1 * error1 + error2 * error2);
}

real_t GridFunction::ComputeH1Error(Coefficient *exsol,
                                    VectorCoefficient *exgrad,
                                    const IntegrationRule *irs[]) const
{
   real_t L2error = GridFunction::ComputeLpError(2.0,*exsol,NULL,irs);
   real_t GradError = GridFunction::ComputeGradError(exgrad,irs);
   return sqrt(L2error*L2error + GradError*GradError);
}

real_t GridFunction::ComputeHDivError(VectorCoefficient *exsol,
                                      Coefficient *exdiv,
                                      const IntegrationRule *irs[]) const
{
   real_t L2error = GridFunction::ComputeLpError(2.0,*exsol,NULL,NULL,irs);
   real_t DivError = GridFunction::ComputeDivError(exdiv,irs);
   return sqrt(L2error*L2error + DivError*DivError);
}

real_t GridFunction::ComputeHCurlError(VectorCoefficient *exsol,
                                       VectorCoefficient *excurl,
                                       const IntegrationRule *irs[]) const
{
   real_t L2error = GridFunction::ComputeLpError(2.0,*exsol,NULL,NULL,irs);
   real_t CurlError = GridFunction::ComputeCurlError(excurl,irs);
   return sqrt(L2error*L2error + CurlError*CurlError);
}

real_t GridFunction::ComputeMaxError(
   Coefficient *exsol[], const IntegrationRule *irs[]) const
{
   real_t error = 0.0, a;
   const FiniteElement *fe;
   ElementTransformation *transf;
   Vector shape;
   Array<int> vdofs;
   int fdof, d, i, intorder, j, k;

   for (i = 0; i < fes->GetNE(); i++)
   {
      fe = fes->GetFE(i);
      fdof = fe->GetDof();
      transf = fes->GetElementTransformation(i);
      shape.SetSize(fdof);
      intorder = 2*fe->GetOrder() + 3; // <----------
      const IntegrationRule *ir;
      if (irs)
      {
         ir = irs[fe->GetGeomType()];
      }
      else
      {
         ir = &(IntRules.Get(fe->GetGeomType(), intorder));
      }
      fes->GetElementVDofs(i, vdofs);
      for (j = 0; j < ir->GetNPoints(); j++)
      {
         const IntegrationPoint &ip = ir->IntPoint(j);
         fe->CalcShape(ip, shape);
         transf->SetIntPoint(&ip);
         for (d = 0; d < fes->GetVDim(); d++)
         {
            a = 0;
            for (k = 0; k < fdof; k++)
               if (vdofs[fdof*d+k] >= 0)
               {
                  a += (*this)(vdofs[fdof*d+k]) * shape(k);
               }
               else
               {
                  a -= (*this)(-1-vdofs[fdof*d+k]) * shape(k);
               }
            a -= exsol[d]->Eval(*transf, ip);
            a = fabs(a);
            if (error < a)
            {
               error = a;
            }
         }
      }
   }
   return error;
}

real_t GridFunction::ComputeW11Error(
   Coefficient *exsol, VectorCoefficient *exgrad, int norm_type,
   const Array<int> *elems, const IntegrationRule *irs[]) const
{
   // assuming vdim is 1
   int i, fdof, dim, intorder, j, k;
   Mesh *mesh;
   const FiniteElement *fe;
   ElementTransformation *transf;
   Vector e_grad, a_grad, shape, el_dofs, err_val, ell_coeff_val;
   DenseMatrix dshape, dshapet, Jinv;
   Array<int> vdofs;
   real_t a, error = 0.0;

   mesh = fes->GetMesh();
   dim = mesh->Dimension();
   e_grad.SetSize(dim);
   a_grad.SetSize(dim);
   Jinv.SetSize(dim);

   if (norm_type & 1) // L_1 norm
      for (i = 0; i < mesh->GetNE(); i++)
      {
         if (elems != NULL && (*elems)[i] == 0) { continue; }
         fe = fes->GetFE(i);
         fdof = fe->GetDof();
         transf = fes->GetElementTransformation(i);
         el_dofs.SetSize(fdof);
         shape.SetSize(fdof);
         intorder = 2*fe->GetOrder() + 1; // <----------
         const IntegrationRule *ir;
         if (irs)
         {
            ir = irs[fe->GetGeomType()];
         }
         else
         {
            ir = &(IntRules.Get(fe->GetGeomType(), intorder));
         }
         real_t elem_error = 0.0;
         fes->GetElementVDofs(i, vdofs);
         for (k = 0; k < fdof; k++)
            if (vdofs[k] >= 0)
            {
               el_dofs(k) = (*this)(vdofs[k]);
            }
            else
            {
               el_dofs(k) = -(*this)(-1-vdofs[k]);
            }
         for (j = 0; j < ir->GetNPoints(); j++)
         {
            const IntegrationPoint &ip = ir->IntPoint(j);
            fe->CalcShape(ip, shape);
            transf->SetIntPoint(&ip);
            a = (el_dofs * shape) - (exsol->Eval(*transf, ip));
            elem_error += ip.weight * transf->Weight() * fabs(a);
         }
         error += fabs(elem_error);
      }

   if (norm_type & 2) // W^1_1 seminorm
      for (i = 0; i < mesh->GetNE(); i++)
      {
         if (elems != NULL && (*elems)[i] == 0) { continue; }
         fe = fes->GetFE(i);
         fdof = fe->GetDof();
         transf = mesh->GetElementTransformation(i);
         el_dofs.SetSize(fdof);
         dshape.SetSize(fdof, dim);
         dshapet.SetSize(fdof, dim);
         intorder = 2*fe->GetOrder() + 1; // <----------
         const IntegrationRule *ir;
         if (irs)
         {
            ir = irs[fe->GetGeomType()];
         }
         else
         {
            ir = &(IntRules.Get(fe->GetGeomType(), intorder));
         }
         real_t elem_error = 0.0;
         fes->GetElementVDofs(i, vdofs);
         for (k = 0; k < fdof; k++)
            if (vdofs[k] >= 0)
            {
               el_dofs(k) = (*this)(vdofs[k]);
            }
            else
            {
               el_dofs(k) = -(*this)(-1-vdofs[k]);
            }
         for (j = 0; j < ir->GetNPoints(); j++)
         {
            const IntegrationPoint &ip = ir->IntPoint(j);
            fe->CalcDShape(ip, dshape);
            transf->SetIntPoint(&ip);
            exgrad->Eval(e_grad, *transf, ip);
            CalcInverse(transf->Jacobian(), Jinv);
            Mult(dshape, Jinv, dshapet);
            dshapet.MultTranspose(el_dofs, a_grad);
            e_grad -= a_grad;
            elem_error += ip.weight * transf->Weight() * e_grad.Norml1();
         }
         error += fabs(elem_error);
      }

   return error;
}

real_t GridFunction::ComputeLpError(const real_t p, Coefficient &exsol,
                                    Coefficient *weight,
                                    const IntegrationRule *irs[],
                                    const Array<int> *elems) const
{
   real_t error = 0.0;
   const FiniteElement *fe;
   ElementTransformation *T;
   Vector vals;

   for (int i = 0; i < fes->GetNE(); i++)
   {
      if (elems != NULL && (*elems)[i] == 0) { continue; }
      fe = fes->GetFE(i);
      const IntegrationRule *ir;
      if (irs)
      {
         ir = irs[fe->GetGeomType()];
      }
      else
      {
         int intorder = 2*fe->GetOrder() + 3; // <----------
         ir = &(IntRules.Get(fe->GetGeomType(), intorder));
      }
      real_t elem_error = 0.0;
      GetValues(i, *ir, vals);
      T = fes->GetElementTransformation(i);
      for (int j = 0; j < ir->GetNPoints(); j++)
      {
         const IntegrationPoint &ip = ir->IntPoint(j);
         T->SetIntPoint(&ip);
         real_t diff = fabs(vals(j) - exsol.Eval(*T, ip));
         if (p < infinity())
         {
            diff = pow(diff, p);
            if (weight)
            {
               diff *= weight->Eval(*T, ip);
            }
            elem_error += ip.weight * T->Weight() * diff;
         }
         else
         {
            if (weight)
            {
               diff *= weight->Eval(*T, ip);
            }
            error = std::max(error, diff);
         }
      }
      if (p < infinity())
      {
         // negative quadrature weights may cause the error to be negative
         error += fabs(elem_error);
      }
   }

   if (p < infinity())
   {
      error = pow(error, 1./p);
   }

   return error;
}

void GridFunction::ComputeElementLpErrors(const real_t p, Coefficient &exsol,
                                          Vector &error,
                                          Coefficient *weight,
                                          const IntegrationRule *irs[]) const
{
   MFEM_ASSERT(error.Size() == fes->GetNE(),
               "Incorrect size for result vector");

   error = 0.0;
   const FiniteElement *fe;
   ElementTransformation *T;
   Vector vals;

   for (int i = 0; i < fes->GetNE(); i++)
   {
      fe = fes->GetFE(i);
      const IntegrationRule *ir;
      if (irs)
      {
         ir = irs[fe->GetGeomType()];
      }
      else
      {
         int intorder = 2*fe->GetOrder() + 3; // <----------
         ir = &(IntRules.Get(fe->GetGeomType(), intorder));
      }
      GetValues(i, *ir, vals);
      T = fes->GetElementTransformation(i);
      for (int j = 0; j < ir->GetNPoints(); j++)
      {
         const IntegrationPoint &ip = ir->IntPoint(j);
         T->SetIntPoint(&ip);
         real_t diff = fabs(vals(j) - exsol.Eval(*T, ip));
         if (p < infinity())
         {
            diff = pow(diff, p);
            if (weight)
            {
               diff *= weight->Eval(*T, ip);
            }
            error[i] += ip.weight * T->Weight() * diff;
         }
         else
         {
            if (weight)
            {
               diff *= weight->Eval(*T, ip);
            }
            error[i] = std::max(error[i], diff);
         }
      }
      if (p < infinity())
      {
         // negative quadrature weights may cause the error to be negative
         error[i] = pow(fabs(error[i]), 1./p);
      }
   }
}

real_t GridFunction::ComputeLpError(const real_t p, VectorCoefficient &exsol,
                                    Coefficient *weight,
                                    VectorCoefficient *v_weight,
                                    const IntegrationRule *irs[]) const
{
   real_t error = 0.0;
   const FiniteElement *fe;
   ElementTransformation *T;
   DenseMatrix vals, exact_vals;
   Vector loc_errs;

   for (int i = 0; i < fes->GetNE(); i++)
   {
      fe = fes->GetFE(i);
      const IntegrationRule *ir;
      if (irs)
      {
         ir = irs[fe->GetGeomType()];
      }
      else
      {
         int intorder = 2*fe->GetOrder() + 3; // <----------
         ir = &(IntRules.Get(fe->GetGeomType(), intorder));
      }
      real_t elem_error = 0.0;
      T = fes->GetElementTransformation(i);
      GetVectorValues(*T, *ir, vals);
      exsol.Eval(exact_vals, *T, *ir);
      vals -= exact_vals;
      loc_errs.SetSize(vals.Width());
      if (!v_weight)
      {
         // compute the lengths of the errors at the integration points
         // thus the vector norm is rotationally invariant
         vals.Norm2(loc_errs);
      }
      else
      {
         v_weight->Eval(exact_vals, *T, *ir);
         // column-wise dot product of the vector error (in vals) and the
         // vector weight (in exact_vals)
         for (int j = 0; j < vals.Width(); j++)
         {
            real_t errj = 0.0;
            for (int d = 0; d < vals.Height(); d++)
            {
               errj += vals(d,j)*exact_vals(d,j);
            }
            loc_errs(j) = fabs(errj);
         }
      }
      for (int j = 0; j < ir->GetNPoints(); j++)
      {
         const IntegrationPoint &ip = ir->IntPoint(j);
         T->SetIntPoint(&ip);
         real_t errj = loc_errs(j);
         if (p < infinity())
         {
            errj = pow(errj, p);
            if (weight)
            {
               errj *= weight->Eval(*T, ip);
            }
            elem_error += ip.weight * T->Weight() * errj;
         }
         else
         {
            if (weight)
            {
               errj *= weight->Eval(*T, ip);
            }
            error = std::max(error, errj);
         }
      }
      if (p < infinity())
      {
         // negative quadrature weights may cause the error to be negative
         error += fabs(elem_error);
      }
   }

   if (p < infinity())
   {
      error = pow(error, 1./p);
   }

   return error;
}

void GridFunction::ComputeElementLpErrors(const real_t p,
                                          VectorCoefficient &exsol,
                                          Vector &error,
                                          Coefficient *weight,
                                          VectorCoefficient *v_weight,
                                          const IntegrationRule *irs[]) const
{
   MFEM_ASSERT(error.Size() == fes->GetNE(),
               "Incorrect size for result vector");

   error = 0.0;
   const FiniteElement *fe;
   ElementTransformation *T;
   DenseMatrix vals, exact_vals;
   Vector loc_errs;

   for (int i = 0; i < fes->GetNE(); i++)
   {
      fe = fes->GetFE(i);
      const IntegrationRule *ir;
      if (irs)
      {
         ir = irs[fe->GetGeomType()];
      }
      else
      {
         int intorder = 2*fe->GetOrder() + 3; // <----------
         ir = &(IntRules.Get(fe->GetGeomType(), intorder));
      }
      T = fes->GetElementTransformation(i);
      GetVectorValues(*T, *ir, vals);
      exsol.Eval(exact_vals, *T, *ir);
      vals -= exact_vals;
      loc_errs.SetSize(vals.Width());
      if (!v_weight)
      {
         // compute the lengths of the errors at the integration points thus the
         // vector norm is rotationally invariant
         vals.Norm2(loc_errs);
      }
      else
      {
         v_weight->Eval(exact_vals, *T, *ir);
         // column-wise dot product of the vector error (in vals) and the vector
         // weight (in exact_vals)
         for (int j = 0; j < vals.Width(); j++)
         {
            real_t errj = 0.0;
            for (int d = 0; d < vals.Height(); d++)
            {
               errj += vals(d,j)*exact_vals(d,j);
            }
            loc_errs(j) = fabs(errj);
         }
      }
      for (int j = 0; j < ir->GetNPoints(); j++)
      {
         const IntegrationPoint &ip = ir->IntPoint(j);
         T->SetIntPoint(&ip);
         real_t errj = loc_errs(j);
         if (p < infinity())
         {
            errj = pow(errj, p);
            if (weight)
            {
               errj *= weight->Eval(*T, ip);
            }
            error[i] += ip.weight * T->Weight() * errj;
         }
         else
         {
            if (weight)
            {
               errj *= weight->Eval(*T, ip);
            }
            error[i] = std::max(error[i], errj);
         }
      }
      if (p < infinity())
      {
         // negative quadrature weights may cause the error to be negative
         error[i] = pow(fabs(error[i]), 1./p);
      }
   }
}

GridFunction & GridFunction::operator=(real_t value)
{
   Vector::operator=(value);
   return *this;
}

GridFunction & GridFunction::operator=(const Vector &v)
{
   MFEM_ASSERT(fes && v.Size() == fes->GetVSize(), "");
   Vector::operator=(v);
   return *this;
}

void GridFunction::Save(std::ostream &os) const
{
   fes->Save(os);
   os << '\n';
#if 0
   // Testing: write NURBS GridFunctions using "NURBS_patches" format.
   if (fes->GetNURBSext())
   {
      os << "NURBS_patches\n";
      fes->GetNURBSext()->PrintSolution(*this, os);
      os.flush();
      return;
   }
#endif
   if (fes->GetOrdering() == Ordering::byNODES)
   {
      Vector::Print(os, 1);
   }
   else
   {
      Vector::Print(os, fes->GetVDim());
   }
   os.flush();
}

void GridFunction::Save(const char *fname, int precision) const
{
   ofstream ofs(fname);
   ofs.precision(precision);
   Save(ofs);
}

#ifdef MFEM_USE_ADIOS2
void GridFunction::Save(adios2stream &os,
                        const std::string& variable_name,
                        const adios2stream::data_type type) const
{
   os.Save(*this, variable_name, type);
}
#endif

void GridFunction::SaveVTK(std::ostream &os, const std::string &field_name,
                           int ref)
{
   Mesh *mesh = fes->GetMesh();
   RefinedGeometry *RefG;
   Vector val;
   DenseMatrix vval, pmat;
   int vec_dim = VectorDim();

   if (vec_dim == 1)
   {
      // scalar data
      os << "SCALARS " << field_name << " double 1\n"
         << "LOOKUP_TABLE default\n";
      for (int i = 0; i < mesh->GetNE(); i++)
      {
         RefG = GlobGeometryRefiner.Refine(
                   mesh->GetElementBaseGeometry(i), ref, 1);

         GetValues(i, RefG->RefPts, val, pmat);

         for (int j = 0; j < val.Size(); j++)
         {
            os << val(j) << '\n';
         }
      }
   }
   else if ( (vec_dim == 2 || vec_dim == 3) && mesh->SpaceDimension() > 1)
   {
      // vector data
      os << "VECTORS " << field_name << " double\n";
      for (int i = 0; i < mesh->GetNE(); i++)
      {
         RefG = GlobGeometryRefiner.Refine(
                   mesh->GetElementBaseGeometry(i), ref, 1);

         // GetVectorValues(i, RefG->RefPts, vval, pmat);
         ElementTransformation * T = mesh->GetElementTransformation(i);
         GetVectorValues(*T, RefG->RefPts, vval, &pmat);

         for (int j = 0; j < vval.Width(); j++)
         {
            os << vval(0, j) << ' ' << vval(1, j) << ' ';
            if (vval.Height() == 2)
            {
               os << 0.0;
            }
            else
            {
               os << vval(2, j);
            }
            os << '\n';
         }
      }
   }
   else
   {
      // other data: save the components as separate scalars
      for (int vd = 0; vd < vec_dim; vd++)
      {
         os << "SCALARS " << field_name << vd << " double 1\n"
            << "LOOKUP_TABLE default\n";
         for (int i = 0; i < mesh->GetNE(); i++)
         {
            RefG = GlobGeometryRefiner.Refine(
                      mesh->GetElementBaseGeometry(i), ref, 1);

            GetValues(i, RefG->RefPts, val, pmat, vd + 1);

            for (int j = 0; j < val.Size(); j++)
            {
               os << val(j) << '\n';
            }
         }
      }
   }
   os.flush();
}

#ifdef MFEM_USE_HDF5

void GridFunction::SaveVTKHDF(const std::string &fname, const std::string &name,
                              bool high_order, int ref)
{
   if (ref == -1) { ref = high_order ? fes->GetMaxElementOrder() : 1; }
#ifdef MFEM_USE_MPI
   if (ParFiniteElementSpace* pfes = dynamic_cast<ParFiniteElementSpace*>(fes))
   {
#ifdef MFEM_PARALLEL_HDF5
      VTKHDF vtkhdf(fname, pfes->GetComm());
      vtkhdf.SaveMesh(*fes->GetMesh(), high_order, ref);
      vtkhdf.SaveGridFunction(*this, name);
      return;
#else
      MFEM_ABORT("Requires HDF5 library with parallel support enabled");
#endif
   }
#endif
   VTKHDF vtkhdf(fname);
   vtkhdf.SaveMesh(*fes->GetMesh(), high_order, ref);
   vtkhdf.SaveGridFunction(*this, name);
}

#endif

void GridFunction::SaveSTLTri(std::ostream &os, real_t p1[], real_t p2[],
                              real_t p3[])
{
   real_t v1[3] = { p2[0] - p1[0], p2[1] - p1[1], p2[2] - p1[2] };
   real_t v2[3] = { p3[0] - p1[0], p3[1] - p1[1], p3[2] - p1[2] };
   real_t n[] = {  v1[1] * v2[2] - v1[2] * v2[1],
                   v1[2] * v2[0] - v1[0] * v2[2],
                   v1[0] * v2[1] - v1[1] * v2[0]
                };
   real_t rl = 1.0 / sqrt(n[0] * n[0] + n[1] * n[1] + n[2] * n[2]);
   n[0] *= rl; n[1] *= rl; n[2] *= rl;

   os << " facet normal " << n[0] << ' ' << n[1] << ' ' << n[2]
      << "\n  outer loop"
      << "\n   vertex " << p1[0] << ' ' << p1[1] << ' ' << p1[2]
      << "\n   vertex " << p2[0] << ' ' << p2[1] << ' ' << p2[2]
      << "\n   vertex " << p3[0] << ' ' << p3[1] << ' ' << p3[2]
      << "\n  endloop\n endfacet\n";
}

void GridFunction::SaveSTL(std::ostream &os, int TimesToRefine)
{
   Mesh *mesh = fes->GetMesh();

   if (mesh->Dimension() != 2)
   {
      return;
   }

   int i, j, k, l, n;
   DenseMatrix pointmat;
   Vector values;
<<<<<<< HEAD
   RefinedGeometry *RefG;
   double pts[4][3], bbox[3][2];
=======
   RefinedGeometry * RefG;
   real_t pts[4][3], bbox[3][2];
>>>>>>> 70a3355e

   os << "solid GridFunction\n";

   bbox[0][0] = bbox[0][1] = bbox[1][0] = bbox[1][1] =
                                             bbox[2][0] = bbox[2][1] = 0.0;
   for (i = 0; i < mesh->GetNE(); i++)
   {
      Geometry::Type geom = mesh->GetElementBaseGeometry(i);
      RefG = GlobGeometryRefiner.Refine(geom, TimesToRefine);
      GetValues(i, RefG->RefPts, values, pointmat);
      Array<int> &RG = RefG->RefGeoms;
      n = Geometries.NumBdr(geom);
      for (k = 0; k < RG.Size()/n; k++)
      {
         for (j = 0; j < n; j++)
         {
            l = RG[n*k+j];
            pts[j][0] = pointmat(0,l);
            pts[j][1] = pointmat(1,l);
            pts[j][2] = values(l);
         }

         if (n == 3)
         {
            SaveSTLTri(os, pts[0], pts[1], pts[2]);
         }
         else
         {
            SaveSTLTri(os, pts[0], pts[1], pts[2]);
            SaveSTLTri(os, pts[0], pts[2], pts[3]);
         }
      }

      if (i == 0)
      {
         bbox[0][0] = pointmat(0,0);
         bbox[0][1] = pointmat(0,0);
         bbox[1][0] = pointmat(1,0);
         bbox[1][1] = pointmat(1,0);
         bbox[2][0] = values(0);
         bbox[2][1] = values(0);
      }

      for (j = 0; j < values.Size(); j++)
      {
         if (bbox[0][0] > pointmat(0,j))
         {
            bbox[0][0] = pointmat(0,j);
         }
         if (bbox[0][1] < pointmat(0,j))
         {
            bbox[0][1] = pointmat(0,j);
         }
         if (bbox[1][0] > pointmat(1,j))
         {
            bbox[1][0] = pointmat(1,j);
         }
         if (bbox[1][1] < pointmat(1,j))
         {
            bbox[1][1] = pointmat(1,j);
         }
         if (bbox[2][0] > values(j))
         {
            bbox[2][0] = values(j);
         }
         if (bbox[2][1] < values(j))
         {
            bbox[2][1] = values(j);
         }
      }
   }

   mfem::out << "[xmin,xmax] = [" << bbox[0][0] << ',' << bbox[0][1] << "]\n"
             << "[ymin,ymax] = [" << bbox[1][0] << ',' << bbox[1][1] << "]\n"
             << "[zmin,zmax] = [" << bbox[2][0] << ',' << bbox[2][1] << ']'
             << endl;

   os << "endsolid GridFunction" << endl;
}

std::ostream &operator<<(std::ostream &os, const GridFunction &sol)
{
   sol.Save(os);
   return os;
}

void GridFunction::LegacyNCReorder()
{
   const Mesh* mesh = fes->GetMesh();
   MFEM_ASSERT(mesh->Nonconforming(), "");

   // get the mapping (old_vertex_index -> new_vertex_index)
   Array<int> new_vertex, old_vertex;
   mesh->ncmesh->LegacyToNewVertexOrdering(new_vertex);
   MFEM_ASSERT(new_vertex.Size() == mesh->GetNV(), "");

   // get the mapping (new_vertex_index -> old_vertex_index)
   old_vertex.SetSize(new_vertex.Size());
   for (int i = 0; i < new_vertex.Size(); i++)
   {
      old_vertex[new_vertex[i]] = i;
   }

   Vector tmp = *this;

   // reorder vertex DOFs
   Array<int> old_vdofs, new_vdofs;
   for (int i = 0; i < mesh->GetNV(); i++)
   {
      fes->GetVertexVDofs(i, old_vdofs);
      fes->GetVertexVDofs(new_vertex[i], new_vdofs);

      for (int j = 0; j < new_vdofs.Size(); j++)
      {
         tmp(new_vdofs[j]) = (*this)(old_vdofs[j]);
      }
   }

   // reorder edge DOFs -- edge orientation has changed too
   Array<int> dofs, ev;
   for (int i = 0; i < mesh->GetNEdges(); i++)
   {
      mesh->GetEdgeVertices(i, ev);
      if (old_vertex[ev[0]] > old_vertex[ev[1]])
      {
         const int *ind = fes->FEColl()->DofOrderForOrientation(Geometry::SEGMENT, -1);

         fes->GetEdgeInteriorDofs(i, dofs);
         for (int k = 0; k < dofs.Size(); k++)
         {
            int new_dof = dofs[k];
            int old_dof = dofs[(ind[k] < 0) ? -1-ind[k] : ind[k]];

            for (int j = 0; j < fes->GetVDim(); j++)
            {
               int new_vdof = fes->DofToVDof(new_dof, j);
               int old_vdof = fes->DofToVDof(old_dof, j);

               real_t sign = (ind[k] < 0) ? -1.0 : 1.0;
               tmp(new_vdof) = sign * (*this)(old_vdof);
            }
         }
      }
   }

   Vector::Swap(tmp);
}

std::unique_ptr<GridFunction> GridFunction::ProlongateToMaxOrder() const
{
   Mesh *mesh = fes->GetMesh();
   const FiniteElementCollection *fesc = fes->FEColl();
   const int vdim = fes->GetVDim();

   // Find the max order in the space
   int maxOrder = fes->GetMaxElementOrder();

   // Create a space of maximum order over all elements for output
   FiniteElementCollection *fecMax = fesc->Clone(maxOrder);
   FiniteElementSpace *fesMax = new FiniteElementSpace(mesh, fecMax, vdim,
                                                       fes->GetOrdering());

   GridFunction *xMax = new GridFunction(fesMax);

   // Interpolate in the maximum-order space
   PRefinementTransferOperator P(*fes, *fesMax);
   P.Mult(*this, *xMax);

   xMax->MakeOwner(fecMax);
   return std::unique_ptr<GridFunction>(xMax);
}

real_t ZZErrorEstimator(BilinearFormIntegrator &blfi,
                        GridFunction &u,
                        GridFunction &flux, Vector &error_estimates,
                        Array<int>* aniso_flags,
                        int with_subdomains,
                        bool with_coeff)
{
   FiniteElementSpace *ufes = u.FESpace();
   FiniteElementSpace *ffes = flux.FESpace();
   ElementTransformation *Transf;
   DofTransformation utrans, ftrans;

   int dim = ufes->GetMesh()->Dimension();
   int nfe = ufes->GetNE();

   Array<int> udofs;
   Array<int> fdofs;
   Vector ul, fl, fla, d_xyz;

   error_estimates.SetSize(nfe);
   if (aniso_flags)
   {
      aniso_flags->SetSize(nfe);
      d_xyz.SetSize(dim);
   }

   int nsd = 1;
   if (with_subdomains)
   {
      nsd = ufes->GetMesh()->attributes.Max();
   }

   real_t total_error = 0.0;
   for (int s = 1; s <= nsd; s++)
   {
      // This calls the parallel version when u is a ParGridFunction
      u.ComputeFlux(blfi, flux, with_coeff, (with_subdomains ? s : -1));

      for (int i = 0; i < nfe; i++)
      {
         if (with_subdomains && ufes->GetAttribute(i) != s) { continue; }

         ufes->GetElementVDofs(i, udofs, utrans);
         ffes->GetElementVDofs(i, fdofs, ftrans);

         u.GetSubVector(udofs, ul);
         flux.GetSubVector(fdofs, fla);
         utrans.InvTransformPrimal(ul);
         ftrans.InvTransformPrimal(fla);

         Transf = ufes->GetElementTransformation(i);
         blfi.ComputeElementFlux(*ufes->GetFE(i), *Transf, ul,
                                 *ffes->GetFE(i), fl, with_coeff);

         fl -= fla;

         real_t eng = blfi.ComputeFluxEnergy(*ffes->GetFE(i), *Transf, fl,
                                             (aniso_flags ? &d_xyz : NULL));

         error_estimates(i) = std::sqrt(eng);
         total_error += eng;

         if (aniso_flags)
         {
            real_t sum = 0;
            for (int k = 0; k < dim; k++)
            {
               sum += d_xyz[k];
            }

            real_t thresh = 0.15 * 3.0/dim;
            int flag = 0;
            for (int k = 0; k < dim; k++)
            {
               if (d_xyz[k] / sum > thresh) { flag |= (1 << k); }
            }

            (*aniso_flags)[i] = flag;
         }
      }
   }
#ifdef MFEM_USE_MPI
   auto pfes = dynamic_cast<ParFiniteElementSpace*>(ufes);
   if (pfes)
   {
      auto process_local_error = total_error;
      MPI_Allreduce(&process_local_error, &total_error, 1,
                    MPITypeMap<real_t>::mpi_type,
                    MPI_SUM, pfes->GetComm());
   }
#endif // MFEM_USE_MPI
   return std::sqrt(total_error);
}

void TensorProductLegendre(int dim,                // input
                           int order,              // input
                           const Vector &x_in,     // input
                           const Vector &xmax,     // input
                           const Vector &xmin,     // input
                           Vector &poly,           // output
                           real_t angle,           // input (optional)
                           const Vector *midpoint) // input (optional)
{
   MFEM_VERIFY(dim >= 1, "dim must be positive");
   MFEM_VERIFY(dim <= 3, "dim cannot be greater than 3");
   MFEM_VERIFY(order >= 0, "order cannot be negative");

   bool rotate = (angle != 0.0) || (midpoint->Norml2() != 0.0);

   Vector x(dim);
   if (rotate && dim == 2)
   {
      // Rotate coordinates to match rotated bounding box
      Vector tmp(dim);
      tmp = x_in;
      tmp -= *midpoint;
      x[0] = tmp[0]*cos(-angle) - tmp[1]*sin(-angle);
      x[1] = tmp[0]*sin(-angle) + tmp[1]*cos(-angle);
   }
   else
   {
      // Bounding box is not reoriented no need to change orientation
      x = x_in;
   }

   // Map x to [0, 1] to use CalcLegendre since it uses shifted Legendre Polynomials.
   real_t x1 = (x(0) - xmin(0))/(xmax(0)-xmin(0)), x2, x3;
   Vector poly_x(order+1), poly_y(order+1), poly_z(order+1);
   poly1d.CalcLegendre(order, x1, poly_x.GetData());
   if (dim > 1)
   {
      x2 = (x(1)-xmin(1))/(xmax(1)-xmin(1));
      poly1d.CalcLegendre(order, x2, poly_y.GetData());
   }
   if (dim == 3)
   {
      x3 = (x(2)-xmin(2))/(xmax(2)-xmin(2));
      poly1d.CalcLegendre(order, x3, poly_z.GetData());
   }

   int basis_dimension = static_cast<int>(pow(order+1,dim));
   poly.SetSize(basis_dimension);
   switch (dim)
   {
      case 1:
      {
         for (int i = 0; i <= order; i++)
         {
            poly(i) = poly_x(i);
         }
      }
      break;
      case 2:
      {
         for (int j = 0; j <= order; j++)
         {
            for (int i = 0; i <= order; i++)
            {
               int cnt = i + (order+1) * j;
               poly(cnt) = poly_x(i) * poly_y(j);
            }
         }
      }
      break;
      case 3:
      {
         for (int k = 0; k <= order; k++)
         {
            for (int j = 0; j <= order; j++)
            {
               for (int i = 0; i <= order; i++)
               {
                  int cnt = i + (order+1) * j + (order+1) * (order+1) * k;
                  poly(cnt) = poly_x(i) * poly_y(j) * poly_z(k);
               }
            }
         }
      }
      break;
      default:
      {
         MFEM_ABORT("TensorProductLegendre: invalid value of dim");
      }
   }
}

void BoundingBox(const Array<int> &patch,  // input
                 FiniteElementSpace *ufes, // input
                 int order,                // input
                 Vector &xmin,             // output
                 Vector &xmax,             // output
                 real_t &angle,            // output
                 Vector &midpoint,         // output
                 int iface)                // input (optional)
{
   Mesh *mesh = ufes->GetMesh();
   int dim = mesh->Dimension();
   int num_elems = patch.Size();
   IsoparametricTransformation Tr;

   xmax = -infinity();
   xmin = infinity();
   angle = 0.0;
   midpoint = 0.0;
   bool rotate = (dim == 2);

   // Rotate bounding box to match the face orientation
   if (rotate && iface >= 0)
   {
      IntegrationPoint reference_pt;
      mesh->GetFaceTransformation(iface, &Tr);
      Vector physical_pt(2);
      Vector physical_diff(2);
      physical_diff = 0.0;
      // Get the endpoints of the edge in physical space
      // then compute midpoint and angle
      for (int i = 0; i < 2; i++)
      {
         reference_pt.Set1w((real_t)i, 0.0);
         Tr.Transform(reference_pt, physical_pt);
         midpoint += physical_pt;
         physical_pt *= pow(-1.0,i);
         physical_diff += physical_pt;
      }
      midpoint /= 2.0;
      angle = atan2(physical_diff(1),physical_diff(0));
   }

   for (int i = 0; i < num_elems; i++)
   {
      int ielem = patch[i];
      const IntegrationRule *ir = &(IntRules.Get(mesh->GetElementGeometry(ielem),
                                                 order));
      ufes->GetElementTransformation(ielem, &Tr);
      for (int k = 0; k < ir->GetNPoints(); k++)
      {
         const IntegrationPoint ip = ir->IntPoint(k);
         Vector transip(dim);
         Tr.Transform(ip, transip);
         if (rotate)
         {
            transip -= midpoint;
            Vector tmp(dim);
            tmp = transip;
            transip[0] = tmp[0]*cos(-angle) - tmp[1]*sin(-angle);
            transip[1] = tmp[0]*sin(-angle) + tmp[1]*cos(-angle);
         }
         for (int d = 0; d < dim; d++) { xmax(d) = max(xmax(d), transip(d)); }
         for (int d = 0; d < dim; d++) { xmin(d) = min(xmin(d), transip(d)); }
      }
   }
}

real_t LSZZErrorEstimator(BilinearFormIntegrator &blfi,  // input
                          GridFunction &u,               // input
                          Vector &error_estimates,       // output
                          bool subdomain_reconstruction, // input (optional)
                          bool with_coeff,               // input (optional)
                          real_t tichonov_coeff)         // input (optional)
{
   MFEM_VERIFY(tichonov_coeff >= 0.0, "tichonov_coeff cannot be negative");
   FiniteElementSpace *ufes = u.FESpace();
   ElementTransformation *Transf;
   DofTransformation utrans;

   Mesh *mesh = ufes->GetMesh();
   int dim = mesh->Dimension();
   int sdim = mesh->SpaceDimension();
   int nfe = ufes->GetNE();
   int nfaces = ufes->GetNF();

   Array<int> udofs;
   Array<int> fdofs;
   Vector ul, fl, fla;

   error_estimates.SetSize(nfe);
   error_estimates = 0.0;
   Array<int> counters(nfe);
   counters = 0;

   Vector xmax(dim);
   Vector xmin(dim);
   real_t angle = 0.0;
   Vector midpoint(dim);

   // Compute the number of subdomains
   int nsd = 1;
   if (subdomain_reconstruction)
   {
      nsd = ufes->GetMesh()->attributes.Max();
   }

   real_t total_error = 0.0;
   for (int iface = 0; iface < nfaces; iface++)
   {
      // 1.A. Find all elements in the face patch.
      int el1;
      int el2;
      mesh->GetFaceElements(iface, &el1, &el2);
      Array<int> patch(2);
      patch[0] = el1; patch[1] = el2;

      // 1.B. Check if boundary face or non-conforming coarse face and continue if true.
      if (el1 == -1 || el2 == -1)
      {
         continue;
      }

      // 1.C Check if face patch crosses an attribute interface and
      // continue if true (only active if subdomain_reconstruction == true)
      if (nsd > 1)
      {
         int el1_attr = ufes->GetAttribute(el1);
         int el2_attr = ufes->GetAttribute(el2);
         if (el1_attr != el2_attr) { continue; }
      }

      // 2. Compute global flux polynomial.

      // 2.A. Compute polynomial order of patch (for hp FEM)
      const int patch_order = max(ufes->GetElementOrder(el1),
                                  ufes->GetElementOrder(el2));

      int num_basis_functions = static_cast<int>(pow(patch_order+1,dim));
      int flux_order = 2*patch_order + 1;
      DenseMatrix A(num_basis_functions);
      Array<real_t> b(sdim * num_basis_functions);
      A = 0.0;
      b = 0.0;

      // 2.B. Estimate the smallest bounding box around the face patch
      //      (this is used in 2.C.ii. to define a global polynomial basis)
      BoundingBox(patch, ufes, flux_order,
                  xmin, xmax, angle, midpoint, iface);

      // 2.C. Compute the normal equations for the least-squares problem
      // 2.C.i. Evaluate the discrete flux at all integration points in all
      //        elements in the face patch
      for (int i = 0; i < patch.Size(); i++)
      {
         int ielem = patch[i];
         const IntegrationRule *ir = &(IntRules.Get(mesh->GetElementGeometry(ielem),
                                                    flux_order));
         int num_integration_pts = ir->GetNPoints();

         ufes->GetElementVDofs(ielem, udofs, utrans);
         u.GetSubVector(udofs, ul);
         utrans.InvTransformPrimal(ul);
         Transf = ufes->GetElementTransformation(ielem);
         const auto *dummy = ufes->GetFE(ielem);
         blfi.ComputeElementFlux(*ufes->GetFE(ielem), *Transf, ul,
                                 *dummy, fl, with_coeff, ir);

         // 2.C.ii. Use global polynomial basis to construct normal
         //         equations
         for (int k = 0; k < num_integration_pts; k++)
         {
            const IntegrationPoint ip = ir->IntPoint(k);
            real_t tmp[3];
            Vector transip(tmp, 3);
            Transf->Transform(ip, transip);

            Vector p;
            TensorProductLegendre(dim, patch_order, transip, xmax, xmin, p, angle,
                                  &midpoint);
            AddMultVVt(p, A);

            for (int l = 0; l < num_basis_functions; l++)
            {
               // Loop through each component of the discrete flux
               for (int n = 0; n < sdim; n++)
               {
                  b[l + n * num_basis_functions] += p(l) * fl(k + n * num_integration_pts);
               }
            }
         }
      }

      // 2.D. Shift spectrum of A to avoid conditioning issues.
      //      Regularization is necessary if the tensor product space used for the
      //      flux reconstruction leads to an underdetermined system of linear equations.
      //      This should not happen if there are tensor product elements in the patch,
      //      but it can happen if there are other element shapes (those with few
      //      integration points) in the patch.
      for (int i = 0; i < num_basis_functions; i++)
      {
         A(i,i) += tichonov_coeff;
      }

      // 2.E. Solve for polynomial coefficients
      Array<int> ipiv(num_basis_functions);
      LUFactors lu(A.Data(), ipiv);
      real_t TOL = 1e-9;
      if (!lu.Factor(num_basis_functions,TOL))
      {
         // Singular matrix
         mfem::out << "LSZZErrorEstimator: Matrix A is singular.\t"
                   << "Consider increasing tichonov_coeff." << endl;
         for (int i = 0; i < num_basis_functions; i++)
         {
            A(i,i) += 1e-8;
         }
         lu.Factor(num_basis_functions,TOL);
      }
      lu.Solve(num_basis_functions, sdim, b);

      // 2.F. Construct l2-minimizing global polynomial
      auto global_poly_tmp = [=] (const Vector &x, Vector &f)
      {
         Vector p;
         TensorProductLegendre(dim, patch_order, x, xmax, xmin, p, angle, &midpoint);
         f = 0.0;
         for (int i = 0; i < num_basis_functions; i++)
         {
            for (int j = 0; j < sdim; j++)
            {
               f(j) += b[i + j * num_basis_functions] * p(i);
            }
         }
      };
      VectorFunctionCoefficient global_poly(sdim, global_poly_tmp);

      // 3. Compute error contributions from the face.
      real_t element_error = 0.0;
      real_t patch_error = 0.0;
      for (int i = 0; i < patch.Size(); i++)
      {
         int ielem = patch[i];
         element_error = u.ComputeElementGradError(ielem, &global_poly);
         element_error *= element_error;
         patch_error += element_error;
         error_estimates(ielem) += element_error;
         counters[ielem]++;
      }

      total_error += patch_error;
   }

   // 4. Calibrate the final error estimates. Note that the l2 norm of
   //    error_estimates vector converges to total_error.
   //    The error estimates have been calibrated so that high order
   //    benchmark problems with tensor product elements are asymptotically
   //    exact.
   for (int ielem = 0; ielem < nfe; ielem++)
   {
      if (counters[ielem] == 0)
      {
         error_estimates(ielem) = infinity();
      }
      else
      {
         error_estimates(ielem) /= counters[ielem]/2.0;
         error_estimates(ielem) = sqrt(error_estimates(ielem));
      }
   }
   return std::sqrt(total_error/dim);
}

real_t ComputeElementLpDistance(real_t p, int i,
                                GridFunction& gf1, GridFunction& gf2)
{
   real_t norm = 0.0;

   FiniteElementSpace *fes1 = gf1.FESpace();
   FiniteElementSpace *fes2 = gf2.FESpace();

   const FiniteElement* fe1 = fes1->GetFE(i);
   const FiniteElement* fe2 = fes2->GetFE(i);

   const IntegrationRule *ir;
   int intorder = 2*std::max(fe1->GetOrder(),fe2->GetOrder()) + 1; // <-------
   ir = &(IntRules.Get(fe1->GetGeomType(), intorder));
   int nip = ir->GetNPoints();
   Vector val1, val2;

   ElementTransformation *T = fes1->GetElementTransformation(i);
   for (int j = 0; j < nip; j++)
   {
      const IntegrationPoint &ip = ir->IntPoint(j);
      T->SetIntPoint(&ip);

      gf1.GetVectorValue(i, ip, val1);
      gf2.GetVectorValue(i, ip, val2);

      val1 -= val2;
      real_t errj = val1.Norml2();
      if (p < infinity())
      {
         errj = pow(errj, p);
         norm += ip.weight * T->Weight() * errj;
      }
      else
      {
         norm = std::max(norm, errj);
      }
   }

   if (p < infinity())
   {
      // Negative quadrature weights may cause the norm to be negative
      norm = pow(fabs(norm), 1./p);
   }

   return norm;
}


real_t ExtrudeCoefficient::Eval(ElementTransformation &T,
                                const IntegrationPoint &ip)
{
   ElementTransformation *T_in =
      mesh_in->GetElementTransformation(T.ElementNo / n);
   T_in->SetIntPoint(&ip);
   return sol_in.Eval(*T_in, ip);
}


GridFunction *Extrude1DGridFunction(Mesh *mesh, Mesh *mesh2d,
                                    GridFunction *sol, const int ny)
{
   GridFunction *sol2d;

   FiniteElementCollection *solfec2d;
   const char *name = sol->FESpace()->FEColl()->Name();
   string cname = name;
   if (cname == "Linear")
   {
      solfec2d = new LinearFECollection;
   }
   else if (cname == "Quadratic")
   {
      solfec2d = new QuadraticFECollection;
   }
   else if (cname == "Cubic")
   {
      solfec2d = new CubicFECollection;
   }
   else if (!strncmp(name, "H1_", 3))
   {
      solfec2d = new H1_FECollection(atoi(name + 7), 2);
   }
   else if (!strncmp(name, "H1Pos_", 6))
   {
      // use regular (nodal) H1_FECollection
      solfec2d = new H1_FECollection(atoi(name + 10), 2);
   }
   else if (!strncmp(name, "L2_T", 4))
   {
      solfec2d = new L2_FECollection(atoi(name + 10), 2);
   }
   else if (!strncmp(name, "L2_", 3))
   {
      solfec2d = new L2_FECollection(atoi(name + 7), 2);
   }
   else if (!strncmp(name, "L2Int_", 6))
   {
      solfec2d = new L2_FECollection(atoi(name + 7), 2, BasisType::GaussLegendre,
                                     FiniteElement::INTEGRAL);
   }
   else
   {
      mfem::err << "Extrude1DGridFunction : unknown FE collection : "
                << cname << endl;
      return NULL;
   }
   FiniteElementSpace *solfes2d;
   // assuming sol is scalar
   solfes2d = new FiniteElementSpace(mesh2d, solfec2d);
   sol2d = new GridFunction(solfes2d);
   sol2d->MakeOwner(solfec2d);
   {
      GridFunctionCoefficient csol(sol);
      ExtrudeCoefficient c2d(mesh, csol, ny);
      sol2d->ProjectCoefficient(c2d);
   }
   return sol2d;
}

void GridFunction::GetElementBoundsAtControlPoints(const int elem,
                                                   const PLBound &plb,
                                                   Vector &lower, Vector &upper,
                                                   const int vdim)
{
   const FiniteElement *fe = fes->GetFE(elem);
   int fes_dim  = fes->GetVDim();
   int rdim  = fe->GetDim();

   const TensorBasisElement *tbe =
      dynamic_cast<const TensorBasisElement *>(fe);
   MFEM_VERIFY(tbe != NULL, "TensorBasis FiniteElement expected.");
   const Array<int> &dof_map = tbe->GetDofMap();

   Vector loc_data;
   Array<int> dof_idx;
   fes->GetElementDofs(elem, dof_idx);
   int ndofs = dof_idx.Size();

   int n_c_pts = std::pow(plb.GetNControlPoints(), rdim);
   lower.SetSize(n_c_pts*(vdim > 0 ? 1 : fes_dim));
   upper.SetSize(n_c_pts*(vdim > 0 ? 1 : fes_dim));

   for (int d = 0; d < fes_dim; d++)
   {
      if (vdim > 0 && d != vdim-1) { continue; }
      const int d_off = vdim > 0 ? 0 : d;
      Array<int> dof_idx_c = dof_idx;
      Vector lowerT(lower, d_off*n_c_pts, n_c_pts);
      Vector upperT(upper, d_off*n_c_pts, n_c_pts);
      fes->DofsToVDofs(vdim > 0 ? vdim-1 : d, dof_idx_c);
      GetSubVector(dof_idx_c, loc_data);
      Vector nodal_data;
      if (dof_map.Size() == 0)
      {
         nodal_data.SetDataAndSize(loc_data.GetData(), ndofs);
      }
      else
      {
         nodal_data.SetSize(ndofs);
         for (int j = 0; j < ndofs; j++)
         {
            nodal_data(j) = loc_data(dof_map[j]);
         }
      }
      plb.GetNDBounds(rdim, nodal_data, lowerT, upperT);
   }
}

void GridFunction::GetElementBounds(const int elem, const PLBound &plb,
                                    Vector &lower, Vector &upper,
                                    const int vdim)
{
   Vector lowerC, upperC;
   GetElementBoundsAtControlPoints(elem, plb, lowerC, upperC, vdim);
   const FiniteElement *fe = fes->GetFE(elem);
   int rdim  = fe->GetDim();
   int n_c_pts = std::pow(plb.GetNControlPoints(), rdim);
   int fes_dim  = fes->GetVDim();
   lower.SetSize((vdim > 0 ? 1 :fes_dim));
   upper.SetSize((vdim > 0 ? 1 :fes_dim));
   for (int d = 0; d < fes_dim; d++)
   {
      if (vdim > 0 && d != vdim-1) { continue; }
      const int d_off = vdim > 0 ? 0 : d;
      Vector lowerT(lowerC, d_off*n_c_pts, n_c_pts);
      Vector upperT(upperC, d_off*n_c_pts, n_c_pts);
      lower(d_off) = lowerT.Min();
      upper(d_off) = upperT.Max();
   }
}

void GridFunction::GetElementBounds(const PLBound &plb,
                                    Vector &lower, Vector &upper,
                                    const int vdim)
{
   int nel  = fes->GetNE();
   int fes_dim  = fes->GetVDim();
   lower.SetSize(nel*(vdim > 0 ? 1 :fes_dim));
   upper.SetSize(nel*(vdim > 0 ? 1 :fes_dim));
   for (int e = 0; e < nel; e++)
   {
      Vector lt, ut;
      GetElementBounds(e, plb, lt, ut, vdim);
      for (int d = 0; d < fes_dim ; d++)
      {
         if (vdim > 0 && d != vdim-1) { continue; }
         const int d_off = vdim > 0 ? 0 : d;
         lower(e + d_off*nel) = lt(d_off);
         upper(e + d_off*nel) = ut(d_off);
      }
   }
}

PLBound GridFunction::GetElementBounds(Vector &lower,
                                       Vector &upper,
                                       const int ref_factor,
                                       const int vdim)
{
   int max_order = fes->GetMaxElementOrder();
   PLBound plb(fes, ref_factor*(max_order+1));
   GetElementBounds(plb, lower, upper, vdim);
   return plb;
}

PLBound GridFunction::GetBounds(Vector &lower, Vector &upper,
                                const int ref_factor, const int vdim)
{
   int max_order = fes->GetMaxElementOrder();
   PLBound plb(fes, ref_factor*(max_order+1));
   Vector lel, uel;
   GetElementBounds(plb, lel, uel, vdim);

   int nel  = fes->GetNE();
   int fes_dim  = fes->GetVDim();
   lower.SetSize(vdim > 0 ? 1 : fes_dim);
   upper.SetSize(vdim > 0 ? 1 : fes_dim);
   for (int d = 0; d < fes_dim; d++)
   {
      if (vdim > 0 && d != vdim-1) { continue; }
      const int d_off = vdim > 0 ? 0 : d;
      Vector lelt(lel, d_off*nel, nel);
      Vector uelt(uel, d_off*nel, nel);
      lower(d_off) = lelt.Min();
      upper(d_off) = uelt.Max();
   }
   return plb;
}

}

<|MERGE_RESOLUTION|>--- conflicted
+++ resolved
@@ -3855,13 +3855,8 @@
    int i, j, k, l, n;
    DenseMatrix pointmat;
    Vector values;
-<<<<<<< HEAD
-   RefinedGeometry *RefG;
-   double pts[4][3], bbox[3][2];
-=======
    RefinedGeometry * RefG;
    real_t pts[4][3], bbox[3][2];
->>>>>>> 70a3355e
 
    os << "solid GridFunction\n";
 
