// Copyright (c) 2010-2025, Lawrence Livermore National Security, LLC. Produced
// at the Lawrence Livermore National Laboratory. All Rights reserved. See files
// LICENSE and NOTICE for details. LLNL-CODE-806117.
//
// This file is part of the MFEM library. For more information and source code
// availability visit https://mfem.org.
//
// MFEM is free software; you can redistribute it and/or modify it under the
// terms of the BSD-3 license. We welcome feedback and contributions, see file
// CONTRIBUTING.md for details.

#ifndef MFEM_TMOP_TOOLS_HPP
#define MFEM_TMOP_TOOLS_HPP

#include "bilinearform.hpp"
#include "pbilinearform.hpp"
#include "linearform.hpp"
#include "plinearform.hpp"
#include "tmop.hpp"
#include "gslib.hpp"
#include "../linalg/mma.hpp"
#include "tmop_ad_err.hpp"
#include "datacollection.hpp"

namespace mfem
{

// Performs the full remap advection loop.
class AdvectorCG : public AdaptivityEvaluator
{
private:
   RK4Solver ode_solver;
   Vector nodes0;
   Vector field0;
   const real_t dt_scale;
   const AssemblyLevel al;
   MemoryType opt_mt = MemoryType::DEFAULT;

   void ComputeAtNewPositionScalar(const Vector &new_mesh_nodes,
                                   Vector &new_field);

public:
   AdvectorCG(AssemblyLevel al = AssemblyLevel::LEGACY,
              real_t timestep_scale = 0.5)
      : AdaptivityEvaluator(),
        ode_solver(), nodes0(), field0(), dt_scale(timestep_scale), al(al) { }

   void SetInitialField(const Vector &init_nodes,
                        const Vector &init_field) override;

   void SetNewFieldFESpace(const FiniteElementSpace &fes) override
   {
      MFEM_ABORT("Not supported by AdvectorCG.");
   }

   /// Perform advection-based remap. Assumptions:
   /// nodes0 and new_mesh_nodes have the same topology;
   /// new_field is of the same FE space as field0.
   void ComputeAtNewPosition(const Vector &new_mesh_nodes,
                             Vector &new_field,
                             int nodes_ordering = Ordering::byNODES) override;

   void ComputeAtGivenPositions(const Vector &positions,
                                Vector &values,
                                int p_ordering = Ordering::byNODES) override
   {
      MFEM_ABORT("Not supported by AdvectorCG.");
   }

   /// Set the memory type used for large memory allocations. This memory type
   /// is used when constructing the AdvectorCGOper but currently only for the
   /// parallel variant.
   void SetMemoryType(MemoryType mt) { opt_mt = mt; }
};

#ifdef MFEM_USE_GSLIB
class InterpolatorFP : public AdaptivityEvaluator
{
private:
   Vector nodes0;
   GridFunction field0_gf;
   FindPointsGSLIB *finder;
   // FE space for the nodes of the solution GridFunction, not owned.
   const FiniteElementSpace *fes_new_field;

public:
   InterpolatorFP() : finder(NULL), fes_new_field(NULL) { }

   void SetInitialField(const Vector &init_nodes,
                        const Vector &init_field) override;

   /// Must be called when the FE space of the final field is different than
   /// the FE space of the initial field. This also includes the case when
   /// the initial and final fields are on different meshes.
   virtual void SetNewFieldFESpace(const FiniteElementSpace &fes) override
   {
      fes_new_field = &fes;
   }

   /// Perform interpolation-based remap.
   /// Assumptions when SetNewFieldFESpace() has not been called:
   /// new_field is of the same FE space and mesh as field0.
   void ComputeAtNewPosition(const Vector &new_mesh_nodes,
                             Vector &new_field,
                             int nodes_ordering = Ordering::byNODES) override;

   /// Direct interpolation of field0_gf at the given positions.
   void ComputeAtGivenPositions(const Vector &positions,
                                Vector &values,
                                int p_ordering = Ordering::byNODES) override;

   const FindPointsGSLIB *GetFindPointsGSLIB() const
   {
      return finder;
   }

   ~InterpolatorFP()
   {
      finder->FreeData();
      delete finder;
   }
};
#endif

/// Performs a single remap advection step in serial.
class SerialAdvectorCGOper : public TimeDependentOperator
{
protected:
   const Vector &x0;
   Vector &x_now;
   GridFunction &u;
   VectorGridFunctionCoefficient u_coeff;
   mutable BilinearForm M, K;
   const AssemblyLevel al;

public:
   /** Here @a fes is the FESpace of the function that will be moved. Note
       that Mult() moves the nodes of the mesh corresponding to @a fes. */
   SerialAdvectorCGOper(const Vector &x_start, GridFunction &vel,
                        FiniteElementSpace &fes,
                        AssemblyLevel al = AssemblyLevel::LEGACY);

   void Mult(const Vector &ind, Vector &di_dt) const override;
};

#ifdef MFEM_USE_MPI
/// Performs a single remap advection step in parallel.
class ParAdvectorCGOper : public TimeDependentOperator
{
protected:
   const Vector &x0;
   Vector &x_now;
   GridFunction &u;
   VectorGridFunctionCoefficient u_coeff;
   mutable ParBilinearForm M, K;
   const AssemblyLevel al;

public:
   /** Here @a pfes is the ParFESpace of the function that will be moved. Note
       that Mult() moves the nodes of the mesh corresponding to @a pfes.
       @a mt is used to set the memory type of the integrators. */
   ParAdvectorCGOper(const Vector &x_start, GridFunction &vel,
                     ParFiniteElementSpace &pfes,
                     AssemblyLevel al = AssemblyLevel::LEGACY,
                     MemoryType mt = MemoryType::DEFAULT);

   void Mult(const Vector &ind, Vector &di_dt) const override;
};
#endif

class TMOPNewtonSolver : public LBFGSSolver
{
protected:
   // 0 - Newton, 1 - LBFGS.
   int solver_type;
   bool parallel;

   // Starting mesh positions. Updated by the call to Mult().
   // This solver solves for d, where the final mesh is x = x_0 + d.
   // The displacement d is always the tdof vector of an H1 function.
   // For periodic meshes, x_0 is an L2 function, and the relation
   // x = x_0 + d is used only per element with appropriate transitions.
   mutable GridFunction x_0;
   mutable bool periodic = false;

   // Line search step is rejected if min(detJ) <= min_detJ_limit.
   real_t min_detJ_limit = 0.0;

   // Surface fitting variables.
   mutable real_t surf_fit_avg_err_prvs = 10000.0;
   mutable real_t surf_fit_avg_err, surf_fit_max_err;
   mutable bool surf_fit_coeff_update = false;
   real_t surf_fit_max_err_limit = -1.0;
   real_t surf_fit_err_rel_change_limit = 0.001;
   real_t surf_fit_scale_factor = 0.0;
   mutable int surf_fit_adapt_count = 0;
   mutable int surf_fit_adapt_count_limit = 10;
   mutable real_t surf_fit_weight_limit = 1e10;
   bool surf_fit_converge_error = false;

   // Minimum determinant over the whole mesh. Used for mesh untangling.
   real_t *min_det_ptr = nullptr;
   // Flag to compute minimum determinant and maximum metric in ProcessNewState,
   // which is required for TMOP_WorstCaseUntangleOptimizer_Metric.
   mutable bool compute_metric_quantile_flag = true;

   // Quadrature points that are checked for negative Jacobians etc.
   const IntegrationRule &ir;
   // These fields are relevant for mixed meshes.
   IntegrationRules *IntegRules;
   int integ_order;

   MemoryType temp_mt = MemoryType::DEFAULT;

   const IntegrationRule &GetIntegrationRule(const FiniteElement &el) const
   {
      if (IntegRules)
      {
         return IntegRules->Get(el.GetGeomType(), integ_order);
      }
      return ir;
   }

   real_t ComputeMinDet(const Vector &d_loc,
                        const FiniteElementSpace &fes) const;

   real_t MinDetJpr_2D(const FiniteElementSpace *, const Vector &) const;
   real_t MinDetJpr_3D(const FiniteElementSpace *, const Vector &) const;

   /** @name Methods for adaptive surface fitting weight. */
   ///@{
   /// Get the average and maximum surface fitting error at the marked nodes.
   /// If there is more than 1 TMOP integrator, we get the maximum of the
   /// average and maximum error over all integrators.
   virtual void GetSurfaceFittingError(const Vector &d_loc,
                                       real_t &err_avg, real_t &err_max) const;

   /// Update surface fitting weight as surf_fit_weight *= factor.
   void UpdateSurfaceFittingWeight(real_t factor) const;

   /// Get the surface fitting weight for all the TMOP integrators.
   void GetSurfaceFittingWeight(Array<real_t> &weights) const;
   ///@}

   /// Check if surface fitting is enabled.
   bool IsSurfaceFittingEnabled() const;

public:
#ifdef MFEM_USE_MPI
   TMOPNewtonSolver(MPI_Comm comm, const IntegrationRule &irule, int type = 0)
      : LBFGSSolver(comm), solver_type(type), parallel(true), x_0(),
        ir(irule), IntegRules(NULL), integ_order(-1) { }
#endif
   TMOPNewtonSolver(const IntegrationRule &irule, int type = 0)
      : LBFGSSolver(), solver_type(type), parallel(false), x_0(),
        ir(irule), IntegRules(NULL), integ_order(-1) { }

   /// Prescribe a set of integration rules; relevant for mixed meshes.
   /** If called, this function has priority over the IntegrationRule given to
       the constructor of the class. */
   void SetIntegrationRules(IntegrationRules &irules, int order)
   {
      IntegRules = &irules;
      integ_order = order;
   }

   void SetMinDetPtr(real_t *md_ptr) { min_det_ptr = md_ptr; }

   /// Set the memory type for temporary memory allocations.
   void SetTempMemoryType(MemoryType mt) { temp_mt = mt; }

   /// Compute scaling factor for the node movement direction using line-search.
   /// We impose constraints on TMOP energy, gradient, minimum Jacobian of
   /// the mesh, and (optionally) on the surface fitting error.
   real_t ComputeScalingFactor(const Vector &d, const Vector &b) const override;

   /// Given the new displacements @a d (tdof Vector), update
   /// (i) discrete functions at new nodal positions, and
   /// (ii) surface fitting weight.
<<<<<<< HEAD
   void ProcessNewState(const Vector &dx) const override;
=======
   void ProcessNewState(const Vector &x) const override;
   Vector GetProlongedVector(const Vector &x) const;
   Vector GetRestrictionTransposeVector(const Vector &x) const;
   Vector GetProlongedTransposeVector(const Vector &x) const;
>>>>>>> c2457ae1

   /** @name Methods for adaptive surface fitting.
       \brief These methods control the behavior of the weight and the
       termination of the solver. (Experimental)

       Adaptive fitting weight: The weight is modified after each
       TMOPNewtonSolver iteration as:
       w_{k+1} = w_{k} * \ref surf_fit_scale_factor if the relative
       change in average fitting error < \ref surf_fit_err_rel_change_limit.
       When converging based on the residual, we enforce the fitting weight
       to be at-most \ref surf_fit_weight_limit, and increase it only if the
       fitting error is below user prescribed threshold
       (\ref surf_fit_max_err_limit).
       See \ref SetAdaptiveSurfaceFittingScalingFactor and
       \ref SetAdaptiveSurfaceFittingRelativeChangeThreshold.

       Note that the solver stops if the maximum surface fitting error
       does not sufficiently decrease for \ref surf_fit_adapt_count_limit (default 10)
       consecutive increments of the fitting weight during weight adaptation.
       This typically occurs when the mesh cannot align with the level-set
       without degrading element quality.
       See \ref SetMaxNumberofIncrementsForAdaptiveFitting.

       Convergence criterion: There are two modes, residual- and error-based,
       which can be toggled using \ref SetSurfaceFittingConvergenceBasedOnError.

       (i) Residual based (default): Stop when the norm of the gradient of the
       TMOP objective reaches the prescribed tolerance. This method is best used
       with a reasonable value for \ref surf_fit_weight_limit when the
       adaptive surface fitting scheme is used. See method
       \ref SetSurfaceFittingWeightLimit.

       (ii) Error based: Stop when the maximum fitting error
       reaches the user-prescribed threshold, \ref surf_fit_max_err_limit.
       In this case, \ref surf_fit_weight_limit is ignored during weight
       adaptation.
   */
   ///@{
   void SetAdaptiveSurfaceFittingScalingFactor(real_t factor)
   {
      MFEM_VERIFY(factor > 1.0, "Scaling factor must be greater than 1.");
      surf_fit_scale_factor = factor;
   }
   void SetAdaptiveSurfaceFittingRelativeChangeThreshold(real_t threshold)
   {
      surf_fit_err_rel_change_limit = threshold;
   }
   /// Used for stopping based on the number of consecutive failed weight
   /// adaptation iterations.
   // TODO: Rename to SetMaxNumberofIncrementsForAdaptiveSurfaceFitting
   // in future.
   void SetMaxNumberofIncrementsForAdaptiveFitting(int count)
   {
      surf_fit_adapt_count_limit = count;
   }
   /// Used for error-based surface fitting termination.
   void SetTerminationWithMaxSurfaceFittingError(real_t max_error)
   {
      surf_fit_max_err_limit = max_error;
      surf_fit_converge_error = true;
   }
   /// Could be used with both error-based or residual-based convergence.
   void SetSurfaceFittingMaxErrorLimit(real_t max_error)
   {
      surf_fit_max_err_limit = max_error;
   }
   /// Used for residual-based surface fitting termination.
   void SetSurfaceFittingWeightLimit(real_t weight)
   {
      surf_fit_weight_limit = weight;
   }
   /// Toggle convergence based on residual or error.
   void SetSurfaceFittingConvergenceBasedOnError(bool mode)
   {
      surf_fit_converge_error = mode;
      if (surf_fit_converge_error)
      {
         MFEM_VERIFY(surf_fit_max_err_limit >= 0,
                     "Fitting error based convergence requires the user to "
                     "first set the error threshold."
                     "See SetTerminationWithMaxSurfaceFittingError");
      }
   }
   ///@}

   /// Set minimum determinant enforced during line-search.
   void SetMinimumDeterminantThreshold(real_t threshold)
   {
      min_detJ_limit = threshold;
   }

   /// Optimizes the mesh positions given by @a x.
   void Mult(const Vector &b, Vector &x) const override;

   void SetSolver(Solver &solver) override
   {
      if (solver_type == 0)
      {
         NewtonSolver::SetSolver(solver);
      }
      else if (solver_type == 1)
      {
         LBFGSSolver::SetSolver(solver);
      }
      else { MFEM_ABORT("Invalid type"); }
   }
   void SetPreconditioner(Solver &pr) override { SetSolver(pr); }
};

void vis_tmop_metric_s(int order, TMOP_QualityMetric &qm,
                       const TargetConstructor &tc, Mesh &pmesh,
                       char *title, int position);
#ifdef MFEM_USE_MPI
void vis_tmop_metric_p(int order, TMOP_QualityMetric &qm,
                       const TargetConstructor &tc, ParMesh &pmesh,
                       char *title, int position);
#endif

<<<<<<< HEAD
// Compute x = x_0 + d, where x and x_0 are L2, d is H1p, all ldof vectors.
void GetPeriodicPositions(const Vector &x_0, const Vector &dx,
                          const FiniteElementSpace &fesL2,
                          const FiniteElementSpace &fesH1, Vector &x);
=======
class TMOP_MMA : public MMAOpt, public TMOPNewtonSolver
{
protected:
   // const Operator *oper;
   // int height; ///< Dimension of the output / number of rows in the matrix.
   // int width;  ///< Dimension of the input / number of columns in the matrix.
   // mutable Vector r, c;
   // /// Limit for the number of iterations the solver is allowed to do
   // int max_iter;
   mutable double dlower = 1e-8,
                  dupper = 1e-8;
   Vector true_dofs;
   QuantityOfInterest *qoi = nullptr;
   Diffusion_Solver *ds = nullptr;
   VectorHelmholtz *filter = nullptr;
   double weight = 1.0;
   real_t ls_norm_fac = 1.2;
   real_t ls_energy_fac = 1.1;
   VisItDataCollection *dc = nullptr;
   ParMesh *pmesh = nullptr;
   int ofq = 1;
   real_t min_l2_err = 100.0;
   real_t min_grad_err = 100.0;
   int min_err_iter = -1;

public:
   TMOP_MMA(int nVar, int nCon, Vector xval, const IntegrationRule &irule) :
      MMAOpt(nVar, nCon, xval), TMOPNewtonSolver(irule) {}

#ifdef MFEM_USE_MPI
   TMOP_MMA(MPI_Comm comm_, int nVar, int nCon, Vector xval,
            const IntegrationRule &irule) :
      MMAOpt(comm_, nVar, nCon, xval), TMOPNewtonSolver(comm_, irule) {}
#endif

   using TMOPNewtonSolver::SetOperator;
   // void SetOperator(const Operator &op);

   using TMOPNewtonSolver::Mult;
   void Mult(Vector &x);
   void MultFilter(Vector &x);


   real_t ComputeScalingFactor2(const Vector &x, const Vector &b) const;
   real_t ComputeScalingFactor2Filter(const Vector &x_orig,
                                      const Vector &dx,
                                      const Vector &x_old,
                                            Vector &fdx) const;

   // void SetMaxIter(int max_it) { max_iter = max_it; }

   void SetLowerBound(const double dlower_) { dlower = dlower_; }
   void SetUpperBound(const double dupper_) { dupper = dupper_; }

   void SetTrueDofs(Vector &tvec) { true_dofs = tvec; }
   void SetQuantityOfInterest(QuantityOfInterest *qoi_) { qoi = qoi_; }
   void SetDiffusionSolver(Diffusion_Solver *ds_) { ds = ds_; }
   void SetVectorHelmholtzFilter(VectorHelmholtz *filter_) { filter = filter_; }
   void SetQoIWeight(double w) { weight = w; }
   void SetLineSearchEnergyFactor(double ls_energy_fac_) { ls_energy_fac = ls_energy_fac_;}
   void SetLineSearchNormFactor(double ls_norm_fac_) { ls_norm_fac = ls_norm_fac_; }
   real_t GetEnergy(const Vector &x, bool include_qoi = true);
   void SetDataCollectionObjectandMesh(VisItDataCollection *vdc, ParMesh *pm, int output_freq=1)
   {
      dc = vdc;
      pmesh = pm;
      ofq = output_freq;
   }
   void GetMinErrInfo(double &min_l2, double &min_grad, int &min_iter)
   {
      min_l2 = min_l2_err;
      min_grad = min_grad_err;
      min_iter = min_err_iter;
   }
};

>>>>>>> c2457ae1
}

#endif<|MERGE_RESOLUTION|>--- conflicted
+++ resolved
@@ -277,14 +277,10 @@
    /// Given the new displacements @a d (tdof Vector), update
    /// (i) discrete functions at new nodal positions, and
    /// (ii) surface fitting weight.
-<<<<<<< HEAD
-   void ProcessNewState(const Vector &dx) const override;
-=======
    void ProcessNewState(const Vector &x) const override;
    Vector GetProlongedVector(const Vector &x) const;
    Vector GetRestrictionTransposeVector(const Vector &x) const;
    Vector GetProlongedTransposeVector(const Vector &x) const;
->>>>>>> c2457ae1
 
    /** @name Methods for adaptive surface fitting.
        \brief These methods control the behavior of the weight and the
@@ -403,13 +399,12 @@
                        char *title, int position);
 #endif
 
-<<<<<<< HEAD
 // Compute x = x_0 + d, where x and x_0 are L2, d is H1p, all ldof vectors.
 void GetPeriodicPositions(const Vector &x_0, const Vector &dx,
                           const FiniteElementSpace &fesL2,
                           const FiniteElementSpace &fesH1, Vector &x);
-=======
-class TMOP_MMA : public MMAOpt, public TMOPNewtonSolver
+
+class TMOP_MMA : public MMA, public TMOPNewtonSolver
 {
 protected:
    // const Operator *oper;
@@ -436,14 +431,15 @@
 
 public:
    TMOP_MMA(int nVar, int nCon, Vector xval, const IntegrationRule &irule) :
-      MMAOpt(nVar, nCon, xval), TMOPNewtonSolver(irule) {}
+      MMA(nVar, nCon, xval), TMOPNewtonSolver(irule) {}
 
 #ifdef MFEM_USE_MPI
    TMOP_MMA(MPI_Comm comm_, int nVar, int nCon, Vector xval,
             const IntegrationRule &irule) :
-      MMAOpt(comm_, nVar, nCon, xval), TMOPNewtonSolver(comm_, irule) {}
+      MMA(comm_, nVar, nCon, xval), TMOPNewtonSolver(comm_, irule) {}
 #endif
 
+   using TMOPNewtonSolver::SetPrintLevel;
    using TMOPNewtonSolver::SetOperator;
    // void SetOperator(const Operator &op);
 
@@ -485,7 +481,6 @@
    }
 };
 
->>>>>>> c2457ae1
 }
 
 #endif