// Copyright (c) 2010-2025, Lawrence Livermore National Security, LLC. Produced
// at the Lawrence Livermore National Laboratory. All Rights reserved. See files
// LICENSE and NOTICE for details. LLNL-CODE-806117.
//
// This file is part of the MFEM library. For more information and source code
// availability visit https://mfem.org.
//
// MFEM is free software; you can redistribute it and/or modify it under the
// terms of the BSD-3 license. We welcome feedback and contributions, see file
// CONTRIBUTING.md for details.

#ifndef MFEM_PBILINEARFORM
#define MFEM_PBILINEARFORM

#include "../config/config.hpp"

#ifdef MFEM_USE_MPI

#include <mpi.h>
#include "pfespace.hpp"
#include "pgridfunc.hpp"
#include "bilinearform.hpp"

namespace mfem
{

/// Class for parallel bilinear form
class ParBilinearForm : public BilinearForm
{
   friend FABilinearFormExtension;
protected:
   ParFiniteElementSpace *pfes; ///< Points to the same object as #fes

   /// Auxiliary vectors used in TrueAddMult(): L-, L-, and T-vector, resp.
   mutable Vector Xaux, Yaux, Ytmp;

   OperatorHandle p_mat, p_mat_e;

   bool keep_nbr_block;

   // Allocate mat - called when (mat == NULL && fbfi.Size() > 0)
   void pAllocMat();

   void AssembleSharedFaces(int skip_zeros = 1);

private:
   /// Copy construction is not supported; body is undefined.
   ParBilinearForm(const ParBilinearForm &);

   /// Copy assignment is not supported; body is undefined.
   ParBilinearForm &operator=(const ParBilinearForm &);

public:
   /// Creates parallel bilinear form associated with the FE space @a *pf.
   /** The pointer @a pf is not owned by the newly constructed object. */
   ParBilinearForm(ParFiniteElementSpace *pf)
      : BilinearForm(pf), pfes(pf),
        p_mat(Operator::Hypre_ParCSR), p_mat_e(Operator::Hypre_ParCSR)
   { keep_nbr_block = false; }

   /** @brief Create a ParBilinearForm on the ParFiniteElementSpace @a *pf,
       using the same integrators as the ParBilinearForm @a *bf.

       The pointer @a pf is not owned by the newly constructed object.

       The integrators in @a bf are copied as pointers and they are not owned by
       the newly constructed ParBilinearForm. */
   ParBilinearForm(ParFiniteElementSpace *pf, ParBilinearForm *bf)
      : BilinearForm(pf, bf), pfes(pf),
        p_mat(Operator::Hypre_ParCSR), p_mat_e(Operator::Hypre_ParCSR)
   { keep_nbr_block = false; }

   /** When set to true and the ParBilinearForm has interior face integrators,
       the local SparseMatrix will include the rows (in addition to the columns)
       corresponding to face-neighbor dofs. The default behavior is to disregard
       those rows. Must be called before the first Assemble() call. */
   void KeepNbrBlock(bool knb = true) { keep_nbr_block = knb; }

   /** @brief Set the operator type id for the parallel matrix/operator when
       using AssemblyLevel::LEGACY. */
   /** If using static condensation or hybridization, call this method *after*
       enabling it. */
   void SetOperatorType(Operator::Type tid)
   {
      p_mat.SetType(tid); p_mat_e.SetType(tid);
      if (hybridization) { hybridization->SetOperatorType(tid); }
      if (static_cond) { static_cond->SetOperatorType(tid); }
   }

   /// Assemble the local matrix
   void Assemble(int skip_zeros = 1);

   /** @brief Assemble the diagonal of the bilinear form into @a diag. Note that
       @a diag is a true-dof Vector.

       When the AssemblyLevel is not LEGACY, and the mesh is nonconforming,
       this method returns |P^T| d_l, where d_l is the local diagonal of the
       form before applying parallel/conforming assembly, P^T is the transpose
       of the parallel/conforming prolongation, and |.| denotes the entry-wise
       absolute value. In general, this is just an approximation of the exact
       diagonal for this case. */
   void AssembleDiagonal(Vector &diag) const override;

   /// Returns the matrix assembled on the true dofs, i.e. P^t A P.
   /** The returned matrix is the internal one, owned by the form. It is not
       reassembled if it has been already constructed. If FormSystemMatrix()
       has been called before, it is the system matrix with eliminated
       essential DOFs, otherwise the parallel matrix is assembled here without
       the elimination process. */
   HypreParMatrix *ParallelAssembleInternalMatrix();

   /// Returns the matrix assembled on the true dofs, i.e. P^t A P.
   /** The returned matrix has to be deleted by the caller. */
   HypreParMatrix *ParallelAssemble() { return ParallelAssemble(mat); }

   /// Returns the eliminated matrix assembled on the true dofs, i.e. P^t A_e P.
   /** The returned matrix has to be deleted by the caller. */
   HypreParMatrix *ParallelAssembleElim() { return ParallelAssemble(mat_e); }

   /// Return the matrix @a m assembled on the true dofs, i.e. P^t A P.
   /** The returned matrix has to be deleted by the caller. */
   HypreParMatrix *ParallelAssemble(SparseMatrix *m);

   /** @brief Compute parallel RAP operator and store it in @a A as a HypreParMatrix.

       @param[in] loc_A The rank-local `SparseMatrix`.
       @param[out] A The `OperatorHandle` containing the global `HypreParMatrix`.
       @param[in] steal_loc_A Have the `HypreParMatrix` in @a A take ownership of
                              the memory objects in @a loc_A.
       */
   void ParallelRAP(SparseMatrix &loc_A,
                    OperatorHandle &A,
                    bool steal_loc_A = false);

   /** @brief Returns the matrix assembled on the true dofs, i.e.
       @a A = P^t A_local P, in the format (type id) specified by @a A. */
   void ParallelAssemble(OperatorHandle &A) { ParallelAssemble(A, mat); }

   /** Returns the eliminated matrix assembled on the true dofs, i.e.
       @a A_elim = P^t A_elim_local P in the format (type id) specified by @a A.
    */
   void ParallelAssembleElim(OperatorHandle &A_elim)
   { ParallelAssemble(A_elim, mat_e); }

   /** Returns the matrix @a A_local assembled on the true dofs, i.e.
       @a A = P^t A_local P in the format (type id) specified by @a A. */
   void ParallelAssemble(OperatorHandle &A, SparseMatrix *A_local);

   /// Eliminate essential boundary DOFs from a parallel assembled system.
   /** The array @a bdr_attr_is_ess marks boundary attributes that constitute
       the essential part of the boundary. */
   void ParallelEliminateEssentialBC(const Array<int> &bdr_attr_is_ess,
                                     HypreParMatrix &A,
                                     const HypreParVector &X,
                                     HypreParVector &B) const;

   /// Eliminate essential boundary DOFs from the parallel system matrix.
   /** The array @a bdr_attr_is_ess marks boundary attributes that constitute
       the essential part of the boundary. */
   void ParallelEliminateEssentialBC(const Array<int> &bdr_attr_is_ess,
                                     const HypreParVector &X,
                                     HypreParVector &B);

   /// Eliminate essential boundary DOFs from a parallel assembled matrix @a A.
   /** The array @a bdr_attr_is_ess marks boundary attributes that constitute
       the essential part of the boundary. The eliminated part is stored in a
       matrix A_elim such that A_original = A_new + A_elim. Returns a pointer to
       the newly allocated matrix A_elim which should be deleted by the caller.
       The matrices @a A and A_elim can be used to eliminate boundary conditions
       in multiple right-hand sides, by calling the function EliminateBC() (from
       hypre.hpp). */
   HypreParMatrix *ParallelEliminateEssentialBC(const Array<int> &bdr_attr_is_ess,
                                                HypreParMatrix &A) const;

   /// Eliminate essential boundary DOFs from the parallel system matrix.
   /** The array @a bdr_attr_is_ess marks boundary attributes that constitute
       the essential part of the boundary. This method relies on
       ParallelEliminateTDofs(const Array<int> &), see it for details. */
   void ParallelEliminateEssentialBC(const Array<int> &bdr_attr_is_ess);

   /// Eliminate essential true DOFs from a parallel assembled matrix @a A.
   /** Given a list of essential true dofs and the parallel assembled matrix
       @a A, eliminate the true dofs from the matrix, storing the eliminated
       part in a matrix A_elim such that A_original = A_new + A_elim. Returns a
       pointer to the newly allocated matrix A_elim which should be deleted by
       the caller. The matrices @a A and A_elim can be used to eliminate
       boundary conditions in multiple right-hand sides, by calling the function
       EliminateBC() (from hypre.hpp). */
   HypreParMatrix *ParallelEliminateTDofs(const Array<int> &tdofs_list,
                                          HypreParMatrix &A) const
   { return A.EliminateRowsCols(tdofs_list); }

   /// Eliminate essential true DOFs from the parallel system matrix.
   /** Given a list of essential true dofs, eliminate the true dofs from
       the parallel assembled system matrix, storing the eliminated part
       internally. This method works in conjunction with
       ParallelEliminateTDofsInRHS() and allows elimination of boundary
       conditions in multiple right-hand sides. */
   void ParallelEliminateTDofs(const Array<int> &tdofs_list);

   /** @brief Use the stored eliminated part of the parallel system matrix for
       elimination of boundary conditions in the r.h.s. */
   /** Given a list of essential true dofs, eliminate the true dofs from the
       right-hand side @a b using the solution vector @a x and the previously
       stored eliminated part of the parallel assembled system matrix produced
       by ParallelEliminateTDofs(const Array<int> &). */
   void ParallelEliminateTDofsInRHS(const Array<int> &tdofs, const Vector &x,
                                    Vector &b);

   /// @deprecated Use ParallelEliminateTDofsInRHS() instead.
   MFEM_DEPRECATED void EliminateVDofsInRHS(const Array<int> &vdofs,
                                            const Vector &x, Vector &b)
   { ParallelEliminateTDofsInRHS(vdofs, x, b); }

   /** @brief Compute @a y += @a a (P^t A P) @a x, where @a x and @a y are
       vectors on the true dofs. */
   void TrueAddMult(const Vector &x, Vector &y, const real_t a = 1.0) const;

   /// Compute $ y^T M x $
   /** @warning The calculation is performed on local dofs, assuming that
       the local vectors are consistent with the prolongations of the true
       vectors (see ParGridFunction::Distribute()). If this is not the case,
       use TrueInnerProduct(const ParGridFunction &, const ParGridFunction &)
       instead.
       @note It is assumed that the local matrix is assembled and it has
       not been replaced by the parallel matrix through FormSystemMatrix().
       @see TrueInnerProduct(const ParGridFunction&, const ParGridFunction&) */
   real_t ParInnerProduct(const ParGridFunction &x,
                          const ParGridFunction &y) const;

   /// Compute $ y^T M x $ on true dofs (grid function version)
   /** @note The ParGridFunction%s are restricted to the true-vectors for
       for calculation.
       @note It is assumed that the parallel system matrix is assembled,
       see FormSystemMatrix().
       @see ParInnerProduct(const ParGridFunction&, const ParGridFunction&) */
   real_t TrueInnerProduct(const ParGridFunction &x,
                           const ParGridFunction &y) const;

   /// Compute $ y^T M x $ on true dofs (Hypre vector version)
   /** @note It is assumed that the parallel system matrix is assembled,
       see FormSystemMatrix(). */
   real_t TrueInnerProduct(HypreParVector &x, HypreParVector &y) const;

   /// Compute $ y^T M x $ on true dofs (true-vector version)
   /** @note It is assumed that the parallel system matrix is assembled,
       see FormSystemMatrix(). */
   real_t TrueInnerProduct(const Vector &x, const Vector &y) const;

   /// Return the parallel FE space associated with the ParBilinearForm.
   ParFiniteElementSpace *ParFESpace() const { return pfes; }

   /// Return the parallel trace FE space associated with static condensation.
   ParFiniteElementSpace *SCParFESpace() const
   { return static_cond ? static_cond->GetParTraceFESpace() : NULL; }

   /// Get the parallel finite element space prolongation matrix
   const Operator *GetProlongation() const override
   { return pfes->GetProlongationMatrix(); }
   /// Get the transpose of GetRestriction, useful for matrix-free RAP
   virtual const Operator *GetRestrictionTranspose() const
   { return pfes->GetRestrictionTransposeOperator(); }
   /// Get the parallel finite element space restriction matrix
   const Operator *GetRestriction() const override
   { return pfes->GetRestrictionMatrix(); }

   using BilinearForm::FormLinearSystem;
   using BilinearForm::FormSystemMatrix;

   void FormLinearSystem(const Array<int> &ess_tdof_list, Vector &x,
                         Vector &b, OperatorHandle &A, Vector &X,
                         Vector &B, int copy_interior = 0) override;

   void FormSystemMatrix(const Array<int> &ess_tdof_list,
                         OperatorHandle &A) override;

   /** Call this method after solving a linear system constructed using the
       FormLinearSystem method to recover the solution as a ParGridFunction-size
       vector in x. Use the same arguments as in the FormLinearSystem call. */
   void RecoverFEMSolution(const Vector &X, const Vector &b, Vector &x) override;

   void Update(FiniteElementSpace *nfes = NULL) override;

   virtual ~ParBilinearForm() { }
};

/// Class for parallel bilinear form using different test and trial FE spaces.
class ParMixedBilinearForm : public MixedBilinearForm
{
protected:
   /// Points to the same object as #trial_fes
   ParFiniteElementSpace *trial_pfes;
   /// Points to the same object as #test_fes
   ParFiniteElementSpace *test_pfes;
   /// Auxiliary objects used in TrueAddMult().
   mutable ParGridFunction Xaux, Yaux;

   /// Matrix and eliminated matrix
   OperatorHandle p_mat, p_mat_e;

<<<<<<< HEAD
   bool keep_nbr_block = false;

   // Allocate mat - called when (mat == NULL && interior_face_integs.Size() > 0)
=======
   bool keep_nbr_block;

   // Allocate mat - called when (mat == NULL && fbfi.Size() > 0)
>>>>>>> cd4e583f
   void pAllocMat();

   void AssembleSharedFaces(int skip_zeros = 1);

private:
   /// Copy construction is not supported; body is undefined.
   ParMixedBilinearForm(const ParMixedBilinearForm &);

   /// Copy assignment is not supported; body is undefined.
   ParMixedBilinearForm &operator=(const ParMixedBilinearForm &);

public:
   /** @brief Construct a ParMixedBilinearForm on the given FiniteElementSpace%s
       @a trial_fes and @a test_fes. */
   /** The pointers @a trial_fes and @a test_fes are not owned by the newly
       constructed object. */
   ParMixedBilinearForm(ParFiniteElementSpace *trial_fes,
                        ParFiniteElementSpace *test_fes)
      : MixedBilinearForm(trial_fes, test_fes),
        p_mat(Operator::Hypre_ParCSR), p_mat_e(Operator::Hypre_ParCSR)
   {
      trial_pfes = trial_fes;
      test_pfes  = test_fes;
      keep_nbr_block = false;
   }

   /** @brief Create a ParMixedBilinearForm on the given FiniteElementSpace%s
       @a trial_fes and @a test_fes, using the same integrators as the
       ParMixedBilinearForm @a mbf.

       The pointers @a trial_fes and @a test_fes are not owned by the newly
       constructed object.

       The integrators in @a mbf are copied as pointers and they are not owned
       by the newly constructed ParMixedBilinearForm. */
   ParMixedBilinearForm(ParFiniteElementSpace *trial_fes,
                        ParFiniteElementSpace *test_fes,
                        ParMixedBilinearForm * mbf)
      : MixedBilinearForm(trial_fes, test_fes, mbf),
        p_mat(Operator::Hypre_ParCSR), p_mat_e(Operator::Hypre_ParCSR)
   {
      trial_pfes = trial_fes;
      test_pfes  = test_fes;
      keep_nbr_block = false;
   }

<<<<<<< HEAD
   /** When set to true and the ParBilinearForm has interior face integrators,
       the local SparseMatrix will include the rows (in addition to the columns)
       corresponding to face-neighbor dofs. The default behavior is to disregard
       those rows. Must be called before the first Assemble call. */
=======
   /** When set to true and the ParMixedBilinearForm has interior face
       integrators, the local SparseMatrix will include the rows (in addition
       to the columns) corresponding to face-neighbor dofs. The default
       behavior is to disregard those rows. Must be called before the first
       Assemble() call. */
>>>>>>> cd4e583f
   void KeepNbrBlock(bool knb = true) { keep_nbr_block = knb; }

   /// Assemble the local matrix
   void Assemble(int skip_zeros = 1);

<<<<<<< HEAD
=======
   /// Returns the matrix assembled on the true dofs, i.e. P_test^t A P_trial.
   /** The returned matrix is the internal one, owned by the form. It is not
       reassembled if it has been already constructed. If
       FormRectangularSystemMatrix() has been called before, it is the system
       matrix with eliminated essential DOFs, otherwise the parallel matrix is
       assembled here without the elimination process. */
   HypreParMatrix *ParallelAssembleInternalMatrix();

>>>>>>> cd4e583f
   /// Returns the matrix assembled on the true dofs, i.e. P_test^t A P_trial.
   /** The returned matrix has to be deleted by the caller. */
   HypreParMatrix *ParallelAssemble() { return ParallelAssemble(mat); }

   /** @brief Returns the eliminated matrix assembled on the true dofs, i.e.
       P_test^t A_local P_trial. */
   /** The returned matrix has to be deleted by the caller. */
   HypreParMatrix *ParallelAssembleElim() { return ParallelAssemble(mat_e); }

   /** @brief Return the matrix @a m assembled on the true dofs, i.e. P_test^t
       A_local P_trial. */
   /** The returned matrix has to be deleted by the caller. */
   HypreParMatrix *ParallelAssemble(SparseMatrix *m);

   /** @brief Returns the matrix assembled on the true dofs, i.e.
       @a A = P_test^t A_local P_trial, in the format (type id) specified by
       @a A. */
   void ParallelAssemble(OperatorHandle &A) { ParallelAssemble(A, mat); }

   /** Returns the eliminated matrix assembled on the true dofs, i.e.
       @a A_elim = P^t A_elim_local P in the format (type id) specified by @a A.
    */
   void ParallelAssembleElim(OperatorHandle &A_elim)
   { ParallelAssemble(A_elim, mat_e); }

   /** Returns the matrix @a A_local assembled on the true dofs, i.e.
       @a A = P_test^t A_local P_trial in the format (type id) specified by
       @a A. */
   void ParallelAssemble(OperatorHandle &A, SparseMatrix *A_local);

   /// Eliminate essential boundary trial DOFs from the parallel system matrix.
   /** The array @a bdr_attr_is_ess marks boundary attributes that constitute
       the essential part of the boundary. This method relies on
       ParallelEliminateTrialTDofs(const Array<int> &), see it for details. */
   void ParallelEliminateTrialEssentialBC(const Array<int> &bdr_attr_is_ess);

   /// Eliminate essential trial true DOFs from the parallel system matrix.
   /** Given a list of essential trial true dofs, eliminate the trial true dofs
       from the parallel assembled system matrix, storing the eliminated part
       internally. This method works in conjunction with
       ParallelEliminateTrialTDofsInRHS() and allows elimination of boundary
       conditions in multiple right-hand sides. */
   void ParallelEliminateTrialTDofs(const Array<int> &trial_tdof_list);

   /** @brief Use the stored eliminated part of the parallel system matrix for
       elimination of boundary conditions in the r.h.s. */
   /** Given a list of essential trial true dofs, eliminate the trial true dofs
       from the right-hand side @a B using the solution vector @a X and the
       previously stored eliminated part of the parallel assembled system
       matrix produced by ParallelEliminateTrialTDofs(const Array<int> &). */
   void ParallelEliminateTrialTDofsInRHS(const Array<int> &trial_tdof_list,
                                         const Vector &X, Vector &B);

   /// Eliminate essential boundary test DOFs from the parallel system matrix.
   /** The array @a bdr_attr_is_ess marks boundary attributes that constitute
       the essential part of the boundary. */
   void ParallelEliminateTestEssentialBC(const Array<int> &bdr_attr_is_ess);

   /// Eliminate essential test true DOFs from the parallel system matrix.
   /** Given a list of essential test true dofs, eliminate the test true dofs
       from the parallel assembled system matrix. */
   void ParallelEliminateTestTDofs(const Array<int> &test_tdof_list);

   using MixedBilinearForm::FormRectangularSystemMatrix;
   using MixedBilinearForm::FormRectangularLinearSystem;

   /** @brief Return in @a A a parallel (on truedofs) version of this operator.

       This returns the same operator as FormRectangularLinearSystem(), but does
       without the transformations of the right-hand side. */
   void FormRectangularSystemMatrix(const Array<int> &trial_tdof_list,
                                    const Array<int> &test_tdof_list,
                                    OperatorHandle &A) override;

   /** @brief Form the parallel linear system A X = B, corresponding to this mixed
       bilinear form and the linear form @a b(.).

       Return in @a A a *reference* to the system matrix that is column-constrained.
       The reference will be invalidated when SetOperatorType(), Update(), or the
       destructor is called. */
   void FormRectangularLinearSystem(const Array<int> &trial_tdof_list,
                                    const Array<int> &test_tdof_list, Vector &x,
                                    Vector &b, OperatorHandle &A, Vector &X,
                                    Vector &B) override;

   /// Compute y += a (P^t A P) x, where x and y are vectors on the true dofs
   void TrueAddMult(const Vector &x, Vector &y, const real_t a = 1.0) const;

   virtual ~ParMixedBilinearForm() { }
};

/** The parallel matrix representation a linear operator between parallel finite
    element spaces */
class ParDiscreteLinearOperator : public DiscreteLinearOperator
{
protected:
   /// Points to the same object as #trial_fes
   ParFiniteElementSpace *domain_fes;
   /// Points to the same object as #test_fes
   ParFiniteElementSpace *range_fes;

private:
   /// Copy construction is not supported; body is undefined.
   ParDiscreteLinearOperator(const ParDiscreteLinearOperator &);

   /// Copy assignment is not supported; body is undefined.
   ParDiscreteLinearOperator &operator=(const ParDiscreteLinearOperator &);

public:
   /** @brief Construct a ParDiscreteLinearOperator on the given
       FiniteElementSpace%s @a dfes (domain FE space) and @a rfes (range FE
       space). */
   /** The pointers @a dfes and @a rfes are not owned by the newly constructed
       object. */
   ParDiscreteLinearOperator(ParFiniteElementSpace *dfes,
                             ParFiniteElementSpace *rfes)
      : DiscreteLinearOperator(dfes, rfes) { domain_fes=dfes; range_fes=rfes; }

   /// Returns the matrix "assembled" on the true dofs
   HypreParMatrix *ParallelAssemble() const;

   /** @brief Returns the matrix assembled on the true dofs, i.e.
       @a A = R_test A_local P_trial, in the format (type id) specified by
       @a A. */
   void ParallelAssemble(OperatorHandle &A);

   /** Extract the parallel blocks corresponding to the vector dimensions of the
       domain and range parallel finite element spaces */
   void GetParBlocks(Array2D<HypreParMatrix *> &blocks) const;

   using MixedBilinearForm::FormRectangularSystemMatrix;

   /** @brief Return in @a A a parallel (on truedofs) version of this operator. */
   virtual void FormRectangularSystemMatrix(OperatorHandle &A);

   virtual ~ParDiscreteLinearOperator() { }
};

}

#endif // MFEM_USE_MPI

#endif<|MERGE_RESOLUTION|>--- conflicted
+++ resolved
@@ -298,15 +298,9 @@
    /// Matrix and eliminated matrix
    OperatorHandle p_mat, p_mat_e;
 
-<<<<<<< HEAD
-   bool keep_nbr_block = false;
-
-   // Allocate mat - called when (mat == NULL && interior_face_integs.Size() > 0)
-=======
    bool keep_nbr_block;
 
    // Allocate mat - called when (mat == NULL && fbfi.Size() > 0)
->>>>>>> cd4e583f
    void pAllocMat();
 
    void AssembleSharedFaces(int skip_zeros = 1);
@@ -353,25 +347,16 @@
       keep_nbr_block = false;
    }
 
-<<<<<<< HEAD
-   /** When set to true and the ParBilinearForm has interior face integrators,
-       the local SparseMatrix will include the rows (in addition to the columns)
-       corresponding to face-neighbor dofs. The default behavior is to disregard
-       those rows. Must be called before the first Assemble call. */
-=======
    /** When set to true and the ParMixedBilinearForm has interior face
        integrators, the local SparseMatrix will include the rows (in addition
        to the columns) corresponding to face-neighbor dofs. The default
        behavior is to disregard those rows. Must be called before the first
        Assemble() call. */
->>>>>>> cd4e583f
    void KeepNbrBlock(bool knb = true) { keep_nbr_block = knb; }
 
    /// Assemble the local matrix
    void Assemble(int skip_zeros = 1);
 
-<<<<<<< HEAD
-=======
    /// Returns the matrix assembled on the true dofs, i.e. P_test^t A P_trial.
    /** The returned matrix is the internal one, owned by the form. It is not
        reassembled if it has been already constructed. If
@@ -380,7 +365,6 @@
        assembled here without the elimination process. */
    HypreParMatrix *ParallelAssembleInternalMatrix();
 
->>>>>>> cd4e583f
    /// Returns the matrix assembled on the true dofs, i.e. P_test^t A P_trial.
    /** The returned matrix has to be deleted by the caller. */
    HypreParMatrix *ParallelAssemble() { return ParallelAssemble(mat); }
