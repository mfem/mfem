--- conflicted
+++ resolved
@@ -23,21 +23,6 @@
 
 /** @brief Class extending the NonlinearForm class to support the different
     AssemblyLevel%s. */
-<<<<<<< HEAD
-class NonlinearFormExtension : public Operator
-{
-protected:
-   const NonlinearForm *nlf;
-public:
-   NonlinearFormExtension(const NonlinearForm*);
-   virtual void Setup() = 0;
-   virtual Operator &GetGradient(const Vector&) const = 0;
-   virtual double GetGridFunctionEnergy(const Vector &x) const = 0;
-   virtual void AssembleGradientDiagonal(Vector &diag) const
-   {
-      MFEM_ABORT("Not implemented for this assembly level!");
-   }
-=======
 /** This class represents the action of the NonlinearForm as an L-to-L operator,
     i.e. both the input and output Vectors are L-vectors (GridFunction-size
     vectors). Essential boundary conditions are NOT applied to the action of the
@@ -67,44 +52,15 @@
 
    /// Called by NonlinearForm::Update() to reflect changes in the FE space.
    virtual void Update() = 0;
->>>>>>> bb2a80ed
 };
 
-class PANonlinearForm;
-
-
 /// Data and methods for partially-assembled nonlinear forms
-class PANonlinearForm : public NonlinearFormExtension
+class PANonlinearFormExtension : public NonlinearFormExtension
 {
 private:
    class Gradient : public Operator
    {
    protected:
-<<<<<<< HEAD
-      const Operator *R;
-      mutable Vector ge, xe, ye, ze;
-      const Array<NonlinearFormIntegrator*> &dnfi;
-   public:
-      Gradient(const Vector &x, const PANonlinearForm &ext);
-      virtual void Mult(const Vector &x, Vector &y) const;
-   };
-
-protected:
-   mutable Vector xe, ye;
-   mutable const Vector *x_grad;
-   mutable OperatorHandle Grad;
-   const FiniteElementSpace &fes;
-   const Array<NonlinearFormIntegrator*> &dnfi;
-   const Operator *R;
-
-public:
-   PANonlinearForm(NonlinearForm *nlf);
-   void Setup();
-   void Mult(const Vector &x, Vector &y) const;
-   Operator &GetGradient(const Vector &x) const;
-   double GetGridFunctionEnergy(const Vector &x) const;
-   void AssembleGradientDiagonal(Vector &diag) const;
-=======
       const PANonlinearFormExtension &ext;
 
    public:
@@ -202,7 +158,6 @@
 
    /// Called by NonlinearForm::Update() to reflect changes in the FE space.
    void Update() override;
->>>>>>> bb2a80ed
 };
 
 }
