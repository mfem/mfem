// Copyright (c) 2010-2023, Lawrence Livermore National Security, LLC. Produced
// at the Lawrence Livermore National Laboratory. All Rights reserved. See files
// LICENSE and NOTICE for details. LLNL-CODE-806117.
//
// This file is part of the MFEM library. For more information and source code
// availability visit https://mfem.org.
//
// MFEM is free software; you can redistribute it and/or modify it under the
// terms of the BSD-3 license. We welcome feedback and contributions, see file
// CONTRIBUTING.md for details.

// Implementations of classes FABilinearFormExtension, EABilinearFormExtension,
// PABilinearFormExtension and MFBilinearFormExtension.

#include "../general/forall.hpp"
#include "bilinearform.hpp"
#include "pbilinearform.hpp"
#include "pgridfunc.hpp"
#include "ceed/interface/util.hpp"

namespace mfem
{

BilinearFormExtension::BilinearFormExtension(BilinearForm *form)
   : Operator(form->Size()), a(form)
{
   // empty
}

const Operator *BilinearFormExtension::GetProlongation() const
{
   return a->GetProlongation();
}

const Operator *BilinearFormExtension::GetRestriction() const
{
   return a->GetRestriction();
}

// Data and methods for partially-assembled bilinear forms
MFBilinearFormExtension::MFBilinearFormExtension(BilinearForm *form)
   : BilinearFormExtension(form),
     trial_fes(a->FESpace()),
     test_fes(a->FESpace())
{
   elem_restrict = NULL;
   int_face_restrict_lex = NULL;
   bdr_face_restrict_lex = NULL;
}

void MFBilinearFormExtension::Assemble()
{
   Array<BilinearFormIntegrator*> &integrators = *a->GetDBFI();
   const int integratorCount = integrators.Size();
   for (int i = 0; i < integratorCount; ++i)
   {
      integrators[i]->AssembleMF(*a->FESpace());
   }

   MFEM_VERIFY(a->GetBBFI()->Size() == 0, "AddBoundaryIntegrator is not "
               "currently supported in MFBilinearFormExtension");
}

void MFBilinearFormExtension::AssembleDiagonal(Vector &y) const
{
   Array<BilinearFormIntegrator*> &integrators = *a->GetDBFI();

   const int iSz = integrators.Size();
   if (elem_restrict && !DeviceCanUseCeed())
   {
      localY = 0.0;
      for (int i = 0; i < iSz; ++i)
      {
         integrators[i]->AssembleDiagonalMF(localY);
      }
      const ElementRestriction* H1elem_restrict =
         dynamic_cast<const ElementRestriction*>(elem_restrict);
      if (H1elem_restrict)
      {
         H1elem_restrict->MultTransposeUnsigned(localY, y);
      }
      else
      {
         elem_restrict->MultTranspose(localY, y);
      }
   }
   else
   {
      y.UseDevice(true); // typically this is a large vector, so store on device
      y = 0.0;
      for (int i = 0; i < iSz; ++i)
      {
         integrators[i]->AssembleDiagonalMF(y);
      }
   }
}

void MFBilinearFormExtension::Update()
{
   FiniteElementSpace *fes = a->FESpace();
   height = width = fes->GetVSize();
   trial_fes = fes;
   test_fes = fes;

   elem_restrict = nullptr;
   int_face_restrict_lex = nullptr;
   bdr_face_restrict_lex = nullptr;
}

void MFBilinearFormExtension::FormSystemMatrix(const Array<int> &ess_tdof_list,
                                               OperatorHandle &A)
{
   Operator *oper;
   Operator::FormSystemOperator(ess_tdof_list, oper);
   A.Reset(oper); // A will own oper
}

void MFBilinearFormExtension::FormLinearSystem(const Array<int> &ess_tdof_list,
                                               Vector &x, Vector &b,
                                               OperatorHandle &A,
                                               Vector &X, Vector &B,
                                               int copy_interior)
{
   Operator *oper;
   Operator::FormLinearSystem(ess_tdof_list, x, b, oper, X, B, copy_interior);
   A.Reset(oper); // A will own oper
}

void MFBilinearFormExtension::Mult(const Vector &x, Vector &y) const
{
   Array<BilinearFormIntegrator*> &integrators = *a->GetDBFI();

   const int iSz = integrators.Size();
   if (DeviceCanUseCeed() || !elem_restrict)
   {
      y.UseDevice(true); // typically this is a large vector, so store on device
      y = 0.0;
      for (int i = 0; i < iSz; ++i)
      {
         integrators[i]->AddMultMF(x, y);
      }
   }
   else
   {
      elem_restrict->Mult(x, localX);
      localY = 0.0;
      for (int i = 0; i < iSz; ++i)
      {
         integrators[i]->AddMultMF(localX, localY);
      }
      elem_restrict->MultTranspose(localY, y);
   }

   Array<BilinearFormIntegrator*> &intFaceIntegrators = *a->GetFBFI();
   const int iFISz = intFaceIntegrators.Size();
   if (int_face_restrict_lex && iFISz>0)
   {
      int_face_restrict_lex->Mult(x, int_face_X);
      if (int_face_X.Size()>0)
      {
         int_face_Y = 0.0;
         for (int i = 0; i < iFISz; ++i)
         {
            intFaceIntegrators[i]->AddMultMF(int_face_X, int_face_Y);
         }
         int_face_restrict_lex->AddMultTransposeInPlace(int_face_Y, y);
      }
   }

   Array<BilinearFormIntegrator*> &bdrFaceIntegrators = *a->GetBFBFI();
   const int bFISz = bdrFaceIntegrators.Size();
   if (bdr_face_restrict_lex && bFISz>0)
   {
      bdr_face_restrict_lex->Mult(x, bdr_face_X);
      if (bdr_face_X.Size()>0)
      {
         bdr_face_Y = 0.0;
         for (int i = 0; i < bFISz; ++i)
         {
            bdrFaceIntegrators[i]->AddMultMF(bdr_face_X, bdr_face_Y);
         }
         bdr_face_restrict_lex->AddMultTransposeInPlace(bdr_face_Y, y);
      }
   }
}

void MFBilinearFormExtension::MultTranspose(const Vector &x, Vector &y) const
{
   Array<BilinearFormIntegrator*> &integrators = *a->GetDBFI();
   const int iSz = integrators.Size();
   if (elem_restrict)
   {
      elem_restrict->Mult(x, localX);
      localY = 0.0;
      for (int i = 0; i < iSz; ++i)
      {
         integrators[i]->AddMultTransposeMF(localX, localY);
      }
      elem_restrict->MultTranspose(localY, y);
   }
   else
   {
      y.UseDevice(true);
      y = 0.0;
      for (int i = 0; i < iSz; ++i)
      {
         integrators[i]->AddMultTransposeMF(x, y);
      }
   }

   Array<BilinearFormIntegrator*> &intFaceIntegrators = *a->GetFBFI();
   const int iFISz = intFaceIntegrators.Size();
   if (int_face_restrict_lex && iFISz>0)
   {
      int_face_restrict_lex->Mult(x, int_face_X);
      if (int_face_X.Size()>0)
      {
         int_face_Y = 0.0;
         for (int i = 0; i < iFISz; ++i)
         {
            intFaceIntegrators[i]->AddMultTransposeMF(int_face_X, int_face_Y);
         }
         int_face_restrict_lex->AddMultTransposeInPlace(int_face_Y, y);
      }
   }

   Array<BilinearFormIntegrator*> &bdrFaceIntegrators = *a->GetBFBFI();
   const int bFISz = bdrFaceIntegrators.Size();
   if (bdr_face_restrict_lex && bFISz>0)
   {
      bdr_face_restrict_lex->Mult(x, bdr_face_X);
      if (bdr_face_X.Size()>0)
      {
         bdr_face_Y = 0.0;
         for (int i = 0; i < bFISz; ++i)
         {
            bdrFaceIntegrators[i]->AddMultTransposeMF(bdr_face_X, bdr_face_Y);
         }
         bdr_face_restrict_lex->AddMultTransposeInPlace(bdr_face_Y, y);
      }
   }
}

// Data and methods for partially-assembled bilinear forms
PABilinearFormExtension::PABilinearFormExtension(BilinearForm *form)
   : BilinearFormExtension(form),
     trial_fes(a->FESpace()),
     test_fes(a->FESpace())
{
   elem_restrict = NULL;
   int_face_restrict_lex = NULL;
   bdr_face_restrict_lex = NULL;
}

void PABilinearFormExtension::SetupRestrictionOperators(const L2FaceValues m)
{
   if ( Device::Allows(Backend::CEED_MASK) ) { return; }
   ElementDofOrdering ordering = UsesTensorBasis(*a->FESpace())?
                                 ElementDofOrdering::LEXICOGRAPHIC:
                                 ElementDofOrdering::NATIVE;
   elem_restrict = trial_fes->GetElementRestriction(ordering);
   if (elem_restrict)
   {
      localX.SetSize(elem_restrict->Height(), Device::GetDeviceMemoryType());
      localY.SetSize(elem_restrict->Height(), Device::GetDeviceMemoryType());
      localY.UseDevice(true); // ensure 'localY = 0.0' is done on device

      // Gather the attributes on the host from all the elements
      const Mesh &mesh = *trial_fes->GetMesh();
      elem_attributes.SetSize(mesh.GetNE());
      for (int i = 0; i < mesh.GetNE(); ++i)
      {
         elem_attributes[i] = mesh.GetAttribute(i);
      }
   }

   // Construct face restriction operators only if the bilinear form has
   // interior or boundary face integrators
   if (int_face_restrict_lex == NULL && a->GetFBFI()->Size() > 0)
   {
      int_face_restrict_lex = trial_fes->GetFaceRestriction(
                                 ElementDofOrdering::LEXICOGRAPHIC,
                                 FaceType::Interior);
      int_face_X.SetSize(int_face_restrict_lex->Height(), Device::GetMemoryType());
      int_face_Y.SetSize(int_face_restrict_lex->Height(), Device::GetMemoryType());
      int_face_Y.UseDevice(true); // ensure 'int_face_Y = 0.0' is done on device

      bool needs_normal_derivs = false;
      auto &integs = *a->GetFBFI();
      for (int i = 0; i < integs.Size(); ++i)
      {
         if (integs[i]->RequiresFaceNormalDerivatives())
         {
            needs_normal_derivs = true;
            break;
         }
      }
      if (needs_normal_derivs)
      {
         int_face_dXdn.SetSize(int_face_restrict_lex->Height());
         int_face_dYdn.SetSize(int_face_restrict_lex->Height());
      }
   }

   const bool has_bdr_integs = (a->GetBFBFI()->Size() > 0 ||
                                a->GetBBFI()->Size() > 0);
   if (bdr_face_restrict_lex == NULL && has_bdr_integs)
   {
      bdr_face_restrict_lex = trial_fes->GetFaceRestriction(
                                 ElementDofOrdering::LEXICOGRAPHIC,
                                 FaceType::Boundary,
                                 m);
      bdr_face_X.SetSize(bdr_face_restrict_lex->Height(), Device::GetMemoryType());
      bdr_face_Y.SetSize(bdr_face_restrict_lex->Height(), Device::GetMemoryType());
      bdr_face_Y.UseDevice(true); // ensure 'faceBoundY = 0.0' is done on device

<<<<<<< HEAD
      bool needs_normal_derivs = false;
      auto &integs = *a->GetBFBFI();
      for (int i = 0; i < integs.Size(); ++i)
      {
         if (integs[i]->RequiresFaceNormalDerivatives())
         {
            needs_normal_derivs = true;
            break;
         }
      }
      if (needs_normal_derivs)
      {
         bdr_face_dXdn.SetSize(bdr_face_restrict_lex->Height());
         bdr_face_dYdn.SetSize(bdr_face_restrict_lex->Height());
=======
      const Mesh &mesh = *trial_fes->GetMesh();
      // See LinearFormExtension::Update for explanation of f_to_be logic.
      std::unordered_map<int,int> f_to_be;
      for (int i = 0; i < mesh.GetNBE(); ++i)
      {
         const int f = mesh.GetBdrElementEdgeIndex(i);
         f_to_be[f] = i;
      }
      const int nf_bdr = trial_fes->GetNFbyType(FaceType::Boundary);
      bdr_attributes.SetSize(nf_bdr);
      int f_ind = 0;
      int missing_bdr_elems = 0;
      for (int f = 0; f < mesh.GetNumFaces(); ++f)
      {
         if (!mesh.GetFaceInformation(f).IsOfFaceType(FaceType::Boundary))
         {
            continue;
         }
         int attribute = 1; // default value
         if (f_to_be.find(f) != f_to_be.end())
         {
            const int be = f_to_be[f];
            attribute = mesh.GetBdrAttribute(be);
         }
         else
         {
            // If a boundary face does not correspond to the a boundary element,
            // we assign it the default attribute of 1. We also generate a
            // warning at runtime with the number of such missing elements.
            ++missing_bdr_elems;
         }
         bdr_attributes[f_ind] = attribute;
         ++f_ind;
      }
      if (missing_bdr_elems)
      {
         MFEM_WARNING("Missing " << missing_bdr_elems << " boundary elements "
                      "for boundary faces.");
>>>>>>> 89caa3ac
      }
   }
}

void PABilinearFormExtension::Assemble()
{
   SetupRestrictionOperators(L2FaceValues::DoubleValued);

   Array<BilinearFormIntegrator*> &integrators = *a->GetDBFI();
   for (BilinearFormIntegrator *integ : integrators)
   {
      if (integ->Patchwise())
      {
         MFEM_VERIFY(a->FESpace()->GetNURBSext(),
                     "Patchwise integration requires a NURBS FE space");
         integ->AssembleNURBSPA(*a->FESpace());
      }
      else
      {
         integ->AssemblePA(*a->FESpace());
      }
   }

   Array<BilinearFormIntegrator*> &bdr_integrators = *a->GetBBFI();
   for (BilinearFormIntegrator *integ : bdr_integrators)
   {
      integ->AssemblePABoundary(*a->FESpace());
   }

   Array<BilinearFormIntegrator*> &intFaceIntegrators = *a->GetFBFI();
   for (BilinearFormIntegrator *integ : intFaceIntegrators)
   {
      integ->AssemblePAInteriorFaces(*a->FESpace());
   }

   Array<BilinearFormIntegrator*> &bdrFaceIntegrators = *a->GetBFBFI();
   for (BilinearFormIntegrator *integ : bdrFaceIntegrators)
   {
      integ->AssemblePABoundaryFaces(*a->FESpace());
   }
}

void PABilinearFormExtension::AssembleDiagonal(Vector &y) const
{
   Array<BilinearFormIntegrator*> &integrators = *a->GetDBFI();

   const int iSz = integrators.Size();
   if (elem_restrict && !DeviceCanUseCeed())
   {
      if (iSz > 0)
      {
         localY = 0.0;
         for (int i = 0; i < iSz; ++i)
         {
            integrators[i]->AssembleDiagonalPA(localY);
         }
         const ElementRestriction* H1elem_restrict =
            dynamic_cast<const ElementRestriction*>(elem_restrict);
         if (H1elem_restrict)
         {
            H1elem_restrict->MultTransposeUnsigned(localY, y);
         }
         else
         {
            elem_restrict->MultTranspose(localY, y);
         }
      }
      else
      {
         y = 0.0;
      }
   }
   else
   {
      y.UseDevice(true); // typically this is a large vector, so store on device
      y = 0.0;
      for (int i = 0; i < iSz; ++i)
      {
         integrators[i]->AssembleDiagonalPA(y);
      }
   }

   Array<BilinearFormIntegrator*> &bdr_integs = *a->GetBBFI();
   const int n_bdr_integs = bdr_integs.Size();
   if (bdr_face_restrict_lex && n_bdr_integs > 0)
   {
      bdr_face_Y = 0.0;
      for (int i = 0; i < n_bdr_integs; ++i)
      {
         bdr_integs[i]->AssembleDiagonalPA(bdr_face_Y);
      }
      bdr_face_restrict_lex->AddMultTransposeUnsigned(bdr_face_Y, y);
   }
}

void PABilinearFormExtension::Update()
{
   FiniteElementSpace *fes = a->FESpace();
   height = width = fes->GetVSize();
   trial_fes = fes;
   test_fes = fes;

   elem_restrict = nullptr;
   int_face_restrict_lex = nullptr;
   bdr_face_restrict_lex = nullptr;
}

void PABilinearFormExtension::FormSystemMatrix(const Array<int> &ess_tdof_list,
                                               OperatorHandle &A)
{
   Operator *oper;
   Operator::FormSystemOperator(ess_tdof_list, oper);
   A.Reset(oper); // A will own oper
}

void PABilinearFormExtension::FormLinearSystem(const Array<int> &ess_tdof_list,
                                               Vector &x, Vector &b,
                                               OperatorHandle &A,
                                               Vector &X, Vector &B,
                                               int copy_interior)
{
   Operator *oper;
   Operator::FormLinearSystem(ess_tdof_list, x, b, oper, X, B, copy_interior);
   A.Reset(oper); // A will own oper
}

void PABilinearFormExtension::Mult(const Vector &x, Vector &y) const
{
   Array<BilinearFormIntegrator*> &integrators = *a->GetDBFI();

   const int iSz = integrators.Size();

   bool allPatchwise = true;
   bool somePatchwise = false;

   for (int i = 0; i < iSz; ++i)
   {
      if (integrators[i]->Patchwise())
      {
         somePatchwise = true;
      }
      else
      {
         allPatchwise = false;
      }
   }

   MFEM_VERIFY(!(somePatchwise && !allPatchwise),
               "All or none of the integrators should be patchwise");

   if (DeviceCanUseCeed() || !elem_restrict || allPatchwise)
   {
      y.UseDevice(true); // typically this is a large vector, so store on device
      y = 0.0;
      for (int i = 0; i < iSz; ++i)
      {
         if (integrators[i]->Patchwise())
         {
            integrators[i]->AddMultNURBSPA(x, y);
         }
         else
         {
            integrators[i]->AddMultPA(x, y);
         }
      }
   }
   else
   {
      if (iSz)
      {
         Array<Array<int>*> &elem_markers = *a->GetDBFI_Marker();
         elem_restrict->Mult(x, localX);
         localY = 0.0;
         for (int i = 0; i < iSz; ++i)
         {
            AddMultWithMarkers(*integrators[i], localX, elem_markers[i], elem_attributes,
                               false, localY);
         }
         elem_restrict->MultTranspose(localY, y);
      }
      else
      {
         y = 0.0;
      }
   }

   Array<BilinearFormIntegrator*> &intFaceIntegrators = *a->GetFBFI();
   const int iFISz = intFaceIntegrators.Size();
   if (int_face_restrict_lex && iFISz>0)
   {
      int_face_restrict_lex->Mult(x, int_face_X);
      if (int_face_dXdn.Size() > 0)
      {
         int_face_restrict_lex->NormalDerivativeMult(x, int_face_dXdn);
      }
      if (int_face_X.Size() > 0)
      {
         int_face_Y = 0.0;

         // if normal derivatives are needed by at least one integrator...
         if (int_face_dYdn.Size() > 0)
         {
            int_face_dYdn = 0.0;
         }

         for (int i = 0; i < iFISz; ++i)
         {
            if (intFaceIntegrators[i]->RequiresFaceNormalDerivatives())
            {
               intFaceIntegrators[i]->AddMultPAFaceNormalDerivatives(int_face_X, int_face_dXdn,
                                                                     int_face_Y, int_face_dYdn);
            }
            else
            {
               intFaceIntegrators[i]->AddMultPA(int_face_X, int_face_Y);
            }
         }
         int_face_restrict_lex->AddMultTransposeInPlace(int_face_Y, y);
         if (int_face_dYdn.Size() > 0)
         {
            int_face_restrict_lex->NormalDerivativeAddMultTranspose(int_face_dYdn, y);
         }
      }
   }

   Array<BilinearFormIntegrator*> &bdr_integs = *a->GetBBFI();
   Array<BilinearFormIntegrator*> &bdr_face_integs = *a->GetBFBFI();
   const int n_bdr_integs = bdr_integs.Size();
   const int n_bdr_face_integs = bdr_face_integs.Size();
   const bool has_bdr_integs = (n_bdr_face_integs > 0 || n_bdr_integs > 0);
   if (bdr_face_restrict_lex && has_bdr_integs)
   {
      Array<Array<int>*> &bdr_markers = *a->GetBBFI_Marker();
      Array<Array<int>*> &bdr_face_markers = *a->GetBFBFI_Marker();
      bdr_face_restrict_lex->Mult(x, bdr_face_X);
      if (bdr_face_dXdn.Size() > 0)
      {
         bdr_face_restrict_lex->NormalDerivativeMult(x, bdr_face_dXdn);
      }
      if (bdr_face_X.Size() > 0)
      {
         bdr_face_Y = 0.0;

         // if normal derivatives are needed by at least one integrator...
         if (bdr_face_dYdn.Size() > 0)
         {
            bdr_face_dYdn = 0.0;
         }
         for (int i = 0; i < n_bdr_integs; ++i)
         {
            AddMultWithMarkers(*bdr_integs[i], bdr_face_X, bdr_markers[i], bdr_attributes,
                               false, bdr_face_Y);
         }
         for (int i = 0; i < n_bdr_face_integs; ++i)
         {
<<<<<<< HEAD
            if (bdr_face_integs[i]->RequiresFaceNormalDerivatives())
            {
               bdr_face_integs[i]->AddMultPAFaceNormalDerivatives(bdr_face_X, bdr_face_dXdn,
                                                                  bdr_face_Y, bdr_face_dYdn);
            }
            else
            {
               bdr_face_integs[i]->AddMultPA(bdr_face_X, bdr_face_Y);
            }
=======
            AddMultWithMarkers(*bdr_face_integs[i], bdr_face_X, bdr_face_markers[i],
                               bdr_attributes, false, bdr_face_Y);
>>>>>>> 89caa3ac
         }
         bdr_face_restrict_lex->AddMultTransposeInPlace(bdr_face_Y, y);
         if (bdr_face_dYdn.Size() > 0)
         {
            bdr_face_restrict_lex->NormalDerivativeAddMultTranspose(bdr_face_dYdn, y);
         }
      }
   }
}

void PABilinearFormExtension::MultTranspose(const Vector &x, Vector &y) const
{
   Array<BilinearFormIntegrator*> &integrators = *a->GetDBFI();
   const int iSz = integrators.Size();
   if (elem_restrict)
   {
      Array<Array<int>*> &elem_markers = *a->GetDBFI_Marker();
      elem_restrict->Mult(x, localX);
      localY = 0.0;
      for (int i = 0; i < iSz; ++i)
      {
         AddMultWithMarkers(*integrators[i], localX, elem_markers[i], elem_attributes,
                            true, localY);
      }
      elem_restrict->MultTranspose(localY, y);
   }
   else
   {
      y.UseDevice(true);
      y = 0.0;
      for (int i = 0; i < iSz; ++i)
      {
         integrators[i]->AddMultTransposePA(x, y);
      }
   }

   Array<BilinearFormIntegrator*> &intFaceIntegrators = *a->GetFBFI();
   const int iFISz = intFaceIntegrators.Size();
   if (int_face_restrict_lex && iFISz>0)
   {
      int_face_restrict_lex->Mult(x, int_face_X);
      if (int_face_X.Size()>0)
      {
         int_face_Y = 0.0;
         for (int i = 0; i < iFISz; ++i)
         {
            intFaceIntegrators[i]->AddMultTransposePA(int_face_X, int_face_Y);
         }
         int_face_restrict_lex->AddMultTransposeInPlace(int_face_Y, y);
      }
   }

   Array<BilinearFormIntegrator*> &bdr_integs = *a->GetBBFI();
   Array<BilinearFormIntegrator*> &bdr_face_integs = *a->GetBFBFI();
   const int n_bdr_integs = bdr_integs.Size();
   const int n_bdr_face_integs = bdr_face_integs.Size();
   const bool has_bdr_integs = (n_bdr_face_integs > 0 || n_bdr_integs > 0);
   if (bdr_face_restrict_lex && has_bdr_integs)
   {
      Array<Array<int>*> &bdr_markers = *a->GetBBFI_Marker();
      Array<Array<int>*> &bdr_face_markers = *a->GetBFBFI_Marker();

      bdr_face_restrict_lex->Mult(x, bdr_face_X);
      if (bdr_face_X.Size() > 0)
      {
         bdr_face_Y = 0.0;
         for (int i = 0; i < n_bdr_integs; ++i)
         {
            AddMultWithMarkers(*bdr_integs[i], bdr_face_X, bdr_markers[i], bdr_attributes,
                               true, bdr_face_Y);
         }
         for (int i = 0; i < n_bdr_face_integs; ++i)
         {
            AddMultWithMarkers(*bdr_face_integs[i], bdr_face_X, bdr_face_markers[i],
                               bdr_attributes, true, bdr_face_Y);
         }
         bdr_face_restrict_lex->AddMultTransposeInPlace(bdr_face_Y, y);
      }
   }
}

// Compute kernels for PABilinearFormExtension::AddMultWithMarkers.
// Cannot be in member function with non-public visibility.
static void AddWithMarkers_(
   const int ne,
   const int nd,
   const Vector &x,
   const Array<int> &markers,
   const Array<int> &attributes,
   Vector &y)
{
   const auto d_x = Reshape(x.Read(), nd, ne);
   const auto d_m = Reshape(markers.Read(), markers.Size());
   const auto d_attr = Reshape(attributes.Read(), ne);
   auto d_y = Reshape(y.ReadWrite(), nd, ne);
   mfem::forall(ne, [=] MFEM_HOST_DEVICE (int e)
   {
      const int attr = d_attr[e];
      if (d_m[attr - 1] == 0) { return; }
      for (int i = 0; i < nd; ++i)
      {
         d_y(i, e) += d_x(i, e);
      }
   });
}

void PABilinearFormExtension::AddMultWithMarkers(
   const BilinearFormIntegrator &integ,
   const Vector &x,
   const Array<int> *markers,
   const Array<int> &attributes,
   const bool transpose,
   Vector &y) const
{
   if (markers)
   {
      tmp_evec.SetSize(y.Size());
      tmp_evec = 0.0;
      if (transpose) { integ.AddMultTransposePA(x, tmp_evec); }
      else { integ.AddMultPA(x, tmp_evec); }
      const int ne = attributes.Size();
      const int nd = x.Size() / ne;
      AddWithMarkers_(ne, nd, tmp_evec, *markers, attributes, y);
   }
   else
   {
      if (transpose) { integ.AddMultTransposePA(x, y); }
      else { integ.AddMultPA(x, y); }
   }
}

// Data and methods for element-assembled bilinear forms
EABilinearFormExtension::EABilinearFormExtension(BilinearForm *form)
   : PABilinearFormExtension(form),
     factorize_face_terms(false)
{
   if (form->FESpace()->IsDGSpace() && form->FESpace()->Conforming())
   {
      factorize_face_terms = true;
   }
}

void EABilinearFormExtension::Assemble()
{
   SetupRestrictionOperators(L2FaceValues::SingleValued);

   ne = trial_fes->GetMesh()->GetNE();
   elemDofs = trial_fes->GetFE(0)->GetDof();

   ea_data.SetSize(ne*elemDofs*elemDofs, Device::GetMemoryType());
   ea_data.UseDevice(true);

   Array<BilinearFormIntegrator*> &integrators = *a->GetDBFI();
   const int integratorCount = integrators.Size();
   if ( integratorCount == 0 )
   {
      ea_data = 0.0;
   }
   for (int i = 0; i < integratorCount; ++i)
   {
      integrators[i]->AssembleEA(*a->FESpace(), ea_data, i);
   }

   faceDofs = trial_fes ->
              GetTraceElement(0, trial_fes->GetMesh()->GetFaceGeometry(0)) ->
              GetDof();

   MFEM_VERIFY(a->GetBBFI()->Size() == 0,
               "Element assembly does not support AddBoundaryIntegrator yet.");

   Array<BilinearFormIntegrator*> &intFaceIntegrators = *a->GetFBFI();
   const int intFaceIntegratorCount = intFaceIntegrators.Size();
   if (intFaceIntegratorCount>0)
   {
      nf_int = trial_fes->GetNFbyType(FaceType::Interior);
      ea_data_int.SetSize(2*nf_int*faceDofs*faceDofs, Device::GetMemoryType());
      ea_data_ext.SetSize(2*nf_int*faceDofs*faceDofs, Device::GetMemoryType());
   }
   for (int i = 0; i < intFaceIntegratorCount; ++i)
   {
      intFaceIntegrators[i]->AssembleEAInteriorFaces(*a->FESpace(),
                                                     ea_data_int,
                                                     ea_data_ext,
                                                     i);
   }

   Array<BilinearFormIntegrator*> &bdrFaceIntegrators = *a->GetBFBFI();
   const int boundFaceIntegratorCount = bdrFaceIntegrators.Size();
   if (boundFaceIntegratorCount>0)
   {
      nf_bdr = trial_fes->GetNFbyType(FaceType::Boundary);
      ea_data_bdr.SetSize(nf_bdr*faceDofs*faceDofs, Device::GetMemoryType());
      ea_data_bdr = 0.0;
   }
   for (int i = 0; i < boundFaceIntegratorCount; ++i)
   {
      bdrFaceIntegrators[i]->AssembleEABoundaryFaces(*a->FESpace(),ea_data_bdr,i);
   }

   if (factorize_face_terms && int_face_restrict_lex)
   {
      auto restFint = dynamic_cast<const L2FaceRestriction*>(int_face_restrict_lex);
      restFint->AddFaceMatricesToElementMatrices(ea_data_int, ea_data);
   }
   if (factorize_face_terms && bdr_face_restrict_lex)
   {
      auto restFbdr = dynamic_cast<const L2FaceRestriction*>(bdr_face_restrict_lex);
      restFbdr->AddFaceMatricesToElementMatrices(ea_data_bdr, ea_data);
   }
}

void EABilinearFormExtension::Mult(const Vector &x, Vector &y) const
{
   // Apply the Element Restriction
   const bool useRestrict = !DeviceCanUseCeed() && elem_restrict;
   if (!useRestrict)
   {
      y.UseDevice(true); // typically this is a large vector, so store on device
      y = 0.0;
   }
   else
   {
      elem_restrict->Mult(x, localX);
      localY = 0.0;
   }
   // Apply the Element Matrices
   {
      const int NDOFS = elemDofs;
      auto X = Reshape(useRestrict?localX.Read():x.Read(), NDOFS, ne);
      auto Y = Reshape(useRestrict?localY.ReadWrite():y.ReadWrite(), NDOFS, ne);
      auto A = Reshape(ea_data.Read(), NDOFS, NDOFS, ne);
      mfem::forall(ne*NDOFS, [=] MFEM_HOST_DEVICE (int glob_j)
      {
         const int e = glob_j/NDOFS;
         const int j = glob_j%NDOFS;
         double res = 0.0;
         for (int i = 0; i < NDOFS; i++)
         {
            res += A(i, j, e)*X(i, e);
         }
         Y(j, e) += res;
      });
      // Apply the Element Restriction transposed
      if (useRestrict)
      {
         elem_restrict->MultTranspose(localY, y);
      }
   }

   // Treatment of interior faces
   Array<BilinearFormIntegrator*> &intFaceIntegrators = *a->GetFBFI();
   const int iFISz = intFaceIntegrators.Size();
   if (int_face_restrict_lex && iFISz>0)
   {
      // Apply the Interior Face Restriction
      int_face_restrict_lex->Mult(x, int_face_X);
      if (int_face_X.Size()>0)
      {
         int_face_Y = 0.0;
         // Apply the interior face matrices
         const int NDOFS = faceDofs;
         auto X = Reshape(int_face_X.Read(), NDOFS, 2, nf_int);
         auto Y = Reshape(int_face_Y.ReadWrite(), NDOFS, 2, nf_int);
         if (!factorize_face_terms)
         {
            auto A_int = Reshape(ea_data_int.Read(), NDOFS, NDOFS, 2, nf_int);
            mfem::forall(nf_int*NDOFS, [=] MFEM_HOST_DEVICE (int glob_j)
            {
               const int f = glob_j/NDOFS;
               const int j = glob_j%NDOFS;
               double res = 0.0;
               for (int i = 0; i < NDOFS; i++)
               {
                  res += A_int(i, j, 0, f)*X(i, 0, f);
               }
               Y(j, 0, f) += res;
               res = 0.0;
               for (int i = 0; i < NDOFS; i++)
               {
                  res += A_int(i, j, 1, f)*X(i, 1, f);
               }
               Y(j, 1, f) += res;
            });
         }
         auto A_ext = Reshape(ea_data_ext.Read(), NDOFS, NDOFS, 2, nf_int);
         mfem::forall(nf_int*NDOFS, [=] MFEM_HOST_DEVICE (int glob_j)
         {
            const int f = glob_j/NDOFS;
            const int j = glob_j%NDOFS;
            double res = 0.0;
            for (int i = 0; i < NDOFS; i++)
            {
               res += A_ext(i, j, 0, f)*X(i, 0, f);
            }
            Y(j, 1, f) += res;
            res = 0.0;
            for (int i = 0; i < NDOFS; i++)
            {
               res += A_ext(i, j, 1, f)*X(i, 1, f);
            }
            Y(j, 0, f) += res;
         });
         // Apply the Interior Face Restriction transposed
         int_face_restrict_lex->AddMultTransposeInPlace(int_face_Y, y);
      }
   }

   // Treatment of boundary faces
   Array<BilinearFormIntegrator*> &bdrFaceIntegrators = *a->GetBFBFI();
   const int bFISz = bdrFaceIntegrators.Size();
   if (!factorize_face_terms && bdr_face_restrict_lex && bFISz>0)
   {
      // Apply the Boundary Face Restriction
      bdr_face_restrict_lex->Mult(x, bdr_face_X);
      if (bdr_face_X.Size()>0)
      {
         bdr_face_Y = 0.0;
         // Apply the boundary face matrices
         const int NDOFS = faceDofs;
         auto X = Reshape(bdr_face_X.Read(), NDOFS, nf_bdr);
         auto Y = Reshape(bdr_face_Y.ReadWrite(), NDOFS, nf_bdr);
         auto A = Reshape(ea_data_bdr.Read(), NDOFS, NDOFS, nf_bdr);
         mfem::forall(nf_bdr*NDOFS, [=] MFEM_HOST_DEVICE (int glob_j)
         {
            const int f = glob_j/NDOFS;
            const int j = glob_j%NDOFS;
            double res = 0.0;
            for (int i = 0; i < NDOFS; i++)
            {
               res += A(i, j, f)*X(i, f);
            }
            Y(j, f) += res;
         });
         // Apply the Boundary Face Restriction transposed
         bdr_face_restrict_lex->AddMultTransposeInPlace(bdr_face_Y, y);
      }
   }
}

void EABilinearFormExtension::MultTranspose(const Vector &x, Vector &y) const
{
   // Apply the Element Restriction
   const bool useRestrict = !DeviceCanUseCeed() && elem_restrict;
   if (!useRestrict)
   {
      y.UseDevice(true); // typically this is a large vector, so store on device
      y = 0.0;
   }
   else
   {
      elem_restrict->Mult(x, localX);
      localY = 0.0;
   }
   // Apply the Element Matrices transposed
   {
      const int NDOFS = elemDofs;
      auto X = Reshape(useRestrict?localX.Read():x.Read(), NDOFS, ne);
      auto Y = Reshape(useRestrict?localY.ReadWrite():y.ReadWrite(), NDOFS, ne);
      auto A = Reshape(ea_data.Read(), NDOFS, NDOFS, ne);
      mfem::forall(ne*NDOFS, [=] MFEM_HOST_DEVICE (int glob_j)
      {
         const int e = glob_j/NDOFS;
         const int j = glob_j%NDOFS;
         double res = 0.0;
         for (int i = 0; i < NDOFS; i++)
         {
            res += A(j, i, e)*X(i, e);
         }
         Y(j, e) += res;
      });
      // Apply the Element Restriction transposed
      if (useRestrict)
      {
         elem_restrict->MultTranspose(localY, y);
      }
   }

   // Treatment of interior faces
   Array<BilinearFormIntegrator*> &intFaceIntegrators = *a->GetFBFI();
   const int iFISz = intFaceIntegrators.Size();
   if (int_face_restrict_lex && iFISz>0)
   {
      // Apply the Interior Face Restriction
      int_face_restrict_lex->Mult(x, int_face_X);
      if (int_face_X.Size()>0)
      {
         int_face_Y = 0.0;
         // Apply the interior face matrices transposed
         const int NDOFS = faceDofs;
         auto X = Reshape(int_face_X.Read(), NDOFS, 2, nf_int);
         auto Y = Reshape(int_face_Y.ReadWrite(), NDOFS, 2, nf_int);
         if (!factorize_face_terms)
         {
            auto A_int = Reshape(ea_data_int.Read(), NDOFS, NDOFS, 2, nf_int);
            mfem::forall(nf_int*NDOFS, [=] MFEM_HOST_DEVICE (int glob_j)
            {
               const int f = glob_j/NDOFS;
               const int j = glob_j%NDOFS;
               double res = 0.0;
               for (int i = 0; i < NDOFS; i++)
               {
                  res += A_int(j, i, 0, f)*X(i, 0, f);
               }
               Y(j, 0, f) += res;
               res = 0.0;
               for (int i = 0; i < NDOFS; i++)
               {
                  res += A_int(j, i, 1, f)*X(i, 1, f);
               }
               Y(j, 1, f) += res;
            });
         }
         auto A_ext = Reshape(ea_data_ext.Read(), NDOFS, NDOFS, 2, nf_int);
         mfem::forall(nf_int*NDOFS, [=] MFEM_HOST_DEVICE (int glob_j)
         {
            const int f = glob_j/NDOFS;
            const int j = glob_j%NDOFS;
            double res = 0.0;
            for (int i = 0; i < NDOFS; i++)
            {
               res += A_ext(j, i, 1, f)*X(i, 0, f);
            }
            Y(j, 1, f) += res;
            res = 0.0;
            for (int i = 0; i < NDOFS; i++)
            {
               res += A_ext(j, i, 0, f)*X(i, 1, f);
            }
            Y(j, 0, f) += res;
         });
         // Apply the Interior Face Restriction transposed
         int_face_restrict_lex->AddMultTransposeInPlace(int_face_Y, y);
      }
   }

   // Treatment of boundary faces
   Array<BilinearFormIntegrator*> &bdrFaceIntegrators = *a->GetBFBFI();
   const int bFISz = bdrFaceIntegrators.Size();
   if (!factorize_face_terms && bdr_face_restrict_lex && bFISz>0)
   {
      // Apply the Boundary Face Restriction
      bdr_face_restrict_lex->Mult(x, bdr_face_X);
      if (bdr_face_X.Size()>0)
      {
         bdr_face_Y = 0.0;
         // Apply the boundary face matrices transposed
         const int NDOFS = faceDofs;
         auto X = Reshape(bdr_face_X.Read(), NDOFS, nf_bdr);
         auto Y = Reshape(bdr_face_Y.ReadWrite(), NDOFS, nf_bdr);
         auto A = Reshape(ea_data_bdr.Read(), NDOFS, NDOFS, nf_bdr);
         mfem::forall(nf_bdr*NDOFS, [=] MFEM_HOST_DEVICE (int glob_j)
         {
            const int f = glob_j/NDOFS;
            const int j = glob_j%NDOFS;
            double res = 0.0;
            for (int i = 0; i < NDOFS; i++)
            {
               res += A(j, i, f)*X(i, f);
            }
            Y(j, f) += res;
         });
         // Apply the Boundary Face Restriction transposed
         bdr_face_restrict_lex->AddMultTransposeInPlace(bdr_face_Y, y);
      }
   }
}

// Data and methods for fully-assembled bilinear forms
FABilinearFormExtension::FABilinearFormExtension(BilinearForm *form)
   : EABilinearFormExtension(form),
     mat(a->mat)
{
#ifdef MFEM_USE_MPI
   ParFiniteElementSpace *pfes = nullptr;
   if ( a->GetFBFI()->Size()>0 &&
        (pfes = dynamic_cast<ParFiniteElementSpace*>(form->FESpace())) )
   {
      pfes->ExchangeFaceNbrData();
   }
#endif
}

void FABilinearFormExtension::Assemble()
{
   EABilinearFormExtension::Assemble();
   FiniteElementSpace &fes = *a->FESpace();
   int width = fes.GetVSize();
   int height = fes.GetVSize();
   bool keep_nbr_block = false;
#ifdef MFEM_USE_MPI
   ParFiniteElementSpace *pfes = nullptr;
   if ( a->GetFBFI()->Size()>0 &&
        (pfes = dynamic_cast<ParFiniteElementSpace*>(&fes)) )
   {
      pfes->ExchangeFaceNbrData();
      width += pfes->GetFaceNbrVSize();
      dg_x.SetSize(width);
      ParBilinearForm *pb = nullptr;
      if ((pb = dynamic_cast<ParBilinearForm*>(a)) && (pb->keep_nbr_block))
      {
         height += pfes->GetFaceNbrVSize();
         dg_y.SetSize(height);
         keep_nbr_block = true;
      }
   }
#endif
   if (a->mat) // We reuse the sparse matrix memory
   {
      if (fes.IsDGSpace())
      {
         const L2ElementRestriction *restE =
            static_cast<const L2ElementRestriction*>(elem_restrict);
         const L2FaceRestriction *restF =
            static_cast<const L2FaceRestriction*>(int_face_restrict_lex);
         MFEM_VERIFY(
            fes.Conforming(),
            "Full Assembly not yet supported on NCMesh.");
         // 1. Fill J and Data
         // 1.1 Fill J and Data with Elem ea_data
         restE->FillJAndData(ea_data, *mat);
         // 1.2 Fill J and Data with Face ea_data_ext
         if (restF) { restF->FillJAndData(ea_data_ext, *mat, keep_nbr_block); }
         // 1.3 Shift indirections in I back to original
         auto I = mat->HostReadWriteI();
         for (int i = height; i > 0; i--)
         {
            I[i] = I[i-1];
         }
         I[0] = 0;
      }
      else
      {
         const ElementRestriction &rest =
            static_cast<const ElementRestriction&>(*elem_restrict);
         rest.FillJAndData(ea_data, *mat);
      }
   }
   else // We create, compute the sparsity, and fill the sparse matrix
   {
      mat = new SparseMatrix;
      mat->OverrideSize(height, width);
      if (fes.IsDGSpace())
      {
         const L2ElementRestriction *restE =
            static_cast<const L2ElementRestriction*>(elem_restrict);
         const L2FaceRestriction *restF =
            static_cast<const L2FaceRestriction*>(int_face_restrict_lex);
         MFEM_VERIFY(
            fes.Conforming(),
            "Full Assembly not yet supported on NCMesh.");
         // 1. Fill I
         mat->GetMemoryI().New(height+1, mat->GetMemoryI().GetMemoryType());
         //  1.1 Increment with restE
         restE->FillI(*mat);
         //  1.2 Increment with restF
         if (restF) { restF->FillI(*mat, keep_nbr_block); }
         //  1.3 Sum the non-zeros in I
         auto h_I = mat->HostReadWriteI();
         int cpt = 0;
         for (int i = 0; i < height; i++)
         {
            const int nnz = h_I[i];
            h_I[i] = cpt;
            cpt += nnz;
         }
         const int nnz = cpt;
         h_I[height] = nnz;
         mat->GetMemoryJ().New(nnz, mat->GetMemoryJ().GetMemoryType());
         mat->GetMemoryData().New(nnz, mat->GetMemoryData().GetMemoryType());
         // 2. Fill J and Data
         // 2.1 Fill J and Data with Elem ea_data
         restE->FillJAndData(ea_data, *mat);
         // 2.2 Fill J and Data with Face ea_data_ext
         if (restF) { restF->FillJAndData(ea_data_ext, *mat, keep_nbr_block); }
         // 2.3 Shift indirections in I back to original
         auto I = mat->HostReadWriteI();
         for (int i = height; i > 0; i--)
         {
            I[i] = I[i-1];
         }
         I[0] = 0;
      }
      else // continuous Galerkin case
      {
         const ElementRestriction &rest =
            static_cast<const ElementRestriction&>(*elem_restrict);
         rest.FillSparseMatrix(ea_data, *mat);
      }
      a->mat = mat;
   }
   if ( a->sort_sparse_matrix )
   {
      a->mat->SortColumnIndices();
   }
}


void FABilinearFormExtension::RAP(OperatorHandle &A)
{
#ifdef MFEM_USE_MPI
   if ( auto pa = dynamic_cast<ParBilinearForm*>(a) )
   {
      pa->ParallelRAP(*pa->mat, A);
   }
   else
#endif
   {
      a->SerialRAP(A);
   }
}

void FABilinearFormExtension::EliminateBC(const Array<int> &ess_dofs,
                                          OperatorHandle &A)
{
   MFEM_VERIFY(a->diag_policy == DiagonalPolicy::DIAG_ONE,
               "Only DiagonalPolicy::DIAG_ONE supported with"
               " FABilinearFormExtension.");
#ifdef MFEM_USE_MPI
   if ( dynamic_cast<ParBilinearForm*>(a) )
   {
      A.As<HypreParMatrix>()->EliminateBC(ess_dofs,
                                          DiagonalPolicy::DIAG_ONE);
   }
   else
#endif
   {
      A.As<SparseMatrix>()->EliminateBC(ess_dofs,
                                        DiagonalPolicy::DIAG_ONE);
   }
}

void FABilinearFormExtension::FormSystemMatrix(const Array<int> &ess_dofs,
                                               OperatorHandle &A)
{
   RAP(A);
   EliminateBC(ess_dofs, A);
}

void FABilinearFormExtension::FormLinearSystem(const Array<int> &ess_tdof_list,
                                               Vector &x, Vector &b,
                                               OperatorHandle &A,
                                               Vector &X, Vector &B,
                                               int copy_interior)
{
   Operator *A_out;
   Operator::FormLinearSystem(ess_tdof_list, x, b, A_out, X, B, copy_interior);
   delete A_out;
   FormSystemMatrix(ess_tdof_list, A);
}

void FABilinearFormExtension::DGMult(const Vector &x, Vector &y) const
{
#ifdef MFEM_USE_MPI
   const ParFiniteElementSpace *pfes;
   if ( (pfes = dynamic_cast<const ParFiniteElementSpace*>(test_fes)) )
   {
      // DG Prolongation
      ParGridFunction x_gf;
      x_gf.MakeRef(const_cast<ParFiniteElementSpace*>(pfes),
                   const_cast<Vector&>(x),0);
      x_gf.ExchangeFaceNbrData();
      Vector &shared_x = x_gf.FaceNbrData();
      const int local_size = a->FESpace()->GetVSize();
      auto dg_x_ptr = dg_x.Write();
      auto x_ptr = x.Read();
      mfem::forall(local_size, [=] MFEM_HOST_DEVICE (int i)
      {
         dg_x_ptr[i] = x_ptr[i];
      });
      const int shared_size = shared_x.Size();
      auto shared_x_ptr = shared_x.Read();
      mfem::forall(shared_size, [=] MFEM_HOST_DEVICE (int i)
      {
         dg_x_ptr[local_size+i] = shared_x_ptr[i];
      });
      ParBilinearForm *pform = nullptr;
      if ((pform = dynamic_cast<ParBilinearForm*>(a)) && (pform->keep_nbr_block))
      {
         mat->Mult(dg_x, dg_y);
         // DG Restriction
         auto dg_y_ptr = dg_y.Read();
         auto y_ptr = y.ReadWrite();
         mfem::forall(local_size, [=] MFEM_HOST_DEVICE (int i)
         {
            y_ptr[i] += dg_y_ptr[i];
         });
      }
      else
      {
         mat->Mult(dg_x, y);
      }
   }
   else
#endif
   {
      mat->Mult(x, y);
   }
}

void FABilinearFormExtension::Mult(const Vector &x, Vector &y) const
{
   if ( a->GetFBFI()->Size()>0 )
   {
      DGMult(x, y);
   }
   else
   {
      mat->Mult(x, y);
   }
}

void FABilinearFormExtension::DGMultTranspose(const Vector &x, Vector &y) const
{
#ifdef MFEM_USE_MPI
   const ParFiniteElementSpace *pfes;
   if ( (pfes = dynamic_cast<const ParFiniteElementSpace*>(test_fes)) )
   {
      // DG Prolongation
      ParGridFunction x_gf;
      x_gf.MakeRef(const_cast<ParFiniteElementSpace*>(pfes),
                   const_cast<Vector&>(x),0);
      x_gf.ExchangeFaceNbrData();
      Vector &shared_x = x_gf.FaceNbrData();
      const int local_size = a->FESpace()->GetVSize();
      auto dg_x_ptr = dg_x.Write();
      auto x_ptr = x.Read();
      mfem::forall(local_size, [=] MFEM_HOST_DEVICE (int i)
      {
         dg_x_ptr[i] = x_ptr[i];
      });
      const int shared_size = shared_x.Size();
      auto shared_x_ptr = shared_x.Read();
      mfem::forall(shared_size, [=] MFEM_HOST_DEVICE (int i)
      {
         dg_x_ptr[local_size+i] = shared_x_ptr[i];
      });
      ParBilinearForm *pb = nullptr;
      if ((pb = dynamic_cast<ParBilinearForm*>(a)) && (pb->keep_nbr_block))
      {
         mat->MultTranspose(dg_x, dg_y);
         // DG Restriction
         auto dg_y_ptr = dg_y.Read();
         auto y_ptr = y.ReadWrite();
         mfem::forall(local_size, [=] MFEM_HOST_DEVICE (int i)
         {
            y_ptr[i] += dg_y_ptr[i];
         });
      }
      else
      {
         mat->MultTranspose(dg_x, y);
      }
   }
   else
#endif
   {
      mat->MultTranspose(x, y);
   }
}

void FABilinearFormExtension::MultTranspose(const Vector &x, Vector &y) const
{
   if ( a->GetFBFI()->Size()>0 )
   {
      DGMultTranspose(x, y);
   }
   else
   {
      mat->MultTranspose(x, y);
   }
}


MixedBilinearFormExtension::MixedBilinearFormExtension(MixedBilinearForm *form)
   : Operator(form->Height(), form->Width()), a(form)
{
   // empty
}

const Operator *MixedBilinearFormExtension::GetProlongation() const
{
   return a->GetProlongation();
}

const Operator *MixedBilinearFormExtension::GetRestriction() const
{
   return a->GetRestriction();
}

const Operator *MixedBilinearFormExtension::GetOutputProlongation() const
{
   return a->GetOutputProlongation();
}

const Operator *MixedBilinearFormExtension::GetOutputRestriction() const
{
   return a->GetOutputRestriction();
}

// Data and methods for partially-assembled bilinear forms

PAMixedBilinearFormExtension::PAMixedBilinearFormExtension(
   MixedBilinearForm *form)
   : MixedBilinearFormExtension(form),
     trial_fes(form->TrialFESpace()),
     test_fes(form->TestFESpace()),
     elem_restrict_trial(NULL),
     elem_restrict_test(NULL)
{
   Update();
}

void PAMixedBilinearFormExtension::Assemble()
{
   Array<BilinearFormIntegrator*> &integrators = *a->GetDBFI();
   const int integratorCount = integrators.Size();
   for (int i = 0; i < integratorCount; ++i)
   {
      integrators[i]->AssemblePA(*trial_fes, *test_fes);
   }
   MFEM_VERIFY(a->GetBBFI()->Size() == 0,
               "Partial assembly does not support AddBoundaryIntegrator yet.");
   MFEM_VERIFY(a->GetTFBFI()->Size() == 0,
               "Partial assembly does not support AddTraceFaceIntegrator yet.");
   MFEM_VERIFY(a->GetBTFBFI()->Size() == 0,
               "Partial assembly does not support AddBdrTraceFaceIntegrator yet.");
}

void PAMixedBilinearFormExtension::Update()
{
   trial_fes = a->TrialFESpace();
   test_fes  = a->TestFESpace();
   height = test_fes->GetVSize();
   width = trial_fes->GetVSize();
   elem_restrict_trial = trial_fes->GetElementRestriction(
                            ElementDofOrdering::LEXICOGRAPHIC);
   elem_restrict_test  =  test_fes->GetElementRestriction(
                             ElementDofOrdering::LEXICOGRAPHIC);
   if (elem_restrict_trial)
   {
      localTrial.UseDevice(true);
      localTrial.SetSize(elem_restrict_trial->Height(),
                         Device::GetMemoryType());
   }
   if (elem_restrict_test)
   {
      localTest.UseDevice(true); // ensure 'localY = 0.0' is done on device
      localTest.SetSize(elem_restrict_test->Height(), Device::GetMemoryType());
   }
}

void PAMixedBilinearFormExtension::FormRectangularSystemOperator(
   const Array<int> &trial_tdof_list,
   const Array<int> &test_tdof_list,
   OperatorHandle &A)
{
   Operator * oper;
   Operator::FormRectangularSystemOperator(trial_tdof_list, test_tdof_list,
                                           oper);
   A.Reset(oper); // A will own oper
}

void PAMixedBilinearFormExtension::FormRectangularLinearSystem(
   const Array<int> &trial_tdof_list,
   const Array<int> &test_tdof_list,
   Vector &x, Vector &b,
   OperatorHandle &A,
   Vector &X, Vector &B)
{
   Operator *oper;
   Operator::FormRectangularLinearSystem(trial_tdof_list, test_tdof_list, x, b,
                                         oper, X, B);
   A.Reset(oper); // A will own oper
}

void PAMixedBilinearFormExtension::SetupMultInputs(
   const Operator *elem_restrict_x,
   const Vector &x,
   Vector &localX,
   const Operator *elem_restrict_y,
   Vector &y,
   Vector &localY,
   const double c) const
{
   // * G operation: localX = c*local(x)
   if (elem_restrict_x)
   {
      elem_restrict_x->Mult(x, localX);
      if (c != 1.0)
      {
         localX *= c;
      }
   }
   else
   {
      if (c == 1.0)
      {
         localX.SyncAliasMemory(x);
      }
      else
      {
         localX.Set(c, x);
      }
   }
   if (elem_restrict_y)
   {
      localY = 0.0;
   }
   else
   {
      y.UseDevice(true);
      localY.SyncAliasMemory(y);
   }
}

void PAMixedBilinearFormExtension::Mult(const Vector &x, Vector &y) const
{
   y = 0.0;
   AddMult(x, y);
}

void PAMixedBilinearFormExtension::AddMult(const Vector &x, Vector &y,
                                           const double c) const
{
   Array<BilinearFormIntegrator*> &integrators = *a->GetDBFI();
   const int iSz = integrators.Size();

   // * G operation
   SetupMultInputs(elem_restrict_trial, x, localTrial,
                   elem_restrict_test, y, localTest, c);

   // * B^TDB operation
   for (int i = 0; i < iSz; ++i)
   {
      integrators[i]->AddMultPA(localTrial, localTest);
   }

   // * G^T operation
   if (elem_restrict_test)
   {
      tempY.SetSize(y.Size());
      elem_restrict_test->MultTranspose(localTest, tempY);
      y += tempY;
   }
}

void PAMixedBilinearFormExtension::MultTranspose(const Vector &x,
                                                 Vector &y) const
{
   y = 0.0;
   AddMultTranspose(x, y);
}

void PAMixedBilinearFormExtension::AddMultTranspose(const Vector &x, Vector &y,
                                                    const double c) const
{
   Array<BilinearFormIntegrator*> &integrators = *a->GetDBFI();
   const int iSz = integrators.Size();

   // * G operation
   SetupMultInputs(elem_restrict_test, x, localTest,
                   elem_restrict_trial, y, localTrial, c);

   // * B^TD^TB operation
   for (int i = 0; i < iSz; ++i)
   {
      integrators[i]->AddMultTransposePA(localTest, localTrial);
   }

   // * G^T operation
   if (elem_restrict_trial)
   {
      tempY.SetSize(y.Size());
      elem_restrict_trial->MultTranspose(localTrial, tempY);
      y += tempY;
   }
}

void PAMixedBilinearFormExtension::AssembleDiagonal_ADAt(const Vector &D,
                                                         Vector &diag) const
{
   Array<BilinearFormIntegrator*> &integrators = *a->GetDBFI();

   const int iSz = integrators.Size();

   if (elem_restrict_trial)
   {
      const ElementRestriction* H1elem_restrict_trial =
         dynamic_cast<const ElementRestriction*>(elem_restrict_trial);
      if (H1elem_restrict_trial)
      {
         H1elem_restrict_trial->MultUnsigned(D, localTrial);
      }
      else
      {
         elem_restrict_trial->Mult(D, localTrial);
      }
   }

   if (elem_restrict_test)
   {
      localTest = 0.0;
      for (int i = 0; i < iSz; ++i)
      {
         if (elem_restrict_trial)
         {
            integrators[i]->AssembleDiagonalPA_ADAt(localTrial, localTest);
         }
         else
         {
            integrators[i]->AssembleDiagonalPA_ADAt(D, localTest);
         }
      }
      const ElementRestriction* H1elem_restrict_test =
         dynamic_cast<const ElementRestriction*>(elem_restrict_test);
      if (H1elem_restrict_test)
      {
         H1elem_restrict_test->MultTransposeUnsigned(localTest, diag);
      }
      else
      {
         elem_restrict_test->MultTranspose(localTest, diag);
      }
   }
   else
   {
      diag.UseDevice(true); // typically this is a large vector, so store on device
      diag = 0.0;
      for (int i = 0; i < iSz; ++i)
      {
         if (elem_restrict_trial)
         {
            integrators[i]->AssembleDiagonalPA_ADAt(localTrial, diag);
         }
         else
         {
            integrators[i]->AssembleDiagonalPA_ADAt(D, diag);
         }
      }
   }
}

PADiscreteLinearOperatorExtension::PADiscreteLinearOperatorExtension(
   DiscreteLinearOperator *linop) :
   PAMixedBilinearFormExtension(linop)
{
}

const
Operator *PADiscreteLinearOperatorExtension::GetOutputRestrictionTranspose()
const
{
   return a->GetOutputRestrictionTranspose();
}

void PADiscreteLinearOperatorExtension::Assemble()
{
   Array<BilinearFormIntegrator*> &integrators = *a->GetDBFI();
   const int integratorCount = integrators.Size();
   for (int i = 0; i < integratorCount; ++i)
   {
      integrators[i]->AssemblePA(*trial_fes, *test_fes);
   }

   test_multiplicity.UseDevice(true);
   test_multiplicity.SetSize(elem_restrict_test->Width()); // l-vector
   Vector ones(elem_restrict_test->Height()); // e-vector
   ones = 1.0;

   const ElementRestriction* elem_restrict =
      dynamic_cast<const ElementRestriction*>(elem_restrict_test);
   if (elem_restrict)
   {
      elem_restrict->MultTransposeUnsigned(ones, test_multiplicity);
   }
   else
   {
      mfem_error("A real ElementRestriction is required in this setting!");
   }

   auto tm = test_multiplicity.ReadWrite();
   mfem::forall(test_multiplicity.Size(), [=] MFEM_HOST_DEVICE (int i)
   {
      tm[i] = 1.0 / tm[i];
   });
}

void PADiscreteLinearOperatorExtension::AddMult(
   const Vector &x, Vector &y, const double c) const
{
   Array<BilinearFormIntegrator*> &integrators = *a->GetDBFI();
   const int iSz = integrators.Size();

   // * G operation
   SetupMultInputs(elem_restrict_trial, x, localTrial,
                   elem_restrict_test, y, localTest, c);

   // * B^TDB operation
   for (int i = 0; i < iSz; ++i)
   {
      integrators[i]->AddMultPA(localTrial, localTest);
   }

   // do a kind of "set" rather than "add" in the below
   // operation as compared to the BilinearForm case
   // * G^T operation (kind of...)
   const ElementRestriction* elem_restrict =
      dynamic_cast<const ElementRestriction*>(elem_restrict_test);
   if (elem_restrict)
   {
      tempY.SetSize(y.Size());
      elem_restrict->MultLeftInverse(localTest, tempY);
      y += tempY;
   }
   else
   {
      mfem_error("In this setting you need a real ElementRestriction!");
   }
}

void PADiscreteLinearOperatorExtension::AddMultTranspose(
   const Vector &x, Vector &y, const double c) const
{
   Array<BilinearFormIntegrator*> &integrators = *a->GetDBFI();
   const int iSz = integrators.Size();

   // do a kind of "set" rather than "add" in the below
   // operation as compared to the BilinearForm case
   // * G operation (kinda)
   Vector xscaled(x);
   MFEM_VERIFY(x.Size() == test_multiplicity.Size(), "Input vector of wrong size");
   auto xs = xscaled.ReadWrite();
   auto tm = test_multiplicity.Read();
   mfem::forall(x.Size(), [=] MFEM_HOST_DEVICE (int i)
   {
      xs[i] *= tm[i];
   });
   SetupMultInputs(elem_restrict_test, xscaled, localTest,
                   elem_restrict_trial, y, localTrial, c);

   // * B^TD^TB operation
   for (int i = 0; i < iSz; ++i)
   {
      integrators[i]->AddMultTransposePA(localTest, localTrial);
   }

   // * G^T operation
   if (elem_restrict_trial)
   {
      tempY.SetSize(y.Size());
      elem_restrict_trial->MultTranspose(localTrial, tempY);
      y += tempY;
   }
   else
   {
      mfem_error("Trial ElementRestriction not defined");
   }
}

void PADiscreteLinearOperatorExtension::FormRectangularSystemOperator(
   const Array<int>& ess1, const Array<int>& ess2, OperatorHandle &A)
{
   const Operator *Pi = this->GetProlongation();
   const Operator *RoT = this->GetOutputRestrictionTranspose();
   Operator *rap = SetupRAP(Pi, RoT);

   RectangularConstrainedOperator *Arco
      = new RectangularConstrainedOperator(rap, ess1, ess2, rap != this);

   A.Reset(Arco);
}

} // namespace mfem<|MERGE_RESOLUTION|>--- conflicted
+++ resolved
@@ -314,7 +314,6 @@
       bdr_face_Y.SetSize(bdr_face_restrict_lex->Height(), Device::GetMemoryType());
       bdr_face_Y.UseDevice(true); // ensure 'faceBoundY = 0.0' is done on device
 
-<<<<<<< HEAD
       bool needs_normal_derivs = false;
       auto &integs = *a->GetBFBFI();
       for (int i = 0; i < integs.Size(); ++i)
@@ -329,7 +328,8 @@
       {
          bdr_face_dXdn.SetSize(bdr_face_restrict_lex->Height());
          bdr_face_dYdn.SetSize(bdr_face_restrict_lex->Height());
-=======
+      }
+
       const Mesh &mesh = *trial_fes->GetMesh();
       // See LinearFormExtension::Update for explanation of f_to_be logic.
       std::unordered_map<int,int> f_to_be;
@@ -368,7 +368,6 @@
       {
          MFEM_WARNING("Missing " << missing_bdr_elems << " boundary elements "
                       "for boundary faces.");
->>>>>>> 89caa3ac
       }
    }
 }
@@ -544,8 +543,8 @@
          localY = 0.0;
          for (int i = 0; i < iSz; ++i)
          {
-            AddMultWithMarkers(*integrators[i], localX, elem_markers[i], elem_attributes,
-                               false, localY);
+            AddMultWithMarkers(*integrators[i], localX, elem_markers[i],
+                               elem_attributes, false, localY);
          }
          elem_restrict->MultTranspose(localY, y);
       }
@@ -624,20 +623,17 @@
          }
          for (int i = 0; i < n_bdr_face_integs; ++i)
          {
-<<<<<<< HEAD
             if (bdr_face_integs[i]->RequiresFaceNormalDerivatives())
             {
-               bdr_face_integs[i]->AddMultPAFaceNormalDerivatives(bdr_face_X, bdr_face_dXdn,
-                                                                  bdr_face_Y, bdr_face_dYdn);
+               AddMultNormalDerivativesWithMarkers(
+                  *bdr_face_integs[i], bdr_face_X, bdr_face_dXdn,
+                  bdr_face_markers[i], bdr_attributes, bdr_face_Y, bdr_face_dYdn);
             }
             else
             {
-               bdr_face_integs[i]->AddMultPA(bdr_face_X, bdr_face_Y);
+               AddMultWithMarkers(*bdr_face_integs[i], bdr_face_X, bdr_face_markers[i],
+                                  bdr_attributes, false, bdr_face_Y);
             }
-=======
-            AddMultWithMarkers(*bdr_face_integs[i], bdr_face_X, bdr_face_markers[i],
-                               bdr_attributes, false, bdr_face_Y);
->>>>>>> 89caa3ac
          }
          bdr_face_restrict_lex->AddMultTransposeInPlace(bdr_face_Y, y);
          if (bdr_face_dYdn.Size() > 0)
@@ -742,6 +738,37 @@
          d_y(i, e) += d_x(i, e);
       }
    });
+}
+
+void PABilinearFormExtension::AddMultNormalDerivativesWithMarkers(
+   const BilinearFormIntegrator &integ,
+   const Vector &x,
+   const Vector &dxdn,
+   const Array<int> *markers,
+   const Array<int> &attributes,
+   Vector &y,
+   Vector &dydn) const
+{
+   if (markers)
+   {
+      tmp_evec.SetSize(y.Size() + dydn.Size());
+      tmp_evec = 0.0;
+      Vector tmp_y(tmp_evec, 0, y.Size());
+      Vector tmp_dydn(tmp_evec, y.Size(), dydn.Size());
+
+      integ.AddMultPAFaceNormalDerivatives(x, dxdn, tmp_y, tmp_dydn);
+
+      const int ne = attributes.Size();
+      const int nd_1 = x.Size() / ne;
+      const int nd_2 = dxdn.Size() / ne;
+
+      AddWithMarkers_(ne, nd_1, tmp_y, *markers, attributes, y);
+      AddWithMarkers_(ne, nd_2, tmp_dydn, *markers, attributes, dydn);
+   }
+   else
+   {
+      integ.AddMultPAFaceNormalDerivatives(x, dxdn, y, dydn);
+   }
 }
 
 void PABilinearFormExtension::AddMultWithMarkers(
