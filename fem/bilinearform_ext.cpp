// Copyright (c) 2010, Lawrence Livermore National Security, LLC. Produced at
// the Lawrence Livermore National Laboratory. LLNL-CODE-443211. All Rights
// reserved. See file COPYRIGHT for details.
//
// This file is part of the MFEM library. For more information and source code
// availability see http://mfem.org.
//
// MFEM is free software; you can redistribute it and/or modify it under the
// terms of the GNU Lesser General Public License (as published by the Free
// Software Foundation) version 2.1 dated February 1999.

// Implementations of classes FABilinearFormExtension, EABilinearFormExtension,
// PABilinearFormExtension and MFBilinearFormExtension.

#include "../general/forall.hpp"
#include "bilinearform.hpp"

namespace mfem
{

<<<<<<< HEAD
// Data and methods for fully-assembled bilinear forms
FABilinearFormExtension::FABilinearFormExtension(BilinearForm *form) :
   Operator(form->Size()) { }

// Data and methods for element-assembled bilinear forms
EABilinearFormExtension::EABilinearFormExtension(BilinearForm *form)
   : Operator(form->Size()) { }
=======
BilinearFormExtension::BilinearFormExtension(BilinearForm *form)
   : Operator(form->Size()), a(form)
{
   // empty
}

const Operator *BilinearFormExtension::GetProlongation() const
{
   return a->GetProlongation();
}

const Operator *BilinearFormExtension::GetRestriction() const
{
   return a->GetRestriction();
}

>>>>>>> ff9819e4

// Data and methods for partially-assembled bilinear forms
PABilinearFormExtension::PABilinearFormExtension(BilinearForm *form) :
   BilinearFormExtension(form),
   trialFes(a->FESpace()), testFes(a->FESpace()),
   localX(trialFes->GetNE() * trialFes->GetFE(0)->GetDof() * trialFes->GetVDim()),
   localY( testFes->GetNE() * testFes->GetFE(0)->GetDof() * testFes->GetVDim()),
   elem_restrict(new ElemRestriction(*a->FESpace())) { }

PABilinearFormExtension::~PABilinearFormExtension()
{
   delete elem_restrict;
}

void PABilinearFormExtension::Assemble()
{
   Array<BilinearFormIntegrator*> &integrators = *a->GetDBFI();
   const int integratorCount = integrators.Size();
   for (int i = 0; i < integratorCount; ++i)
   {
      integrators[i]->Assemble(*a->FESpace());
   }
}

void PABilinearFormExtension::Update()
{
   FiniteElementSpace *fes = a->FESpace();
   height = width = fes->GetVSize();
   trialFes = fes;
   testFes = fes;
   localX.SetSize(trialFes->GetNE() * trialFes->GetFE(0)->GetDof() *
                  trialFes->GetVDim());
   localY.SetSize(testFes->GetNE() * testFes->GetFE(0)->GetDof() *
                  testFes->GetVDim());
   delete elem_restrict;
   elem_restrict = new ElemRestriction(*fes);
}

void PABilinearFormExtension::FormSystemMatrix(const Array<int> &ess_tdof_list,
                                               OperatorHandle &A)
{
   const Operator* trialP = trialFes->GetProlongationMatrix();
   const Operator* testP  = testFes->GetProlongationMatrix();
   Operator *rap = this;
   if (trialP) { rap = new RAPOperator(*testP, *this, *trialP); }
   const bool own_A = (rap!=this);
   A.Reset(new ConstrainedOperator(rap, ess_tdof_list, own_A));
}

void PABilinearFormExtension::FormLinearSystem(const Array<int> &ess_tdof_list,
                                               Vector &x, Vector &b,
                                               OperatorHandle &A,
                                               Vector &X, Vector &B,
                                               int copy_interior)
{
   Operator *oper;
   Operator::FormLinearSystem(ess_tdof_list, x, b, oper, X, B, copy_interior);
   A.Reset(oper); // A will own oper
}

void PABilinearFormExtension::Mult(const Vector &x, Vector &y) const
{
   Array<BilinearFormIntegrator*> &integrators = *a->GetDBFI();
   elem_restrict->Mult(x, localX);
   localY = 0.0;
   const int iSz = integrators.Size();
   for (int i = 0; i < iSz; ++i)
   {
      integrators[i]->MultAssembled(localX, localY);
   }
   elem_restrict->MultTranspose(localY, y);
}

void PABilinearFormExtension::MultTranspose(const Vector &x, Vector &y) const
{
   Array<BilinearFormIntegrator*> &integrators = *a->GetDBFI();
   elem_restrict->Mult(x, localX);
   localY = 0.0;
   const int iSz = integrators.Size();
   for (int i = 0; i < iSz; ++i)
   {
      integrators[i]->MultAssembledTranspose(localX, localY);
   }
   elem_restrict->MultTranspose(localY, y);
}

<<<<<<< HEAD
void PABilinearFormExtension::RecoverFEMSolution(const Vector &X,
                                                 const Vector &b,
                                                 Vector &x)
{
   const Operator *P = a->GetProlongation();
   if (P)
   {
      // Apply conforming prolongation
      x.SetSize(P->Height());
      P->Mult(X, x);
      return;
   }
   // Otherwise X and x point to the same data
   x = X;
}

// Data and methods for matrix-free bilinear forms
MFBilinearFormExtension::MFBilinearFormExtension(BilinearForm *form)
   : Operator(form->Size()) { }
=======
>>>>>>> ff9819e4

ElemRestriction::ElemRestriction(const FiniteElementSpace &f)
   : fes(f),
     ne(fes.GetNE()),
     vdim(fes.GetVDim()),
     byvdim(fes.GetOrdering() == Ordering::byVDIM),
     ndofs(fes.GetNDofs()),
     dof(fes.GetFE(0)->GetDof()),
     nedofs(ne*dof),
     offsets(ndofs+1),
     indices(ne*dof)
{
   for (int e = 0; e < ne; ++e)
   {
      const FiniteElement *fe = fes.GetFE(e);
      const TensorBasisElement* el =
         dynamic_cast<const TensorBasisElement*>(fe);
      if (el) { continue; }
      mfem_error("Finite element not supported with partial assembly");
   }
   const FiniteElement *fe = fes.GetFE(0);
   const TensorBasisElement* el = dynamic_cast<const TensorBasisElement*>(fe);
   const Array<int> &dof_map = el->GetDofMap();
   const bool dof_map_is_identity = (dof_map.Size()==0);
   const Table& e2dTable = fes.GetElementToDofTable();
   const int* elementMap = e2dTable.GetJ();
   // We'll be keeping a count of how many local nodes point to its global dof
   for (int i = 0; i <= ndofs; ++i)
   {
      offsets[i] = 0;
   }
   for (int e = 0; e < ne; ++e)
   {
      for (int d = 0; d < dof; ++d)
      {
         const int gid = elementMap[dof*e + d];
         ++offsets[gid + 1];
      }
   }
   // Aggregate to find offsets for each global dof
   for (int i = 1; i <= ndofs; ++i)
   {
      offsets[i] += offsets[i - 1];
   }
   // For each global dof, fill in all local nodes that point   to it
   for (int e = 0; e < ne; ++e)
   {
      for (int d = 0; d < dof; ++d)
      {
         const int did = dof_map_is_identity?d:dof_map[d];
         const int gid = elementMap[dof*e + did];
         const int lid = dof*e + d;
         indices[offsets[gid]++] = lid;
      }
   }
   // We shifted the offsets vector by 1 by using it as a counter
   // Now we shift it back.
   for (int i = ndofs; i > 0; --i)
   {
      offsets[i] = offsets[i - 1];
   }
   offsets[0] = 0;
}

void ElemRestriction::Mult(const Vector& x, Vector& y) const
{
   const int vd = vdim;
   const bool t = byvdim;
   const DeviceArray d_offsets(offsets, ndofs+1);
   const DeviceArray d_indices(indices, nedofs);
   const DeviceMatrix d_x(x, t?vd:ndofs, t?ndofs:vd);
   DeviceMatrix d_y(y, t?vd:nedofs, t?nedofs:vd);
   MFEM_FORALL(i, ndofs,
   {
      const int offset = d_offsets[i];
      const int nextOffset = d_offsets[i+1];
      for (int c = 0; c < vd; ++c)
      {
         const double dofValue = d_x(t?c:i,t?i:c);
         for (int j = offset; j < nextOffset; ++j)
         {
            const int idx_j = d_indices[j];
            d_y(t?c:idx_j,t?idx_j:c) = dofValue;
         }
      }
   });
}

void ElemRestriction::MultTranspose(const Vector& x, Vector& y) const
{
   const int vd = vdim;
   const bool t = byvdim;
   const DeviceArray d_offsets(offsets, ndofs+1);
   const DeviceArray d_indices(indices, nedofs);
   const DeviceMatrix d_x(x, t?vd:nedofs, t?nedofs:vd);
   DeviceMatrix d_y(y, t?vd:ndofs, t?ndofs:vd);
   MFEM_FORALL(i, ndofs,
   {
      const int offset = d_offsets[i];
      const int nextOffset = d_offsets[i + 1];
      for (int c = 0; c < vd; ++c)
      {
         double dofValue = 0;
         for (int j = offset; j < nextOffset; ++j)
         {
            const int idx_j = d_indices[j];
            dofValue +=  d_x(t?c:idx_j,t?idx_j:c);
         }
         d_y(t?c:i,t?i:c) = dofValue;
      }
   });
}

} // namespace mfem<|MERGE_RESOLUTION|>--- conflicted
+++ resolved
@@ -18,15 +18,6 @@
 namespace mfem
 {
 
-<<<<<<< HEAD
-// Data and methods for fully-assembled bilinear forms
-FABilinearFormExtension::FABilinearFormExtension(BilinearForm *form) :
-   Operator(form->Size()) { }
-
-// Data and methods for element-assembled bilinear forms
-EABilinearFormExtension::EABilinearFormExtension(BilinearForm *form)
-   : Operator(form->Size()) { }
-=======
 BilinearFormExtension::BilinearFormExtension(BilinearForm *form)
    : Operator(form->Size()), a(form)
 {
@@ -42,8 +33,6 @@
 {
    return a->GetRestriction();
 }
-
->>>>>>> ff9819e4
 
 // Data and methods for partially-assembled bilinear forms
 PABilinearFormExtension::PABilinearFormExtension(BilinearForm *form) :
@@ -130,29 +119,6 @@
    elem_restrict->MultTranspose(localY, y);
 }
 
-<<<<<<< HEAD
-void PABilinearFormExtension::RecoverFEMSolution(const Vector &X,
-                                                 const Vector &b,
-                                                 Vector &x)
-{
-   const Operator *P = a->GetProlongation();
-   if (P)
-   {
-      // Apply conforming prolongation
-      x.SetSize(P->Height());
-      P->Mult(X, x);
-      return;
-   }
-   // Otherwise X and x point to the same data
-   x = X;
-}
-
-// Data and methods for matrix-free bilinear forms
-MFBilinearFormExtension::MFBilinearFormExtension(BilinearForm *form)
-   : Operator(form->Size()) { }
-=======
->>>>>>> ff9819e4
-
 ElemRestriction::ElemRestriction(const FiniteElementSpace &f)
    : fes(f),
      ne(fes.GetNE()),
