// Copyright (c) 2010-2024, Lawrence Livermore National Security, LLC. Produced
// at the Lawrence Livermore National Laboratory. All Rights reserved. See files
// LICENSE and NOTICE for details. LLNL-CODE-806117.
//
// This file is part of the MFEM library. For more information and source code
// availability visit https://mfem.org.
//
// MFEM is free software; you can redistribute it and/or modify it under the
// terms of the BSD-3 license. We welcome feedback and contributions, see file
// CONTRIBUTING.md for details.

#ifndef MFEM_INTRULES
#define MFEM_INTRULES

#include "../config/config.hpp"
#include "../general/array.hpp"
#if defined(MFEM_THREAD_SAFE) && defined(MFEM_USE_OPENMP)
#include <omp.h>
#endif

#include <vector>
#include <map>

namespace mfem
{

class KnotVector;
class Mesh;

/* Classes for IntegrationPoint, IntegrationRule, and container class
   IntegrationRules.  Declares the global variable IntRules */

/// Class for integration point with weight
class IntegrationPoint
{
public:
<<<<<<< HEAD
   double x, y, z, t, weight;
=======
   real_t x, y, z, weight;
>>>>>>> c3eb769a
   int index;

   void Init(int const i)
   {
      x = y = z = t = weight = 0.0;
      index = i;
   }

   void Set(const real_t *p, const int dim)
   {
      MFEM_ASSERT(1 <= dim && dim <= 4, "invalid dim: " << dim);
      x = p[0];
      if (dim > 1)
      {
         y = p[1];
         if (dim > 2)
         {
            z = p[2];
            if (dim > 3)
            {
               t = p[3];
            }
         }
      }
   }

   void Get(real_t *p, const int dim) const
   {
      MFEM_ASSERT(1 <= dim && dim <= 4, "invalid dim: " << dim);
      p[0] = x;
      if (dim > 1)
      {
         p[1] = y;
         if (dim > 2)
         {
            p[2] = z;
            if (dim > 3)
            {
               p[3] = t;
            }
         }
      }
   }

   void Set(const real_t x1, const real_t x2, const real_t x3, const real_t w)
   { x = x1; y = x2; z = x3; weight = w; }

<<<<<<< HEAD
   void Set4w(const double *p) { x = p[0]; y = p[1]; z = p[2]; t = p[3]; weight = p[4]; }

   void Set4w(const double x1, const double x2, const double x3, const double x4,
              const double w)
   { x = x1; y = x2; z = x3; t = x4; weight = w; }

   void Set4(const double *p) { x = p[0]; y = p[1]; z = p[2]; t = p[3]; }

   void Set4(const double x1, const double x2, const double x3, const double x4)
   { x = x1; y = x2; z = x3; t = x4; }

   void Set3w(const double *p) { x = p[0]; y = p[1]; z = p[2]; weight = p[3]; }
=======
   void Set3w(const real_t *p) { x = p[0]; y = p[1]; z = p[2]; weight = p[3]; }
>>>>>>> c3eb769a

   void Set3(const real_t x1, const real_t x2, const real_t x3)
   { x = x1; y = x2; z = x3; }

   void Set3(const real_t *p) { x = p[0]; y = p[1]; z = p[2]; }

   void Set2w(const real_t x1, const real_t x2, const real_t w)
   { x = x1; y = x2; weight = w; }

   void Set2w(const real_t *p) { x = p[0]; y = p[1]; weight = p[2]; }

   void Set2(const real_t x1, const real_t x2) { x = x1; y = x2; }

   void Set2(const real_t *p) { x = p[0]; y = p[1]; }

   void Set1w(const real_t x1, const real_t w) { x = x1; weight = w; }

   void Set1w(const real_t *p) { x = p[0]; weight = p[1]; }
};

/// Class for an integration rule - an Array of IntegrationPoint.
class IntegrationRule : public Array<IntegrationPoint>
{
private:
   friend class IntegrationRules;
   int Order = 0;
   /** @brief The quadrature weights gathered as a contiguous array. Created
       by request with the method GetWeights(). */
   mutable Array<real_t> weights;

   /// Define n-simplex rule (triangle/tetrahedron for n=2/3) of order (2s+1)
   void GrundmannMollerSimplexRule(int s, int n = 3);

   void AddTriMidPoint(const int off, const real_t weight)
   { IntPoint(off).Set2w(1./3., 1./3., weight); }

   void AddTriPoints3(const int off, const real_t a, const real_t b,
                      const real_t weight)
   {
      IntPoint(off + 0).Set2w(a, a, weight);
      IntPoint(off + 1).Set2w(a, b, weight);
      IntPoint(off + 2).Set2w(b, a, weight);
   }

   void AddTriPoints3(const int off, const real_t a, const real_t weight)
   { AddTriPoints3(off, a, 1. - 2.*a, weight); }

   void AddTriPoints3b(const int off, const real_t b, const real_t weight)
   { AddTriPoints3(off, (1. - b)/2., b, weight); }

   void AddTriPoints3R(const int off, const real_t a, const real_t b,
                       const real_t c, const real_t weight)
   {
      IntPoint(off + 0).Set2w(a, b, weight);
      IntPoint(off + 1).Set2w(c, a, weight);
      IntPoint(off + 2).Set2w(b, c, weight);
   }

   void AddTriPoints3R(const int off, const real_t a, const real_t b,
                       const real_t weight)
   { AddTriPoints3R(off, a, b, 1. - a - b, weight); }

   void AddTriPoints6(const int off, const real_t a, const real_t b,
                      const real_t c, const real_t weight)
   {
      IntPoint(off + 0).Set2w(a, b, weight);
      IntPoint(off + 1).Set2w(b, a, weight);
      IntPoint(off + 2).Set2w(a, c, weight);
      IntPoint(off + 3).Set2w(c, a, weight);
      IntPoint(off + 4).Set2w(b, c, weight);
      IntPoint(off + 5).Set2w(c, b, weight);
   }

   void AddTriPoints6(const int off, const real_t a, const real_t b,
                      const real_t weight)
   { AddTriPoints6(off, a, b, 1. - a - b, weight); }

   // add the permutations of (a,a,b)
   void AddTetPoints3(const int off, const real_t a, const real_t b,
                      const real_t weight)
   {
      IntPoint(off + 0).Set(a, a, b, weight);
      IntPoint(off + 1).Set(a, b, a, weight);
      IntPoint(off + 2).Set(b, a, a, weight);
   }

   // add the permutations of (a,b,c)
   void AddTetPoints6(const int off, const real_t a, const real_t b,
                      const real_t c, const real_t weight)
   {
      IntPoint(off + 0).Set(a, b, c, weight);
      IntPoint(off + 1).Set(a, c, b, weight);
      IntPoint(off + 2).Set(b, c, a, weight);
      IntPoint(off + 3).Set(b, a, c, weight);
      IntPoint(off + 4).Set(c, a, b, weight);
      IntPoint(off + 5).Set(c, b, a, weight);
   }

   void AddTetMidPoint(const int off, const real_t weight)
   { IntPoint(off).Set(0.25, 0.25, 0.25, weight); }

   // given a, add the permutations of (a,a,a,b), where 3*a + b = 1
   void AddTetPoints4(const int off, const real_t a, const real_t weight)
   {
      IntPoint(off).Set(a, a, a, weight);
      AddTetPoints3(off + 1, a, 1. - 3.*a, weight);
   }

   // given b, add the permutations of (a,a,a,b), where 3*a + b = 1
   void AddTetPoints4b(const int off, const real_t b, const real_t weight)
   {
      const real_t a = (1. - b)/3.;
      IntPoint(off).Set(a, a, a, weight);
      AddTetPoints3(off + 1, a, b, weight);
   }

   // add the permutations of (a,a,b,b), 2*(a + b) = 1
   void AddTetPoints6(const int off, const real_t a, const real_t weight)
   {
      const real_t b = 0.5 - a;
      AddTetPoints3(off,     a, b, weight);
      AddTetPoints3(off + 3, b, a, weight);
   }

   // given (a,b) or (a,c), add the permutations of (a,a,b,c), 2*a + b + c = 1
   void AddTetPoints12(const int off, const real_t a, const real_t bc,
                       const real_t weight)
   {
      const real_t cb = 1. - 2*a - bc;
      AddTetPoints3(off,     a, bc, weight);
      AddTetPoints3(off + 3, a, cb, weight);
      AddTetPoints6(off + 6, a, bc, cb, weight);
   }

   // given (b,c), add the permutations of (a,a,b,c), 2*a + b + c = 1
   void AddTetPoints12bc(const int off, const real_t b, const real_t c,
                         const real_t weight)
   {
      const real_t a = (1. - b - c)/2.;
      AddTetPoints3(off,     a, b, weight);
      AddTetPoints3(off + 3, a, c, weight);
      AddTetPoints6(off + 6, a, b, c, weight);
   }

   void AddPentMidPoint(const int off, const double weight)
   { IntPoint(off).Set4w(0.2, 0.2, 0.2, 0.2, weight); }

   void AddPentPoint(const int off, const double x, const double y, const double z,
                     const double t, double weight)
   {
      IntPoint(off).Set4w(x, y, z, t, weight);
   }

   // given (a), add the permuations of (a,a,a,a,b), b = 1 - 4*a
   void AddPentPoints5(const int off, const double a,
                       double weight)
   {
      const double b = 1. - 4 * a;
      IntPoint(off + 0).Set4w(a, a, a, a, weight);
      IntPoint(off + 1).Set4w(b, a, a, a, weight);
      IntPoint(off + 2).Set4w(a, b, a, a, weight);
      IntPoint(off + 3).Set4w(a, a, b, a, weight);
      IntPoint(off + 4).Set4w(a, a, a, b, weight);
   }

   // given (a,b), add the permuations of (a,a,a,b,b)
   void AddPentPoints10(const int off, const double a, const double b, double weight)
   {
      IntPoint(off + 0).Set4w(a, a, a, b, weight);
      IntPoint(off + 1).Set4w(a, a, b, a, weight);
      IntPoint(off + 2).Set4w(a, a, b, b, weight);
      IntPoint(off + 3).Set4w(a, b, a, a, weight);
      IntPoint(off + 4).Set4w(a, b, a, b, weight);
      IntPoint(off + 5).Set4w(a, b, b, a, weight);
      IntPoint(off + 6).Set4w(b, a, a, a, weight);
      IntPoint(off + 7).Set4w(b, a, a, b, weight);
      IntPoint(off + 8).Set4w(b, a, b, a, weight);
      IntPoint(off + 9).Set4w(b, b, a, a, weight);
   }

   // given (a,b,c), add the permuations of (a,a,a,b,c), c = 1 - 3 a - b
   void AddPentPoints20(const int off, const double a, const double b, double weight)
   {
      const double c = 1. - 3. * a - b;
      IntPoint(off + 0).Set4w(a, a, a, b, weight);
      IntPoint(off + 1).Set4w(a, a, a, c, weight);
      IntPoint(off + 2).Set4w(a, a, b, a, weight);
      IntPoint(off + 3).Set4w(a, a, b, c, weight);
      IntPoint(off + 4).Set4w(a, a, c, a, weight);
      IntPoint(off + 5).Set4w(a, a, c, b, weight);
      IntPoint(off + 6).Set4w(a, b, a, a, weight);
      IntPoint(off + 7).Set4w(a, b, a, c, weight);
      IntPoint(off + 8).Set4w(a, b, c, a, weight);
      IntPoint(off + 9).Set4w(a, c, a, a, weight);
      IntPoint(off + 10).Set4w(a, c, a, b, weight);
      IntPoint(off + 11).Set4w(a, c, b, a, weight);
      IntPoint(off + 12).Set4w(b, a, a, a, weight);
      IntPoint(off + 13).Set4w(b, a, a, c, weight);
      IntPoint(off + 14).Set4w(b, a, c, a, weight);
      IntPoint(off + 15).Set4w(b, c, a, a, weight);
      IntPoint(off + 16).Set4w(c, a, a, a, weight);
      IntPoint(off + 17).Set4w(c, a, a, b, weight);
      IntPoint(off + 18).Set4w(c, a, b, a, weight);
      IntPoint(off + 19).Set4w(c, b, a, a, weight);
   }
   // given (a,b,c), add the permutations of (a,a,b,b,c), c = 1 - 2 a - 2 b
   void AddPentPoints30(const int off, const double a, const double b, double weight)
   {
      double c = 1. - 2. * a - 2. * b;
      IntPoint(off + 0).Set4w(a, a, b, b, weight);
      IntPoint(off + 1).Set4w(a, a, b, c, weight);
      IntPoint(off + 2).Set4w(a, a, c, b, weight);
      IntPoint(off + 3).Set4w(a, b, a, b, weight);
      IntPoint(off + 4).Set4w(a, b, a, c, weight);
      IntPoint(off + 5).Set4w(a, b, b, a, weight);
      IntPoint(off + 6).Set4w(a, b, b, c, weight);
      IntPoint(off + 7).Set4w(a, b, c, a, weight);
      IntPoint(off + 8).Set4w(a, b, c, b, weight);
      IntPoint(off + 9).Set4w(a, c, a, b, weight);
      IntPoint(off + 10).Set4w(a, c, b, a, weight);
      IntPoint(off + 11).Set4w(a, c, b, b, weight);
      IntPoint(off + 12).Set4w(b, a, a, b, weight);
      IntPoint(off + 13).Set4w(b, a, a, c, weight);
      IntPoint(off + 14).Set4w(b, a, b, a, weight);
      IntPoint(off + 15).Set4w(b, a, b, c, weight);
      IntPoint(off + 16).Set4w(b, a, c, a, weight);
      IntPoint(off + 17).Set4w(b, a, c, b, weight);
      IntPoint(off + 18).Set4w(b, b, a, a, weight);
      IntPoint(off + 19).Set4w(b, b, a, c, weight);
      IntPoint(off + 20).Set4w(b, b, c, a, weight);
      IntPoint(off + 21).Set4w(b, c, a, a, weight);
      IntPoint(off + 22).Set4w(b, c, a, b, weight);
      IntPoint(off + 23).Set4w(b, c, b, a, weight);
      IntPoint(off + 24).Set4w(c, a, a, b, weight);
      IntPoint(off + 25).Set4w(c, a, b, a, weight);
      IntPoint(off + 26).Set4w(c, a, b, b, weight);
      IntPoint(off + 27).Set4w(c, b, a, a, weight);
      IntPoint(off + 28).Set4w(c, b, a, b, weight);
      IntPoint(off + 29).Set4w(c, b, b, a, weight);
   }

public:
   IntegrationRule() :
      Array<IntegrationPoint>() { }

   /// Construct an integration rule with given number of points
   explicit IntegrationRule(int NP) :
      Array<IntegrationPoint>(NP)
   {
      for (int i = 0; i < this->Size(); i++)
      {
         (*this)[i].Init(i);
      }
   }

   /// Sets the indices of each quadrature point on initialization.
   /** Note that most calls to IntegrationRule::SetSize should be paired with a
       call to SetPointIndices in order for the indices to be set correctly. */
   void SetPointIndices();

   /// Tensor product of two 1D integration rules
   IntegrationRule(IntegrationRule &irx, IntegrationRule &iry);

   /// Tensor product of three 1D integration rules
   IntegrationRule(IntegrationRule &irx, IntegrationRule &iry,
                   IntegrationRule &irz);

   /// Returns the order of the integration rule
   int GetOrder() const { return Order; }

   /** @brief Sets the order of the integration rule. This is only for keeping
       order information, it does not alter any data in the IntegrationRule. */
   void SetOrder(const int order) { Order = order; }

   /// Returns the number of the points in the integration rule
   int GetNPoints() const { return Size(); }

   /// Returns a reference to the i-th integration point
   IntegrationPoint &IntPoint(int i) { return (*this)[i]; }

   /// Returns a const reference to the i-th integration point
   const IntegrationPoint &IntPoint(int i) const { return (*this)[i]; }

   /// Return the quadrature weights in a contiguous array.
   /** If a contiguous array is not required, the weights can be accessed with
       a call like this: `IntPoint(i).weight`. */
   const Array<real_t> &GetWeights() const;

   /// @brief Return an integration rule for KnotVector @a kv, defined by
   /// applying this rule on each knot interval.
   IntegrationRule* ApplyToKnotIntervals(KnotVector const& kv) const;

   /// Destroys an IntegrationRule object
   ~IntegrationRule() { }
};

/// Class for defining different integration rules on each NURBS patch.
class NURBSMeshRules
{
public:
   /// Construct a rule for each patch, using SetPatchRules1D.
   NURBSMeshRules(const int numPatches, const int dim_) :
      patchRules1D(numPatches, dim_),
      npatches(numPatches), dim(dim_) { }

   /// Returns a rule for the element.
   IntegrationRule &GetElementRule(const int elem, const int patch,
                                   const int *ijk,
                                   Array<const KnotVector*> const& kv,
                                   bool & deleteRule) const;

   /// Add a rule to be used for individual elements. Returns the rule index.
   std::size_t AddElementRule(IntegrationRule *ir_element)
   {
      elementRule.push_back(ir_element);
      return elementRule.size() - 1;
   }

   /// @brief Set the integration rule for the element of the given index. This
   /// rule is used instead of the rule for the patch containing the element.
   void SetElementRule(const std::size_t element,
                       const std::size_t elementRuleIndex)
   {
      elementToRule[element] = elementRuleIndex;
   }

   /// @brief Set 1D integration rules to be used as a tensor product rule on
   /// the patch with index @a patch. This class takes ownership of these rules.
   void SetPatchRules1D(const int patch,
                        std::vector<const IntegrationRule*> & ir1D);

   /// @brief For tensor product rules defined on each patch by
   /// SetPatchRules1D(), return a pointer to the 1D rule in the specified
   /// @a dimension.
   const IntegrationRule* GetPatchRule1D(const int patch,
                                         const int dimension) const
   {
      return patchRules1D(patch, dimension);
   }

   /// @brief For tensor product rules defined on each patch by
   /// SetPatchRules1D(), return the integration point with index (i,j,k).
   void GetIntegrationPointFrom1D(const int patch, int i, int j, int k,
                                  IntegrationPoint & ip);

   /// @brief Finalize() must be called before this class can be used for
   /// assembly. In particular, it defines data used by GetPointElement().
   void Finalize(Mesh const& mesh);

   /// @brief For tensor product rules defined on each patch by
   /// SetPatchRules1D(), returns the index of the element containing
   /// integration point (i,j,k) for patch index @a patch. Finalize() must be
   /// called first.
   int GetPointElement(int patch, int i, int j, int k) const
   {
      return pointToElem[patch](i,j,k);
   }

   int GetDim() const { return dim; }

   /// @brief For tensor product rules defined on each patch by
   /// SetPatchRules1D(), returns an array of knot span indices for each
   /// integration point in the specified @a dimension.
   const Array<int>& GetPatchRule1D_KnotSpan(const int patch,
                                             const int dimension) const
   {
      return patchRules1D_KnotSpan[patch][dimension];
   }

   ~NURBSMeshRules();

private:
   /// Tensor-product rules defined on all patches independently.
   Array2D<const IntegrationRule*> patchRules1D;

   /// Integration rules defined on elements.
   std::vector<IntegrationRule*> elementRule;

   std::map<std::size_t, std::size_t> elementToRule;

   std::vector<Array3D<int>> pointToElem;
   std::vector<std::vector<Array<int>>> patchRules1D_KnotSpan;

   const int npatches;
   const int dim;
};

/// A Class that defines 1-D numerical quadrature rules on [0,1].
class QuadratureFunctions1D
{
public:
   /** @name Methods for calculating quadrature rules.
       These methods calculate the actual points and weights for the different
       types of quadrature rules. */
   ///@{
   static void GaussLegendre(const int np, IntegrationRule* ir);
   static void GaussLobatto(const int np, IntegrationRule *ir);
   static void OpenUniform(const int np, IntegrationRule *ir);
   static void ClosedUniform(const int np, IntegrationRule *ir);
   static void OpenHalfUniform(const int np, IntegrationRule *ir);
   static void ClosedGL(const int np, IntegrationRule *ir);
   ///@}

   /// A helper function that will play nice with Poly_1D::OpenPoints and
   /// Poly_1D::ClosedPoints
   static void GivePolyPoints(const int np, real_t *pts, const int type);

private:
   static void CalculateUniformWeights(IntegrationRule *ir, const int type);
};

/// A class container for 1D quadrature type constants.
class Quadrature1D
{
public:
   enum
   {
      Invalid         = -1,
      GaussLegendre   = 0,
      GaussLobatto    = 1,
      OpenUniform     = 2,  ///< aka open Newton-Cotes
      ClosedUniform   = 3,  ///< aka closed Newton-Cotes
      OpenHalfUniform = 4,  ///< aka "open half" Newton-Cotes
      ClosedGL        = 5   ///< aka closed Gauss Legendre
   };
   /** @brief If the Quadrature1D type is not closed return Invalid; otherwise
       return type. */
   static int CheckClosed(int type);
   /** @brief If the Quadrature1D type is not open return Invalid; otherwise
       return type. */
   static int CheckOpen(int type);
};

/// Container class for integration rules
class IntegrationRules
{
private:
   /// Taken from the Quadrature1D class anonymous enum
   /// Determines the type of numerical quadrature used for
   /// segment, square, and cube geometries
   const int quad_type;

   int own_rules, refined;

   Array<IntegrationRule *> PointIntRules;
   Array<IntegrationRule *> SegmentIntRules;
   Array<IntegrationRule *> TriangleIntRules;
   Array<IntegrationRule *> SquareIntRules;
   Array<IntegrationRule *> TetrahedronIntRules;
   Array<IntegrationRule *> PyramidIntRules;
   Array<IntegrationRule *> PrismIntRules;
   Array<IntegrationRule *> CubeIntRules;
   Array<IntegrationRule *> PentatopeIntRules;
   Array<IntegrationRule *> TesseractIntRules;

#if defined(MFEM_THREAD_SAFE) && defined(MFEM_USE_OPENMP)
   Array<omp_lock_t> IntRuleLocks;
#endif

   void AllocIntRule(Array<IntegrationRule *> &ir_array, int Order) const
   {
      if (ir_array.Size() <= Order)
      {
         ir_array.SetSize(Order + 1, NULL);
      }
   }
   bool HaveIntRule(Array<IntegrationRule *> &ir_array, int Order) const
   {
      return (ir_array.Size() > Order && ir_array[Order] != NULL);
   }
   int GetSegmentRealOrder(int Order) const
   {
      return Order | 1; // valid for all quad_type's
   }
   void DeleteIntRuleArray(Array<IntegrationRule *> &ir_array) const;

   /// The following methods allocate new IntegrationRule objects without
   /// checking if they already exist.  To avoid memory leaks use
   /// IntegrationRules::Get(int GeomType, int Order) instead.
   IntegrationRule *GenerateIntegrationRule(int GeomType, int Order);
   IntegrationRule *PointIntegrationRule(int Order);
   IntegrationRule *SegmentIntegrationRule(int Order);
   IntegrationRule *TriangleIntegrationRule(int Order);
   IntegrationRule *SquareIntegrationRule(int Order);
   IntegrationRule *TetrahedronIntegrationRule(int Order);
   IntegrationRule *PyramidIntegrationRule(int Order);
   IntegrationRule *PrismIntegrationRule(int Order);
   IntegrationRule *CubeIntegrationRule(int Order);
   IntegrationRule *PentatopeIntegrationRule(int Order);
   IntegrationRule *TesseractIntegrationRule(int Order);

public:
   /// Sets initial sizes for the integration rule arrays, but rules
   /// are defined the first time they are requested with the Get method.
   explicit IntegrationRules(int ref = 0,
                             int type = Quadrature1D::GaussLegendre);

   /// Returns an integration rule for given GeomType and Order.
   const IntegrationRule &Get(int GeomType, int Order);

   void Set(int GeomType, int Order, IntegrationRule &IntRule);

   void SetOwnRules(int o) { own_rules = o; }

   /// Destroys an IntegrationRules object
   ~IntegrationRules();
};

/// A global object with all integration rules (defined in intrules.cpp)
extern MFEM_EXPORT IntegrationRules IntRules;

/// A global object with all refined integration rules
extern MFEM_EXPORT IntegrationRules RefinedIntRules;

}

#endif<|MERGE_RESOLUTION|>--- conflicted
+++ resolved
@@ -34,11 +34,7 @@
 class IntegrationPoint
 {
 public:
-<<<<<<< HEAD
-   double x, y, z, t, weight;
-=======
-   real_t x, y, z, weight;
->>>>>>> c3eb769a
+   real_t x, y, z, t, weight;
    int index;
 
    void Init(int const i)
@@ -86,22 +82,18 @@
    void Set(const real_t x1, const real_t x2, const real_t x3, const real_t w)
    { x = x1; y = x2; z = x3; weight = w; }
 
-<<<<<<< HEAD
-   void Set4w(const double *p) { x = p[0]; y = p[1]; z = p[2]; t = p[3]; weight = p[4]; }
-
-   void Set4w(const double x1, const double x2, const double x3, const double x4,
-              const double w)
+   void Set4w(const real_t *p) { x = p[0]; y = p[1]; z = p[2]; t = p[3]; weight = p[4]; }
+
+   void Set4w(const real_t x1, const real_t x2, const real_t x3, const real_t x4,
+              const real_t w)
    { x = x1; y = x2; z = x3; t = x4; weight = w; }
 
-   void Set4(const double *p) { x = p[0]; y = p[1]; z = p[2]; t = p[3]; }
-
-   void Set4(const double x1, const double x2, const double x3, const double x4)
+   void Set4(const real_t *p) { x = p[0]; y = p[1]; z = p[2]; t = p[3]; }
+
+   void Set4(const real_t x1, const real_t x2, const real_t x3, const real_t x4)
    { x = x1; y = x2; z = x3; t = x4; }
 
-   void Set3w(const double *p) { x = p[0]; y = p[1]; z = p[2]; weight = p[3]; }
-=======
    void Set3w(const real_t *p) { x = p[0]; y = p[1]; z = p[2]; weight = p[3]; }
->>>>>>> c3eb769a
 
    void Set3(const real_t x1, const real_t x2, const real_t x3)
    { x = x1; y = x2; z = x3; }
