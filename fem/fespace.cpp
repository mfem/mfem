// Copyright (c) 2010-2025, Lawrence Livermore National Security, LLC. Produced
// at the Lawrence Livermore National Laboratory. All Rights reserved. See files
// LICENSE and NOTICE for details. LLNL-CODE-806117.
//
// This file is part of the MFEM library. For more information and source code
// availability visit https://mfem.org.
//
// MFEM is free software; you can redistribute it and/or modify it under the
// terms of the BSD-3 license. We welcome feedback and contributions, see file
// CONTRIBUTING.md for details.

// Implementation of FiniteElementSpace

#include "../general/text.hpp"
#include "../general/forall.hpp"
#include "../mesh/mesh_headers.hpp"
#include "fem.hpp"
#include "ceed/interface/util.hpp"

#include <cmath>
#include <cstdarg>

using namespace std;

namespace mfem
{

template <> void Ordering::
DofsToVDofs<Ordering::byNODES>(int ndofs, int vdim, Array<int> &dofs)
{
   // static method
   int size = dofs.Size();
   dofs.SetSize(size*vdim);
   for (int vd = 1; vd < vdim; vd++)
   {
      for (int i = 0; i < size; i++)
      {
         dofs[i+size*vd] = Map<byNODES>(ndofs, vdim, dofs[i], vd);
      }
   }
}

template <> void Ordering::
DofsToVDofs<Ordering::byVDIM>(int ndofs, int vdim, Array<int> &dofs)
{
   // static method
   int size = dofs.Size();
   dofs.SetSize(size*vdim);
   for (int vd = vdim-1; vd >= 0; vd--)
   {
      for (int i = 0; i < size; i++)
      {
         dofs[i+size*vd] = Map<byVDIM>(ndofs, vdim, dofs[i], vd);
      }
   }
}


FiniteElementSpace::FiniteElementSpace()
   : mesh(NULL), fec(NULL), vdim(0), ordering(Ordering::byNODES),
     ndofs(0), nvdofs(0), nedofs(0), nfdofs(0), nbdofs(0),
     bdofs(NULL),
     elem_dof(NULL), elem_fos(NULL), bdr_elem_dof(NULL), bdr_elem_fos(NULL),
     face_dof(NULL),
     NURBSext(NULL), own_ext(false),
     cP_is_set(false),
     Th(Operator::ANY_TYPE),
     sequence(0), mesh_sequence(0), orders_changed(false), relaxed_hp(false)
{ }

FiniteElementSpace::FiniteElementSpace(const FiniteElementSpace &orig,
                                       Mesh *mesh_,
                                       const FiniteElementCollection *fec_)
{
   mesh_ = mesh_ ? mesh_ : orig.mesh;
   fec_ = fec_ ? fec_ : orig.fec;

   NURBSExtension *nurbs_ext = NULL;
   if (orig.NURBSext && orig.NURBSext != orig.mesh->NURBSext)
   {
#ifdef MFEM_USE_MPI
      ParNURBSExtension *pNURBSext =
         dynamic_cast<ParNURBSExtension *>(orig.NURBSext);
      if (pNURBSext)
      {
         nurbs_ext = new ParNURBSExtension(*pNURBSext);
      }
      else
#endif
      {
         nurbs_ext = new NURBSExtension(*orig.NURBSext);
      }
   }

   Constructor(mesh_, nurbs_ext, fec_, orig.vdim, orig.ordering);
}

FiniteElementSpace::FiniteElementSpace(Mesh *mesh,
                                       const FiniteElementCollection *fec,
                                       int vdim, int ordering)
<<<<<<< HEAD
{
   const NURBSFECollection *nurbs_fec =
      dynamic_cast<const NURBSFECollection *>(fec);
   if (!nurbs_fec)
   {
      Constructor(mesh, NULL, fec, vdim, ordering);
   }
   else if (mesh->NURBSext)
   {
      if (fec->GetOrder() == mesh->NURBSext->GetOrder())
      {
         Constructor(mesh, NULL, fec, vdim, ordering);
      }
      else
      {
         Constructor(mesh,
                     new NURBSExtension(mesh->NURBSext, fec->GetOrder()),
                     fec, vdim, ordering);
      }
   }
   else
   {
      MFEM_ABORT("NURBSFECollection requires a NURBS-based mesh.");
   }
}
=======
{ Constructor(mesh, NULL, fec, vdim, ordering); }

FiniteElementSpace::FiniteElementSpace(Mesh *mesh, NURBSExtension *ext,
                                       const FiniteElementCollection *fec,
                                       int vdim, int ordering)
{ Constructor(mesh, ext, fec, vdim, ordering); }
>>>>>>> 5bb00767

void FiniteElementSpace::CopyProlongationAndRestriction(
   const FiniteElementSpace &fes, const Array<int> *perm)
{
   MFEM_VERIFY(cP == NULL, "");
   MFEM_VERIFY(cR == NULL, "");

   SparseMatrix *perm_mat = NULL, *perm_mat_tr = NULL;
   if (perm)
   {
      // Note: although n and fes.GetVSize() are typically equal, in
      // variable-order spaces they may differ, since nonconforming edges/faces
      // my have fictitious DOFs.
      int n = perm->Size();
      perm_mat = new SparseMatrix(n, fes.GetVSize());
      for (int i=0; i<n; ++i)
      {
         real_t s;
         int j = DecodeDof((*perm)[i], s);
         perm_mat->Set(i, j, s);
      }
      perm_mat->Finalize();
      perm_mat_tr = Transpose(*perm_mat);
   }

   if (fes.GetConformingProlongation() != NULL)
   {
      if (perm) { cP.reset(Mult(*perm_mat, *fes.GetConformingProlongation())); }
      else { cP.reset(new SparseMatrix(*fes.GetConformingProlongation())); }
      cP_is_set = true;
   }
   else if (perm != NULL)
   {
      cP.reset(perm_mat);
      cP_is_set = true;
      perm_mat = NULL;
   }
   if (fes.GetConformingRestriction() != NULL)
   {
      if (perm) { cR.reset(Mult(*fes.GetConformingRestriction(), *perm_mat_tr)); }
      else { cR.reset(new SparseMatrix(*fes.GetConformingRestriction())); }
   }
   else if (perm != NULL)
   {
      cR.reset(perm_mat_tr);
      perm_mat_tr = NULL;
   }

   delete perm_mat;
   delete perm_mat_tr;
}

void FiniteElementSpace::SetProlongation(const SparseMatrix& p)
{
#ifdef MFEM_USE_MPI
   MFEM_VERIFY(dynamic_cast<const ParFiniteElementSpace*>(this) == NULL,
               "Attempting to set serial prolongation operator for "
               "parallel finite element space.");
#endif

   if (!cP)
   {
      cP = std::unique_ptr<SparseMatrix>(new SparseMatrix(p));
   }
   else
   {
      *cP = p;
   }
   cP_is_set = true;
}

void FiniteElementSpace::SetRestriction(const SparseMatrix& r)
{
#ifdef MFEM_USE_MPI
   MFEM_VERIFY(dynamic_cast<const ParFiniteElementSpace*>(this) == NULL,
               "Attempting to set serial restriction operator for "
               "parallel finite element space.");
#endif

   if (!cR)
   {
      cR = std::unique_ptr<SparseMatrix>(new SparseMatrix(r));
   }
   else
   {
      *cR = r;
   }
}

void FiniteElementSpace::SetElementOrder(int i, int p)
{
   MFEM_VERIFY(mesh_sequence == mesh->GetSequence(),
               "Space has not been Updated() after a Mesh change.");
   MFEM_VERIFY(i >= 0 && i < GetNE(), "Invalid element index");
   MFEM_VERIFY(p >= 0 && p <= MaxVarOrder, "Order out of range");
   MFEM_ASSERT(!elem_order.Size() || elem_order.Size() == GetNE(),
               "Internal error");

   const bool change = elem_order.Size() == 0 || elem_order[i] != p;
   if (elem_order.Size() == 0)  // convert space to variable-order space
   {
      elem_order.SetSize(GetNE());
      elem_order = fec->GetOrder();
   }

   if (change)
   {
      elem_order[i] = p;
      orders_changed = true;
   }

   variableOrder = true;
}

int FiniteElementSpace::GetElementOrder(int i) const
{
   MFEM_VERIFY(mesh_sequence == mesh->GetSequence(),
               "Space has not been Updated() after a Mesh change.");
   MFEM_VERIFY(i >= 0 && i < GetNE(), "Invalid element index");
   MFEM_ASSERT(!elem_order.Size() || elem_order.Size() == GetNE(),
               "Internal error");

   return GetElementOrderImpl(i);
}

int FiniteElementSpace::GetElementOrderImpl(int i) const
{
   // (this is an internal version of GetElementOrder without asserts and checks)
   return elem_order.Size() ? elem_order[i] : fec->GetOrder();
}

void FiniteElementSpace::GetVDofs(int vd, Array<int>& dofs, int ndofs_) const
{
   if (ndofs_ < 0) { ndofs_ = this->ndofs; }

   if (ordering == Ordering::byNODES)
   {
      for (int i = 0; i < dofs.Size(); i++)
      {
         dofs[i] = Ordering::Map<Ordering::byNODES>(ndofs_, vdim, i, vd);
      }
   }
   else
   {
      for (int i = 0; i < dofs.Size(); i++)
      {
         dofs[i] = Ordering::Map<Ordering::byVDIM>(ndofs_, vdim, i, vd);
      }
   }
}

void FiniteElementSpace::DofsToVDofs(Array<int> &dofs, int ndofs_) const
{
   if (vdim == 1) { return; }
   if (ndofs_ < 0) { ndofs_ = this->ndofs; }

   if (ordering == Ordering::byNODES)
   {
      Ordering::DofsToVDofs<Ordering::byNODES>(ndofs_, vdim, dofs);
   }
   else
   {
      Ordering::DofsToVDofs<Ordering::byVDIM>(ndofs_, vdim, dofs);
   }
}

void FiniteElementSpace::DofsToVDofs(int vd, Array<int> &dofs, int ndofs_) const
{
   if (vdim == 1) { return; }
   if (ndofs_ < 0) { ndofs_ = this->ndofs; }

   if (ordering == Ordering::byNODES)
   {
      for (int i = 0; i < dofs.Size(); i++)
      {
         dofs[i] = Ordering::Map<Ordering::byNODES>(ndofs_, vdim, dofs[i], vd);
      }
   }
   else
   {
      for (int i = 0; i < dofs.Size(); i++)
      {
         dofs[i] = Ordering::Map<Ordering::byVDIM>(ndofs_, vdim, dofs[i], vd);
      }
   }
}

int FiniteElementSpace::DofToVDof(int dof, int vd, int ndofs_) const
{
   if (vdim == 1) { return dof; }
   if (ndofs_ < 0) { ndofs_ = this->ndofs; }

   if (ordering == Ordering::byNODES)
   {
      return Ordering::Map<Ordering::byNODES>(ndofs_, vdim, dof, vd);
   }
   else
   {
      return Ordering::Map<Ordering::byVDIM>(ndofs_, vdim, dof, vd);
   }
}

// static function
void FiniteElementSpace::AdjustVDofs(Array<int> &vdofs)
{
   int n = vdofs.Size(), *vdof = vdofs;
   for (int i = 0; i < n; i++)
   {
      int j;
      if ((j = vdof[i]) < 0)
      {
         vdof[i] = -1-j;
      }
   }
}

void FiniteElementSpace::GetElementVDofs(int i, Array<int> &vdofs,
                                         DofTransformation &doftrans) const
{
   GetElementDofs(i, vdofs, doftrans);
   DofsToVDofs(vdofs);
   doftrans.SetVDim(vdim, ordering);
}

DofTransformation *
FiniteElementSpace::GetElementVDofs(int i, Array<int> &vdofs) const
{
   DoFTrans.SetDofTransformation(NULL);
   GetElementVDofs(i, vdofs, DoFTrans);
   return DoFTrans.GetDofTransformation() ? &DoFTrans : NULL;
}

void FiniteElementSpace::GetBdrElementVDofs(int i, Array<int> &vdofs,
                                            DofTransformation &doftrans) const
{
   GetBdrElementDofs(i, vdofs, doftrans);
   DofsToVDofs(vdofs);
   doftrans.SetVDim(vdim, ordering);
}

DofTransformation *
FiniteElementSpace::GetBdrElementVDofs(int i, Array<int> &vdofs) const
{
   DoFTrans.SetDofTransformation(NULL);
   GetBdrElementVDofs(i, vdofs, DoFTrans);
   return DoFTrans.GetDofTransformation() ? &DoFTrans : NULL;
}

void FiniteElementSpace::GetPatchVDofs(int i, Array<int> &vdofs) const
{
   GetPatchDofs(i, vdofs);
   DofsToVDofs(vdofs);
}

void FiniteElementSpace::GetFaceVDofs(int i, Array<int> &vdofs) const
{
   GetFaceDofs(i, vdofs);
   DofsToVDofs(vdofs);
}

void FiniteElementSpace::GetEdgeVDofs(int i, Array<int> &vdofs) const
{
   GetEdgeDofs(i, vdofs);
   DofsToVDofs(vdofs);
}

void FiniteElementSpace::GetVertexVDofs(int i, Array<int> &vdofs) const
{
   GetVertexDofs(i, vdofs);
   DofsToVDofs(vdofs);
}

void FiniteElementSpace::GetElementInteriorVDofs(int i, Array<int> &vdofs) const
{
   GetElementInteriorDofs(i, vdofs);
   DofsToVDofs(vdofs);
}

void FiniteElementSpace::GetEdgeInteriorVDofs(int i, Array<int> &vdofs) const
{
   GetEdgeInteriorDofs(i, vdofs);
   DofsToVDofs(vdofs);
}

void FiniteElementSpace::BuildElementToDofTable() const
{
   if (elem_dof) { return; }

   // TODO: can we call GetElementDofs only once per element?
   Table *el_dof = new Table;
   Table *el_fos = (mesh->Dimension() > 2) ? (new Table) : NULL;
   Array<int> dofs;
   Array<int> F, Fo;
   el_dof->MakeI(mesh->GetNE());
   if (el_fos) { el_fos->MakeI(mesh->GetNE()); }
   for (int i = 0; i < mesh->GetNE(); i++)
   {
      GetElementDofs(i, dofs);
      el_dof->AddColumnsInRow(i, dofs.Size());

      if (el_fos)
      {
         mesh->GetElementFaces(i, F, Fo);
         el_fos->AddColumnsInRow(i, Fo.Size());
      }
   }
   el_dof->MakeJ();
   if (el_fos) { el_fos->MakeJ(); }
   for (int i = 0; i < mesh->GetNE(); i++)
   {
      GetElementDofs(i, dofs);
      el_dof->AddConnections(i, (int *)dofs, dofs.Size());

      if (el_fos)
      {
         mesh->GetElementFaces(i, F, Fo);
         el_fos->AddConnections(i, (int *)Fo, Fo.Size());
      }
   }
   el_dof->ShiftUpI();
   if (el_fos) { el_fos->ShiftUpI(); }
   elem_dof = el_dof;
   elem_fos = el_fos;
}

void FiniteElementSpace::BuildBdrElementToDofTable() const
{
   if (bdr_elem_dof) { return; }

   Table *bel_dof = new Table;
   Table *bel_fos = (mesh->Dimension() == 3) ? (new Table) : NULL;
   Array<int> dofs;
   int F, Fo;
   bel_dof->MakeI(mesh->GetNBE());
   if (bel_fos) { bel_fos->MakeI(mesh->GetNBE()); }
   for (int i = 0; i < mesh->GetNBE(); i++)
   {
      GetBdrElementDofs(i, dofs);
      bel_dof->AddColumnsInRow(i, dofs.Size());

      if (bel_fos)
      {
         bel_fos->AddAColumnInRow(i);
      }
   }
   bel_dof->MakeJ();
   if (bel_fos) { bel_fos->MakeJ(); }
   for (int i = 0; i < mesh->GetNBE(); i++)
   {
      GetBdrElementDofs(i, dofs);
      bel_dof->AddConnections(i, (int *)dofs, dofs.Size());

      if (bel_fos)
      {
         mesh->GetBdrElementFace(i, &F, &Fo);
         bel_fos->AddConnection(i, Fo);
      }
   }
   bel_dof->ShiftUpI();
   if (bel_fos) { bel_fos->ShiftUpI(); }
   bdr_elem_dof = bel_dof;
   bdr_elem_fos = bel_fos;
}

void FiniteElementSpace::BuildFaceToDofTable() const
{
   // Here, "face" == (dim-1)-dimensional mesh entity.

   if (face_dof) { return; }

   if (NURBSext) { BuildNURBSFaceToDofTable(); return; }

   Table *fc_dof = new Table;
   Array<int> dofs;
   fc_dof->MakeI(mesh->GetNumFaces());
   for (int i = 0; i < fc_dof->Size(); i++)
   {
      GetFaceDofs(i, dofs, 0);
      fc_dof->AddColumnsInRow(i, dofs.Size());
   }
   fc_dof->MakeJ();
   for (int i = 0; i < fc_dof->Size(); i++)
   {
      GetFaceDofs(i, dofs, 0);
      fc_dof->AddConnections(i, (int *)dofs, dofs.Size());
   }
   fc_dof->ShiftUpI();
   face_dof = fc_dof;
}

void FiniteElementSpace::RebuildElementToDofTable()
{
   delete elem_dof;
   delete elem_fos;
   elem_dof = NULL;
   elem_fos = NULL;
   BuildElementToDofTable();
}

void FiniteElementSpace::ReorderElementToDofTable()
{
   Array<int> dof_marker(ndofs);

   dof_marker = -1;

   int *J = elem_dof->GetJ(), nnz = elem_dof->Size_of_connections();
   for (int k = 0, dof_counter = 0; k < nnz; k++)
   {
      const int sdof = J[k]; // signed dof
      const int dof = (sdof < 0) ? -1-sdof : sdof;
      int new_dof = dof_marker[dof];
      if (new_dof < 0)
      {
         dof_marker[dof] = new_dof = dof_counter++;
      }
      J[k] = (sdof < 0) ? -1-new_dof : new_dof; // preserve the sign of sdof
   }
}

void FiniteElementSpace::BuildDofToArrays_() const
{
   if (dof_elem_array.Size()) { return; }

   BuildElementToDofTable();

   dof_elem_array.SetSize (ndofs);
   dof_ldof_array.SetSize (ndofs);
   dof_elem_array = -1;
   for (int i = 0; i < mesh -> GetNE(); i++)
   {
      const int *dofs = elem_dof -> GetRow(i);
      const int n = elem_dof -> RowSize(i);
      for (int j = 0; j < n; j++)
      {
         int dof = DecodeDof(dofs[j]);
         if (dof_elem_array[dof] < 0)
         {
            dof_elem_array[dof] = i;
            dof_ldof_array[dof] = j;
         }
      }
   }
}

void FiniteElementSpace::BuildDofToBdrArrays() const
{
   if (dof_bdr_elem_array.Size()) { return; }

   BuildBdrElementToDofTable();

   dof_bdr_elem_array.SetSize (ndofs);
   dof_bdr_ldof_array.SetSize (ndofs);
   dof_bdr_elem_array = -1;
   for (int i = 0; i < mesh -> GetNBE(); i++)
   {
      const int *dofs = bdr_elem_dof -> GetRow(i);
      const int n = bdr_elem_dof -> RowSize(i);
      for (int j = 0; j < n; j++)
      {
         int dof = DecodeDof(dofs[j]);
         if (dof_bdr_elem_array[dof] < 0)
         {
            dof_bdr_elem_array[dof] = i;
            dof_bdr_ldof_array[dof] = j;
         }
      }
   }
}

void MarkDofs(const Array<int> &dofs, Array<int> &mark_array)
{
   for (auto d : dofs)
   {
      mark_array[d >= 0 ? d : -1 - d] = -1;
   }
}

void FiniteElementSpace::GetEssentialVDofs(const Array<int> &bdr_attr_is_ess,
                                           Array<int> &ess_vdofs,
                                           int component) const
{
   Array<int> dofs;
   ess_vdofs.SetSize(GetVSize());
   ess_vdofs = 0;
   for (int i = 0; i < GetNBE(); i++)
   {
      if (bdr_attr_is_ess[GetBdrAttribute(i)-1])
      {
         if (component < 0)
         {
            // Mark all components.
            GetBdrElementVDofs(i, dofs);
         }
         else
         {
            GetBdrElementDofs(i, dofs);
            for (auto &d : dofs) { d = DofToVDof(d, component); }
         }
         MarkDofs(dofs, ess_vdofs);
      }
   }

   // mark possible hidden boundary edges in a non-conforming mesh, also
   // local DOFs affected by boundary elements on other processors
   if (Nonconforming())
   {
      Array<int> bdr_verts, bdr_edges, bdr_faces;
      mesh->ncmesh->GetBoundaryClosure(bdr_attr_is_ess, bdr_verts, bdr_edges,
                                       bdr_faces);
      for (auto v : bdr_verts)
      {
         if (component < 0)
         {
            GetVertexVDofs(v, dofs);
         }
         else
         {
            GetVertexDofs(v, dofs);
            for (auto &d : dofs) { d = DofToVDof(d, component); }
         }
         MarkDofs(dofs, ess_vdofs);
      }
      for (auto e : bdr_edges)
      {
         if (component < 0)
         {
            GetEdgeVDofs(e, dofs);
         }
         else
         {
            GetEdgeDofs(e, dofs);
            for (auto &d : dofs) { d = DofToVDof(d, component); }
         }
         MarkDofs(dofs, ess_vdofs);
      }
      for (auto f : bdr_faces)
      {
         if (component < 0)
         {
            GetEntityVDofs(2, f, dofs);
         }
         else
         {
            GetEntityDofs(2, f, dofs);
            for (auto &d : dofs) { d = DofToVDof(d, component); }
         }
         MarkDofs(dofs, ess_vdofs);
      }
   }
}

void FiniteElementSpace::GetEssentialTrueDofs(const Array<int> &bdr_attr_is_ess,
                                              Array<int> &ess_tdof_list,
                                              int component) const
{
   Array<int> ess_vdofs, ess_tdofs;
   GetEssentialVDofs(bdr_attr_is_ess, ess_vdofs, component);
   const SparseMatrix *R = GetConformingRestriction();
   if (!R)
   {
      ess_tdofs.MakeRef(ess_vdofs);
   }
   else
   {
      R->BooleanMult(ess_vdofs, ess_tdofs);
#ifdef MFEM_DEBUG
      // Verify that in boolean arithmetic: P^T ess_dofs = R ess_dofs
      Array<int> ess_tdofs2(ess_tdofs.Size());
      GetConformingProlongation()->BooleanMultTranspose(ess_vdofs, ess_tdofs2);

      int counter = 0;
      std::string error_msg = "failed dof: ";
      auto ess_tdofs_ = ess_tdofs.HostRead();
      auto ess_tdofs2_ = ess_tdofs2.HostRead();
      for (int i = 0; i < ess_tdofs2.Size(); ++i)
      {
         if (bool(ess_tdofs_[i]) != bool(ess_tdofs2_[i]))
         {
            error_msg += std::to_string(i) += "(R ";
            error_msg += std::to_string(bool(ess_tdofs_[i])) += " P^T ";
            error_msg += std::to_string(bool(ess_tdofs2_[i])) += ") ";
            counter++;
         }
      }

      MFEM_ASSERT(R->Height() == GetConformingProlongation()->Width(), "!");
      MFEM_ASSERT(R->Width() == GetConformingProlongation()->Height(), "!");
      MFEM_ASSERT(R->Width() == ess_vdofs.Size(), "!");
      MFEM_VERIFY(counter == 0, "internal MFEM error: counter = " << counter
                  << ' ' << error_msg);
#endif
   }
   MarkerToList(ess_tdofs, ess_tdof_list);
}

void FiniteElementSpace::GetBoundaryTrueDofs(Array<int> &boundary_dofs,
                                             int component)
{
   if (mesh->bdr_attributes.Size())
   {
      Array<int> ess_bdr(mesh->bdr_attributes.Max());
      ess_bdr = 1;
      GetEssentialTrueDofs(ess_bdr, boundary_dofs, component);
   }
   else
   {
      boundary_dofs.DeleteAll();
   }
}

void FiniteElementSpace::GetExteriorVDofs(Array<int> &ext_vdofs,
                                          int component) const
{
   Array<int> dofs;
   ext_vdofs.SetSize(GetVSize());
   ext_vdofs = 0;

   Array<int> ext_face_marker;
   mesh->GetExteriorFaceMarker(ext_face_marker);
   for (int i = 0; i < ext_face_marker.Size(); i++)
   {
      if (ext_face_marker[i])
      {
         if (component < 0)
         {
            // Mark all components.
            GetFaceDofs(i, dofs);
            DofsToVDofs(dofs);
         }
         else
         {
            GetFaceDofs(i, dofs);
            for (auto &d : dofs) { d = DofToVDof(d, component); }
         }
         MarkDofs(dofs, ext_vdofs);
      }
   }
}

void FiniteElementSpace::GetExteriorTrueDofs(Array<int> &ext_tdof_list,
                                             int component) const
{
   Array<int> ext_vdofs, ext_tdofs;
   GetExteriorVDofs(ext_vdofs, component);
   const SparseMatrix *R = GetConformingRestriction();
   if (!R)
   {
      ext_tdofs.MakeRef(ext_vdofs);
   }
   else
   {
      R->BooleanMult(ext_vdofs, ext_tdofs);
#ifdef MFEM_DEBUG
      // Verify that in boolean arithmetic: P^T ext_dofs = R ext_dofs
      Array<int> ext_tdofs2(ext_tdofs.Size());
      GetConformingProlongation()->BooleanMultTranspose(ext_vdofs, ext_tdofs2);

      int counter = 0;
      std::string error_msg = "failed dof: ";
      auto ext_tdofs_ = ext_tdofs.HostRead();
      auto ext_tdofs2_ = ext_tdofs2.HostRead();
      for (int i = 0; i < ext_tdofs2.Size(); ++i)
      {
         if (bool(ext_tdofs_[i]) != bool(ext_tdofs2_[i]))
         {
            error_msg += std::to_string(i) += "(R ";
            error_msg += std::to_string(bool(ext_tdofs_[i])) += " P^T ";
            error_msg += std::to_string(bool(ext_tdofs2_[i])) += ") ";
            counter++;
         }
      }

      MFEM_ASSERT(R->Height() == GetConformingProlongation()->Width(), "!");
      MFEM_ASSERT(R->Width() == GetConformingProlongation()->Height(), "!");
      MFEM_ASSERT(R->Width() == ext_vdofs.Size(), "!");
      MFEM_VERIFY(counter == 0, "internal MFEM error: counter = " << counter
                  << ' ' << error_msg);
#endif
   }
   MarkerToList(ext_tdofs, ext_tdof_list);
}

// static method
void FiniteElementSpace::MarkerToList(const Array<int> &marker,
                                      Array<int> &list)
{
   int num_marked = 0;
   marker.HostRead(); // make sure we can read the array on host
   for (int i = 0; i < marker.Size(); i++)
   {
      if (marker[i]) { num_marked++; }
   }
   list.SetSize(0);
   list.HostWrite();
   list.Reserve(num_marked);
   for (int i = 0; i < marker.Size(); i++)
   {
      if (marker[i]) { list.Append(i); }
   }
}

// static method
void FiniteElementSpace::ListToMarker(const Array<int> &list, int marker_size,
                                      Array<int> &marker, int mark_val)
{
   list.HostRead(); // make sure we can read the array on host
   marker.SetSize(marker_size);
   marker.HostWrite();
   marker = 0;
   for (int i = 0; i < list.Size(); i++)
   {
      marker[list[i]] = mark_val;
   }
}

void FiniteElementSpace::ConvertToConformingVDofs(const Array<int> &dofs,
                                                  Array<int> &cdofs)
{
   GetConformingProlongation();
   if (cP) { cP->BooleanMultTranspose(dofs, cdofs); }
   else { dofs.Copy(cdofs); }
}

void FiniteElementSpace::ConvertFromConformingVDofs(const Array<int> &cdofs,
                                                    Array<int> &dofs)
{
   GetConformingRestriction();
   if (cR) { cR->BooleanMultTranspose(cdofs, dofs); }
   else { cdofs.Copy(dofs); }
}

SparseMatrix *
FiniteElementSpace::D2C_GlobalRestrictionMatrix (FiniteElementSpace *cfes)
{
   int i, j;
   Array<int> d_vdofs, c_vdofs;
   SparseMatrix *R;

   R = new SparseMatrix (cfes -> GetVSize(), GetVSize());

   for (i = 0; i < mesh -> GetNE(); i++)
   {
      this -> GetElementVDofs (i, d_vdofs);
      cfes -> GetElementVDofs (i, c_vdofs);

#ifdef MFEM_DEBUG
      if (d_vdofs.Size() != c_vdofs.Size())
      {
         mfem_error ("FiniteElementSpace::D2C_GlobalRestrictionMatrix (...)");
      }
#endif

      for (j = 0; j < d_vdofs.Size(); j++)
      {
         R -> Set (c_vdofs[j], d_vdofs[j], 1.0);
      }
   }

   R -> Finalize();

   return R;
}

SparseMatrix *
FiniteElementSpace::D2Const_GlobalRestrictionMatrix(FiniteElementSpace *cfes)
{
   int i, j;
   Array<int> d_dofs, c_dofs;
   SparseMatrix *R;

   R = new SparseMatrix (cfes -> GetNDofs(), ndofs);

   for (i = 0; i < mesh -> GetNE(); i++)
   {
      this -> GetElementDofs (i, d_dofs);
      cfes -> GetElementDofs (i, c_dofs);

#ifdef MFEM_DEBUG
      if (c_dofs.Size() != 1)
         mfem_error ("FiniteElementSpace::"
                     "D2Const_GlobalRestrictionMatrix (...)");
#endif

      for (j = 0; j < d_dofs.Size(); j++)
      {
         R -> Set (c_dofs[0], d_dofs[j], 1.0);
      }
   }

   R -> Finalize();

   return R;
}

SparseMatrix *
FiniteElementSpace::H2L_GlobalRestrictionMatrix (FiniteElementSpace *lfes)
{
   SparseMatrix *R;
   DenseMatrix loc_restr;
   Array<int> l_dofs, h_dofs, l_vdofs, h_vdofs;

   int lvdim = lfes->GetVDim();
   R = new SparseMatrix (lvdim * lfes -> GetNDofs(), lvdim * ndofs);

   Geometry::Type cached_geom = Geometry::INVALID;
   const FiniteElement *h_fe = NULL;
   const FiniteElement *l_fe = NULL;
   IsoparametricTransformation T;

   for (int i = 0; i < mesh -> GetNE(); i++)
   {
      this -> GetElementDofs (i, h_dofs);
      lfes -> GetElementDofs (i, l_dofs);

      // Assuming 'loc_restr' depends only on the Geometry::Type.
      const Geometry::Type geom = mesh->GetElementBaseGeometry(i);
      if (geom != cached_geom)
      {
         h_fe = this -> GetFE (i);
         l_fe = lfes -> GetFE (i);
         T.SetIdentityTransformation(h_fe->GetGeomType());
         h_fe->Project(*l_fe, T, loc_restr);
         cached_geom = geom;
      }

      for (int vd = 0; vd < lvdim; vd++)
      {
         l_dofs.Copy(l_vdofs);
         lfes->DofsToVDofs(vd, l_vdofs);

         h_dofs.Copy(h_vdofs);
         this->DofsToVDofs(vd, h_vdofs);

         R -> SetSubMatrix (l_vdofs, h_vdofs, loc_restr, 1);
      }
   }

   R -> Finalize();

   return R;
}

void FiniteElementSpace::AddDependencies(
   SparseMatrix& deps, Array<int>& master_dofs, Array<int>& slave_dofs,
   DenseMatrix& I, int skipfirst)
{
   for (int i = skipfirst; i < slave_dofs.Size(); i++)
   {
      const int sdof = slave_dofs[i];
      if (!deps.RowSize(sdof)) // not processed yet
      {
         for (int j = 0; j < master_dofs.Size(); j++)
         {
            const real_t coef = I(i, j);
            if (std::abs(coef) > 1e-12)
            {
               const int mdof = master_dofs[j];
               if (mdof != sdof && mdof != (-1-sdof))
               {
                  deps.Add(sdof, mdof, coef);
               }
            }
         }
      }
   }
}

void FiniteElementSpace::AddEdgeFaceDependencies(
   SparseMatrix &deps, Array<int> &master_dofs, const FiniteElement *master_fe,
   Array<int> &slave_dofs, int slave_face, const DenseMatrix *pm) const
{
   // In variable-order spaces in 3D, we need to only constrain interior face
   // DOFs (this is done one level up), since edge dependencies can be more
   // complex and are primarily handled by edge-edge dependencies. The one
   // exception is edges of slave faces that lie in the interior of the master
   // face, which are not covered by edge-edge relations. This function finds
   // such edges and makes them constrained by the master face.
   // See also https://github.com/mfem/mfem/pull/1423#issuecomment-633916643

   Array<int> V, E, Eo; // TODO: LocalArray
   mesh->GetFaceVertices(slave_face, V);
   mesh->GetFaceEdges(slave_face, E, Eo);
   MFEM_ASSERT(V.Size() == E.Size(), "");

   DenseMatrix I;
   IsoparametricTransformation edge_T;
   edge_T.SetFE(&SegmentFE);

   // constrain each edge of the slave face
   for (int i = 0; i < E.Size(); i++)
   {
      int a = i, b = (i+1) % V.Size();
      if (V[a] > V[b]) { std::swap(a, b); }

      DenseMatrix &edge_pm = edge_T.GetPointMat();
      edge_pm.SetSize(2, 2);

      // copy two points from the face point matrix
      real_t mid[2];
      for (int j = 0; j < 2; j++)
      {
         edge_pm(j, 0) = (*pm)(j, a);
         edge_pm(j, 1) = (*pm)(j, b);
         mid[j] = 0.5*((*pm)(j, a) + (*pm)(j, b));
      }

      // check that the edge does not coincide with the master face's edge
      const real_t eps = 1e-14;
      if (mid[0] > eps && mid[0] < 1-eps &&
          mid[1] > eps && mid[1] < 1-eps)
      {
         int order = GetEdgeDofs(E[i], slave_dofs, 0);

         const auto *edge_fe = fec->GetFE(Geometry::SEGMENT, order);
         edge_fe->GetTransferMatrix(*master_fe, edge_T, I);

         AddDependencies(deps, master_dofs, slave_dofs, I, 0);
      }
   }
}

bool FiniteElementSpace::DofFinalizable(int dof, const Array<bool>& finalized,
                                        const SparseMatrix& deps)
{
   const int* dep = deps.GetRowColumns(dof);
   int ndep = deps.RowSize(dof);

   // are all constraining DOFs finalized?
   for (int i = 0; i < ndep; i++)
   {
      if (!finalized[dep[i]]) { return false; }
   }
   return true;
}

int FiniteElementSpace::GetDegenerateFaceDofs(int index, Array<int> &dofs,
                                              Geometry::Type master_geom,
                                              int variant) const
{
   // In NC meshes with prisms/tets, a special constraint occurs where a
   // prism/tet edge is slave to another element's face (see illustration
   // here: https://github.com/mfem/mfem/pull/713#issuecomment-495786362)
   // Rather than introduce a new edge-face constraint type, we handle such
   // cases as degenerate face-face constraints, where the point-matrix
   // rectangle has zero height. This method returns DOFs for the first edge
   // of the rectangle, duplicated in the orthogonal direction, to resemble
   // DOFs for a quadrilateral face. The extra DOFs are ignored by
   // FiniteElementSpace::AddDependencies.

   Array<int> edof;
   int order = GetEdgeDofs(-1 - index, edof, variant);

   int nv = fec->DofForGeometry(Geometry::POINT);
   int ne = fec->DofForGeometry(Geometry::SEGMENT);
   int nn = 2*nv + ne;

   dofs.SetSize(nn*nn);
   if (!dofs.Size()) { return 0; }

   dofs = edof[0];

   // copy first two vertex DOFs
   for (int i = 0; i < nv; i++)
   {
      dofs[i] = edof[i];
      dofs[nv+i] = edof[nv+i];
   }
   // copy first edge DOFs
   int face_vert = Geometry::NumVerts[master_geom];
   for (int i = 0; i < ne; i++)
   {
      dofs[face_vert*nv + i] = edof[2*nv + i];
   }

   return order;
}

int FiniteElementSpace::GetNumBorderDofs(Geometry::Type geom, int order) const
{
   // return the number of vertex and edge DOFs that precede inner DOFs
   const int nv = fec->GetNumDof(Geometry::POINT, order);
   const int ne = fec->GetNumDof(Geometry::SEGMENT, order);

   return Geometry::NumVerts[geom] * (geom == Geometry::SEGMENT ? nv : (nv + ne));
}

int FiniteElementSpace::GetEntityDofs(int entity, int index, Array<int> &dofs,
                                      Geometry::Type master_geom,
                                      int variant) const
{
   switch (entity)
   {
      case 0:
         GetVertexDofs(index, dofs);
         return 0;

      case 1:
         return GetEdgeDofs(index, dofs, variant);

      default:
         if (index >= 0)
         {
            return GetFaceDofs(index, dofs, variant);
         }
         else
         {
            return GetDegenerateFaceDofs(index, dofs, master_geom, variant);
         }
   }
}

int FiniteElementSpace::GetEntityVDofs(int entity, int index, Array<int> &dofs,
                                       Geometry::Type master_geom,
                                       int variant) const
{
   const int n = GetEntityDofs(entity, index, dofs, master_geom, variant);
   DofsToVDofs(dofs);
   return n;
}

// Variable-order spaces: enforce minimum rule on conforming edges/faces
void FiniteElementSpace::VariableOrderMinimumRule(SparseMatrix & deps) const
{
   if (!IsVariableOrder()) { return; }

   Array<int> master_dofs, slave_dofs;

   IsoparametricTransformation T;
   DenseMatrix I;

   for (int entity = 1; entity < mesh->Dimension(); entity++)
   {
      const Table &ent_dofs = (entity == 1) ? var_edge_dofs : var_face_dofs;
      const int num_ent = (entity == 1) ? mesh->GetNEdges() : mesh->GetNFaces();
      MFEM_ASSERT(ent_dofs.Size() >= num_ent+1, "");

      // add constraints within edges/faces holding multiple DOF sets
      Geometry::Type last_geom = Geometry::INVALID;
      for (int i = 0; i < num_ent; i++)
      {
         if (ent_dofs.RowSize(i) <= 1) { continue; }

         Geometry::Type geom =
            (entity == 1) ? Geometry::SEGMENT : mesh->GetFaceGeometry(i);

         if (geom != last_geom)
         {
            T.SetIdentityTransformation(geom);
            last_geom = geom;
         }

         // get lowest order variant DOFs and FE
         const int p = GetEntityDofs(entity, i, master_dofs, geom, 0);
         const auto *master_fe = fec->GetFE(geom, p);
         if (!master_fe) { break; }

         // constrain all higher order DOFs: interpolate lowest order function
         for (int variant = 1; ; variant++)
         {
            const int q = GetEntityDofs(entity, i, slave_dofs, geom, variant);
            if (q < 0) { break; }

            const auto *slave_fe = fec->GetFE(geom, q);
            slave_fe->GetTransferMatrix(*master_fe, T, I);

            AddDependencies(deps, master_dofs, slave_dofs, I);
         }
      }
   }
}

void FiniteElementSpace::BuildConformingInterpolation() const
{
#ifdef MFEM_USE_MPI
   MFEM_VERIFY(dynamic_cast<const ParFiniteElementSpace*>(this) == NULL,
               "This method should not be used with a ParFiniteElementSpace!");
#endif

   if (cP_is_set) { return; }
   cP_is_set = true;

   if (FEColl()->GetContType() == FiniteElementCollection::DISCONTINUOUS)
   {
      cP.reset();
      cR.reset();
      cR_hp.reset();
      R_transpose.reset();
      return;
   }

   Array<int> master_dofs, slave_dofs, highest_dofs;

   IsoparametricTransformation T;
   DenseMatrix I;

   // For each slave DOF, the dependency matrix will contain a row that
   // expresses the slave DOF as a linear combination of its immediate master
   // DOFs. Rows of independent DOFs will remain empty.
   SparseMatrix deps(ndofs);

   // Inverse dependencies for the cR_hp matrix in variable-order spaces:
   // For each master edge/face with more DOF sets, the inverse dependency
   // matrix contains a row that expresses the master true DOF (lowest order)
   // as a linear combination of the highest order set of DOFs.
   SparseMatrix inv_deps(ndofs);

   VariableOrderMinimumRule(deps);

   // Collect local face/edge dependencies, starting with faces
   for (int entity = 2; entity >= 1; entity--)
   {
      const NCMesh::NCList &list = mesh->ncmesh->GetNCList(entity);
      if (!list.masters.Size()) { continue; }

      // loop through all master edges/faces, constrain their slave edges/faces
      for (const NCMesh::Master &master : list.masters)
      {
         Geometry::Type master_geom = master.Geom();

         const int p = GetEntityDofs(entity, master.index, master_dofs,
                                     master_geom);
         if (!master_dofs.Size()) { continue; }

         const FiniteElement *master_fe = fec->GetFE(master_geom, p);
         if (!master_fe) { continue; }

         switch (master_geom)
         {
            case Geometry::SQUARE:   T.SetFE(&QuadrilateralFE); break;
            case Geometry::TRIANGLE: T.SetFE(&TriangleFE); break;
            case Geometry::SEGMENT:  T.SetFE(&SegmentFE); break;
            default: MFEM_ABORT("unsupported geometry");
         }

         for (int si = master.slaves_begin; si < master.slaves_end; si++)
         {
            const NCMesh::Slave &slave = list.slaves[si];

            int q = GetEntityDofs(entity, slave.index, slave_dofs, master_geom);
            if (!slave_dofs.Size()) { break; }

            const FiniteElement *slave_fe = fec->GetFE(slave.Geom(), q);
            list.OrientedPointMatrix(slave, T.GetPointMat());
            slave_fe->GetTransferMatrix(*master_fe, T, I);

            // variable-order spaces: face edges need to be handled separately
            int skipfirst = 0;
            if (IsVariableOrder() && entity == 2 && slave.index >= 0)
            {
               skipfirst = GetNumBorderDofs(master_geom, q);
            }

            // make each slave DOF dependent on all master DOFs
            AddDependencies(deps, master_dofs, slave_dofs, I, skipfirst);

            if (skipfirst)
            {
               // constrain internal edge DOFs if they were skipped
               const auto *pm = list.point_matrices[master_geom][slave.matrix];
               AddEdgeFaceDependencies(deps, master_dofs, master_fe,
                                       slave_dofs, slave.index, pm);
            }
         }

         // Add inverse dependencies for the cR_hp matrix; if a master has
         // more DOF sets, the lowest order set interpolates the highest one.
         if (IsVariableOrder())
         {
            int nvar = GetNVariants(entity, master.index);
            if (nvar > 1)
            {
               const int q = GetEntityDofs(entity, master.index, highest_dofs,
                                           master_geom, nvar-1);
               const auto *highest_fe = fec->GetFE(master_geom, q);

               T.SetIdentityTransformation(master_geom);
               master_fe->GetTransferMatrix(*highest_fe, T, I);

               // add dependencies only for the inner dofs
               const int skip = GetNumBorderDofs(master_geom, p);
               AddDependencies(inv_deps, highest_dofs, master_dofs, I, skip);
            }
         }
      }
   }

   deps.Finalize();
   inv_deps.Finalize();

   // DOFs that stayed independent are true DOFs
   int n_true_dofs = 0;
   for (int i = 0; i < ndofs; i++)
   {
      if (!deps.RowSize(i)) { n_true_dofs++; }
   }

   // if all dofs are true dofs leave cP and cR NULL
   if (n_true_dofs == ndofs)
   {
      cP.reset();
      cR.reset();
      cR_hp.reset();
      R_transpose.reset();
      return;
   }

   // create the conforming prolongation matrix cP
   cP.reset(new SparseMatrix(ndofs, n_true_dofs));

   // create the conforming restriction matrix cR
   int *cR_J;
   {
      int *cR_I = Memory<int>(n_true_dofs+1);
      real_t *cR_A = Memory<real_t>(n_true_dofs);
      cR_J = Memory<int>(n_true_dofs);
      for (int i = 0; i < n_true_dofs; i++)
      {
         cR_I[i] = i;
         cR_A[i] = 1.0;
      }
      cR_I[n_true_dofs] = n_true_dofs;
      cR.reset(new SparseMatrix(cR_I, cR_J, cR_A, n_true_dofs, ndofs));
   }

   // In variable-order spaces, create the restriction matrix cR_hp, which is
   // similar to cR but has interpolation of the master edge/face DOFs of
   // maximum order per edge/face, since the maximum order is on an adjacent
   // element (e.g. where projection would be computed).
   if (IsVariableOrder())
   {
      cR_hp.reset(new SparseMatrix(n_true_dofs, ndofs));
   }
   else
   {
      cR_hp.reset();
   }

   Array<bool> finalized(ndofs);
   finalized = false;

   Array<int> cols;
   Vector srow;

   // Put identity in the prolongation matrix for true DOFs, and set cR_hp
   for (int i = 0, true_dof = 0; i < ndofs; i++)
   {
      if (!deps.RowSize(i)) // true dof
      {
         cP->Add(i, true_dof, 1.0);
         cR_J[true_dof] = i;
         finalized[i] = true;

         if (cR_hp)
         {
            if (inv_deps.RowSize(i))
            {
               inv_deps.GetRow(i, cols, srow);
               cR_hp->AddRow(true_dof, cols, srow);
            }
            else
            {
               cR_hp->Add(true_dof, i, 1.0);
            }
         }

         true_dof++;
      }
   }

   // Now calculate cP rows of slave DOFs as combinations of cP rows of their
   // master DOFs. It is possible that some slave DOFs depend on DOFs that are
   // themselves slaves. Here we resolve such indirect constraints by first
   // calculating rows of the cP matrix for DOFs whose master DOF cP rows are
   // already known (in the first iteration these are the true DOFs). In the
   // second iteration, slaves of slaves can be 'finalized' (given a row in the
   // cP matrix), in the third iteration slaves of slaves of slaves, etc.
   bool finished;
   int n_finalized = n_true_dofs;
   do
   {
      finished = true;
      for (int dof = 0; dof < ndofs; dof++)
      {
         if (!finalized[dof] && DofFinalizable(dof, finalized, deps))
         {
            const int* dep_col = deps.GetRowColumns(dof);
            const real_t* dep_coef = deps.GetRowEntries(dof);
            int n_dep = deps.RowSize(dof);

            for (int j = 0; j < n_dep; j++)
            {
               cP->GetRow(dep_col[j], cols, srow);
               srow *= dep_coef[j];
               cP->AddRow(dof, cols, srow);
            }

            finalized[dof] = true;
            n_finalized++;
            finished = false;
         }
      }
   }
   while (!finished);

   // If everything is consistent (mesh, face orientations, etc.), we should
   // be able to finalize all slave DOFs, otherwise it's a serious error.
   MFEM_VERIFY(n_finalized == ndofs,
               "Error creating cP matrix: n_finalized = "
               << n_finalized << ", ndofs = " << ndofs);

   cP->Finalize();
   if (cR_hp) { cR_hp->Finalize(); }

   if (vdim > 1)
   {
      MakeVDimMatrix(*cP);
      MakeVDimMatrix(*cR);
      if (cR_hp) { MakeVDimMatrix(*cR_hp); }
   }
}

void FiniteElementSpace::MakeVDimMatrix(SparseMatrix &mat) const
{
   if (vdim == 1) { return; }

   int height = mat.Height();
   int width = mat.Width();

   SparseMatrix *vmat = new SparseMatrix(vdim*height, vdim*width);

   Array<int> dofs, vdofs;
   Vector srow;
   for (int i = 0; i < height; i++)
   {
      mat.GetRow(i, dofs, srow);
      for (int vd = 0; vd < vdim; vd++)
      {
         dofs.Copy(vdofs);
         DofsToVDofs(vd, vdofs, width);
         vmat->SetRow(DofToVDof(i, vd, height), vdofs, srow);
      }
   }
   vmat->Finalize();

   mat.Swap(*vmat);
   delete vmat;
}


const SparseMatrix* FiniteElementSpace::GetConformingProlongation() const
{
   if (Conforming()) { return NULL; }
   if (!cP_is_set) { BuildConformingInterpolation(); }
   return cP.get();
}

const SparseMatrix* FiniteElementSpace::GetConformingRestriction() const
{
   if (Conforming()) { return NULL; }
   if (!cP_is_set) { BuildConformingInterpolation(); }
   if (cR && !R_transpose) { R_transpose.reset(new TransposeOperator(*cR)); }
   return cR.get();
}

const SparseMatrix* FiniteElementSpace::GetHpConformingRestriction() const
{
   if (Conforming()) { return NULL; }
   if (!cP_is_set) { BuildConformingInterpolation(); }
   return IsVariableOrder() ? cR_hp.get() : cR.get();
}

const Operator *FiniteElementSpace::GetRestrictionTransposeOperator() const
{
   GetRestrictionOperator(); // Ensure that R_transpose is built
   return R_transpose.get();
}

int FiniteElementSpace::GetNConformingDofs() const
{
   const SparseMatrix* P = GetConformingProlongation();
   return P ? (P->Width() / vdim) : ndofs;
}

int FiniteElementSpace::GetVectorDim() const
{
   const FiniteElement *fe = GetTypicalFE();
   if (fe->GetRangeType() == FiniteElement::SCALAR)
   {
      return GetVDim();
   }
   return GetVDim()*std::max(GetMesh()->SpaceDimension(), fe->GetRangeDim());
}

int FiniteElementSpace::GetCurlDim() const
{
   const FiniteElement *fe = GetTypicalFE();
   if (fe->GetRangeType() == FiniteElement::SCALAR)
   {
      return 2 * GetMesh()->SpaceDimension() - 3;
   }
   return GetVDim()*fe->GetCurlDim();
}

const ElementRestrictionOperator *FiniteElementSpace::GetElementRestriction(
   ElementDofOrdering e_ordering) const
{
   // Check if we have a discontinuous space using the FE collection:
   if (IsDGSpace())
   {
      // TODO: when VDIM is 1, we can return IdentityOperator.
      if (L2E_nat.Ptr() == NULL)
      {
         // The input L-vector layout is:
         // * ND x NE x VDIM, for Ordering::byNODES, or
         // * VDIM x ND x NE, for Ordering::byVDIM.
         // The output E-vector layout is: ND x VDIM x NE.
         L2E_nat.Reset(new L2ElementRestriction(*this));
      }
      return L2E_nat.Is<ElementRestrictionOperator>();
   }
   if (e_ordering == ElementDofOrdering::LEXICOGRAPHIC)
   {
      if (L2E_lex.Ptr() == NULL)
      {
         L2E_lex.Reset(new ElementRestriction(*this, e_ordering));
      }
      return L2E_lex.Is<ElementRestrictionOperator>();
   }
   // e_ordering == ElementDofOrdering::NATIVE
   if (L2E_nat.Ptr() == NULL)
   {
      L2E_nat.Reset(new ElementRestriction(*this, e_ordering));
   }
   return L2E_nat.Is<ElementRestrictionOperator>();
}

const FaceRestriction *FiniteElementSpace::GetFaceRestriction(
   ElementDofOrdering f_ordering, FaceType type, L2FaceValues mul) const
{
   const bool is_dg_space = IsDGSpace();
   const L2FaceValues m = (is_dg_space && mul==L2FaceValues::DoubleValued) ?
                          L2FaceValues::DoubleValued : L2FaceValues::SingleValued;
   key_face key = std::make_tuple(is_dg_space, f_ordering, type, m);
   auto itr = L2F.find(key);
   if (itr != L2F.end())
   {
      return itr->second;
   }
   else
   {
      FaceRestriction *res;
      if (is_dg_space)
      {
         if (Conforming())
         {
            res = new L2FaceRestriction(*this, f_ordering, type, m);
         }
         else
         {
            res = new NCL2FaceRestriction(*this, f_ordering, type, m);
         }
      }
      else if (dynamic_cast<const DG_Interface_FECollection*>(fec))
      {
         res = new L2InterfaceFaceRestriction(*this, f_ordering, type);
      }
      else
      {
         res = new ConformingFaceRestriction(*this, f_ordering, type);
      }
      L2F[key] = res;
      return res;
   }
}

const QuadratureInterpolator *FiniteElementSpace::GetQuadratureInterpolator(
   const IntegrationRule &ir) const
{
   for (int i = 0; i < E2Q_array.Size(); i++)
   {
      const QuadratureInterpolator *qi = E2Q_array[i];
      if (qi->IntRule == &ir) { return qi; }
   }

   QuadratureInterpolator *qi = new QuadratureInterpolator(*this, ir);
   E2Q_array.Append(qi);
   return qi;
}

const QuadratureInterpolator *FiniteElementSpace::GetQuadratureInterpolator(
   const QuadratureSpace &qs) const
{
   for (int i = 0; i < E2Q_array.Size(); i++)
   {
      const QuadratureInterpolator *qi = E2Q_array[i];
      if (qi->qspace == &qs) { return qi; }
   }

   QuadratureInterpolator *qi = new QuadratureInterpolator(*this, qs);
   E2Q_array.Append(qi);
   return qi;
}

const FaceQuadratureInterpolator
*FiniteElementSpace::GetFaceQuadratureInterpolator(
   const IntegrationRule &ir, FaceType type) const
{
   if (type==FaceType::Interior)
   {
      for (int i = 0; i < E2IFQ_array.Size(); i++)
      {
         const FaceQuadratureInterpolator *qi = E2IFQ_array[i];
         if (qi->IntRule == &ir) { return qi; }
      }

      FaceQuadratureInterpolator *qi = new FaceQuadratureInterpolator(*this, ir,
                                                                      type);
      E2IFQ_array.Append(qi);
      return qi;
   }
   else //Boundary
   {
      for (int i = 0; i < E2BFQ_array.Size(); i++)
      {
         const FaceQuadratureInterpolator *qi = E2BFQ_array[i];
         if (qi->IntRule == &ir) { return qi; }
      }

      FaceQuadratureInterpolator *qi = new FaceQuadratureInterpolator(*this, ir,
                                                                      type);
      E2BFQ_array.Append(qi);
      return qi;
   }
}

SparseMatrix *FiniteElementSpace::RefinementMatrix_main(
   const int coarse_ndofs, const Table &coarse_elem_dof,
   const Table *coarse_elem_fos, const DenseTensor localP[]) const
{
   /// TODO: Implement DofTransformation support

   MFEM_VERIFY(mesh->GetLastOperation() == Mesh::REFINE, "");

   Array<int> dofs, coarse_dofs, coarse_vdofs;
   Vector row;

   Mesh::GeometryList elem_geoms(*mesh);

   SparseMatrix *P;
   if (elem_geoms.Size() == 1)
   {
      const int coarse_ldof = localP[elem_geoms[0]].SizeJ();
      P = new SparseMatrix(GetVSize(), coarse_ndofs*vdim, coarse_ldof);
   }
   else
   {
      P = new SparseMatrix(GetVSize(), coarse_ndofs*vdim);
   }

   Array<int> mark(P->Height());
   mark = 0;

   const CoarseFineTransformations &rtrans = mesh->GetRefinementTransforms();

   for (int k = 0; k < mesh->GetNE(); k++)
   {
      const Embedding &emb = rtrans.embeddings[k];
      const Geometry::Type geom = mesh->GetElementBaseGeometry(k);
      const DenseMatrix &lP = localP[geom](emb.matrix);
      const int fine_ldof = localP[geom].SizeI();

      elem_dof->GetRow(k, dofs);
      coarse_elem_dof.GetRow(emb.parent, coarse_dofs);

      for (int vd = 0; vd < vdim; vd++)
      {
         coarse_dofs.Copy(coarse_vdofs);
         DofsToVDofs(vd, coarse_vdofs, coarse_ndofs);

         for (int i = 0; i < fine_ldof; i++)
         {
            int r = DofToVDof(dofs[i], vd);
            int m = (r >= 0) ? r : (-1 - r);

            if (!mark[m])
            {
               lP.GetRow(i, row);
               P->SetRow(r, coarse_vdofs, row);
               mark[m] = 1;
            }
         }
      }
   }

   MFEM_ASSERT(mark.Sum() == P->Height(), "Not all rows of P set.");
   if (elem_geoms.Size() != 1) { P->Finalize(); }
   return P;
}

SparseMatrix *FiniteElementSpace::VariableOrderRefinementMatrix(
   const int coarse_ndofs, const Table &coarse_elem_dof) const
{
   MFEM_VERIFY(mesh->GetLastOperation() == Mesh::REFINE, "");

   Array<int> dofs, coarse_dofs, coarse_vdofs;
   Vector row;

   Mesh::GeometryList elem_geoms(*mesh);

   SparseMatrix *P = new SparseMatrix(GetVSize(), coarse_ndofs*vdim);

   Array<int> mark(P->Height());
   mark = 0;

   const CoarseFineTransformations &rtrans = mesh->GetRefinementTransforms();
   DenseMatrix lP;
   IsoparametricTransformation isotr;
   for (int k = 0; k < mesh->GetNE(); k++)
   {
      const Embedding &emb = rtrans.embeddings[k];
      const Geometry::Type geom = mesh->GetElementBaseGeometry(k);

      const FiniteElement *fe = GetFE(k);
      isotr.SetIdentityTransformation(geom);
      const int ldof = fe->GetDof();
      lP.SetSize(ldof, ldof);
      const DenseTensor &pmats = rtrans.point_matrices[geom];
      isotr.SetPointMat(pmats(emb.matrix));
      fe->GetLocalInterpolation(isotr, lP);

      const int fine_ldof = lP.Height();

      elem_dof->GetRow(k, dofs);
      coarse_elem_dof.GetRow(emb.parent, coarse_dofs);

      for (int vd = 0; vd < vdim; vd++)
      {
         coarse_dofs.Copy(coarse_vdofs);
         DofsToVDofs(vd, coarse_vdofs, coarse_ndofs);

         for (int i = 0; i < fine_ldof; i++)
         {
            const int r = DofToVDof(dofs[i], vd);
            int m = (r >= 0) ? r : (-1 - r);

            if (!mark[m])
            {
               lP.GetRow(i, row);
               P->SetRow(r, coarse_vdofs, row);
               mark[m] = 1;
            }
         }
      }
   }

   MFEM_VERIFY(mark.Sum() == P->Height(), "Not all rows of P set.");
   P->Finalize();
   return P;
}

void FiniteElementSpace::GetLocalRefinementMatrices(
   Geometry::Type geom, DenseTensor &localP) const
{
   const FiniteElement *fe = fec->FiniteElementForGeometry(geom);

   const CoarseFineTransformations &rtrans = mesh->GetRefinementTransforms();
   const DenseTensor &pmats = rtrans.point_matrices[geom];

   int nmat = pmats.SizeK();
   int ldof = fe->GetDof();

   IsoparametricTransformation isotr;
   isotr.SetIdentityTransformation(geom);

   // calculate local interpolation matrices for all refinement types
   localP.SetSize(ldof, ldof, nmat);
   for (int i = 0; i < nmat; i++)
   {
      isotr.SetPointMat(pmats(i));
      fe->GetLocalInterpolation(isotr, localP(i));
   }
}

SparseMatrix* FiniteElementSpace::RefinementMatrix(int old_ndofs,
                                                   const Table* old_elem_dof,
                                                   const Table* old_elem_fos)
{
   MFEM_VERIFY(GetNE() >= old_elem_dof->Size(),
               "Previous mesh is not coarser.");

   Mesh::GeometryList elem_geoms(*mesh);
   if (!IsVariableOrder())
   {
      DenseTensor localP[Geometry::NumGeom];
      for (int i = 0; i < elem_geoms.Size(); i++)
      {
         GetLocalRefinementMatrices(elem_geoms[i], localP[elem_geoms[i]]);
      }
      return RefinementMatrix_main(old_ndofs, *old_elem_dof, old_elem_fos,
                                   localP);
   }
   else
   {
      return VariableOrderRefinementMatrix(old_ndofs, *old_elem_dof);
   }
}

FiniteElementSpace::RefinementOperator::RefinementOperator(
   const FiniteElementSpace* fespace, Table* old_elem_dof, Table* old_elem_fos,
   int old_ndofs)
   : fespace(fespace),
     old_elem_dof(old_elem_dof),
     old_elem_fos(old_elem_fos)
{
   MFEM_VERIFY(fespace->GetNE() >= old_elem_dof->Size(),
               "Previous mesh is not coarser.");

   width = old_ndofs * fespace->GetVDim();
   height = fespace->GetVSize();

   Mesh::GeometryList elem_geoms(*fespace->GetMesh());

   if (!fespace->IsVariableOrder())
   {
      for (int i = 0; i < elem_geoms.Size(); i++)
      {
         fespace->GetLocalRefinementMatrices(elem_geoms[i], localP[elem_geoms[i]]);
      }
   }

   ConstructDoFTransArray();
}

FiniteElementSpace::RefinementOperator::RefinementOperator(
   const FiniteElementSpace *fespace, const FiniteElementSpace *coarse_fes)
   : Operator(fespace->GetVSize(), coarse_fes->GetVSize()),
     fespace(fespace), old_elem_dof(NULL), old_elem_fos(NULL)
{
   Mesh::GeometryList elem_geoms(*fespace->GetMesh());

   if (!fespace->IsVariableOrder())
   {
      for (int i = 0; i < elem_geoms.Size(); i++)
      {
         fespace->GetLocalRefinementMatrices(*coarse_fes, elem_geoms[i],
                                             localP[elem_geoms[i]]);
      }
   }

   // Make a copy of the coarse elem_dof Table.
   old_elem_dof = new Table(coarse_fes->GetElementToDofTable());

   // Make a copy of the coarse elem_fos Table if it exists.
   if (coarse_fes->GetElementToFaceOrientationTable())
   {
      old_elem_fos = new Table(*coarse_fes->GetElementToFaceOrientationTable());
   }

   ConstructDoFTransArray();
}

FiniteElementSpace::RefinementOperator::~RefinementOperator()
{
   delete old_elem_dof;
   delete old_elem_fos;
   for (int i=0; i<old_DoFTransArray.Size(); i++)
   {
      delete old_DoFTransArray[i];
   }
}

void FiniteElementSpace::RefinementOperator::ConstructDoFTransArray()
{
   old_DoFTransArray.SetSize(Geometry::NUM_GEOMETRIES);
   for (int i=0; i<old_DoFTransArray.Size(); i++)
   {
      old_DoFTransArray[i] = NULL;
   }

   const FiniteElementCollection *fec_ref = fespace->FEColl();
   if (dynamic_cast<const ND_FECollection*>(fec_ref))
   {
      const FiniteElement *nd_tri =
         fec_ref->FiniteElementForGeometry(Geometry::TRIANGLE);
      if (nd_tri)
      {
         old_DoFTransArray[Geometry::TRIANGLE] =
            new ND_TriDofTransformation(nd_tri->GetOrder());
      }

      const FiniteElement *nd_tet =
         fec_ref->FiniteElementForGeometry(Geometry::TETRAHEDRON);
      if (nd_tet)
      {
         old_DoFTransArray[Geometry::TETRAHEDRON] =
            new ND_TetDofTransformation(nd_tet->GetOrder());
      }

      const FiniteElement *nd_pri =
         fec_ref->FiniteElementForGeometry(Geometry::PRISM);
      if (nd_pri)
      {
         old_DoFTransArray[Geometry::PRISM] =
            new ND_WedgeDofTransformation(nd_pri->GetOrder());
      }

      const FiniteElement *nd_pyr =
         fec_ref->FiniteElementForGeometry(Geometry::PYRAMID);
      if (nd_pyr)
      {
         old_DoFTransArray[Geometry::PYRAMID] =
            new ND_PyramidDofTransformation(nd_pyr->GetOrder());
      }
   }
}

void FiniteElementSpace::RefinementOperator::Mult(const Vector &x,
                                                  Vector &y) const
{
   Mesh* mesh_ref = fespace->GetMesh();
   const CoarseFineTransformations &trans_ref =
      mesh_ref->GetRefinementTransforms();

   Array<int> dofs, vdofs, old_dofs, old_vdofs, old_Fo;

   int rvdim = fespace->GetVDim();
   int old_ndofs = width / rvdim;

   Vector subY, subX;

   DenseMatrix eP;
   IsoparametricTransformation isotr;

   for (int k = 0; k < mesh_ref->GetNE(); k++)
   {
      const Embedding &emb = trans_ref.embeddings[k];
      const Geometry::Type geom = mesh_ref->GetElementBaseGeometry(k);
      if (fespace->IsVariableOrder())
      {
         const FiniteElement *fe = fespace->GetFE(k);
         isotr.SetIdentityTransformation(geom);
         const int ldof = fe->GetDof();
         eP.SetSize(ldof, ldof);
         const DenseTensor &pmats = trans_ref.point_matrices[geom];
         isotr.SetPointMat(pmats(emb.matrix));
         fe->GetLocalInterpolation(isotr, eP);
      }
      const DenseMatrix &lP = (fespace->IsVariableOrder()) ? eP : localP[geom](
                                 emb.matrix);

      subY.SetSize(lP.Height());

      DofTransformation *doftrans = fespace->GetElementDofs(k, dofs);
      old_elem_dof->GetRow(emb.parent, old_dofs);

      if (!doftrans)
      {
         for (int vd = 0; vd < rvdim; vd++)
         {
            dofs.Copy(vdofs);
            fespace->DofsToVDofs(vd, vdofs);
            old_dofs.Copy(old_vdofs);
            fespace->DofsToVDofs(vd, old_vdofs, old_ndofs);

            x.GetSubVector(old_vdofs, subX);
            lP.Mult(subX, subY);
            y.SetSubVector(vdofs, subY);
         }
      }
      else
      {
         old_elem_fos->GetRow(emb.parent, old_Fo);
         old_DoFTrans.SetDofTransformation(*old_DoFTransArray[geom]);
         old_DoFTrans.SetFaceOrientations(old_Fo);

         doftrans->SetVDim();
         for (int vd = 0; vd < rvdim; vd++)
         {
            dofs.Copy(vdofs);
            fespace->DofsToVDofs(vd, vdofs);
            old_dofs.Copy(old_vdofs);
            fespace->DofsToVDofs(vd, old_vdofs, old_ndofs);

            x.GetSubVector(old_vdofs, subX);
            old_DoFTrans.InvTransformPrimal(subX);
            lP.Mult(subX, subY);
            doftrans->TransformPrimal(subY);
            y.SetSubVector(vdofs, subY);
         }
         doftrans->SetVDim(rvdim, fespace->GetOrdering());
      }
   }
}

void FiniteElementSpace::RefinementOperator::MultTranspose(const Vector &x,
                                                           Vector &y) const
{
   y = 0.0;

   Mesh* mesh_ref = fespace->GetMesh();
   const CoarseFineTransformations &trans_ref =
      mesh_ref->GetRefinementTransforms();

   Array<char> processed(fespace->GetVSize());
   processed = 0;

   Array<int> f_dofs, c_dofs, f_vdofs, c_vdofs, old_Fo;

   int rvdim = fespace->GetVDim();
   int old_ndofs = width / rvdim;

   Vector subY, subX, subYt;

   DenseMatrix eP;
   IsoparametricTransformation isotr;
   const FiniteElement *fe = nullptr;

   for (int k = 0; k < mesh_ref->GetNE(); k++)
   {
      const Embedding &emb = trans_ref.embeddings[k];
      const Geometry::Type geom = mesh_ref->GetElementBaseGeometry(k);

      if (fespace->IsVariableOrder())
      {
         fe = fespace->GetFE(k);
         isotr.SetIdentityTransformation(geom);
         const int ldof = fe->GetDof();
         eP.SetSize(ldof);
         const DenseTensor &pmats = trans_ref.point_matrices[geom];
         isotr.SetPointMat(pmats(emb.matrix));
         fe->GetLocalInterpolation(isotr, eP);
      }

      const DenseMatrix &lP = (fespace->IsVariableOrder()) ? eP : localP[geom](
                                 emb.matrix);

      DofTransformation *doftrans = fespace->GetElementDofs(k, f_dofs);
      old_elem_dof->GetRow(emb.parent, c_dofs);

      if (!doftrans)
      {
         subY.SetSize(lP.Width());

         for (int vd = 0; vd < rvdim; vd++)
         {
            f_dofs.Copy(f_vdofs);
            fespace->DofsToVDofs(vd, f_vdofs);
            c_dofs.Copy(c_vdofs);
            fespace->DofsToVDofs(vd, c_vdofs, old_ndofs);

            x.GetSubVector(f_vdofs, subX);
            for (int p = 0; p < f_dofs.Size(); ++p)
            {
               if (processed[DecodeDof(f_dofs[p])])
               {
                  subX[p] = 0.0;
               }
            }
            lP.MultTranspose(subX, subY);
            y.AddElementVector(c_vdofs, subY);
         }
      }
      else
      {
         subYt.SetSize(lP.Width());

         old_elem_fos->GetRow(emb.parent, old_Fo);
         old_DoFTrans.SetDofTransformation(*old_DoFTransArray[geom]);
         old_DoFTrans.SetFaceOrientations(old_Fo);

         doftrans->SetVDim();
         for (int vd = 0; vd < rvdim; vd++)
         {
            f_dofs.Copy(f_vdofs);
            fespace->DofsToVDofs(vd, f_vdofs);
            c_dofs.Copy(c_vdofs);
            fespace->DofsToVDofs(vd, c_vdofs, old_ndofs);

            x.GetSubVector(f_vdofs, subX);
            doftrans->InvTransformDual(subX);
            for (int p = 0; p < f_dofs.Size(); ++p)
            {
               if (processed[DecodeDof(f_dofs[p])])
               {
                  subX[p] = 0.0;
               }
            }
            lP.MultTranspose(subX, subYt);
            old_DoFTrans.TransformDual(subYt);
            y.AddElementVector(c_vdofs, subYt);
         }
         doftrans->SetVDim(rvdim, fespace->GetOrdering());
      }

      for (int p = 0; p < f_dofs.Size(); ++p)
      {
         processed[DecodeDof(f_dofs[p])] = 1;
      }
   }
}

namespace internal
{

// Used in GetCoarseToFineMap() below.
struct RefType
{
   Geometry::Type geom;
   int num_children;
   const Pair<int,int> *children;

   RefType(Geometry::Type g, int n, const Pair<int,int> *c)
      : geom(g), num_children(n), children(c) { }

   bool operator<(const RefType &other) const
   {
      if (geom < other.geom) { return true; }
      if (geom > other.geom) { return false; }
      if (num_children < other.num_children) { return true; }
      if (num_children > other.num_children) { return false; }
      for (int i = 0; i < num_children; i++)
      {
         if (children[i].one < other.children[i].one) { return true; }
         if (children[i].one > other.children[i].one) { return false; }
      }
      return false; // everything is equal
   }
};

void GetCoarseToFineMap(const CoarseFineTransformations &cft,
                        const mfem::Mesh &fine_mesh,
                        Table &coarse_to_fine,
                        Array<int> &coarse_to_ref_type,
                        Table &ref_type_to_matrix,
                        Array<Geometry::Type> &ref_type_to_geom)
{
   const int fine_ne = cft.embeddings.Size();
   int coarse_ne = -1;
   for (int i = 0; i < fine_ne; i++)
   {
      coarse_ne = std::max(coarse_ne, cft.embeddings[i].parent);
   }
   coarse_ne++;

   coarse_to_ref_type.SetSize(coarse_ne);
   coarse_to_fine.SetDims(coarse_ne, fine_ne);

   Array<int> cf_i(coarse_to_fine.GetI(), coarse_ne+1);
   Array<Pair<int,int> > cf_j(fine_ne);
   cf_i = 0;
   for (int i = 0; i < fine_ne; i++)
   {
      cf_i[cft.embeddings[i].parent+1]++;
   }
   cf_i.PartialSum();
   MFEM_ASSERT(cf_i.Last() == cf_j.Size(), "internal error");
   for (int i = 0; i < fine_ne; i++)
   {
      const Embedding &e = cft.embeddings[i];
      cf_j[cf_i[e.parent]].one = e.matrix; // used as sort key below
      cf_j[cf_i[e.parent]].two = i;
      cf_i[e.parent]++;
   }
   std::copy_backward(cf_i.begin(), cf_i.end()-1, cf_i.end());
   cf_i[0] = 0;
   for (int i = 0; i < coarse_ne; i++)
   {
      std::sort(&cf_j[cf_i[i]], cf_j.GetData() + cf_i[i+1]);
   }
   for (int i = 0; i < fine_ne; i++)
   {
      coarse_to_fine.GetJ()[i] = cf_j[i].two;
   }

   using std::map;
   using std::pair;

   map<RefType,int> ref_type_map;
   for (int i = 0; i < coarse_ne; i++)
   {
      const int num_children = cf_i[i+1]-cf_i[i];
      MFEM_ASSERT(num_children > 0, "");
      const int fine_el = cf_j[cf_i[i]].two;
      // Assuming the coarse and the fine elements have the same geometry:
      const Geometry::Type geom = fine_mesh.GetElementBaseGeometry(fine_el);
      const RefType ref_type(geom, num_children, &cf_j[cf_i[i]]);
      pair<map<RefType,int>::iterator,bool> res =
         ref_type_map.insert(
            pair<const RefType,int>(ref_type, (int)ref_type_map.size()));
      coarse_to_ref_type[i] = res.first->second;
   }

   ref_type_to_matrix.MakeI((int)ref_type_map.size());
   ref_type_to_geom.SetSize((int)ref_type_map.size());
   for (map<RefType,int>::iterator it = ref_type_map.begin();
        it != ref_type_map.end(); ++it)
   {
      ref_type_to_matrix.AddColumnsInRow(it->second, it->first.num_children);
      ref_type_to_geom[it->second] = it->first.geom;
   }

   ref_type_to_matrix.MakeJ();
   for (map<RefType,int>::iterator it = ref_type_map.begin();
        it != ref_type_map.end(); ++it)
   {
      const RefType &rt = it->first;
      for (int j = 0; j < rt.num_children; j++)
      {
         ref_type_to_matrix.AddConnection(it->second, rt.children[j].one);
      }
   }
   ref_type_to_matrix.ShiftUpI();
}

} // namespace internal


/// TODO: Implement DofTransformation support
FiniteElementSpace::DerefinementOperator::DerefinementOperator(
   const FiniteElementSpace *f_fes, const FiniteElementSpace *c_fes,
   BilinearFormIntegrator *mass_integ)
   : Operator(c_fes->GetVSize(), f_fes->GetVSize()),
     fine_fes(f_fes)
{
   MFEM_VERIFY(c_fes->GetOrdering() == f_fes->GetOrdering() &&
               c_fes->GetVDim() == f_fes->GetVDim(),
               "incompatible coarse and fine FE spaces");

   IsoparametricTransformation emb_tr;
   Mesh *f_mesh = f_fes->GetMesh();
   const CoarseFineTransformations &rtrans = f_mesh->GetRefinementTransforms();

   Mesh::GeometryList elem_geoms(*f_mesh);
   DenseTensor localP[Geometry::NumGeom], localM[Geometry::NumGeom];
   for (int gi = 0; gi < elem_geoms.Size(); gi++)
   {
      const Geometry::Type geom = elem_geoms[gi];
      DenseTensor &lP = localP[geom], &lM = localM[geom];
      const FiniteElement *fine_fe =
         f_fes->fec->FiniteElementForGeometry(geom);
      const FiniteElement *coarse_fe =
         c_fes->fec->FiniteElementForGeometry(geom);
      const DenseTensor &pmats = rtrans.point_matrices[geom];

      lP.SetSize(fine_fe->GetDof(), coarse_fe->GetDof(), pmats.SizeK());
      lM.SetSize(fine_fe->GetDof(),   fine_fe->GetDof(), pmats.SizeK());
      emb_tr.SetIdentityTransformation(geom);
      for (int i = 0; i < pmats.SizeK(); i++)
      {
         emb_tr.SetPointMat(pmats(i));
         // Get the local interpolation matrix for this refinement type
         fine_fe->GetTransferMatrix(*coarse_fe, emb_tr, lP(i));
         // Get the local mass matrix for this refinement type
         mass_integ->AssembleElementMatrix(*fine_fe, emb_tr, lM(i));
      }
   }

   Table ref_type_to_matrix;
   internal::GetCoarseToFineMap(rtrans, *f_mesh, coarse_to_fine,
                                coarse_to_ref_type, ref_type_to_matrix,
                                ref_type_to_geom);
   MFEM_ASSERT(coarse_to_fine.Size() == c_fes->GetNE(), "");

   const int total_ref_types = ref_type_to_geom.Size();
   int num_ref_types[Geometry::NumGeom], num_fine_elems[Geometry::NumGeom];
   Array<int> ref_type_to_coarse_elem_offset(total_ref_types);
   ref_type_to_fine_elem_offset.SetSize(total_ref_types);
   std::fill(num_ref_types, num_ref_types+Geometry::NumGeom, 0);
   std::fill(num_fine_elems, num_fine_elems+Geometry::NumGeom, 0);
   for (int i = 0; i < total_ref_types; i++)
   {
      Geometry::Type g = ref_type_to_geom[i];
      ref_type_to_coarse_elem_offset[i] = num_ref_types[g];
      ref_type_to_fine_elem_offset[i] = num_fine_elems[g];
      num_ref_types[g]++;
      num_fine_elems[g] += ref_type_to_matrix.RowSize(i);
   }
   DenseTensor localPtMP[Geometry::NumGeom];
   for (int g = 0; g < Geometry::NumGeom; g++)
   {
      if (num_ref_types[g] == 0) { continue; }
      const int fine_dofs = localP[g].SizeI();
      const int coarse_dofs = localP[g].SizeJ();
      localPtMP[g].SetSize(coarse_dofs, coarse_dofs, num_ref_types[g]);
      localR[g].SetSize(coarse_dofs, fine_dofs, num_fine_elems[g]);
   }
   for (int i = 0; i < total_ref_types; i++)
   {
      Geometry::Type g = ref_type_to_geom[i];
      DenseMatrix &lPtMP = localPtMP[g](ref_type_to_coarse_elem_offset[i]);
      int lR_offset = ref_type_to_fine_elem_offset[i]; // offset in localR[g]
      const int *mi = ref_type_to_matrix.GetRow(i);
      const int nm = ref_type_to_matrix.RowSize(i);
      lPtMP = 0.0;
      for (int s = 0; s < nm; s++)
      {
         DenseMatrix &lP = localP[g](mi[s]);
         DenseMatrix &lM = localM[g](mi[s]);
         DenseMatrix &lR = localR[g](lR_offset+s);
         MultAtB(lP, lM, lR); // lR = lP^T lM
         mfem::AddMult(lR, lP, lPtMP); // lPtMP += lP^T lM lP
      }
      DenseMatrixInverse lPtMP_inv(lPtMP);
      for (int s = 0; s < nm; s++)
      {
         DenseMatrix &lR = localR[g](lR_offset+s);
         lPtMP_inv.Mult(lR); // lR <- (P^T M P)^{-1} P^T M
      }
   }

   // Make a copy of the coarse element-to-dof Table.
   coarse_elem_dof = new Table(c_fes->GetElementToDofTable());
}

FiniteElementSpace::DerefinementOperator::~DerefinementOperator()
{
   delete coarse_elem_dof;
}

void FiniteElementSpace::DerefinementOperator::Mult(const Vector &x,
                                                    Vector &y) const
{
   Array<int> c_vdofs, f_vdofs;
   Vector loc_x, loc_y;
   DenseMatrix loc_x_mat, loc_y_mat;
   const int fine_vdim = fine_fes->GetVDim();
   const int coarse_ndofs = height/fine_vdim;
   for (int coarse_el = 0; coarse_el < coarse_to_fine.Size(); coarse_el++)
   {
      coarse_elem_dof->GetRow(coarse_el, c_vdofs);
      fine_fes->DofsToVDofs(c_vdofs, coarse_ndofs);
      loc_y.SetSize(c_vdofs.Size());
      loc_y = 0.0;
      loc_y_mat.UseExternalData(loc_y.GetData(), c_vdofs.Size()/fine_vdim,
                                fine_vdim);
      const int ref_type = coarse_to_ref_type[coarse_el];
      const Geometry::Type geom = ref_type_to_geom[ref_type];
      const int *fine_elems = coarse_to_fine.GetRow(coarse_el);
      const int num_fine_elems = coarse_to_fine.RowSize(coarse_el);
      const int lR_offset = ref_type_to_fine_elem_offset[ref_type];
      for (int s = 0; s < num_fine_elems; s++)
      {
         const DenseMatrix &lR = localR[geom](lR_offset+s);
         fine_fes->GetElementVDofs(fine_elems[s], f_vdofs);
         x.GetSubVector(f_vdofs, loc_x);
         loc_x_mat.UseExternalData(loc_x.GetData(), f_vdofs.Size()/fine_vdim,
                                   fine_vdim);
         mfem::AddMult(lR, loc_x_mat, loc_y_mat);
      }
      y.SetSubVector(c_vdofs, loc_y);
   }
}

void FiniteElementSpace::GetLocalDerefinementMatrices(Geometry::Type geom,
                                                      DenseTensor &localR) const
{
   const FiniteElement *fe = fec->FiniteElementForGeometry(geom);

   const CoarseFineTransformations &dtrans =
      mesh->ncmesh->GetDerefinementTransforms();
   const DenseTensor &pmats = dtrans.point_matrices[geom];

   const int nmat = pmats.SizeK();
   const int ldof = fe->GetDof();

   IsoparametricTransformation isotr;
   isotr.SetIdentityTransformation(geom);

   // calculate local restriction matrices for all refinement types
   localR.SetSize(ldof, ldof, nmat);
   for (int i = 0; i < nmat; i++)
   {
      isotr.SetPointMat(pmats(i));
      fe->GetLocalRestriction(isotr, localR(i));
   }
}

SparseMatrix* FiniteElementSpace::DerefinementMatrix(int old_ndofs,
                                                     const Table* old_elem_dof,
                                                     const Table* old_elem_fos)
{
   /// TODO: Implement DofTransformation support

   MFEM_VERIFY(Nonconforming(), "Not implemented for conforming meshes.");
   MFEM_VERIFY(old_ndofs, "Missing previous (finer) space.");
   MFEM_VERIFY(ndofs <= old_ndofs, "Previous space is not finer.");

   Array<int> dofs, old_dofs, old_vdofs;
   Vector row;

   Mesh::GeometryList elem_geoms(*mesh);

   DenseTensor localR[Geometry::NumGeom];
   if (!IsVariableOrder())
   {
      for (int i = 0; i < elem_geoms.Size(); i++)
      {
         GetLocalDerefinementMatrices(elem_geoms[i], localR[elem_geoms[i]]);
      }
   }

   SparseMatrix *R = new SparseMatrix(ndofs*vdim, old_ndofs*vdim);

   Array<int> mark(R->Height());
   mark = 0;

   const CoarseFineTransformations &dtrans =
      mesh->ncmesh->GetDerefinementTransforms();

   MFEM_ASSERT(dtrans.embeddings.Size() == old_elem_dof->Size(), "");

   bool is_dg = FEColl()->GetContType() == FiniteElementCollection::DISCONTINUOUS;
   int num_marked = 0;
   const FiniteElement *fe = nullptr;
   DenseMatrix localRVO; //for variable-order only
   for (int k = 0; k < dtrans.embeddings.Size(); k++)
   {
      const Embedding &emb = dtrans.embeddings[k];
      Geometry::Type geom = mesh->GetElementBaseGeometry(emb.parent);

      if (IsVariableOrder())
      {
         fe = GetFE(emb.parent);
         const DenseTensor &pmats = dtrans.point_matrices[geom];
         const int ldof = fe->GetDof();

         IsoparametricTransformation isotr;
         isotr.SetIdentityTransformation(geom);

         localRVO.SetSize(ldof, ldof);
         isotr.SetPointMat(pmats(emb.matrix));
         // Local restriction is size ldofxldof assuming that the parent and
         // child are of same polynomial order.
         fe->GetLocalRestriction(isotr, localRVO);
      }
      DenseMatrix &lR = IsVariableOrder() ? localRVO : localR[geom](emb.matrix);

      elem_dof->GetRow(emb.parent, dofs);
      old_elem_dof->GetRow(k, old_dofs);
      MFEM_VERIFY(old_dofs.Size() == dofs.Size(),
                  "Parent and child must have same #dofs.");

      for (int vd = 0; vd < vdim; vd++)
      {
         old_dofs.Copy(old_vdofs);
         DofsToVDofs(vd, old_vdofs, old_ndofs);

         for (int i = 0; i < lR.Height(); i++)
         {
            if (!std::isfinite(lR(i, 0))) { continue; }

            int r = DofToVDof(dofs[i], vd);
            int m = (r >= 0) ? r : (-1 - r);

            if (is_dg || !mark[m])
            {
               lR.GetRow(i, row);
               R->SetRow(r, old_vdofs, row);

               mark[m] = 1;
               num_marked++;
            }
         }
      }
   }

   if (!is_dg && !IsVariableOrder())
   {
      MFEM_VERIFY(num_marked == R->Height(),
                  "internal error: not all rows of R were set.");
   }

   R->Finalize(); // no-op if fixed width
   return R;
}

void FiniteElementSpace::GetLocalRefinementMatrices(
   const FiniteElementSpace &coarse_fes, Geometry::Type geom,
   DenseTensor &localP) const
{
   // Assumptions: see the declaration of the method.

   const FiniteElement *fine_fe = fec->FiniteElementForGeometry(geom);
   const FiniteElement *coarse_fe =
      coarse_fes.fec->FiniteElementForGeometry(geom);

   const CoarseFineTransformations &rtrans = mesh->GetRefinementTransforms();
   const DenseTensor &pmats = rtrans.point_matrices[geom];

   int nmat = pmats.SizeK();

   IsoparametricTransformation isotr;
   isotr.SetIdentityTransformation(geom);

   // Calculate the local interpolation matrices for all refinement types
   localP.SetSize(fine_fe->GetDof(), coarse_fe->GetDof(), nmat);
   for (int i = 0; i < nmat; i++)
   {
      isotr.SetPointMat(pmats(i));
      fine_fe->GetTransferMatrix(*coarse_fe, isotr, localP(i));
   }
}

void FiniteElementSpace::Constructor(Mesh *mesh_, NURBSExtension *NURBSext_,
                                     const FiniteElementCollection *fec_,
                                     int vdim_, int ordering_)
{
   mesh = mesh_;
   fec = fec_;
   vdim = vdim_;
   ordering = (Ordering::Type) ordering_;

   elem_dof = NULL;
   elem_fos = NULL;
   face_dof = NULL;

   sequence = 0;
   orders_changed = false;
   relaxed_hp = false;

   Th.SetType(Operator::ANY_TYPE);

   const NURBSFECollection *nurbs_fec =
      dynamic_cast<const NURBSFECollection *>(fec_);

   if (nurbs_fec)
   {
      MFEM_VERIFY(mesh_->NURBSext, "NURBS FE space requires a NURBS mesh.");

      if (NURBSext_ == NULL)
      {
         NURBSext = mesh_->NURBSext;
         own_ext = 0;
      }
      else
      {
         NURBSext = NURBSext_;
         own_ext = 1;
      }
      UpdateNURBS();
      cP.reset();
      cR.reset();
      cR_hp.reset();
      R_transpose.reset();
      cP_is_set = false;

      ConstructDoFTransArray();
   }
   else
   {
      NURBSext = NULL;
      own_ext = 0;
      Construct();
   }

   BuildElementToDofTable();
}

void FiniteElementSpace::ConstructDoFTransArray()
{
   DestroyDoFTransArray();

   DoFTransArray.SetSize(Geometry::NUM_GEOMETRIES);
   for (int i=0; i<DoFTransArray.Size(); i++)
   {
      DoFTransArray[i] = NULL;
   }
   if (mesh->Dimension() < 3) { return; }
   if (dynamic_cast<const ND_FECollection*>(fec))
   {
      const FiniteElement *nd_tri =
         fec->FiniteElementForGeometry(Geometry::TRIANGLE);
      if (nd_tri)
      {
         DoFTransArray[Geometry::TRIANGLE] =
            new ND_TriDofTransformation(nd_tri->GetOrder());
      }

      const FiniteElement *nd_tet =
         fec->FiniteElementForGeometry(Geometry::TETRAHEDRON);
      if (nd_tet)
      {
         DoFTransArray[Geometry::TETRAHEDRON] =
            new ND_TetDofTransformation(nd_tet->GetOrder());
      }

      const FiniteElement *nd_pri =
         fec->FiniteElementForGeometry(Geometry::PRISM);
      if (nd_pri)
      {
         DoFTransArray[Geometry::PRISM] =
            new ND_WedgeDofTransformation(nd_pri->GetOrder());
      }

      const FiniteElement *nd_pyr =
         fec->FiniteElementForGeometry(Geometry::PYRAMID);
      if (nd_pyr)
      {
         DoFTransArray[Geometry::PYRAMID] =
            new ND_PyramidDofTransformation(nd_pyr->GetOrder());
      }
   }
}

NURBSExtension *FiniteElementSpace::StealNURBSext()
{
   if (NURBSext && !own_ext)
   {
      mfem_error("FiniteElementSpace::StealNURBSext");
   }
   own_ext = 0;

   return NURBSext;
}

void FiniteElementSpace::UpdateNURBS()
{
   MFEM_VERIFY(NURBSext, "NURBSExt not defined.");

   nvdofs = 0;
   nedofs = 0;
   nfdofs = 0;
   nbdofs = 0;
   bdofs = NULL;

   delete face_dof;
   face_dof = NULL;
   face_to_be.DeleteAll();

   // Depending on the element type create the appropriate extensions
   // for the individual components.
   dynamic_cast<const NURBSFECollection *>(fec)->Reset();

   if (dynamic_cast<const NURBS_HDivFECollection *>(fec))
   {
      VNURBSext.SetSize(mesh->Dimension());
      for (int d = 0; d < mesh->Dimension(); d++)
      {
         VNURBSext[d] = NURBSext->GetDivExtension(d);
      }
   }

   if (dynamic_cast<const NURBS_HCurlFECollection *>(fec))
   {
      VNURBSext.SetSize(mesh->Dimension());
      for (int d = 0; d < mesh->Dimension(); d++)
      {
         VNURBSext[d] = NURBSext->GetCurlExtension(d);
      }
   }

   // If required: concatenate the dof tables of the individual components into
   // one dof table for the vector fespace.
   if (VNURBSext.Size() == 2)
   {
      int offset1 = VNURBSext[0]->GetNDof();
      ndofs = VNURBSext[0]->GetNDof() + VNURBSext[1]->GetNDof();

      // Merge Tables
      elem_dof = new Table(*VNURBSext[0]->GetElementDofTable(),
                           *VNURBSext[1]->GetElementDofTable(),offset1 );

      bdr_elem_dof = new Table(*VNURBSext[0]->GetBdrElementDofTable(),
                               *VNURBSext[1]->GetBdrElementDofTable(),offset1);
   }
   else if (VNURBSext.Size() == 3)
   {
      int offset1 = VNURBSext[0]->GetNDof();
      int offset2 = offset1 + VNURBSext[1]->GetNDof();
      ndofs = offset2 + VNURBSext[2]->GetNDof();

      // Merge Tables
      elem_dof = new Table(*VNURBSext[0]->GetElementDofTable(),
                           *VNURBSext[1]->GetElementDofTable(),offset1,
                           *VNURBSext[2]->GetElementDofTable(),offset2);

      bdr_elem_dof = new Table(*VNURBSext[0]->GetBdrElementDofTable(),
                               *VNURBSext[1]->GetBdrElementDofTable(),offset1,
                               *VNURBSext[2]->GetBdrElementDofTable(),offset2);
   }
   else
   {
      ndofs = NURBSext->GetNDof();
      elem_dof = NURBSext->GetElementDofTable();
      bdr_elem_dof = NURBSext->GetBdrElementDofTable();
   }
   mesh_sequence = mesh->GetSequence();
   sequence++;
}

void FiniteElementSpace::BuildNURBSFaceToDofTable() const
{
   if (face_dof) { return; }

   const int dim = mesh->Dimension();

   // Find bdr to face mapping
   face_to_be.SetSize(GetNF());
   face_to_be = -1;
   for (int b = 0; b < GetNBE(); b++)
   {
      int f = mesh->GetBdrElementFaceIndex(b);
      face_to_be[f] = b;
   }

   // Loop over faces in correct order, to prevent a sort
   // Sort will destroy orientation info in ordering of dofs
   Array<Connection> face_dof_list;
   Array<int> row;
   for (int f = 0; f < GetNF(); f++)
   {
      int b = face_to_be[f];
      if (b == -1) { continue; }
      // FIXME: this assumes that the boundary element and the face element have
      //        the same orientation.
      if (dim > 1)
      {
         const Element *fe = mesh->GetFace(f);
         const Element *be = mesh->GetBdrElement(b);
         const int nv = be->GetNVertices();
         const int *fv = fe->GetVertices();
         const int *bv = be->GetVertices();
         for (int i = 0; i < nv; i++)
         {
            MFEM_VERIFY(fv[i] == bv[i],
                        "non-matching face and boundary elements detected!");
         }
      }
      GetBdrElementDofs(b, row);
      Connection conn(f,0);
      for (int i = 0; i < row.Size(); i++)
      {
         conn.to = row[i];
         face_dof_list.Append(conn);
      }
   }
   face_dof = new Table(GetNF(), face_dof_list);
}

void FiniteElementSpace::Construct()
{
   // This method should be used only for non-NURBS spaces.
   MFEM_VERIFY(!NURBSext, "internal error");

   // Variable-order space needs a nontrivial P matrix + also ghost elements
   // in parallel, we thus require the mesh to be NC.
   MFEM_VERIFY(!IsVariableOrder() || Nonconforming(),
               "Variable-order space requires a nonconforming mesh.");

   elem_dof = NULL;
   elem_fos = NULL;
   bdr_elem_dof = NULL;
   bdr_elem_fos = NULL;
   face_dof = NULL;

   ndofs = 0;
   nvdofs = nedofs = nfdofs = nbdofs = 0;
   bdofs = NULL;

   cP.reset();
   cR.reset();
   cR_hp.reset();
   cP_is_set = false;
   R_transpose.reset();
   // 'Th' is initialized/destroyed before this method is called.

   int dim = mesh->Dimension();
   int order = fec->GetOrder();

   MFEM_VERIFY((mesh->GetNumGeometries(dim) > 0) || (mesh->GetNE() == 0),
               "Mesh was not correctly finalized.");

   bool mixed_elements = (mesh->GetNumGeometries(dim) > 1);
   bool mixed_faces = (dim > 2 && mesh->GetNumGeometries(2) > 1);

   Array<VarOrderBits> edge_orders, face_orders, edge_elem_orders,
         face_elem_orders;

   if (IsVariableOrder())
   {
      // for variable-order spaces, calculate orders of edges and faces
      CalcEdgeFaceVarOrders(edge_orders, face_orders, edge_elem_orders,
                            face_elem_orders, skip_edge, skip_face);
   }
   else if (mixed_faces)
   {
      // for mixed faces we also create the var_face_dofs table, see below
      face_orders.SetSize(mesh->GetNFaces());
      face_orders = (VarOrderBits(1) << order);
   }

   // assign vertex DOFs
   if (mesh->GetNV())
   {
      nvdofs = mesh->GetNV() * fec->GetNumDof(Geometry::POINT, order);
   }

   // assign edge DOFs
   if (mesh->GetNEdges())
   {
      if (IsVariableOrder())
      {
         nedofs = MakeDofTable(1, edge_orders, var_edge_dofs, &var_edge_orders);
         MakeDofTable(1, edge_elem_orders, loc_var_edge_dofs,
                      &loc_var_edge_orders);
         // Set lnedofs from the last row of loc_var_edge_dofs
         Array<int> lastRow;
         loc_var_edge_dofs.GetRow(loc_var_edge_dofs.Size() - 1, lastRow);
         MFEM_ASSERT(lastRow.Size() == 1, "");
         lnedofs = lastRow[0];
      }
      else
      {
         // the simple case: all edges are of the same order
         nedofs = mesh->GetNEdges() * fec->GetNumDof(Geometry::SEGMENT, order);
         var_edge_dofs.Clear(); // ensure any old var_edge_dof table is dumped.
      }
   }

   // assign face DOFs
   if (mesh->GetNFaces())
   {
      if (IsVariableOrder() || mixed_faces)
      {
         // NOTE: for simplicity, we also use Table var_face_dofs for mixed faces
         nfdofs = MakeDofTable(2, face_orders, var_face_dofs,
                               IsVariableOrder() ? &var_face_orders : NULL);
         uni_fdof = -1;

         if (IsVariableOrder())
         {
            MakeDofTable(2, face_elem_orders, loc_var_face_dofs,
                         &loc_var_face_orders);
            // Set lnfdofs from the last row of loc_var_face_dofs
            Array<int> lastRow;
            loc_var_face_dofs.GetRow(loc_var_face_dofs.Size() - 1, lastRow);
            MFEM_ASSERT(lastRow.Size() == 1, "");
            lnfdofs = lastRow[0];
         }
      }
      else
      {
         // the simple case: all faces are of the same geometry and order
         uni_fdof = fec->GetNumDof(mesh->GetTypicalFaceGeometry(), order);
         nfdofs = mesh->GetNFaces() * uni_fdof;
         var_face_dofs.Clear(); // ensure any old var_face_dof table is dumped.
      }
   }

   // assign internal ("bubble") DOFs
   if (mesh->GetNE() && dim > 0)
   {
      if (IsVariableOrder() || mixed_elements)
      {
         bdofs = new int[mesh->GetNE()+1];
         bdofs[0] = 0;
         for (int i = 0; i < mesh->GetNE(); i++)
         {
            int p = GetElementOrderImpl(i);
            nbdofs += fec->GetNumDof(mesh->GetElementGeometry(i), p);
            bdofs[i+1] = nbdofs;
         }
      }
      else
      {
         // the simple case: all elements are the same
         bdofs = NULL;
         Geometry::Type geom = mesh->GetElementGeometry(0);
         nbdofs = mesh->GetNE() * fec->GetNumDof(geom, order);
      }
   }

   ndofs = nvdofs + nedofs + nfdofs + nbdofs;

   ConstructDoFTransArray();

   // record the current mesh sequence number to detect refinement etc.
   mesh_sequence = mesh->GetSequence();

   // increment our sequence number to let GridFunctions know they need updating
   sequence++;

   // DOFs are now assigned according to current element orders
   orders_changed = false;

   // Do not build elem_dof Table here: in parallel it has to be constructed
   // later.
}

void DofMapHelper(int entity, const Table & var_ent_dofs,
                  const Table & loc_var_ent_dofs,
                  const Array<char> & var_ent_orders,
                  const Array<char> & loc_var_ent_orders,
                  Array<int> & all2local, int & ndof_all, int & ndof_loc)
{
   const int osall0 = var_ent_dofs.GetI()[entity];
   const int osall1 = var_ent_dofs.GetI()[entity + 1];

   const int osloc0 = loc_var_ent_dofs.GetI()[entity];
   const int osloc1 = loc_var_ent_dofs.GetI()[entity + 1];

   // loc_var_ent_orders must be a subset of var_ent_orders
   int j = osall0;
   for (int i=osloc0; i<osloc1; ++i)  // Loop over local variants
   {
      const int order = loc_var_ent_orders[i];
      // Find the variant in var_ent_orders with the same order
      int na = var_ent_dofs.GetJ()[j + 1] - var_ent_dofs.GetJ()[j];
      while (var_ent_orders[j] != order && j < osall1 - 1)
      {
         j++;
         ndof_all += na;
         na = var_ent_dofs.GetJ()[j + 1] - var_ent_dofs.GetJ()[j];
      }

      MFEM_ASSERT(var_ent_orders[j] == order, "");

      const int n = loc_var_ent_dofs.GetJ()[i + 1] - loc_var_ent_dofs.GetJ()[i];

      MFEM_ASSERT(n == na &&
                  n == var_ent_dofs.GetJ()[j + 1] - var_ent_dofs.GetJ()[j], "");

      for (int k=0; k<n; ++k) { all2local[ndof_all + k] = ndof_loc + k; }

      ndof_loc += n;
      ndof_all += na;
      j++;
   }

   // Reach the end of all variants for ndof_all
   while (j < osall1)
   {
      const int na = var_ent_dofs.GetJ()[j + 1] - var_ent_dofs.GetJ()[j];
      ndof_all += na;
      j++;
   }
}

void FiniteElementSpace::SetVarOrderLocalDofs()
{
   if (!IsVariableOrder()) { return; }

   // Set a map from all DOFs to local DOFs
   all2local.SetSize(ndofs);
   all2local = -1;

   // Vertex DOFs simply have the identity mapping
   for (int i=0; i<nvdofs; ++i)
   {
      all2local[i] = i;
   }

   // Redefine local edge DOFs
   int ndof_all = nvdofs;
   int ndof_loc = nvdofs;
   if (mesh->GetNEdges())
   {
      for (int edge=0; edge<mesh->GetNEdges(); ++edge)
      {
         DofMapHelper(edge, var_edge_dofs, loc_var_edge_dofs, var_edge_orders,
                      loc_var_edge_orders, all2local, ndof_all, ndof_loc);
      }

      MFEM_ASSERT(ndof_loc - nvdofs == lnedofs, "");
      nedofs = lnedofs;
   }

   // Redefine local face DOFs
   if (mesh->GetNFaces())
   {
      for (int face=0; face<mesh->GetNFaces(); ++face)
      {
         DofMapHelper(face, var_face_dofs, loc_var_face_dofs, var_face_orders,
                      loc_var_face_orders, all2local, ndof_all, ndof_loc);
      }

      MFEM_ASSERT(ndof_loc - nvdofs - lnedofs == lnfdofs, "");
      nfdofs = lnfdofs;
   }

   // The remaining DOFs simply have the identity mapping
   for (int i=ndof_all; i<ndofs; ++i)
   {
      all2local[i] = ndof_loc + i - ndof_all;
   }

   ndofs = nvdofs + nedofs + nfdofs + nbdofs;
}

int FiniteElementSpace::MinOrder(VarOrderBits bits)
{
   MFEM_ASSERT(bits != 0, "invalid bit mask");
   for (int order = 0; bits != 0; order++, bits >>= 1)
   {
      if (bits & 1) { return order; }
   }
   return 0;
}

// For the serial FiniteElementSpace, there are no ghost elements, and this
// function just sets the sizes of edge_orders and face_orders, initializing to
// 0.
void FiniteElementSpace::ApplyGhostElementOrdersToEdgesAndFaces(
   Array<VarOrderBits> &edge_orders,
   Array<VarOrderBits> &face_orders) const
{
   edge_orders.SetSize(mesh->GetNEdges());
   face_orders.SetSize(mesh->GetNFaces());

   edge_orders = 0;
   face_orders = 0;
}

void FiniteElementSpace::CalcEdgeFaceVarOrders(
   Array<VarOrderBits> &edge_orders, Array<VarOrderBits> &face_orders,
   Array<VarOrderBits> &edge_elem_orders, Array<VarOrderBits> &face_elem_orders,
   Array<bool> &skip_edges, Array<bool> &skip_faces) const
{
   MFEM_ASSERT(Nonconforming(), "");

   const bool localVar = elem_order.Size() == mesh->GetNE();
   const int baseOrder = fec->GetOrder();

   ApplyGhostElementOrdersToEdgesAndFaces(edge_orders, face_orders);

   edge_elem_orders.SetSize(mesh->GetNEdges());
   face_elem_orders.SetSize(mesh->GetNFaces());

   edge_elem_orders = 0;
   face_elem_orders = 0;

   edge_min_nghb_order.SetSize(mesh->ncmesh->GetNEdges());
   face_min_nghb_order.SetSize(mesh->ncmesh->GetNFaces());

   edge_min_nghb_order = MaxVarOrder + 1;
   face_min_nghb_order = MaxVarOrder + 1;

   // Calculate initial edge/face orders, as required by incident elements.
   // For each edge/face we accumulate in a bit-mask the orders of elements
   // sharing the edge/face.
   Array<int> E, F, ori;
   for (int i = 0; i < mesh->GetNE(); i++)
   {
      const int order = localVar ? elem_order[i] : baseOrder;
      MFEM_ASSERT(order <= MaxVarOrder, "");
      const VarOrderBits mask = (VarOrderBits(1) << order);

      mesh->GetElementEdges(i, E, ori);
      for (int j = 0; j < E.Size(); j++)
      {
         edge_orders[E[j]] |= mask;
         edge_elem_orders[E[j]] |= mask;

         if (order < edge_min_nghb_order[E[j]])
         {
            edge_min_nghb_order[E[j]] = order;
         }
      }

      if (mesh->Dimension() > 2)
      {
         mesh->GetElementFaces(i, F, ori);
         for (int j = 0; j < F.Size(); j++)
         {
            face_orders[F[j]] |= mask;
            face_elem_orders[F[j]] |= mask;

            if (order < face_min_nghb_order[F[j]])
            {
               face_min_nghb_order[F[j]] = order;
            }
         }
      }
   }

   if (relaxed_hp)
   {
      // for relaxed conformity we don't need the masters to match the minimum
      // orders of the slaves, we can stop now
      return;
   }

   // Iterate while minimum orders propagate by master/slave relations
   // (and new orders also propagate from faces to incident edges).
   // See https://github.com/mfem/mfem/pull/1423#issuecomment-638930559
   // for an illustration of why this is necessary in hp meshes.
   bool done;
   do
   {
      std::set<int> changedEdges;
      std::set<int> changedFaces;

      const int numEdges = mesh->GetNEdges();

      // Propagate from slave edges to master edges
      const NCMesh::NCList &edge_list = mesh->ncmesh->GetEdgeList();
      for (const NCMesh::Master &master : edge_list.masters)
      {
         VarOrderBits slave_orders = 0;
         for (int i = master.slaves_begin; i < master.slaves_end; i++)
         {
            slave_orders |= edge_orders[edge_list.slaves[i].index];
         }

         if (slave_orders == 0)
         {
            continue;
         }

         const int min_order_slaves = MinOrder(slave_orders);
         if (edge_orders[master.index] == 0 ||
             min_order_slaves < MinOrder(edge_orders[master.index]))
         {
            edge_orders[master.index] |= VarOrderBits(1) << min_order_slaves;
            changedEdges.insert(master.index);
         }

         // Also apply the minimum order to all the slave edges, since they must
         // interpolate the master edge, which has the minimum order.
         const VarOrderBits min_mask = VarOrderBits(1) << MinOrder(
                                          edge_orders[master.index]);
         for (int i = master.slaves_begin; i < master.slaves_end; i++)
         {
            if (edge_list.slaves[i].index >= numEdges)
            {
               continue;   // Skip ghost edges
            }

            const VarOrderBits eo0 = edge_orders[edge_list.slaves[i].index];
            edge_orders[edge_list.slaves[i].index] |= min_mask;
            if (eo0 != edge_orders[edge_list.slaves[i].index])
            {
               changedEdges.insert(edge_list.slaves[i].index);
            }
         }
      }

      // Propagate from slave faces(+edges) to master faces.
      const int numFaces = mesh->GetNumFaces();

      const NCMesh::NCList &face_list = mesh->ncmesh->GetFaceList();

      for (const NCMesh::Master &master : face_list.masters)
      {
         VarOrderBits slave_orders = 0;

         for (int i = master.slaves_begin; i < master.slaves_end; i++)
         {
            const NCMesh::Slave &slave = face_list.slaves[i];

            if (slave.index >= 0)
            {
               // Note that master.index >= numFaces occurs for ghost master faces.

               slave_orders |= face_orders[slave.index];

               if (slave.index >= numFaces)
               {
                  continue;  // Skip ghost faces
               }

               mesh->GetFaceEdges(slave.index, E, ori);
               for (int j = 0; j < E.Size(); j++)
               {
                  slave_orders |= edge_orders[E[j]];
               }
            }
            else
            {
               // degenerate face (i.e., edge-face constraint)
               slave_orders |= edge_orders[-1 - slave.index];
            }
         }

         if (slave_orders == 0)
         {
            continue;
         }

         const int min_order_slaves = MinOrder(slave_orders);
         if (face_orders[master.index] == 0 ||
             min_order_slaves < MinOrder(face_orders[master.index]))
         {
            face_orders[master.index] |= VarOrderBits(1) << min_order_slaves;
            changedFaces.insert(master.index);
         }

         // Also apply the minimum order to all the slave faces, since they must
         // interpolate the master face, which has the minimum order.
         const VarOrderBits min_mask =
            VarOrderBits(1) << MinOrder(face_orders[master.index]);
         for (int i = master.slaves_begin; i < master.slaves_end; i++)
         {
            const NCMesh::Slave &slave = face_list.slaves[i];

            if (slave.index >= 0 && slave.index < numFaces)  // Skip ghost faces
            {
               const VarOrderBits fo0 = face_orders[slave.index];
               face_orders[slave.index] |= min_mask;
               if (fo0 != face_orders[slave.index])
               {
                  changedFaces.insert(slave.index);
               }
            }
         }
      }

      // Make sure edges support (new) orders required by incident faces.
      for (int i = 0; i < mesh->GetNFaces(); i++)
      {
         mesh->GetFaceEdges(i, E, ori);
         for (int j = 0; j < E.Size(); j++)
         {
            const VarOrderBits eo0 = edge_orders[E[j]];
            edge_orders[E[j]] |= face_orders[i];
            if (eo0 != edge_orders[E[j]])
            {
               changedEdges.insert(E[j]);
            }
         }
      }

      // In the parallel case, OrderPropagation communicates orders on updated
      // edges and faces.
      done = OrderPropagation(changedEdges, changedFaces,
                              edge_orders, face_orders);
   }
   while (!done);

   GhostFaceOrderToEdges(face_orders, edge_orders);

   // Some ghost edges and faces (3D) may not have any orders applied, since we
   // only communicate orders of neighboring ghost elements. Such ghost entities
   // are marked here, to be skipped by BuildParallelConformingInterpolation as
   // master entities constraining slave entity DOFs.

   skip_edges.SetSize(edge_orders.Size());
   skip_edges = false;

   skip_faces.SetSize(face_orders.Size());
   skip_faces = false;

   for (int i=0; i<edge_orders.Size(); ++i)
   {
      if (edge_orders[i] == 0)
      {
         skip_edges[i] = true;
      }
   }

   for (int i=0; i<face_orders.Size(); ++i)
   {
      if (face_orders[i] == 0)
      {
         skip_faces[i] = true;
      }
   }
}

int FiniteElementSpace::MakeDofTable(int ent_dim,
                                     const Array<VarOrderBits> &entity_orders,
                                     Table &entity_dofs,
                                     Array<char> *var_ent_order)
{
   // The tables var_edge_dofs and var_face_dofs hold DOF assignments for edges
   // and faces of a variable-order space, in which each edge/face may host
   // several DOF sets, called DOF set variants. Example: an edge 'i' shared by
   // 4 hexes of orders 2, 3, 4, 5 will hold four DOF sets, each starting at
   // indices e.g. 100, 101, 103, 106, respectively. These numbers are stored
   // in row 'i' of var_edge_dofs. Variant zero is always the lowest order DOF
   // set, followed by consecutive ranges of higher order DOFs. Variable-order
   // faces are handled similarly by var_face_dofs. The tables are empty for
   // constant-order spaces.

   int num_ent = entity_orders.Size();
   int total_dofs = 0;
   int total_dofs_nonghost = 0;

   Array<Connection> list;
   list.Reserve(2*num_ent);

   if (var_ent_order)
   {
      var_ent_order->SetSize(0);
      var_ent_order->Reserve(num_ent);
   }

   int nonGhost = num_ent;
   if (IsVariableOrder())
   {
      nonGhost -= (ent_dim == 1) ? NumGhostEdges() : NumGhostFaces();
   }

   // assign DOFs according to order bit masks
   for (int i = 0; i < num_ent; i++)
   {
      auto geom = Geometry::SEGMENT;  // ent_dim == 1 case
      if (ent_dim != 1)
      {
         // TODO: put this logic in mesh->GetFaceGeometry?
         if (i >= nonGhost)  // if ghost
         {
            geom = mesh->ncmesh->GetFaceGeometry(i);
         }
         else
         {
            geom = mesh->GetFaceGeometry(i);
         }
      }

      VarOrderBits bits = entity_orders[i];
      for (int order = 0; bits != 0; order++, bits >>= 1)
      {
         if (bits & 1)
         {
            const int dofs = fec->GetNumDof(geom, order);
            list.Append(Connection(i, total_dofs));
            total_dofs += dofs;
            if (i < nonGhost) { total_dofs_nonghost += dofs; }
            if (var_ent_order) { var_ent_order->Append(order); }
         }
      }
   }

   // append a dummy row as terminator
   list.Append(Connection(num_ent, total_dofs));

   // build the table
   entity_dofs.MakeFromList(num_ent+1, list);
   return total_dofs_nonghost;
}

int FiniteElementSpace::FindDofs(const Table &var_dof_table,
                                 int row, int ndof) const
{
   const int *beg = var_dof_table.GetRow(row);
   const int *end = var_dof_table.GetRow(row + 1); // terminator, see above

   while (beg < end)
   {
      // return the appropriate range of DOFs
      if ((beg[1] - beg[0]) == ndof) { return beg[0]; }
      beg++;
   }

   MFEM_ABORT("DOFs not found for ndof = " << ndof);
   return 0;
}

int FiniteElementSpace::GetEdgeOrder(int edge, int variant) const
{
   if (!IsVariableOrder()) { return fec->GetOrder(); }

   if (edge >= var_edge_dofs.Size())
   {
      return ghost_edge_orders[edge - var_edge_dofs.Size()];
   }

   const int* beg = var_edge_dofs.GetRow(edge);
   const int* end = var_edge_dofs.GetRow(edge + 1);
   if (variant >= end - beg) { return -1; } // past last variant

   return var_edge_orders[var_edge_dofs.GetI()[edge] + variant];
}

int FiniteElementSpace::GetFaceOrder(int face, int variant) const
{
   if (!IsVariableOrder())
   {
      // face order can be different from fec->GetOrder()
      Geometry::Type geom = mesh->GetFaceGeometry(face);
      return fec->FiniteElementForGeometry(geom)->GetOrder();
   }

   if (face >= var_face_dofs.Size())
   {
      return ghost_face_orders[face - var_face_dofs.Size()];
   }

   const int* beg = var_face_dofs.GetRow(face);
   const int* end = var_face_dofs.GetRow(face + 1);
   if (variant >= end - beg) { return -1; } // past last variant

   return var_face_orders[var_face_dofs.GetI()[face] + variant];
}

int FiniteElementSpace::GetNVariants(int entity, int index) const
{
   MFEM_ASSERT(IsVariableOrder(), "");
   const Table &dof_table = (entity == 1) ? var_edge_dofs : var_face_dofs;

   MFEM_ASSERT(index >= 0 && index < dof_table.Size(), "");
   return dof_table.GetRow(index + 1) - dof_table.GetRow(index);
}

static const char* msg_orders_changed =
   "Element orders changed, you need to Update() the space first.";

void FiniteElementSpace::GetElementDofs(int elem, Array<int> &dofs,
                                        DofTransformation &doftrans) const
{
   MFEM_VERIFY(!orders_changed, msg_orders_changed);

   if (elem_dof)
   {
      elem_dof->GetRow(elem, dofs);

      if (DoFTransArray[mesh->GetElementBaseGeometry(elem)])
      {
         Array<int> Fo;
         elem_fos -> GetRow (elem, Fo);
         doftrans.SetDofTransformation(
            *DoFTransArray[mesh->GetElementBaseGeometry(elem)]);
         doftrans.SetFaceOrientations(Fo);
         doftrans.SetVDim();
      }
      return;
   }

   Array<int> V, E, Eo, F, Fo; // TODO: LocalArray

   const int dim = mesh->Dimension();
   const auto geom = mesh->GetElementGeometry(elem);
   const int order = GetElementOrderImpl(elem);

   const int nv = fec->GetNumDof(Geometry::POINT, order);
   const int ne = (dim > 1) ? fec->GetNumDof(Geometry::SEGMENT, order) : 0;
   const int nb = (dim > 0) ? fec->GetNumDof(geom, order) : 0;

   if (nv) { mesh->GetElementVertices(elem, V); }
   if (ne) { mesh->GetElementEdges(elem, E, Eo); }

   int nfd = 0;
   if (dim > 2 && fec->HasFaceDofs(geom, order))
   {
      mesh->GetElementFaces(elem, F, Fo);
      for (int i = 0; i < F.Size(); i++)
      {
         nfd += fec->GetNumDof(mesh->GetFaceGeometry(F[i]), order);
      }
      if (DoFTransArray[mesh->GetElementBaseGeometry(elem)])
      {
         doftrans.SetDofTransformation(
            *DoFTransArray[mesh->GetElementBaseGeometry(elem)]);
         doftrans.SetFaceOrientations(Fo);
         doftrans.SetVDim();
      }
   }

   dofs.SetSize(0);
   dofs.Reserve(nv*V.Size() + ne*E.Size() + nfd + nb);

   if (nv) // vertex DOFs
   {
      for (int i = 0; i < V.Size(); i++)
      {
         for (int j = 0; j < nv; j++)
         {
            dofs.Append(V[i]*nv + j);
         }
      }
   }

   if (ne) // edge DOFs
   {
      for (int i = 0; i < E.Size(); i++)
      {
         int ebase = IsVariableOrder() ? FindEdgeDof(E[i], ne) : E[i]*ne;
         const int *ind = fec->GetDofOrdering(Geometry::SEGMENT, order, Eo[i]);

         for (int j = 0; j < ne; j++)
         {
            dofs.Append(EncodeDof(nvdofs + ebase, ind[j]));
         }
      }
   }

   if (nfd) // face DOFs
   {
      for (int i = 0; i < F.Size(); i++)
      {
         auto fgeom = mesh->GetFaceGeometry(F[i]);
         int nf = fec->GetNumDof(fgeom, order);

         int fbase = (var_face_dofs.Size() > 0) ? FindFaceDof(F[i], nf) : F[i]*nf;
         const int *ind = fec->GetDofOrdering(fgeom, order, Fo[i]);

         for (int j = 0; j < nf; j++)
         {
            dofs.Append(EncodeDof(nvdofs + nedofs + fbase, ind[j]));
         }
      }
   }

   if (nb) // interior ("bubble") DOFs
   {
      int bbase = bdofs ? bdofs[elem] : elem*nb;
      bbase += nvdofs + nedofs + nfdofs;

      for (int j = 0; j < nb; j++)
      {
         dofs.Append(bbase + j);
      }
   }
}

DofTransformation *FiniteElementSpace::GetElementDofs(int elem,
                                                      Array<int> &dofs) const
{
   DoFTrans.SetDofTransformation(NULL);
   GetElementDofs(elem, dofs, DoFTrans);
   return DoFTrans.GetDofTransformation() ? &DoFTrans : NULL;
}

void FiniteElementSpace::GetBdrElementDofs(int bel, Array<int> &dofs,
                                           DofTransformation &doftrans) const
{
   MFEM_VERIFY(!orders_changed, msg_orders_changed);

   if (bdr_elem_dof)
   {
      bdr_elem_dof->GetRow(bel, dofs);

      if (DoFTransArray[mesh->GetBdrElementGeometry(bel)])
      {
         Array<int> Fo;
         bdr_elem_fos -> GetRow (bel, Fo);
         doftrans.SetDofTransformation(
            *DoFTransArray[mesh->GetBdrElementGeometry(bel)]);
         doftrans.SetFaceOrientations(Fo);
         doftrans.SetVDim();
      }
      return;
   }

   Array<int> V, E, Eo; // TODO: LocalArray
   int F, oF;

   int dim = mesh->Dimension();
   auto geom = mesh->GetBdrElementGeometry(bel);
   int order = fec->GetOrder();

   if (elem_order.Size()) // determine order from adjacent element
   {
      int elem, info;
      mesh->GetBdrElementAdjacentElement(bel, elem, info);
      order = elem_order[elem];
   }

   int nv = fec->GetNumDof(Geometry::POINT, order);
   int ne = (dim > 1) ? fec->GetNumDof(Geometry::SEGMENT, order) : 0;
   int nf = (dim > 2) ? fec->GetNumDof(geom, order) : 0;

   if (nv) { mesh->GetBdrElementVertices(bel, V); }
   if (ne) { mesh->GetBdrElementEdges(bel, E, Eo); }
   if (nf)
   {
      mesh->GetBdrElementFace(bel, &F, &oF);

      if (DoFTransArray[mesh->GetBdrElementGeometry(bel)])
      {
         mfem::Array<int> Fo(1);
         Fo[0] = oF;
         doftrans.SetDofTransformation(
            *DoFTransArray[mesh->GetBdrElementGeometry(bel)]);
         doftrans.SetFaceOrientations(Fo);
         doftrans.SetVDim();
      }
   }

   dofs.SetSize(0);
   dofs.Reserve(nv*V.Size() + ne*E.Size() + nf);

   if (nv) // vertex DOFs
   {
      for (int i = 0; i < V.Size(); i++)
      {
         for (int j = 0; j < nv; j++)
         {
            dofs.Append(V[i]*nv + j);
         }
      }
   }

   if (ne) // edge DOFs
   {
      for (int i = 0; i < E.Size(); i++)
      {
         int ebase = IsVariableOrder() ? FindEdgeDof(E[i], ne) : E[i]*ne;
         const int *ind = fec->GetDofOrdering(Geometry::SEGMENT, order, Eo[i]);

         for (int j = 0; j < ne; j++)
         {
            dofs.Append(EncodeDof(nvdofs + ebase, ind[j]));
         }
      }
   }

   if (nf) // face DOFs
   {
      int fbase = (var_face_dofs.Size() > 0) ? FindFaceDof(F, nf) : F*nf;
      const int *ind = fec->GetDofOrdering(geom, order, oF);

      for (int j = 0; j < nf; j++)
      {
         dofs.Append(EncodeDof(nvdofs + nedofs + fbase, ind[j]));
      }
   }
}

DofTransformation *FiniteElementSpace::GetBdrElementDofs(int bel,
                                                         Array<int> &dofs) const
{
   DoFTrans.SetDofTransformation(NULL);
   GetBdrElementDofs(bel, dofs, DoFTrans);
   return DoFTrans.GetDofTransformation() ? &DoFTrans : NULL;
}

int FiniteElementSpace::GetFaceDofs(int face, Array<int> &dofs,
                                    int variant) const
{
   MFEM_VERIFY(!orders_changed, msg_orders_changed);

   // If face_dof is already built, use it.
   // If it is not and we have a NURBS space, build the face_dof and use it.
   if ((face_dof && variant == 0) ||
       (NURBSext && (BuildNURBSFaceToDofTable(), true)))
   {
      face_dof->GetRow(face, dofs);
      return fec->GetOrder();
   }

   int order, nf, fbase;
   int dim = mesh->Dimension();
   auto fgeom = (dim > 2) ? mesh->GetFaceGeometry(face) : Geometry::INVALID;

   if (var_face_dofs.Size() > 0) // variable orders or *mixed* faces
   {
      const int* beg = var_face_dofs.GetRow(face);
      const int* end = var_face_dofs.GetRow(face + 1);
      if (variant >= end - beg) { return -1; } // past last face DOFs

      fbase = beg[variant];
      nf = beg[variant+1] - fbase;

      order = !IsVariableOrder() ? fec->GetOrder() :
              var_face_orders[var_face_dofs.GetI()[face] + variant];
      MFEM_ASSERT(fec->GetNumDof(fgeom, order) == nf, [&]()
      {
         std::stringstream msg;
         msg << "fec->GetNumDof(" << (fgeom == Geometry::SQUARE ? "square" : "triangle")
             << ", " << order << ") = " << fec->GetNumDof(fgeom, order) << " nf " << nf;
         msg << " face " << face << " variant " << variant << std::endl;
         return msg.str();
      }());
   }
   else
   {
      if (variant > 0) { return -1; }
      order = fec->GetOrder();
      nf = (dim > 2) ? fec->GetNumDof(fgeom, order) : 0;
      fbase = face*nf;
   }

   // for 1D, 2D and 3D faces
   int nv = fec->GetNumDof(Geometry::POINT, order);
   int ne = (dim > 1) ? fec->GetNumDof(Geometry::SEGMENT, order) : 0;

   Array<int> V, E, Eo;
   if (nv) { mesh->GetFaceVertices(face, V); }
   if (ne) { mesh->GetFaceEdges(face, E, Eo); }

   dofs.SetSize(0);
   dofs.Reserve(V.Size() * nv + E.Size() * ne + nf);

   if (nv) // vertex DOFs
   {
      for (int i = 0; i < V.Size(); i++)
      {
         for (int j = 0; j < nv; j++)
         {
            dofs.Append(V[i]*nv + j);
         }
      }
   }
   if (ne) // edge DOFs
   {
      for (int i = 0; i < E.Size(); i++)
      {
         int ebase = IsVariableOrder() ? FindEdgeDof(E[i], ne) : E[i]*ne;
         const int *ind = fec->GetDofOrdering(Geometry::SEGMENT, order, Eo[i]);

         for (int j = 0; j < ne; j++)
         {
            dofs.Append(EncodeDof(nvdofs + ebase, ind[j]));
         }
      }
   }
   for (int j = 0; j < nf; j++)
   {
      dofs.Append(nvdofs + nedofs + fbase + j);
   }

   return order;
}

int FiniteElementSpace::GetEdgeDofs(int edge, Array<int> &dofs,
                                    int variant) const
{
   MFEM_VERIFY(!orders_changed, msg_orders_changed);

   int order, ne, base;
   if (IsVariableOrder())
   {
      const int* beg = var_edge_dofs.GetRow(edge);
      const int* end = var_edge_dofs.GetRow(edge + 1);
      if (variant >= end - beg) { return -1; } // past last edge DOFs

      base = beg[variant];
      ne = beg[variant+1] - base;

      order = var_edge_orders[var_edge_dofs.GetI()[edge] + variant];
      MFEM_ASSERT(fec->GetNumDof(Geometry::SEGMENT, order) == ne, "");
   }
   else
   {
      if (variant > 0) { return -1; }
      order = fec->GetOrder();
      ne = fec->GetNumDof(Geometry::SEGMENT, order);
      base = edge*ne;
   }

   Array<int> V; // TODO: LocalArray
   int nv = fec->GetNumDof(Geometry::POINT, order);
   if (nv) { mesh->GetEdgeVertices(edge, V); }

   dofs.SetSize(0);
   dofs.Reserve(2*nv + ne);

   for (int i = 0; i < 2; i++)
   {
      for (int j = 0; j < nv; j++)
      {
         dofs.Append(V[i]*nv + j);
      }
   }
   for (int j = 0; j < ne; j++)
   {
      dofs.Append(nvdofs + base + j);
   }

   return order;
}

void FiniteElementSpace::GetVertexDofs(int i, Array<int> &dofs) const
{
   int nv = fec->DofForGeometry(Geometry::POINT);
   dofs.SetSize(nv);
   for (int j = 0; j < nv; j++)
   {
      dofs[j] = i*nv+j;
   }
}

void FiniteElementSpace::GetElementInteriorDofs(int i, Array<int> &dofs) const
{
   MFEM_VERIFY(!orders_changed, msg_orders_changed);

   int nb = fec->GetNumDof(mesh->GetElementGeometry(i), GetElementOrderImpl(i));
   int base = bdofs ? bdofs[i] : i*nb;

   dofs.SetSize(nb);
   base += nvdofs + nedofs + nfdofs;
   for (int j = 0; j < nb; j++)
   {
      dofs[j] = base + j;
   }
}

int FiniteElementSpace::GetNumElementInteriorDofs(int i) const
{
   return fec->GetNumDof(mesh->GetElementGeometry(i),
                         GetElementOrderImpl(i));
}

void FiniteElementSpace::GetFaceInteriorDofs(int i, Array<int> &dofs) const
{
   MFEM_VERIFY(!IsVariableOrder(), "not implemented");

   int nf, base;
   if (var_face_dofs.Size() > 0) // mixed faces
   {
      base = var_face_dofs.GetRow(i)[0];
      nf = var_face_dofs.GetRow(i)[1] - base;
   }
   else
   {
      auto geom = mesh->GetTypicalFaceGeometry();
      nf = fec->GetNumDof(geom, fec->GetOrder());
      base = i*nf;
   }

   dofs.SetSize(nf);
   for (int j = 0; j < nf; j++)
   {
      dofs[j] = nvdofs + nedofs + base + j;
   }
}

void FiniteElementSpace::GetEdgeInteriorDofs(int i, Array<int> &dofs) const
{
   MFEM_VERIFY(!IsVariableOrder(), "not implemented");

   int ne = fec->DofForGeometry(Geometry::SEGMENT);
   dofs.SetSize (ne);
   for (int j = 0, k = nvdofs+i*ne; j < ne; j++, k++)
   {
      dofs[j] = k;
   }
}

void FiniteElementSpace::GetPatchDofs(int patch, Array<int> &dofs) const
{
   MFEM_ASSERT(NURBSext,
               "FiniteElementSpace::GetPatchDofs needs a NURBSExtension");
   NURBSext->GetPatchDofs(patch, dofs);
}

const FiniteElement *FiniteElementSpace::GetFE(int i) const
{
   if (i < 0 || i >= mesh->GetNE())
   {
      if (mesh->GetNE() == 0)
      {
         MFEM_ABORT("Empty MPI partitions are not permitted!");
      }
      MFEM_ABORT("Invalid element id:" << i << "; minimum allowed:" << 0 <<
                 ", maximum allowed:" << mesh->GetNE()-1);
   }

   const FiniteElement *FE =
      fec->GetFE(mesh->GetElementGeometry(i), GetElementOrderImpl(i));

   if (NURBSext)
   {
      NURBSext->LoadFE(i, FE);
   }
   else
   {
#ifdef MFEM_DEBUG
      // consistency check: fec->GetOrder() and FE->GetOrder() should return
      // the same value (for standard, constant-order spaces)
      if (!IsVariableOrder() && FE->GetDim() > 0)
      {
         MFEM_ASSERT(FE->GetOrder() == fec->GetOrder(),
                     "internal error: " <<
                     FE->GetOrder() << " != " << fec->GetOrder());
      }
#endif
   }

   return FE;
}

const FiniteElement *FiniteElementSpace::GetTypicalFE() const
{
   if (mesh->GetNE() > 0) { return GetFE(0); }

   Geometry::Type geom = mesh->GetTypicalElementGeometry();
   const FiniteElement *fe = fec->FiniteElementForGeometry(geom);
   MFEM_VERIFY(fe != nullptr, "Could not determine a typical FE!");
   return fe;
}

const FiniteElement *FiniteElementSpace::GetBE(int i) const
{
   int order = fec->GetOrder();

   if (IsVariableOrder()) // determine order from adjacent element
   {
      int elem, info;
      mesh->GetBdrElementAdjacentElement(i, elem, info);
      order = GetElementOrderImpl(elem);
   }

   const FiniteElement *BE;
   switch (mesh->Dimension())
   {
      case 1:
         BE = fec->GetFE(Geometry::POINT, order);
         break;
      case 2:
         BE = fec->GetFE(Geometry::SEGMENT, order);
         break;
      case 3:
      default:
         BE = fec->GetFE(mesh->GetBdrElementGeometry(i), order);
   }

   if (NURBSext)
   {
      NURBSext->LoadBE(i, BE);
   }

   return BE;
}

const FiniteElement *FiniteElementSpace::GetFaceElement(int i) const
{
   MFEM_VERIFY(!IsVariableOrder(), "not implemented");

   const FiniteElement *fe;
   switch (mesh->Dimension())
   {
      case 1:
         fe = fec->FiniteElementForGeometry(Geometry::POINT);
         break;
      case 2:
         fe = fec->FiniteElementForGeometry(Geometry::SEGMENT);
         break;
      case 3:
      default:
         fe = fec->FiniteElementForGeometry(mesh->GetFaceGeometry(i));
   }

   if (NURBSext)
   {
      // Ensure 'face_to_be' is built:
      if (!face_dof) { BuildNURBSFaceToDofTable(); }
      MFEM_ASSERT(face_to_be[i] >= 0,
                  "NURBS mesh: only boundary faces are supported!");
      NURBSext->LoadBE(face_to_be[i], fe);
   }

   return fe;
}

const FiniteElement *FiniteElementSpace::GetEdgeElement(int i,
                                                        int variant) const
{
   MFEM_ASSERT(mesh->Dimension() > 1, "No edges with mesh dimension < 2");

   int eo = IsVariableOrder() ? GetEdgeOrder(i, variant) : fec->GetOrder();
   return fec->GetFE(Geometry::SEGMENT, eo);
}

const FiniteElement *FiniteElementSpace::GetTraceElement(
   int i, Geometry::Type geom_type) const
{
   return fec->GetTraceFE(geom_type, GetElementOrder(i));
}

const FiniteElement *FiniteElementSpace::GetTypicalTraceElement() const
{
   return fec->TraceFiniteElementForGeometry(mesh->GetTypicalFaceGeometry());
}

FiniteElementSpace::~FiniteElementSpace()
{
   Destroy();
}

void FiniteElementSpace::Destroy()
{
   R_transpose.reset();
   cR.reset();
   cR_hp.reset();
   cP.reset();
   Th.Clear();
   L2E_nat.Clear();
   L2E_lex.Clear();
   for (int i = 0; i < E2Q_array.Size(); i++)
   {
      delete E2Q_array[i];
   }
   E2Q_array.SetSize(0);
   for (auto &x : L2F)
   {
      delete x.second;
   }
   L2F.clear();
   for (int i = 0; i < E2IFQ_array.Size(); i++)
   {
      delete E2IFQ_array[i];
   }
   E2IFQ_array.SetSize(0);
   for (int i = 0; i < E2BFQ_array.Size(); i++)
   {
      delete E2BFQ_array[i];
   }
   E2BFQ_array.SetSize(0);

   DestroyDoFTransArray();

   dof_elem_array.DeleteAll();
   dof_ldof_array.DeleteAll();
   dof_bdr_elem_array.DeleteAll();
   dof_bdr_ldof_array.DeleteAll();

   for (int i = 0; i < VNURBSext.Size(); i++)
   {
      delete VNURBSext[i];
   }

   if (NURBSext)
   {
      if (own_ext) { delete NURBSext; }
      delete face_dof;
      face_to_be.DeleteAll();
      if (VNURBSext.Size() > 0 )
      {
         delete elem_dof;
         delete bdr_elem_dof;
      }
   }
   else
   {
      delete elem_dof;
      delete elem_fos;
      delete bdr_elem_dof;
      delete bdr_elem_fos;
      delete face_dof;
      delete [] bdofs;
   }
   ceed::RemoveBasisAndRestriction(this);


}

void FiniteElementSpace::DestroyDoFTransArray()
{
   for (int i = 0; i < DoFTransArray.Size(); i++)
   {
      delete DoFTransArray[i];
   }
   DoFTransArray.SetSize(0);
}

void FiniteElementSpace::GetTransferOperator(
   const FiniteElementSpace &coarse_fes, OperatorHandle &T) const
{
   // Assumptions: see the declaration of the method.

   if (T.Type() == Operator::MFEM_SPARSEMAT)
   {
      if (!IsVariableOrder())
      {
         Mesh::GeometryList elem_geoms(*mesh);

         DenseTensor localP[Geometry::NumGeom];
         for (int i = 0; i < elem_geoms.Size(); i++)
         {
            GetLocalRefinementMatrices(coarse_fes, elem_geoms[i],
                                       localP[elem_geoms[i]]);
         }
         T.Reset(RefinementMatrix_main(coarse_fes.GetNDofs(),
                                       coarse_fes.GetElementToDofTable(),
                                       coarse_fes.
                                       GetElementToFaceOrientationTable(),
                                       localP));
      }
      else
      {
         T.Reset(VariableOrderRefinementMatrix(coarse_fes.GetNDofs(),
                                               coarse_fes.GetElementToDofTable()));
      }
   }
   else
   {
      T.Reset(new RefinementOperator(this, &coarse_fes));
   }
}

void FiniteElementSpace::GetTrueTransferOperator(
   const FiniteElementSpace &coarse_fes, OperatorHandle &T) const
{
   const SparseMatrix *coarse_P = coarse_fes.GetConformingProlongation();

   Operator::Type req_type = T.Type();
   GetTransferOperator(coarse_fes, T);

   if (req_type == Operator::MFEM_SPARSEMAT)
   {
      if (GetConformingRestriction())
      {
         T.Reset(mfem::Mult(*cR, *T.As<SparseMatrix>()));
      }
      if (coarse_P)
      {
         T.Reset(mfem::Mult(*T.As<SparseMatrix>(), *coarse_P));
      }
   }
   else
   {
      const int RP_case = bool(GetConformingRestriction()) + 2*bool(coarse_P);
      if (RP_case == 0) { return; }
      const bool owner = T.OwnsOperator();
      T.SetOperatorOwner(false);
      switch (RP_case)
      {
         case 1:
            T.Reset(new ProductOperator(cR.get(), T.Ptr(), false, owner));
            break;
         case 2:
            T.Reset(new ProductOperator(T.Ptr(), coarse_P, owner, false));
            break;
         case 3:
            T.Reset(new TripleProductOperator(
                       cR.get(), T.Ptr(), coarse_P, false, owner, false));
            break;
      }
   }
}

void FiniteElementSpace::UpdateElementOrders()
{
   Array<char> new_order(mesh->GetNE());
   switch (mesh->GetLastOperation())
   {
      case Mesh::REFINE:
      {
         const CoarseFineTransformations &cf_tr = mesh->GetRefinementTransforms();
         for (int i = 0; i < mesh->GetNE(); i++)
         {
            new_order[i] = elem_order[cf_tr.embeddings[i].parent];
         }
         break;
      }
      case Mesh::DEREFINE:
      {
         const CoarseFineTransformations &cf_tr =
            mesh->ncmesh->GetDerefinementTransforms();
         Table coarse_to_fine;
         cf_tr.MakeCoarseToFineTable(coarse_to_fine);
         Array<int> tabrow;
         for (int i = 0; i < coarse_to_fine.Size(); i++)
         {
            coarse_to_fine.GetRow(i, tabrow);
            // For now we require all children to be of same polynomial order.
            new_order[i] = elem_order[tabrow[0]];
         }
         break;
      }
      default:
         MFEM_ABORT("not implemented yet");
   }

   mfem::Swap(elem_order, new_order);
}

void FiniteElementSpace::Update(bool want_transform)
{
   lastUpdatePRef = false;

   if (!orders_changed)
   {
      if (mesh->GetSequence() == mesh_sequence)
      {
         return; // mesh and space are in sync, no-op
      }
      if (want_transform && mesh->GetSequence() != mesh_sequence + 1)
      {
         MFEM_ABORT("Error in update sequence. Space needs to be updated after "
                    "each mesh modification.");
      }
   }
   else
   {
      if (mesh->GetSequence() != mesh_sequence)
      {
         MFEM_ABORT("Updating space after both mesh change and element order "
                    "change is not supported. Please update separately after "
                    "each change.");
      }
   }

   if (NURBSext)
   {
      UpdateNURBS();
      return;
   }

   Table* old_elem_dof = NULL;
   Table* old_elem_fos = NULL;
   int old_ndofs;
   bool old_orders_changed = orders_changed;

   // save old DOF table
   if (want_transform)
   {
      old_elem_dof = elem_dof;
      old_elem_fos = elem_fos;
      elem_dof = NULL;
      elem_fos = NULL;
      old_ndofs = ndofs;
   }

   // update the 'elem_order' array if the mesh has changed
   if (IsVariableOrder() && mesh->GetSequence() != mesh_sequence)
   {
      UpdateElementOrders();
   }

   Destroy(); // calls Th.Clear()
   Construct();
   BuildElementToDofTable();

   if (want_transform)
   {
      MFEM_VERIFY(!old_orders_changed, "Interpolation for element order change "
                  "is not implemented yet, sorry.");

      // calculate appropriate GridFunction transformation
      switch (mesh->GetLastOperation())
      {
         case Mesh::REFINE:
         {
            if (Th.Type() != Operator::MFEM_SPARSEMAT)
            {
               Th.Reset(new RefinementOperator(this, old_elem_dof,
                                               old_elem_fos, old_ndofs));
               // The RefinementOperator takes ownership of 'old_elem_dof', so
               // we no longer own it:
               old_elem_dof = NULL;
               old_elem_fos = NULL;
            }
            else
            {
               // calculate fully assembled matrix
               Th.Reset(RefinementMatrix(old_ndofs, old_elem_dof,
                                         old_elem_fos));
            }
            break;
         }

         case Mesh::DEREFINE:
         {
            BuildConformingInterpolation();
            Th.Reset(DerefinementMatrix(old_ndofs, old_elem_dof, old_elem_fos));
            if (IsVariableOrder())
            {
               if (cP && cR_hp)
               {
                  Th.SetOperatorOwner(false);
                  Th.Reset(new TripleProductOperator(cP.get(), cR_hp.get(), Th.Ptr(),
                                                     false, false, true));
               }
            }
            else
            {
               if (cP && cR)
               {
                  Th.SetOperatorOwner(false);
                  Th.Reset(new TripleProductOperator(cP.get(), cR.get(), Th.Ptr(),
                                                     false, false, true));
               }
            }
            break;
         }

         default:
            break;
      }

      delete old_elem_dof;
      delete old_elem_fos;
   }
}

void FiniteElementSpace::PRefineAndUpdate(const Array<pRefinement> & refs,
                                          bool want_transfer)
{
   MFEM_VERIFY(PRefinementSupported(),
               "p-refinement is not supported in this space");

   if (want_transfer)
   {
      fesPrev.reset(new FiniteElementSpace(mesh, fec, vdim, ordering));
      for (int i = 0; i<mesh->GetNE(); i++)
      {
         fesPrev->SetElementOrder(i, GetElementOrder(i));
      }
      fesPrev->Update(false);
   }

   for (auto ref : refs)
   {
      SetElementOrder(ref.index, GetElementOrder(ref.index) + ref.delta);
   }

   Update(false);

   if (want_transfer)
   {
      PTh.reset(new PRefinementTransferOperator(*fesPrev, *this));
   }

   lastUpdatePRef = true;
}

bool FiniteElementSpace::PRefinementSupported()
{
   // Check whether the space type is L2 or H1
   if (!dynamic_cast<const L2_FECollection*>(fec) &&
       !dynamic_cast<const H1_FECollection*>(fec))
   {
      return false;
   }

   // Check whether the mesh is purely quadrilateral or hexahedral.
   const int dim = mesh->Dimension();
   Array<Geometry::Type> geoms;
   mesh->GetGeometries(dim, geoms);
   if (geoms.Size() != 1) { return false; }
   if (dim == 2 && geoms[0] != Geometry::Type::SQUARE) { return false; }
   else if (dim == 3 && geoms[0] != Geometry::Type::CUBE) { return false; }

   return true;
}

void FiniteElementSpace::UpdateMeshPointer(Mesh *new_mesh)
{
   mesh = new_mesh;
}

void FiniteElementSpace::GetNodePositions(const Vector &mesh_nodes,
                                          Vector &fes_node_pos,
                                          int fes_nodes_ordering) const
{
   Mesh *m = GetMesh();
   const int NE = m->GetNE();

   if (NE == 0) { fes_node_pos.SetSize(0); return; }

   const int dim = m->Dimension();
   Array<int> dofs;
   Vector e_xyz;
   fes_node_pos.SetSize(GetNDofs() * dim);
   const FiniteElementSpace *mesh_fes = m->GetNodalFESpace();
   FiniteElementSpace vector_fes(m, FEColl(), dim, fes_nodes_ordering);

   for (int e = 0; e < NE; e++)
   {
      mesh_fes->GetElementVDofs(e, dofs);
      const int mdof_cnt = dofs.Size() / dim;
      mesh_nodes.GetSubVector(dofs, e_xyz); //e_xyz is ordered by nodes here

      auto ir = GetFE(e)->GetNodes();
      const int fdof_cnt = ir.GetNPoints();
      Vector mesh_shape(mdof_cnt), gf_xyz(fdof_cnt * dim);
      for (int q = 0; q < fdof_cnt; q++)
      {
         mesh_fes->GetFE(e)->CalcShape(ir.IntPoint(q), mesh_shape);
         for (int d = 0; d < dim; d++)
         {
            Vector x(e_xyz.GetData() + d*mdof_cnt, mdof_cnt);
            gf_xyz(d*fdof_cnt + q) = x * mesh_shape; // order by nodes
         }
      }

      // reuse/resize dofs.
      vector_fes.GetElementVDofs(e, dofs);
      fes_node_pos.SetSubVector(dofs, gf_xyz);
   }
}

void FiniteElementSpace::Save(std::ostream &os) const
{
   int fes_format = 90; // the original format, v0.9
   bool nurbs_unit_weights = false;

   // Determine the format that should be used.
   if (!NURBSext)
   {
      // TODO: if this is a variable-order FE space, use fes_format = 100.
   }
   else
   {
      const NURBSFECollection *nurbs_fec =
         dynamic_cast<const NURBSFECollection *>(fec);
      MFEM_VERIFY(nurbs_fec, "invalid FE collection");
      nurbs_fec->SetOrder(NURBSext->GetOrder());
      const real_t eps = 5e-14;
      nurbs_unit_weights = (NURBSext->GetWeights().Min() >= 1.0-eps &&
                            NURBSext->GetWeights().Max() <= 1.0+eps);
      if ((NURBSext->GetOrder() == NURBSFECollection::VariableOrder) ||
          (NURBSext != mesh->NURBSext && !nurbs_unit_weights) ||
          (NURBSext->GetMaster().Size() != 0 ))
      {
         fes_format = 100; // v1.0 format
      }
   }

   os << (fes_format == 90 ?
          "FiniteElementSpace\n" : "MFEM FiniteElementSpace v1.0\n")
      << "FiniteElementCollection: " << fec->Name() << '\n'
      << "VDim: " << vdim << '\n'
      << "Ordering: " << ordering << '\n';

   if (fes_format == 100) // v1.0
   {
      if (!NURBSext)
      {
         // TODO: this is a variable-order FE space --> write 'element_orders'.
      }
      else if (NURBSext != mesh->NURBSext)
      {
         if (NURBSext->GetOrder() != NURBSFECollection::VariableOrder)
         {
            os << "NURBS_order\n" << NURBSext->GetOrder() << '\n';
         }
         else
         {
            os << "NURBS_orders\n";
            // 1 = do not write the size, just the entries:
            NURBSext->GetOrders().Save(os, 1);
         }
         // If periodic BCs are given, write connectivity
         if (NURBSext->GetMaster().Size() != 0 )
         {
            os <<"NURBS_periodic\n";
            NURBSext->GetMaster().Save(os);
            NURBSext->GetSlave().Save(os);
         }
         // If the weights are not unit, write them to the output:
         if (!nurbs_unit_weights)
         {
            os << "NURBS_weights\n";
            NURBSext->GetWeights().Print(os, 1);
         }
      }
      os << "End: MFEM FiniteElementSpace v1.0\n";
   }
}

std::shared_ptr<const PRefinementTransferOperator>
FiniteElementSpace::GetPrefUpdateOperator() { return PTh; }

void FiniteElementSpace
::GetEssentialBdrEdgesFaces(const Array<int> &bdr_attr_is_ess,
                            std::set<int> & edges, std::set<int> & faces) const
{
   const int dim = mesh->Dimension();
   MFEM_VERIFY(dim == 2 || dim == 3, "");

   for (int i = 0; i < GetNBE(); i++)
   {
      if (bdr_attr_is_ess[GetBdrAttribute(i)-1])
      {
         int f, o;
         mesh->GetBdrElementFace(i, &f, &o);

         if (dim == 3)
         {
            faces.insert(f);
            Array<int> edges_i, cor;
            mesh->GetBdrElementEdges(i, edges_i, cor);
            for (auto edge : edges_i)
            {
               edges.insert(edge);
            }
         }
         else
         {
            edges.insert(f);
         }
      }
   }

   if (Nonconforming())
   {
      Array<int> bdr_verts, bdr_edges, bdr_faces;
      mesh->ncmesh->GetBoundaryClosure(bdr_attr_is_ess, bdr_verts, bdr_edges,
                                       bdr_faces);

      for (auto e : bdr_edges)
      {
         edges.insert(e);
      }

      for (auto f : bdr_faces)
      {
         faces.insert(f);
      }
   }
}

FiniteElementCollection *FiniteElementSpace::Load(Mesh *m, std::istream &input)
{
   string buff;
   int fes_format = 0, ord;
   FiniteElementCollection *r_fec;

   Destroy();

   input >> std::ws;
   getline(input, buff);  // 'FiniteElementSpace'
   filter_dos(buff);
   if (buff == "FiniteElementSpace") { fes_format = 90; /* v0.9 */ }
   else if (buff == "MFEM FiniteElementSpace v1.0") { fes_format = 100; }
   else { MFEM_ABORT("input stream is not a FiniteElementSpace!"); }
   getline(input, buff, ' '); // 'FiniteElementCollection:'
   input >> std::ws;
   getline(input, buff);
   filter_dos(buff);
   r_fec = FiniteElementCollection::New(buff.c_str());
   getline(input, buff, ' '); // 'VDim:'
   input >> vdim;
   getline(input, buff, ' '); // 'Ordering:'
   input >> ord;

   NURBSFECollection *nurbs_fec = dynamic_cast<NURBSFECollection*>(r_fec);
   if (nurbs_fec) { nurbs_fec->SetDim(m->Dimension()); }
   NURBSExtension *nurbs_ext = NULL;
   if (fes_format == 90) // original format, v0.9
   {
      if (nurbs_fec)
      {
         MFEM_VERIFY(m->NURBSext, "NURBS FE collection requires a NURBS mesh!");
         const int order = nurbs_fec->GetOrder();
         if (order != m->NURBSext->GetOrder() &&
             order != NURBSFECollection::VariableOrder)
         {
            nurbs_ext = new NURBSExtension(m->NURBSext, order);
         }
      }
   }
   else if (fes_format == 100) // v1.0
   {
      while (1)
      {
         skip_comment_lines(input, '#');
         MFEM_VERIFY(input.good(), "error reading FiniteElementSpace v1.0");
         getline(input, buff);
         filter_dos(buff);
         if (buff == "NURBS_order" || buff == "NURBS_orders")
         {
            MFEM_VERIFY(nurbs_fec,
                        buff << ": NURBS FE collection is required!");
            MFEM_VERIFY(m->NURBSext, buff << ": NURBS mesh is required!");
            MFEM_VERIFY(!nurbs_ext, buff << ": order redefinition!");
            if (buff == "NURBS_order")
            {
               int order;
               input >> order;
               nurbs_ext = new NURBSExtension(m->NURBSext, order);
            }
            else
            {
               Array<int> orders;
               orders.Load(m->NURBSext->GetNKV(), input);
               nurbs_ext = new NURBSExtension(m->NURBSext, orders);
            }
         }
         else if (buff == "NURBS_periodic")
         {
            Array<int> master, slave;
            master.Load(input);
            slave.Load(input);
            nurbs_ext->ConnectBoundaries(master,slave);
         }
         else if (buff == "NURBS_weights")
         {
            MFEM_VERIFY(nurbs_ext, "NURBS_weights: NURBS_orders have to be "
                        "specified before NURBS_weights!");
            nurbs_ext->GetWeights().Load(input, nurbs_ext->GetNDof());
         }
         else if (buff == "element_orders")
         {
            MFEM_VERIFY(!nurbs_fec, "section element_orders cannot be used "
                        "with a NURBS FE collection");
            MFEM_ABORT("element_orders: not implemented yet!");
         }
         else if (buff == "End: MFEM FiniteElementSpace v1.0")
         {
            break;
         }
         else
         {
            MFEM_ABORT("unknown section: " << buff);
         }
      }
   }

   Constructor(m, nurbs_ext, r_fec, vdim, ord);

   return r_fec;
}

ElementDofOrdering GetEVectorOrdering(const FiniteElementSpace& fes)
{
   return UsesTensorBasis(fes)?
          ElementDofOrdering::LEXICOGRAPHIC:
          ElementDofOrdering::NATIVE;
}

} // namespace mfem<|MERGE_RESOLUTION|>--- conflicted
+++ resolved
@@ -98,7 +98,6 @@
 FiniteElementSpace::FiniteElementSpace(Mesh *mesh,
                                        const FiniteElementCollection *fec,
                                        int vdim, int ordering)
-<<<<<<< HEAD
 {
    const NURBSFECollection *nurbs_fec =
       dynamic_cast<const NURBSFECollection *>(fec);
@@ -124,14 +123,11 @@
       MFEM_ABORT("NURBSFECollection requires a NURBS-based mesh.");
    }
 }
-=======
-{ Constructor(mesh, NULL, fec, vdim, ordering); }
 
 FiniteElementSpace::FiniteElementSpace(Mesh *mesh, NURBSExtension *ext,
                                        const FiniteElementCollection *fec,
                                        int vdim, int ordering)
 { Constructor(mesh, ext, fec, vdim, ordering); }
->>>>>>> 5bb00767
 
 void FiniteElementSpace::CopyProlongationAndRestriction(
    const FiniteElementSpace &fes, const Array<int> *perm)
