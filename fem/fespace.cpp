--- conflicted
+++ resolved
@@ -1455,11 +1455,7 @@
    cP_is_set = false;
    // Th is initialized/destroyed before this method is called.
 
-<<<<<<< HEAD
-   if (mesh->Dimension() >= 3 && mesh->GetNE())
-=======
    if (mesh->GetNFaces() > 0)
->>>>>>> 7b0c974f
    {
       bool have_face_dofs = false;
       for (int g = Geometry::DimStart[2]; g < Geometry::DimStart[3]; g++)
@@ -1527,15 +1523,9 @@
    }
    else
    {
-<<<<<<< HEAD
       Array<int> V, E, Eo, P, Po, F, Fo;
-      int k, j, nv, ne, np, nf, nb, nfd, npd, nd;
-      int *ind, dim;
-=======
-      Array<int> V, E, Eo, F, Fo;
-      int k, j, nv, ne, nf, nb, nfd, nd, dim;
+      int k, j, nv, ne, np, nf, nb, nfd, npd, nd, dim;
       const int *ind;
->>>>>>> 7b0c974f
 
       dim = mesh->Dimension();
       nv = fec->DofForGeometry(Geometry::POINT);
@@ -1681,15 +1671,9 @@
    }
    else
    {
-<<<<<<< HEAD
       Array<int> V, E, Eo, P, Po;
-      int k, j, nv, ne, np, nf, nd, iF, oF;
-      int *ind, dim;
-=======
-      Array<int> V, E, Eo;
-      int k, j, nv, ne, nf, nd, iF, oF, dim;
+      int k, j, nv, ne, np, nf, nd, iF, oF, dim;
       const int *ind;
->>>>>>> 7b0c974f
 
       dim = mesh->Dimension();
       nv = fec->DofForGeometry(Geometry::POINT);
@@ -1776,14 +1760,8 @@
       if (nf > 0)
          // if (dim == 3)
       {
-<<<<<<< HEAD
-         ind = (fec->DofOrderForOrientation(
-                   mesh->GetBdrElementBaseGeometry(i), oF));
-=======
-         ne = nv + ne * E.Size();
          ind = fec->DofOrderForOrientation(
                   mesh->GetBdrElementBaseGeometry(i), oF);
->>>>>>> 7b0c974f
          for (j = 0; j < nf; j++)
          {
             if (ind[j] < 0)
@@ -1942,7 +1920,6 @@
       }
    }
 }
-
 
 void FiniteElementSpace::GetEdgeDofs(int i, Array<int> &dofs) const
 {
