--- conflicted
+++ resolved
@@ -1543,11 +1543,7 @@
    return P;
 }
 
-<<<<<<< HEAD
-SparseMatrix *FiniteElementSpace::VariableOrderRefinementMatrix_main(
-=======
 SparseMatrix *FiniteElementSpace::VariableOrderRefinementMatrix(
->>>>>>> 5f373e8c
    const int coarse_ndofs, const Table &coarse_elem_dof) const
 {
    MFEM_VERIFY(mesh->GetLastOperation() == Mesh::REFINE, "");
@@ -1565,20 +1561,12 @@
    const CoarseFineTransformations &rtrans = mesh->GetRefinementTransforms();
    DenseMatrix lP;
    IsoparametricTransformation isotr;
-<<<<<<< HEAD
-   const FiniteElement *fe = nullptr;
-=======
->>>>>>> 5f373e8c
    for (int k = 0; k < mesh->GetNE(); k++)
    {
       const Embedding &emb = rtrans.embeddings[k];
       const Geometry::Type geom = mesh->GetElementBaseGeometry(k);
 
-<<<<<<< HEAD
-      fe = GetFE(k);
-=======
       const FiniteElement *fe = GetFE(k);
->>>>>>> 5f373e8c
       isotr.SetIdentityTransformation(geom);
       const int ldof = fe->GetDof();
       lP.SetSize(ldof, ldof);
@@ -1598,11 +1586,7 @@
 
          for (int i = 0; i < fine_ldof; i++)
          {
-<<<<<<< HEAD
-            int r = DofToVDof(dofs[i], vd);
-=======
             const int r = DofToVDof(dofs[i], vd);
->>>>>>> 5f373e8c
             int m = (r >= 0) ? r : (-1 - r);
 
             if (!mark[m])
@@ -1615,14 +1599,10 @@
       }
    }
 
-<<<<<<< HEAD
-   // Not sure if this check makes sense in the variable order case
-   // MFEM_ASSERT(mark.Sum() == P->Height(), "Not all rows of P set.");
-   if (elem_geoms.Size() != 1) { P->Finalize(); }
-=======
+   // TODO: Not sure if this check makes sense in the variable order case
    MFEM_VERIFY(mark.Sum() == P->Height(), "Not all rows of P set.");
+   //if (elem_geoms.Size() != 1) { P->Finalize(); }
    P->Finalize();
->>>>>>> 5f373e8c
    return P;
 }
 
@@ -1658,7 +1638,6 @@
 
    Mesh::GeometryList elem_geoms(*mesh);
    if (!IsVariableOrder())
-<<<<<<< HEAD
    {
       DenseTensor localP[Geometry::NumGeom];
       for (int i = 0; i < elem_geoms.Size(); i++)
@@ -1670,21 +1649,7 @@
    }
    else
    {
-      return VariableOrderRefinementMatrix_main(old_ndofs, *old_elem_dof);
-=======
-   {
-      DenseTensor localP[Geometry::NumGeom];
-      for (int i = 0; i < elem_geoms.Size(); i++)
-      {
-         GetLocalRefinementMatrices(elem_geoms[i], localP[elem_geoms[i]]);
-      }
-      return RefinementMatrix_main(old_ndofs, *old_elem_dof, old_elem_fos,
-                                   localP);
-   }
-   else
-   {
       return VariableOrderRefinementMatrix(old_ndofs, *old_elem_dof);
->>>>>>> 5f373e8c
    }
 }
 
@@ -1805,10 +1770,6 @@
 
    DenseMatrix eP;
    IsoparametricTransformation isotr;
-<<<<<<< HEAD
-   const FiniteElement *fe = nullptr;
-=======
->>>>>>> 5f373e8c
 
    for (int k = 0; k < mesh_ref->GetNE(); k++)
    {
@@ -1816,11 +1777,7 @@
       const Geometry::Type geom = mesh_ref->GetElementBaseGeometry(k);
       if (fespace->IsVariableOrder())
       {
-<<<<<<< HEAD
-         fe = fespace->GetFE(k);
-=======
          const FiniteElement *fe = fespace->GetFE(k);
->>>>>>> 5f373e8c
          isotr.SetIdentityTransformation(geom);
          const int ldof = fe->GetDof();
          eP.SetSize(ldof, ldof);
@@ -1908,11 +1865,7 @@
          fe = fespace->GetFE(k);
          isotr.SetIdentityTransformation(geom);
          const int ldof = fe->GetDof();
-<<<<<<< HEAD
-         eP.SetSize(ldof, ldof);
-=======
          eP.SetSize(ldof);
->>>>>>> 5f373e8c
          const DenseTensor &pmats = trans_ref.point_matrices[geom];
          isotr.SetPointMat(pmats(emb.matrix));
          fe->GetLocalInterpolation(isotr, eP);
@@ -2297,11 +2250,7 @@
    MFEM_ASSERT(dtrans.embeddings.Size() == old_elem_dof->Size(), "");
 
    bool is_dg = FEColl()->GetContType() == FiniteElementCollection::DISCONTINUOUS;
-<<<<<<< HEAD
-   //int num_marked = 0;
-=======
    int num_marked = 0;
->>>>>>> 5f373e8c
    const FiniteElement *fe = nullptr;
    DenseMatrix localRVO; //for variable order only
    for (int k = 0; k < dtrans.embeddings.Size(); k++)
@@ -2349,23 +2298,17 @@
                R->SetRow(r, old_vdofs, row);
 
                mark[m] = 1;
-               //num_marked++;
+               num_marked++;
             }
          }
       }
    }
 
-<<<<<<< HEAD
-   /*
-   if (!is_dg)
-=======
    if (!is_dg && !IsVariableOrder())
->>>>>>> 5f373e8c
    {
       MFEM_VERIFY(num_marked == R->Height(),
                   "internal error: not all rows of R were set.");
    }
-   */
 
    R->Finalize(); // no-op if fixed width
    return R;
@@ -3776,13 +3719,8 @@
       }
       else
       {
-<<<<<<< HEAD
-         T.Reset(VariableOrderRefinementMatrix_main(coarse_fes.GetNDofs(),
-                                                    coarse_fes.GetElementToDofTable()));
-=======
          T.Reset(VariableOrderRefinementMatrix(coarse_fes.GetNDofs(),
                                                coarse_fes.GetElementToDofTable()));
->>>>>>> 5f373e8c
       }
    }
    else
@@ -3834,20 +3772,14 @@
 
 void FiniteElementSpace::UpdateElementOrders()
 {
-<<<<<<< HEAD
    const int baseOrder = fec->GetOrder();
 
-=======
->>>>>>> 5f373e8c
    Array<char> new_order(mesh->GetNE());
    switch (mesh->GetLastOperation())
    {
       case Mesh::REFINE:
       {
-<<<<<<< HEAD
          elems_pref.clear();
-=======
->>>>>>> 5f373e8c
          const CoarseFineTransformations &cf_tr = mesh->GetRefinementTransforms();
          for (int i = 0; i < mesh->GetNE(); i++)
          {
@@ -3869,22 +3801,7 @@
          for (int i = 0; i < coarse_to_fine.Size(); i++)
          {
             coarse_to_fine.GetRow(i, tabrow);
-            //For now we require that all children are of same polynomial order.
-            new_order[i] = elem_order[tabrow[0]];
-         }
-         break;
-      }
-      case Mesh::DEREFINE:
-      {
-         const CoarseFineTransformations &cf_tr =
-            mesh->ncmesh->GetDerefinementTransforms();
-         Table coarse_to_fine;
-         cf_tr.MakeCoarseToFineTable(coarse_to_fine);
-         Array<int> tabrow;
-         for (int i = 0; i < coarse_to_fine.Size(); i++)
-         {
-            coarse_to_fine.GetRow(i, tabrow);
-            //For now we require that all children are of same polynomial order.
+            // For now we require all children to be of same polynomial order.
             new_order[i] = elem_order[tabrow[0]];
          }
          break;
