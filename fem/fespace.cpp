--- conflicted
+++ resolved
@@ -60,11 +60,8 @@
    : mesh(NULL), fec(NULL), vdim(0), ordering(Ordering::byNODES),
      ndofs(0), nvdofs(0), nedofs(0), nfdofs(0), nbdofs(0),
      fdofs(NULL), bdofs(NULL),
-<<<<<<< HEAD
      elem_dof(NULL), elem_fos(NULL), bdrElem_dof(NULL), bdrElem_fos(NULL),
-=======
-     elem_dof(NULL), bdrElem_dof(NULL), face_dof(NULL),
->>>>>>> 72515981
+     face_dof(NULL),
      NURBSext(NULL), own_ext(false),
      DoFTrans(0),
      VDoFTrans(vdim, ordering),
@@ -1690,11 +1687,8 @@
    this->ordering = (Ordering::Type) ordering;
 
    elem_dof = NULL;
-<<<<<<< HEAD
    elem_fos = NULL;
-=======
    face_dof = NULL;
->>>>>>> 72515981
    sequence = mesh->GetSequence();
    Th.SetType(Operator::ANY_TYPE);
 
@@ -1854,11 +1848,8 @@
    elem_dof = NULL;
    elem_fos = NULL;
    bdrElem_dof = NULL;
-<<<<<<< HEAD
    bdrElem_fos = NULL;
-=======
    face_dof = NULL;
->>>>>>> 72515981
 
    ndofs = 0;
    nedofs = nfdofs = nbdofs = 0;
@@ -2420,11 +2411,8 @@
       delete elem_dof;
       delete elem_fos;
       delete bdrElem_dof;
-<<<<<<< HEAD
       delete bdrElem_fos;
-=======
       delete face_dof;
->>>>>>> 72515981
 
       delete [] bdofs;
       delete [] fdofs;
