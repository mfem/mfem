// Copyright (c) 2010-2024, Lawrence Livermore National Security, LLC. Produced
// at the Lawrence Livermore National Laboratory. All Rights reserved. See files
// LICENSE and NOTICE for details. LLNL-CODE-806117.
//
// This file is part of the MFEM library. For more information and source code
// availability visit https://mfem.org.
//
// MFEM is free software; you can redistribute it and/or modify it under the
// terms of the BSD-3 license. We welcome feedback and contributions, see file
// CONTRIBUTING.md for details.

// Implementation of FiniteElementSpace

#include "../general/text.hpp"
#include "../general/forall.hpp"
#include "../mesh/mesh_headers.hpp"
#include "fem.hpp"
#include "ceed/interface/util.hpp"

#include <cmath>
#include <cstdarg>

using namespace std;

namespace mfem
{

template <> void Ordering::
DofsToVDofs<Ordering::byNODES>(int ndofs, int vdim, Array<int> &dofs)
{
   // static method
   int size = dofs.Size();
   dofs.SetSize(size*vdim);
   for (int vd = 1; vd < vdim; vd++)
   {
      for (int i = 0; i < size; i++)
      {
         dofs[i+size*vd] = Map<byNODES>(ndofs, vdim, dofs[i], vd);
      }
   }
}

template <> void Ordering::
DofsToVDofs<Ordering::byVDIM>(int ndofs, int vdim, Array<int> &dofs)
{
   // static method
   int size = dofs.Size();
   dofs.SetSize(size*vdim);
   for (int vd = vdim-1; vd >= 0; vd--)
   {
      for (int i = 0; i < size; i++)
      {
         dofs[i+size*vd] = Map<byVDIM>(ndofs, vdim, dofs[i], vd);
      }
   }
}


FiniteElementSpace::FiniteElementSpace()
   : mesh(NULL), fec(NULL), vdim(0), ordering(Ordering::byNODES),
     ndofs(0), nvdofs(0), nedofs(0), nfdofs(0), nbdofs(0),
     bdofs(NULL),
     elem_dof(NULL), elem_fos(NULL), bdr_elem_dof(NULL), bdr_elem_fos(NULL),
     face_dof(NULL),
     NURBSext(NULL), own_ext(false),
     cP_is_set(false),
     Th(Operator::ANY_TYPE),
     sequence(0), mesh_sequence(0), orders_changed(false), relaxed_hp(false)
{ }

FiniteElementSpace::FiniteElementSpace(const FiniteElementSpace &orig,
                                       Mesh *mesh_,
                                       const FiniteElementCollection *fec_)
{
   mesh_ = mesh_ ? mesh_ : orig.mesh;
   fec_ = fec_ ? fec_ : orig.fec;

   NURBSExtension *nurbs_ext = NULL;
   if (orig.NURBSext && orig.NURBSext != orig.mesh->NURBSext)
   {
#ifdef MFEM_USE_MPI
      ParNURBSExtension *pNURBSext =
         dynamic_cast<ParNURBSExtension *>(orig.NURBSext);
      if (pNURBSext)
      {
         nurbs_ext = new ParNURBSExtension(*pNURBSext);
      }
      else
#endif
      {
         nurbs_ext = new NURBSExtension(*orig.NURBSext);
      }
   }

   Constructor(mesh_, nurbs_ext, fec_, orig.vdim, orig.ordering);
}

void FiniteElementSpace::CopyProlongationAndRestriction(
   const FiniteElementSpace &fes, const Array<int> *perm)
{
   MFEM_VERIFY(cP == NULL, "");
   MFEM_VERIFY(cR == NULL, "");

   SparseMatrix *perm_mat = NULL, *perm_mat_tr = NULL;
   if (perm)
   {
      // Note: although n and fes.GetVSize() are typically equal, in
      // variable-order spaces they may differ, since nonconforming edges/faces
      // my have fictitious DOFs.
      int n = perm->Size();
      perm_mat = new SparseMatrix(n, fes.GetVSize());
      for (int i=0; i<n; ++i)
      {
         real_t s;
         int j = DecodeDof((*perm)[i], s);
         perm_mat->Set(i, j, s);
      }
      perm_mat->Finalize();
      perm_mat_tr = Transpose(*perm_mat);
   }

   if (fes.GetConformingProlongation() != NULL)
   {
      if (perm) { cP.reset(Mult(*perm_mat, *fes.GetConformingProlongation())); }
      else { cP.reset(new SparseMatrix(*fes.GetConformingProlongation())); }
      cP_is_set = true;
   }
   else if (perm != NULL)
   {
      cP.reset(perm_mat);
      cP_is_set = true;
      perm_mat = NULL;
   }
   if (fes.GetConformingRestriction() != NULL)
   {
      if (perm) { cR.reset(Mult(*fes.GetConformingRestriction(), *perm_mat_tr)); }
      else { cR.reset(new SparseMatrix(*fes.GetConformingRestriction())); }
   }
   else if (perm != NULL)
   {
      cR.reset(perm_mat_tr);
      perm_mat_tr = NULL;
   }

   delete perm_mat;
   delete perm_mat_tr;
}

void FiniteElementSpace::SetElementOrder(int i, int p)
{
   MFEM_VERIFY(mesh_sequence == mesh->GetSequence(),
               "Space has not been Updated() after a Mesh change.");
   MFEM_VERIFY(i >= 0 && i < GetNE(), "Invalid element index");
   MFEM_VERIFY(p >= 0 && p <= MaxVarOrder, "Order out of range");
   MFEM_ASSERT(!elem_order.Size() || elem_order.Size() == GetNE(),
               "Internal error");

   if (elem_order.Size()) // already a variable-order space
   {
      if (elem_order[i] != p)
      {
         elem_order[i] = p;
         orders_changed = true;
      }
   }
   else // convert space to variable-order space
   {
      elem_order.SetSize(GetNE());
      elem_order = fec->GetOrder();

      elem_order[i] = p;
      orders_changed = true;
   }
}

int FiniteElementSpace::GetElementOrder(int i) const
{
   MFEM_VERIFY(mesh_sequence == mesh->GetSequence(),
               "Space has not been Updated() after a Mesh change.");
   MFEM_VERIFY(i >= 0 && i < GetNE(), "Invalid element index");
   MFEM_ASSERT(!elem_order.Size() || elem_order.Size() == GetNE(),
               "Internal error");

   return GetElementOrderImpl(i);
}

int FiniteElementSpace::GetElementOrderImpl(int i) const
{
   // (this is an internal version of GetElementOrder without asserts and checks)
   return elem_order.Size() ? elem_order[i] : fec->GetOrder();
}

void FiniteElementSpace::GetVDofs(int vd, Array<int>& dofs, int ndofs_) const
{
   if (ndofs_ < 0) { ndofs_ = this->ndofs; }

   if (ordering == Ordering::byNODES)
   {
      for (int i = 0; i < dofs.Size(); i++)
      {
         dofs[i] = Ordering::Map<Ordering::byNODES>(ndofs_, vdim, i, vd);
      }
   }
   else
   {
      for (int i = 0; i < dofs.Size(); i++)
      {
         dofs[i] = Ordering::Map<Ordering::byVDIM>(ndofs_, vdim, i, vd);
      }
   }
}

void FiniteElementSpace::DofsToVDofs(Array<int> &dofs, int ndofs_) const
{
   if (vdim == 1) { return; }
   if (ndofs_ < 0) { ndofs_ = this->ndofs; }

   if (ordering == Ordering::byNODES)
   {
      Ordering::DofsToVDofs<Ordering::byNODES>(ndofs_, vdim, dofs);
   }
   else
   {
      Ordering::DofsToVDofs<Ordering::byVDIM>(ndofs_, vdim, dofs);
   }
}

void FiniteElementSpace::DofsToVDofs(int vd, Array<int> &dofs, int ndofs_) const
{
   if (vdim == 1) { return; }
   if (ndofs_ < 0) { ndofs_ = this->ndofs; }

   if (ordering == Ordering::byNODES)
   {
      for (int i = 0; i < dofs.Size(); i++)
      {
         dofs[i] = Ordering::Map<Ordering::byNODES>(ndofs_, vdim, dofs[i], vd);
      }
   }
   else
   {
      for (int i = 0; i < dofs.Size(); i++)
      {
         dofs[i] = Ordering::Map<Ordering::byVDIM>(ndofs_, vdim, dofs[i], vd);
      }
   }
}

int FiniteElementSpace::DofToVDof(int dof, int vd, int ndofs_) const
{
   if (vdim == 1) { return dof; }
   if (ndofs_ < 0) { ndofs_ = this->ndofs; }

   if (ordering == Ordering::byNODES)
   {
      return Ordering::Map<Ordering::byNODES>(ndofs_, vdim, dof, vd);
   }
   else
   {
      return Ordering::Map<Ordering::byVDIM>(ndofs_, vdim, dof, vd);
   }
}

// static function
void FiniteElementSpace::AdjustVDofs(Array<int> &vdofs)
{
   int n = vdofs.Size(), *vdof = vdofs;
   for (int i = 0; i < n; i++)
   {
      int j;
      if ((j = vdof[i]) < 0)
      {
         vdof[i] = -1-j;
      }
   }
}

void FiniteElementSpace::GetElementVDofs(int i, Array<int> &vdofs,
                                         DofTransformation &doftrans) const
{
   GetElementDofs(i, vdofs, doftrans);
   DofsToVDofs(vdofs);
   doftrans.SetVDim(vdim, ordering);
}

DofTransformation *
FiniteElementSpace::GetElementVDofs(int i, Array<int> &vdofs) const
{
   DoFTrans.SetDofTransformation(NULL);
   GetElementVDofs(i, vdofs, DoFTrans);
   return DoFTrans.GetDofTransformation() ? &DoFTrans : NULL;
}

void FiniteElementSpace::GetBdrElementVDofs(int i, Array<int> &vdofs,
                                            DofTransformation &doftrans) const
{
   GetBdrElementDofs(i, vdofs, doftrans);
   DofsToVDofs(vdofs);
   doftrans.SetVDim(vdim, ordering);
}

DofTransformation *
FiniteElementSpace::GetBdrElementVDofs(int i, Array<int> &vdofs) const
{
   DoFTrans.SetDofTransformation(NULL);
   GetBdrElementVDofs(i, vdofs, DoFTrans);
   return DoFTrans.GetDofTransformation() ? &DoFTrans : NULL;
}

void FiniteElementSpace::GetPatchVDofs(int i, Array<int> &vdofs) const
{
   GetPatchDofs(i, vdofs);
   DofsToVDofs(vdofs);
}

void FiniteElementSpace::GetFaceVDofs(int i, Array<int> &vdofs) const
{
   GetFaceDofs(i, vdofs);
   DofsToVDofs(vdofs);
}

void FiniteElementSpace::GetEdgeVDofs(int i, Array<int> &vdofs) const
{
   GetEdgeDofs(i, vdofs);
   DofsToVDofs(vdofs);
}

void FiniteElementSpace::GetVertexVDofs(int i, Array<int> &vdofs) const
{
   GetVertexDofs(i, vdofs);
   DofsToVDofs(vdofs);
}

void FiniteElementSpace::GetElementInteriorVDofs(int i, Array<int> &vdofs) const
{
   GetElementInteriorDofs(i, vdofs);
   DofsToVDofs(vdofs);
}

void FiniteElementSpace::GetEdgeInteriorVDofs(int i, Array<int> &vdofs) const
{
   GetEdgeInteriorDofs(i, vdofs);
   DofsToVDofs(vdofs);
}

void FiniteElementSpace::BuildElementToDofTable() const
{
   if (elem_dof) { return; }

   // TODO: can we call GetElementDofs only once per element?
   Table *el_dof = new Table;
   Table *el_fos = (mesh->Dimension() > 2) ? (new Table) : NULL;
   Array<int> dofs;
   Array<int> F, Fo;
   el_dof -> MakeI (mesh -> GetNE());
   if (el_fos) { el_fos -> MakeI (mesh -> GetNE()); }
   for (int i = 0; i < mesh -> GetNE(); i++)
   {
      GetElementDofs (i, dofs);
      el_dof -> AddColumnsInRow (i, dofs.Size());

      if (el_fos)
      {
         mesh->GetElementFaces(i, F, Fo);
         el_fos -> AddColumnsInRow (i, Fo.Size());
      }
   }
   el_dof -> MakeJ();
   if (el_fos) { el_fos -> MakeJ(); }
   for (int i = 0; i < mesh -> GetNE(); i++)
   {
      GetElementDofs (i, dofs);
      el_dof -> AddConnections (i, (int *)dofs, dofs.Size());

      if (el_fos)
      {
         mesh->GetElementFaces(i, F, Fo);
         el_fos -> AddConnections (i, (int *)Fo, Fo.Size());
      }
   }
   el_dof -> ShiftUpI();
   if (el_fos) { el_fos -> ShiftUpI(); }
   elem_dof = el_dof;
   elem_fos = el_fos;
}

void FiniteElementSpace::BuildBdrElementToDofTable() const
{
   if (bdr_elem_dof) { return; }

   Table *bel_dof = new Table;
   Table *bel_fos = (mesh->Dimension() == 3) ? (new Table) : NULL;
   Array<int> dofs;
   int F, Fo;
   bel_dof->MakeI(mesh->GetNBE());
   if (bel_fos) { bel_fos->MakeI(mesh->GetNBE()); }
   for (int i = 0; i < mesh->GetNBE(); i++)
   {
      GetBdrElementDofs(i, dofs);
      bel_dof->AddColumnsInRow(i, dofs.Size());

      if (bel_fos)
      {
         bel_fos->AddAColumnInRow(i);
      }
   }
   bel_dof->MakeJ();
   if (bel_fos) { bel_fos->MakeJ(); }
   for (int i = 0; i < mesh->GetNBE(); i++)
   {
      GetBdrElementDofs(i, dofs);
      bel_dof->AddConnections(i, (int *)dofs, dofs.Size());

      if (bel_fos)
      {
         mesh->GetBdrElementFace(i, &F, &Fo);
         bel_fos->AddConnection(i, Fo);
      }
   }
   bel_dof->ShiftUpI();
   if (bel_fos) { bel_fos->ShiftUpI(); }
   bdr_elem_dof = bel_dof;
   bdr_elem_fos = bel_fos;
}

void FiniteElementSpace::BuildFaceToDofTable() const
{
   // Here, "face" == (dim-1)-dimensional mesh entity.

   if (face_dof) { return; }

   if (NURBSext) { BuildNURBSFaceToDofTable(); return; }

   Table *fc_dof = new Table;
   Array<int> dofs;
   fc_dof->MakeI(mesh->GetNumFaces());
   for (int i = 0; i < fc_dof->Size(); i++)
   {
      GetFaceDofs(i, dofs, 0);
      fc_dof->AddColumnsInRow(i, dofs.Size());
   }
   fc_dof->MakeJ();
   for (int i = 0; i < fc_dof->Size(); i++)
   {
      GetFaceDofs(i, dofs, 0);
      fc_dof->AddConnections(i, (int *)dofs, dofs.Size());
   }
   fc_dof->ShiftUpI();
   face_dof = fc_dof;
}

void FiniteElementSpace::RebuildElementToDofTable()
{
   delete elem_dof;
   delete elem_fos;
   elem_dof = NULL;
   elem_fos = NULL;
   BuildElementToDofTable();
}

void FiniteElementSpace::ReorderElementToDofTable()
{
   Array<int> dof_marker(ndofs);

   dof_marker = -1;

   int *J = elem_dof->GetJ(), nnz = elem_dof->Size_of_connections();
   for (int k = 0, dof_counter = 0; k < nnz; k++)
   {
      const int sdof = J[k]; // signed dof
      const int dof = (sdof < 0) ? -1-sdof : sdof;
      int new_dof = dof_marker[dof];
      if (new_dof < 0)
      {
         dof_marker[dof] = new_dof = dof_counter++;
      }
      J[k] = (sdof < 0) ? -1-new_dof : new_dof; // preserve the sign of sdof
   }
}

void FiniteElementSpace::BuildDofToArrays()
{
   if (dof_elem_array.Size()) { return; }

   BuildElementToDofTable();

   dof_elem_array.SetSize (ndofs);
   dof_ldof_array.SetSize (ndofs);
   dof_elem_array = -1;
   for (int i = 0; i < mesh -> GetNE(); i++)
   {
      const int *dofs = elem_dof -> GetRow(i);
      const int n = elem_dof -> RowSize(i);
      for (int j = 0; j < n; j++)
      {
         int dof = DecodeDof(dofs[j]);
         if (dof_elem_array[dof] < 0)
         {
            dof_elem_array[dof] = i;
            dof_ldof_array[dof] = j;
         }
      }
   }
}

void MarkDofs(const Array<int> &dofs, Array<int> &mark_array)
{
   for (auto d : dofs)
   {
      mark_array[d >= 0 ? d : -1 - d] = -1;
   }
}

void FiniteElementSpace::GetEssentialVDofs(const Array<int> &bdr_attr_is_ess,
                                           Array<int> &ess_vdofs,
                                           int component,
                                           bool overwrite) const
{
<<<<<<< HEAD
   Array<int> vdofs, dofs;

   if (overwrite)
   {
      ess_vdofs.SetSize(GetVSize());
      ess_vdofs = 0;
   }
   else
   {
      MFEM_ASSERT(ess_vdofs.Size() == GetVSize(),
                  "ess_vdofs size is not equal to FESpaces GetVSize().");
   }

=======
   Array<int> dofs;
   ess_vdofs.SetSize(GetVSize());
   ess_vdofs = 0;
>>>>>>> dc9128ef
   for (int i = 0; i < GetNBE(); i++)
   {
      if (bdr_attr_is_ess[GetBdrAttribute(i)-1])
      {
         if (component < 0)
         {
            // Mark all components.
            GetBdrElementVDofs(i, dofs);
         }
         else
         {
            GetBdrElementDofs(i, dofs);
            for (auto &d : dofs) { d = DofToVDof(d, component); }
         }
         MarkDofs(dofs, ess_vdofs);
      }
   }

   // mark possible hidden boundary edges in a non-conforming mesh, also
   // local DOFs affected by boundary elements on other processors
   if (Nonconforming())
   {
      Array<int> bdr_verts, bdr_edges, bdr_faces;
      mesh->ncmesh->GetBoundaryClosure(bdr_attr_is_ess, bdr_verts, bdr_edges,
                                       bdr_faces);
      for (auto v : bdr_verts)
      {
         if (component < 0)
         {
            GetVertexVDofs(v, dofs);
         }
         else
         {
            GetVertexDofs(v, dofs);
            for (auto &d : dofs) { d = DofToVDof(d, component); }
         }
         MarkDofs(dofs, ess_vdofs);
      }
      for (auto e : bdr_edges)
      {
         if (component < 0)
         {
            GetEdgeVDofs(e, dofs);
         }
         else
         {
            GetEdgeDofs(e, dofs);
            for (auto &d : dofs) { d = DofToVDof(d, component); }
         }
         MarkDofs(dofs, ess_vdofs);
      }
      for (auto f : bdr_faces)
      {
         if (component < 0)
         {
            GetEntityVDofs(2, f, dofs);
         }
         else
         {
            GetEntityDofs(2, f, dofs);
            for (auto &d : dofs) { d = DofToVDof(d, component); }
         }
         MarkDofs(dofs, ess_vdofs);
      }
   }
}

void FiniteElementSpace::GetEssentialTrueDofs(const Array<int> &bdr_attr_is_ess,
                                              Array<int> &ess_tdof_list,
                                              int component) const
{
   Array<int> ess_vdofs, ess_tdofs;
   GetEssentialVDofs(bdr_attr_is_ess, ess_vdofs, component);
   const SparseMatrix *R = GetConformingRestriction();
   if (!R)
   {
      ess_tdofs.MakeRef(ess_vdofs);
   }
   else
   {
      R->BooleanMult(ess_vdofs, ess_tdofs);
#ifdef MFEM_DEBUG
      // Verify that in boolean arithmetic: P^T ess_dofs = R ess_dofs
      Array<int> ess_tdofs2(ess_tdofs.Size());
      GetConformingProlongation()->BooleanMultTranspose(ess_vdofs, ess_tdofs2);

      int counter = 0;
      std::string error_msg = "failed dof: ";
      auto ess_tdofs_ = ess_tdofs.HostRead();
      auto ess_tdofs2_ = ess_tdofs2.HostRead();
      for (int i = 0; i < ess_tdofs2.Size(); ++i)
      {
         if (bool(ess_tdofs_[i]) != bool(ess_tdofs2_[i]))
         {
            error_msg += std::to_string(i) += "(R ";
            error_msg += std::to_string(bool(ess_tdofs_[i])) += " P^T ";
            error_msg += std::to_string(bool(ess_tdofs2_[i])) += ") ";
            counter++;
         }
      }

      MFEM_ASSERT(R->Height() == GetConformingProlongation()->Width(), "!");
      MFEM_ASSERT(R->Width() == GetConformingProlongation()->Height(), "!");
      MFEM_ASSERT(R->Width() == ess_vdofs.Size(), "!");
      MFEM_VERIFY(counter == 0, "internal MFEM error: counter = " << counter
                  << ' ' << error_msg);
#endif
   }
   MarkerToList(ess_tdofs, ess_tdof_list);
}

void FiniteElementSpace::GetEssentialTrueDofs(const Array<int> &bdr_attr_is_ess,
                                              Array<int> &ess_tdof_list,
                                              const Array2D<bool> &component)
{
   MFEM_ASSERT(component.NumCols() == vdim,
               "Number of columns of component was not equal to FESpace vdim");
   MFEM_ASSERT(component.NumRows() == bdr_attr_is_ess.Size(),
               "Number of rows of component was not equal to bdr_attr_is_ess.Size()");

   Array<int> ess_vdofs, ess_tdofs, bdr_attr_is_ess_single_comp;
   bdr_attr_is_ess_single_comp.SetSize(bdr_attr_is_ess.Size());

   for (int i = 0; i < vdim; i++)
   {
      // Only overwrite ess_vdofs on first iteration
      // all other iterations we want to preserve values of
      // ess_vdofs.
      const bool overwrite = (i == 0) ? true : false;
      bdr_attr_is_ess_single_comp = 0;
      for (int j = 0; j < bdr_attr_is_ess.Size(); j++)
      {
         if (bdr_attr_is_ess[j] && component(j, i))
         {
            bdr_attr_is_ess_single_comp[j] = bdr_attr_is_ess[j];
         }
      }
      GetEssentialVDofs(bdr_attr_is_ess_single_comp, ess_vdofs, i, overwrite);
   }

   const SparseMatrix *R = GetConformingRestriction();
   if (!R)
   {
      ess_tdofs.MakeRef(ess_vdofs);
   }
   else
   {
      R->BooleanMult(ess_vdofs, ess_tdofs);
   }
   MarkerToList(ess_tdofs, ess_tdof_list);
}

void FiniteElementSpace::GetBoundaryTrueDofs(Array<int> &boundary_dofs,
                                             int component)
{
   if (mesh->bdr_attributes.Size())
   {
      Array<int> ess_bdr(mesh->bdr_attributes.Max());
      ess_bdr = 1;
      GetEssentialTrueDofs(ess_bdr, boundary_dofs, component);
   }
   else
   {
      boundary_dofs.DeleteAll();
   }
}

// static method
void FiniteElementSpace::MarkerToList(const Array<int> &marker,
                                      Array<int> &list)
{
   int num_marked = 0;
   marker.HostRead(); // make sure we can read the array on host
   for (int i = 0; i < marker.Size(); i++)
   {
      if (marker[i]) { num_marked++; }
   }
   list.SetSize(0);
   list.HostWrite();
   list.Reserve(num_marked);
   for (int i = 0; i < marker.Size(); i++)
   {
      if (marker[i]) { list.Append(i); }
   }
}

// static method
void FiniteElementSpace::ListToMarker(const Array<int> &list, int marker_size,
                                      Array<int> &marker, int mark_val)
{
   list.HostRead(); // make sure we can read the array on host
   marker.SetSize(marker_size);
   marker.HostWrite();
   marker = 0;
   for (int i = 0; i < list.Size(); i++)
   {
      marker[list[i]] = mark_val;
   }
}

void FiniteElementSpace::ConvertToConformingVDofs(const Array<int> &dofs,
                                                  Array<int> &cdofs)
{
   GetConformingProlongation();
   if (cP) { cP->BooleanMultTranspose(dofs, cdofs); }
   else { dofs.Copy(cdofs); }
}

void FiniteElementSpace::ConvertFromConformingVDofs(const Array<int> &cdofs,
                                                    Array<int> &dofs)
{
   GetConformingRestriction();
   if (cR) { cR->BooleanMultTranspose(cdofs, dofs); }
   else { cdofs.Copy(dofs); }
}

SparseMatrix *
FiniteElementSpace::D2C_GlobalRestrictionMatrix (FiniteElementSpace *cfes)
{
   int i, j;
   Array<int> d_vdofs, c_vdofs;
   SparseMatrix *R;

   R = new SparseMatrix (cfes -> GetVSize(), GetVSize());

   for (i = 0; i < mesh -> GetNE(); i++)
   {
      this -> GetElementVDofs (i, d_vdofs);
      cfes -> GetElementVDofs (i, c_vdofs);

#ifdef MFEM_DEBUG
      if (d_vdofs.Size() != c_vdofs.Size())
      {
         mfem_error ("FiniteElementSpace::D2C_GlobalRestrictionMatrix (...)");
      }
#endif

      for (j = 0; j < d_vdofs.Size(); j++)
      {
         R -> Set (c_vdofs[j], d_vdofs[j], 1.0);
      }
   }

   R -> Finalize();

   return R;
}

SparseMatrix *
FiniteElementSpace::D2Const_GlobalRestrictionMatrix(FiniteElementSpace *cfes)
{
   int i, j;
   Array<int> d_dofs, c_dofs;
   SparseMatrix *R;

   R = new SparseMatrix (cfes -> GetNDofs(), ndofs);

   for (i = 0; i < mesh -> GetNE(); i++)
   {
      this -> GetElementDofs (i, d_dofs);
      cfes -> GetElementDofs (i, c_dofs);

#ifdef MFEM_DEBUG
      if (c_dofs.Size() != 1)
         mfem_error ("FiniteElementSpace::"
                     "D2Const_GlobalRestrictionMatrix (...)");
#endif

      for (j = 0; j < d_dofs.Size(); j++)
      {
         R -> Set (c_dofs[0], d_dofs[j], 1.0);
      }
   }

   R -> Finalize();

   return R;
}

SparseMatrix *
FiniteElementSpace::H2L_GlobalRestrictionMatrix (FiniteElementSpace *lfes)
{
   SparseMatrix *R;
   DenseMatrix loc_restr;
   Array<int> l_dofs, h_dofs, l_vdofs, h_vdofs;

   int lvdim = lfes->GetVDim();
   R = new SparseMatrix (lvdim * lfes -> GetNDofs(), lvdim * ndofs);

   Geometry::Type cached_geom = Geometry::INVALID;
   const FiniteElement *h_fe = NULL;
   const FiniteElement *l_fe = NULL;
   IsoparametricTransformation T;

   for (int i = 0; i < mesh -> GetNE(); i++)
   {
      this -> GetElementDofs (i, h_dofs);
      lfes -> GetElementDofs (i, l_dofs);

      // Assuming 'loc_restr' depends only on the Geometry::Type.
      const Geometry::Type geom = mesh->GetElementBaseGeometry(i);
      if (geom != cached_geom)
      {
         h_fe = this -> GetFE (i);
         l_fe = lfes -> GetFE (i);
         T.SetIdentityTransformation(h_fe->GetGeomType());
         h_fe->Project(*l_fe, T, loc_restr);
         cached_geom = geom;
      }

      for (int vd = 0; vd < lvdim; vd++)
      {
         l_dofs.Copy(l_vdofs);
         lfes->DofsToVDofs(vd, l_vdofs);

         h_dofs.Copy(h_vdofs);
         this->DofsToVDofs(vd, h_vdofs);

         R -> SetSubMatrix (l_vdofs, h_vdofs, loc_restr, 1);
      }
   }

   R -> Finalize();

   return R;
}

void FiniteElementSpace::AddDependencies(
   SparseMatrix& deps, Array<int>& master_dofs, Array<int>& slave_dofs,
   DenseMatrix& I, int skipfirst)
{
   for (int i = skipfirst; i < slave_dofs.Size(); i++)
   {
      int sdof = slave_dofs[i];
      if (!deps.RowSize(sdof)) // not processed yet
      {
         for (int j = 0; j < master_dofs.Size(); j++)
         {
            real_t coef = I(i, j);
            if (std::abs(coef) > 1e-12)
            {
               int mdof = master_dofs[j];
               if (mdof != sdof && mdof != (-1-sdof))
               {
                  deps.Add(sdof, mdof, coef);
               }
            }
         }
      }
   }
}

void FiniteElementSpace::AddEdgeFaceDependencies(
   SparseMatrix &deps, Array<int> &master_dofs, const FiniteElement *master_fe,
   Array<int> &slave_dofs, int slave_face, const DenseMatrix *pm) const
{
   // In variable-order spaces in 3D, we need to only constrain interior face
   // DOFs (this is done one level up), since edge dependencies can be more
   // complex and are primarily handled by edge-edge dependencies. The one
   // exception is edges of slave faces that lie in the interior of the master
   // face, which are not covered by edge-edge relations. This function finds
   // such edges and makes them constrained by the master face.
   // See also https://github.com/mfem/mfem/pull/1423#issuecomment-633916643

   Array<int> V, E, Eo; // TODO: LocalArray
   mesh->GetFaceVertices(slave_face, V);
   mesh->GetFaceEdges(slave_face, E, Eo);
   MFEM_ASSERT(V.Size() == E.Size(), "");

   DenseMatrix I;
   IsoparametricTransformation edge_T;
   edge_T.SetFE(&SegmentFE);

   // constrain each edge of the slave face
   for (int i = 0; i < E.Size(); i++)
   {
      int a = i, b = (i+1) % V.Size();
      if (V[a] > V[b]) { std::swap(a, b); }

      DenseMatrix &edge_pm = edge_T.GetPointMat();
      edge_pm.SetSize(2, 2);

      // copy two points from the face point matrix
      real_t mid[2];
      for (int j = 0; j < 2; j++)
      {
         edge_pm(j, 0) = (*pm)(j, a);
         edge_pm(j, 1) = (*pm)(j, b);
         mid[j] = 0.5*((*pm)(j, a) + (*pm)(j, b));
      }

      // check that the edge does not coincide with the master face's edge
      const real_t eps = 1e-14;
      if (mid[0] > eps && mid[0] < 1-eps &&
          mid[1] > eps && mid[1] < 1-eps)
      {
         int order = GetEdgeDofs(E[i], slave_dofs, 0);

         const auto *edge_fe = fec->GetFE(Geometry::SEGMENT, order);
         edge_fe->GetTransferMatrix(*master_fe, edge_T, I);

         AddDependencies(deps, master_dofs, slave_dofs, I, 0);
      }
   }
}

bool FiniteElementSpace::DofFinalizable(int dof, const Array<bool>& finalized,
                                        const SparseMatrix& deps)
{
   const int* dep = deps.GetRowColumns(dof);
   int ndep = deps.RowSize(dof);

   // are all constraining DOFs finalized?
   for (int i = 0; i < ndep; i++)
   {
      if (!finalized[dep[i]]) { return false; }
   }
   return true;
}

int FiniteElementSpace::GetDegenerateFaceDofs(int index, Array<int> &dofs,
                                              Geometry::Type master_geom,
                                              int variant) const
{
   // In NC meshes with prisms/tets, a special constraint occurs where a
   // prism/tet edge is slave to another element's face (see illustration
   // here: https://github.com/mfem/mfem/pull/713#issuecomment-495786362)
   // Rather than introduce a new edge-face constraint type, we handle such
   // cases as degenerate face-face constraints, where the point-matrix
   // rectangle has zero height. This method returns DOFs for the first edge
   // of the rectangle, duplicated in the orthogonal direction, to resemble
   // DOFs for a quadrilateral face. The extra DOFs are ignored by
   // FiniteElementSpace::AddDependencies.

   Array<int> edof;
   int order = GetEdgeDofs(-1 - index, edof, variant);

   int nv = fec->DofForGeometry(Geometry::POINT);
   int ne = fec->DofForGeometry(Geometry::SEGMENT);
   int nn = 2*nv + ne;

   dofs.SetSize(nn*nn);
   if (!dofs.Size()) { return 0; }

   dofs = edof[0];

   // copy first two vertex DOFs
   for (int i = 0; i < nv; i++)
   {
      dofs[i] = edof[i];
      dofs[nv+i] = edof[nv+i];
   }
   // copy first edge DOFs
   int face_vert = Geometry::NumVerts[master_geom];
   for (int i = 0; i < ne; i++)
   {
      dofs[face_vert*nv + i] = edof[2*nv + i];
   }

   return order;
}

int FiniteElementSpace::GetNumBorderDofs(Geometry::Type geom, int order) const
{
   // return the number of vertex and edge DOFs that precede inner DOFs
   const int nv = fec->GetNumDof(Geometry::POINT, order);
   const int ne = fec->GetNumDof(Geometry::SEGMENT, order);

   return Geometry::NumVerts[geom] * (geom == Geometry::SEGMENT ? nv : (nv + ne));
}

int FiniteElementSpace::GetEntityDofs(int entity, int index, Array<int> &dofs,
                                      Geometry::Type master_geom,
                                      int variant) const
{
   switch (entity)
   {
      case 0:
         GetVertexDofs(index, dofs);
         return 0;

      case 1:
         return GetEdgeDofs(index, dofs, variant);

      default:
         if (index >= 0)
         {
            return GetFaceDofs(index, dofs, variant);
         }
         else
         {
            return GetDegenerateFaceDofs(index, dofs, master_geom, variant);
         }
   }
}

int FiniteElementSpace::GetEntityVDofs(int entity, int index, Array<int> &dofs,
                                       Geometry::Type master_geom,
                                       int variant) const
{
   const int n = GetEntityDofs(entity, index, dofs, master_geom, variant);
   DofsToVDofs(dofs);
   return n;
}

void FiniteElementSpace::BuildConformingInterpolation() const
{
#ifdef MFEM_USE_MPI
   MFEM_VERIFY(dynamic_cast<const ParFiniteElementSpace*>(this) == NULL,
               "This method should not be used with a ParFiniteElementSpace!");
#endif

   if (cP_is_set) { return; }
   cP_is_set = true;

   if (FEColl()->GetContType() == FiniteElementCollection::DISCONTINUOUS)
   {
      cP.reset();
      cR.reset();
      cR_hp.reset();
      R_transpose.reset();
      return;
   }

   Array<int> master_dofs, slave_dofs, highest_dofs;

   IsoparametricTransformation T;
   DenseMatrix I;

   // For each slave DOF, the dependency matrix will contain a row that
   // expresses the slave DOF as a linear combination of its immediate master
   // DOFs. Rows of independent DOFs will remain empty.
   SparseMatrix deps(ndofs);

   // Inverse dependencies for the cR_hp matrix in variable order spaces:
   // For each master edge/face with more DOF sets, the inverse dependency
   // matrix contains a row that expresses the master true DOF (lowest order)
   // as a linear combination of the highest order set of DOFs.
   SparseMatrix inv_deps(ndofs);

   // collect local face/edge dependencies
   for (int entity = 2; entity >= 1; entity--)
   {
      const NCMesh::NCList &list = mesh->ncmesh->GetNCList(entity);
      if (!list.masters.Size()) { continue; }

      // loop through all master edges/faces, constrain their slave edges/faces
      for (const NCMesh::Master &master : list.masters)
      {
         Geometry::Type master_geom = master.Geom();

         int p = GetEntityDofs(entity, master.index, master_dofs, master_geom);
         if (!master_dofs.Size()) { continue; }

         const FiniteElement *master_fe = fec->GetFE(master_geom, p);
         if (!master_fe) { continue; }

         switch (master_geom)
         {
            case Geometry::SQUARE:   T.SetFE(&QuadrilateralFE); break;
            case Geometry::TRIANGLE: T.SetFE(&TriangleFE); break;
            case Geometry::SEGMENT:  T.SetFE(&SegmentFE); break;
            default: MFEM_ABORT("unsupported geometry");
         }

         for (int si = master.slaves_begin; si < master.slaves_end; si++)
         {
            const NCMesh::Slave &slave = list.slaves[si];

            int q = GetEntityDofs(entity, slave.index, slave_dofs, master_geom);
            if (!slave_dofs.Size()) { break; }

            const FiniteElement *slave_fe = fec->GetFE(slave.Geom(), q);
            list.OrientedPointMatrix(slave, T.GetPointMat());
            slave_fe->GetTransferMatrix(*master_fe, T, I);

            // variable order spaces: face edges need to be handled separately
            int skipfirst = 0;
            if (IsVariableOrder() && entity == 2 && slave.index >= 0)
            {
               skipfirst = GetNumBorderDofs(master_geom, q);
            }

            // make each slave DOF dependent on all master DOFs
            AddDependencies(deps, master_dofs, slave_dofs, I, skipfirst);

            if (skipfirst)
            {
               // constrain internal edge DOFs if they were skipped
               const auto *pm = list.point_matrices[master_geom][slave.matrix];
               AddEdgeFaceDependencies(deps, master_dofs, master_fe,
                                       slave_dofs, slave.index, pm);
            }
         }

         // Add inverse dependencies for the cR_hp matrix; if a master has
         // more DOF sets, the lowest order set interpolates the highest one.
         if (IsVariableOrder())
         {
            int nvar = GetNVariants(entity, master.index);
            if (nvar > 1)
            {
               int q = GetEntityDofs(entity, master.index, highest_dofs,
                                     master_geom, nvar-1);
               const auto *highest_fe = fec->GetFE(master_geom, q);

               T.SetIdentityTransformation(master_geom);
               master_fe->GetTransferMatrix(*highest_fe, T, I);

               // add dependencies only for the inner dofs
               int skip = GetNumBorderDofs(master_geom, p);
               AddDependencies(inv_deps, highest_dofs, master_dofs, I, skip);
            }
         }
      }
   }

   // variable order spaces: enforce minimum rule on conforming edges/faces
   if (IsVariableOrder())
   {
      for (int entity = 1; entity < mesh->Dimension(); entity++)
      {
         const Table &ent_dofs = (entity == 1) ? var_edge_dofs : var_face_dofs;
         int num_ent = (entity == 1) ? mesh->GetNEdges() : mesh->GetNFaces();
         MFEM_ASSERT(ent_dofs.Size() == num_ent+1, "");

         // add constraints within edges/faces holding multiple DOF sets
         Geometry::Type last_geom = Geometry::INVALID;
         for (int i = 0; i < num_ent; i++)
         {
            if (ent_dofs.RowSize(i) <= 1) { continue; }

            Geometry::Type geom =
               (entity == 1) ? Geometry::SEGMENT : mesh->GetFaceGeometry(i);

            if (geom != last_geom)
            {
               T.SetIdentityTransformation(geom);
               last_geom = geom;
            }

            // get lowest order variant DOFs and FE
            int p = GetEntityDofs(entity, i, master_dofs, geom, 0);
            const auto *master_fe = fec->GetFE(geom, p);
            if (!master_fe) { break; }

            // constrain all higher order DOFs: interpolate lowest order function
            for (int variant = 1; ; variant++)
            {
               int q = GetEntityDofs(entity, i, slave_dofs, geom, variant);
               if (q < 0) { break; }

               const auto *slave_fe = fec->GetFE(geom, q);
               slave_fe->GetTransferMatrix(*master_fe, T, I);

               AddDependencies(deps, master_dofs, slave_dofs, I);
            }
         }
      }
   }

   deps.Finalize();
   inv_deps.Finalize();

   // DOFs that stayed independent are true DOFs
   int n_true_dofs = 0;
   for (int i = 0; i < ndofs; i++)
   {
      if (!deps.RowSize(i)) { n_true_dofs++; }
   }

   // if all dofs are true dofs leave cP and cR NULL
   if (n_true_dofs == ndofs)
   {
      cP.reset();
      cR.reset();
      cR_hp.reset();
      R_transpose.reset();
      return;
   }

   // create the conforming prolongation matrix cP
   cP.reset(new SparseMatrix(ndofs, n_true_dofs));

   // create the conforming restriction matrix cR
   int *cR_J;
   {
      int *cR_I = Memory<int>(n_true_dofs+1);
      real_t *cR_A = Memory<real_t>(n_true_dofs);
      cR_J = Memory<int>(n_true_dofs);
      for (int i = 0; i < n_true_dofs; i++)
      {
         cR_I[i] = i;
         cR_A[i] = 1.0;
      }
      cR_I[n_true_dofs] = n_true_dofs;
      cR.reset(new SparseMatrix(cR_I, cR_J, cR_A, n_true_dofs, ndofs));
   }

   // In var. order spaces, create the restriction matrix cR_hp which is similar
   // to cR, but has interpolation in the extra master edge/face DOFs.
   if (IsVariableOrder())
   {
      cR_hp.reset(new SparseMatrix(n_true_dofs, ndofs));
   }
   else
   {
      cR_hp.reset();
   }

   Array<bool> finalized(ndofs);
   finalized = false;

   Array<int> cols;
   Vector srow;

   // put identity in the prolongation matrix for true DOFs, initialize cR_hp
   for (int i = 0, true_dof = 0; i < ndofs; i++)
   {
      if (!deps.RowSize(i)) // true dof
      {
         cP->Add(i, true_dof, 1.0);
         cR_J[true_dof] = i;
         finalized[i] = true;

         if (cR_hp)
         {
            if (inv_deps.RowSize(i))
            {
               inv_deps.GetRow(i, cols, srow);
               cR_hp->AddRow(true_dof, cols, srow);
            }
            else
            {
               cR_hp->Add(true_dof, i, 1.0);
            }
         }

         true_dof++;
      }
   }

   // Now calculate cP rows of slave DOFs as combinations of cP rows of their
   // master DOFs. It is possible that some slave DOFs depend on DOFs that are
   // themselves slaves. Here we resolve such indirect constraints by first
   // calculating rows of the cP matrix for DOFs whose master DOF cP rows are
   // already known (in the first iteration these are the true DOFs). In the
   // second iteration, slaves of slaves can be 'finalized' (given a row in the
   // cP matrix), in the third iteration slaves of slaves of slaves, etc.
   bool finished;
   int n_finalized = n_true_dofs;
   do
   {
      finished = true;
      for (int dof = 0; dof < ndofs; dof++)
      {
         if (!finalized[dof] && DofFinalizable(dof, finalized, deps))
         {
            const int* dep_col = deps.GetRowColumns(dof);
            const real_t* dep_coef = deps.GetRowEntries(dof);
            int n_dep = deps.RowSize(dof);

            for (int j = 0; j < n_dep; j++)
            {
               cP->GetRow(dep_col[j], cols, srow);
               srow *= dep_coef[j];
               cP->AddRow(dof, cols, srow);
            }

            finalized[dof] = true;
            n_finalized++;
            finished = false;
         }
      }
   }
   while (!finished);

   // If everything is consistent (mesh, face orientations, etc.), we should
   // be able to finalize all slave DOFs, otherwise it's a serious error.
   MFEM_VERIFY(n_finalized == ndofs,
               "Error creating cP matrix: n_finalized = "
               << n_finalized << ", ndofs = " << ndofs);

   cP->Finalize();
   if (cR_hp) { cR_hp->Finalize(); }

   if (vdim > 1)
   {
      MakeVDimMatrix(*cP);
      MakeVDimMatrix(*cR);
      if (cR_hp) { MakeVDimMatrix(*cR_hp); }
   }
}

void FiniteElementSpace::MakeVDimMatrix(SparseMatrix &mat) const
{
   if (vdim == 1) { return; }

   int height = mat.Height();
   int width = mat.Width();

   SparseMatrix *vmat = new SparseMatrix(vdim*height, vdim*width);

   Array<int> dofs, vdofs;
   Vector srow;
   for (int i = 0; i < height; i++)
   {
      mat.GetRow(i, dofs, srow);
      for (int vd = 0; vd < vdim; vd++)
      {
         dofs.Copy(vdofs);
         DofsToVDofs(vd, vdofs, width);
         vmat->SetRow(DofToVDof(i, vd, height), vdofs, srow);
      }
   }
   vmat->Finalize();

   mat.Swap(*vmat);
   delete vmat;
}


const SparseMatrix* FiniteElementSpace::GetConformingProlongation() const
{
   if (Conforming()) { return NULL; }
   if (!cP_is_set) { BuildConformingInterpolation(); }
   return cP.get();
}

const SparseMatrix* FiniteElementSpace::GetConformingRestriction() const
{
   if (Conforming()) { return NULL; }
   if (!cP_is_set) { BuildConformingInterpolation(); }
   if (cR && !R_transpose) { R_transpose.reset(new TransposeOperator(*cR)); }
   return cR.get();
}

const SparseMatrix* FiniteElementSpace::GetHpConformingRestriction() const
{
   if (Conforming()) { return NULL; }
   if (!cP_is_set) { BuildConformingInterpolation(); }
   return IsVariableOrder() ? cR_hp.get() : cR.get();
}

const Operator *FiniteElementSpace::GetRestrictionTransposeOperator() const
{
   GetRestrictionOperator(); // Ensure that R_transpose is built
   return R_transpose.get();
}

int FiniteElementSpace::GetNConformingDofs() const
{
   const SparseMatrix* P = GetConformingProlongation();
   return P ? (P->Width() / vdim) : ndofs;
}

const ElementRestrictionOperator *FiniteElementSpace::GetElementRestriction(
   ElementDofOrdering e_ordering) const
{
   // Check if we have a discontinuous space using the FE collection:
   if (IsDGSpace())
   {
      // TODO: when VDIM is 1, we can return IdentityOperator.
      if (L2E_nat.Ptr() == NULL)
      {
         // The input L-vector layout is:
         // * ND x NE x VDIM, for Ordering::byNODES, or
         // * VDIM x ND x NE, for Ordering::byVDIM.
         // The output E-vector layout is: ND x VDIM x NE.
         L2E_nat.Reset(new L2ElementRestriction(*this));
      }
      return L2E_nat.Is<ElementRestrictionOperator>();
   }
   if (e_ordering == ElementDofOrdering::LEXICOGRAPHIC)
   {
      if (L2E_lex.Ptr() == NULL)
      {
         L2E_lex.Reset(new ElementRestriction(*this, e_ordering));
      }
      return L2E_lex.Is<ElementRestrictionOperator>();
   }
   // e_ordering == ElementDofOrdering::NATIVE
   if (L2E_nat.Ptr() == NULL)
   {
      L2E_nat.Reset(new ElementRestriction(*this, e_ordering));
   }
   return L2E_nat.Is<ElementRestrictionOperator>();
}

const FaceRestriction *FiniteElementSpace::GetFaceRestriction(
   ElementDofOrdering f_ordering, FaceType type, L2FaceValues mul) const
{
   const bool is_dg_space = IsDGSpace();
   const L2FaceValues m = (is_dg_space && mul==L2FaceValues::DoubleValued) ?
                          L2FaceValues::DoubleValued : L2FaceValues::SingleValued;
   key_face key = std::make_tuple(is_dg_space, f_ordering, type, m);
   auto itr = L2F.find(key);
   if (itr != L2F.end())
   {
      return itr->second;
   }
   else
   {
      FaceRestriction *res;
      if (is_dg_space)
      {
         if (Conforming())
         {
            res = new L2FaceRestriction(*this, f_ordering, type, m);
         }
         else
         {
            res = new NCL2FaceRestriction(*this, f_ordering, type, m);
         }
      }
      else
      {
         res = new ConformingFaceRestriction(*this, f_ordering, type);
      }
      L2F[key] = res;
      return res;
   }
}

const QuadratureInterpolator *FiniteElementSpace::GetQuadratureInterpolator(
   const IntegrationRule &ir) const
{
   for (int i = 0; i < E2Q_array.Size(); i++)
   {
      const QuadratureInterpolator *qi = E2Q_array[i];
      if (qi->IntRule == &ir) { return qi; }
   }

   QuadratureInterpolator *qi = new QuadratureInterpolator(*this, ir);
   E2Q_array.Append(qi);
   return qi;
}

const QuadratureInterpolator *FiniteElementSpace::GetQuadratureInterpolator(
   const QuadratureSpace &qs) const
{
   for (int i = 0; i < E2Q_array.Size(); i++)
   {
      const QuadratureInterpolator *qi = E2Q_array[i];
      if (qi->qspace == &qs) { return qi; }
   }

   QuadratureInterpolator *qi = new QuadratureInterpolator(*this, qs);
   E2Q_array.Append(qi);
   return qi;
}

const FaceQuadratureInterpolator
*FiniteElementSpace::GetFaceQuadratureInterpolator(
   const IntegrationRule &ir, FaceType type) const
{
   if (type==FaceType::Interior)
   {
      for (int i = 0; i < E2IFQ_array.Size(); i++)
      {
         const FaceQuadratureInterpolator *qi = E2IFQ_array[i];
         if (qi->IntRule == &ir) { return qi; }
      }

      FaceQuadratureInterpolator *qi = new FaceQuadratureInterpolator(*this, ir,
                                                                      type);
      E2IFQ_array.Append(qi);
      return qi;
   }
   else //Boundary
   {
      for (int i = 0; i < E2BFQ_array.Size(); i++)
      {
         const FaceQuadratureInterpolator *qi = E2BFQ_array[i];
         if (qi->IntRule == &ir) { return qi; }
      }

      FaceQuadratureInterpolator *qi = new FaceQuadratureInterpolator(*this, ir,
                                                                      type);
      E2BFQ_array.Append(qi);
      return qi;
   }
}

SparseMatrix *FiniteElementSpace::RefinementMatrix_main(
   const int coarse_ndofs, const Table &coarse_elem_dof,
   const Table *coarse_elem_fos, const DenseTensor localP[]) const
{
   /// TODO: Implement DofTransformation support

   MFEM_VERIFY(mesh->GetLastOperation() == Mesh::REFINE, "");

   Array<int> dofs, coarse_dofs, coarse_vdofs;
   Vector row;

   Mesh::GeometryList elem_geoms(*mesh);

   SparseMatrix *P;
   if (elem_geoms.Size() == 1)
   {
      const int coarse_ldof = localP[elem_geoms[0]].SizeJ();
      P = new SparseMatrix(GetVSize(), coarse_ndofs*vdim, coarse_ldof);
   }
   else
   {
      P = new SparseMatrix(GetVSize(), coarse_ndofs*vdim);
   }

   Array<int> mark(P->Height());
   mark = 0;

   const CoarseFineTransformations &rtrans = mesh->GetRefinementTransforms();

   for (int k = 0; k < mesh->GetNE(); k++)
   {
      const Embedding &emb = rtrans.embeddings[k];
      const Geometry::Type geom = mesh->GetElementBaseGeometry(k);
      const DenseMatrix &lP = localP[geom](emb.matrix);
      const int fine_ldof = localP[geom].SizeI();

      elem_dof->GetRow(k, dofs);
      coarse_elem_dof.GetRow(emb.parent, coarse_dofs);

      for (int vd = 0; vd < vdim; vd++)
      {
         coarse_dofs.Copy(coarse_vdofs);
         DofsToVDofs(vd, coarse_vdofs, coarse_ndofs);

         for (int i = 0; i < fine_ldof; i++)
         {
            int r = DofToVDof(dofs[i], vd);
            int m = (r >= 0) ? r : (-1 - r);

            if (!mark[m])
            {
               lP.GetRow(i, row);
               P->SetRow(r, coarse_vdofs, row);
               mark[m] = 1;
            }
         }
      }
   }

   MFEM_ASSERT(mark.Sum() == P->Height(), "Not all rows of P set.");
   if (elem_geoms.Size() != 1) { P->Finalize(); }
   return P;
}

void FiniteElementSpace::GetLocalRefinementMatrices(
   Geometry::Type geom, DenseTensor &localP) const
{
   const FiniteElement *fe = fec->FiniteElementForGeometry(geom);

   const CoarseFineTransformations &rtrans = mesh->GetRefinementTransforms();
   const DenseTensor &pmats = rtrans.point_matrices[geom];

   int nmat = pmats.SizeK();
   int ldof = fe->GetDof();

   IsoparametricTransformation isotr;
   isotr.SetIdentityTransformation(geom);

   // calculate local interpolation matrices for all refinement types
   localP.SetSize(ldof, ldof, nmat);
   for (int i = 0; i < nmat; i++)
   {
      isotr.SetPointMat(pmats(i));
      fe->GetLocalInterpolation(isotr, localP(i));
   }
}

SparseMatrix* FiniteElementSpace::RefinementMatrix(int old_ndofs,
                                                   const Table* old_elem_dof,
                                                   const Table* old_elem_fos)
{
   MFEM_VERIFY(GetNE() >= old_elem_dof->Size(),
               "Previous mesh is not coarser.");

   Mesh::GeometryList elem_geoms(*mesh);

   DenseTensor localP[Geometry::NumGeom];
   for (int i = 0; i < elem_geoms.Size(); i++)
   {
      GetLocalRefinementMatrices(elem_geoms[i], localP[elem_geoms[i]]);
   }

   return RefinementMatrix_main(old_ndofs, *old_elem_dof, old_elem_fos,
                                localP);
}

FiniteElementSpace::RefinementOperator::RefinementOperator(
   const FiniteElementSpace* fespace, Table* old_elem_dof, Table* old_elem_fos,
   int old_ndofs)
   : fespace(fespace),
     old_elem_dof(old_elem_dof),
     old_elem_fos(old_elem_fos)
{
   MFEM_VERIFY(fespace->GetNE() >= old_elem_dof->Size(),
               "Previous mesh is not coarser.");

   width = old_ndofs * fespace->GetVDim();
   height = fespace->GetVSize();

   Mesh::GeometryList elem_geoms(*fespace->GetMesh());

   for (int i = 0; i < elem_geoms.Size(); i++)
   {
      fespace->GetLocalRefinementMatrices(elem_geoms[i], localP[elem_geoms[i]]);
   }

   ConstructDoFTransArray();
}

FiniteElementSpace::RefinementOperator::RefinementOperator(
   const FiniteElementSpace *fespace, const FiniteElementSpace *coarse_fes)
   : Operator(fespace->GetVSize(), coarse_fes->GetVSize()),
     fespace(fespace), old_elem_dof(NULL), old_elem_fos(NULL)
{
   Mesh::GeometryList elem_geoms(*fespace->GetMesh());

   for (int i = 0; i < elem_geoms.Size(); i++)
   {
      fespace->GetLocalRefinementMatrices(*coarse_fes, elem_geoms[i],
                                          localP[elem_geoms[i]]);
   }

   // Make a copy of the coarse elem_dof Table.
   old_elem_dof = new Table(coarse_fes->GetElementToDofTable());

   // Make a copy of the coarse elem_fos Table if it exists.
   if (coarse_fes->GetElementToFaceOrientationTable())
   {
      old_elem_fos = new Table(*coarse_fes->GetElementToFaceOrientationTable());
   }

   ConstructDoFTransArray();
}

FiniteElementSpace::RefinementOperator::~RefinementOperator()
{
   delete old_elem_dof;
   delete old_elem_fos;
   for (int i=0; i<old_DoFTransArray.Size(); i++)
   {
      delete old_DoFTransArray[i];
   }
}

void FiniteElementSpace::RefinementOperator::ConstructDoFTransArray()
{
   old_DoFTransArray.SetSize(Geometry::NUM_GEOMETRIES);
   for (int i=0; i<old_DoFTransArray.Size(); i++)
   {
      old_DoFTransArray[i] = NULL;
   }

   const FiniteElementCollection *fec_ref = fespace->FEColl();
   if (dynamic_cast<const ND_FECollection*>(fec_ref))
   {
      const FiniteElement *nd_tri =
         fec_ref->FiniteElementForGeometry(Geometry::TRIANGLE);
      if (nd_tri)
      {
         old_DoFTransArray[Geometry::TRIANGLE] =
            new ND_TriDofTransformation(nd_tri->GetOrder());
      }

      const FiniteElement *nd_tet =
         fec_ref->FiniteElementForGeometry(Geometry::TETRAHEDRON);
      if (nd_tet)
      {
         old_DoFTransArray[Geometry::TETRAHEDRON] =
            new ND_TetDofTransformation(nd_tet->GetOrder());
      }

      const FiniteElement *nd_pri =
         fec_ref->FiniteElementForGeometry(Geometry::PRISM);
      if (nd_pri)
      {
         old_DoFTransArray[Geometry::PRISM] =
            new ND_WedgeDofTransformation(nd_pri->GetOrder());
      }
   }
}

void FiniteElementSpace::RefinementOperator::Mult(const Vector &x,
                                                  Vector &y) const
{
   Mesh* mesh_ref = fespace->GetMesh();
   const CoarseFineTransformations &trans_ref =
      mesh_ref->GetRefinementTransforms();

   Array<int> dofs, vdofs, old_dofs, old_vdofs, old_Fo;

   int rvdim = fespace->GetVDim();
   int old_ndofs = width / rvdim;

   Vector subY, subX;

   for (int k = 0; k < mesh_ref->GetNE(); k++)
   {
      const Embedding &emb = trans_ref.embeddings[k];
      const Geometry::Type geom = mesh_ref->GetElementBaseGeometry(k);
      const DenseMatrix &lP = localP[geom](emb.matrix);

      subY.SetSize(lP.Height());

      DofTransformation *doftrans = fespace->GetElementDofs(k, dofs);
      old_elem_dof->GetRow(emb.parent, old_dofs);

      if (!doftrans)
      {
         for (int vd = 0; vd < rvdim; vd++)
         {
            dofs.Copy(vdofs);
            fespace->DofsToVDofs(vd, vdofs);
            old_dofs.Copy(old_vdofs);
            fespace->DofsToVDofs(vd, old_vdofs, old_ndofs);

            x.GetSubVector(old_vdofs, subX);
            lP.Mult(subX, subY);
            y.SetSubVector(vdofs, subY);
         }
      }
      else
      {
         old_elem_fos->GetRow(emb.parent, old_Fo);
         old_DoFTrans.SetDofTransformation(*old_DoFTransArray[geom]);
         old_DoFTrans.SetFaceOrientations(old_Fo);

         doftrans->SetVDim();
         for (int vd = 0; vd < rvdim; vd++)
         {
            dofs.Copy(vdofs);
            fespace->DofsToVDofs(vd, vdofs);
            old_dofs.Copy(old_vdofs);
            fespace->DofsToVDofs(vd, old_vdofs, old_ndofs);

            x.GetSubVector(old_vdofs, subX);
            old_DoFTrans.InvTransformPrimal(subX);
            lP.Mult(subX, subY);
            doftrans->TransformPrimal(subY);
            y.SetSubVector(vdofs, subY);
         }
         doftrans->SetVDim(rvdim, fespace->GetOrdering());
      }
   }
}

void FiniteElementSpace::RefinementOperator::MultTranspose(const Vector &x,
                                                           Vector &y) const
{
   y = 0.0;

   Mesh* mesh_ref = fespace->GetMesh();
   const CoarseFineTransformations &trans_ref =
      mesh_ref->GetRefinementTransforms();

   Array<char> processed(fespace->GetVSize());
   processed = 0;

   Array<int> f_dofs, c_dofs, f_vdofs, c_vdofs, old_Fo;

   int rvdim = fespace->GetVDim();
   int old_ndofs = width / rvdim;

   Vector subY, subX, subYt;

   for (int k = 0; k < mesh_ref->GetNE(); k++)
   {
      const Embedding &emb = trans_ref.embeddings[k];
      const Geometry::Type geom = mesh_ref->GetElementBaseGeometry(k);
      const DenseMatrix &lP = localP[geom](emb.matrix);

      DofTransformation *doftrans = fespace->GetElementDofs(k, f_dofs);
      old_elem_dof->GetRow(emb.parent, c_dofs);

      if (!doftrans)
      {
         subY.SetSize(lP.Width());

         for (int vd = 0; vd < rvdim; vd++)
         {
            f_dofs.Copy(f_vdofs);
            fespace->DofsToVDofs(vd, f_vdofs);
            c_dofs.Copy(c_vdofs);
            fespace->DofsToVDofs(vd, c_vdofs, old_ndofs);

            x.GetSubVector(f_vdofs, subX);
            for (int p = 0; p < f_dofs.Size(); ++p)
            {
               if (processed[DecodeDof(f_dofs[p])])
               {
                  subX[p] = 0.0;
               }
            }
            lP.MultTranspose(subX, subY);
            y.AddElementVector(c_vdofs, subY);
         }
      }
      else
      {
         subYt.SetSize(lP.Width());

         old_elem_fos->GetRow(emb.parent, old_Fo);
         old_DoFTrans.SetDofTransformation(*old_DoFTransArray[geom]);
         old_DoFTrans.SetFaceOrientations(old_Fo);

         doftrans->SetVDim();
         for (int vd = 0; vd < rvdim; vd++)
         {
            f_dofs.Copy(f_vdofs);
            fespace->DofsToVDofs(vd, f_vdofs);
            c_dofs.Copy(c_vdofs);
            fespace->DofsToVDofs(vd, c_vdofs, old_ndofs);

            x.GetSubVector(f_vdofs, subX);
            doftrans->InvTransformDual(subX);
            for (int p = 0; p < f_dofs.Size(); ++p)
            {
               if (processed[DecodeDof(f_dofs[p])])
               {
                  subX[p] = 0.0;
               }
            }
            lP.MultTranspose(subX, subYt);
            old_DoFTrans.TransformDual(subYt);
            y.AddElementVector(c_vdofs, subYt);
         }
         doftrans->SetVDim(rvdim, fespace->GetOrdering());
      }

      for (int p = 0; p < f_dofs.Size(); ++p)
      {
         processed[DecodeDof(f_dofs[p])] = 1;
      }
   }
}

namespace internal
{

// Used in GetCoarseToFineMap() below.
struct RefType
{
   Geometry::Type geom;
   int num_children;
   const Pair<int,int> *children;

   RefType(Geometry::Type g, int n, const Pair<int,int> *c)
      : geom(g), num_children(n), children(c) { }

   bool operator<(const RefType &other) const
   {
      if (geom < other.geom) { return true; }
      if (geom > other.geom) { return false; }
      if (num_children < other.num_children) { return true; }
      if (num_children > other.num_children) { return false; }
      for (int i = 0; i < num_children; i++)
      {
         if (children[i].one < other.children[i].one) { return true; }
         if (children[i].one > other.children[i].one) { return false; }
      }
      return false; // everything is equal
   }
};

void GetCoarseToFineMap(const CoarseFineTransformations &cft,
                        const mfem::Mesh &fine_mesh,
                        Table &coarse_to_fine,
                        Array<int> &coarse_to_ref_type,
                        Table &ref_type_to_matrix,
                        Array<Geometry::Type> &ref_type_to_geom)
{
   const int fine_ne = cft.embeddings.Size();
   int coarse_ne = -1;
   for (int i = 0; i < fine_ne; i++)
   {
      coarse_ne = std::max(coarse_ne, cft.embeddings[i].parent);
   }
   coarse_ne++;

   coarse_to_ref_type.SetSize(coarse_ne);
   coarse_to_fine.SetDims(coarse_ne, fine_ne);

   Array<int> cf_i(coarse_to_fine.GetI(), coarse_ne+1);
   Array<Pair<int,int> > cf_j(fine_ne);
   cf_i = 0;
   for (int i = 0; i < fine_ne; i++)
   {
      cf_i[cft.embeddings[i].parent+1]++;
   }
   cf_i.PartialSum();
   MFEM_ASSERT(cf_i.Last() == cf_j.Size(), "internal error");
   for (int i = 0; i < fine_ne; i++)
   {
      const Embedding &e = cft.embeddings[i];
      cf_j[cf_i[e.parent]].one = e.matrix; // used as sort key below
      cf_j[cf_i[e.parent]].two = i;
      cf_i[e.parent]++;
   }
   std::copy_backward(cf_i.begin(), cf_i.end()-1, cf_i.end());
   cf_i[0] = 0;
   for (int i = 0; i < coarse_ne; i++)
   {
      std::sort(&cf_j[cf_i[i]], cf_j.GetData() + cf_i[i+1]);
   }
   for (int i = 0; i < fine_ne; i++)
   {
      coarse_to_fine.GetJ()[i] = cf_j[i].two;
   }

   using std::map;
   using std::pair;

   map<RefType,int> ref_type_map;
   for (int i = 0; i < coarse_ne; i++)
   {
      const int num_children = cf_i[i+1]-cf_i[i];
      MFEM_ASSERT(num_children > 0, "");
      const int fine_el = cf_j[cf_i[i]].two;
      // Assuming the coarse and the fine elements have the same geometry:
      const Geometry::Type geom = fine_mesh.GetElementBaseGeometry(fine_el);
      const RefType ref_type(geom, num_children, &cf_j[cf_i[i]]);
      pair<map<RefType,int>::iterator,bool> res =
         ref_type_map.insert(
            pair<const RefType,int>(ref_type, (int)ref_type_map.size()));
      coarse_to_ref_type[i] = res.first->second;
   }

   ref_type_to_matrix.MakeI((int)ref_type_map.size());
   ref_type_to_geom.SetSize((int)ref_type_map.size());
   for (map<RefType,int>::iterator it = ref_type_map.begin();
        it != ref_type_map.end(); ++it)
   {
      ref_type_to_matrix.AddColumnsInRow(it->second, it->first.num_children);
      ref_type_to_geom[it->second] = it->first.geom;
   }

   ref_type_to_matrix.MakeJ();
   for (map<RefType,int>::iterator it = ref_type_map.begin();
        it != ref_type_map.end(); ++it)
   {
      const RefType &rt = it->first;
      for (int j = 0; j < rt.num_children; j++)
      {
         ref_type_to_matrix.AddConnection(it->second, rt.children[j].one);
      }
   }
   ref_type_to_matrix.ShiftUpI();
}

} // namespace internal


/// TODO: Implement DofTransformation support
FiniteElementSpace::DerefinementOperator::DerefinementOperator(
   const FiniteElementSpace *f_fes, const FiniteElementSpace *c_fes,
   BilinearFormIntegrator *mass_integ)
   : Operator(c_fes->GetVSize(), f_fes->GetVSize()),
     fine_fes(f_fes)
{
   MFEM_VERIFY(c_fes->GetOrdering() == f_fes->GetOrdering() &&
               c_fes->GetVDim() == f_fes->GetVDim(),
               "incompatible coarse and fine FE spaces");

   IsoparametricTransformation emb_tr;
   Mesh *f_mesh = f_fes->GetMesh();
   const CoarseFineTransformations &rtrans = f_mesh->GetRefinementTransforms();

   Mesh::GeometryList elem_geoms(*f_mesh);
   DenseTensor localP[Geometry::NumGeom], localM[Geometry::NumGeom];
   for (int gi = 0; gi < elem_geoms.Size(); gi++)
   {
      const Geometry::Type geom = elem_geoms[gi];
      DenseTensor &lP = localP[geom], &lM = localM[geom];
      const FiniteElement *fine_fe =
         f_fes->fec->FiniteElementForGeometry(geom);
      const FiniteElement *coarse_fe =
         c_fes->fec->FiniteElementForGeometry(geom);
      const DenseTensor &pmats = rtrans.point_matrices[geom];

      lP.SetSize(fine_fe->GetDof(), coarse_fe->GetDof(), pmats.SizeK());
      lM.SetSize(fine_fe->GetDof(),   fine_fe->GetDof(), pmats.SizeK());
      emb_tr.SetIdentityTransformation(geom);
      for (int i = 0; i < pmats.SizeK(); i++)
      {
         emb_tr.SetPointMat(pmats(i));
         // Get the local interpolation matrix for this refinement type
         fine_fe->GetTransferMatrix(*coarse_fe, emb_tr, lP(i));
         // Get the local mass matrix for this refinement type
         mass_integ->AssembleElementMatrix(*fine_fe, emb_tr, lM(i));
      }
   }

   Table ref_type_to_matrix;
   internal::GetCoarseToFineMap(rtrans, *f_mesh, coarse_to_fine,
                                coarse_to_ref_type, ref_type_to_matrix,
                                ref_type_to_geom);
   MFEM_ASSERT(coarse_to_fine.Size() == c_fes->GetNE(), "");

   const int total_ref_types = ref_type_to_geom.Size();
   int num_ref_types[Geometry::NumGeom], num_fine_elems[Geometry::NumGeom];
   Array<int> ref_type_to_coarse_elem_offset(total_ref_types);
   ref_type_to_fine_elem_offset.SetSize(total_ref_types);
   std::fill(num_ref_types, num_ref_types+Geometry::NumGeom, 0);
   std::fill(num_fine_elems, num_fine_elems+Geometry::NumGeom, 0);
   for (int i = 0; i < total_ref_types; i++)
   {
      Geometry::Type g = ref_type_to_geom[i];
      ref_type_to_coarse_elem_offset[i] = num_ref_types[g];
      ref_type_to_fine_elem_offset[i] = num_fine_elems[g];
      num_ref_types[g]++;
      num_fine_elems[g] += ref_type_to_matrix.RowSize(i);
   }
   DenseTensor localPtMP[Geometry::NumGeom];
   for (int g = 0; g < Geometry::NumGeom; g++)
   {
      if (num_ref_types[g] == 0) { continue; }
      const int fine_dofs = localP[g].SizeI();
      const int coarse_dofs = localP[g].SizeJ();
      localPtMP[g].SetSize(coarse_dofs, coarse_dofs, num_ref_types[g]);
      localR[g].SetSize(coarse_dofs, fine_dofs, num_fine_elems[g]);
   }
   for (int i = 0; i < total_ref_types; i++)
   {
      Geometry::Type g = ref_type_to_geom[i];
      DenseMatrix &lPtMP = localPtMP[g](ref_type_to_coarse_elem_offset[i]);
      int lR_offset = ref_type_to_fine_elem_offset[i]; // offset in localR[g]
      const int *mi = ref_type_to_matrix.GetRow(i);
      const int nm = ref_type_to_matrix.RowSize(i);
      lPtMP = 0.0;
      for (int s = 0; s < nm; s++)
      {
         DenseMatrix &lP = localP[g](mi[s]);
         DenseMatrix &lM = localM[g](mi[s]);
         DenseMatrix &lR = localR[g](lR_offset+s);
         MultAtB(lP, lM, lR); // lR = lP^T lM
         mfem::AddMult(lR, lP, lPtMP); // lPtMP += lP^T lM lP
      }
      DenseMatrixInverse lPtMP_inv(lPtMP);
      for (int s = 0; s < nm; s++)
      {
         DenseMatrix &lR = localR[g](lR_offset+s);
         lPtMP_inv.Mult(lR); // lR <- (P^T M P)^{-1} P^T M
      }
   }

   // Make a copy of the coarse element-to-dof Table.
   coarse_elem_dof = new Table(c_fes->GetElementToDofTable());
}

FiniteElementSpace::DerefinementOperator::~DerefinementOperator()
{
   delete coarse_elem_dof;
}

void FiniteElementSpace::DerefinementOperator::Mult(const Vector &x,
                                                    Vector &y) const
{
   Array<int> c_vdofs, f_vdofs;
   Vector loc_x, loc_y;
   DenseMatrix loc_x_mat, loc_y_mat;
   const int fine_vdim = fine_fes->GetVDim();
   const int coarse_ndofs = height/fine_vdim;
   for (int coarse_el = 0; coarse_el < coarse_to_fine.Size(); coarse_el++)
   {
      coarse_elem_dof->GetRow(coarse_el, c_vdofs);
      fine_fes->DofsToVDofs(c_vdofs, coarse_ndofs);
      loc_y.SetSize(c_vdofs.Size());
      loc_y = 0.0;
      loc_y_mat.UseExternalData(loc_y.GetData(), c_vdofs.Size()/fine_vdim,
                                fine_vdim);
      const int ref_type = coarse_to_ref_type[coarse_el];
      const Geometry::Type geom = ref_type_to_geom[ref_type];
      const int *fine_elems = coarse_to_fine.GetRow(coarse_el);
      const int num_fine_elems = coarse_to_fine.RowSize(coarse_el);
      const int lR_offset = ref_type_to_fine_elem_offset[ref_type];
      for (int s = 0; s < num_fine_elems; s++)
      {
         const DenseMatrix &lR = localR[geom](lR_offset+s);
         fine_fes->GetElementVDofs(fine_elems[s], f_vdofs);
         x.GetSubVector(f_vdofs, loc_x);
         loc_x_mat.UseExternalData(loc_x.GetData(), f_vdofs.Size()/fine_vdim,
                                   fine_vdim);
         mfem::AddMult(lR, loc_x_mat, loc_y_mat);
      }
      y.SetSubVector(c_vdofs, loc_y);
   }
}

void FiniteElementSpace::GetLocalDerefinementMatrices(Geometry::Type geom,
                                                      DenseTensor &localR) const
{
   const FiniteElement *fe = fec->FiniteElementForGeometry(geom);

   const CoarseFineTransformations &dtrans =
      mesh->ncmesh->GetDerefinementTransforms();
   const DenseTensor &pmats = dtrans.point_matrices[geom];

   const int nmat = pmats.SizeK();
   const int ldof = fe->GetDof();

   IsoparametricTransformation isotr;
   isotr.SetIdentityTransformation(geom);

   // calculate local restriction matrices for all refinement types
   localR.SetSize(ldof, ldof, nmat);
   for (int i = 0; i < nmat; i++)
   {
      isotr.SetPointMat(pmats(i));
      fe->GetLocalRestriction(isotr, localR(i));
   }
}

SparseMatrix* FiniteElementSpace::DerefinementMatrix(int old_ndofs,
                                                     const Table* old_elem_dof,
                                                     const Table* old_elem_fos)
{
   /// TODO: Implement DofTransformation support

   MFEM_VERIFY(Nonconforming(), "Not implemented for conforming meshes.");
   MFEM_VERIFY(old_ndofs, "Missing previous (finer) space.");
   MFEM_VERIFY(ndofs <= old_ndofs, "Previous space is not finer.");

   Array<int> dofs, old_dofs, old_vdofs;
   Vector row;

   Mesh::GeometryList elem_geoms(*mesh);

   DenseTensor localR[Geometry::NumGeom];
   for (int i = 0; i < elem_geoms.Size(); i++)
   {
      GetLocalDerefinementMatrices(elem_geoms[i], localR[elem_geoms[i]]);
   }

   SparseMatrix *R = new SparseMatrix(ndofs*vdim, old_ndofs*vdim);

   Array<int> mark(R->Height());
   mark = 0;

   const CoarseFineTransformations &dtrans =
      mesh->ncmesh->GetDerefinementTransforms();

   MFEM_ASSERT(dtrans.embeddings.Size() == old_elem_dof->Size(), "");

   bool is_dg = FEColl()->GetContType() == FiniteElementCollection::DISCONTINUOUS;
   int num_marked = 0;
   for (int k = 0; k < dtrans.embeddings.Size(); k++)
   {
      const Embedding &emb = dtrans.embeddings[k];
      Geometry::Type geom = mesh->GetElementBaseGeometry(emb.parent);
      DenseMatrix &lR = localR[geom](emb.matrix);

      elem_dof->GetRow(emb.parent, dofs);
      old_elem_dof->GetRow(k, old_dofs);

      for (int vd = 0; vd < vdim; vd++)
      {
         old_dofs.Copy(old_vdofs);
         DofsToVDofs(vd, old_vdofs, old_ndofs);

         for (int i = 0; i < lR.Height(); i++)
         {
            if (!std::isfinite(lR(i, 0))) { continue; }

            int r = DofToVDof(dofs[i], vd);
            int m = (r >= 0) ? r : (-1 - r);

            if (is_dg || !mark[m])
            {
               lR.GetRow(i, row);
               R->SetRow(r, old_vdofs, row);

               mark[m] = 1;
               num_marked++;
            }
         }
      }
   }

   if (!is_dg)
   {
      MFEM_VERIFY(num_marked == R->Height(),
                  "internal error: not all rows of R were set.");
   }

   R->Finalize(); // no-op if fixed width
   return R;
}

void FiniteElementSpace::GetLocalRefinementMatrices(
   const FiniteElementSpace &coarse_fes, Geometry::Type geom,
   DenseTensor &localP) const
{
   // Assumptions: see the declaration of the method.

   const FiniteElement *fine_fe = fec->FiniteElementForGeometry(geom);
   const FiniteElement *coarse_fe =
      coarse_fes.fec->FiniteElementForGeometry(geom);

   const CoarseFineTransformations &rtrans = mesh->GetRefinementTransforms();
   const DenseTensor &pmats = rtrans.point_matrices[geom];

   int nmat = pmats.SizeK();

   IsoparametricTransformation isotr;
   isotr.SetIdentityTransformation(geom);

   // Calculate the local interpolation matrices for all refinement types
   localP.SetSize(fine_fe->GetDof(), coarse_fe->GetDof(), nmat);
   for (int i = 0; i < nmat; i++)
   {
      isotr.SetPointMat(pmats(i));
      fine_fe->GetTransferMatrix(*coarse_fe, isotr, localP(i));
   }
}

void FiniteElementSpace::Constructor(Mesh *mesh_, NURBSExtension *NURBSext_,
                                     const FiniteElementCollection *fec_,
                                     int vdim_, int ordering_)
{
   mesh = mesh_;
   fec = fec_;
   vdim = vdim_;
   ordering = (Ordering::Type) ordering_;

   elem_dof = NULL;
   elem_fos = NULL;
   face_dof = NULL;

   sequence = 0;
   orders_changed = false;
   relaxed_hp = false;

   Th.SetType(Operator::ANY_TYPE);

   const NURBSFECollection *nurbs_fec =
      dynamic_cast<const NURBSFECollection *>(fec_);
   if (nurbs_fec)
   {
      MFEM_VERIFY(mesh_->NURBSext, "NURBS FE space requires a NURBS mesh.");

      if (NURBSext_ == NULL)
      {
         NURBSext = mesh_->NURBSext;
         own_ext = 0;
      }
      else
      {
         NURBSext = NURBSext_;
         own_ext = 1;
      }
      UpdateNURBS();
      cP.reset();
      cR.reset();
      cR_hp.reset();
      R_transpose.reset();
      cP_is_set = false;

      ConstructDoFTransArray();
   }
   else
   {
      NURBSext = NULL;
      own_ext = 0;
      Construct();
   }

   BuildElementToDofTable();
}

void FiniteElementSpace::ConstructDoFTransArray()
{
   DestroyDoFTransArray();

   DoFTransArray.SetSize(Geometry::NUM_GEOMETRIES);
   for (int i=0; i<DoFTransArray.Size(); i++)
   {
      DoFTransArray[i] = NULL;
   }
   if (mesh->Dimension() < 3) { return; }
   if (dynamic_cast<const ND_FECollection*>(fec))
   {
      const FiniteElement *nd_tri =
         fec->FiniteElementForGeometry(Geometry::TRIANGLE);
      if (nd_tri)
      {
         DoFTransArray[Geometry::TRIANGLE] =
            new ND_TriDofTransformation(nd_tri->GetOrder());
      }

      const FiniteElement *nd_tet =
         fec->FiniteElementForGeometry(Geometry::TETRAHEDRON);
      if (nd_tet)
      {
         DoFTransArray[Geometry::TETRAHEDRON] =
            new ND_TetDofTransformation(nd_tet->GetOrder());
      }

      const FiniteElement *nd_pri =
         fec->FiniteElementForGeometry(Geometry::PRISM);
      if (nd_pri)
      {
         DoFTransArray[Geometry::PRISM] =
            new ND_WedgeDofTransformation(nd_pri->GetOrder());
      }
   }
}

NURBSExtension *FiniteElementSpace::StealNURBSext()
{
   if (NURBSext && !own_ext)
   {
      mfem_error("FiniteElementSpace::StealNURBSext");
   }
   own_ext = 0;

   return NURBSext;
}

void FiniteElementSpace::UpdateNURBS()
{
   MFEM_VERIFY(NURBSext, "NURBSExt not defined.");

   nvdofs = 0;
   nedofs = 0;
   nfdofs = 0;
   nbdofs = 0;
   bdofs = NULL;

   delete face_dof;
   face_dof = NULL;
   face_to_be.DeleteAll();

   dynamic_cast<const NURBSFECollection *>(fec)->Reset();

   ndofs = NURBSext->GetNDof();
   elem_dof = NURBSext->GetElementDofTable();
   bdr_elem_dof = NURBSext->GetBdrElementDofTable();

   mesh_sequence = mesh->GetSequence();
   sequence++;
}

void FiniteElementSpace::BuildNURBSFaceToDofTable() const
{
   if (face_dof) { return; }

   const int dim = mesh->Dimension();

   // Find bdr to face mapping
   face_to_be.SetSize(GetNF());
   face_to_be = -1;
   for (int b = 0; b < GetNBE(); b++)
   {
      int f = mesh->GetBdrElementFaceIndex(b);
      face_to_be[f] = b;
   }

   // Loop over faces in correct order, to prevent a sort
   // Sort will destroy orientation info in ordering of dofs
   Array<Connection> face_dof_list;
   Array<int> row;
   for (int f = 0; f < GetNF(); f++)
   {
      int b = face_to_be[f];
      if (b == -1) { continue; }
      // FIXME: this assumes that the boundary element and the face element have
      //        the same orientation.
      if (dim > 1)
      {
         const Element *fe = mesh->GetFace(f);
         const Element *be = mesh->GetBdrElement(b);
         const int nv = be->GetNVertices();
         const int *fv = fe->GetVertices();
         const int *bv = be->GetVertices();
         for (int i = 0; i < nv; i++)
         {
            MFEM_VERIFY(fv[i] == bv[i],
                        "non-matching face and boundary elements detected!");
         }
      }
      GetBdrElementDofs(b, row);
      Connection conn(f,0);
      for (int i = 0; i < row.Size(); i++)
      {
         conn.to = row[i];
         face_dof_list.Append(conn);
      }
   }
   face_dof = new Table(GetNF(), face_dof_list);
}

void FiniteElementSpace::Construct()
{
   // This method should be used only for non-NURBS spaces.
   MFEM_VERIFY(!NURBSext, "internal error");

   // Variable order space needs a nontrivial P matrix + also ghost elements
   // in parallel, we thus require the mesh to be NC.
   MFEM_VERIFY(!IsVariableOrder() || Nonconforming(),
               "Variable order space requires a nonconforming mesh.");

   elem_dof = NULL;
   elem_fos = NULL;
   bdr_elem_dof = NULL;
   bdr_elem_fos = NULL;
   face_dof = NULL;

   ndofs = 0;
   nvdofs = nedofs = nfdofs = nbdofs = 0;
   bdofs = NULL;

   cP = NULL;
   cR = NULL;
   cR_hp = NULL;
   cP_is_set = false;
   R_transpose = NULL;
   // 'Th' is initialized/destroyed before this method is called.

   int dim = mesh->Dimension();
   int order = fec->GetOrder();

   MFEM_VERIFY((mesh->GetNumGeometries(dim) > 0) || (mesh->GetNE() == 0),
               "Mesh was not correctly finalized.");

   bool mixed_elements = (mesh->GetNumGeometries(dim) > 1);
   bool mixed_faces = (dim > 2 && mesh->GetNumGeometries(2) > 1);

   Array<VarOrderBits> edge_orders, face_orders;
   if (IsVariableOrder())
   {
      // for variable order spaces, calculate orders of edges and faces
      CalcEdgeFaceVarOrders(edge_orders, face_orders);
   }
   else if (mixed_faces)
   {
      // for mixed faces we also create the var_face_dofs table, see below
      face_orders.SetSize(mesh->GetNFaces());
      face_orders = (VarOrderBits(1) << order);
   }

   // assign vertex DOFs
   if (mesh->GetNV())
   {
      nvdofs = mesh->GetNV() * fec->GetNumDof(Geometry::POINT, order);
   }

   // assign edge DOFs
   if (mesh->GetNEdges())
   {
      if (IsVariableOrder())
      {
         nedofs = MakeDofTable(1, edge_orders, var_edge_dofs, &var_edge_orders);
      }
      else
      {
         // the simple case: all edges are of the same order
         nedofs = mesh->GetNEdges() * fec->GetNumDof(Geometry::SEGMENT, order);
         var_edge_dofs.Clear(); // ensure any old var_edge_dof table is dumped.
      }
   }

   // assign face DOFs
   if (mesh->GetNFaces())
   {
      if (IsVariableOrder() || mixed_faces)
      {
         // NOTE: for simplicity, we also use Table var_face_dofs for mixed faces
         nfdofs = MakeDofTable(2, face_orders, var_face_dofs,
                               IsVariableOrder() ? &var_face_orders : NULL);
         uni_fdof = -1;
      }
      else
      {
         // the simple case: all faces are of the same geometry and order
         uni_fdof = fec->GetNumDof(mesh->GetFaceGeometry(0), order);
         nfdofs = mesh->GetNFaces() * uni_fdof;
         var_face_dofs.Clear(); // ensure any old var_face_dof table is dumped.
      }
   }

   // assign internal ("bubble") DOFs
   if (mesh->GetNE() && dim > 0)
   {
      if (IsVariableOrder() || mixed_elements)
      {
         bdofs = new int[mesh->GetNE()+1];
         bdofs[0] = 0;
         for (int i = 0; i < mesh->GetNE(); i++)
         {
            int p = GetElementOrderImpl(i);
            nbdofs += fec->GetNumDof(mesh->GetElementGeometry(i), p);
            bdofs[i+1] = nbdofs;
         }
      }
      else
      {
         // the simple case: all elements are the same
         bdofs = NULL;
         Geometry::Type geom = mesh->GetElementGeometry(0);
         nbdofs = mesh->GetNE() * fec->GetNumDof(geom, order);
      }
   }

   ndofs = nvdofs + nedofs + nfdofs + nbdofs;

   ConstructDoFTransArray();

   // record the current mesh sequence number to detect refinement etc.
   mesh_sequence = mesh->GetSequence();

   // increment our sequence number to let GridFunctions know they need updating
   sequence++;

   // DOFs are now assigned according to current element orders
   orders_changed = false;

   // Do not build elem_dof Table here: in parallel it has to be constructed
   // later.
}

int FiniteElementSpace::MinOrder(VarOrderBits bits)
{
   MFEM_ASSERT(bits != 0, "invalid bit mask");
   for (int order = 0; bits != 0; order++, bits >>= 1)
   {
      if (bits & 1) { return order; }
   }
   return 0;
}

void FiniteElementSpace::CalcEdgeFaceVarOrders(
   Array<VarOrderBits> &edge_orders, Array<VarOrderBits> &face_orders) const
{
   MFEM_ASSERT(IsVariableOrder(), "");
   MFEM_ASSERT(Nonconforming(), "");
   MFEM_ASSERT(elem_order.Size() == mesh->GetNE(), "");

   edge_orders.SetSize(mesh->GetNEdges());  edge_orders = 0;
   face_orders.SetSize(mesh->GetNFaces());  face_orders = 0;

   // Calculate initial edge/face orders, as required by incident elements.
   // For each edge/face we accumulate in a bit-mask the orders of elements
   // sharing the edge/face.
   Array<int> E, F, ori;
   for (int i = 0; i < mesh->GetNE(); i++)
   {
      int order = elem_order[i];
      MFEM_ASSERT(order <= MaxVarOrder, "");
      VarOrderBits mask = (VarOrderBits(1) << order);

      mesh->GetElementEdges(i, E, ori);
      for (int j = 0; j < E.Size(); j++)
      {
         edge_orders[E[j]] |= mask;
      }

      if (mesh->Dimension() > 2)
      {
         mesh->GetElementFaces(i, F, ori);
         for (int j = 0; j < F.Size(); j++)
         {
            face_orders[F[j]] |= mask;
         }
      }
   }

   if (relaxed_hp)
   {
      // for relaxed conformity we don't need the masters to match the minimum
      // orders of the slaves, we can stop now
      return;
   }

   // Iterate while minimum orders propagate by master/slave relations
   // (and new orders also propagate from faces to incident edges).
   // See https://github.com/mfem/mfem/pull/1423#issuecomment-638930559
   // for an illustration of why this is necessary in hp meshes.
   bool done;
   do
   {
      done = true;

      // propagate from slave edges to master edges
      const NCMesh::NCList &edge_list = mesh->ncmesh->GetEdgeList();
      for (const NCMesh::Master &master : edge_list.masters)
      {
         VarOrderBits slave_orders = 0;
         for (int i = master.slaves_begin; i < master.slaves_end; i++)
         {
            slave_orders |= edge_orders[edge_list.slaves[i].index];
         }

         int min_order = MinOrder(slave_orders);
         if (min_order < MinOrder(edge_orders[master.index]))
         {
            edge_orders[master.index] |= (VarOrderBits(1) << min_order);
            done = false;
         }
      }

      // propagate from slave faces(+edges) to master faces(+edges)
      const NCMesh::NCList &face_list = mesh->ncmesh->GetFaceList();
      for (const NCMesh::Master &master : face_list.masters)
      {
         VarOrderBits slave_orders = 0;
         for (int i = master.slaves_begin; i < master.slaves_end; i++)
         {
            const NCMesh::Slave &slave = face_list.slaves[i];
            if (slave.index >= 0)
            {
               slave_orders |= face_orders[slave.index];

               mesh->GetFaceEdges(slave.index, E, ori);
               for (int j = 0; j < E.Size(); j++)
               {
                  slave_orders |= edge_orders[E[j]];
               }
            }
            else
            {
               // degenerate face (i.e., edge-face constraint)
               slave_orders |= edge_orders[-1 - slave.index];
            }
         }

         int min_order = MinOrder(slave_orders);
         if (min_order < MinOrder(face_orders[master.index]))
         {
            face_orders[master.index] |= (VarOrderBits(1) << min_order);
            done = false;
         }
      }

      // make sure edges support (new) orders required by incident faces
      for (int i = 0; i < mesh->GetNFaces(); i++)
      {
         mesh->GetFaceEdges(i, E, ori);
         for (int j = 0; j < E.Size(); j++)
         {
            edge_orders[E[j]] |= face_orders[i];
         }
      }
   }
   while (!done);
}

int FiniteElementSpace::MakeDofTable(int ent_dim,
                                     const Array<int> &entity_orders,
                                     Table &entity_dofs,
                                     Array<char> *var_ent_order)
{
   // The tables var_edge_dofs and var_face_dofs hold DOF assignments for edges
   // and faces of a variable order space, in which each edge/face may host
   // several DOF sets, called DOF set variants. Example: an edge 'i' shared by
   // 4 hexes of orders 2, 3, 4, 5 will hold four DOF sets, each starting at
   // indices e.g. 100, 101, 103, 106, respectively. These numbers are stored
   // in row 'i' of var_edge_dofs. Variant zero is always the lowest order DOF
   // set, followed by consecutive ranges of higher order DOFs. Variable order
   // faces are handled similarly by var_face_dofs, which holds at most two DOF
   // set variants per face. The tables are empty for constant-order spaces.

   int num_ent = entity_orders.Size();
   int total_dofs = 0;

   Array<Connection> list;
   list.Reserve(2*num_ent);

   if (var_ent_order)
   {
      var_ent_order->SetSize(0);
      var_ent_order->Reserve(num_ent);
   }

   // assign DOFs according to order bit masks
   for (int i = 0; i < num_ent; i++)
   {
      auto geom = (ent_dim == 1) ? Geometry::SEGMENT : mesh->GetFaceGeometry(i);

      VarOrderBits bits = entity_orders[i];
      for (int order = 0; bits != 0; order++, bits >>= 1)
      {
         if (bits & 1)
         {
            int dofs = fec->GetNumDof(geom, order);
            list.Append(Connection(i, total_dofs));
            total_dofs += dofs;
            if (var_ent_order) { var_ent_order->Append(order); }
         }
      }
   }

   // append a dummy row as terminator
   list.Append(Connection(num_ent, total_dofs));

   // build the table
   entity_dofs.MakeFromList(num_ent+1, list);
   return total_dofs;
}

int FiniteElementSpace::FindDofs(const Table &var_dof_table,
                                 int row, int ndof) const
{
   const int *beg = var_dof_table.GetRow(row);
   const int *end = var_dof_table.GetRow(row + 1); // terminator, see above

   while (beg < end)
   {
      // return the appropriate range of DOFs
      if ((beg[1] - beg[0]) == ndof) { return beg[0]; }
      beg++;
   }

   MFEM_ABORT("DOFs not found for ndof = " << ndof);
   return 0;
}

int FiniteElementSpace::GetEdgeOrder(int edge, int variant) const
{
   if (!IsVariableOrder()) { return fec->GetOrder(); }

   const int* beg = var_edge_dofs.GetRow(edge);
   const int* end = var_edge_dofs.GetRow(edge + 1);
   if (variant >= end - beg) { return -1; } // past last variant

   return var_edge_orders[var_edge_dofs.GetI()[edge] + variant];
}

int FiniteElementSpace::GetFaceOrder(int face, int variant) const
{
   if (!IsVariableOrder())
   {
      // face order can be different from fec->GetOrder()
      Geometry::Type geom = mesh->GetFaceGeometry(face);
      return fec->FiniteElementForGeometry(geom)->GetOrder();
   }

   const int* beg = var_face_dofs.GetRow(face);
   const int* end = var_face_dofs.GetRow(face + 1);
   if (variant >= end - beg) { return -1; } // past last variant

   return var_face_orders[var_face_dofs.GetI()[face] + variant];
}

int FiniteElementSpace::GetNVariants(int entity, int index) const
{
   MFEM_ASSERT(IsVariableOrder(), "");
   const Table &dof_table = (entity == 1) ? var_edge_dofs : var_face_dofs;

   MFEM_ASSERT(index >= 0 && index < dof_table.Size(), "");
   return dof_table.GetRow(index + 1) - dof_table.GetRow(index);
}

static const char* msg_orders_changed =
   "Element orders changed, you need to Update() the space first.";

void FiniteElementSpace::GetElementDofs(int elem, Array<int> &dofs,
                                        DofTransformation &doftrans) const
{
   MFEM_VERIFY(!orders_changed, msg_orders_changed);

   if (elem_dof)
   {
      elem_dof->GetRow(elem, dofs);

      if (DoFTransArray[mesh->GetElementBaseGeometry(elem)])
      {
         Array<int> Fo;
         elem_fos -> GetRow (elem, Fo);
         doftrans.SetDofTransformation(
            *DoFTransArray[mesh->GetElementBaseGeometry(elem)]);
         doftrans.SetFaceOrientations(Fo);
         doftrans.SetVDim();
      }
      return;
   }

   Array<int> V, E, Eo, F, Fo; // TODO: LocalArray

   int dim = mesh->Dimension();
   auto geom = mesh->GetElementGeometry(elem);
   int order = GetElementOrderImpl(elem);

   int nv = fec->GetNumDof(Geometry::POINT, order);
   int ne = (dim > 1) ? fec->GetNumDof(Geometry::SEGMENT, order) : 0;
   int nb = (dim > 0) ? fec->GetNumDof(geom, order) : 0;

   if (nv) { mesh->GetElementVertices(elem, V); }
   if (ne) { mesh->GetElementEdges(elem, E, Eo); }

   int nfd = 0;
   if (dim > 2 && fec->HasFaceDofs(geom, order))
   {
      mesh->GetElementFaces(elem, F, Fo);
      for (int i = 0; i < F.Size(); i++)
      {
         nfd += fec->GetNumDof(mesh->GetFaceGeometry(F[i]), order);
      }
      if (DoFTransArray[mesh->GetElementBaseGeometry(elem)])
      {
         doftrans.SetDofTransformation(
            *DoFTransArray[mesh->GetElementBaseGeometry(elem)]);
         doftrans.SetFaceOrientations(Fo);
         doftrans.SetVDim();
      }
   }

   dofs.SetSize(0);
   dofs.Reserve(nv*V.Size() + ne*E.Size() + nfd + nb);

   if (nv) // vertex DOFs
   {
      for (int i = 0; i < V.Size(); i++)
      {
         for (int j = 0; j < nv; j++)
         {
            dofs.Append(V[i]*nv + j);
         }
      }
   }

   if (ne) // edge DOFs
   {
      for (int i = 0; i < E.Size(); i++)
      {
         int ebase = IsVariableOrder() ? FindEdgeDof(E[i], ne) : E[i]*ne;
         const int *ind = fec->GetDofOrdering(Geometry::SEGMENT, order, Eo[i]);

         for (int j = 0; j < ne; j++)
         {
            dofs.Append(EncodeDof(nvdofs + ebase, ind[j]));
         }
      }
   }

   if (nfd) // face DOFs
   {
      for (int i = 0; i < F.Size(); i++)
      {
         auto fgeom = mesh->GetFaceGeometry(F[i]);
         int nf = fec->GetNumDof(fgeom, order);

         int fbase = (var_face_dofs.Size() > 0) ? FindFaceDof(F[i], nf) : F[i]*nf;
         const int *ind = fec->GetDofOrdering(fgeom, order, Fo[i]);

         for (int j = 0; j < nf; j++)
         {
            dofs.Append(EncodeDof(nvdofs + nedofs + fbase, ind[j]));
         }
      }
   }

   if (nb) // interior ("bubble") DOFs
   {
      int bbase = bdofs ? bdofs[elem] : elem*nb;
      bbase += nvdofs + nedofs + nfdofs;

      for (int j = 0; j < nb; j++)
      {
         dofs.Append(bbase + j);
      }
   }
}

DofTransformation *FiniteElementSpace::GetElementDofs(int elem,
                                                      Array<int> &dofs) const
{
   DoFTrans.SetDofTransformation(NULL);
   GetElementDofs(elem, dofs, DoFTrans);
   return DoFTrans.GetDofTransformation() ? &DoFTrans : NULL;
}

void FiniteElementSpace::GetBdrElementDofs(int bel, Array<int> &dofs,
                                           DofTransformation &doftrans) const
{
   MFEM_VERIFY(!orders_changed, msg_orders_changed);

   if (bdr_elem_dof)
   {
      bdr_elem_dof->GetRow(bel, dofs);

      if (DoFTransArray[mesh->GetBdrElementGeometry(bel)])
      {
         Array<int> Fo;
         bdr_elem_fos -> GetRow (bel, Fo);
         doftrans.SetDofTransformation(
            *DoFTransArray[mesh->GetBdrElementGeometry(bel)]);
         doftrans.SetFaceOrientations(Fo);
         doftrans.SetVDim();
      }
      return;
   }

   Array<int> V, E, Eo; // TODO: LocalArray
   int F, oF;

   int dim = mesh->Dimension();
   auto geom = mesh->GetBdrElementGeometry(bel);
   int order = fec->GetOrder();

   if (IsVariableOrder()) // determine order from adjacent element
   {
      int elem, info;
      mesh->GetBdrElementAdjacentElement(bel, elem, info);
      order = elem_order[elem];
   }

   int nv = fec->GetNumDof(Geometry::POINT, order);
   int ne = (dim > 1) ? fec->GetNumDof(Geometry::SEGMENT, order) : 0;
   int nf = (dim > 2) ? fec->GetNumDof(geom, order) : 0;

   if (nv) { mesh->GetBdrElementVertices(bel, V); }
   if (ne) { mesh->GetBdrElementEdges(bel, E, Eo); }
   if (nf)
   {
      mesh->GetBdrElementFace(bel, &F, &oF);

      if (DoFTransArray[mesh->GetBdrElementGeometry(bel)])
      {
         mfem::Array<int> Fo(1);
         Fo[0] = oF;
         doftrans.SetDofTransformation(
            *DoFTransArray[mesh->GetBdrElementGeometry(bel)]);
         doftrans.SetFaceOrientations(Fo);
         doftrans.SetVDim();
      }
   }

   dofs.SetSize(0);
   dofs.Reserve(nv*V.Size() + ne*E.Size() + nf);

   if (nv) // vertex DOFs
   {
      for (int i = 0; i < V.Size(); i++)
      {
         for (int j = 0; j < nv; j++)
         {
            dofs.Append(V[i]*nv + j);
         }
      }
   }

   if (ne) // edge DOFs
   {
      for (int i = 0; i < E.Size(); i++)
      {
         int ebase = IsVariableOrder() ? FindEdgeDof(E[i], ne) : E[i]*ne;
         const int *ind = fec->GetDofOrdering(Geometry::SEGMENT, order, Eo[i]);

         for (int j = 0; j < ne; j++)
         {
            dofs.Append(EncodeDof(nvdofs + ebase, ind[j]));
         }
      }
   }

   if (nf) // face DOFs
   {
      int fbase = (var_face_dofs.Size() > 0) ? FindFaceDof(F, nf) : F*nf;
      const int *ind = fec->GetDofOrdering(geom, order, oF);

      for (int j = 0; j < nf; j++)
      {
         dofs.Append(EncodeDof(nvdofs + nedofs + fbase, ind[j]));
      }
   }
}

DofTransformation *FiniteElementSpace::GetBdrElementDofs(int bel,
                                                         Array<int> &dofs) const
{
   DoFTrans.SetDofTransformation(NULL);
   GetBdrElementDofs(bel, dofs, DoFTrans);
   return DoFTrans.GetDofTransformation() ? &DoFTrans : NULL;
}

int FiniteElementSpace::GetFaceDofs(int face, Array<int> &dofs,
                                    int variant) const
{
   MFEM_VERIFY(!orders_changed, msg_orders_changed);

   // If face_dof is already built, use it.
   // If it is not and we have a NURBS space, build the face_dof and use it.
   if ((face_dof && variant == 0) ||
       (NURBSext && (BuildNURBSFaceToDofTable(), true)))
   {
      face_dof->GetRow(face, dofs);
      return fec->GetOrder();
   }

   int order, nf, fbase;
   int dim = mesh->Dimension();
   auto fgeom = (dim > 2) ? mesh->GetFaceGeometry(face) : Geometry::INVALID;

   if (var_face_dofs.Size() > 0) // variable orders or *mixed* faces
   {
      const int* beg = var_face_dofs.GetRow(face);
      const int* end = var_face_dofs.GetRow(face + 1);
      if (variant >= end - beg) { return -1; } // past last face DOFs

      fbase = beg[variant];
      nf = beg[variant+1] - fbase;

      order = !IsVariableOrder() ? fec->GetOrder() :
              var_face_orders[var_face_dofs.GetI()[face] + variant];
      MFEM_ASSERT(fec->GetNumDof(fgeom, order) == nf, [&]()
      {
         std::stringstream msg;
         msg << "fec->GetNumDof(" << (fgeom == Geometry::SQUARE ? "square" : "triangle")
             << ", " << order << ") = " << fec->GetNumDof(fgeom, order) << " nf " << nf;
         msg << " face " << face << " variant " << variant << std::endl;
         return msg.str();
      }());
   }
   else
   {
      if (variant > 0) { return -1; }
      order = fec->GetOrder();
      nf = (dim > 2) ? fec->GetNumDof(fgeom, order) : 0;
      fbase = face*nf;
   }

   // for 1D, 2D and 3D faces
   int nv = fec->GetNumDof(Geometry::POINT, order);
   int ne = (dim > 1) ? fec->GetNumDof(Geometry::SEGMENT, order) : 0;

   Array<int> V, E, Eo;
   if (nv) { mesh->GetFaceVertices(face, V); }
   if (ne) { mesh->GetFaceEdges(face, E, Eo); }

   dofs.SetSize(0);
   dofs.Reserve(V.Size() * nv + E.Size() * ne + nf);

   if (nv) // vertex DOFs
   {
      for (int i = 0; i < V.Size(); i++)
      {
         for (int j = 0; j < nv; j++)
         {
            dofs.Append(V[i]*nv + j);
         }
      }
   }
   if (ne) // edge DOFs
   {
      for (int i = 0; i < E.Size(); i++)
      {
         int ebase = IsVariableOrder() ? FindEdgeDof(E[i], ne) : E[i]*ne;
         const int *ind = fec->GetDofOrdering(Geometry::SEGMENT, order, Eo[i]);

         for (int j = 0; j < ne; j++)
         {
            dofs.Append(EncodeDof(nvdofs + ebase, ind[j]));
         }
      }
   }
   for (int j = 0; j < nf; j++)
   {
      dofs.Append(nvdofs + nedofs + fbase + j);
   }

   return order;
}

int FiniteElementSpace::GetEdgeDofs(int edge, Array<int> &dofs,
                                    int variant) const
{
   MFEM_VERIFY(!orders_changed, msg_orders_changed);

   int order, ne, base;
   if (IsVariableOrder())
   {
      const int* beg = var_edge_dofs.GetRow(edge);
      const int* end = var_edge_dofs.GetRow(edge + 1);
      if (variant >= end - beg) { return -1; } // past last edge DOFs

      base = beg[variant];
      ne = beg[variant+1] - base;

      order = var_edge_orders[var_edge_dofs.GetI()[edge] + variant];
      MFEM_ASSERT(fec->GetNumDof(Geometry::SEGMENT, order) == ne, "");
   }
   else
   {
      if (variant > 0) { return -1; }
      order = fec->GetOrder();
      ne = fec->GetNumDof(Geometry::SEGMENT, order);
      base = edge*ne;
   }

   Array<int> V; // TODO: LocalArray
   int nv = fec->GetNumDof(Geometry::POINT, order);
   if (nv) { mesh->GetEdgeVertices(edge, V); }

   dofs.SetSize(0);
   dofs.Reserve(2*nv + ne);

   for (int i = 0; i < 2; i++)
   {
      for (int j = 0; j < nv; j++)
      {
         dofs.Append(V[i]*nv + j);
      }
   }
   for (int j = 0; j < ne; j++)
   {
      dofs.Append(nvdofs + base + j);
   }

   return order;
}

void FiniteElementSpace::GetVertexDofs(int i, Array<int> &dofs) const
{
   int nv = fec->DofForGeometry(Geometry::POINT);
   dofs.SetSize(nv);
   for (int j = 0; j < nv; j++)
   {
      dofs[j] = i*nv+j;
   }
}

void FiniteElementSpace::GetElementInteriorDofs(int i, Array<int> &dofs) const
{
   MFEM_VERIFY(!orders_changed, msg_orders_changed);

   int nb = fec->GetNumDof(mesh->GetElementGeometry(i), GetElementOrderImpl(i));
   int base = bdofs ? bdofs[i] : i*nb;

   dofs.SetSize(nb);
   base += nvdofs + nedofs + nfdofs;
   for (int j = 0; j < nb; j++)
   {
      dofs[j] = base + j;
   }
}

int FiniteElementSpace::GetNumElementInteriorDofs(int i) const
{
   return fec->GetNumDof(mesh->GetElementGeometry(i),
                         GetElementOrderImpl(i));
}

void FiniteElementSpace::GetFaceInteriorDofs(int i, Array<int> &dofs) const
{
   MFEM_VERIFY(!IsVariableOrder(), "not implemented");

   int nf, base;
   if (var_face_dofs.Size() > 0) // mixed faces
   {
      base = var_face_dofs.GetRow(i)[0];
      nf = var_face_dofs.GetRow(i)[1] - base;
   }
   else
   {
      auto geom = mesh->GetFaceGeometry(0);
      nf = fec->GetNumDof(geom, fec->GetOrder());
      base = i*nf;
   }

   dofs.SetSize(nf);
   for (int j = 0; j < nf; j++)
   {
      dofs[j] = nvdofs + nedofs + base + j;
   }
}

void FiniteElementSpace::GetEdgeInteriorDofs(int i, Array<int> &dofs) const
{
   MFEM_VERIFY(!IsVariableOrder(), "not implemented");

   int ne = fec->DofForGeometry(Geometry::SEGMENT);
   dofs.SetSize (ne);
   for (int j = 0, k = nvdofs+i*ne; j < ne; j++, k++)
   {
      dofs[j] = k;
   }
}

void FiniteElementSpace::GetPatchDofs(int patch, Array<int> &dofs) const
{
   MFEM_ASSERT(NURBSext,
               "FiniteElementSpace::GetPatchDofs needs a NURBSExtension");
   NURBSext->GetPatchDofs(patch, dofs);
}

const FiniteElement *FiniteElementSpace::GetFE(int i) const
{
   if (i < 0 || i >= mesh->GetNE())
   {
      if (mesh->GetNE() == 0)
      {
         MFEM_ABORT("Empty MPI partitions are not permitted!");
      }
      MFEM_ABORT("Invalid element id:" << i << "; minimum allowed:" << 0 <<
                 ", maximum allowed:" << mesh->GetNE()-1);
   }

   const FiniteElement *FE =
      fec->GetFE(mesh->GetElementGeometry(i), GetElementOrderImpl(i));

   if (NURBSext)
   {
      NURBSext->LoadFE(i, FE);
   }
   else
   {
#ifdef MFEM_DEBUG
      // consistency check: fec->GetOrder() and FE->GetOrder() should return
      // the same value (for standard, constant-order spaces)
      if (!IsVariableOrder() && FE->GetDim() > 0)
      {
         MFEM_ASSERT(FE->GetOrder() == fec->GetOrder(),
                     "internal error: " <<
                     FE->GetOrder() << " != " << fec->GetOrder());
      }
#endif
   }

   return FE;
}

const FiniteElement *FiniteElementSpace::GetBE(int i) const
{
   int order = fec->GetOrder();

   if (IsVariableOrder()) // determine order from adjacent element
   {
      int elem, info;
      mesh->GetBdrElementAdjacentElement(i, elem, info);
      order = elem_order[elem];
   }

   const FiniteElement *BE;
   switch (mesh->Dimension())
   {
      case 1:
         BE = fec->GetFE(Geometry::POINT, order);
         break;
      case 2:
         BE = fec->GetFE(Geometry::SEGMENT, order);
         break;
      case 3:
      default:
         BE = fec->GetFE(mesh->GetBdrElementGeometry(i), order);
   }

   if (NURBSext)
   {
      NURBSext->LoadBE(i, BE);
   }

   return BE;
}

const FiniteElement *FiniteElementSpace::GetFaceElement(int i) const
{
   MFEM_VERIFY(!IsVariableOrder(), "not implemented");

   const FiniteElement *fe;
   switch (mesh->Dimension())
   {
      case 1:
         fe = fec->FiniteElementForGeometry(Geometry::POINT);
         break;
      case 2:
         fe = fec->FiniteElementForGeometry(Geometry::SEGMENT);
         break;
      case 3:
      default:
         fe = fec->FiniteElementForGeometry(mesh->GetFaceGeometry(i));
   }

   if (NURBSext)
   {
      // Ensure 'face_to_be' is built:
      if (!face_dof) { BuildNURBSFaceToDofTable(); }
      MFEM_ASSERT(face_to_be[i] >= 0,
                  "NURBS mesh: only boundary faces are supported!");
      NURBSext->LoadBE(face_to_be[i], fe);
   }

   return fe;
}

const FiniteElement *FiniteElementSpace::GetEdgeElement(int i,
                                                        int variant) const
{
   MFEM_ASSERT(mesh->Dimension() > 1, "No edges with mesh dimension < 2");

   int eo = IsVariableOrder() ? GetEdgeOrder(i, variant) : fec->GetOrder();
   return fec->GetFE(Geometry::SEGMENT, eo);
}

const FiniteElement *FiniteElementSpace::GetTraceElement(
   int i, Geometry::Type geom_type) const
{
   return fec->TraceFiniteElementForGeometry(geom_type);
}

FiniteElementSpace::~FiniteElementSpace()
{
   Destroy();
}

void FiniteElementSpace::Destroy()
{
   R_transpose.reset();
   cR.reset();
   cR_hp.reset();
   cP.reset();
   Th.Clear();
   L2E_nat.Clear();
   L2E_lex.Clear();
   for (int i = 0; i < E2Q_array.Size(); i++)
   {
      delete E2Q_array[i];
   }
   E2Q_array.SetSize(0);
   for (auto &x : L2F)
   {
      delete x.second;
   }
   L2F.clear();
   for (int i = 0; i < E2IFQ_array.Size(); i++)
   {
      delete E2IFQ_array[i];
   }
   E2IFQ_array.SetSize(0);
   for (int i = 0; i < E2BFQ_array.Size(); i++)
   {
      delete E2BFQ_array[i];
   }
   E2BFQ_array.SetSize(0);

   DestroyDoFTransArray();

   dof_elem_array.DeleteAll();
   dof_ldof_array.DeleteAll();

   if (NURBSext)
   {
      if (own_ext) { delete NURBSext; }
      delete face_dof;
      face_to_be.DeleteAll();
   }
   else
   {
      delete elem_dof;
      delete elem_fos;
      delete bdr_elem_dof;
      delete bdr_elem_fos;
      delete face_dof;
      delete [] bdofs;
   }
   ceed::RemoveBasisAndRestriction(this);
}

void FiniteElementSpace::DestroyDoFTransArray()
{
   for (int i = 0; i < DoFTransArray.Size(); i++)
   {
      delete DoFTransArray[i];
   }
   DoFTransArray.SetSize(0);
}

void FiniteElementSpace::GetTransferOperator(
   const FiniteElementSpace &coarse_fes, OperatorHandle &T) const
{
   // Assumptions: see the declaration of the method.

   if (T.Type() == Operator::MFEM_SPARSEMAT)
   {
      Mesh::GeometryList elem_geoms(*mesh);

      DenseTensor localP[Geometry::NumGeom];
      for (int i = 0; i < elem_geoms.Size(); i++)
      {
         GetLocalRefinementMatrices(coarse_fes, elem_geoms[i],
                                    localP[elem_geoms[i]]);
      }
      T.Reset(RefinementMatrix_main(coarse_fes.GetNDofs(),
                                    coarse_fes.GetElementToDofTable(),
                                    coarse_fes.
                                    GetElementToFaceOrientationTable(),
                                    localP));
   }
   else
   {
      T.Reset(new RefinementOperator(this, &coarse_fes));
   }
}

void FiniteElementSpace::GetTrueTransferOperator(
   const FiniteElementSpace &coarse_fes, OperatorHandle &T) const
{
   const SparseMatrix *coarse_P = coarse_fes.GetConformingProlongation();

   Operator::Type req_type = T.Type();
   GetTransferOperator(coarse_fes, T);

   if (req_type == Operator::MFEM_SPARSEMAT)
   {
      if (GetConformingRestriction())
      {
         T.Reset(mfem::Mult(*cR, *T.As<SparseMatrix>()));
      }
      if (coarse_P)
      {
         T.Reset(mfem::Mult(*T.As<SparseMatrix>(), *coarse_P));
      }
   }
   else
   {
      const int RP_case = bool(GetConformingRestriction()) + 2*bool(coarse_P);
      if (RP_case == 0) { return; }
      const bool owner = T.OwnsOperator();
      T.SetOperatorOwner(false);
      switch (RP_case)
      {
         case 1:
            T.Reset(new ProductOperator(cR.get(), T.Ptr(), false, owner));
            break;
         case 2:
            T.Reset(new ProductOperator(T.Ptr(), coarse_P, owner, false));
            break;
         case 3:
            T.Reset(new TripleProductOperator(
                       cR.get(), T.Ptr(), coarse_P, false, owner, false));
            break;
      }
   }
}

void FiniteElementSpace::UpdateElementOrders()
{
   const CoarseFineTransformations &cf_tr = mesh->GetRefinementTransforms();

   Array<char> new_order(mesh->GetNE());
   switch (mesh->GetLastOperation())
   {
      case Mesh::REFINE:
      {
         for (int i = 0; i < mesh->GetNE(); i++)
         {
            new_order[i] = elem_order[cf_tr.embeddings[i].parent];
         }
         break;
      }
      default:
         MFEM_ABORT("not implemented yet");
   }

   mfem::Swap(elem_order, new_order);
}

void FiniteElementSpace::Update(bool want_transform)
{
   if (!orders_changed)
   {
      if (mesh->GetSequence() == mesh_sequence)
      {
         return; // mesh and space are in sync, no-op
      }
      if (want_transform && mesh->GetSequence() != mesh_sequence + 1)
      {
         MFEM_ABORT("Error in update sequence. Space needs to be updated after "
                    "each mesh modification.");
      }
   }
   else
   {
      if (mesh->GetSequence() != mesh_sequence)
      {
         MFEM_ABORT("Updating space after both mesh change and element order "
                    "change is not supported. Please update separately after "
                    "each change.");
      }
   }

   if (NURBSext)
   {
      UpdateNURBS();
      return;
   }

   Table* old_elem_dof = NULL;
   Table* old_elem_fos = NULL;
   int old_ndofs;
   bool old_orders_changed = orders_changed;

   // save old DOF table
   if (want_transform)
   {
      old_elem_dof = elem_dof;
      old_elem_fos = elem_fos;
      elem_dof = NULL;
      elem_fos = NULL;
      old_ndofs = ndofs;
   }

   // update the 'elem_order' array if the mesh has changed
   if (IsVariableOrder() && mesh->GetSequence() != mesh_sequence)
   {
      UpdateElementOrders();
   }

   Destroy(); // calls Th.Clear()
   Construct();
   BuildElementToDofTable();

   if (want_transform)
   {
      MFEM_VERIFY(!old_orders_changed, "Interpolation for element order change "
                  "is not implemented yet, sorry.");

      // calculate appropriate GridFunction transformation
      switch (mesh->GetLastOperation())
      {
         case Mesh::REFINE:
         {
            if (Th.Type() != Operator::MFEM_SPARSEMAT)
            {
               Th.Reset(new RefinementOperator(this, old_elem_dof,
                                               old_elem_fos, old_ndofs));
               // The RefinementOperator takes ownership of 'old_elem_dof', so
               // we no longer own it:
               old_elem_dof = NULL;
               old_elem_fos = NULL;
            }
            else
            {
               // calculate fully assembled matrix
               Th.Reset(RefinementMatrix(old_ndofs, old_elem_dof,
                                         old_elem_fos));
            }
            break;
         }

         case Mesh::DEREFINE:
         {
            BuildConformingInterpolation();
            Th.Reset(DerefinementMatrix(old_ndofs, old_elem_dof, old_elem_fos));
            if (cP && cR)
            {
               Th.SetOperatorOwner(false);
               Th.Reset(new TripleProductOperator(cP.get(), cR.get(), Th.Ptr(),
                                                  false, false, true));
            }
            break;
         }

         default:
            break;
      }

      delete old_elem_dof;
      delete old_elem_fos;
   }
}

void FiniteElementSpace::UpdateMeshPointer(Mesh *new_mesh)
{
   mesh = new_mesh;
}

void FiniteElementSpace::Save(std::ostream &os) const
{
   int fes_format = 90; // the original format, v0.9
   bool nurbs_unit_weights = false;

   // Determine the format that should be used.
   if (!NURBSext)
   {
      // TODO: if this is a variable-order FE space, use fes_format = 100.
   }
   else
   {
      const NURBSFECollection *nurbs_fec =
         dynamic_cast<const NURBSFECollection *>(fec);
      MFEM_VERIFY(nurbs_fec, "invalid FE collection");
      nurbs_fec->SetOrder(NURBSext->GetOrder());
      const real_t eps = 5e-14;
      nurbs_unit_weights = (NURBSext->GetWeights().Min() >= 1.0-eps &&
                            NURBSext->GetWeights().Max() <= 1.0+eps);
      if ((NURBSext->GetOrder() == NURBSFECollection::VariableOrder) ||
          (NURBSext != mesh->NURBSext && !nurbs_unit_weights) ||
          (NURBSext->GetMaster().Size() != 0 ))
      {
         fes_format = 100; // v1.0 format
      }
   }

   os << (fes_format == 90 ?
          "FiniteElementSpace\n" : "MFEM FiniteElementSpace v1.0\n")
      << "FiniteElementCollection: " << fec->Name() << '\n'
      << "VDim: " << vdim << '\n'
      << "Ordering: " << ordering << '\n';

   if (fes_format == 100) // v1.0
   {
      if (!NURBSext)
      {
         // TODO: this is a variable-order FE space --> write 'element_orders'.
      }
      else if (NURBSext != mesh->NURBSext)
      {
         if (NURBSext->GetOrder() != NURBSFECollection::VariableOrder)
         {
            os << "NURBS_order\n" << NURBSext->GetOrder() << '\n';
         }
         else
         {
            os << "NURBS_orders\n";
            // 1 = do not write the size, just the entries:
            NURBSext->GetOrders().Save(os, 1);
         }
         // If periodic BCs are given, write connectivity
         if (NURBSext->GetMaster().Size() != 0 )
         {
            os <<"NURBS_periodic\n";
            NURBSext->GetMaster().Save(os);
            NURBSext->GetSlave().Save(os);
         }
         // If the weights are not unit, write them to the output:
         if (!nurbs_unit_weights)
         {
            os << "NURBS_weights\n";
            NURBSext->GetWeights().Print(os, 1);
         }
      }
      os << "End: MFEM FiniteElementSpace v1.0\n";
   }
}

FiniteElementCollection *FiniteElementSpace::Load(Mesh *m, std::istream &input)
{
   string buff;
   int fes_format = 0, ord;
   FiniteElementCollection *r_fec;

   Destroy();

   input >> std::ws;
   getline(input, buff);  // 'FiniteElementSpace'
   filter_dos(buff);
   if (buff == "FiniteElementSpace") { fes_format = 90; /* v0.9 */ }
   else if (buff == "MFEM FiniteElementSpace v1.0") { fes_format = 100; }
   else { MFEM_ABORT("input stream is not a FiniteElementSpace!"); }
   getline(input, buff, ' '); // 'FiniteElementCollection:'
   input >> std::ws;
   getline(input, buff);
   filter_dos(buff);
   r_fec = FiniteElementCollection::New(buff.c_str());
   getline(input, buff, ' '); // 'VDim:'
   input >> vdim;
   getline(input, buff, ' '); // 'Ordering:'
   input >> ord;

   NURBSFECollection *nurbs_fec = dynamic_cast<NURBSFECollection*>(r_fec);
   NURBSExtension *nurbs_ext = NULL;
   if (fes_format == 90) // original format, v0.9
   {
      if (nurbs_fec)
      {
         MFEM_VERIFY(m->NURBSext, "NURBS FE collection requires a NURBS mesh!");
         const int order = nurbs_fec->GetOrder();
         if (order != m->NURBSext->GetOrder() &&
             order != NURBSFECollection::VariableOrder)
         {
            nurbs_ext = new NURBSExtension(m->NURBSext, order);
         }
      }
   }
   else if (fes_format == 100) // v1.0
   {
      while (1)
      {
         skip_comment_lines(input, '#');
         MFEM_VERIFY(input.good(), "error reading FiniteElementSpace v1.0");
         getline(input, buff);
         filter_dos(buff);
         if (buff == "NURBS_order" || buff == "NURBS_orders")
         {
            MFEM_VERIFY(nurbs_fec,
                        buff << ": NURBS FE collection is required!");
            MFEM_VERIFY(m->NURBSext, buff << ": NURBS mesh is required!");
            MFEM_VERIFY(!nurbs_ext, buff << ": order redefinition!");
            if (buff == "NURBS_order")
            {
               int order;
               input >> order;
               nurbs_ext = new NURBSExtension(m->NURBSext, order);
            }
            else
            {
               Array<int> orders;
               orders.Load(m->NURBSext->GetNKV(), input);
               nurbs_ext = new NURBSExtension(m->NURBSext, orders);
            }
         }
         else if (buff == "NURBS_periodic")
         {
            Array<int> master, slave;
            master.Load(input);
            slave.Load(input);
            nurbs_ext->ConnectBoundaries(master,slave);
         }
         else if (buff == "NURBS_weights")
         {
            MFEM_VERIFY(nurbs_ext, "NURBS_weights: NURBS_orders have to be "
                        "specified before NURBS_weights!");
            nurbs_ext->GetWeights().Load(input, nurbs_ext->GetNDof());
         }
         else if (buff == "element_orders")
         {
            MFEM_VERIFY(!nurbs_fec, "section element_orders cannot be used "
                        "with a NURBS FE collection");
            MFEM_ABORT("element_orders: not implemented yet!");
         }
         else if (buff == "End: MFEM FiniteElementSpace v1.0")
         {
            break;
         }
         else
         {
            MFEM_ABORT("unknown section: " << buff);
         }
      }
   }

   Constructor(m, nurbs_ext, r_fec, vdim, ord);

   return r_fec;
}

ElementDofOrdering GetEVectorOrdering(const FiniteElementSpace& fes)
{
   return UsesTensorBasis(fes)?
          ElementDofOrdering::LEXICOGRAPHIC:
          ElementDofOrdering::NATIVE;
}

} // namespace mfem<|MERGE_RESOLUTION|>--- conflicted
+++ resolved
@@ -516,7 +516,6 @@
                                            int component,
                                            bool overwrite) const
 {
-<<<<<<< HEAD
    Array<int> vdofs, dofs;
 
    if (overwrite)
@@ -530,11 +529,6 @@
                   "ess_vdofs size is not equal to FESpaces GetVSize().");
    }
 
-=======
-   Array<int> dofs;
-   ess_vdofs.SetSize(GetVSize());
-   ess_vdofs = 0;
->>>>>>> dc9128ef
    for (int i = 0; i < GetNBE(); i++)
    {
       if (bdr_attr_is_ess[GetBdrAttribute(i)-1])
