// Copyright (c) 2010-2023, Lawrence Livermore National Security, LLC. Produced
// at the Lawrence Livermore National Laboratory. All Rights reserved. See files
// LICENSE and NOTICE for details. LLNL-CODE-806117.
//
// This file is part of the MFEM library. For more information and source code
// availability visit https://mfem.org.
//
// MFEM is free software; you can redistribute it and/or modify it under the
// terms of the BSD-3 license. We welcome feedback and contributions, see file
// CONTRIBUTING.md for details.

// Implementation of FiniteElementSpace

#include "../general/text.hpp"
#include "../general/forall.hpp"
#include "../mesh/mesh_headers.hpp"
#include "fem.hpp"
#include "ceed/interface/util.hpp"

#include <cmath>
#include <cstdarg>

using namespace std;

namespace mfem
{

template <> void Ordering::
DofsToVDofs<Ordering::byNODES>(int ndofs, int vdim, Array<int> &dofs)
{
   // static method
   int size = dofs.Size();
   dofs.SetSize(size*vdim);
   for (int vd = 1; vd < vdim; vd++)
   {
      for (int i = 0; i < size; i++)
      {
         dofs[i+size*vd] = Map<byNODES>(ndofs, vdim, dofs[i], vd);
      }
   }
}

template <> void Ordering::
DofsToVDofs<Ordering::byVDIM>(int ndofs, int vdim, Array<int> &dofs)
{
   // static method
   int size = dofs.Size();
   dofs.SetSize(size*vdim);
   for (int vd = vdim-1; vd >= 0; vd--)
   {
      for (int i = 0; i < size; i++)
      {
         dofs[i+size*vd] = Map<byVDIM>(ndofs, vdim, dofs[i], vd);
      }
   }
}


FiniteElementSpace::FiniteElementSpace()
   : mesh(NULL), fec(NULL), vdim(0), ordering(Ordering::byNODES),
     ndofs(0), nvdofs(0), nedofs(0), nfdofs(0), nbdofs(0),
     bdofs(NULL),
     elem_dof(NULL), elem_fos(NULL), bdr_elem_dof(NULL), bdr_elem_fos(NULL),
     face_dof(NULL),
     NURBSext(NULL), own_ext(false),
     VDoFTrans(vdim, ordering),
     cP(NULL), cR(NULL), cR_hp(NULL), cP_is_set(false),
     Th(Operator::ANY_TYPE),
     sequence(0), mesh_sequence(0), orders_changed(false), relaxed_hp(false)
{ }

FiniteElementSpace::FiniteElementSpace(const FiniteElementSpace &orig,
                                       Mesh *mesh_,
                                       const FiniteElementCollection *fec_)
   : VDoFTrans(orig.vdim, orig.ordering)
{
   mesh_ = mesh_ ? mesh_ : orig.mesh;
   fec_ = fec_ ? fec_ : orig.fec;

   NURBSExtension *nurbs_ext = NULL;
   if (orig.NURBSext && orig.NURBSext != orig.mesh->NURBSext)
   {
#ifdef MFEM_USE_MPI
      ParNURBSExtension *pNURBSext =
         dynamic_cast<ParNURBSExtension *>(orig.NURBSext);
      if (pNURBSext)
      {
         nurbs_ext = new ParNURBSExtension(*pNURBSext);
      }
      else
#endif
      {
         nurbs_ext = new NURBSExtension(*orig.NURBSext);
      }
   }

   Constructor(mesh_, nurbs_ext, fec_, orig.vdim, orig.ordering);
}

void FiniteElementSpace::CopyProlongationAndRestriction(
   const FiniteElementSpace &fes, const Array<int> *perm)
{
   MFEM_VERIFY(cP == NULL, "");
   MFEM_VERIFY(cR == NULL, "");

   SparseMatrix *perm_mat = NULL, *perm_mat_tr = NULL;
   if (perm)
   {
      // Note: although n and fes.GetVSize() are typically equal, in
      // variable-order spaces they may differ, since nonconforming edges/faces
      // my have fictitious DOFs.
      int n = perm->Size();
      perm_mat = new SparseMatrix(n, fes.GetVSize());
      for (int i=0; i<n; ++i)
      {
         double s;
         int j = DecodeDof((*perm)[i], s);
         perm_mat->Set(i, j, s);
      }
      perm_mat->Finalize();
      perm_mat_tr = Transpose(*perm_mat);
   }

   if (fes.GetConformingProlongation() != NULL)
   {
      if (perm) { cP = Mult(*perm_mat, *fes.GetConformingProlongation()); }
      else { cP = new SparseMatrix(*fes.GetConformingProlongation()); }
      cP_is_set = true;
   }
   else if (perm != NULL)
   {
      cP = perm_mat;
      cP_is_set = true;
      perm_mat = NULL;
   }
   if (fes.GetConformingRestriction() != NULL)
   {
      if (perm) { cR = Mult(*fes.GetConformingRestriction(), *perm_mat_tr); }
      else { cR = new SparseMatrix(*fes.GetConformingRestriction()); }
   }
   else if (perm != NULL)
   {
      cR = perm_mat_tr;
      perm_mat_tr = NULL;
   }

   delete perm_mat;
   delete perm_mat_tr;
}

void FiniteElementSpace::SetElementOrder(int i, int p)
{
   MFEM_VERIFY(mesh_sequence == mesh->GetSequence(),
               "Space has not been Updated() after a Mesh change.");
   MFEM_VERIFY(i >= 0 && i < GetNE(), "Invalid element index");
   MFEM_VERIFY(p >= 0 && p <= MaxVarOrder, "Order out of range");
   MFEM_ASSERT(!elem_order.Size() || elem_order.Size() == GetNE(),
               "Internal error");

   if (elem_order.Size()) // already a variable-order space
   {
      if (elem_order[i] != p)
      {
         elem_order[i] = p;
         orders_changed = true;
      }
   }
   else // convert space to variable-order space
   {
      elem_order.SetSize(GetNE());
      elem_order = fec->GetOrder();

      elem_order[i] = p;
      orders_changed = true;
   }
}

int FiniteElementSpace::GetElementOrder(int i) const
{
   MFEM_VERIFY(mesh_sequence == mesh->GetSequence(),
               "Space has not been Updated() after a Mesh change.");
   MFEM_VERIFY(i >= 0 && i < GetNE(), "Invalid element index");
   MFEM_ASSERT(!elem_order.Size() || elem_order.Size() == GetNE(),
               "Internal error");

   return GetElementOrderImpl(i);
}

int FiniteElementSpace::GetElementOrderImpl(int i) const
{
   // (this is an internal version of GetElementOrder without asserts and checks)
   return elem_order.Size() ? elem_order[i] : fec->GetOrder();
}

void FiniteElementSpace::GetVDofs(int vd, Array<int>& dofs, int ndofs_) const
{
   if (ndofs_ < 0) { ndofs_ = this->ndofs; }

   if (ordering == Ordering::byNODES)
   {
      for (int i = 0; i < dofs.Size(); i++)
      {
         dofs[i] = Ordering::Map<Ordering::byNODES>(ndofs_, vdim, i, vd);
      }
   }
   else
   {
      for (int i = 0; i < dofs.Size(); i++)
      {
         dofs[i] = Ordering::Map<Ordering::byVDIM>(ndofs_, vdim, i, vd);
      }
   }
}

void FiniteElementSpace::DofsToVDofs(Array<int> &dofs, int ndofs_) const
{
   if (vdim == 1) { return; }
   if (ndofs_ < 0) { ndofs_ = this->ndofs; }

   if (ordering == Ordering::byNODES)
   {
      Ordering::DofsToVDofs<Ordering::byNODES>(ndofs_, vdim, dofs);
   }
   else
   {
      Ordering::DofsToVDofs<Ordering::byVDIM>(ndofs_, vdim, dofs);
   }
}

void FiniteElementSpace::DofsToVDofs(int vd, Array<int> &dofs, int ndofs_) const
{
   if (vdim == 1) { return; }
   if (ndofs_ < 0) { ndofs_ = this->ndofs; }

   if (ordering == Ordering::byNODES)
   {
      for (int i = 0; i < dofs.Size(); i++)
      {
         dofs[i] = Ordering::Map<Ordering::byNODES>(ndofs_, vdim, dofs[i], vd);
      }
   }
   else
   {
      for (int i = 0; i < dofs.Size(); i++)
      {
         dofs[i] = Ordering::Map<Ordering::byVDIM>(ndofs_, vdim, dofs[i], vd);
      }
   }
}

int FiniteElementSpace::DofToVDof(int dof, int vd, int ndofs_) const
{
   if (vdim == 1) { return dof; }
   if (ndofs_ < 0) { ndofs_ = this->ndofs; }

   if (ordering == Ordering::byNODES)
   {
      return Ordering::Map<Ordering::byNODES>(ndofs_, vdim, dof, vd);
   }
   else
   {
      return Ordering::Map<Ordering::byVDIM>(ndofs_, vdim, dof, vd);
   }
}

// static function
void FiniteElementSpace::AdjustVDofs(Array<int> &vdofs)
{
   int n = vdofs.Size(), *vdof = vdofs;
   for (int i = 0; i < n; i++)
   {
      int j;
      if ((j = vdof[i]) < 0)
      {
         vdof[i] = -1-j;
      }
   }
}

DofTransformation *
FiniteElementSpace::GetElementVDofs(int i, Array<int> &vdofs) const
{
   DofTransformation *doftrans = GetElementDofs(i, vdofs);
   DofsToVDofs(vdofs);
   if (vdim == 1 || doftrans == NULL)
   {
      return doftrans;
   }
   else
   {
      VDoFTrans.SetDofTransformation(*doftrans->GetDofTransformation());
      VDoFTrans.SetFaceOrientations(doftrans->GetFaceOrientations());
      return &VDoFTrans;
   }
}

DofTransformation *
FiniteElementSpace::GetBdrElementVDofs(int i, Array<int> &vdofs) const
{
   DofTransformation *doftrans = GetBdrElementDofs(i, vdofs);
   DofsToVDofs(vdofs);
   if (vdim == 1 || doftrans == NULL)
   {
      return doftrans;
   }
   else
   {
      VDoFTrans.SetDofTransformation(*doftrans->GetDofTransformation());
      VDoFTrans.SetFaceOrientations(doftrans->GetFaceOrientations());
      return &VDoFTrans;
   }
}

void FiniteElementSpace::GetPatchVDofs(int i, Array<int> &vdofs) const
{
   GetPatchDofs(i, vdofs);
   DofsToVDofs(vdofs);
}

void FiniteElementSpace::GetFaceVDofs(int i, Array<int> &vdofs) const
{
   GetFaceDofs(i, vdofs);
   DofsToVDofs(vdofs);
}

void FiniteElementSpace::GetEdgeVDofs(int i, Array<int> &vdofs) const
{
   GetEdgeDofs(i, vdofs);
   DofsToVDofs(vdofs);
}

void FiniteElementSpace::GetVertexVDofs(int i, Array<int> &vdofs) const
{
   GetVertexDofs(i, vdofs);
   DofsToVDofs(vdofs);
}

void FiniteElementSpace::GetElementInteriorVDofs(int i, Array<int> &vdofs) const
{
   GetElementInteriorDofs(i, vdofs);
   DofsToVDofs(vdofs);
}

void FiniteElementSpace::GetEdgeInteriorVDofs(int i, Array<int> &vdofs) const
{
   GetEdgeInteriorDofs(i, vdofs);
   DofsToVDofs(vdofs);
}

void FiniteElementSpace::BuildElementToDofTable() const
{
   if (elem_dof) { return; }

   // TODO: can we call GetElementDofs only once per element?
   Table *el_dof = new Table;
   Table *el_fos = (mesh->Dimension() > 2) ? (new Table) : NULL;
   Array<int> dofs;
   Array<int> F, Fo;
   el_dof -> MakeI (mesh -> GetNE());
   if (el_fos) { el_fos -> MakeI (mesh -> GetNE()); }
   for (int i = 0; i < mesh -> GetNE(); i++)
   {
      GetElementDofs (i, dofs);
      el_dof -> AddColumnsInRow (i, dofs.Size());

      if (el_fos)
      {
         mesh->GetElementFaces(i, F, Fo);
         el_fos -> AddColumnsInRow (i, Fo.Size());
      }
   }
   el_dof -> MakeJ();
   if (el_fos) { el_fos -> MakeJ(); }
   for (int i = 0; i < mesh -> GetNE(); i++)
   {
      GetElementDofs (i, dofs);
      el_dof -> AddConnections (i, (int *)dofs, dofs.Size());

      if (el_fos)
      {
         mesh->GetElementFaces(i, F, Fo);
         el_fos -> AddConnections (i, (int *)Fo, Fo.Size());
      }
   }
   el_dof -> ShiftUpI();
   if (el_fos) { el_fos -> ShiftUpI(); }
   elem_dof = el_dof;
   elem_fos = el_fos;
}

void FiniteElementSpace::BuildBdrElementToDofTable() const
{
   if (bdr_elem_dof) { return; }

   Table *bel_dof = new Table;
   Table *bel_fos = (mesh->Dimension() == 3) ? (new Table) : NULL;
   Array<int> dofs;
   int F, Fo;
   bel_dof->MakeI(mesh->GetNBE());
   if (bel_fos) { bel_fos->MakeI(mesh->GetNBE()); }
   for (int i = 0; i < mesh->GetNBE(); i++)
   {
      GetBdrElementDofs(i, dofs);
      bel_dof->AddColumnsInRow(i, dofs.Size());

      if (bel_fos)
      {
         bel_fos->AddAColumnInRow(i);
      }
   }
   bel_dof->MakeJ();
   if (bel_fos) { bel_fos->MakeJ(); }
   for (int i = 0; i < mesh->GetNBE(); i++)
   {
      GetBdrElementDofs(i, dofs);
      bel_dof->AddConnections(i, (int *)dofs, dofs.Size());

      if (bel_fos)
      {
         mesh->GetBdrElementFace(i, &F, &Fo);
         bel_fos->AddConnection(i, Fo);
      }
   }
   bel_dof->ShiftUpI();
   if (bel_fos) { bel_fos->ShiftUpI(); }
   bdr_elem_dof = bel_dof;
   bdr_elem_fos = bel_fos;
}

void FiniteElementSpace::BuildFaceToDofTable() const
{
   // Here, "face" == (dim-1)-dimensional mesh entity.

   if (face_dof) { return; }

   if (NURBSext) { BuildNURBSFaceToDofTable(); return; }

   Table *fc_dof = new Table;
   Array<int> dofs;
   fc_dof->MakeI(mesh->GetNumFaces());
   for (int i = 0; i < fc_dof->Size(); i++)
   {
      GetFaceDofs(i, dofs, 0);
      fc_dof->AddColumnsInRow(i, dofs.Size());
   }
   fc_dof->MakeJ();
   for (int i = 0; i < fc_dof->Size(); i++)
   {
      GetFaceDofs(i, dofs, 0);
      fc_dof->AddConnections(i, (int *)dofs, dofs.Size());
   }
   fc_dof->ShiftUpI();
   face_dof = fc_dof;
}

void FiniteElementSpace::RebuildElementToDofTable()
{
   delete elem_dof;
   delete elem_fos;
   elem_dof = NULL;
   elem_fos = NULL;
   BuildElementToDofTable();
}

void FiniteElementSpace::ReorderElementToDofTable()
{
   Array<int> dof_marker(ndofs);

   dof_marker = -1;

   int *J = elem_dof->GetJ(), nnz = elem_dof->Size_of_connections();
   for (int k = 0, dof_counter = 0; k < nnz; k++)
   {
      const int sdof = J[k]; // signed dof
      const int dof = (sdof < 0) ? -1-sdof : sdof;
      int new_dof = dof_marker[dof];
      if (new_dof < 0)
      {
         dof_marker[dof] = new_dof = dof_counter++;
      }
      J[k] = (sdof < 0) ? -1-new_dof : new_dof; // preserve the sign of sdof
   }
}

void FiniteElementSpace::BuildDofToArrays()
{
   if (dof_elem_array.Size()) { return; }

   BuildElementToDofTable();

   dof_elem_array.SetSize (ndofs);
   dof_ldof_array.SetSize (ndofs);
   dof_elem_array = -1;
   for (int i = 0; i < mesh -> GetNE(); i++)
   {
      const int *dofs = elem_dof -> GetRow(i);
      const int n = elem_dof -> RowSize(i);
      for (int j = 0; j < n; j++)
      {
         int dof = DecodeDof(dofs[j]);
         if (dof_elem_array[dof] < 0)
         {
            dof_elem_array[dof] = i;
            dof_ldof_array[dof] = j;
         }
      }
   }
}

static void mark_dofs(const Array<int> &dofs, Array<int> &mark_array)
{
   for (int i = 0; i < dofs.Size(); i++)
   {
      int k = dofs[i];
      if (k < 0) { k = -1 - k; }
      mark_array[k] = -1;
   }
}

void FiniteElementSpace::GetEssentialVDofs(const Array<int> &bdr_attr_is_ess,
                                           Array<int> &ess_vdofs,
                                           int component) const
{
   Array<int> vdofs, dofs;

   ess_vdofs.SetSize(GetVSize());
   ess_vdofs = 0;

   for (int i = 0; i < GetNBE(); i++)
   {
      if (bdr_attr_is_ess[GetBdrAttribute(i)-1])
      {
         if (component < 0)
         {
            // Mark all components.
            GetBdrElementVDofs(i, vdofs);
            mark_dofs(vdofs, ess_vdofs);
         }
         else
         {
            GetBdrElementDofs(i, dofs);
            for (int d = 0; d < dofs.Size(); d++)
            { dofs[d] = DofToVDof(dofs[d], component); }
            mark_dofs(dofs, ess_vdofs);
         }
      }
   }

   // mark possible hidden boundary edges in a non-conforming mesh, also
   // local DOFs affected by boundary elements on other processors
   if (Nonconforming())
   {
      Array<int> bdr_verts, bdr_edges;
      mesh->ncmesh->GetBoundaryClosure(bdr_attr_is_ess, bdr_verts, bdr_edges);

      for (int i = 0; i < bdr_verts.Size(); i++)
      {
         if (component < 0)
         {
            GetVertexVDofs(bdr_verts[i], vdofs);
            mark_dofs(vdofs, ess_vdofs);
         }
         else
         {
            GetVertexDofs(bdr_verts[i], dofs);
            for (int d = 0; d < dofs.Size(); d++)
            { dofs[d] = DofToVDof(dofs[d], component); }
            mark_dofs(dofs, ess_vdofs);
         }
      }
      for (int i = 0; i < bdr_edges.Size(); i++)
      {
         if (component < 0)
         {
            GetEdgeVDofs(bdr_edges[i], vdofs);
            mark_dofs(vdofs, ess_vdofs);
         }
         else
         {
            GetEdgeDofs(bdr_edges[i], dofs);
            for (int d = 0; d < dofs.Size(); d++)
            { dofs[d] = DofToVDof(dofs[d], component); }
            mark_dofs(dofs, ess_vdofs);
         }
      }
   }
}

void FiniteElementSpace::GetEssentialTrueDofs(const Array<int> &bdr_attr_is_ess,
                                              Array<int> &ess_tdof_list,
                                              int component)
{
   Array<int> ess_vdofs, ess_tdofs;
   GetEssentialVDofs(bdr_attr_is_ess, ess_vdofs, component);
   const SparseMatrix *R = GetConformingRestriction();
   if (!R)
   {
      ess_tdofs.MakeRef(ess_vdofs);
   }
   else
   {
      R->BooleanMult(ess_vdofs, ess_tdofs);
   }
   MarkerToList(ess_tdofs, ess_tdof_list);
}

void FiniteElementSpace::GetBoundaryTrueDofs(Array<int> &boundary_dofs,
                                             int component)
{
   if (mesh->bdr_attributes.Size())
   {
      Array<int> ess_bdr(mesh->bdr_attributes.Max());
      ess_bdr = 1;
      GetEssentialTrueDofs(ess_bdr, boundary_dofs, component);
   }
   else
   {
      boundary_dofs.DeleteAll();
   }
}

// static method
void FiniteElementSpace::MarkerToList(const Array<int> &marker,
                                      Array<int> &list)
{
   int num_marked = 0;
   marker.HostRead(); // make sure we can read the array on host
   for (int i = 0; i < marker.Size(); i++)
   {
      if (marker[i]) { num_marked++; }
   }
   list.SetSize(0);
   list.HostWrite();
   list.Reserve(num_marked);
   for (int i = 0; i < marker.Size(); i++)
   {
      if (marker[i]) { list.Append(i); }
   }
}

// static method
void FiniteElementSpace::ListToMarker(const Array<int> &list, int marker_size,
                                      Array<int> &marker, int mark_val)
{
   list.HostRead(); // make sure we can read the array on host
   marker.SetSize(marker_size);
   marker.HostWrite();
   marker = 0;
   for (int i = 0; i < list.Size(); i++)
   {
      marker[list[i]] = mark_val;
   }
}

void FiniteElementSpace::ConvertToConformingVDofs(const Array<int> &dofs,
                                                  Array<int> &cdofs)
{
   GetConformingProlongation();
   if (cP) { cP->BooleanMultTranspose(dofs, cdofs); }
   else { dofs.Copy(cdofs); }
}

void FiniteElementSpace::ConvertFromConformingVDofs(const Array<int> &cdofs,
                                                    Array<int> &dofs)
{
   GetConformingRestriction();
   if (cR) { cR->BooleanMultTranspose(cdofs, dofs); }
   else { cdofs.Copy(dofs); }
}

SparseMatrix *
FiniteElementSpace::D2C_GlobalRestrictionMatrix (FiniteElementSpace *cfes)
{
   int i, j;
   Array<int> d_vdofs, c_vdofs;
   SparseMatrix *R;

   R = new SparseMatrix (cfes -> GetVSize(), GetVSize());

   for (i = 0; i < mesh -> GetNE(); i++)
   {
      this -> GetElementVDofs (i, d_vdofs);
      cfes -> GetElementVDofs (i, c_vdofs);

#ifdef MFEM_DEBUG
      if (d_vdofs.Size() != c_vdofs.Size())
      {
         mfem_error ("FiniteElementSpace::D2C_GlobalRestrictionMatrix (...)");
      }
#endif

      for (j = 0; j < d_vdofs.Size(); j++)
      {
         R -> Set (c_vdofs[j], d_vdofs[j], 1.0);
      }
   }

   R -> Finalize();

   return R;
}

SparseMatrix *
FiniteElementSpace::D2Const_GlobalRestrictionMatrix(FiniteElementSpace *cfes)
{
   int i, j;
   Array<int> d_dofs, c_dofs;
   SparseMatrix *R;

   R = new SparseMatrix (cfes -> GetNDofs(), ndofs);

   for (i = 0; i < mesh -> GetNE(); i++)
   {
      this -> GetElementDofs (i, d_dofs);
      cfes -> GetElementDofs (i, c_dofs);

#ifdef MFEM_DEBUG
      if (c_dofs.Size() != 1)
         mfem_error ("FiniteElementSpace::"
                     "D2Const_GlobalRestrictionMatrix (...)");
#endif

      for (j = 0; j < d_dofs.Size(); j++)
      {
         R -> Set (c_dofs[0], d_dofs[j], 1.0);
      }
   }

   R -> Finalize();

   return R;
}

SparseMatrix *
FiniteElementSpace::H2L_GlobalRestrictionMatrix (FiniteElementSpace *lfes)
{
   SparseMatrix *R;
   DenseMatrix loc_restr;
   Array<int> l_dofs, h_dofs, l_vdofs, h_vdofs;

   int lvdim = lfes->GetVDim();
   R = new SparseMatrix (lvdim * lfes -> GetNDofs(), lvdim * ndofs);

   Geometry::Type cached_geom = Geometry::INVALID;
   const FiniteElement *h_fe = NULL;
   const FiniteElement *l_fe = NULL;
   IsoparametricTransformation T;

   for (int i = 0; i < mesh -> GetNE(); i++)
   {
      this -> GetElementDofs (i, h_dofs);
      lfes -> GetElementDofs (i, l_dofs);

      // Assuming 'loc_restr' depends only on the Geometry::Type.
      const Geometry::Type geom = mesh->GetElementBaseGeometry(i);
      if (geom != cached_geom)
      {
         h_fe = this -> GetFE (i);
         l_fe = lfes -> GetFE (i);
         T.SetIdentityTransformation(h_fe->GetGeomType());
         h_fe->Project(*l_fe, T, loc_restr);
         cached_geom = geom;
      }

      for (int vd = 0; vd < lvdim; vd++)
      {
         l_dofs.Copy(l_vdofs);
         lfes->DofsToVDofs(vd, l_vdofs);

         h_dofs.Copy(h_vdofs);
         this->DofsToVDofs(vd, h_vdofs);

         R -> SetSubMatrix (l_vdofs, h_vdofs, loc_restr, 1);
      }
   }

   R -> Finalize();

   return R;
}

void FiniteElementSpace::AddDependencies(
   SparseMatrix& deps, Array<int>& master_dofs, Array<int>& slave_dofs,
   DenseMatrix& I, int skipfirst)
{
   for (int i = skipfirst; i < slave_dofs.Size(); i++)
   {
      int sdof = slave_dofs[i];
      if (!deps.RowSize(sdof)) // not processed yet
      {
         for (int j = 0; j < master_dofs.Size(); j++)
         {
            double coef = I(i, j);
            if (std::abs(coef) > 1e-12)
            {
               int mdof = master_dofs[j];
               if (mdof != sdof && mdof != (-1-sdof))
               {
                  deps.Add(sdof, mdof, coef);
               }
            }
         }
      }
   }
}

void FiniteElementSpace::AddEdgeFaceDependencies(
   SparseMatrix &deps, Array<int> &master_dofs, const FiniteElement *master_fe,
   Array<int> &slave_dofs, int slave_face, const DenseMatrix *pm) const
{
   // In variable-order spaces in 3D, we need to only constrain interior face
   // DOFs (this is done one level up), since edge dependencies can be more
   // complex and are primarily handled by edge-edge dependencies. The one
   // exception is edges of slave faces that lie in the interior of the master
   // face, which are not covered by edge-edge relations. This function finds
   // such edges and makes them constrained by the master face.
   // See also https://github.com/mfem/mfem/pull/1423#issuecomment-633916643

   Array<int> V, E, Eo; // TODO: LocalArray
   mesh->GetFaceVertices(slave_face, V);
   mesh->GetFaceEdges(slave_face, E, Eo);
   MFEM_ASSERT(V.Size() == E.Size(), "");

   DenseMatrix I;
   IsoparametricTransformation edge_T;
   edge_T.SetFE(&SegmentFE);

   // constrain each edge of the slave face
   for (int i = 0; i < E.Size(); i++)
   {
      int a = i, b = (i+1) % V.Size();
      if (V[a] > V[b]) { std::swap(a, b); }

      DenseMatrix &edge_pm = edge_T.GetPointMat();
      edge_pm.SetSize(2, 2);

      // copy two points from the face point matrix
      double mid[2];
      for (int j = 0; j < 2; j++)
      {
         edge_pm(j, 0) = (*pm)(j, a);
         edge_pm(j, 1) = (*pm)(j, b);
         mid[j] = 0.5*((*pm)(j, a) + (*pm)(j, b));
      }

      // check that the edge does not coincide with the master face's edge
      const double eps = 1e-14;
      if (mid[0] > eps && mid[0] < 1-eps &&
          mid[1] > eps && mid[1] < 1-eps)
      {
         int order = GetEdgeDofs(E[i], slave_dofs, 0);

         const auto *edge_fe = fec->GetFE(Geometry::SEGMENT, order);
         edge_fe->GetTransferMatrix(*master_fe, edge_T, I);

         AddDependencies(deps, master_dofs, slave_dofs, I, 0);
      }
   }
}

bool FiniteElementSpace::DofFinalizable(int dof, const Array<bool>& finalized,
                                        const SparseMatrix& deps)
{
   const int* dep = deps.GetRowColumns(dof);
   int ndep = deps.RowSize(dof);

   // are all constraining DOFs finalized?
   for (int i = 0; i < ndep; i++)
   {
      if (!finalized[dep[i]]) { return false; }
   }
   return true;
}

int FiniteElementSpace::GetDegenerateFaceDofs(int index, Array<int> &dofs,
                                              Geometry::Type master_geom,
                                              int variant) const
{
   // In NC meshes with prisms/tets, a special constraint occurs where a
   // prism/tet edge is slave to another element's face (see illustration
   // here: https://github.com/mfem/mfem/pull/713#issuecomment-495786362)
   // Rather than introduce a new edge-face constraint type, we handle such
   // cases as degenerate face-face constraints, where the point-matrix
   // rectangle has zero height. This method returns DOFs for the first edge
   // of the rectangle, duplicated in the orthogonal direction, to resemble
   // DOFs for a quadrilateral face. The extra DOFs are ignored by
   // FiniteElementSpace::AddDependencies.

   Array<int> edof;
   int order = GetEdgeDofs(-1 - index, edof, variant);

   int nv = fec->DofForGeometry(Geometry::POINT);
   int ne = fec->DofForGeometry(Geometry::SEGMENT);
   int nn = 2*nv + ne;

   dofs.SetSize(nn*nn);
   if (!dofs.Size()) { return 0; }

   dofs = edof[0];

   // copy first two vertex DOFs
   for (int i = 0; i < nv; i++)
   {
      dofs[i] = edof[i];
      dofs[nv+i] = edof[nv+i];
   }
   // copy first edge DOFs
   int face_vert = Geometry::NumVerts[master_geom];
   for (int i = 0; i < ne; i++)
   {
      dofs[face_vert*nv + i] = edof[2*nv + i];
   }

   return order;
}

int FiniteElementSpace::GetNumBorderDofs(Geometry::Type geom, int order) const
{
   // return the number of vertex and edge DOFs that precede inner DOFs
   const int nv = fec->GetNumDof(Geometry::POINT, order);
   const int ne = fec->GetNumDof(Geometry::SEGMENT, order);

   return Geometry::NumVerts[geom] * (geom == Geometry::SEGMENT ? nv : (nv + ne));
}

int FiniteElementSpace::GetEntityDofs(int entity, int index, Array<int> &dofs,
                                      Geometry::Type master_geom,
                                      int variant) const
{
   switch (entity)
   {
      case 0:
         GetVertexDofs(index, dofs);
         return 0;

      case 1:
         return GetEdgeDofs(index, dofs, variant);

      default:
         if (index >= 0)
         {
            return GetFaceDofs(index, dofs, variant);
         }
         else
         {
            return GetDegenerateFaceDofs(index, dofs, master_geom, variant);
         }
   }
}

void FiniteElementSpace::BuildConformingInterpolation() const
{
#ifdef MFEM_USE_MPI
   MFEM_VERIFY(dynamic_cast<const ParFiniteElementSpace*>(this) == NULL,
               "This method should not be used with a ParFiniteElementSpace!");
#endif

   if (cP_is_set) { return; }
   cP_is_set = true;

   if (FEColl()->GetContType() == FiniteElementCollection::DISCONTINUOUS)
   {
      cP = cR = cR_hp = NULL; // will be treated as identities
      return;
   }

   Array<int> master_dofs, slave_dofs, highest_dofs;

   IsoparametricTransformation T;
   DenseMatrix I;

   // For each slave DOF, the dependency matrix will contain a row that
   // expresses the slave DOF as a linear combination of its immediate master
   // DOFs. Rows of independent DOFs will remain empty.
   SparseMatrix deps(ndofs);

   // Inverse dependencies for the cR_hp matrix in variable order spaces:
   // For each master edge/face with more DOF sets, the inverse dependency
   // matrix contains a row that expresses the master true DOF (lowest order)
   // as a linear combination of the highest order set of DOFs.
   SparseMatrix inv_deps(ndofs);

   // collect local face/edge dependencies
   for (int entity = 2; entity >= 1; entity--)
   {
      const NCMesh::NCList &list = mesh->ncmesh->GetNCList(entity);
      if (!list.masters.Size()) { continue; }

      // loop through all master edges/faces, constrain their slave edges/faces
      for (const NCMesh::Master &master : list.masters)
      {
         Geometry::Type master_geom = master.Geom();

         int p = GetEntityDofs(entity, master.index, master_dofs, master_geom);
         if (!master_dofs.Size()) { continue; }

         const FiniteElement *master_fe = fec->GetFE(master_geom, p);
         if (!master_fe) { continue; }

         switch (master_geom)
         {
            case Geometry::SQUARE:   T.SetFE(&QuadrilateralFE); break;
            case Geometry::TRIANGLE: T.SetFE(&TriangleFE); break;
            case Geometry::SEGMENT:  T.SetFE(&SegmentFE); break;
            default: MFEM_ABORT("unsupported geometry");
         }

         for (int si = master.slaves_begin; si < master.slaves_end; si++)
         {
            const NCMesh::Slave &slave = list.slaves[si];

            int q = GetEntityDofs(entity, slave.index, slave_dofs, master_geom);
            if (!slave_dofs.Size()) { break; }

            const FiniteElement *slave_fe = fec->GetFE(slave.Geom(), q);
            list.OrientedPointMatrix(slave, T.GetPointMat());
            slave_fe->GetTransferMatrix(*master_fe, T, I);

            // variable order spaces: face edges need to be handled separately
            int skipfirst = 0;
            if (IsVariableOrder() && entity == 2 && slave.index >= 0)
            {
               skipfirst = GetNumBorderDofs(master_geom, q);
            }

            // make each slave DOF dependent on all master DOFs
            AddDependencies(deps, master_dofs, slave_dofs, I, skipfirst);

            if (skipfirst)
            {
               // constrain internal edge DOFs if they were skipped
               const auto *pm = list.point_matrices[master_geom][slave.matrix];
               AddEdgeFaceDependencies(deps, master_dofs, master_fe,
                                       slave_dofs, slave.index, pm);
            }
         }

         // Add inverse dependencies for the cR_hp matrix; if a master has
         // more DOF sets, the lowest order set interpolates the highest one.
         if (IsVariableOrder())
         {
            int nvar = GetNVariants(entity, master.index);
            if (nvar > 1)
            {
               int q = GetEntityDofs(entity, master.index, highest_dofs,
                                     master_geom, nvar-1);
               const auto *highest_fe = fec->GetFE(master_geom, q);

               T.SetIdentityTransformation(master_geom);
               master_fe->GetTransferMatrix(*highest_fe, T, I);

               // add dependencies only for the inner dofs
               int skip = GetNumBorderDofs(master_geom, p);
               AddDependencies(inv_deps, highest_dofs, master_dofs, I, skip);
            }
         }
      }
   }

   // variable order spaces: enforce minimum rule on conforming edges/faces
   if (IsVariableOrder())
   {
      for (int entity = 1; entity < mesh->Dimension(); entity++)
      {
         const Table &ent_dofs = (entity == 1) ? var_edge_dofs : var_face_dofs;
         int num_ent = (entity == 1) ? mesh->GetNEdges() : mesh->GetNFaces();
         MFEM_ASSERT(ent_dofs.Size() == num_ent+1, "");

         // add constraints within edges/faces holding multiple DOF sets
         Geometry::Type last_geom = Geometry::INVALID;
         for (int i = 0; i < num_ent; i++)
         {
            if (ent_dofs.RowSize(i) <= 1) { continue; }

            Geometry::Type geom =
               (entity == 1) ? Geometry::SEGMENT : mesh->GetFaceGeometry(i);

            if (geom != last_geom)
            {
               T.SetIdentityTransformation(geom);
               last_geom = geom;
            }

            // get lowest order variant DOFs and FE
            int p = GetEntityDofs(entity, i, master_dofs, geom, 0);
            const auto *master_fe = fec->GetFE(geom, p);
            if (!master_fe) { break; }

            // constrain all higher order DOFs: interpolate lowest order function
            for (int variant = 1; ; variant++)
            {
               int q = GetEntityDofs(entity, i, slave_dofs, geom, variant);
               if (q < 0) { break; }

               const auto *slave_fe = fec->GetFE(geom, q);
               slave_fe->GetTransferMatrix(*master_fe, T, I);

               AddDependencies(deps, master_dofs, slave_dofs, I);
            }
         }
      }
   }

   deps.Finalize();
   inv_deps.Finalize();

   // DOFs that stayed independent are true DOFs
   int n_true_dofs = 0;
   for (int i = 0; i < ndofs; i++)
   {
      if (!deps.RowSize(i)) { n_true_dofs++; }
   }

   // if all dofs are true dofs leave cP and cR NULL
   if (n_true_dofs == ndofs)
   {
      cP = cR = cR_hp = NULL; // will be treated as identities
      return;
   }

   // create the conforming prolongation matrix cP
   cP = new SparseMatrix(ndofs, n_true_dofs);

   // create the conforming restriction matrix cR
   int *cR_J;
   {
      int *cR_I = Memory<int>(n_true_dofs+1);
      double *cR_A = Memory<double>(n_true_dofs);
      cR_J = Memory<int>(n_true_dofs);
      for (int i = 0; i < n_true_dofs; i++)
      {
         cR_I[i] = i;
         cR_A[i] = 1.0;
      }
      cR_I[n_true_dofs] = n_true_dofs;
      cR = new SparseMatrix(cR_I, cR_J, cR_A, n_true_dofs, ndofs);
   }

   // In var. order spaces, create the restriction matrix cR_hp which is similar
   // to cR, but has interpolation in the extra master edge/face DOFs.
   cR_hp = IsVariableOrder() ? new SparseMatrix(n_true_dofs, ndofs) : NULL;

   Array<bool> finalized(ndofs);
   finalized = false;

   Array<int> cols;
   Vector srow;

   // put identity in the prolongation matrix for true DOFs, initialize cR_hp
   for (int i = 0, true_dof = 0; i < ndofs; i++)
   {
      if (!deps.RowSize(i)) // true dof
      {
         cP->Add(i, true_dof, 1.0);
         cR_J[true_dof] = i;
         finalized[i] = true;

         if (cR_hp)
         {
            if (inv_deps.RowSize(i))
            {
               inv_deps.GetRow(i, cols, srow);
               cR_hp->AddRow(true_dof, cols, srow);
            }
            else
            {
               cR_hp->Add(true_dof, i, 1.0);
            }
         }

         true_dof++;
      }
   }

   // Now calculate cP rows of slave DOFs as combinations of cP rows of their
   // master DOFs. It is possible that some slave DOFs depend on DOFs that are
   // themselves slaves. Here we resolve such indirect constraints by first
   // calculating rows of the cP matrix for DOFs whose master DOF cP rows are
   // already known (in the first iteration these are the true DOFs). In the
   // second iteration, slaves of slaves can be 'finalized' (given a row in the
   // cP matrix), in the third iteration slaves of slaves of slaves, etc.
   bool finished;
   int n_finalized = n_true_dofs;
   do
   {
      finished = true;
      for (int dof = 0; dof < ndofs; dof++)
      {
         if (!finalized[dof] && DofFinalizable(dof, finalized, deps))
         {
            const int* dep_col = deps.GetRowColumns(dof);
            const double* dep_coef = deps.GetRowEntries(dof);
            int n_dep = deps.RowSize(dof);

            for (int j = 0; j < n_dep; j++)
            {
               cP->GetRow(dep_col[j], cols, srow);
               srow *= dep_coef[j];
               cP->AddRow(dof, cols, srow);
            }

            finalized[dof] = true;
            n_finalized++;
            finished = false;
         }
      }
   }
   while (!finished);

   // If everything is consistent (mesh, face orientations, etc.), we should
   // be able to finalize all slave DOFs, otherwise it's a serious error.
   MFEM_VERIFY(n_finalized == ndofs,
               "Error creating cP matrix: n_finalized = "
               << n_finalized << ", ndofs = " << ndofs);

   cP->Finalize();
   if (cR_hp) { cR_hp->Finalize(); }

   if (vdim > 1)
   {
      MakeVDimMatrix(*cP);
      MakeVDimMatrix(*cR);
      if (cR_hp) { MakeVDimMatrix(*cR_hp); }
   }
}

void FiniteElementSpace::MakeVDimMatrix(SparseMatrix &mat) const
{
   if (vdim == 1) { return; }

   int height = mat.Height();
   int width = mat.Width();

   SparseMatrix *vmat = new SparseMatrix(vdim*height, vdim*width);

   Array<int> dofs, vdofs;
   Vector srow;
   for (int i = 0; i < height; i++)
   {
      mat.GetRow(i, dofs, srow);
      for (int vd = 0; vd < vdim; vd++)
      {
         dofs.Copy(vdofs);
         DofsToVDofs(vd, vdofs, width);
         vmat->SetRow(DofToVDof(i, vd, height), vdofs, srow);
      }
   }
   vmat->Finalize();

   mat.Swap(*vmat);
   delete vmat;
}


const SparseMatrix* FiniteElementSpace::GetConformingProlongation() const
{
   if (Conforming()) { return NULL; }
   if (!cP_is_set) { BuildConformingInterpolation(); }
   return cP;
}

const SparseMatrix* FiniteElementSpace::GetConformingRestriction() const
{
   if (Conforming()) { return NULL; }
   if (!cP_is_set) { BuildConformingInterpolation(); }
   return cR;
}

const SparseMatrix* FiniteElementSpace::GetHpConformingRestriction() const
{
   if (Conforming()) { return NULL; }
   if (!cP_is_set) { BuildConformingInterpolation(); }
   return IsVariableOrder() ? cR_hp : cR;
}

int FiniteElementSpace::GetNConformingDofs() const
{
   const SparseMatrix* P = GetConformingProlongation();
   return P ? (P->Width() / vdim) : ndofs;
}

const ElementRestrictionOperator *FiniteElementSpace::GetElementRestriction(
   ElementDofOrdering e_ordering) const
{
   // Check if we have a discontinuous space using the FE collection:
   if (IsDGSpace())
   {
      // TODO: when VDIM is 1, we can return IdentityOperator.
      if (L2E_nat.Ptr() == NULL)
      {
         // The input L-vector layout is:
         // * ND x NE x VDIM, for Ordering::byNODES, or
         // * VDIM x ND x NE, for Ordering::byVDIM.
         // The output E-vector layout is: ND x VDIM x NE.
         L2E_nat.Reset(new L2ElementRestriction(*this));
      }
      return L2E_nat.Is<ElementRestrictionOperator>();
   }
   if (e_ordering == ElementDofOrdering::LEXICOGRAPHIC)
   {
      if (L2E_lex.Ptr() == NULL)
      {
         L2E_lex.Reset(new ElementRestriction(*this, e_ordering));
      }
      return L2E_lex.Is<ElementRestrictionOperator>();
   }
   // e_ordering == ElementDofOrdering::NATIVE
   if (L2E_nat.Ptr() == NULL)
   {
      L2E_nat.Reset(new ElementRestriction(*this, e_ordering));
   }
   return L2E_nat.Is<ElementRestrictionOperator>();
}

const FaceRestriction *FiniteElementSpace::GetFaceRestriction(
   ElementDofOrdering f_ordering, FaceType type, L2FaceValues mul) const
{
   const bool is_dg_space = IsDGSpace();
   const L2FaceValues m = (is_dg_space && mul==L2FaceValues::DoubleValued) ?
                          L2FaceValues::DoubleValued : L2FaceValues::SingleValued;
   key_face key = std::make_tuple(is_dg_space, f_ordering, type, m);
   auto itr = L2F.find(key);
   if (itr != L2F.end())
   {
      return itr->second;
   }
   else
   {
      FaceRestriction *res;
      if (is_dg_space)
      {
         if (Conforming())
         {
            res = new L2FaceRestriction(*this, f_ordering, type, m);
         }
         else
         {
            res = new NCL2FaceRestriction(*this, f_ordering, type, m);
         }
      }
      else
      {
         res = new ConformingFaceRestriction(*this, f_ordering, type);
      }
      L2F[key] = res;
      return res;
   }
}

const QuadratureInterpolator *FiniteElementSpace::GetQuadratureInterpolator(
   const IntegrationRule &ir) const
{
   for (int i = 0; i < E2Q_array.Size(); i++)
   {
      const QuadratureInterpolator *qi = E2Q_array[i];
      if (qi->IntRule == &ir) { return qi; }
   }

   QuadratureInterpolator *qi = new QuadratureInterpolator(*this, ir);
   E2Q_array.Append(qi);
   return qi;
}

const QuadratureInterpolator *FiniteElementSpace::GetQuadratureInterpolator(
   const QuadratureSpace &qs) const
{
   for (int i = 0; i < E2Q_array.Size(); i++)
   {
      const QuadratureInterpolator *qi = E2Q_array[i];
      if (qi->qspace == &qs) { return qi; }
   }

   QuadratureInterpolator *qi = new QuadratureInterpolator(*this, qs);
   E2Q_array.Append(qi);
   return qi;
}

const FaceQuadratureInterpolator
*FiniteElementSpace::GetFaceQuadratureInterpolator(
   const IntegrationRule &ir, FaceType type) const
{
   if (type==FaceType::Interior)
   {
      for (int i = 0; i < E2IFQ_array.Size(); i++)
      {
         const FaceQuadratureInterpolator *qi = E2IFQ_array[i];
         if (qi->IntRule == &ir) { return qi; }
      }

      FaceQuadratureInterpolator *qi = new FaceQuadratureInterpolator(*this, ir,
                                                                      type);
      E2IFQ_array.Append(qi);
      return qi;
   }
   else //Boundary
   {
      for (int i = 0; i < E2BFQ_array.Size(); i++)
      {
         const FaceQuadratureInterpolator *qi = E2BFQ_array[i];
         if (qi->IntRule == &ir) { return qi; }
      }

      FaceQuadratureInterpolator *qi = new FaceQuadratureInterpolator(*this, ir,
                                                                      type);
      E2BFQ_array.Append(qi);
      return qi;
   }
}

SparseMatrix *FiniteElementSpace::RefinementMatrix_main(
   const int coarse_ndofs, const Table &coarse_elem_dof,
   const Table *coarse_elem_fos, const DenseTensor localP[]) const
{
   /// TODO: Implement DofTransformation support

   MFEM_VERIFY(mesh->GetLastOperation() == Mesh::REFINE, "");

   Array<int> dofs, coarse_dofs, coarse_vdofs;
   Vector row;

   Mesh::GeometryList elem_geoms(*mesh);

   SparseMatrix *P;
   if (elem_geoms.Size() == 1)
   {
      const int coarse_ldof = localP[elem_geoms[0]].SizeJ();
      P = new SparseMatrix(GetVSize(), coarse_ndofs*vdim, coarse_ldof);
   }
   else
   {
      P = new SparseMatrix(GetVSize(), coarse_ndofs*vdim);
   }

   Array<int> mark(P->Height());
   mark = 0;

   const CoarseFineTransformations &rtrans = mesh->GetRefinementTransforms();

   for (int k = 0; k < mesh->GetNE(); k++)
   {
      const Embedding &emb = rtrans.embeddings[k];
      const Geometry::Type geom = mesh->GetElementBaseGeometry(k);
      const DenseMatrix &lP = localP[geom](emb.matrix);
      const int fine_ldof = localP[geom].SizeI();

      elem_dof->GetRow(k, dofs);
      coarse_elem_dof.GetRow(emb.parent, coarse_dofs);

      for (int vd = 0; vd < vdim; vd++)
      {
         coarse_dofs.Copy(coarse_vdofs);
         DofsToVDofs(vd, coarse_vdofs, coarse_ndofs);

         for (int i = 0; i < fine_ldof; i++)
         {
            int r = DofToVDof(dofs[i], vd);
            int m = (r >= 0) ? r : (-1 - r);

            if (!mark[m])
            {
               lP.GetRow(i, row);
               P->SetRow(r, coarse_vdofs, row);
               mark[m] = 1;
            }
         }
      }
   }

   MFEM_ASSERT(mark.Sum() == P->Height(), "Not all rows of P set.");
   if (elem_geoms.Size() != 1) { P->Finalize(); }
   return P;
}

void FiniteElementSpace::GetLocalRefinementMatrices(
   Geometry::Type geom, DenseTensor &localP) const
{
   const FiniteElement *fe = fec->FiniteElementForGeometry(geom);

   const CoarseFineTransformations &rtrans = mesh->GetRefinementTransforms();
   const DenseTensor &pmats = rtrans.point_matrices[geom];

   int nmat = pmats.SizeK();
   int ldof = fe->GetDof();

   IsoparametricTransformation isotr;
   isotr.SetIdentityTransformation(geom);

   // calculate local interpolation matrices for all refinement types
   localP.SetSize(ldof, ldof, nmat);
   for (int i = 0; i < nmat; i++)
   {
      isotr.SetPointMat(pmats(i));
      fe->GetLocalInterpolation(isotr, localP(i));
   }
}

SparseMatrix* FiniteElementSpace::RefinementMatrix(int old_ndofs,
                                                   const Table* old_elem_dof,
                                                   const Table* old_elem_fos)
{
   MFEM_VERIFY(GetNE() >= old_elem_dof->Size(),
               "Previous mesh is not coarser.");

   Mesh::GeometryList elem_geoms(*mesh);

   DenseTensor localP[Geometry::NumGeom];
   for (int i = 0; i < elem_geoms.Size(); i++)
   {
      GetLocalRefinementMatrices(elem_geoms[i], localP[elem_geoms[i]]);
   }

   return RefinementMatrix_main(old_ndofs, *old_elem_dof, old_elem_fos,
                                localP);
}

FiniteElementSpace::RefinementOperator::RefinementOperator(
   const FiniteElementSpace* fespace, Table* old_elem_dof, Table* old_elem_fos,
   int old_ndofs)
   : fespace(fespace),
     old_elem_dof(old_elem_dof),
     old_elem_fos(old_elem_fos)
{
   MFEM_VERIFY(fespace->GetNE() >= old_elem_dof->Size(),
               "Previous mesh is not coarser.");

   width = old_ndofs * fespace->GetVDim();
   height = fespace->GetVSize();

   Mesh::GeometryList elem_geoms(*fespace->GetMesh());

   for (int i = 0; i < elem_geoms.Size(); i++)
   {
      fespace->GetLocalRefinementMatrices(elem_geoms[i], localP[elem_geoms[i]]);
   }

   ConstructDoFTransArray();
}

FiniteElementSpace::RefinementOperator::RefinementOperator(
   const FiniteElementSpace *fespace, const FiniteElementSpace *coarse_fes)
   : Operator(fespace->GetVSize(), coarse_fes->GetVSize()),
     fespace(fespace), old_elem_dof(NULL), old_elem_fos(NULL)
{
   Mesh::GeometryList elem_geoms(*fespace->GetMesh());

   for (int i = 0; i < elem_geoms.Size(); i++)
   {
      fespace->GetLocalRefinementMatrices(*coarse_fes, elem_geoms[i],
                                          localP[elem_geoms[i]]);
   }

   // Make a copy of the coarse elem_dof Table.
   old_elem_dof = new Table(coarse_fes->GetElementToDofTable());

   // Make a copy of the coarse elem_fos Table if it exists.
   if (coarse_fes->GetElementToFaceOrientationTable())
   {
      old_elem_fos = new Table(*coarse_fes->GetElementToFaceOrientationTable());
   }

   ConstructDoFTransArray();
}

FiniteElementSpace::RefinementOperator::~RefinementOperator()
{
   delete old_elem_dof;
   delete old_elem_fos;
   for (int i=0; i<old_DoFTransArray.Size(); i++)
   {
      delete old_DoFTransArray[i];
   }
}

void FiniteElementSpace::RefinementOperator::ConstructDoFTransArray()
{
   old_DoFTransArray.SetSize(Geometry::NUM_GEOMETRIES);
   for (int i=0; i<old_DoFTransArray.Size(); i++)
   {
      old_DoFTransArray[i] = NULL;
   }

   const FiniteElementCollection *fec_ref = fespace->FEColl();
   if (dynamic_cast<const ND_FECollection*>(fec_ref))
   {
      const FiniteElement *nd_tri =
         fec_ref->FiniteElementForGeometry(Geometry::TRIANGLE);
      if (nd_tri)
      {
         old_DoFTransArray[Geometry::TRIANGLE] =
            new ND_TriDofTransformation(nd_tri->GetOrder());
      }

      const FiniteElement *nd_tet =
         fec_ref->FiniteElementForGeometry(Geometry::TETRAHEDRON);
      if (nd_tet)
      {
         old_DoFTransArray[Geometry::TETRAHEDRON] =
            new ND_TetDofTransformation(nd_tet->GetOrder());
      }

      const FiniteElement *nd_pri =
         fec_ref->FiniteElementForGeometry(Geometry::PRISM);
      if (nd_pri)
      {
         old_DoFTransArray[Geometry::PRISM] =
            new ND_WedgeDofTransformation(nd_pri->GetOrder());
      }
   }
}

void FiniteElementSpace::RefinementOperator::Mult(const Vector &x,
                                                  Vector &y) const
{
   Mesh* mesh_ref = fespace->GetMesh();
   const CoarseFineTransformations &trans_ref =
      mesh_ref->GetRefinementTransforms();

   Array<int> dofs, vdofs, old_dofs, old_vdofs, old_Fo;

   int rvdim = fespace->GetVDim();
   int old_ndofs = width / rvdim;

   Vector subY, subX;

   for (int k = 0; k < mesh_ref->GetNE(); k++)
   {
      const Embedding &emb = trans_ref.embeddings[k];
      const Geometry::Type geom = mesh_ref->GetElementBaseGeometry(k);
      const DenseMatrix &lP = localP[geom](emb.matrix);

      subY.SetSize(lP.Height());

      DofTransformation *doftrans = fespace->GetElementDofs(k, dofs);
      old_elem_dof->GetRow(emb.parent, old_dofs);

      if (!doftrans)
      {
         for (int vd = 0; vd < rvdim; vd++)
         {
            dofs.Copy(vdofs);
            fespace->DofsToVDofs(vd, vdofs);
            old_dofs.Copy(old_vdofs);
            fespace->DofsToVDofs(vd, old_vdofs, old_ndofs);
            x.GetSubVector(old_vdofs, subX);
            lP.Mult(subX, subY);
            y.SetSubVector(vdofs, subY);
         }
      }
      else
      {
         old_elem_fos->GetRow(emb.parent, old_Fo);
         old_DoFTrans.SetDofTransformation(*old_DoFTransArray[geom]);
         old_DoFTrans.SetFaceOrientations(old_Fo);

         VDofTransformation *vdoftrans =
            dynamic_cast<VDofTransformation*>(doftrans);
         int vdoftrans_vdim = 1;
         if (vdoftrans)
         {
            vdoftrans_vdim = vdoftrans->GetVDim();
            vdoftrans->SetVDim(1);
         }

         for (int vd = 0; vd < rvdim; vd++)
         {
            dofs.Copy(vdofs);
            fespace->DofsToVDofs(vd, vdofs);
            old_dofs.Copy(old_vdofs);
            fespace->DofsToVDofs(vd, old_vdofs, old_ndofs);
            x.GetSubVector(old_vdofs, subX);
            old_DoFTrans.InvTransformPrimal(subX);
            lP.Mult(subX, subY);
            doftrans->TransformPrimal(subY);
            y.SetSubVector(vdofs, subY);
         }

         if (vdoftrans)
         {
            vdoftrans->SetVDim(vdoftrans_vdim);
         }
      }
   }
}

void FiniteElementSpace::RefinementOperator::MultTranspose(const Vector &x,
                                                           Vector &y) const
{
   y = 0.0;

   Mesh* mesh_ref = fespace->GetMesh();
   const CoarseFineTransformations &trans_ref =
      mesh_ref->GetRefinementTransforms();

   Array<char> processed(fespace->GetVSize());
   processed = 0;

   Array<int> f_dofs, c_dofs, f_vdofs, c_vdofs, old_Fo;

   int rvdim = fespace->GetVDim();
   int old_ndofs = width / rvdim;

   Vector subY, subX, subYt;

   for (int k = 0; k < mesh_ref->GetNE(); k++)
   {
      const Embedding &emb = trans_ref.embeddings[k];
      const Geometry::Type geom = mesh_ref->GetElementBaseGeometry(k);
      const DenseMatrix &lP = localP[geom](emb.matrix);

      DofTransformation *doftrans = fespace->GetElementDofs(k, f_dofs);
      old_elem_dof->GetRow(emb.parent, c_dofs);

      if (!doftrans)
      {
         subY.SetSize(lP.Width());

         for (int vd = 0; vd < rvdim; vd++)
         {
            f_dofs.Copy(f_vdofs);
            fespace->DofsToVDofs(vd, f_vdofs);
            c_dofs.Copy(c_vdofs);
            fespace->DofsToVDofs(vd, c_vdofs, old_ndofs);

            x.GetSubVector(f_vdofs, subX);

            for (int p = 0; p < f_dofs.Size(); ++p)
            {
               if (processed[DecodeDof(f_dofs[p])])
               {
                  subX[p] = 0.0;
               }
            }

            lP.MultTranspose(subX, subY);
            y.AddElementVector(c_vdofs, subY);
         }
      }
      else
      {
         subYt.SetSize(lP.Width());

         old_elem_fos->GetRow(emb.parent, old_Fo);
         old_DoFTrans.SetDofTransformation(*old_DoFTransArray[geom]);
         old_DoFTrans.SetFaceOrientations(old_Fo);

         VDofTransformation *vdoftrans =
            dynamic_cast<VDofTransformation*>(doftrans);
         int vdoftrans_vdim = 1;
         if (vdoftrans)
         {
            vdoftrans_vdim = vdoftrans->GetVDim();
            vdoftrans->SetVDim(1);
         }

         for (int vd = 0; vd < rvdim; vd++)
         {
            f_dofs.Copy(f_vdofs);
            fespace->DofsToVDofs(vd, f_vdofs);
            c_dofs.Copy(c_vdofs);
            fespace->DofsToVDofs(vd, c_vdofs, old_ndofs);

            x.GetSubVector(f_vdofs, subX);
            doftrans->InvTransformDual(subX);
            for (int p = 0; p < f_dofs.Size(); ++p)
            {
               if (processed[DecodeDof(f_dofs[p])])
               {
                  subX[p] = 0.0;
               }
            }

            lP.MultTranspose(subX, subYt);
            old_DoFTrans.TransformDual(subYt);
            y.AddElementVector(c_vdofs, subYt);
         }

         if (vdoftrans)
         {
            vdoftrans->SetVDim(vdoftrans_vdim);
         }
      }

      for (int p = 0; p < f_dofs.Size(); ++p)
      {
         processed[DecodeDof(f_dofs[p])] = 1;
      }
   }
}

namespace internal
{

// Used in GetCoarseToFineMap() below.
struct RefType
{
   Geometry::Type geom;
   int num_children;
   const Pair<int,int> *children;

   RefType(Geometry::Type g, int n, const Pair<int,int> *c)
      : geom(g), num_children(n), children(c) { }

   bool operator<(const RefType &other) const
   {
      if (geom < other.geom) { return true; }
      if (geom > other.geom) { return false; }
      if (num_children < other.num_children) { return true; }
      if (num_children > other.num_children) { return false; }
      for (int i = 0; i < num_children; i++)
      {
         if (children[i].one < other.children[i].one) { return true; }
         if (children[i].one > other.children[i].one) { return false; }
      }
      return false; // everything is equal
   }
};

void GetCoarseToFineMap(const CoarseFineTransformations &cft,
                        const mfem::Mesh &fine_mesh,
                        Table &coarse_to_fine,
                        Array<int> &coarse_to_ref_type,
                        Table &ref_type_to_matrix,
                        Array<Geometry::Type> &ref_type_to_geom)
{
   const int fine_ne = cft.embeddings.Size();
   int coarse_ne = -1;
   for (int i = 0; i < fine_ne; i++)
   {
      coarse_ne = std::max(coarse_ne, cft.embeddings[i].parent);
   }
   coarse_ne++;

   coarse_to_ref_type.SetSize(coarse_ne);
   coarse_to_fine.SetDims(coarse_ne, fine_ne);

   Array<int> cf_i(coarse_to_fine.GetI(), coarse_ne+1);
   Array<Pair<int,int> > cf_j(fine_ne);
   cf_i = 0;
   for (int i = 0; i < fine_ne; i++)
   {
      cf_i[cft.embeddings[i].parent+1]++;
   }
   cf_i.PartialSum();
   MFEM_ASSERT(cf_i.Last() == cf_j.Size(), "internal error");
   for (int i = 0; i < fine_ne; i++)
   {
      const Embedding &e = cft.embeddings[i];
      cf_j[cf_i[e.parent]].one = e.matrix; // used as sort key below
      cf_j[cf_i[e.parent]].two = i;
      cf_i[e.parent]++;
   }
   std::copy_backward(cf_i.begin(), cf_i.end()-1, cf_i.end());
   cf_i[0] = 0;
   for (int i = 0; i < coarse_ne; i++)
   {
      std::sort(&cf_j[cf_i[i]], cf_j.GetData() + cf_i[i+1]);
   }
   for (int i = 0; i < fine_ne; i++)
   {
      coarse_to_fine.GetJ()[i] = cf_j[i].two;
   }

   using std::map;
   using std::pair;

   map<RefType,int> ref_type_map;
   for (int i = 0; i < coarse_ne; i++)
   {
      const int num_children = cf_i[i+1]-cf_i[i];
      MFEM_ASSERT(num_children > 0, "");
      const int fine_el = cf_j[cf_i[i]].two;
      // Assuming the coarse and the fine elements have the same geometry:
      const Geometry::Type geom = fine_mesh.GetElementBaseGeometry(fine_el);
      const RefType ref_type(geom, num_children, &cf_j[cf_i[i]]);
      pair<map<RefType,int>::iterator,bool> res =
         ref_type_map.insert(
            pair<const RefType,int>(ref_type, (int)ref_type_map.size()));
      coarse_to_ref_type[i] = res.first->second;
   }

   ref_type_to_matrix.MakeI((int)ref_type_map.size());
   ref_type_to_geom.SetSize((int)ref_type_map.size());
   for (map<RefType,int>::iterator it = ref_type_map.begin();
        it != ref_type_map.end(); ++it)
   {
      ref_type_to_matrix.AddColumnsInRow(it->second, it->first.num_children);
      ref_type_to_geom[it->second] = it->first.geom;
   }

   ref_type_to_matrix.MakeJ();
   for (map<RefType,int>::iterator it = ref_type_map.begin();
        it != ref_type_map.end(); ++it)
   {
      const RefType &rt = it->first;
      for (int j = 0; j < rt.num_children; j++)
      {
         ref_type_to_matrix.AddConnection(it->second, rt.children[j].one);
      }
   }
   ref_type_to_matrix.ShiftUpI();
}

} // namespace internal


/// TODO: Implement DofTransformation support
FiniteElementSpace::DerefinementOperator::DerefinementOperator(
   const FiniteElementSpace *f_fes, const FiniteElementSpace *c_fes,
   BilinearFormIntegrator *mass_integ)
   : Operator(c_fes->GetVSize(), f_fes->GetVSize()),
     fine_fes(f_fes)
{
   MFEM_VERIFY(c_fes->GetOrdering() == f_fes->GetOrdering() &&
               c_fes->GetVDim() == f_fes->GetVDim(),
               "incompatible coarse and fine FE spaces");

   IsoparametricTransformation emb_tr;
   Mesh *f_mesh = f_fes->GetMesh();
   const CoarseFineTransformations &rtrans = f_mesh->GetRefinementTransforms();

   Mesh::GeometryList elem_geoms(*f_mesh);
   DenseTensor localP[Geometry::NumGeom], localM[Geometry::NumGeom];
   for (int gi = 0; gi < elem_geoms.Size(); gi++)
   {
      const Geometry::Type geom = elem_geoms[gi];
      DenseTensor &lP = localP[geom], &lM = localM[geom];
      const FiniteElement *fine_fe =
         f_fes->fec->FiniteElementForGeometry(geom);
      const FiniteElement *coarse_fe =
         c_fes->fec->FiniteElementForGeometry(geom);
      const DenseTensor &pmats = rtrans.point_matrices[geom];

      lP.SetSize(fine_fe->GetDof(), coarse_fe->GetDof(), pmats.SizeK());
      lM.SetSize(fine_fe->GetDof(),   fine_fe->GetDof(), pmats.SizeK());
      emb_tr.SetIdentityTransformation(geom);
      for (int i = 0; i < pmats.SizeK(); i++)
      {
         emb_tr.SetPointMat(pmats(i));
         // Get the local interpolation matrix for this refinement type
         fine_fe->GetTransferMatrix(*coarse_fe, emb_tr, lP(i));
         // Get the local mass matrix for this refinement type
         mass_integ->AssembleElementMatrix(*fine_fe, emb_tr, lM(i));
      }
   }

   Table ref_type_to_matrix;
   internal::GetCoarseToFineMap(rtrans, *f_mesh, coarse_to_fine,
                                coarse_to_ref_type, ref_type_to_matrix,
                                ref_type_to_geom);
   MFEM_ASSERT(coarse_to_fine.Size() == c_fes->GetNE(), "");

   const int total_ref_types = ref_type_to_geom.Size();
   int num_ref_types[Geometry::NumGeom], num_fine_elems[Geometry::NumGeom];
   Array<int> ref_type_to_coarse_elem_offset(total_ref_types);
   ref_type_to_fine_elem_offset.SetSize(total_ref_types);
   std::fill(num_ref_types, num_ref_types+Geometry::NumGeom, 0);
   std::fill(num_fine_elems, num_fine_elems+Geometry::NumGeom, 0);
   for (int i = 0; i < total_ref_types; i++)
   {
      Geometry::Type g = ref_type_to_geom[i];
      ref_type_to_coarse_elem_offset[i] = num_ref_types[g];
      ref_type_to_fine_elem_offset[i] = num_fine_elems[g];
      num_ref_types[g]++;
      num_fine_elems[g] += ref_type_to_matrix.RowSize(i);
   }
   DenseTensor localPtMP[Geometry::NumGeom];
   for (int g = 0; g < Geometry::NumGeom; g++)
   {
      if (num_ref_types[g] == 0) { continue; }
      const int fine_dofs = localP[g].SizeI();
      const int coarse_dofs = localP[g].SizeJ();
      localPtMP[g].SetSize(coarse_dofs, coarse_dofs, num_ref_types[g]);
      localR[g].SetSize(coarse_dofs, fine_dofs, num_fine_elems[g]);
   }
   for (int i = 0; i < total_ref_types; i++)
   {
      Geometry::Type g = ref_type_to_geom[i];
      DenseMatrix &lPtMP = localPtMP[g](ref_type_to_coarse_elem_offset[i]);
      int lR_offset = ref_type_to_fine_elem_offset[i]; // offset in localR[g]
      const int *mi = ref_type_to_matrix.GetRow(i);
      const int nm = ref_type_to_matrix.RowSize(i);
      lPtMP = 0.0;
      for (int s = 0; s < nm; s++)
      {
         DenseMatrix &lP = localP[g](mi[s]);
         DenseMatrix &lM = localM[g](mi[s]);
         DenseMatrix &lR = localR[g](lR_offset+s);
         MultAtB(lP, lM, lR); // lR = lP^T lM
         mfem::AddMult(lR, lP, lPtMP); // lPtMP += lP^T lM lP
      }
      DenseMatrixInverse lPtMP_inv(lPtMP);
      for (int s = 0; s < nm; s++)
      {
         DenseMatrix &lR = localR[g](lR_offset+s);
         lPtMP_inv.Mult(lR); // lR <- (P^T M P)^{-1} P^T M
      }
   }

   // Make a copy of the coarse element-to-dof Table.
   coarse_elem_dof = new Table(c_fes->GetElementToDofTable());
}

FiniteElementSpace::DerefinementOperator::~DerefinementOperator()
{
   delete coarse_elem_dof;
}

void FiniteElementSpace::DerefinementOperator::Mult(const Vector &x,
                                                    Vector &y) const
{
   Array<int> c_vdofs, f_vdofs;
   Vector loc_x, loc_y;
   DenseMatrix loc_x_mat, loc_y_mat;
   const int fine_vdim = fine_fes->GetVDim();
   const int coarse_ndofs = height/fine_vdim;
   for (int coarse_el = 0; coarse_el < coarse_to_fine.Size(); coarse_el++)
   {
      coarse_elem_dof->GetRow(coarse_el, c_vdofs);
      fine_fes->DofsToVDofs(c_vdofs, coarse_ndofs);
      loc_y.SetSize(c_vdofs.Size());
      loc_y = 0.0;
      loc_y_mat.UseExternalData(loc_y.GetData(), c_vdofs.Size()/fine_vdim,
                                fine_vdim);
      const int ref_type = coarse_to_ref_type[coarse_el];
      const Geometry::Type geom = ref_type_to_geom[ref_type];
      const int *fine_elems = coarse_to_fine.GetRow(coarse_el);
      const int num_fine_elems = coarse_to_fine.RowSize(coarse_el);
      const int lR_offset = ref_type_to_fine_elem_offset[ref_type];
      for (int s = 0; s < num_fine_elems; s++)
      {
         const DenseMatrix &lR = localR[geom](lR_offset+s);
         fine_fes->GetElementVDofs(fine_elems[s], f_vdofs);
         x.GetSubVector(f_vdofs, loc_x);
         loc_x_mat.UseExternalData(loc_x.GetData(), f_vdofs.Size()/fine_vdim,
                                   fine_vdim);
         mfem::AddMult(lR, loc_x_mat, loc_y_mat);
      }
      y.SetSubVector(c_vdofs, loc_y);
   }
}

void FiniteElementSpace::GetLocalDerefinementMatrices(Geometry::Type geom,
                                                      DenseTensor &localR) const
{
   const FiniteElement *fe = fec->FiniteElementForGeometry(geom);

   const CoarseFineTransformations &dtrans =
      mesh->ncmesh->GetDerefinementTransforms();
   const DenseTensor &pmats = dtrans.point_matrices[geom];

   const int nmat = pmats.SizeK();
   const int ldof = fe->GetDof();

   IsoparametricTransformation isotr;
   isotr.SetIdentityTransformation(geom);

   // calculate local restriction matrices for all refinement types
   localR.SetSize(ldof, ldof, nmat);
   for (int i = 0; i < nmat; i++)
   {
      isotr.SetPointMat(pmats(i));
      fe->GetLocalRestriction(isotr, localR(i));
   }
}

SparseMatrix* FiniteElementSpace::DerefinementMatrix(int old_ndofs,
                                                     const Table* old_elem_dof,
                                                     const Table* old_elem_fos)
{
   /// TODO: Implement DofTransformation support

   MFEM_VERIFY(Nonconforming(), "Not implemented for conforming meshes.");
   MFEM_VERIFY(old_ndofs, "Missing previous (finer) space.");
   MFEM_VERIFY(ndofs <= old_ndofs, "Previous space is not finer.");

   Array<int> dofs, old_dofs, old_vdofs;
   Vector row;

   Mesh::GeometryList elem_geoms(*mesh);

   DenseTensor localR[Geometry::NumGeom];
   for (int i = 0; i < elem_geoms.Size(); i++)
   {
      GetLocalDerefinementMatrices(elem_geoms[i], localR[elem_geoms[i]]);
   }

   SparseMatrix *R = new SparseMatrix(ndofs*vdim, old_ndofs*vdim);

   Array<int> mark(R->Height());
   mark = 0;

   const CoarseFineTransformations &dtrans =
      mesh->ncmesh->GetDerefinementTransforms();

   MFEM_ASSERT(dtrans.embeddings.Size() == old_elem_dof->Size(), "");

   bool is_dg = FEColl()->GetContType() == FiniteElementCollection::DISCONTINUOUS;
   int num_marked = 0;
   for (int k = 0; k < dtrans.embeddings.Size(); k++)
   {
      const Embedding &emb = dtrans.embeddings[k];
      Geometry::Type geom = mesh->GetElementBaseGeometry(emb.parent);
      DenseMatrix &lR = localR[geom](emb.matrix);

      elem_dof->GetRow(emb.parent, dofs);
      old_elem_dof->GetRow(k, old_dofs);

      for (int vd = 0; vd < vdim; vd++)
      {
         old_dofs.Copy(old_vdofs);
         DofsToVDofs(vd, old_vdofs, old_ndofs);

         for (int i = 0; i < lR.Height(); i++)
         {
            if (!std::isfinite(lR(i, 0))) { continue; }

            int r = DofToVDof(dofs[i], vd);
            int m = (r >= 0) ? r : (-1 - r);

            if (is_dg || !mark[m])
            {
               lR.GetRow(i, row);
               R->SetRow(r, old_vdofs, row);

               mark[m] = 1;
               num_marked++;
            }
         }
      }
   }

   if (!is_dg)
   {
      MFEM_VERIFY(num_marked == R->Height(),
                  "internal error: not all rows of R were set.");
   }

   R->Finalize(); // no-op if fixed width
   return R;
}

void FiniteElementSpace::GetLocalRefinementMatrices(
   const FiniteElementSpace &coarse_fes, Geometry::Type geom,
   DenseTensor &localP) const
{
   // Assumptions: see the declaration of the method.

   const FiniteElement *fine_fe = fec->FiniteElementForGeometry(geom);
   const FiniteElement *coarse_fe =
      coarse_fes.fec->FiniteElementForGeometry(geom);

   const CoarseFineTransformations &rtrans = mesh->GetRefinementTransforms();
   const DenseTensor &pmats = rtrans.point_matrices[geom];

   int nmat = pmats.SizeK();

   IsoparametricTransformation isotr;
   isotr.SetIdentityTransformation(geom);

   // Calculate the local interpolation matrices for all refinement types
   localP.SetSize(fine_fe->GetDof(), coarse_fe->GetDof(), nmat);
   for (int i = 0; i < nmat; i++)
   {
      isotr.SetPointMat(pmats(i));
      fine_fe->GetTransferMatrix(*coarse_fe, isotr, localP(i));
   }
}

void FiniteElementSpace::Constructor(Mesh *mesh_, NURBSExtension *NURBSext_,
                                     const FiniteElementCollection *fec_,
                                     int vdim_, int ordering_)
{
   mesh = mesh_;
   fec = fec_;
   vdim = vdim_;
   ordering = (Ordering::Type) ordering_;

   elem_dof = NULL;
   elem_fos = NULL;
   face_dof = NULL;

   sequence = 0;
   orders_changed = false;
   relaxed_hp = false;

   Th.SetType(Operator::ANY_TYPE);

   const NURBSFECollection *nurbs_fec =
      dynamic_cast<const NURBSFECollection *>(fec_);
   if (nurbs_fec)
   {
      MFEM_VERIFY(mesh_->NURBSext, "NURBS FE space requires a NURBS mesh.");

      if (NURBSext_ == NULL)
      {
         NURBSext = mesh_->NURBSext;
         own_ext = 0;
      }
      else
      {
         NURBSext = NURBSext_;
         own_ext = 1;
      }
      UpdateNURBS();
      cP = cR = cR_hp = NULL;
      cP_is_set = false;

      ConstructDoFTransArray();
   }
   else
   {
      NURBSext = NULL;
      own_ext = 0;
      Construct();
   }

   BuildElementToDofTable();
}

void FiniteElementSpace::ConstructDoFTransArray()
{
   DestroyDoFTransArray();

   DoFTransArray.SetSize(Geometry::NUM_GEOMETRIES);
   for (int i=0; i<DoFTransArray.Size(); i++)
   {
      DoFTransArray[i] = NULL;
   }
   if (mesh->Dimension() < 3) { return; }
   if (dynamic_cast<const ND_FECollection*>(fec))
   {
      const FiniteElement *nd_tri =
         fec->FiniteElementForGeometry(Geometry::TRIANGLE);
      if (nd_tri)
      {
         DoFTransArray[Geometry::TRIANGLE] =
            new ND_TriDofTransformation(nd_tri->GetOrder());
      }

      const FiniteElement *nd_tet =
         fec->FiniteElementForGeometry(Geometry::TETRAHEDRON);
      if (nd_tet)
      {
         DoFTransArray[Geometry::TETRAHEDRON] =
            new ND_TetDofTransformation(nd_tet->GetOrder());
      }

      const FiniteElement *nd_pri =
         fec->FiniteElementForGeometry(Geometry::PRISM);
      if (nd_pri)
      {
         DoFTransArray[Geometry::PRISM] =
            new ND_WedgeDofTransformation(nd_pri->GetOrder());
      }
   }
}

NURBSExtension *FiniteElementSpace::StealNURBSext()
{
   if (NURBSext && !own_ext)
   {
      mfem_error("FiniteElementSpace::StealNURBSext");
   }
   own_ext = 0;

   return NURBSext;
}

void FiniteElementSpace::UpdateNURBS()
{
   MFEM_VERIFY(NURBSext, "NURBSExt not defined.");

   nvdofs = 0;
   nedofs = 0;
   nfdofs = 0;
   nbdofs = 0;
   bdofs = NULL;

   delete face_dof;
   face_dof = NULL;
   face_to_be.DeleteAll();

   dynamic_cast<const NURBSFECollection *>(fec)->Reset();

   ndofs = NURBSext->GetNDof();
   elem_dof = NURBSext->GetElementDofTable();
   bdr_elem_dof = NURBSext->GetBdrElementDofTable();

   mesh_sequence = mesh->GetSequence();
   sequence++;
}

void FiniteElementSpace::BuildNURBSFaceToDofTable() const
{
   if (face_dof) { return; }

   const int dim = mesh->Dimension();

   // Find bdr to face mapping
   face_to_be.SetSize(GetNF());
   face_to_be = -1;
   for (int b = 0; b < GetNBE(); b++)
   {
      int f = mesh->GetBdrElementEdgeIndex(b);
      face_to_be[f] = b;
   }

   // Loop over faces in correct order, to prevent a sort
   // Sort will destroy orientation info in ordering of dofs
   Array<Connection> face_dof_list;
   Array<int> row;
   for (int f = 0; f < GetNF(); f++)
   {
      int b = face_to_be[f];
      if (b == -1) { continue; }
      // FIXME: this assumes that the boundary element and the face element have
      //        the same orientation.
      if (dim > 1)
      {
         const Element *fe = mesh->GetFace(f);
         const Element *be = mesh->GetBdrElement(b);
         const int nv = be->GetNVertices();
         const int *fv = fe->GetVertices();
         const int *bv = be->GetVertices();
         for (int i = 0; i < nv; i++)
         {
            MFEM_VERIFY(fv[i] == bv[i],
                        "non-matching face and boundary elements detected!");
         }
      }
      GetBdrElementDofs(b, row);
      Connection conn(f,0);
      for (int i = 0; i < row.Size(); i++)
      {
         conn.to = row[i];
         face_dof_list.Append(conn);
      }
   }
   face_dof = new Table(GetNF(), face_dof_list);
}

void FiniteElementSpace::Construct()
{
   // This method should be used only for non-NURBS spaces.
   MFEM_VERIFY(!NURBSext, "internal error");

   // Variable order space needs a nontrivial P matrix + also ghost elements
   // in parallel, we thus require the mesh to be NC.
   MFEM_VERIFY(!IsVariableOrder() || Nonconforming(),
               "Variable order space requires a nonconforming mesh.");

   elem_dof = NULL;
   elem_fos = NULL;
   bdr_elem_dof = NULL;
   bdr_elem_fos = NULL;
   face_dof = NULL;

   ndofs = 0;
   nvdofs = nedofs = nfdofs = nbdofs = 0;
   bdofs = NULL;

   cP = NULL;
   cR = NULL;
   cR_hp = NULL;
   cP_is_set = false;
   // 'Th' is initialized/destroyed before this method is called.

   int dim = mesh->Dimension();
   int order = fec->GetOrder();

   MFEM_VERIFY((mesh->GetNumGeometries(dim) > 0) || (mesh->GetNE() == 0),
               "Mesh was not correctly finalized.");

   bool mixed_elements = (mesh->GetNumGeometries(dim) > 1);
   bool mixed_faces = (dim > 2 && mesh->GetNumGeometries(2) > 1);

   Array<VarOrderBits> edge_orders, face_orders;
   if (IsVariableOrder())
   {
      // for variable order spaces, calculate orders of edges and faces
      CalcEdgeFaceVarOrders(edge_orders, face_orders);
   }
   else if (mixed_faces)
   {
      // for mixed faces we also create the var_face_dofs table, see below
      face_orders.SetSize(mesh->GetNFaces());
      face_orders = (VarOrderBits(1) << order);
   }

   // assign vertex DOFs
   if (mesh->GetNV())
   {
      nvdofs = mesh->GetNV() * fec->GetNumDof(Geometry::POINT, order);
   }

   // assign edge DOFs
   if (mesh->GetNEdges())
   {
      if (IsVariableOrder())
      {
         nedofs = MakeDofTable(1, edge_orders, var_edge_dofs, &var_edge_orders);
      }
      else
      {
         // the simple case: all edges are of the same order
         nedofs = mesh->GetNEdges() * fec->GetNumDof(Geometry::SEGMENT, order);
      }
   }

   // assign face DOFs
   if (mesh->GetNFaces())
   {
      if (IsVariableOrder() || mixed_faces)
      {
         // NOTE: for simplicity, we also use Table var_face_dofs for mixed faces
         nfdofs = MakeDofTable(2, face_orders, var_face_dofs,
                               IsVariableOrder() ? &var_face_orders : NULL);
         uni_fdof = -1;
      }
      else
      {
         // the simple case: all faces are of the same geometry and order
         uni_fdof = fec->GetNumDof(mesh->GetFaceGeometry(0), order);
         nfdofs = mesh->GetNFaces() * uni_fdof;
      }
   }

   // assign internal ("bubble") DOFs
   if (mesh->GetNE() && dim > 0)
   {
      if (IsVariableOrder() || mixed_elements)
      {
         bdofs = new int[mesh->GetNE()+1];
         bdofs[0] = 0;
         for (int i = 0; i < mesh->GetNE(); i++)
         {
            int p = GetElementOrderImpl(i);
            nbdofs += fec->GetNumDof(mesh->GetElementGeometry(i), p);
            bdofs[i+1] = nbdofs;
         }
      }
      else
      {
         // the simple case: all elements are the same
         bdofs = NULL;
         Geometry::Type geom = mesh->GetElementGeometry(0);
         nbdofs = mesh->GetNE() * fec->GetNumDof(geom, order);
      }
   }

   ndofs = nvdofs + nedofs + nfdofs + nbdofs;

   ConstructDoFTransArray();

   // record the current mesh sequence number to detect refinement etc.
   mesh_sequence = mesh->GetSequence();

   // increment our sequence number to let GridFunctions know they need updating
   sequence++;

   // DOFs are now assigned according to current element orders
   orders_changed = false;

   // Do not build elem_dof Table here: in parallel it has to be constructed
   // later.
}

int FiniteElementSpace::MinOrder(VarOrderBits bits)
{
   MFEM_ASSERT(bits != 0, "invalid bit mask");
   for (int order = 0; bits != 0; order++, bits >>= 1)
   {
      if (bits & 1) { return order; }
   }
   return 0;
}

void FiniteElementSpace::CalcEdgeFaceVarOrders(
   Array<VarOrderBits> &edge_orders, Array<VarOrderBits> &face_orders) const
{
   MFEM_ASSERT(IsVariableOrder(), "");
   MFEM_ASSERT(Nonconforming(), "");
   MFEM_ASSERT(elem_order.Size() == mesh->GetNE(), "");

   edge_orders.SetSize(mesh->GetNEdges());  edge_orders = 0;
   face_orders.SetSize(mesh->GetNFaces());  face_orders = 0;

   // Calculate initial edge/face orders, as required by incident elements.
   // For each edge/face we accumulate in a bit-mask the orders of elements
   // sharing the edge/face.
   Array<int> E, F, ori;
   for (int i = 0; i < mesh->GetNE(); i++)
   {
      int order = elem_order[i];
      MFEM_ASSERT(order <= MaxVarOrder, "");
      VarOrderBits mask = (VarOrderBits(1) << order);

      mesh->GetElementEdges(i, E, ori);
      for (int j = 0; j < E.Size(); j++)
      {
         edge_orders[E[j]] |= mask;
      }

      if (mesh->Dimension() > 2)
      {
         mesh->GetElementFaces(i, F, ori);
         for (int j = 0; j < F.Size(); j++)
         {
            face_orders[F[j]] |= mask;
         }
      }
   }

   if (relaxed_hp)
   {
      // for relaxed conformity we don't need the masters to match the minimum
      // orders of the slaves, we can stop now
      return;
   }

   // Iterate while minimum orders propagate by master/slave relations
   // (and new orders also propagate from faces to incident edges).
   // See https://github.com/mfem/mfem/pull/1423#issuecomment-638930559
   // for an illustration of why this is necessary in hp meshes.
   bool done;
   do
   {
      done = true;

      // propagate from slave edges to master edges
      const NCMesh::NCList &edge_list = mesh->ncmesh->GetEdgeList();
      for (const NCMesh::Master &master : edge_list.masters)
      {
         VarOrderBits slave_orders = 0;
         for (int i = master.slaves_begin; i < master.slaves_end; i++)
         {
            slave_orders |= edge_orders[edge_list.slaves[i].index];
         }

         int min_order = MinOrder(slave_orders);
         if (min_order < MinOrder(edge_orders[master.index]))
         {
            edge_orders[master.index] |= (VarOrderBits(1) << min_order);
            done = false;
         }
      }

      // propagate from slave faces(+edges) to master faces(+edges)
      const NCMesh::NCList &face_list = mesh->ncmesh->GetFaceList();
      for (const NCMesh::Master &master : face_list.masters)
      {
         VarOrderBits slave_orders = 0;
         for (int i = master.slaves_begin; i < master.slaves_end; i++)
         {
            const NCMesh::Slave &slave = face_list.slaves[i];
            if (slave.index >= 0)
            {
               slave_orders |= face_orders[slave.index];

               mesh->GetFaceEdges(slave.index, E, ori);
               for (int j = 0; j < E.Size(); j++)
               {
                  slave_orders |= edge_orders[E[j]];
               }
            }
            else
            {
               // degenerate face (i.e., edge-face constraint)
               slave_orders |= edge_orders[-1 - slave.index];
            }
         }

         int min_order = MinOrder(slave_orders);
         if (min_order < MinOrder(face_orders[master.index]))
         {
            face_orders[master.index] |= (VarOrderBits(1) << min_order);
            done = false;
         }
      }

      // make sure edges support (new) orders required by incident faces
      for (int i = 0; i < mesh->GetNFaces(); i++)
      {
         mesh->GetFaceEdges(i, E, ori);
         for (int j = 0; j < E.Size(); j++)
         {
            edge_orders[E[j]] |= face_orders[i];
         }
      }
   }
   while (!done);
}

int FiniteElementSpace::MakeDofTable(int ent_dim,
                                     const Array<int> &entity_orders,
                                     Table &entity_dofs,
                                     Array<char> *var_ent_order)
{
   // The tables var_edge_dofs and var_face_dofs hold DOF assignments for edges
   // and faces of a variable order space, in which each edge/face may host
   // several DOF sets, called DOF set variants. Example: an edge 'i' shared by
   // 4 hexes of orders 2, 3, 4, 5 will hold four DOF sets, each starting at
   // indices e.g. 100, 101, 103, 106, respectively. These numbers are stored
   // in row 'i' of var_edge_dofs. Variant zero is always the lowest order DOF
   // set, followed by consecutive ranges of higher order DOFs. Variable order
   // faces are handled similarly by var_face_dofs, which holds at most two DOF
   // set variants per face. The tables are empty for constant-order spaces.

   int num_ent = entity_orders.Size();
   int total_dofs = 0;

   Array<Connection> list;
   list.Reserve(2*num_ent);

   if (var_ent_order)
   {
      var_ent_order->SetSize(0);
      var_ent_order->Reserve(num_ent);
   }

   // assign DOFs according to order bit masks
   for (int i = 0; i < num_ent; i++)
   {
      auto geom = (ent_dim == 1) ? Geometry::SEGMENT : mesh->GetFaceGeometry(i);

      VarOrderBits bits = entity_orders[i];
      for (int order = 0; bits != 0; order++, bits >>= 1)
      {
         if (bits & 1)
         {
            int dofs = fec->GetNumDof(geom, order);
            list.Append(Connection(i, total_dofs));
            total_dofs += dofs;

            if (var_ent_order) { var_ent_order->Append(order); }
         }
      }
   }

   // append a dummy row as terminator
   list.Append(Connection(num_ent, total_dofs));

   // build the table
   entity_dofs.MakeFromList(num_ent+1, list);

   return total_dofs;
}

int FiniteElementSpace::FindDofs(const Table &var_dof_table,
                                 int row, int ndof) const
{
   const int *beg = var_dof_table.GetRow(row);
   const int *end = var_dof_table.GetRow(row + 1); // terminator, see above

   while (beg < end)
   {
      // return the appropriate range of DOFs
      if ((beg[1] - beg[0]) == ndof) { return beg[0]; }
      beg++;
   }

   MFEM_ABORT("DOFs not found for ndof = " << ndof);
   return 0;
}

int FiniteElementSpace::GetEdgeOrder(int edge, int variant) const
{
   if (!IsVariableOrder()) { return fec->GetOrder(); }

   const int* beg = var_edge_dofs.GetRow(edge);
   const int* end = var_edge_dofs.GetRow(edge + 1);
   if (variant >= end - beg) { return -1; } // past last variant

   return var_edge_orders[var_edge_dofs.GetI()[edge] + variant];
}

int FiniteElementSpace::GetFaceOrder(int face, int variant) const
{
   if (!IsVariableOrder())
   {
      // face order can be different from fec->GetOrder()
      Geometry::Type geom = mesh->GetFaceGeometry(face);
      return fec->FiniteElementForGeometry(geom)->GetOrder();
   }

   const int* beg = var_face_dofs.GetRow(face);
   const int* end = var_face_dofs.GetRow(face + 1);
   if (variant >= end - beg) { return -1; } // past last variant

   return var_face_orders[var_face_dofs.GetI()[face] + variant];
}

int FiniteElementSpace::GetNVariants(int entity, int index) const
{
   MFEM_ASSERT(IsVariableOrder(), "");
   const Table &dof_table = (entity == 1) ? var_edge_dofs : var_face_dofs;

   MFEM_ASSERT(index >= 0 && index < dof_table.Size(), "");
   return dof_table.GetRow(index + 1) - dof_table.GetRow(index);
}

static const char* msg_orders_changed =
   "Element orders changed, you need to Update() the space first.";

void FiniteElementSpace::GetElementDofs(int elem, Array<int> &dofs,
                                        DofTransformation &doftrans) const
{
   MFEM_VERIFY(!orders_changed, msg_orders_changed);

   if (elem_dof)
   {
      elem_dof->GetRow(elem, dofs);

      if (DoFTransArray[mesh->GetElementBaseGeometry(elem)])
      {
         Array<int> Fo;
         elem_fos -> GetRow (elem, Fo);
         doftrans.SetDofTransformation(
            *DoFTransArray[mesh->GetElementBaseGeometry(elem)]);
         doftrans.SetFaceOrientations(Fo);
      }
      return;
   }

   Array<int> V, E, Eo, F, Fo; // TODO: LocalArray

   int dim = mesh->Dimension();
   auto geom = mesh->GetElementGeometry(elem);
   int order = GetElementOrderImpl(elem);

   int nv = fec->GetNumDof(Geometry::POINT, order);
   int ne = (dim > 1) ? fec->GetNumDof(Geometry::SEGMENT, order) : 0;
   int nb = (dim > 0) ? fec->GetNumDof(geom, order) : 0;

   if (nv) { mesh->GetElementVertices(elem, V); }
   if (ne) { mesh->GetElementEdges(elem, E, Eo); }

   int nfd = 0;
   if (dim > 2 && fec->HasFaceDofs(geom, order))
   {
      mesh->GetElementFaces(elem, F, Fo);
      for (int i = 0; i < F.Size(); i++)
      {
         nfd += fec->GetNumDof(mesh->GetFaceGeometry(F[i]), order);
      }
      if (DoFTransArray[mesh->GetElementBaseGeometry(elem)])
      {
         doftrans.SetDofTransformation(
            *DoFTransArray[mesh->GetElementBaseGeometry(elem)]);
         doftrans.SetFaceOrientations(Fo);
      }
   }

   dofs.SetSize(0);
   dofs.Reserve(nv*V.Size() + ne*E.Size() + nfd + nb);

   if (nv) // vertex DOFs
   {
      for (int i = 0; i < V.Size(); i++)
      {
         for (int j = 0; j < nv; j++)
         {
            dofs.Append(V[i]*nv + j);
         }
      }
   }

   if (ne) // edge DOFs
   {
      for (int i = 0; i < E.Size(); i++)
      {
         int ebase = IsVariableOrder() ? FindEdgeDof(E[i], ne) : E[i]*ne;
         const int *ind = fec->GetDofOrdering(Geometry::SEGMENT, order, Eo[i]);

         for (int j = 0; j < ne; j++)
         {
            dofs.Append(EncodeDof(nvdofs + ebase, ind[j]));
         }
      }
   }

   if (nfd) // face DOFs
   {
      for (int i = 0; i < F.Size(); i++)
      {
         auto fgeom = mesh->GetFaceGeometry(F[i]);
         int nf = fec->GetNumDof(fgeom, order);

         int fbase = (var_face_dofs.Size() > 0) ? FindFaceDof(F[i], nf) : F[i]*nf;
         const int *ind = fec->GetDofOrdering(fgeom, order, Fo[i]);

         for (int j = 0; j < nf; j++)
         {
            dofs.Append(EncodeDof(nvdofs + nedofs + fbase, ind[j]));
         }
      }
   }

   if (nb) // interior ("bubble") DOFs
   {
      int bbase = bdofs ? bdofs[elem] : elem*nb;
      bbase += nvdofs + nedofs + nfdofs;

      for (int j = 0; j < nb; j++)
      {
         dofs.Append(bbase + j);
      }
   }
}

<<<<<<< HEAD
DofTransformation *FiniteElementSpace::GetElementDofs(int elem,
                                                      Array<int> &dofs) const
=======
void FiniteElementSpace::GetPatchDofs(int patch, Array<int> &dofs) const
{
   MFEM_ASSERT(NURBSext,
               "FiniteElementSpace::GetPatchDofs needs a NURBSExtension");
   NURBSext->GetPatchDofs(patch, dofs);
}

const FiniteElement *FiniteElementSpace::GetFE(int i) const
>>>>>>> c9e63c62
{
   DoFTrans.SetDofTransformation(NULL);
   GetElementDofs(elem, dofs, DoFTrans);
   return DoFTrans.GetDofTransformation() ? &DoFTrans : NULL;
}

void FiniteElementSpace::GetBdrElementDofs(int bel, Array<int> &dofs,
                                           DofTransformation &doftrans) const
{
   MFEM_VERIFY(!orders_changed, msg_orders_changed);

   if (bdr_elem_dof)
   {
      bdr_elem_dof->GetRow(bel, dofs);

      if (DoFTransArray[mesh->GetBdrElementBaseGeometry(bel)])
      {
         Array<int> Fo;
         bdr_elem_fos -> GetRow (bel, Fo);
         doftrans.SetDofTransformation(
            *DoFTransArray[mesh->GetBdrElementBaseGeometry(bel)]);
         doftrans.SetFaceOrientations(Fo);
      }
      return;
   }

   Array<int> V, E, Eo; // TODO: LocalArray
   int F, oF;

   int dim = mesh->Dimension();
   auto geom = mesh->GetBdrElementGeometry(bel);
   int order = fec->GetOrder();

   if (IsVariableOrder()) // determine order from adjacent element
   {
      int elem, info;
      mesh->GetBdrElementAdjacentElement(bel, elem, info);
      order = elem_order[elem];
   }

   int nv = fec->GetNumDof(Geometry::POINT, order);
   int ne = (dim > 1) ? fec->GetNumDof(Geometry::SEGMENT, order) : 0;
   int nf = (dim > 2) ? fec->GetNumDof(geom, order) : 0;

   if (nv) { mesh->GetBdrElementVertices(bel, V); }
   if (ne) { mesh->GetBdrElementEdges(bel, E, Eo); }
   if (nf)
   {
      mesh->GetBdrElementFace(bel, &F, &oF);

      if (DoFTransArray[mesh->GetBdrElementBaseGeometry(bel)])
      {
         mfem::Array<int> Fo(1);
         Fo[0] = oF;
         doftrans.SetDofTransformation(
            *DoFTransArray[mesh->GetBdrElementBaseGeometry(bel)]);
         doftrans.SetFaceOrientations(Fo);
      }
   }

   dofs.SetSize(0);
   dofs.Reserve(nv*V.Size() + ne*E.Size() + nf);

   if (nv) // vertex DOFs
   {
      for (int i = 0; i < V.Size(); i++)
      {
         for (int j = 0; j < nv; j++)
         {
            dofs.Append(V[i]*nv + j);
         }
      }
   }

   if (ne) // edge DOFs
   {
      for (int i = 0; i < E.Size(); i++)
      {
         int ebase = IsVariableOrder() ? FindEdgeDof(E[i], ne) : E[i]*ne;
         const int *ind = fec->GetDofOrdering(Geometry::SEGMENT, order, Eo[i]);

         for (int j = 0; j < ne; j++)
         {
            dofs.Append(EncodeDof(nvdofs + ebase, ind[j]));
         }
      }
   }

   if (nf) // face DOFs
   {
      int fbase = (var_face_dofs.Size() > 0) ? FindFaceDof(F, nf) : F*nf;
      const int *ind = fec->GetDofOrdering(geom, order, oF);

      for (int j = 0; j < nf; j++)
      {
         dofs.Append(EncodeDof(nvdofs + nedofs + fbase, ind[j]));
      }
   }
}

DofTransformation *FiniteElementSpace::GetBdrElementDofs(int bel,
                                                         Array<int> &dofs) const
{
   DoFTrans.SetDofTransformation(NULL);
   GetBdrElementDofs(bel, dofs, DoFTrans);
   return DoFTrans.GetDofTransformation() ? &DoFTrans : NULL;
}

int FiniteElementSpace::GetFaceDofs(int face, Array<int> &dofs,
                                    int variant) const
{
   MFEM_VERIFY(!orders_changed, msg_orders_changed);

   // If face_dof is already built, use it.
   // If it is not and we have a NURBS space, build the face_dof and use it.
   if ((face_dof && variant == 0) ||
       (NURBSext && (BuildNURBSFaceToDofTable(), true)))
   {
      face_dof->GetRow(face, dofs);
      return fec->GetOrder();
   }

   int order, nf, fbase;
   int dim = mesh->Dimension();
   auto fgeom = (dim > 2) ? mesh->GetFaceGeometry(face) : Geometry::INVALID;

   if (var_face_dofs.Size() > 0) // variable orders or *mixed* faces
   {
      const int* beg = var_face_dofs.GetRow(face);
      const int* end = var_face_dofs.GetRow(face + 1);
      if (variant >= end - beg) { return -1; } // past last face DOFs

      fbase = beg[variant];
      nf = beg[variant+1] - fbase;

      order = !IsVariableOrder() ? fec->GetOrder() :
              var_face_orders[var_face_dofs.GetI()[face] + variant];
      MFEM_ASSERT(fec->GetNumDof(fgeom, order) == nf, "");
   }
   else
   {
      if (variant > 0) { return -1; }
      order = fec->GetOrder();
      nf = (dim > 2) ? fec->GetNumDof(fgeom, order) : 0;
      fbase = face*nf;
   }

   // for 1D, 2D and 3D faces
   int nv = fec->GetNumDof(Geometry::POINT, order);
   int ne = (dim > 1) ? fec->GetNumDof(Geometry::SEGMENT, order) : 0;

   Array<int> V, E, Eo;
   if (nv) { mesh->GetFaceVertices(face, V); }
   if (ne) { mesh->GetFaceEdges(face, E, Eo); }

   dofs.SetSize(0);
   dofs.Reserve(V.Size() * nv + E.Size() * ne + nf);

   if (nv) // vertex DOFs
   {
      for (int i = 0; i < V.Size(); i++)
      {
         for (int j = 0; j < nv; j++)
         {
            dofs.Append(V[i]*nv + j);
         }
      }
   }
   if (ne) // edge DOFs
   {
      for (int i = 0; i < E.Size(); i++)
      {
         int ebase = IsVariableOrder() ? FindEdgeDof(E[i], ne) : E[i]*ne;
         const int *ind = fec->GetDofOrdering(Geometry::SEGMENT, order, Eo[i]);

         for (int j = 0; j < ne; j++)
         {
            dofs.Append(EncodeDof(nvdofs + ebase, ind[j]));
         }
      }
   }
   for (int j = 0; j < nf; j++)
   {
      dofs.Append(nvdofs + nedofs + fbase + j);
   }

   return order;
}

int FiniteElementSpace::GetEdgeDofs(int edge, Array<int> &dofs,
                                    int variant) const
{
   MFEM_VERIFY(!orders_changed, msg_orders_changed);

   int order, ne, base;
   if (IsVariableOrder())
   {
      const int* beg = var_edge_dofs.GetRow(edge);
      const int* end = var_edge_dofs.GetRow(edge + 1);
      if (variant >= end - beg) { return -1; } // past last edge DOFs

      base = beg[variant];
      ne = beg[variant+1] - base;

      order = var_edge_orders[var_edge_dofs.GetI()[edge] + variant];
      MFEM_ASSERT(fec->GetNumDof(Geometry::SEGMENT, order) == ne, "");
   }
   else
   {
      if (variant > 0) { return -1; }
      order = fec->GetOrder();
      ne = fec->GetNumDof(Geometry::SEGMENT, order);
      base = edge*ne;
   }

   Array<int> V; // TODO: LocalArray
   int nv = fec->GetNumDof(Geometry::POINT, order);
   if (nv) { mesh->GetEdgeVertices(edge, V); }

   dofs.SetSize(0);
   dofs.Reserve(2*nv + ne);

   for (int i = 0; i < 2; i++)
   {
      for (int j = 0; j < nv; j++)
      {
         dofs.Append(V[i]*nv + j);
      }
   }
   for (int j = 0; j < ne; j++)
   {
      dofs.Append(nvdofs + base + j);
   }

   return order;
}

void FiniteElementSpace::GetVertexDofs(int i, Array<int> &dofs) const
{
   int nv = fec->DofForGeometry(Geometry::POINT);
   dofs.SetSize(nv);
   for (int j = 0; j < nv; j++)
   {
      dofs[j] = i*nv+j;
   }
}

void FiniteElementSpace::GetElementInteriorDofs(int i, Array<int> &dofs) const
{
   MFEM_VERIFY(!orders_changed, msg_orders_changed);

   int nb = fec->GetNumDof(mesh->GetElementGeometry(i), GetElementOrderImpl(i));
   int base = bdofs ? bdofs[i] : i*nb;

   dofs.SetSize(nb);
   base += nvdofs + nedofs + nfdofs;
   for (int j = 0; j < nb; j++)
   {
      dofs[j] = base + j;
   }
}

int FiniteElementSpace::GetNumElementInteriorDofs(int i) const
{
   return fec->GetNumDof(mesh->GetElementGeometry(i),
                         GetElementOrderImpl(i));
}

void FiniteElementSpace::GetEdgeInteriorDofs(int i, Array<int> &dofs) const
{
   MFEM_VERIFY(!IsVariableOrder(), "not implemented");

   int ne = fec->DofForGeometry(Geometry::SEGMENT);
   dofs.SetSize (ne);
   for (int j = 0, k = nvdofs+i*ne; j < ne; j++, k++)
   {
      dofs[j] = k;
   }
}

void FiniteElementSpace::GetFaceInteriorDofs(int i, Array<int> &dofs) const
{
   MFEM_VERIFY(!IsVariableOrder(), "not implemented");

   int nf, base;
   if (var_face_dofs.Size() > 0) // mixed faces
   {
      base = var_face_dofs.GetRow(i)[0];
      nf = var_face_dofs.GetRow(i)[1] - base;
   }
   else
   {
      auto geom = mesh->GetFaceGeometry(0);
      nf = fec->GetNumDof(geom, fec->GetOrder());
      base = i*nf;
   }

   dofs.SetSize(nf);
   for (int j = 0; j < nf; j++)
   {
      dofs[j] = nvdofs + nedofs + base + j;
   }
}

const FiniteElement *FiniteElementSpace::GetFE(int i) const
{
   if (i < 0 || !mesh->GetNE()) { return NULL; }
   MFEM_VERIFY(i < mesh->GetNE(),
               "Invalid element id " << i << ", maximum allowed " << mesh->GetNE()-1);

   const FiniteElement *FE =
      fec->GetFE(mesh->GetElementGeometry(i), GetElementOrderImpl(i));

   if (NURBSext)
   {
      NURBSext->LoadFE(i, FE);
   }
   else
   {
#ifdef MFEM_DEBUG
      // consistency check: fec->GetOrder() and FE->GetOrder() should return
      // the same value (for standard, constant-order spaces)
      if (!IsVariableOrder() && FE->GetDim() > 0)
      {
         MFEM_ASSERT(FE->GetOrder() == fec->GetOrder(),
                     "internal error: " <<
                     FE->GetOrder() << " != " << fec->GetOrder());
      }
#endif
   }

   return FE;
}

const FiniteElement *FiniteElementSpace::GetBE(int i) const
{
   int order = fec->GetOrder();

   if (IsVariableOrder()) // determine order from adjacent element
   {
      int elem, info;
      mesh->GetBdrElementAdjacentElement(i, elem, info);
      order = elem_order[elem];
   }

   const FiniteElement *BE;
   switch (mesh->Dimension())
   {
      case 1:
         BE = fec->GetFE(Geometry::POINT, order);
         break;
      case 2:
         BE = fec->GetFE(Geometry::SEGMENT, order);
         break;
      case 3:
      default:
         BE = fec->GetFE(mesh->GetBdrElementBaseGeometry(i), order);
   }

   if (NURBSext)
   {
      NURBSext->LoadBE(i, BE);
   }

   return BE;
}

const FiniteElement *FiniteElementSpace::GetFaceElement(int i) const
{
   MFEM_VERIFY(!IsVariableOrder(), "not implemented");

   const FiniteElement *fe;
   switch (mesh->Dimension())
   {
      case 1:
         fe = fec->FiniteElementForGeometry(Geometry::POINT);
         break;
      case 2:
         fe = fec->FiniteElementForGeometry(Geometry::SEGMENT);
         break;
      case 3:
      default:
         fe = fec->FiniteElementForGeometry(mesh->GetFaceGeometry(i));
   }

   if (NURBSext)
   {
      // Ensure 'face_to_be' is built:
      if (!face_dof) { BuildNURBSFaceToDofTable(); }
      MFEM_ASSERT(face_to_be[i] >= 0,
                  "NURBS mesh: only boundary faces are supported!");
      NURBSext->LoadBE(face_to_be[i], fe);
   }

   return fe;
}

const FiniteElement *FiniteElementSpace::GetEdgeElement(int i,
                                                        int variant) const
{
   MFEM_ASSERT(mesh->Dimension() > 1, "No edges with mesh dimension < 2");

   int eo = IsVariableOrder() ? GetEdgeOrder(i, variant) : fec->GetOrder();
   return fec->GetFE(Geometry::SEGMENT, eo);
}

const FiniteElement *FiniteElementSpace::GetTraceElement(
   int i, Geometry::Type geom_type) const
{
   return fec->TraceFiniteElementForGeometry(geom_type);
}

FiniteElementSpace::~FiniteElementSpace()
{
   Destroy();
}

void FiniteElementSpace::Destroy()
{
   delete cR;
   delete cR_hp;
   delete cP;
   Th.Clear();
   L2E_nat.Clear();
   L2E_lex.Clear();
   for (int i = 0; i < E2Q_array.Size(); i++)
   {
      delete E2Q_array[i];
   }
   E2Q_array.SetSize(0);
   for (auto &x : L2F)
   {
      delete x.second;
   }
   for (int i = 0; i < E2IFQ_array.Size(); i++)
   {
      delete E2IFQ_array[i];
   }
   E2IFQ_array.SetSize(0);
   for (int i = 0; i < E2BFQ_array.Size(); i++)
   {
      delete E2BFQ_array[i];
   }
   E2BFQ_array.SetSize(0);

   DestroyDoFTransArray();

   dof_elem_array.DeleteAll();
   dof_ldof_array.DeleteAll();

   if (NURBSext)
   {
      if (own_ext) { delete NURBSext; }
      delete face_dof;
      face_to_be.DeleteAll();
   }
   else
   {
      delete elem_dof;
      delete elem_fos;
      delete bdr_elem_dof;
      delete bdr_elem_fos;
      delete face_dof;
      delete [] bdofs;
   }
   ceed::RemoveBasisAndRestriction(this);
}

void FiniteElementSpace::DestroyDoFTransArray()
{
   for (int i = 0; i < DoFTransArray.Size(); i++)
   {
      delete DoFTransArray[i];
   }
   DoFTransArray.SetSize(0);
}

void FiniteElementSpace::GetTransferOperator(
   const FiniteElementSpace &coarse_fes, OperatorHandle &T) const
{
   // Assumptions: see the declaration of the method.

   if (T.Type() == Operator::MFEM_SPARSEMAT)
   {
      Mesh::GeometryList elem_geoms(*mesh);

      DenseTensor localP[Geometry::NumGeom];
      for (int i = 0; i < elem_geoms.Size(); i++)
      {
         GetLocalRefinementMatrices(coarse_fes, elem_geoms[i],
                                    localP[elem_geoms[i]]);
      }
      T.Reset(RefinementMatrix_main(coarse_fes.GetNDofs(),
                                    coarse_fes.GetElementToDofTable(),
                                    coarse_fes.
                                    GetElementToFaceOrientationTable(),
                                    localP));
   }
   else
   {
      T.Reset(new RefinementOperator(this, &coarse_fes));
   }
}

void FiniteElementSpace::GetTrueTransferOperator(
   const FiniteElementSpace &coarse_fes, OperatorHandle &T) const
{
   const SparseMatrix *coarse_P = coarse_fes.GetConformingProlongation();

   Operator::Type req_type = T.Type();
   GetTransferOperator(coarse_fes, T);

   if (req_type == Operator::MFEM_SPARSEMAT)
   {
      if (GetConformingRestriction())
      {
         T.Reset(mfem::Mult(*cR, *T.As<SparseMatrix>()));
      }
      if (coarse_P)
      {
         T.Reset(mfem::Mult(*T.As<SparseMatrix>(), *coarse_P));
      }
   }
   else
   {
      const int RP_case = bool(GetConformingRestriction()) + 2*bool(coarse_P);
      if (RP_case == 0) { return; }
      const bool owner = T.OwnsOperator();
      T.SetOperatorOwner(false);
      switch (RP_case)
      {
         case 1:
            T.Reset(new ProductOperator(cR, T.Ptr(), false, owner));
            break;
         case 2:
            T.Reset(new ProductOperator(T.Ptr(), coarse_P, owner, false));
            break;
         case 3:
            T.Reset(new TripleProductOperator(
                       cR, T.Ptr(), coarse_P, false, owner, false));
            break;
      }
   }
}

void FiniteElementSpace::UpdateElementOrders()
{
   const CoarseFineTransformations &cf_tr = mesh->GetRefinementTransforms();

   Array<char> new_order(mesh->GetNE());
   switch (mesh->GetLastOperation())
   {
      case Mesh::REFINE:
      {
         for (int i = 0; i < mesh->GetNE(); i++)
         {
            new_order[i] = elem_order[cf_tr.embeddings[i].parent];
         }
         break;
      }
      default:
         MFEM_ABORT("not implemented yet");
   }

   mfem::Swap(elem_order, new_order);
}

void FiniteElementSpace::Update(bool want_transform)
{
   if (!orders_changed)
   {
      if (mesh->GetSequence() == mesh_sequence)
      {
         return; // mesh and space are in sync, no-op
      }
      if (want_transform && mesh->GetSequence() != mesh_sequence + 1)
      {
         MFEM_ABORT("Error in update sequence. Space needs to be updated after "
                    "each mesh modification.");
      }
   }
   else
   {
      if (mesh->GetSequence() != mesh_sequence)
      {
         MFEM_ABORT("Updating space after both mesh change and element order "
                    "change is not supported. Please update separately after "
                    "each change.");
      }
   }

   if (NURBSext)
   {
      UpdateNURBS();
      return;
   }

   Table* old_elem_dof = NULL;
   Table* old_elem_fos = NULL;
   int old_ndofs;
   bool old_orders_changed = orders_changed;

   // save old DOF table
   if (want_transform)
   {
      old_elem_dof = elem_dof;
      old_elem_fos = elem_fos;
      elem_dof = NULL;
      elem_fos = NULL;
      old_ndofs = ndofs;
   }

   // update the 'elem_order' array if the mesh has changed
   if (IsVariableOrder() && mesh->GetSequence() != mesh_sequence)
   {
      UpdateElementOrders();
   }

   Destroy(); // calls Th.Clear()
   Construct();
   BuildElementToDofTable();

   if (want_transform)
   {
      MFEM_VERIFY(!old_orders_changed, "Interpolation for element order change "
                  "is not implemented yet, sorry.");

      // calculate appropriate GridFunction transformation
      switch (mesh->GetLastOperation())
      {
         case Mesh::REFINE:
         {
            if (Th.Type() != Operator::MFEM_SPARSEMAT)
            {
               Th.Reset(new RefinementOperator(this, old_elem_dof,
                                               old_elem_fos, old_ndofs));
               // The RefinementOperator takes ownership of 'old_elem_dof', so
               // we no longer own it:
               old_elem_dof = NULL;
               old_elem_fos = NULL;
            }
            else
            {
               // calculate fully assembled matrix
               Th.Reset(RefinementMatrix(old_ndofs, old_elem_dof,
                                         old_elem_fos));
            }
            break;
         }

         case Mesh::DEREFINE:
         {
            BuildConformingInterpolation();
            Th.Reset(DerefinementMatrix(old_ndofs, old_elem_dof, old_elem_fos));
            if (cP && cR)
            {
               Th.SetOperatorOwner(false);
               Th.Reset(new TripleProductOperator(cP, cR, Th.Ptr(),
                                                  false, false, true));
            }
            break;
         }

         default:
            break;
      }

      delete old_elem_dof;
      delete old_elem_fos;
   }
}

void FiniteElementSpace::UpdateMeshPointer(Mesh *new_mesh)
{
   mesh = new_mesh;
}

void FiniteElementSpace::Save(std::ostream &os) const
{
   int fes_format = 90; // the original format, v0.9
   bool nurbs_unit_weights = false;

   // Determine the format that should be used.
   if (!NURBSext)
   {
      // TODO: if this is a variable-order FE space, use fes_format = 100.
   }
   else
   {
      const NURBSFECollection *nurbs_fec =
         dynamic_cast<const NURBSFECollection *>(fec);
      MFEM_VERIFY(nurbs_fec, "invalid FE collection");
      nurbs_fec->SetOrder(NURBSext->GetOrder());
      const double eps = 5e-14;
      nurbs_unit_weights = (NURBSext->GetWeights().Min() >= 1.0-eps &&
                            NURBSext->GetWeights().Max() <= 1.0+eps);
      if ((NURBSext->GetOrder() == NURBSFECollection::VariableOrder) ||
          (NURBSext != mesh->NURBSext && !nurbs_unit_weights) ||
          (NURBSext->GetMaster().Size() != 0 ))
      {
         fes_format = 100; // v1.0 format
      }
   }

   os << (fes_format == 90 ?
          "FiniteElementSpace\n" : "MFEM FiniteElementSpace v1.0\n")
      << "FiniteElementCollection: " << fec->Name() << '\n'
      << "VDim: " << vdim << '\n'
      << "Ordering: " << ordering << '\n';

   if (fes_format == 100) // v1.0
   {
      if (!NURBSext)
      {
         // TODO: this is a variable-order FE space --> write 'element_orders'.
      }
      else if (NURBSext != mesh->NURBSext)
      {
         if (NURBSext->GetOrder() != NURBSFECollection::VariableOrder)
         {
            os << "NURBS_order\n" << NURBSext->GetOrder() << '\n';
         }
         else
         {
            os << "NURBS_orders\n";
            // 1 = do not write the size, just the entries:
            NURBSext->GetOrders().Save(os, 1);
         }
         // If periodic BCs are given, write connectivity
         if (NURBSext->GetMaster().Size() != 0 )
         {
            os <<"NURBS_periodic\n";
            NURBSext->GetMaster().Save(os);
            NURBSext->GetSlave().Save(os);
         }
         // If the weights are not unit, write them to the output:
         if (!nurbs_unit_weights)
         {
            os << "NURBS_weights\n";
            NURBSext->GetWeights().Print(os, 1);
         }
      }
      os << "End: MFEM FiniteElementSpace v1.0\n";
   }
}

FiniteElementCollection *FiniteElementSpace::Load(Mesh *m, std::istream &input)
{
   string buff;
   int fes_format = 0, ord;
   FiniteElementCollection *r_fec;

   Destroy();

   input >> std::ws;
   getline(input, buff);  // 'FiniteElementSpace'
   filter_dos(buff);
   if (buff == "FiniteElementSpace") { fes_format = 90; /* v0.9 */ }
   else if (buff == "MFEM FiniteElementSpace v1.0") { fes_format = 100; }
   else { MFEM_ABORT("input stream is not a FiniteElementSpace!"); }
   getline(input, buff, ' '); // 'FiniteElementCollection:'
   input >> std::ws;
   getline(input, buff);
   filter_dos(buff);
   r_fec = FiniteElementCollection::New(buff.c_str());
   getline(input, buff, ' '); // 'VDim:'
   input >> vdim;
   getline(input, buff, ' '); // 'Ordering:'
   input >> ord;

   NURBSFECollection *nurbs_fec = dynamic_cast<NURBSFECollection*>(r_fec);
   NURBSExtension *nurbs_ext = NULL;
   if (fes_format == 90) // original format, v0.9
   {
      if (nurbs_fec)
      {
         MFEM_VERIFY(m->NURBSext, "NURBS FE collection requires a NURBS mesh!");
         const int order = nurbs_fec->GetOrder();
         if (order != m->NURBSext->GetOrder() &&
             order != NURBSFECollection::VariableOrder)
         {
            nurbs_ext = new NURBSExtension(m->NURBSext, order);
         }
      }
   }
   else if (fes_format == 100) // v1.0
   {
      while (1)
      {
         skip_comment_lines(input, '#');
         MFEM_VERIFY(input.good(), "error reading FiniteElementSpace v1.0");
         getline(input, buff);
         filter_dos(buff);
         if (buff == "NURBS_order" || buff == "NURBS_orders")
         {
            MFEM_VERIFY(nurbs_fec,
                        buff << ": NURBS FE collection is required!");
            MFEM_VERIFY(m->NURBSext, buff << ": NURBS mesh is required!");
            MFEM_VERIFY(!nurbs_ext, buff << ": order redefinition!");
            if (buff == "NURBS_order")
            {
               int order;
               input >> order;
               nurbs_ext = new NURBSExtension(m->NURBSext, order);
            }
            else
            {
               Array<int> orders;
               orders.Load(m->NURBSext->GetNKV(), input);
               nurbs_ext = new NURBSExtension(m->NURBSext, orders);
            }
         }
         else if (buff == "NURBS_periodic")
         {
            Array<int> master, slave;
            master.Load(input);
            slave.Load(input);
            nurbs_ext->ConnectBoundaries(master,slave);
         }
         else if (buff == "NURBS_weights")
         {
            MFEM_VERIFY(nurbs_ext, "NURBS_weights: NURBS_orders have to be "
                        "specified before NURBS_weights!");
            nurbs_ext->GetWeights().Load(input, nurbs_ext->GetNDof());
         }
         else if (buff == "element_orders")
         {
            MFEM_VERIFY(!nurbs_fec, "section element_orders cannot be used "
                        "with a NURBS FE collection");
            MFEM_ABORT("element_orders: not implemented yet!");
         }
         else if (buff == "End: MFEM FiniteElementSpace v1.0")
         {
            break;
         }
         else
         {
            MFEM_ABORT("unknown section: " << buff);
         }
      }
   }

   Constructor(m, nurbs_ext, r_fec, vdim, ord);

   return r_fec;
}

} // namespace mfem<|MERGE_RESOLUTION|>--- conflicted
+++ resolved
@@ -2808,19 +2808,8 @@
    }
 }
 
-<<<<<<< HEAD
 DofTransformation *FiniteElementSpace::GetElementDofs(int elem,
                                                       Array<int> &dofs) const
-=======
-void FiniteElementSpace::GetPatchDofs(int patch, Array<int> &dofs) const
-{
-   MFEM_ASSERT(NURBSext,
-               "FiniteElementSpace::GetPatchDofs needs a NURBSExtension");
-   NURBSext->GetPatchDofs(patch, dofs);
-}
-
-const FiniteElement *FiniteElementSpace::GetFE(int i) const
->>>>>>> c9e63c62
 {
    DoFTrans.SetDofTransformation(NULL);
    GetElementDofs(elem, dofs, DoFTrans);
@@ -3089,6 +3078,30 @@
                          GetElementOrderImpl(i));
 }
 
+void FiniteElementSpace::GetFaceInteriorDofs(int i, Array<int> &dofs) const
+{
+   MFEM_VERIFY(!IsVariableOrder(), "not implemented");
+
+   int nf, base;
+   if (var_face_dofs.Size() > 0) // mixed faces
+   {
+      base = var_face_dofs.GetRow(i)[0];
+      nf = var_face_dofs.GetRow(i)[1] - base;
+   }
+   else
+   {
+      auto geom = mesh->GetFaceGeometry(0);
+      nf = fec->GetNumDof(geom, fec->GetOrder());
+      base = i*nf;
+   }
+
+   dofs.SetSize(nf);
+   for (int j = 0; j < nf; j++)
+   {
+      dofs[j] = nvdofs + nedofs + base + j;
+   }
+}
+
 void FiniteElementSpace::GetEdgeInteriorDofs(int i, Array<int> &dofs) const
 {
    MFEM_VERIFY(!IsVariableOrder(), "not implemented");
@@ -3101,28 +3114,11 @@
    }
 }
 
-void FiniteElementSpace::GetFaceInteriorDofs(int i, Array<int> &dofs) const
-{
-   MFEM_VERIFY(!IsVariableOrder(), "not implemented");
-
-   int nf, base;
-   if (var_face_dofs.Size() > 0) // mixed faces
-   {
-      base = var_face_dofs.GetRow(i)[0];
-      nf = var_face_dofs.GetRow(i)[1] - base;
-   }
-   else
-   {
-      auto geom = mesh->GetFaceGeometry(0);
-      nf = fec->GetNumDof(geom, fec->GetOrder());
-      base = i*nf;
-   }
-
-   dofs.SetSize(nf);
-   for (int j = 0; j < nf; j++)
-   {
-      dofs[j] = nvdofs + nedofs + base + j;
-   }
+void FiniteElementSpace::GetPatchDofs(int patch, Array<int> &dofs) const
+{
+   MFEM_ASSERT(NURBSext,
+               "FiniteElementSpace::GetPatchDofs needs a NURBSExtension");
+   NURBSext->GetPatchDofs(patch, dofs);
 }
 
 const FiniteElement *FiniteElementSpace::GetFE(int i) const
