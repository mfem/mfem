// Copyright (c) 2010-2025, Lawrence Livermore National Security, LLC. Produced
// at the Lawrence Livermore National Laboratory. All Rights reserved. See files
// LICENSE and NOTICE for details. LLNL-CODE-806117.
//
// This file is part of the MFEM library. For more information and source code
// availability visit https://mfem.org.
//
// MFEM is free software; you can redistribute it and/or modify it under the
// terms of the BSD-3 license. We welcome feedback and contributions, see file
// CONTRIBUTING.md for details.

#ifndef MFEM_BILININTEG
#define MFEM_BILININTEG

#include "../config/config.hpp"
#include "nonlininteg.hpp"
#include "fespace.hpp"
#include "ceed/interface/util.hpp"
#include "qfunction.hpp"
#include <memory>

#include "kernel_dispatch.hpp"

namespace mfem
{
class QuadratureSpace;
class FaceQuadratureSpace;

/// Abstract base class BilinearFormIntegrator
class BilinearFormIntegrator : public NonlinearFormIntegrator
{
protected:
   BilinearFormIntegrator(const IntegrationRule *ir = NULL)
      : NonlinearFormIntegrator(ir) { }

public:
   // TODO: add support for other assembly levels (in addition to PA) and their
   // actions.

   // TODO: for mixed meshes the quadrature rules to be used by methods like
   // AssemblePA() can be given as a QuadratureSpace, e.g. using a new method:
   // SetQuadratureSpace().

   // TODO: the methods for the various assembly levels make sense even in the
   // base class NonlinearFormIntegrator, except that not all assembly levels
   // make sense for the action of the nonlinear operator (but they all make
   // sense for its Jacobian).

   /// Method defining partial assembly.
   /** The result of the partial assembly is stored internally so that it can be
       used later in the methods AddMultPA() and AddMultTransposePA(). */
   void AssemblePA(const FiniteElementSpace &fes) override;
   /** Used with BilinearFormIntegrators that have different spaces. */
   void AssemblePA(const FiniteElementSpace &trial_fes,
                   const FiniteElementSpace &test_fes) override;

   /// Method defining partial assembly on NURBS patches.
   /** The result of the partial assembly is stored internally so that it can be
       used later in the method AddMultNURBSPA(). */
   virtual void AssembleNURBSPA(const FiniteElementSpace &fes);

   virtual void AssemblePABoundary(const FiniteElementSpace &fes);

   virtual void AssemblePAInteriorFaces(const FiniteElementSpace &fes);

   virtual void AssemblePABoundaryFaces(const FiniteElementSpace &fes);

   /// Assemble diagonal and add it to Vector @a diag.
   virtual void AssembleDiagonalPA(Vector &diag);

   /// Assemble diagonal of $A D A^T$ ($A$ is this integrator) and add it to @a diag.
   virtual void AssembleDiagonalPA_ADAt(const Vector &D, Vector &diag);

   /// Method for partially assembled action.
   /** Perform the action of integrator on the input @a x and add the result to
       the output @a y. Both @a x and @a y are E-vectors, i.e. they represent
       the element-wise discontinuous version of the FE space.

       This method can be called only after the method AssemblePA() has been
       called. */
   void AddMultPA(const Vector &x, Vector &y) const override;

   virtual void AddAbsMultPA(const Vector &x, Vector &y) const;

   /// Method for partially assembled action on NURBS patches.
   virtual void AddMultNURBSPA(const Vector&x, Vector&y) const;

   /// Method for partially assembled transposed action.
   /** Perform the transpose action of integrator on the input @a x and add the
       result to the output @a y. Both @a x and @a y are E-vectors, i.e. they
       represent the element-wise discontinuous version of the FE space.

       This method can be called only after the method AssemblePA() has been
       called. */
   virtual void AddMultTransposePA(const Vector &x, Vector &y) const;

   virtual void AddAbsMultTransposePA(const Vector &x, Vector &y) const;

   /// Method defining element assembly.
   /** The result of the element assembly is added to the @a emat Vector if
       @a add is true. Otherwise, if @a add is false, we set @a emat. */
   virtual void AssembleEA(const FiniteElementSpace &fes, Vector &emat,
                           const bool add = true);
   /** Used with BilinearFormIntegrators that have different spaces. */
   // virtual void AssembleEA(const FiniteElementSpace &trial_fes,
   //                         const FiniteElementSpace &test_fes,
   //                         Vector &emat);

   /// Method defining matrix-free assembly.
   /** The result of fully matrix-free assembly is stored internally so that it
       can be used later in the methods AddMultMF() and AddMultTransposeMF(). */
   void AssembleMF(const FiniteElementSpace &fes) override;

   /** Perform the action of integrator on the input @a x and add the result to
       the output @a y. Both @a x and @a y are E-vectors, i.e. they represent
       the element-wise discontinuous version of the FE space.

       This method can be called only after the method AssembleMF() has been
       called. */
   void AddMultMF(const Vector &x, Vector &y) const override;

   /** Perform the transpose action of integrator on the input @a x and add the
       result to the output @a y. Both @a x and @a y are E-vectors, i.e. they
       represent the element-wise discontinuous version of the FE space.

       This method can be called only after the method AssemblePA() has been
       called. */
   virtual void AddMultTransposeMF(const Vector &x, Vector &y) const;

   /// Assemble diagonal and add it to Vector @a diag.
   virtual void AssembleDiagonalMF(Vector &diag);

   virtual void AssembleEABoundary(const FiniteElementSpace &fes,
                                   Vector &ea_data_bdr,
                                   const bool add = true);

   virtual void AssembleEAInteriorFaces(const FiniteElementSpace &fes,
                                        Vector &ea_data_int,
                                        Vector &ea_data_ext,
                                        const bool add = true);

   /// @brief Method defining element assembly for mixed trace integrators.
   ///
   /// This is the element assembly analogue of AssembleFaceMatrix(const
   /// FiniteElement&, const FiniteElement&, const FiniteElement&,
   /// FaceElementTransformations&, DenseMatrix&).
   virtual void AssembleEAInteriorFaces(const FiniteElementSpace &trial_fes,
                                        const FiniteElementSpace &test_fes,
                                        Vector &emat,
                                        const bool add = true);

   virtual void AssembleEABoundaryFaces(const FiniteElementSpace &fes,
                                        Vector &ea_data_bdr,
                                        const bool add = true);

   /// Given a particular Finite Element computes the element matrix elmat.
   virtual void AssembleElementMatrix(const FiniteElement &el,
                                      ElementTransformation &Trans,
                                      DenseMatrix &elmat);

   /** Compute the local matrix representation of a bilinear form
       $a(u,v)$ defined on different trial (given by $u$) and test
       (given by $v$) spaces. The rows in the local matrix correspond
       to the test dofs and the columns -- to the trial dofs. */
   virtual void AssembleElementMatrix2(const FiniteElement &trial_fe,
                                       const FiniteElement &test_fe,
                                       ElementTransformation &Trans,
                                       DenseMatrix &elmat);

   /** Given a particular NURBS patch, computes the patch matrix as a
       SparseMatrix @a smat.
    */
   virtual void AssemblePatchMatrix(const int patch,
                                    const FiniteElementSpace &fes,
                                    SparseMatrix*& smat);

   virtual void AssembleFaceMatrix(const FiniteElement &el1,
                                   const FiniteElement &el2,
                                   FaceElementTransformations &Trans,
                                   DenseMatrix &elmat);

   virtual void AssembleFaceMatrix(const FiniteElement &trial_fe1,
                                   const FiniteElement &test_fe1,
                                   const FiniteElement &trial_fe2,
                                   const FiniteElement &test_fe2,
                                   FaceElementTransformations &Trans,
                                   DenseMatrix &elmat);

   /** Abstract method used for assembling TraceFaceIntegrators in a
       MixedBilinearForm. */
   virtual void AssembleFaceMatrix(const FiniteElement &trial_face_fe,
                                   const FiniteElement &test_fe1,
                                   const FiniteElement &test_fe2,
                                   FaceElementTransformations &Trans,
                                   DenseMatrix &elmat);

   /** Abstract method used for assembling TraceFaceIntegrators for
       DPG weak formulations. */
   virtual void AssembleTraceFaceMatrix(int elem,
                                        const FiniteElement &trial_face_fe,
                                        const FiniteElement &test_fe,
                                        FaceElementTransformations &Trans,
                                        DenseMatrix &elmat);


   /// @brief Perform the local action of the BilinearFormIntegrator.
   /// Note that the default implementation in the base class is general but not
   /// efficient.
   void AssembleElementVector(const FiniteElement &el,
                              ElementTransformation &Tr,
                              const Vector &elfun, Vector &elvect) override;

   /// @brief Perform the local action of the BilinearFormIntegrator resulting
   /// from a face integral term.
   /// Note that the default implementation in the base class is general but not
   /// efficient.
   void AssembleFaceVector(const FiniteElement &el1,
                           const FiniteElement &el2,
                           FaceElementTransformations &Tr,
                           const Vector &elfun, Vector &elvect) override;

   void AssembleElementGrad(const FiniteElement &el,
                            ElementTransformation &Tr,
                            const Vector &elfun, DenseMatrix &elmat) override
   { AssembleElementMatrix(el, Tr, elmat); }

   void AssembleFaceGrad(const FiniteElement &el1,
                         const FiniteElement &el2,
                         FaceElementTransformations &Tr,
                         const Vector &elfun, DenseMatrix &elmat) override
   { AssembleFaceMatrix(el1, el2, Tr, elmat); }

   /** @brief Virtual method required for Zienkiewicz-Zhu type error estimators.

       The purpose of the method is to compute a local "flux" finite element
       function given a local finite element solution. The "flux" function has
       to be computed in terms of its coefficients (represented by the Vector
       @a flux) which multiply the basis functions defined by the FiniteElement
       @a fluxelem. Typically, the "flux" function will have more than one
       component and consequently @a flux should be store the coefficients of
       all components: first all coefficient for component 0, then all
       coefficients for component 1, etc. What the "flux" function represents
       depends on the specific integrator. For example, in the case of
       DiffusionIntegrator, the flux is the gradient of the solution multiplied
       by the diffusion coefficient.

       @param[in] el     FiniteElement of the solution.
       @param[in] Trans  The ElementTransformation describing the physical
                         position of the mesh element.
       @param[in] u      Solution coefficients representing the expansion of the
                         solution function in the basis of @a el.
       @param[in] fluxelem  FiniteElement of the "flux".
       @param[out] flux  "Flux" coefficients representing the expansion of the
                         "flux" function in the basis of @a fluxelem. The size
                         of @a flux as a Vector has to be set by this method,
                         e.g. using Vector::SetSize().
       @param[in] with_coef  If zero (the default value is 1) the implementation
                             of the method may choose not to scale the "flux"
                             function by any coefficients describing the
                             integrator.
       @param[in] ir  If passed (the default value is NULL), the implementation
                      of the method will ignore the integration rule provided
                      by the @a fluxelem parameter and, instead, compute the
                      discrete flux at the points specified by the integration
                      rule @a ir.
    */
   virtual void ComputeElementFlux(const FiniteElement &el,
                                   ElementTransformation &Trans,
                                   Vector &u,
                                   const FiniteElement &fluxelem,
                                   Vector &flux, bool with_coef = true,
                                   const IntegrationRule *ir = NULL) { }

   /** @brief Virtual method required for Zienkiewicz-Zhu type error estimators.

       The purpose of this method is to compute a local number that measures the
       energy of a given "flux" function (see ComputeElementFlux() for a
       description of the "flux" function). Typically, the energy of a "flux"
       function should be equal to a_local(u,u), if the "flux" is defined from
       a solution u; here a_local(.,.) denotes the element-local bilinear
       form represented by the integrator.

       @param[in] fluxelem  FiniteElement of the "flux".
       @param[in] Trans  The ElementTransformation describing the physical
                         position of the mesh element.
       @param[in] flux   "Flux" coefficients representing the expansion of the
                         "flux" function in the basis of @a fluxelem.
       @param[out] d_energy  If not NULL, the given Vector should be set to
                             represent directional energy split that can be used
                             for anisotropic error estimation.
       @returns The computed energy.
    */
   virtual real_t ComputeFluxEnergy(const FiniteElement &fluxelem,
                                    ElementTransformation &Trans,
                                    Vector &flux, Vector *d_energy = NULL)
   { return 0.0; }

   /** @brief For bilinear forms on element faces, specifies if the normal
              derivatives are needed on the faces or just the face restriction.

       @details if RequiresFaceNormalDerivatives() == true, then
                AddMultPAFaceNormalDerivatives(...) should be invoked in place
                of AddMultPA(...) and L2NormalDerivativeFaceRestriction should
                be used to compute the normal derivatives. This is used for some
                DG integrators, for example DGDiffusionIntegrator.

       @returns whether normal derivatives appear in the bilinear form.
   */
   virtual bool RequiresFaceNormalDerivatives() const { return false; }

   /// Method for partially assembled action.
   /** @brief For bilinear forms on element faces that depend on the normal
              derivative on the faces, computes the action of integrator to the
              face values @a x and reference-normal derivatives @a dxdn and adds
              the result to @a y and @a dydn.

      @details This method can be called only after the method AssemblePA() has
               been called.

      @param[in]     x E-vector of face values (provided by
                       FaceRestriction::Mult)
      @param[in]     dxdn E-vector of face reference-normal derivatives
                          (provided by FaceRestriction::NormalDerivativeMult)
      @param[in,out] y E-vector of face values to add action to.
      @param[in,out] dydn E-vector of face reference-normal derivative values to
                          add action to.
   */
   virtual void AddMultPAFaceNormalDerivatives(const Vector &x, const Vector &dxdn,
                                               Vector &y, Vector &dydn) const;

   virtual ~BilinearFormIntegrator() { }
};

/** Wraps a given @a BilinearFormIntegrator and transposes the resulting element
    matrices. See for example ex9, ex9p. */
class TransposeIntegrator : public BilinearFormIntegrator
{
private:
   int own_bfi;
   BilinearFormIntegrator *bfi;

   DenseMatrix bfi_elmat;

public:
   TransposeIntegrator(BilinearFormIntegrator *bfi_, int own_bfi_ = 1)
   { bfi = bfi_; own_bfi = own_bfi_; }

   void SetIntRule(const IntegrationRule *ir) override;

   void AssembleElementMatrix(const FiniteElement &el,
                              ElementTransformation &Trans,
                              DenseMatrix &elmat) override;

   void AssembleElementMatrix2(const FiniteElement &trial_fe,
                               const FiniteElement &test_fe,
                               ElementTransformation &Trans,
                               DenseMatrix &elmat) override;

   using BilinearFormIntegrator::AssembleFaceMatrix;
   void AssembleFaceMatrix(const FiniteElement &el1,
                           const FiniteElement &el2,
                           FaceElementTransformations &Trans,
                           DenseMatrix &elmat) override;

   void AssembleFaceMatrix(const FiniteElement &trial_fe1,
                           const FiniteElement &test_fe1,
                           const FiniteElement &trial_fe2,
                           const FiniteElement &test_fe2,
                           FaceElementTransformations &Trans,
                           DenseMatrix &elmat) override;

   void AssemblePA(const FiniteElementSpace& fes) override
   {
      bfi->AssemblePA(fes);
   }

   void AssemblePA(const FiniteElementSpace &trial_fes,
                   const FiniteElementSpace &test_fes) override
   {
      bfi->AssemblePA(test_fes, trial_fes); // Reverse test and trial
   }

   void AssemblePAInteriorFaces(const FiniteElementSpace &fes) override
   {
      bfi->AssemblePAInteriorFaces(fes);
   }

   void AssemblePABoundaryFaces(const FiniteElementSpace &fes) override
   {
      bfi->AssemblePABoundaryFaces(fes);
   }

   void AddMultTransposePA(const Vector &x, Vector &y) const override
   {
      bfi->AddMultPA(x, y);
   }

   void AddMultPA(const Vector& x, Vector& y) const override
   {
      bfi->AddMultTransposePA(x, y);
   }

   void AssembleEA(const FiniteElementSpace &fes, Vector &emat,
                   const bool add) override;

   using BilinearFormIntegrator::AssembleEAInteriorFaces;
   void AssembleEAInteriorFaces(const FiniteElementSpace &fes,
                                Vector &ea_data_int,
                                Vector &ea_data_ext,
                                const bool add) override;

   void AssembleEABoundaryFaces(const FiniteElementSpace &fes,
                                Vector &ea_data_bdr,
                                const bool add) override;

   virtual ~TransposeIntegrator() { if (own_bfi) { delete bfi; } }
};

class LumpedIntegrator : public BilinearFormIntegrator
{
private:
   int own_bfi;
   BilinearFormIntegrator *bfi;

public:
   LumpedIntegrator (BilinearFormIntegrator *bfi_, int own_bfi_ = 1)
   { bfi = bfi_; own_bfi = own_bfi_; }

   void SetIntRule(const IntegrationRule *ir) override;

   void AssembleElementMatrix(const FiniteElement &el,
                              ElementTransformation &Trans,
                              DenseMatrix &elmat) override;

   virtual ~LumpedIntegrator() { if (own_bfi) { delete bfi; } }
};

/// Integrator that inverts the matrix assembled by another integrator.
class InverseIntegrator : public BilinearFormIntegrator
{
private:
   int own_integrator;
   BilinearFormIntegrator *integrator;

public:
   InverseIntegrator(BilinearFormIntegrator *integ, int own_integ = 1)
   { integrator = integ; own_integrator = own_integ; }

   void SetIntRule(const IntegrationRule *ir) override;

   void AssembleElementMatrix(const FiniteElement &el,
                              ElementTransformation &Trans,
                              DenseMatrix &elmat) override;

   virtual ~InverseIntegrator() { if (own_integrator) { delete integrator; } }
};

/// Integrator defining a sum of multiple Integrators.
class SumIntegrator : public BilinearFormIntegrator
{
private:
   int own_integrators;
   mutable DenseMatrix elem_mat;
   Array<BilinearFormIntegrator*> integrators;

public:
   SumIntegrator(int own_integs = 1) { own_integrators = own_integs; }

   void SetIntRule(const IntegrationRule *ir) override;

   void AddIntegrator(BilinearFormIntegrator *integ)
   { integrators.Append(integ); }

   void AssembleElementMatrix(const FiniteElement &el,
                              ElementTransformation &Trans,
                              DenseMatrix &elmat) override;
   void AssembleElementMatrix2(const FiniteElement &trial_fe,
                               const FiniteElement &test_fe,
                               ElementTransformation &Trans,
                               DenseMatrix &elmat) override;

   using BilinearFormIntegrator::AssembleFaceMatrix;
   void AssembleFaceMatrix(const FiniteElement &el1,
                           const FiniteElement &el2,
                           FaceElementTransformations &Trans,
                           DenseMatrix &elmat) override;

   void AssembleFaceMatrix(const FiniteElement &trial_face_fe,
                           const FiniteElement &test_fe1,
                           const FiniteElement &test_fe2,
                           FaceElementTransformations &Trans,
                           DenseMatrix &elmat) override;

   using BilinearFormIntegrator::AssemblePA;
   void AssemblePA(const FiniteElementSpace& fes) override;

   void AssembleDiagonalPA(Vector &diag) override;

   void AssemblePAInteriorFaces(const FiniteElementSpace &fes) override;

   void AssemblePABoundaryFaces(const FiniteElementSpace &fes) override;

   void AddMultTransposePA(const Vector &x, Vector &y) const override;

   void AddAbsMultTransposePA(const Vector &x, Vector &y) const override;

   void AddMultPA(const Vector& x, Vector& y) const override;

   void AddAbsMultPA(const Vector& x, Vector& y) const override;

   void AssembleMF(const FiniteElementSpace &fes) override;

   void AddMultMF(const Vector &x, Vector &y) const override;

   void AddMultTransposeMF(const Vector &x, Vector &y) const override;

   void AssembleDiagonalMF(Vector &diag) override;

   void AssembleEA(const FiniteElementSpace &fes, Vector &emat,
                   const bool add) override;

   using BilinearFormIntegrator::AssembleEAInteriorFaces;
   void AssembleEAInteriorFaces(const FiniteElementSpace &fes,
                                Vector &ea_data_int,
                                Vector &ea_data_ext,
                                const bool add) override;

   void AssembleEABoundaryFaces(const FiniteElementSpace &fes,
                                Vector &ea_data_bdr,
                                const bool add) override;

   virtual ~SumIntegrator();
};

/** An abstract class for integrating the product of two scalar basis functions
    with an optional scalar coefficient. */
class MixedScalarIntegrator: public BilinearFormIntegrator
{
public:
   void AssembleElementMatrix2(const FiniteElement &trial_fe,
                               const FiniteElement &test_fe,
                               ElementTransformation &Trans,
                               DenseMatrix &elmat) override;

   /// Support for use in BilinearForm. Can be used only when appropriate.
   void AssembleElementMatrix(const FiniteElement &fe,
                              ElementTransformation &Trans,
                              DenseMatrix &elmat) override
   { AssembleElementMatrix2(fe, fe, Trans, elmat); }

protected:
   /// This parameter can be set by derived methods to enable single shape
   /// evaluation in case CalcTestShape() and CalcTrialShape() return the same
   /// result if given the same FiniteElement. The default is false.
   bool same_calc_shape;

   MixedScalarIntegrator() : same_calc_shape(false), Q(NULL) {}
   MixedScalarIntegrator(Coefficient &q) : same_calc_shape(false), Q(&q) {}

   inline virtual bool VerifyFiniteElementTypes(
      const FiniteElement & trial_fe,
      const FiniteElement & test_fe) const
   {
      return (trial_fe.GetRangeType() == mfem::FiniteElement::SCALAR &&
              test_fe.GetRangeType()  == mfem::FiniteElement::SCALAR );
   }

   inline virtual const char * FiniteElementTypeFailureMessage() const
   {
      return "MixedScalarIntegrator:  "
             "Trial and test spaces must both be scalar fields.";
   }

   inline virtual int GetIntegrationOrder(const FiniteElement & trial_fe,
                                          const FiniteElement & test_fe,
                                          ElementTransformation &Trans)
   { return trial_fe.GetOrder() + test_fe.GetOrder() + Trans.OrderW(); }


   inline virtual void CalcTestShape(const FiniteElement & test_fe,
                                     ElementTransformation &Trans,
                                     Vector & shape)
   { test_fe.CalcPhysShape(Trans, shape); }

   inline virtual void CalcTrialShape(const FiniteElement & trial_fe,
                                      ElementTransformation &Trans,
                                      Vector & shape)
   { trial_fe.CalcPhysShape(Trans, shape); }

   Coefficient *Q;

private:

#ifndef MFEM_THREAD_SAFE
   Vector test_shape;
   Vector trial_shape;
#endif

};

/** An abstract class for integrating the inner product of two vector basis
    functions with an optional scalar, vector, or matrix coefficient. */
class MixedVectorIntegrator: public BilinearFormIntegrator
{
public:

   void AssembleElementMatrix2(const FiniteElement &trial_fe,
                               const FiniteElement &test_fe,
                               ElementTransformation &Trans,
                               DenseMatrix &elmat) override;

   /// Support for use in BilinearForm. Can be used only when appropriate.
   void AssembleElementMatrix(const FiniteElement &fe,
                              ElementTransformation &Trans,
                              DenseMatrix &elmat) override
   { AssembleElementMatrix2(fe, fe, Trans, elmat); }

protected:
   /// This parameter can be set by derived methods to enable single shape
   /// evaluation in case CalcTestShape() and CalcTrialShape() return the same
   /// result if given the same FiniteElement. The default is false.
   bool same_calc_shape;

   MixedVectorIntegrator()
      : same_calc_shape(false), Q(NULL), VQ(NULL), DQ(NULL), MQ(NULL) {}
   MixedVectorIntegrator(Coefficient &q)
      : same_calc_shape(false), Q(&q), VQ(NULL), DQ(NULL), MQ(NULL) {}
   MixedVectorIntegrator(VectorCoefficient &vq, bool diag = true)
      : same_calc_shape(false), Q(NULL), VQ(diag?NULL:&vq), DQ(diag?&vq:NULL),
        MQ(NULL) {}
   MixedVectorIntegrator(MatrixCoefficient &mq)
      : same_calc_shape(false), Q(NULL), VQ(NULL), DQ(NULL), MQ(&mq) {}

   inline virtual bool VerifyFiniteElementTypes(
      const FiniteElement & trial_fe,
      const FiniteElement & test_fe) const
   {
      return (trial_fe.GetRangeType() == mfem::FiniteElement::VECTOR &&
              test_fe.GetRangeType()  == mfem::FiniteElement::VECTOR );
   }

   inline virtual const char * FiniteElementTypeFailureMessage() const
   {
      return "MixedVectorIntegrator:  "
             "Trial and test spaces must both be vector fields";
   }

   inline virtual int GetIntegrationOrder(const FiniteElement & trial_fe,
                                          const FiniteElement & test_fe,
                                          ElementTransformation &Trans)
   { return trial_fe.GetOrder() + test_fe.GetOrder() + Trans.OrderW(); }


   inline virtual int GetTestVDim(const FiniteElement & test_fe)
   { return std::max(space_dim, test_fe.GetRangeDim()); }

   inline virtual void CalcTestShape(const FiniteElement & test_fe,
                                     ElementTransformation &Trans,
                                     DenseMatrix & shape)
   { test_fe.CalcVShape(Trans, shape); }

   inline virtual int GetTrialVDim(const FiniteElement & trial_fe)
   { return std::max(space_dim, trial_fe.GetRangeDim()); }

   inline virtual void CalcTrialShape(const FiniteElement & trial_fe,
                                      ElementTransformation &Trans,
                                      DenseMatrix & shape)
   { trial_fe.CalcVShape(Trans, shape); }

   int space_dim;
   Coefficient *Q;
   VectorCoefficient *VQ;
   DiagonalMatrixCoefficient *DQ;
   MatrixCoefficient *MQ;

private:

#ifndef MFEM_THREAD_SAFE
   Vector V;
   Vector D;
   DenseMatrix M;
   DenseMatrix test_shape;
   DenseMatrix trial_shape;
   DenseMatrix shape_tmp;
#endif

};

/** An abstract class for integrating the product of a scalar basis function and
    the inner product of a vector basis function with a vector coefficient. In
    2D the inner product can be replaced with a cross product. */
class MixedScalarVectorIntegrator: public BilinearFormIntegrator
{
public:

   void AssembleElementMatrix2(const FiniteElement &trial_fe,
                               const FiniteElement &test_fe,
                               ElementTransformation &Trans,
                               DenseMatrix &elmat) override;

   /// Support for use in BilinearForm. Can be used only when appropriate.
   /** Appropriate use cases are classes derived from
       MixedScalarVectorIntegrator where the trial and test spaces can be the
       same. Examples of such classes are: MixedVectorDivergenceIntegrator,
       MixedScalarWeakDivergenceIntegrator, etc. */
   void AssembleElementMatrix(const FiniteElement &fe,
                              ElementTransformation &Trans,
                              DenseMatrix &elmat) override
   { AssembleElementMatrix2(fe, fe, Trans, elmat); }

protected:

   MixedScalarVectorIntegrator(VectorCoefficient &vq, bool transpose_ = false,
                               bool cross_2d_ = false)
      : VQ(&vq), transpose(transpose_), cross_2d(cross_2d_) {}

   inline virtual bool VerifyFiniteElementTypes(
      const FiniteElement & trial_fe,
      const FiniteElement & test_fe) const
   {
      return ((transpose &&
               trial_fe.GetRangeType() == mfem::FiniteElement::VECTOR &&
               test_fe.GetRangeType()  == mfem::FiniteElement::SCALAR ) ||
              (!transpose &&
               trial_fe.GetRangeType() == mfem::FiniteElement::SCALAR &&
               test_fe.GetRangeType()  == mfem::FiniteElement::VECTOR )
             );
   }

   inline virtual const char * FiniteElementTypeFailureMessage() const
   {
      if ( transpose )
      {
         return "MixedScalarVectorIntegrator:  "
                "Trial space must be a vector field "
                "and the test space must be a scalar field";
      }
      else
      {
         return "MixedScalarVectorIntegrator:  "
                "Trial space must be a scalar field "
                "and the test space must be a vector field";
      }
   }

   inline virtual int GetIntegrationOrder(const FiniteElement & trial_fe,
                                          const FiniteElement & test_fe,
                                          ElementTransformation &Trans)
   { return trial_fe.GetOrder() + test_fe.GetOrder() + Trans.OrderW(); }


   inline virtual int GetVDim(const FiniteElement & vector_fe)
   { return std::max(space_dim, vector_fe.GetRangeDim()); }

   inline virtual void CalcVShape(const FiniteElement & vector_fe,
                                  ElementTransformation &Trans,
                                  DenseMatrix & shape_)
   { vector_fe.CalcVShape(Trans, shape_); }

   inline virtual void CalcShape(const FiniteElement & scalar_fe,
                                 ElementTransformation &Trans,
                                 Vector & shape_)
   { scalar_fe.CalcPhysShape(Trans, shape_); }

   VectorCoefficient *VQ;
   int space_dim;
   bool transpose;
   bool cross_2d;  // In 2D use a cross product rather than a dot product

private:

#ifndef MFEM_THREAD_SAFE
   Vector V;
   DenseMatrix vshape;
   Vector      shape;
   Vector      vshape_tmp;
#endif

};

/** Class for integrating the bilinear form $a(u,v) := (Q u, v)$ in either 1D, 2D,
    or 3D and where $Q$ is an optional scalar coefficient, $u$ and $v$ are each in $H^1$
    or $L_2$. */
class MixedScalarMassIntegrator : public MixedScalarIntegrator
{
public:
   MixedScalarMassIntegrator() { same_calc_shape = true; }
   MixedScalarMassIntegrator(Coefficient &q)
      : MixedScalarIntegrator(q) { same_calc_shape = true; }
};

/** Class for integrating the bilinear form $a(u,v) := (\vec{V} u, v)$ in either 2D, or
    3D and where $\vec{V}$ is a vector coefficient, $u$ is in $H^1$ or $L_2$ and $v$ is in $H(curl$
    or $H(div)$. */
class MixedVectorProductIntegrator : public MixedScalarVectorIntegrator
{
public:
   MixedVectorProductIntegrator(VectorCoefficient &vq)
      : MixedScalarVectorIntegrator(vq) {}
};

/** Class for integrating the bilinear form $a(u,v) := (Q \nabla u, v)$ in 1D where Q
    is an optional scalar coefficient, $u$ is in $H^1$, and $v$ is in $L_2$. */
class MixedScalarDerivativeIntegrator : public MixedScalarIntegrator
{
public:
   MixedScalarDerivativeIntegrator() {}
   MixedScalarDerivativeIntegrator(Coefficient &q)
      : MixedScalarIntegrator(q) {}

protected:
   inline virtual bool VerifyFiniteElementTypes(
      const FiniteElement & trial_fe,
      const FiniteElement & test_fe) const
   {
      return (trial_fe.GetDim() == 1 && test_fe.GetDim() == 1 &&
              trial_fe.GetDerivType() == mfem::FiniteElement::GRAD &&
              test_fe.GetRangeType()  == mfem::FiniteElement::SCALAR );
   }

   inline virtual const char * FiniteElementTypeFailureMessage() const
   {
      return "MixedScalarDerivativeIntegrator:  "
             "Trial and test spaces must both be scalar fields in 1D "
             "and the trial space must implement CalcDShape.";
   }

   inline virtual void CalcTrialShape(const FiniteElement & trial_fe,
                                      ElementTransformation &Trans,
                                      Vector & shape)
   {
      DenseMatrix dshape(shape.GetData(), shape.Size(), 1);
      trial_fe.CalcPhysDShape(Trans, dshape);
   }
};

/** Class for integrating the bilinear form $a(u,v) := -(Q u, \nabla v)$ in 1D where $Q$
    is an optional scalar coefficient, $u$ is in $L_2$, and $v$ is in $H^1$. */
class MixedScalarWeakDerivativeIntegrator : public MixedScalarIntegrator
{
public:
   MixedScalarWeakDerivativeIntegrator() {}
   MixedScalarWeakDerivativeIntegrator(Coefficient &q)
      : MixedScalarIntegrator(q) {}

protected:
   inline virtual bool VerifyFiniteElementTypes(
      const FiniteElement & trial_fe,
      const FiniteElement & test_fe) const
   {
      return (trial_fe.GetDim() == 1 && test_fe.GetDim() == 1 &&
              trial_fe.GetRangeType() == mfem::FiniteElement::SCALAR &&
              test_fe.GetDerivType()  == mfem::FiniteElement::GRAD );
   }

   inline virtual const char * FiniteElementTypeFailureMessage() const
   {
      return "MixedScalarWeakDerivativeIntegrator:  "
             "Trial and test spaces must both be scalar fields in 1D "
             "and the test space must implement CalcDShape with "
             "map type \"VALUE\".";
   }

   inline virtual void CalcTestShape(const FiniteElement & test_fe,
                                     ElementTransformation &Trans,
                                     Vector & shape)
   {
      DenseMatrix dshape(shape.GetData(), shape.Size(), 1);
      test_fe.CalcPhysDShape(Trans, dshape);
      shape *= -1.0;
   }
};

/** Class for integrating the bilinear form $a(u,v) := (Q \nabla \cdot u, v)$ in either 2D
    or 3D where $Q$ is an optional scalar coefficient, $u$ is in $H(div)$, and $v$ is a
    scalar field. */
class MixedScalarDivergenceIntegrator : public MixedScalarIntegrator
{
public:
   MixedScalarDivergenceIntegrator() {}
   MixedScalarDivergenceIntegrator(Coefficient &q)
      : MixedScalarIntegrator(q) {}

protected:
   inline virtual bool VerifyFiniteElementTypes(
      const FiniteElement & trial_fe,
      const FiniteElement & test_fe) const
   {
      return (trial_fe.GetDerivType() == mfem::FiniteElement::DIV &&
              test_fe.GetRangeType()  == mfem::FiniteElement::SCALAR );
   }

   inline virtual const char * FiniteElementTypeFailureMessage() const
   {
      return "MixedScalarDivergenceIntegrator:  "
             "Trial must be $H(div)$ and the test space must be a "
             "scalar field";
   }

   inline virtual int GetIntegrationOrder(const FiniteElement & trial_fe,
                                          const FiniteElement & test_fe,
                                          ElementTransformation &Trans)
   { return trial_fe.GetOrder() + test_fe.GetOrder() + Trans.OrderW() - 1; }

   inline virtual void CalcTrialShape(const FiniteElement & trial_fe,
                                      ElementTransformation &Trans,
                                      Vector & shape)
   { trial_fe.CalcPhysDivShape(Trans, shape); }
};

/** Class for integrating the bilinear form $a(u,v) := (\vec{V} \nabla \cdot u, v)$ in either 2D
    or 3D where $\vec{V}$ is a vector coefficient, $u$ is in $H(div)$, and $v$ is in $H(div)$. */
class MixedVectorDivergenceIntegrator : public MixedScalarVectorIntegrator
{
public:
   MixedVectorDivergenceIntegrator(VectorCoefficient &vq)
      : MixedScalarVectorIntegrator(vq) {}

protected:
   inline virtual bool VerifyFiniteElementTypes(
      const FiniteElement & trial_fe,
      const FiniteElement & test_fe) const
   {
      return (trial_fe.GetDerivType() == mfem::FiniteElement::DIV &&
              test_fe.GetRangeType()  == mfem::FiniteElement::VECTOR );
   }

   inline virtual const char * FiniteElementTypeFailureMessage() const
   {
      return "MixedVectorDivergenceIntegrator:  "
             "Trial must be H(Div) and the test space must be a "
             "vector field";
   }

   // Subtract one due to the divergence and add one for the coefficient
   // which is assumed to be at least linear.
   inline virtual int GetIntegrationOrder(const FiniteElement & trial_fe,
                                          const FiniteElement & test_fe,
                                          ElementTransformation &Trans)
   { return trial_fe.GetOrder() + test_fe.GetOrder() + Trans.OrderW() - 1 + 1; }

   inline virtual void CalcShape(const FiniteElement & scalar_fe,
                                 ElementTransformation &Trans,
                                 Vector & shape)
   { scalar_fe.CalcPhysDivShape(Trans, shape); }
};

/** Class for integrating the bilinear form $a(u,v) := -(Q u, \nabla \cdot v)$ in either 2D
    or 3D where $Q$ is an optional scalar coefficient, $u$ is in $L_2$ or $H^1$, and $v$ is
    in $H(div)$. */
class MixedScalarWeakGradientIntegrator : public MixedScalarIntegrator
{
public:
   MixedScalarWeakGradientIntegrator() {}
   MixedScalarWeakGradientIntegrator(Coefficient &q)
      : MixedScalarIntegrator(q) {}

protected:
   inline virtual bool VerifyFiniteElementTypes(
      const FiniteElement & trial_fe,
      const FiniteElement & test_fe) const
   {
      return (trial_fe.GetRangeType() == mfem::FiniteElement::SCALAR &&
              test_fe.GetDerivType()  == mfem::FiniteElement::DIV );
   }

   inline virtual const char * FiniteElementTypeFailureMessage() const
   {
      return "MixedScalarWeakGradientIntegrator:  "
             "Trial space must be a scalar field "
             "and the test space must be H(Div)";
   }

   inline virtual int GetIntegrationOrder(const FiniteElement & trial_fe,
                                          const FiniteElement & test_fe,
                                          ElementTransformation &Trans)
   { return trial_fe.GetOrder() + test_fe.GetOrder() + Trans.OrderW() - 1; }

   virtual void CalcTestShape(const FiniteElement & test_fe,
                              ElementTransformation &Trans,
                              Vector & shape)
   {
      test_fe.CalcPhysDivShape(Trans, shape);
      shape *= -1.0;
   }
};

/** Class for integrating the bilinear form $a(u,v) := (Q \mathrm{curl}(u), v)$ in 2D where
    $Q$ is an optional scalar coefficient, $u$ is in $H(curl$, and $v$ is in $L_2$ or
    $H^1$. */
class MixedScalarCurlIntegrator : public MixedScalarIntegrator
{
public:
   MixedScalarCurlIntegrator() {}
   MixedScalarCurlIntegrator(Coefficient &q)
      : MixedScalarIntegrator(q) {}

protected:
   inline bool VerifyFiniteElementTypes(
      const FiniteElement & trial_fe,
      const FiniteElement & test_fe) const override
   {
      return (trial_fe.GetDim() == 2 && test_fe.GetDim() == 2 &&
              trial_fe.GetDerivType() == mfem::FiniteElement::CURL &&
              test_fe.GetRangeType()  == mfem::FiniteElement::SCALAR);
   }

   inline const char * FiniteElementTypeFailureMessage() const override
   {
      return "MixedScalarCurlIntegrator:  "
             "Trial must be H(Curl) and the test space must be a "
             "scalar field";
   }

   inline int GetIntegrationOrder(const FiniteElement & trial_fe,
                                  const FiniteElement & test_fe,
                                  ElementTransformation &Trans) override
   { return trial_fe.GetOrder() + test_fe.GetOrder() + Trans.OrderW() - 1; }

   inline void CalcTrialShape(const FiniteElement & trial_fe,
                              ElementTransformation &Trans,
                              Vector & shape) override
   {
      DenseMatrix dshape(shape.GetData(), shape.Size(), 1);
      trial_fe.CalcPhysCurlShape(Trans, dshape);
   }

   using BilinearFormIntegrator::AssemblePA;
   void AssemblePA(const FiniteElementSpace &trial_fes,
                   const FiniteElementSpace &test_fes) override;

   void AddMultPA(const Vector&, Vector&) const override;
   void AddMultTransposePA(const Vector &x, Vector &y) const override;

   // PA extension
   Vector pa_data;
   const DofToQuad *mapsO;         ///< Not owned. DOF-to-quad map, open.
   const DofToQuad *mapsC;         ///< Not owned. DOF-to-quad map, closed.
   int dim, ne, dofs1D, quad1D, dofs1Dtest;
};

/** Class for integrating the bilinear form $a(u,v) := (Q u, \mathrm{curl}(v))$ in 2D where
    $Q$ is an optional scalar coefficient, $u$ is in $L_2$ or $H^1$, and $v$ is in
    $H(curl$. Partial assembly (PA) is supported but could be further optimized
    by using more efficient threading and shared memory.
*/
class MixedScalarWeakCurlIntegrator : public MixedScalarIntegrator
{
public:
   MixedScalarWeakCurlIntegrator() {}
   MixedScalarWeakCurlIntegrator(Coefficient &q)
      : MixedScalarIntegrator(q) {}

protected:
   inline virtual bool VerifyFiniteElementTypes(
      const FiniteElement & trial_fe,
      const FiniteElement & test_fe) const
   {
      return (trial_fe.GetDim() == 2 && test_fe.GetDim() == 2 &&
              trial_fe.GetRangeType() == mfem::FiniteElement::SCALAR &&
              test_fe.GetDerivType()  == mfem::FiniteElement::CURL );
   }

   inline virtual const char * FiniteElementTypeFailureMessage() const
   {
      return "MixedScalarWeakCurlIntegrator:  "
             "Trial space must be a scalar field "
             "and the test space must be H(Curl)";
   }

   inline virtual void CalcTestShape(const FiniteElement & test_fe,
                                     ElementTransformation &Trans,
                                     Vector & shape)
   {
      DenseMatrix dshape(shape.GetData(), shape.Size(), 1);
      test_fe.CalcPhysCurlShape(Trans, dshape);
   }
};

/** Class for integrating the bilinear form $a(u,v) := (Q u, v)$ in either 2D or
    3D and where $Q$ is an optional coefficient (of type scalar, matrix, or
    diagonal matrix) $u$ and $v$ are each in $H(curl$ or $H(div)$. */
class MixedVectorMassIntegrator : public MixedVectorIntegrator
{
public:
   MixedVectorMassIntegrator() { same_calc_shape = true; }
   MixedVectorMassIntegrator(Coefficient &q)
      : MixedVectorIntegrator(q) { same_calc_shape = true; }
   MixedVectorMassIntegrator(DiagonalMatrixCoefficient &dq)
      : MixedVectorIntegrator(dq, true) { same_calc_shape = true; }
   MixedVectorMassIntegrator(MatrixCoefficient &mq)
      : MixedVectorIntegrator(mq) { same_calc_shape = true; }
};

/** Class for integrating the bilinear form $a(u,v) := (\vec{V} \times u, v)$ in 3D and where
    $\vec{V}$ is a vector coefficient $u$ and $v$ are each in $H(curl$ or $H(div)$. */
class MixedCrossProductIntegrator : public MixedVectorIntegrator
{
public:
   MixedCrossProductIntegrator(VectorCoefficient &vq)
      : MixedVectorIntegrator(vq, false) { same_calc_shape = true; }
};

/** Class for integrating the bilinear form $a(u,v) := (\vec{V} \cdot u, v)$ in 2D or 3D and
    where $\vec{V}$ is a vector coefficient $u$ is in $H(curl$ or $H(div)$ and $v$ is in $H^1$ or
    $L_2$. */
class MixedDotProductIntegrator : public MixedScalarVectorIntegrator
{
public:
   MixedDotProductIntegrator(VectorCoefficient &vq)
      : MixedScalarVectorIntegrator(vq, true) {}

   inline virtual bool VerifyFiniteElementTypes(
      const FiniteElement & trial_fe,
      const FiniteElement & test_fe) const
   {
      return (trial_fe.GetRangeType() == mfem::FiniteElement::VECTOR &&
              test_fe.GetRangeType()  == mfem::FiniteElement::SCALAR );
   }

   inline virtual const char * FiniteElementTypeFailureMessage() const
   {
      return "MixedDotProductIntegrator:  "
             "Trial space must be a vector field "
             "and the test space must be a scalar field";
   }
};

/** Class for integrating the bilinear form $a(u,v) := (-\vec{V} \cdot u, \nabla \cdot v)$ in 2D or
    3D and where $\vec{V}$ is a vector coefficient $u$ is in $H(curl$ or $H(div)$ and $v$ is in
    $H(div)$. */
class MixedWeakGradDotIntegrator : public MixedScalarVectorIntegrator
{
public:
   MixedWeakGradDotIntegrator(VectorCoefficient &vq)
      : MixedScalarVectorIntegrator(vq, true) {}

   inline virtual bool VerifyFiniteElementTypes(
      const FiniteElement & trial_fe,
      const FiniteElement & test_fe) const
   {
      return (trial_fe.GetRangeType() == mfem::FiniteElement::VECTOR &&
              test_fe.GetRangeType()  == mfem::FiniteElement::VECTOR &&
              test_fe.GetDerivType()  == mfem::FiniteElement::DIV );
   }

   inline virtual const char * FiniteElementTypeFailureMessage() const
   {
      return "MixedWeakGradDotIntegrator:  "
             "Trial space must be a vector field "
             "and the test space must be a vector field with a divergence";
   }

   // Subtract one due to the gradient and add one for the coefficient
   // which is assumed to be at least linear.
   inline virtual int GetIntegrationOrder(const FiniteElement & trial_fe,
                                          const FiniteElement & test_fe,
                                          ElementTransformation &Trans)
   { return trial_fe.GetOrder() + test_fe.GetOrder() + Trans.OrderW() - 1 + 1; }

   inline virtual void CalcShape(const FiniteElement & scalar_fe,
                                 ElementTransformation &Trans,
                                 Vector & shape)
   { scalar_fe.CalcPhysDivShape(Trans, shape); shape *= -1.0; }
};

/** Class for integrating the bilinear form $a(u,v) := (v \vec{V} \times u, \nabla v)$ in 3D and
    where $\vec{V}$ is a vector coefficient $u$ is in $H(curl$ or $H(div)$ and $v$ is in $H^1$. */
class MixedWeakDivCrossIntegrator : public MixedVectorIntegrator
{
public:
   MixedWeakDivCrossIntegrator(VectorCoefficient &vq)
      : MixedVectorIntegrator(vq, false) {}

   inline virtual bool VerifyFiniteElementTypes(
      const FiniteElement & trial_fe,
      const FiniteElement & test_fe) const
   {
      return (trial_fe.GetRangeDim() == 3 &&
              trial_fe.GetRangeType() == mfem::FiniteElement::VECTOR &&
              test_fe.GetRangeType()  == mfem::FiniteElement::SCALAR &&
              test_fe.GetDerivType()  == mfem::FiniteElement::GRAD );
   }

   inline virtual const char * FiniteElementTypeFailureMessage() const
   {
      return "MixedWeakDivCrossIntegrator:  "
             "Trial space must be a vector field in 3D "
             "and the test space must be a scalar field with a gradient";
   }

   inline virtual int GetTestVDim(const FiniteElement & test_fe)
   { return space_dim; }

   inline virtual void CalcTestShape(const FiniteElement & test_fe,
                                     ElementTransformation &Trans,
                                     DenseMatrix & shape)
   { test_fe.CalcPhysDShape(Trans, shape); shape *= -1.0; }
};

/** Class for integrating the bilinear form $a(u,v) := (Q \nabla u, \nabla v)$ in 3D
    or in 2D and where $Q$ is a scalar or matrix coefficient $u$ and $v$ are both in
    $H^1$. */
class MixedGradGradIntegrator : public MixedVectorIntegrator
{
public:
   MixedGradGradIntegrator() { same_calc_shape = true; }
   MixedGradGradIntegrator(Coefficient &q)
      : MixedVectorIntegrator(q) { same_calc_shape = true; }
   MixedGradGradIntegrator(DiagonalMatrixCoefficient &dq)
      : MixedVectorIntegrator(dq, true) { same_calc_shape = true; }
   MixedGradGradIntegrator(MatrixCoefficient &mq)
      : MixedVectorIntegrator(mq) { same_calc_shape = true; }

   inline virtual bool VerifyFiniteElementTypes(
      const FiniteElement & trial_fe,
      const FiniteElement & test_fe) const
   {
      return (trial_fe.GetRangeType() == mfem::FiniteElement::SCALAR &&
              trial_fe.GetDerivType() == mfem::FiniteElement::GRAD &&
              test_fe.GetRangeType()  == mfem::FiniteElement::SCALAR &&
              test_fe.GetDerivType()  == mfem::FiniteElement::GRAD );
   }

   inline virtual const char * FiniteElementTypeFailureMessage() const
   {
      return "MixedGradGradIntegrator:  "
             "Trial and test spaces must both be scalar fields "
             "with a gradient operator.";
   }

   inline virtual int GetIntegrationOrder(const FiniteElement & trial_fe,
                                          const FiniteElement & test_fe,
                                          ElementTransformation &Trans)
   {
      // Same as DiffusionIntegrator
      return test_fe.Space() == FunctionSpace::Pk ?
             trial_fe.GetOrder() + test_fe.GetOrder() - 2 :
             trial_fe.GetOrder() + test_fe.GetOrder() + test_fe.GetDim() - 1;
   }

   inline virtual int GetTrialVDim(const FiniteElement & trial_fe)
   { return space_dim; }

   inline virtual void CalcTrialShape(const FiniteElement & trial_fe,
                                      ElementTransformation &Trans,
                                      DenseMatrix & shape)
   { trial_fe.CalcPhysDShape(Trans, shape); }

   inline virtual int GetTestVDim(const FiniteElement & test_fe)
   { return space_dim; }

   inline virtual void CalcTestShape(const FiniteElement & test_fe,
                                     ElementTransformation &Trans,
                                     DenseMatrix & shape)
   { test_fe.CalcPhysDShape(Trans, shape); }
};

/** Class for integrating the bilinear form $a(u,v) := (\vec{V} \times \nabla u, \nabla v)$ in 3D
    or in 2D and where $\vec{V}$ is a vector coefficient $u$ and $v$ are both in $H^1$. */
class MixedCrossGradGradIntegrator : public MixedVectorIntegrator
{
public:
   MixedCrossGradGradIntegrator(VectorCoefficient &vq)
      : MixedVectorIntegrator(vq, false) { same_calc_shape = true; }

   inline virtual bool VerifyFiniteElementTypes(
      const FiniteElement & trial_fe,
      const FiniteElement & test_fe) const
   {
      return (trial_fe.GetRangeType() == mfem::FiniteElement::SCALAR &&
              trial_fe.GetDerivType() == mfem::FiniteElement::GRAD &&
              test_fe.GetRangeType()  == mfem::FiniteElement::SCALAR &&
              test_fe.GetDerivType()  == mfem::FiniteElement::GRAD );
   }

   inline virtual const char * FiniteElementTypeFailureMessage() const
   {
      return "MixedCrossGradGradIntegrator:  "
             "Trial and test spaces must both be scalar fields "
             "with a gradient operator.";
   }

   inline virtual int GetTrialVDim(const FiniteElement & trial_fe)
   { return space_dim; }

   inline virtual void CalcTrialShape(const FiniteElement & trial_fe,
                                      ElementTransformation &Trans,
                                      DenseMatrix & shape)
   { trial_fe.CalcPhysDShape(Trans, shape); }

   inline virtual int GetTestVDim(const FiniteElement & test_fe)
   { return space_dim; }

   inline virtual void CalcTestShape(const FiniteElement & test_fe,
                                     ElementTransformation &Trans,
                                     DenseMatrix & shape)
   { test_fe.CalcPhysDShape(Trans, shape); }
};

/** Class for integrating the bilinear form $a(u,v) := (Q \mathrm{curl}(u), \mathrm{curl}(v))$ in 3D
    and where $Q$ is a scalar or matrix coefficient $u$ and $v$ are both in
    $H(curl$. */
class MixedCurlCurlIntegrator : public MixedVectorIntegrator
{
public:
   MixedCurlCurlIntegrator() { same_calc_shape = true; }
   MixedCurlCurlIntegrator(Coefficient &q)
      : MixedVectorIntegrator(q) { same_calc_shape = true; }
   MixedCurlCurlIntegrator(DiagonalMatrixCoefficient &dq)
      : MixedVectorIntegrator(dq, true) { same_calc_shape = true; }
   MixedCurlCurlIntegrator(MatrixCoefficient &mq)
      : MixedVectorIntegrator(mq) { same_calc_shape = true; }

   inline virtual bool VerifyFiniteElementTypes(
      const FiniteElement & trial_fe,
      const FiniteElement & test_fe) const
   {
      return (trial_fe.GetCurlDim() == 3 && test_fe.GetCurlDim() == 3 &&
              trial_fe.GetRangeType() == mfem::FiniteElement::VECTOR &&
              trial_fe.GetDerivType() == mfem::FiniteElement::CURL &&
              test_fe.GetRangeType()  == mfem::FiniteElement::VECTOR &&
              test_fe.GetDerivType()  == mfem::FiniteElement::CURL );
   }

   inline virtual const char * FiniteElementTypeFailureMessage() const
   {
      return "MixedCurlCurlIntegrator"
             "Trial and test spaces must both be vector fields in 3D "
             "with a curl.";
   }

   inline virtual int GetTrialVDim(const FiniteElement & trial_fe)
   { return trial_fe.GetCurlDim(); }

   inline virtual void CalcTrialShape(const FiniteElement & trial_fe,
                                      ElementTransformation &Trans,
                                      DenseMatrix & shape)
   { trial_fe.CalcPhysCurlShape(Trans, shape); }

   inline virtual int GetTestVDim(const FiniteElement & test_fe)
   { return test_fe.GetCurlDim(); }

   inline virtual void CalcTestShape(const FiniteElement & test_fe,
                                     ElementTransformation &Trans,
                                     DenseMatrix & shape)
   { test_fe.CalcPhysCurlShape(Trans, shape); }
};

/** Class for integrating the bilinear form $a(u,v) := (\vec{V} \times \mathrm{curl}(u), \mathrm{curl}(v))$ in 3D
    and where $\vec{V}$ is a vector coefficient $u$ and $v$ are both in $H(curl$. */
class MixedCrossCurlCurlIntegrator : public MixedVectorIntegrator
{
public:
   MixedCrossCurlCurlIntegrator(VectorCoefficient &vq)
      : MixedVectorIntegrator(vq, false) { same_calc_shape = true; }

   inline virtual bool VerifyFiniteElementTypes(
      const FiniteElement & trial_fe,
      const FiniteElement & test_fe) const
   {
      return (trial_fe.GetCurlDim() == 3 && trial_fe.GetRangeDim() == 3 &&
              test_fe.GetCurlDim() == 3 && test_fe.GetRangeDim() == 3 &&
              trial_fe.GetRangeType() == mfem::FiniteElement::VECTOR &&
              trial_fe.GetDerivType() == mfem::FiniteElement::CURL &&
              test_fe.GetRangeType()  == mfem::FiniteElement::VECTOR &&
              test_fe.GetDerivType()  == mfem::FiniteElement::CURL );
   }

   inline virtual const char * FiniteElementTypeFailureMessage() const
   {
      return "MixedCrossCurlCurlIntegrator:  "
             "Trial and test spaces must both be vector fields in 3D "
             "with a curl.";
   }

   inline virtual int GetTrialVDim(const FiniteElement & trial_fe)
   { return trial_fe.GetCurlDim(); }

   inline virtual void CalcTrialShape(const FiniteElement & trial_fe,
                                      ElementTransformation &Trans,
                                      DenseMatrix & shape)
   { trial_fe.CalcPhysCurlShape(Trans, shape); }

   inline virtual int GetTestVDim(const FiniteElement & test_fe)
   { return test_fe.GetCurlDim(); }

   inline virtual void CalcTestShape(const FiniteElement & test_fe,
                                     ElementTransformation &Trans,
                                     DenseMatrix & shape)
   { test_fe.CalcPhysCurlShape(Trans, shape); }
};

/** Class for integrating the bilinear form $a(u,v) := (\vec{V} \times \mathrm{curl}(u), \nabla \cdot v)$ in 3D
    and where $\vec{V}$ is a vector coefficient $u$ is in $H(curl$ and $v$ is in $H^1$. */
class MixedCrossCurlGradIntegrator : public MixedVectorIntegrator
{
public:
   MixedCrossCurlGradIntegrator(VectorCoefficient &vq)
      : MixedVectorIntegrator(vq, false) {}

   inline virtual bool VerifyFiniteElementTypes(
      const FiniteElement & trial_fe,
      const FiniteElement & test_fe) const
   {
      return (trial_fe.GetCurlDim() == 3 &&
              trial_fe.GetRangeType() == mfem::FiniteElement::VECTOR &&
              trial_fe.GetDerivType() == mfem::FiniteElement::CURL &&
              test_fe.GetRangeType()  == mfem::FiniteElement::SCALAR &&
              test_fe.GetDerivType()  == mfem::FiniteElement::GRAD );
   }

   inline virtual const char * FiniteElementTypeFailureMessage() const
   {
      return "MixedCrossCurlGradIntegrator"
             "Trial space must be a vector field in 3D with a curl"
             "and the test space must be a scalar field with a gradient";
   }

   inline virtual int GetTrialVDim(const FiniteElement & trial_fe)
   { return trial_fe.GetCurlDim(); }

   inline virtual void CalcTrialShape(const FiniteElement & trial_fe,
                                      ElementTransformation &Trans,
                                      DenseMatrix & shape)
   { trial_fe.CalcPhysCurlShape(Trans, shape); }

   inline virtual int GetTestVDim(const FiniteElement & test_fe)
   { return space_dim; }

   inline virtual void CalcTestShape(const FiniteElement & test_fe,
                                     ElementTransformation &Trans,
                                     DenseMatrix & shape)
   { test_fe.CalcPhysDShape(Trans, shape); }
};

/** Class for integrating the bilinear form $a(u,v) := (v \times \nabla \cdot u, \mathrm{curl}(v))$ in 3D
    and where $v$ is a scalar coefficient $u$ is in $H^1$ and $v$ is in $H(curl$. */
class MixedCrossGradCurlIntegrator : public MixedVectorIntegrator
{
public:
   MixedCrossGradCurlIntegrator(VectorCoefficient &vq)
      : MixedVectorIntegrator(vq, false) {}

   inline virtual bool VerifyFiniteElementTypes(
      const FiniteElement & trial_fe,
      const FiniteElement & test_fe) const
   {
      return (test_fe.GetCurlDim() == 3 &&
              trial_fe.GetRangeType()  == mfem::FiniteElement::SCALAR &&
              trial_fe.GetDerivType()  == mfem::FiniteElement::GRAD &&
              test_fe.GetRangeType() == mfem::FiniteElement::VECTOR &&
              test_fe.GetDerivType() == mfem::FiniteElement::CURL );
   }

   inline virtual const char * FiniteElementTypeFailureMessage() const
   {
      return "MixedCrossGradCurlIntegrator"
             "Trial space must be a scalar field in 3D with a gradient"
             "and the test space must be a vector field with a curl";
   }

   inline virtual int GetTrialVDim(const FiniteElement & trial_fe)
   { return space_dim; }

   inline virtual void CalcTrialShape(const FiniteElement & trial_fe,
                                      ElementTransformation &Trans,
                                      DenseMatrix & shape)
   { trial_fe.CalcPhysDShape(Trans, shape); }

   inline virtual int GetTestVDim(const FiniteElement & test_fe)
   { return test_fe.GetCurlDim(); }

   inline virtual void CalcTestShape(const FiniteElement & test_fe,
                                     ElementTransformation &Trans,
                                     DenseMatrix & shape)
   { test_fe.CalcPhysCurlShape(Trans, shape); }
};

/** Class for integrating the bilinear form $a(u,v) := (\vec{V} \times u, \mathrm{curl}(v))$ in 3D and
    where $\vec{V}$ is a vector coefficient $u$ is in $H(curl$ or $H(div)$ and $v$ is in
    $H(curl$. */
class MixedWeakCurlCrossIntegrator : public MixedVectorIntegrator
{
public:
   MixedWeakCurlCrossIntegrator(VectorCoefficient &vq)
      : MixedVectorIntegrator(vq, false) {}

   inline virtual bool VerifyFiniteElementTypes(
      const FiniteElement & trial_fe,
      const FiniteElement & test_fe) const
   {
      return (trial_fe.GetRangeDim() == 3 && test_fe.GetCurlDim() == 3 &&
              trial_fe.GetRangeType() == mfem::FiniteElement::VECTOR &&
              test_fe.GetRangeType()  == mfem::FiniteElement::VECTOR &&
              test_fe.GetDerivType()  == mfem::FiniteElement::CURL );
   }

   inline virtual const char * FiniteElementTypeFailureMessage() const
   {
      return "MixedWeakCurlCrossIntegrator:  "
             "Trial space must be a vector field in 3D "
             "and the test space must be a vector field with a curl";
   }

   inline virtual int GetTestVDim(const FiniteElement & test_fe)
   { return test_fe.GetCurlDim(); }

   inline virtual void CalcTestShape(const FiniteElement & test_fe,
                                     ElementTransformation &Trans,
                                     DenseMatrix & shape)
   { test_fe.CalcPhysCurlShape(Trans, shape); }
};

/** Class for integrating the bilinear form $a(u,v) := (\vec{V} \times u, \mathrm{curl}(v))$ in 2D and
    where $\vec{V}$ is a vector coefficient $u$ is in $H(curl$ or $H(div)$ and $v$ is in
    $H(curl$. */
class MixedScalarWeakCurlCrossIntegrator : public MixedScalarVectorIntegrator
{
public:
   MixedScalarWeakCurlCrossIntegrator(VectorCoefficient &vq)
      : MixedScalarVectorIntegrator(vq, true, true) {}

   inline virtual bool VerifyFiniteElementTypes(
      const FiniteElement & trial_fe,
      const FiniteElement & test_fe) const
   {
      return (trial_fe.GetDim() == 2 && test_fe.GetDim() == 2 &&
              trial_fe.GetRangeType() == mfem::FiniteElement::VECTOR &&
              test_fe.GetRangeType()  == mfem::FiniteElement::VECTOR &&
              test_fe.GetDerivType()  == mfem::FiniteElement::CURL );
   }

   inline virtual const char * FiniteElementTypeFailureMessage() const
   {
      return "MixedScalarWeakCurlCrossIntegrator:  "
             "Trial space must be a vector field in 2D "
             "and the test space must be a vector field with a curl";
   }

   inline virtual void CalcShape(const FiniteElement & scalar_fe,
                                 ElementTransformation &Trans,
                                 Vector & shape)
   {
      DenseMatrix dshape(shape.GetData(), shape.Size(), 1);
      scalar_fe.CalcPhysCurlShape(Trans, dshape);
   }
};

/** Class for integrating the bilinear form $a(u,v) := (\vec{V} \times \nabla \cdot u, v)$ in 3D or
    in 2D and where $\vec{V}$ is a vector coefficient $u$ is in $H^1$ and $v$ is in $H(curl$ or
    $H(div)$. */
class MixedCrossGradIntegrator : public MixedVectorIntegrator
{
public:
   MixedCrossGradIntegrator(VectorCoefficient &vq)
      : MixedVectorIntegrator(vq, false) {}

   inline virtual bool VerifyFiniteElementTypes(
      const FiniteElement & trial_fe,
      const FiniteElement & test_fe) const
   {
      return (test_fe.GetRangeDim() == 3 &&
              trial_fe.GetRangeType() == mfem::FiniteElement::SCALAR &&
              trial_fe.GetDerivType() == mfem::FiniteElement::GRAD &&
              test_fe.GetRangeType()  == mfem::FiniteElement::VECTOR );
   }

   inline virtual const char * FiniteElementTypeFailureMessage() const
   {
      return "MixedCrossGradIntegrator:  "
             "Trial space must be a scalar field with a gradient operator"
             " and the test space must be a vector field both in 3D.";
   }

   inline virtual int GetTrialVDim(const FiniteElement & trial_fe)
   { return space_dim; }

   inline virtual void CalcTrialShape(const FiniteElement & trial_fe,
                                      ElementTransformation &Trans,
                                      DenseMatrix & shape)
   { trial_fe.CalcPhysDShape(Trans, shape); }

   inline virtual void CalcTestShape(const FiniteElement & test_fe,
                                     ElementTransformation &Trans,
                                     DenseMatrix & shape)
   { test_fe.CalcVShape(Trans, shape); }
};

/** Class for integrating the bilinear form $a(u,v) := (\vec{V} \times \mathrm{curl}(u), v)$ in 3D and
    where $\vec{V}$ is a vector coefficient $u$ is in $H(curl$ and $v$ is in $H(curl$ or
    $H(div)$. */
class MixedCrossCurlIntegrator : public MixedVectorIntegrator
{
public:
   MixedCrossCurlIntegrator(VectorCoefficient &vq)
      : MixedVectorIntegrator(vq, false) {}

   inline virtual bool VerifyFiniteElementTypes(
      const FiniteElement & trial_fe,
      const FiniteElement & test_fe) const
   {
      return (trial_fe.GetCurlDim() == 3 && test_fe.GetRangeDim() == 3 &&
              trial_fe.GetRangeType() == mfem::FiniteElement::VECTOR &&
              trial_fe.GetDerivType() == mfem::FiniteElement::CURL  &&
              test_fe.GetRangeType()  == mfem::FiniteElement::VECTOR );
   }

   inline virtual const char * FiniteElementTypeFailureMessage() const
   {
      return "MixedCrossCurlIntegrator:  "
             "Trial space must be a vector field in 3D with a curl "
             "and the test space must be a vector field";
   }

   inline virtual int GetTrialVDim(const FiniteElement & trial_fe)
   { return trial_fe.GetCurlDim(); }

   inline virtual void CalcTrialShape(const FiniteElement & trial_fe,
                                      ElementTransformation &Trans,
                                      DenseMatrix & shape)
   { trial_fe.CalcPhysCurlShape(Trans, shape); }
};

/** Class for integrating the bilinear form $a(u,v) := (\vec{V} \times \mathrm{curl}(u), v)$ in 2D and
    where $\vec{V}$ is a vector coefficient $u$ is in $H(curl$ and $v$ is in $H(curl$ or
    $H(div)$. */
class MixedScalarCrossCurlIntegrator : public MixedScalarVectorIntegrator
{
public:
   MixedScalarCrossCurlIntegrator(VectorCoefficient &vq)
      : MixedScalarVectorIntegrator(vq, false, true) {}

   inline virtual bool VerifyFiniteElementTypes(
      const FiniteElement & trial_fe,
      const FiniteElement & test_fe) const
   {
      return (trial_fe.GetDim() == 2 && test_fe.GetDim() == 2 &&
              trial_fe.GetRangeType() == mfem::FiniteElement::VECTOR &&
              trial_fe.GetDerivType() == mfem::FiniteElement::CURL  &&
              test_fe.GetRangeType()  == mfem::FiniteElement::VECTOR );
   }

   inline virtual const char * FiniteElementTypeFailureMessage() const
   {
      return "MixedCrossCurlIntegrator:  "
             "Trial space must be a vector field in 2D with a curl "
             "and the test space must be a vector field";
   }

   inline virtual void CalcShape(const FiniteElement & scalar_fe,
                                 ElementTransformation &Trans,
                                 Vector & shape)
   {
      DenseMatrix dshape(shape.GetData(), shape.Size(), 1);
      scalar_fe.CalcPhysCurlShape(Trans, dshape); shape *= -1.0;
   }
};

/** Class for integrating the bilinear form $a(u,v) := (\vec{V} \times \nabla \cdot u, v)$ in 2D and
    where $\vec{V}$ is a vector coefficient $u$ is in $H^1$ and $v$ is in $H^1$ or $L_2$. */
class MixedScalarCrossGradIntegrator : public MixedScalarVectorIntegrator
{
public:
   MixedScalarCrossGradIntegrator(VectorCoefficient &vq)
      : MixedScalarVectorIntegrator(vq, true, true) {}

   inline virtual bool VerifyFiniteElementTypes(
      const FiniteElement & trial_fe,
      const FiniteElement & test_fe) const
   {
      return (trial_fe.GetDim() == 2 && test_fe.GetDim() == 2 &&
              trial_fe.GetRangeType() == mfem::FiniteElement::SCALAR &&
              trial_fe.GetDerivType() == mfem::FiniteElement::GRAD  &&
              test_fe.GetRangeType()  == mfem::FiniteElement::SCALAR );
   }

   inline virtual const char * FiniteElementTypeFailureMessage() const
   {
      return "MixedScalarCrossGradIntegrator:  "
             "Trial space must be a scalar field in 2D with a gradient "
             "and the test space must be a scalar field";
   }

   inline int GetVDim(const FiniteElement & vector_fe)
   { return space_dim; }

   inline virtual void CalcVShape(const FiniteElement & vector_fe,
                                  ElementTransformation &Trans,
                                  DenseMatrix & shape)
   { vector_fe.CalcPhysDShape(Trans, shape); }
};

/** Class for integrating the bilinear form $a(u,v) := (\vec{V} \times u, v)$ in 2D and where
    $\vec{V}$ is a vector coefficient $u$ is in $H(curl$ or $H(div)$ and $v$ is in $H^1$ or $L_2$. */
class MixedScalarCrossProductIntegrator : public MixedScalarVectorIntegrator
{
public:
   MixedScalarCrossProductIntegrator(VectorCoefficient &vq)
      : MixedScalarVectorIntegrator(vq, true, true) {}

   inline virtual bool VerifyFiniteElementTypes(
      const FiniteElement & trial_fe,
      const FiniteElement & test_fe) const
   {
      return (trial_fe.GetDim() == 2 && test_fe.GetDim() == 2 &&
              trial_fe.GetRangeType() == mfem::FiniteElement::VECTOR &&
              test_fe.GetRangeType()  == mfem::FiniteElement::SCALAR );
   }

   inline virtual const char * FiniteElementTypeFailureMessage() const
   {
      return "MixedScalarCrossProductIntegrator:  "
             "Trial space must be a vector field in 2D "
             "and the test space must be a scalar field";
   }
};

/** Class for integrating the bilinear form $a(u,v) := (\vec{V} \times u \hat{z}, v)$ in 2D and
    where $\vec{V}$ is a vector coefficient $u$ is in $H^1$ or $L_2$ and $v$ is in $H(curl$ or $H(div)$.

    \todo Documentation what $\hat{z}$ is (also missing in https://mfem.org/bilininteg/).
   */
class MixedScalarWeakCrossProductIntegrator : public MixedScalarVectorIntegrator
{
public:
   MixedScalarWeakCrossProductIntegrator(VectorCoefficient &vq)
      : MixedScalarVectorIntegrator(vq, false, true) {}

   inline virtual bool VerifyFiniteElementTypes(
      const FiniteElement & trial_fe,
      const FiniteElement & test_fe) const
   {
      return (trial_fe.GetDim() == 2 && test_fe.GetDim() == 2 &&
              trial_fe.GetRangeType() == mfem::FiniteElement::SCALAR &&
              test_fe.GetRangeType()  == mfem::FiniteElement::VECTOR );
   }

   inline virtual const char * FiniteElementTypeFailureMessage() const
   {
      return "MixedScalarWeakCrossProductIntegrator:  "
             "Trial space must be a scalar field in 2D "
             "and the test space must be a vector field";
   }

   inline virtual void CalcShape(const FiniteElement & scalar_fe,
                                 ElementTransformation &Trans,
                                 Vector & shape)
   { scalar_fe.CalcPhysShape(Trans, shape); shape *= -1.0; }
};

/** Class for integrating the bilinear form $a(u,v) := (\vec{V} \cdot \nabla u, v)$ in 2D or
    3D and where $\vec{V}$ is a vector coefficient, $u$ is in $H^1$ and $v$ is in $H^1$ or $L_2$. */
class MixedDirectionalDerivativeIntegrator : public MixedScalarVectorIntegrator
{
public:
   MixedDirectionalDerivativeIntegrator(VectorCoefficient &vq)
      : MixedScalarVectorIntegrator(vq, true) {}

   inline virtual bool VerifyFiniteElementTypes(
      const FiniteElement & trial_fe,
      const FiniteElement & test_fe) const
   {
      return (trial_fe.GetRangeType() == mfem::FiniteElement::SCALAR &&
              trial_fe.GetDerivType() == mfem::FiniteElement::GRAD  &&
              test_fe.GetRangeType()  == mfem::FiniteElement::SCALAR );
   }

   inline virtual const char * FiniteElementTypeFailureMessage() const
   {
      return "MixedDirectionalDerivativeIntegrator:  "
             "Trial space must be a scalar field with a gradient "
             "and the test space must be a scalar field";
   }

   inline virtual int GetVDim(const FiniteElement & vector_fe)
   { return space_dim; }

   inline virtual void CalcVShape(const FiniteElement & vector_fe,
                                  ElementTransformation &Trans,
                                  DenseMatrix & shape)
   { vector_fe.CalcPhysDShape(Trans, shape); }
};

/** Class for integrating the bilinear form $a(u,v) := (-\hat{V} \cdot \nabla u, \nabla \cdot v)$ in 2D
    or 3D and where $\hat{V}$ is a vector coefficient, $u$ is in $H^1$ and $v$ is in $H(div)$. */
class MixedGradDivIntegrator : public MixedScalarVectorIntegrator
{
public:
   MixedGradDivIntegrator(VectorCoefficient &vq)
      : MixedScalarVectorIntegrator(vq, true) {}

   inline virtual bool VerifyFiniteElementTypes(
      const FiniteElement & trial_fe,
      const FiniteElement & test_fe) const
   {
      return (trial_fe.GetRangeType() == mfem::FiniteElement::SCALAR &&
              trial_fe.GetDerivType() == mfem::FiniteElement::GRAD  &&
              test_fe.GetRangeType()  == mfem::FiniteElement::VECTOR &&
              test_fe.GetDerivType()  == mfem::FiniteElement::DIV   );
   }

   inline virtual const char * FiniteElementTypeFailureMessage() const
   {
      return "MixedGradDivIntegrator:  "
             "Trial space must be a scalar field with a gradient"
             "and the test space must be a vector field with a divergence";
   }

   inline virtual int GetVDim(const FiniteElement & vector_fe)
   { return space_dim; }

   inline virtual void CalcVShape(const FiniteElement & vector_fe,
                                  ElementTransformation &Trans,
                                  DenseMatrix & shape)
   { vector_fe.CalcPhysDShape(Trans, shape); shape *= -1.0; }

   inline virtual void CalcShape(const FiniteElement & scalar_fe,
                                 ElementTransformation &Trans,
                                 Vector & shape)
   { scalar_fe.CalcPhysDivShape(Trans, shape); }
};

/** Class for integrating the bilinear form $a(u,v) := (-\hat{V} \nabla \cdot u, \nabla v)$ in 2D
    or 3D and where $\hat{V}$ is a vector coefficient, $u$ is in $H(div)$ and $v$ is in $H^1$. */
class MixedDivGradIntegrator : public MixedScalarVectorIntegrator
{
public:
   MixedDivGradIntegrator(VectorCoefficient &vq)
      : MixedScalarVectorIntegrator(vq, false) {}

   inline virtual bool VerifyFiniteElementTypes(
      const FiniteElement & trial_fe,
      const FiniteElement & test_fe) const
   {
      return (trial_fe.GetRangeType() == mfem::FiniteElement::VECTOR &&
              trial_fe.GetDerivType() == mfem::FiniteElement::DIV   &&
              test_fe.GetRangeType()  == mfem::FiniteElement::SCALAR &&
              test_fe.GetDerivType()  == mfem::FiniteElement::GRAD
             );
   }

   inline virtual const char * FiniteElementTypeFailureMessage() const
   {
      return "MixedDivGradIntegrator:  "
             "Trial space must be a vector field with a divergence"
             "and the test space must be a scalar field with a gradient";
   }

   inline virtual int GetVDim(const FiniteElement & vector_fe)
   { return space_dim; }

   inline virtual void CalcVShape(const FiniteElement & vector_fe,
                                  ElementTransformation &Trans,
                                  DenseMatrix & shape)
   { vector_fe.CalcPhysDShape(Trans, shape); shape *= -1.0; }

   inline virtual void CalcShape(const FiniteElement & scalar_fe,
                                 ElementTransformation &Trans,
                                 Vector & shape)
   { scalar_fe.CalcPhysDivShape(Trans, shape); }
};

/** Class for integrating the bilinear form $a(u,v) := (-\hat{V} u, \nabla v)$ in 2D or 3D
    and where $\hat{V}$ is a vector coefficient, $u$ is in $H^1$ or $L_2$ and $v$ is in $H^1$. */
class MixedScalarWeakDivergenceIntegrator : public MixedScalarVectorIntegrator
{
public:
   MixedScalarWeakDivergenceIntegrator(VectorCoefficient &vq)
      : MixedScalarVectorIntegrator(vq, false) {}

   inline virtual bool VerifyFiniteElementTypes(
      const FiniteElement & trial_fe,
      const FiniteElement & test_fe) const
   {
      return (trial_fe.GetRangeType() == mfem::FiniteElement::SCALAR &&
              test_fe.GetRangeType()  == mfem::FiniteElement::SCALAR &&
              test_fe.GetDerivType()  == mfem::FiniteElement::GRAD   );
   }

   inline virtual const char * FiniteElementTypeFailureMessage() const
   {
      return "MixedScalarWeakDivergenceIntegrator:  "
             "Trial space must be a scalar field "
             "and the test space must be a scalar field with a gradient";
   }

   inline int GetVDim(const FiniteElement & vector_fe)
   { return space_dim; }

   inline virtual void CalcVShape(const FiniteElement & vector_fe,
                                  ElementTransformation &Trans,
                                  DenseMatrix & shape)
   { vector_fe.CalcPhysDShape(Trans, shape); shape *= -1.0; }
};

/** Class for integrating the bilinear form $a(u,v) := (Q \nabla u, v)$ in either 2D
    or 3D and where $Q$ is an optional coefficient (of type scalar, matrix, or
    diagonal matrix) $u$ is in $H^1$ and $v$ is in $H(curl$ or $H(div)$. Partial assembly
    (PA) is supported but could be further optimized by using more efficient
    threading and shared memory.
*/
class MixedVectorGradientIntegrator : public MixedVectorIntegrator
{
public:
   MixedVectorGradientIntegrator() {}
   MixedVectorGradientIntegrator(Coefficient &q)
      : MixedVectorIntegrator(q) {}
   MixedVectorGradientIntegrator(DiagonalMatrixCoefficient &dq)
      : MixedVectorIntegrator(dq, true) {}
   MixedVectorGradientIntegrator(MatrixCoefficient &mq)
      : MixedVectorIntegrator(mq) {}

protected:
   inline bool VerifyFiniteElementTypes(
      const FiniteElement & trial_fe,
      const FiniteElement & test_fe) const override
   {
      return (trial_fe.GetDerivType() == mfem::FiniteElement::GRAD &&
              test_fe.GetRangeType()  == mfem::FiniteElement::VECTOR );
   }

   inline const char * FiniteElementTypeFailureMessage() const override
   {
      return "MixedVectorGradientIntegrator:  "
             "Trial spaces must be $H^1$ and the test space must be a "
             "vector field in 2D or 3D";
   }

   inline int GetTrialVDim(const FiniteElement & trial_fe) override
   { return space_dim; }

   inline void CalcTrialShape(const FiniteElement & trial_fe,
                              ElementTransformation &Trans,
                              DenseMatrix & shape) override
   {
      trial_fe.CalcPhysDShape(Trans, shape);
   }

   using BilinearFormIntegrator::AssemblePA;
   void AssemblePA(const FiniteElementSpace &trial_fes,
                   const FiniteElementSpace &test_fes) override;

   void AddMultPA(const Vector&, Vector&) const override;
   void AddMultTransposePA(const Vector&, Vector&) const override;

private:
   DenseMatrix Jinv;

   // PA extension
   Vector pa_data;
   const DofToQuad *mapsO;         ///< Not owned. DOF-to-quad map, open.
   const DofToQuad *mapsC;         ///< Not owned. DOF-to-quad map, closed.
   const GeometricFactors *geom;   ///< Not owned
   int dim, ne, dofs1D, quad1D;
};

/** Class for integrating the bilinear form $a(u,v) := (Q \mathrm{curl}(u), v)$ in 3D and
    where $Q$ is an optional coefficient (of type scalar, matrix, or diagonal
    matrix) $u$ is in $H(curl$ and $v$ is in $H(div)$ or $H(curl$. */
class MixedVectorCurlIntegrator : public MixedVectorIntegrator
{
public:
   MixedVectorCurlIntegrator() {}
   MixedVectorCurlIntegrator(Coefficient &q)
      : MixedVectorIntegrator(q) {}
   MixedVectorCurlIntegrator(DiagonalMatrixCoefficient &dq)
      : MixedVectorIntegrator(dq, true) {}
   MixedVectorCurlIntegrator(MatrixCoefficient &mq)
      : MixedVectorIntegrator(mq) {}

protected:
   inline bool VerifyFiniteElementTypes(
      const FiniteElement & trial_fe,
      const FiniteElement & test_fe) const override
   {
      return (trial_fe.GetCurlDim() == 3 && test_fe.GetRangeDim() == 3 &&
              trial_fe.GetDerivType() == mfem::FiniteElement::CURL &&
              test_fe.GetRangeType()  == mfem::FiniteElement::VECTOR );
   }

   inline const char * FiniteElementTypeFailureMessage() const override
   {
      return "MixedVectorCurlIntegrator:  "
             "Trial space must be H(Curl) and the test space must be a "
             "vector field in 3D";
   }

   inline int GetTrialVDim(const FiniteElement & trial_fe) override
   { return trial_fe.GetCurlDim(); }

   inline void CalcTrialShape(const FiniteElement & trial_fe,
                              ElementTransformation &Trans,
                              DenseMatrix & shape) override
   {
      trial_fe.CalcPhysCurlShape(Trans, shape);
   }

   using BilinearFormIntegrator::AssemblePA;
   void AssemblePA(const FiniteElementSpace &trial_fes,
                   const FiniteElementSpace &test_fes) override;

   void AddMultPA(const Vector&, Vector&) const override;
   void AddMultTransposePA(const Vector&, Vector&) const override;

private:
   // PA extension
   Vector pa_data;
   const DofToQuad *mapsO;         ///< Not owned. DOF-to-quad map, open.
   const DofToQuad *mapsC;         ///< Not owned. DOF-to-quad map, closed.
   const DofToQuad *mapsOtest;     ///< Not owned. DOF-to-quad map, open.
   const DofToQuad *mapsCtest;     ///< Not owned. DOF-to-quad map, closed.
   const GeometricFactors *geom;   ///< Not owned
   int dim, ne, dofs1D, dofs1Dtest,quad1D, testType, trialType, coeffDim;
};

/** Class for integrating the bilinear form $a(u,v) := (Q u, \mathrm{curl}(v))$ in 3D and
    where $Q$ is an optional coefficient (of type scalar, matrix, or diagonal
    matrix) $u$ is in $H(div)$ or $H(curl$ and $v$ is in $H(curl$. */
class MixedVectorWeakCurlIntegrator : public MixedVectorIntegrator
{
public:
   MixedVectorWeakCurlIntegrator() {}
   MixedVectorWeakCurlIntegrator(Coefficient &q)
      : MixedVectorIntegrator(q) {}
   MixedVectorWeakCurlIntegrator(DiagonalMatrixCoefficient &dq)
      : MixedVectorIntegrator(dq, true) {}
   MixedVectorWeakCurlIntegrator(MatrixCoefficient &mq)
      : MixedVectorIntegrator(mq) {}

protected:
   inline bool VerifyFiniteElementTypes(
      const FiniteElement & trial_fe,
      const FiniteElement & test_fe) const override
   {
      return (trial_fe.GetRangeDim() == 3 && test_fe.GetCurlDim() == 3 &&
              trial_fe.GetRangeType() == mfem::FiniteElement::VECTOR &&
              test_fe.GetDerivType()  == mfem::FiniteElement::CURL );
   }

   inline const char * FiniteElementTypeFailureMessage() const override
   {
      return "MixedVectorWeakCurlIntegrator:  "
             "Trial space must be vector field in 3D and the "
             "test space must be H(Curl)";
   }

   inline int GetTestVDim(const FiniteElement & test_fe) override
   { return test_fe.GetCurlDim(); }

   inline void CalcTestShape (const FiniteElement & test_fe,
                              ElementTransformation &Trans,
                              DenseMatrix & shape) override
   {
      test_fe.CalcPhysCurlShape(Trans, shape);
   }

   using BilinearFormIntegrator::AssemblePA;
   void AssemblePA(const FiniteElementSpace &trial_fes,
                   const FiniteElementSpace &test_fes) override;

   void AddMultPA(const Vector&, Vector&) const override;
   void AddMultTransposePA(const Vector&, Vector&) const override;

private:
   // PA extension
   Vector pa_data;
   const DofToQuad *mapsO;         ///< Not owned. DOF-to-quad map, open.
   const DofToQuad *mapsC;         ///< Not owned. DOF-to-quad map, closed.
   const GeometricFactors *geom;   ///< Not owned
   int dim, ne, dofs1D, quad1D, testType, trialType, coeffDim;
};

/** Class for integrating the bilinear form $a(u,v) := - (Q u, \nabla v)$ in either
    2D or 3D and where $Q$ is an optional coefficient (of type scalar, matrix, or
    diagonal matrix) $u$ is in $H(div)$ or $H(curl$ and $v$ is in $H^1$. */
class MixedVectorWeakDivergenceIntegrator : public MixedVectorIntegrator
{
public:
   MixedVectorWeakDivergenceIntegrator() {}
   MixedVectorWeakDivergenceIntegrator(Coefficient &q)
      : MixedVectorIntegrator(q) {}
   MixedVectorWeakDivergenceIntegrator(DiagonalMatrixCoefficient &dq)
      : MixedVectorIntegrator(dq, true) {}
   MixedVectorWeakDivergenceIntegrator(MatrixCoefficient &mq)
      : MixedVectorIntegrator(mq) {}

protected:
   inline virtual bool VerifyFiniteElementTypes(
      const FiniteElement & trial_fe,
      const FiniteElement & test_fe) const
   {
      return (trial_fe.GetRangeType() == mfem::FiniteElement::VECTOR &&
              test_fe.GetDerivType()  == mfem::FiniteElement::GRAD );
   }

   inline virtual const char * FiniteElementTypeFailureMessage() const
   {
      return "MixedVectorWeakDivergenceIntegrator:  "
             "Trial space must be vector field and the "
             "test space must be H1";
   }

   inline virtual int GetTestVDim(const FiniteElement & test_fe)
   { return space_dim; }

   inline virtual void CalcTestShape(const FiniteElement & test_fe,
                                     ElementTransformation &Trans,
                                     DenseMatrix & shape)
   {
      test_fe.CalcPhysDShape(Trans, shape);
      shape *= -1.0;
   }
};

/** Class for integrating the bilinear form $a(u,v) := (Q \nabla u, v)$ where $Q$ is a
    scalar coefficient, $u$ is in ($H^1$), and $v$ is a vector with components
    $v_i$ in ($H^1$) or ($L^2$).

    See also MixedVectorGradientIntegrator when $v$ is in $H(curl$. */
class GradientIntegrator : public BilinearFormIntegrator
{
protected:
   Coefficient *Q;

private:
   Vector shape;
   DenseMatrix dshape;
   DenseMatrix gshape;
   DenseMatrix Jadj;
   DenseMatrix elmat_comp;
   // PA extension
   Vector pa_data;
   const DofToQuad *trial_maps, *test_maps; ///< Not owned
   const GeometricFactors *geom;            ///< Not owned
   int dim, ne, nq;
   int trial_dofs1D, test_dofs1D, quad1D;

public:
   GradientIntegrator(const IntegrationRule *ir = NULL) :
      BilinearFormIntegrator(ir), Q{NULL}, trial_maps{NULL}, test_maps{NULL}, geom{NULL}
   { }
   GradientIntegrator(Coefficient *q_, const IntegrationRule *ir = NULL) :
      BilinearFormIntegrator(ir), Q{q_}, trial_maps{NULL}, test_maps{NULL}, geom{NULL}
   { }
   GradientIntegrator(Coefficient &q, const IntegrationRule *ir = NULL) :
      BilinearFormIntegrator(ir), Q{&q}, trial_maps{NULL}, test_maps{NULL}, geom{NULL}
   { }

   void AssembleElementMatrix2(const FiniteElement &trial_fe,
                               const FiniteElement &test_fe,
                               ElementTransformation &Trans,
                               DenseMatrix &elmat) override;

   using BilinearFormIntegrator::AssemblePA;
   void AssemblePA(const FiniteElementSpace &trial_fes,
                   const FiniteElementSpace &test_fes) override;

   void AddMultPA(const Vector &x, Vector &y) const override;
   void AddMultTransposePA(const Vector &x, Vector &y) const override;

   static const IntegrationRule &GetRule(const FiniteElement &trial_fe,
                                         const FiniteElement &test_fe,
                                         const ElementTransformation &Trans);
protected:
   const IntegrationRule* GetDefaultIntegrationRule(
      const FiniteElement& trial_fe,
      const FiniteElement& test_fe,
      const ElementTransformation& trans) const override
   {
      return &GetRule(trial_fe, test_fe, trans);
   }
};

/** Class for integrating the bilinear form $a(u,v) := (Q \nabla u, \nabla v)$ where $Q$
    can be a scalar or a matrix coefficient. */
class DiffusionIntegrator: public BilinearFormIntegrator
{
public:

   using ApplyKernelType = void(*)(const int, const bool, const Array<real_t>&,
                                   const Array<real_t>&, const Array<real_t>&,
                                   const Array<real_t>&,
                                   const Vector&, const Vector&,
                                   Vector&, const int, const int);

   using DiagonalKernelType = void(*)(const int, const bool, const Array<real_t>&,
                                      const Array<real_t>&, const Vector&, Vector&,
                                      const int, const int);

   MFEM_REGISTER_KERNELS(ApplyPAKernels, ApplyKernelType, (int, int, int));
   MFEM_REGISTER_KERNELS(DiagonalPAKernels, DiagonalKernelType, (int, int, int));
   struct Kernels { Kernels(); };

protected:
   Coefficient *Q;
   VectorCoefficient *VQ;
   MatrixCoefficient *MQ;

private:
   Vector vec, vecdxt, pointflux, shape;
#ifndef MFEM_THREAD_SAFE
   DenseMatrix dshape, dshapedxt, invdfdx, M, dshapedxt_m;
   DenseMatrix te_dshape, te_dshapedxt;
   Vector D;
#endif

   // PA extension
   const FiniteElementSpace *fespace;
   const DofToQuad *maps;         ///< Not owned
   const GeometricFactors *geom;  ///< Not owned
   int dim, ne, dofs1D, quad1D;
   Vector pa_data;
   bool symmetric = true; ///< False if using a nonsymmetric matrix coefficient

   // Data for NURBS patch PA

   // Type for a variable-row-length 2D array, used for data related to 1D
   // quadrature rules in each dimension.
   typedef std::vector<std::vector<int>> IntArrayVar2D;

   int numPatches = 0;
   static constexpr int numTypes = 2;  // Number of rule types

   // In the case integrationMode == Mode::PATCHWISE_REDUCED, an approximate
   // integration rule with sparse nonzero weights is computed by NNLSSolver,
   // for each 1D basis function on each patch, in each spatial dimension. For a
   // fixed 1D basis function b_i with DOF index i, in the tensor product basis
   // of patch p, the prescribed exact 1D rule is of the form
   // \sum_k a_{i,j,k} w_k for some integration points indexed by k, with
   // weights w_k and coefficients a_{i,j,k} depending on Q(x), an element
   // transformation, b_i, and b_j, for all 1D basis functions b_j whose support
   // overlaps that of b_i. Define the constraint matrix G = [g_{j,k}] with
   // g_{j,k} = a_{i,j,k} and the vector of exact weights w = [w_k]. A reduced
   // rule should have different weights w_r, many of them zero, and should
   // approximately satisfy Gw_r = Gw. A sparse approximate solution to this
   // underdetermined system is computed by NNLSSolver, and its data is stored
   // in the following members.

   // For each patch p, spatial dimension d (total dim), and rule type t (total
   // numTypes), an std::vector<Vector> of reduced quadrature weights for all
   // basis functions is stored in reducedWeights[t + numTypes * (d + dim * p)],
   // reshaped as rw(t,d,p). Note that nd may vary with respect to the patch and
   // spatial dimension. Array reducedIDs is treated similarly.
   std::vector<std::vector<Vector>> reducedWeights;
   std::vector<IntArrayVar2D> reducedIDs;
   std::vector<Array<int>> pQ1D, pD1D;
   std::vector<std::vector<Array2D<real_t>>> pB, pG;
   std::vector<IntArrayVar2D> pminD, pmaxD, pminQ, pmaxQ, pminDD, pmaxDD;

   std::vector<Array<const IntegrationRule*>> pir1d;

   void SetupPatchPA(const int patch, Mesh *mesh, bool unitWeights=false);

   void SetupPatchBasisData(Mesh *mesh, unsigned int patch);

   /** Called by AssemblePatchMatrix for sparse matrix assembly on a NURBS patch
    with full 1D quadrature rules. */
   void AssemblePatchMatrix_fullQuadrature(const int patch,
                                           const FiniteElementSpace &fes,
                                           SparseMatrix*& smat);

   /** Called by AssemblePatchMatrix for sparse matrix assembly on a NURBS patch
    with reduced 1D quadrature rules. */
   void AssemblePatchMatrix_reducedQuadrature(const int patch,
                                              const FiniteElementSpace &fes,
                                              SparseMatrix*& smat);

public:
   /// Construct a diffusion integrator with coefficient Q = 1
   DiffusionIntegrator(const IntegrationRule *ir = nullptr);

   /// Construct a diffusion integrator with a scalar coefficient q
   DiffusionIntegrator(Coefficient &q, const IntegrationRule *ir = nullptr);

   /// Construct a diffusion integrator with a vector coefficient q
   DiffusionIntegrator(VectorCoefficient &q, const IntegrationRule *ir = nullptr);

   /// Construct a diffusion integrator with a matrix coefficient q
   DiffusionIntegrator(MatrixCoefficient &q, const IntegrationRule *ir = nullptr);

   /** Given a particular Finite Element computes the element stiffness matrix
       elmat. */
   void AssembleElementMatrix(const FiniteElement &el,
                              ElementTransformation &Trans,
                              DenseMatrix &elmat) override;
   /** Given a trial and test Finite Element computes the element stiffness
       matrix elmat. */
   void AssembleElementMatrix2(const FiniteElement &trial_fe,
                               const FiniteElement &test_fe,
                               ElementTransformation &Trans,
                               DenseMatrix &elmat) override;

   void AssemblePatchMatrix(const int patch,
                            const FiniteElementSpace &fes,
                            SparseMatrix*& smat) override;

   void AssembleNURBSPA(const FiniteElementSpace &fes) override;

   void AssemblePatchPA(const int patch, const FiniteElementSpace &fes);

   /// Perform the local action of the BilinearFormIntegrator
   void AssembleElementVector(const FiniteElement &el,
                              ElementTransformation &Tr,
                              const Vector &elfun, Vector &elvect) override;

   void ComputeElementFlux(const FiniteElement &el,
                           ElementTransformation &Trans,
                           Vector &u, const FiniteElement &fluxelem,
                           Vector &flux, bool with_coef = true,
                           const IntegrationRule *ir = NULL) override;

   real_t ComputeFluxEnergy(const FiniteElement &fluxelem,
                            ElementTransformation &Trans,
                            Vector &flux, Vector *d_energy = NULL) override;

   void AssembleMF(const FiniteElementSpace &fes) override;

   using BilinearFormIntegrator::AssemblePA;
   void AssemblePA(const FiniteElementSpace &fes) override;

   void AssembleEA(const FiniteElementSpace &fes, Vector &emat,
                   const bool add) override;

   void AssembleDiagonalPA(Vector &diag) override;

   void AssembleDiagonalMF(Vector &diag) override;

   void AddMultMF(const Vector&, Vector&) const override;

   void AddMultPA(const Vector&, Vector&) const override;

   void AddAbsMultPA(const Vector&, Vector&) const override;

   void AddMultTransposePA(const Vector&, Vector&) const override;

   void AddAbsMultTransposePA(const Vector&, Vector&) const override;

   void AddMultNURBSPA(const Vector&, Vector&) const override;

   void AddMultPatchPA(const int patch, const Vector &x, Vector &y) const;

   static const IntegrationRule &GetRule(const FiniteElement &trial_fe,
                                         const FiniteElement &test_fe);

   bool SupportsCeed() const override { return DeviceCanUseCeed(); }

   Coefficient *GetCoefficient() const { return Q; }

   template <int DIM, int D1D, int Q1D>
   static void AddSpecialization()
   {
      ApplyPAKernels::Specialization<DIM,D1D,Q1D>::Add();
      DiagonalPAKernels::Specialization<DIM,D1D,Q1D>::Add();
   }
protected:
   const IntegrationRule* GetDefaultIntegrationRule(
      const FiniteElement& trial_fe,
      const FiniteElement& test_fe,
      const ElementTransformation& trans) const override
   {
      return &GetRule(trial_fe, test_fe);
   }
};

/** Class for local mass matrix assembling $a(u,v) := (Q u, v)$ */
class MassIntegrator: public BilinearFormIntegrator
{
   friend class DGMassInverse;
protected:
#ifndef MFEM_THREAD_SAFE
   Vector shape, te_shape;
#endif
   Coefficient *Q;
   // PA extension
   const FiniteElementSpace *fespace;
   Vector pa_data;
   const DofToQuad *maps;                 ///< Not owned
   const GeometricFactors *geom;          ///< Not owned
   const FaceGeometricFactors *face_geom; ///< Not owned
   int dim, ne, nq, dofs1D, quad1D;

   void AssembleEA_(Vector &ea, const bool add);

public:

   using ApplyKernelType = void(*)(const int, const Array<real_t>&,
                                   const Array<real_t>&, const Vector&,
                                   const Vector&, Vector&, const int, const int);

   using DiagonalKernelType =  void(*)(const int, const Array<real_t>&,
                                       const Vector&, Vector&, const int,
                                       const int);

   MFEM_REGISTER_KERNELS(ApplyPAKernels, ApplyKernelType, (int, int, int));
   MFEM_REGISTER_KERNELS(DiagonalPAKernels, DiagonalKernelType, (int, int, int));
   struct Kernels { Kernels(); };

public:
   MassIntegrator(const IntegrationRule *ir = nullptr);

   /// Construct a mass integrator with coefficient q
   MassIntegrator(Coefficient &q, const IntegrationRule *ir = NULL);

   /** Given a particular Finite Element computes the element mass matrix
       elmat. */
   void AssembleElementMatrix(const FiniteElement &el,
                              ElementTransformation &Trans,
                              DenseMatrix &elmat) override;
   void AssembleElementMatrix2(const FiniteElement &trial_fe,
                               const FiniteElement &test_fe,
                               ElementTransformation &Trans,
                               DenseMatrix &elmat) override;

   void AssembleMF(const FiniteElementSpace &fes) override;

   using BilinearFormIntegrator::AssemblePA;
   void AssemblePA(const FiniteElementSpace &fes) override;

   void AssemblePABoundary(const FiniteElementSpace &fes) override;

   void AssembleEA(const FiniteElementSpace &fes, Vector &emat,
                   const bool add) override;

   virtual void AssembleEABoundary(const FiniteElementSpace &fes, Vector &emat,
                                   const bool add) override;

   virtual void AssembleDiagonalPA(Vector &diag) override;

   void AssembleDiagonalMF(Vector &diag) override;

   void AddMultMF(const Vector&, Vector&) const override;

   void AddMultPA(const Vector&, Vector&) const override;

   void AddAbsMultPA(const Vector&, Vector&) const override;

   void AddMultTransposePA(const Vector&, Vector&) const override;

   void AddAbsMultTransposePA(const Vector&, Vector&) const override;

   static const IntegrationRule &GetRule(const FiniteElement &trial_fe,
                                         const FiniteElement &test_fe,
                                         const ElementTransformation &Trans);

   bool SupportsCeed() const override { return DeviceCanUseCeed(); }

   const Coefficient *GetCoefficient() const { return Q; }

   template <int DIM, int D1D, int Q1D>
   static void AddSpecialization()
   {
      ApplyPAKernels::Specialization<DIM,D1D,Q1D>::Add();
      DiagonalPAKernels::Specialization<DIM,D1D,Q1D>::Add();
   }

protected:
   const IntegrationRule* GetDefaultIntegrationRule(
      const FiniteElement& trial_fe,
      const FiniteElement& test_fe,
      const ElementTransformation& trans) const override
   {
      return &GetRule(trial_fe, test_fe, trans);
   }
};

/** Mass integrator $(u, v)$ restricted to the boundary of a domain */
class BoundaryMassIntegrator : public MassIntegrator
{
public:
   BoundaryMassIntegrator(Coefficient &q) : MassIntegrator(q) { }

   using BilinearFormIntegrator::AssembleFaceMatrix;
   void AssembleFaceMatrix(const FiniteElement &el1,
                           const FiniteElement &el2,
                           FaceElementTransformations &Trans,
                           DenseMatrix &elmat) override;
};

/// $\alpha (Q \cdot \nabla u, v)$
class ConvectionIntegrator : public BilinearFormIntegrator
{
protected:
   VectorCoefficient *Q;
   real_t alpha;
   // PA extension
   Vector pa_data;
   const DofToQuad *maps;         ///< Not owned
   const GeometricFactors *geom;  ///< Not owned
   int dim, ne, nq, dofs1D, quad1D;

private:
#ifndef MFEM_THREAD_SAFE
   DenseMatrix dshape, adjJ, Q_ir;
   Vector shape, vec2, BdFidxT;
#endif

public:
   ConvectionIntegrator(VectorCoefficient &q, real_t a = 1.0);

   void AssembleElementMatrix(const FiniteElement &,
                              ElementTransformation &,
                              DenseMatrix &) override;

   void AssembleMF(const FiniteElementSpace &fes) override;

   using BilinearFormIntegrator::AssemblePA;
   void AssemblePA(const FiniteElementSpace&) override;

   void AssembleEA(const FiniteElementSpace &fes, Vector &emat,
                   const bool add) override;

   void AssembleDiagonalPA(Vector &diag) override;

   void AssembleDiagonalMF(Vector &diag) override;

   void AddMultMF(const Vector&, Vector&) const override;

   void AddMultPA(const Vector&, Vector&) const override;

   void AddMultTransposePA(const Vector &x, Vector &y) const override;

   static const IntegrationRule &GetRule(const FiniteElement &el,
                                         const ElementTransformation &Trans);

   static const IntegrationRule &GetRule(const FiniteElement &trial_fe,
                                         const FiniteElement &test_fe,
                                         const ElementTransformation &Trans);

   bool SupportsCeed() const override { return DeviceCanUseCeed(); }

   /// arguments: NE, B, G, Bt, Gt, pa_data, x, y, D1D, Q1D
   using ApplyKernelType = void (*)(const int, const Array<real_t> &,
                                    const Array<real_t> &,
                                    const Array<real_t> &,
                                    const Array<real_t> &, const Vector &,
                                    const Vector &, Vector &, const int,
                                    const int);

   /// arguments: DIMS, D1D, Q1D
   MFEM_REGISTER_KERNELS(ApplyPAKernels, ApplyKernelType, (int, int, int));
   /// arguments: DIMS, D1D, Q1D
   MFEM_REGISTER_KERNELS(ApplyPATKernels, ApplyKernelType, (int, int, int));

   template <int DIM, int D1D, int Q1D>
   static void AddSpecialization()
   {
      ApplyPAKernels::Specialization<DIM, D1D, Q1D>::Add();
      ApplyPATKernels::Specialization<DIM, D1D, Q1D>::Add();
   }

   struct Kernels { Kernels(); };

protected:
   const IntegrationRule* GetDefaultIntegrationRule(
      const FiniteElement& trial_fe,
      const FiniteElement& test_fe,
      const ElementTransformation& trans) const override
   {
      return &GetRule(trial_fe, test_fe, trans);
   }
};

// Alias for @ConvectionIntegrator.
using NonconservativeConvectionIntegrator = ConvectionIntegrator;

/// $-\alpha (u, q \cdot \nabla v)$, negative transpose of ConvectionIntegrator
class ConservativeConvectionIntegrator : public TransposeIntegrator
{
public:
   ConservativeConvectionIntegrator(VectorCoefficient &q, real_t a = 1.0)
      : TransposeIntegrator(new ConvectionIntegrator(q, -a)) { }
};

/// $\alpha (Q \cdot \nabla u, v)$ using the "group" FE discretization
class GroupConvectionIntegrator : public BilinearFormIntegrator
{
protected:
   VectorCoefficient *Q;
   real_t alpha;

private:
   DenseMatrix dshape, adjJ, Q_nodal, grad;
   Vector shape;

public:
   GroupConvectionIntegrator(VectorCoefficient &q, real_t a = 1.0)
      : Q(&q) { alpha = a; }
   void AssembleElementMatrix(const FiniteElement &,
                              ElementTransformation &,
                              DenseMatrix &) override;
};

/** Class for integrating the bilinear form $a(u,v) := (Q u, v)$,
    where $u=(u_1,\dots,u_n)$ and $v=(v_1,\dots,v_n)$, $u_i$ and $v_i$ are defined
    by scalar FE through standard transformation. */
class VectorMassIntegrator: public BilinearFormIntegrator
{
   int vdim = -1, Q_order = 0;
   Vector shape, te_shape, vec;
   DenseMatrix partelmat;
   DenseMatrix mcoeff;

protected:
   Coefficient *Q = nullptr;
   VectorCoefficient *VQ = nullptr;
   MatrixCoefficient *MQ = nullptr;
   // PA extension
   const DofToQuad *maps;         ///< Not owned
   const GeometricFactors *geom;  ///< Not owned
   int ne, dim, dofs1D, quad1D, coeff_vdim;
   Vector pa_data;

public:
   /// Construct an integrator with coefficient 1.0
<<<<<<< HEAD
   VectorMassIntegrator(const IntegrationRule *ir = NULL)
      : BilinearFormIntegrator(ir), vdim(-1), Q_order(0), Q(NULL), VQ(NULL),
        MQ(NULL) { }
=======
   VectorMassIntegrator() = default;

>>>>>>> 1877a40a
   /** Construct an integrator with scalar coefficient q.  If possible, save
       memory by using a scalar integrator since the resulting matrix is block
       diagonal with the same diagonal block repeated. */
   VectorMassIntegrator(Coefficient &q, int qo = 0): Q_order(qo), Q(&q) { }

   VectorMassIntegrator(Coefficient &q, const IntegrationRule *ir):
      BilinearFormIntegrator(ir), Q(&q) { }

   /// Construct an integrator with diagonal coefficient q
   VectorMassIntegrator(VectorCoefficient &q, int qo = 0):
      vdim(q.GetVDim()), Q_order(qo), VQ(&q) { }

   /// Construct an integrator with matrix coefficient q
   VectorMassIntegrator(MatrixCoefficient &q, int qo = 0):
      vdim(q.GetVDim()), Q_order(qo), MQ(&q) { }

   int GetVDim() const { return vdim; }
   void SetVDim(int vdim_) { vdim = vdim_; }

   void AssembleElementMatrix(const FiniteElement &el,
                              ElementTransformation &Trans,
                              DenseMatrix &elmat) override;
   void AssembleElementMatrix2(const FiniteElement &trial_fe,
                               const FiniteElement &test_fe,
                               ElementTransformation &Trans,
                               DenseMatrix &elmat) override;

   using BilinearFormIntegrator::AssemblePA;
   void AssemblePA(const FiniteElementSpace &fes) override;
   void AssembleMF(const FiniteElementSpace &fes) override;
   void AssembleDiagonalPA(Vector &diag) override;
   void AssembleDiagonalMF(Vector &diag) override;
   void AddMultPA(const Vector &x, Vector &y) const override;
   void AddMultMF(const Vector &x, Vector &y) const override;
   bool SupportsCeed() const override { return DeviceCanUseCeed(); }

   using VectorMassAddMultPAType =
      void(*)(const int,  const int,
              const Array<real_t>&, const Vector&,
              const Vector&, Vector&, const int, const int);

   MFEM_REGISTER_KERNELS(VectorMassAddMultPA,
                         VectorMassAddMultPAType,
                         (int, int, int));
};


/** Class for integrating $(\nabla \cdot u, p)$ where $u$ is a vector field given by
    VectorFiniteElement through Piola transformation (for Raviart-Thomas elements); $p$ is
    scalar function given by FiniteElement through standard transformation.
    Here, $u$ is the trial function and $p$ is the test function.

    Note: if the test space does not have map type INTEGRAL, then the element
    matrix returned by AssembleElementMatrix2 will not depend on the
    ElementTransformation Trans. */
class VectorFEDivergenceIntegrator : public BilinearFormIntegrator
{
protected:
   Coefficient *Q;

   using BilinearFormIntegrator::AssemblePA;
   void AssemblePA(const FiniteElementSpace &trial_fes,
                   const FiniteElementSpace &test_fes) override;

   void AddMultPA(const Vector&, Vector&) const override;
   void AddMultTransposePA(const Vector&, Vector&) const override;

private:
#ifndef MFEM_THREAD_SAFE
   Vector divshape, shape;
#endif

   // PA extension
   Vector pa_data;
   const DofToQuad *mapsO;         ///< Not owned. DOF-to-quad map, open.
   const DofToQuad *L2mapsO;       ///< Not owned. DOF-to-quad map, open.
   const DofToQuad *mapsC;         ///< Not owned. DOF-to-quad map, closed.
   int dim, ne, dofs1D, L2dofs1D, quad1D;

public:
   VectorFEDivergenceIntegrator() { Q = NULL; }
   VectorFEDivergenceIntegrator(Coefficient &q) { Q = &q; }
   void AssembleElementMatrix(const FiniteElement &el,
                              ElementTransformation &Trans,
                              DenseMatrix &elmat) override { }
   void AssembleElementMatrix2(const FiniteElement &trial_fe,
                               const FiniteElement &test_fe,
                               ElementTransformation &Trans,
                               DenseMatrix &elmat) override;

   void AssembleDiagonalPA_ADAt(const Vector &D, Vector &diag) override;
};


/** Integrator for $(-Q u, \nabla v)$ for Nedelec ($u$) and $H^1$ ($v$) elements.
    This is equivalent to a weak divergence of the $H(curl$ basis functions. */
class VectorFEWeakDivergenceIntegrator: public BilinearFormIntegrator
{
protected:
   Coefficient *Q;

private:
#ifndef MFEM_THREAD_SAFE
   DenseMatrix dshape;
   DenseMatrix dshapedxt;
   DenseMatrix vshape;
   DenseMatrix invdfdx;
#endif

public:
   VectorFEWeakDivergenceIntegrator() { Q = NULL; }
   VectorFEWeakDivergenceIntegrator(Coefficient &q) { Q = &q; }
   void AssembleElementMatrix(const FiniteElement &el,
                              ElementTransformation &Trans,
                              DenseMatrix &elmat) override { }
   void AssembleElementMatrix2(const FiniteElement &trial_fe,
                               const FiniteElement &test_fe,
                               ElementTransformation &Trans,
                               DenseMatrix &elmat) override;
};

/** Integrator for $(\mathrm{curl}(u), v)$ for Nedelec and Raviart-Thomas elements. If the trial and
    test spaces are switched, assembles the form $(u, \mathrm{curl}(v))$. */
class VectorFECurlIntegrator: public BilinearFormIntegrator
{
protected:
   Coefficient *Q;

private:
#ifndef MFEM_THREAD_SAFE
   DenseMatrix curlshapeTrial;
   DenseMatrix vshapeTest;
   DenseMatrix curlshapeTrial_dFT;
#endif

public:
   VectorFECurlIntegrator() { Q = NULL; }
   VectorFECurlIntegrator(Coefficient &q) { Q = &q; }
   void AssembleElementMatrix(const FiniteElement &el,
                              ElementTransformation &Trans,
                              DenseMatrix &elmat) override { }
   void AssembleElementMatrix2(const FiniteElement &trial_fe,
                               const FiniteElement &test_fe,
                               ElementTransformation &Trans,
                               DenseMatrix &elmat) override;
};

/// Integrator for (Q u.n, v.n) for RT elements
class VectorFEBoundaryFluxIntegrator : public BilinearFormIntegrator
{
   Coefficient *Q;
#ifndef MFEM_THREAD_SAFE
   Vector shape, te_shape;
#endif
public:
   VectorFEBoundaryFluxIntegrator() { Q = NULL; }
   VectorFEBoundaryFluxIntegrator(Coefficient &q) { Q = &q; }
   void AssembleElementMatrix(const FiniteElement &el,
                              ElementTransformation &Trans,
                              DenseMatrix &elmat) override;
   void AssembleElementMatrix2(const FiniteElement &trial_fe,
                               const FiniteElement &test_fe,
                               ElementTransformation &Trans,
                               DenseMatrix &elmat) override;
};

/// Class for integrating $ (Q \partial_i(u), v) $ where $u$ and $v$ are scalars
class DerivativeIntegrator : public BilinearFormIntegrator
{
protected:
   Coefficient* Q;

private:
   int xi;
   DenseMatrix dshape, dshapedxt, invdfdx;
   Vector shape, dshapedxi;

public:
   DerivativeIntegrator(Coefficient &q, int i) : Q(&q), xi(i) { }
   void AssembleElementMatrix(const FiniteElement &el,
                              ElementTransformation &Trans,
                              DenseMatrix &elmat) override
   { AssembleElementMatrix2(el,el,Trans,elmat); }
   void AssembleElementMatrix2(const FiniteElement &trial_fe,
                               const FiniteElement &test_fe,
                               ElementTransformation &Trans,
                               DenseMatrix &elmat) override;
};

/// Integrator for $(\mathrm{curl}(u), \mathrm{curl}(v))$ for Nedelec elements
class CurlCurlIntegrator: public BilinearFormIntegrator
{
private:
   Vector vec, pointflux;
#ifndef MFEM_THREAD_SAFE
   Vector D;
   DenseMatrix curlshape, curlshape_dFt, M;
   DenseMatrix te_curlshape, te_curlshape_dFt;
   DenseMatrix vshape, projcurl;
#endif

protected:
   Coefficient *Q;
   DiagonalMatrixCoefficient *DQ;
   MatrixCoefficient *MQ;

   // PA extension
   Vector pa_data;
   const DofToQuad *mapsO;         ///< Not owned. DOF-to-quad map, open.
   const DofToQuad *mapsC;         ///< Not owned. DOF-to-quad map, closed.
   const GeometricFactors *geom;   ///< Not owned
   int dim, ne, nq, dofs1D, quad1D;
   bool symmetric = true; ///< False if using a nonsymmetric matrix coefficient

public:
   CurlCurlIntegrator();
   /// Construct a bilinear form integrator for Nedelec elements
   CurlCurlIntegrator(Coefficient &q, const IntegrationRule *ir = nullptr);
   CurlCurlIntegrator(DiagonalMatrixCoefficient &dq,
                      const IntegrationRule *ir = nullptr);
   CurlCurlIntegrator(MatrixCoefficient &mq,
                      const IntegrationRule *ir = nullptr);

   /* Given a particular Finite Element, compute the
      element curl-curl matrix elmat */
   void AssembleElementMatrix(const FiniteElement &el,
                              ElementTransformation &Trans,
                              DenseMatrix &elmat) override;

   void AssembleElementMatrix2(const FiniteElement &trial_fe,
                               const FiniteElement &test_fe,
                               ElementTransformation &Trans,
                               DenseMatrix &elmat) override;

   void ComputeElementFlux(const FiniteElement &el,
                           ElementTransformation &Trans,
                           Vector &u, const FiniteElement &fluxelem,
                           Vector &flux, bool with_coef,
                           const IntegrationRule *ir = NULL) override;

   real_t ComputeFluxEnergy(const FiniteElement &fluxelem,
                            ElementTransformation &Trans,
                            Vector &flux, Vector *d_energy = NULL) override;

   using BilinearFormIntegrator::AssemblePA;
   void AssemblePA(const FiniteElementSpace &fes) override;
   void AddMultPA(const Vector &x, Vector &y) const override;
   void AddAbsMultPA(const Vector &x, Vector &y) const override;
   void AssembleDiagonalPA(Vector& diag) override;

   const Coefficient *GetCoefficient() const { return Q; }

   /// arguments: d1d, q1d, symmetric, NE, bo, bc, bot, bct, gc, gct, pa_data,
   /// x, y, useAbs
   using ApplyKernelType = void (*)(
                              const int, const int, const bool, const int, const Array<real_t> &,
                              const Array<real_t> &, const Array<real_t> &, const Array<real_t> &,
                              const Array<real_t> &, const Array<real_t> &, const Vector &,
                              const Vector &, Vector &, const bool);

   /// arguments: d1d, q1d, symmetric, ne, Bo, Bc, Go, Gc, pa_data, diag
   using DiagonalKernelType = void (*)(const int, const int, const bool,
                                       const int, const Array<real_t> &,
                                       const Array<real_t> &,
                                       const Array<real_t> &,
                                       const Array<real_t> &, const Vector &,
                                       Vector &);

   /// parameters: dim, d1d, q1d
   MFEM_REGISTER_KERNELS(ApplyPAKernels, ApplyKernelType, (int, int, int));
   /// parameters: dim, d1d, q1d
   MFEM_REGISTER_KERNELS(DiagonalPAKernels, DiagonalKernelType, (int, int, int));
   struct Kernels { Kernels(); };

   template <int DIM, int D1D, int Q1D> static void AddSpecialization()
   {
      ApplyPAKernels::Specialization<DIM, D1D, Q1D>::Add();
      DiagonalPAKernels::Specialization<DIM, D1D, Q1D>::Add();
   }
};

/** Integrator for $(\mathrm{curl}(u), \mathrm{curl}(v))$ for FE spaces defined by 'dim' copies of a
    scalar FE space. */
class VectorCurlCurlIntegrator: public BilinearFormIntegrator
{
private:
#ifndef MFEM_THREAD_SAFE
   DenseMatrix dshape_hat, dshape, curlshape, Jadj, grad_hat, grad;
#endif

protected:
   Coefficient *Q;

public:
   VectorCurlCurlIntegrator() { Q = NULL; }

   VectorCurlCurlIntegrator(Coefficient &q) : Q(&q) { }

   /// Assemble an element matrix
   void AssembleElementMatrix(const FiniteElement &el,
                              ElementTransformation &Trans,
                              DenseMatrix &elmat) override;
   /// Compute element energy: $ \frac{1}{2} (\mathrm{curl}(u), \mathrm{curl}(u))_E$
   real_t GetElementEnergy(const FiniteElement &el,
                           ElementTransformation &Tr,
                           const Vector &elfun) override;
};

/** Class for integrating the bilinear form $a(u,v) := (Q \mathrm{curl}(u), v)$ where $Q$ is
    an optional scalar coefficient, and $v$ is a vector with components $v_i$ in
    the $L_2$ or $H^1$ space. This integrator handles 3 cases:
    1. u ∈ $H(curl$ in 3D, $v$ is a 3D vector with components $v_i$ in $L^2$ or $H^1$
    2. u ∈ $H(curl$ in 2D, $v$ is a scalar field in $L^2$ or $H^1$
    3. u is a scalar field in $H^1$, i.e, $\mathrm{curl}(u) := \begin{pmatrix} 0 & 1 \\ -1 & 0 \end{pmatrix}$, $\nabla u$ and $v$ is a
        2D vector field with components $v_i$ in $L^2$ or $H^1$ space.

    Note: Case 2 can also be handled by MixedScalarCurlIntegrator  */
class MixedCurlIntegrator : public BilinearFormIntegrator
{
protected:
   Coefficient *Q;

private:
   Vector shape;
   DenseMatrix dshape;
   DenseMatrix curlshape;
   DenseMatrix elmat_comp;
public:
   MixedCurlIntegrator() : Q{NULL} { }
   MixedCurlIntegrator(Coefficient *q_) :  Q{q_} { }
   MixedCurlIntegrator(Coefficient &q) :  Q{&q} { }

   void AssembleElementMatrix2(const FiniteElement &trial_fe,
                               const FiniteElement &test_fe,
                               ElementTransformation &Trans,
                               DenseMatrix &elmat) override;
};

/** Integrator for $(Q u, v)$, where $Q$ is an optional coefficient (of type scalar,
    vector (diagonal matrix), or matrix), trial function $u$ is in $H(curl$ or
    $H(div)$, and test function $v$ is in $H(curl$, $H(div)$, or $v=(v_1,\dots,v_n)$, where
    $v_i$ are in $H^1$. */
class VectorFEMassIntegrator: public BilinearFormIntegrator
{
private:
   void Init(Coefficient *q, DiagonalMatrixCoefficient *dq, MatrixCoefficient *mq)
   { Q = q; DQ = dq; MQ = mq; }

#ifndef MFEM_THREAD_SAFE
   Vector shape;
   Vector D;
   DenseMatrix K;
   DenseMatrix partelmat;
   DenseMatrix test_vshape;
   DenseMatrix trial_vshape;
#endif

protected:
   Coefficient *Q;
   DiagonalMatrixCoefficient *DQ;
   MatrixCoefficient *MQ;

   // PA extension
   Vector pa_data;
   const DofToQuad *mapsO;         ///< Not owned. DOF-to-quad map, open.
   const DofToQuad *mapsC;         ///< Not owned. DOF-to-quad map, closed.
   const DofToQuad *mapsOtest;     ///< Not owned. DOF-to-quad map, open.
   const DofToQuad *mapsCtest;     ///< Not owned. DOF-to-quad map, closed.
   const GeometricFactors *geom;   ///< Not owned
   int dim, ne, nq, dofs1D, dofs1Dtest, quad1D, trial_fetype, test_fetype;
   bool symmetric = true; ///< False if using a nonsymmetric matrix coefficient

public:
   VectorFEMassIntegrator() { Init(NULL, NULL, NULL); }
   VectorFEMassIntegrator(Coefficient *q_) { Init(q_, NULL, NULL); }
   VectorFEMassIntegrator(Coefficient &q) { Init(&q, NULL, NULL); }
   VectorFEMassIntegrator(DiagonalMatrixCoefficient *dq_) { Init(NULL, dq_, NULL); }
   VectorFEMassIntegrator(DiagonalMatrixCoefficient &dq) { Init(NULL, &dq, NULL); }
   VectorFEMassIntegrator(MatrixCoefficient *mq_) { Init(NULL, NULL, mq_); }
   VectorFEMassIntegrator(MatrixCoefficient &mq) { Init(NULL, NULL, &mq); }

   void AssembleElementMatrix(const FiniteElement &el,
                              ElementTransformation &Trans,
                              DenseMatrix &elmat) override;
   void AssembleElementMatrix2(const FiniteElement &trial_fe,
                               const FiniteElement &test_fe,
                               ElementTransformation &Trans,
                               DenseMatrix &elmat) override;

   void AssemblePA(const FiniteElementSpace &fes) override;
   void AssemblePA(const FiniteElementSpace &trial_fes,
                   const FiniteElementSpace &test_fes) override;
   void AddMultPA(const Vector &x, Vector &y) const override;
   void AddAbsMultPA(const Vector &x, Vector &y) const override;
   void AddMultTransposePA(const Vector &x, Vector &y) const override;
   void AssembleDiagonalPA(Vector& diag) override;
   void AssembleEA(const FiniteElementSpace &fes, Vector &emat,
                   const bool add) override;

   const Coefficient *GetCoefficient() const { return Q; }
};

/** Integrator for $(Q \nabla \cdot u, v)$ where $u=(u_1,\cdots,u_n)$ and all $u_i$ are in the same
    scalar FE space; $v$ is also in a (different) scalar FE space.  */
class VectorDivergenceIntegrator : public BilinearFormIntegrator
{
protected:
   Coefficient *Q;

private:
   Vector shape;
   Vector divshape;
   DenseMatrix dshape;
   DenseMatrix gshape;
   DenseMatrix Jadj;
   // PA extension
   Vector pa_data;
   const DofToQuad *trial_maps, *test_maps; ///< Not owned
   const GeometricFactors *geom;            ///< Not owned
   int dim, sdim, ne, nq;
   int trial_dofs1D, test_dofs1D, quad1D;

public:
   VectorDivergenceIntegrator(const IntegrationRule *ir = NULL) :
      BilinearFormIntegrator(ir), Q(NULL), trial_maps(NULL), test_maps(NULL),
      geom(NULL)
   {  }
   VectorDivergenceIntegrator(Coefficient *q_, const IntegrationRule *ir = NULL) :
      BilinearFormIntegrator(ir), Q(q_), trial_maps(NULL), test_maps(NULL), geom(NULL)
   { }
   VectorDivergenceIntegrator(Coefficient &q, const IntegrationRule *ir = NULL) :
      BilinearFormIntegrator(ir), Q(&q), trial_maps(NULL), test_maps(NULL), geom(NULL)
   { }

   void AssembleElementMatrix2(const FiniteElement &trial_fe,
                               const FiniteElement &test_fe,
                               ElementTransformation &Trans,
                               DenseMatrix &elmat) override;

   using BilinearFormIntegrator::AssemblePA;
   void AssemblePA(const FiniteElementSpace &trial_fes,
                   const FiniteElementSpace &test_fes) override;

   void AddMultPA(const Vector &x, Vector &y) const override;
   void AddMultTransposePA(const Vector &x, Vector &y) const override;

   static const IntegrationRule &GetRule(const FiniteElement &trial_fe,
                                         const FiniteElement &test_fe,
                                         const ElementTransformation &Trans);

protected:
   const IntegrationRule* GetDefaultIntegrationRule(
      const FiniteElement& trial_fe,
      const FiniteElement& test_fe,
      const ElementTransformation& trans) const override
   {
      return &GetRule(trial_fe, test_fe, trans);
   }
};

/// $(Q \nabla \cdot u, \nabla \cdot v)$ for Raviart-Thomas elements
class DivDivIntegrator: public BilinearFormIntegrator
{
protected:
   Coefficient *Q;

private:
#ifndef MFEM_THREAD_SAFE
   Vector divshape, te_divshape;
#endif

   // PA extension
   Vector pa_data;
   const DofToQuad *mapsO;         ///< Not owned. DOF-to-quad map, open.
   const DofToQuad *mapsC;         ///< Not owned. DOF-to-quad map, closed.
   const GeometricFactors *geom;   ///< Not owned
   int dim, ne, dofs1D, quad1D;

public:
   DivDivIntegrator() { Q = NULL; }
   DivDivIntegrator(Coefficient &q, const IntegrationRule *ir = NULL) :
      BilinearFormIntegrator(ir), Q(&q) { }

   void AssembleElementMatrix(const FiniteElement &el,
                              ElementTransformation &Trans,
                              DenseMatrix &elmat) override;

   void AssembleElementMatrix2(const FiniteElement &trial_fe,
                               const FiniteElement &test_fe,
                               ElementTransformation &Trans,
                               DenseMatrix &elmat) override;

   using BilinearFormIntegrator::AssemblePA;
   void AssemblePA(const FiniteElementSpace &fes) override;
   void AddMultPA(const Vector &x, Vector &y) const override;
   void AssembleDiagonalPA(Vector& diag) override;
   void AssembleEA(const FiniteElementSpace &fes, Vector &emat,
                   const bool add) override;

   const Coefficient *GetCoefficient() const { return Q; }
};

/** Class for integrating the bilinear form $a(u,v) := (Q \nabla u, \nabla v)$,
    where $u=(u_1,\dots,u_n)$ and $v=(v_1,\dots,v_n)$, $u_i$ and $v_i$ are
    defined by scalar FE through standard transformation.
    See the constructors' documentation for all Coefficient options.
    The computed local element matrix is square, of size <tt> vdim*dof </tt>,
    where \c vdim is the vector dimension space and \c dof is the local degrees
    of freedom. The integrator is not aware of the true vector dimension and
    must use \c VectorCoefficient, \c MatrixCoefficient, or a caller-specified
    value to determine the vector space. For a scalar coefficient, the caller
    may manually specify the vector dimension or the vector dimension is assumed
    to be the spatial dimension (i.e. 2-dimension or 3-dimension). */
class VectorDiffusionIntegrator : public BilinearFormIntegrator
{
   int vdim = -1;
   DenseMatrix dshape, dshapedxt, pelmat;
   DenseMatrix mcoeff;
   Vector vcoeff;

protected:
   Coefficient *Q = nullptr;
   VectorCoefficient *VQ = nullptr;
   MatrixCoefficient *MQ = nullptr;
   // PA extension
   const DofToQuad *maps;         ///< Not owned
   const GeometricFactors *geom;  ///< Not owned
   int ne, dim, sdim, dofs1D, quad1D, coeff_vdim;
   Vector pa_data;

public:
   VectorDiffusionIntegrator(const IntegrationRule *ir = nullptr);

   /** \brief Integrator with unit coefficient for caller-specified vector
       dimension.

       If the vector dimension does not match the true dimension of the space,
       the resulting element matrix will be mathematically invalid. */
   VectorDiffusionIntegrator(int vector_dimension);

   VectorDiffusionIntegrator(Coefficient &q);

   VectorDiffusionIntegrator(Coefficient &q, const IntegrationRule *ir);

   /** \brief Integrator with scalar coefficient for caller-specified vector
       dimension.

       The element matrix is block-diagonal with \c vdim copies of the element
       matrix integrated with the \c Coefficient.

       If the vector dimension does not match the true dimension of the space,
       the resulting element matrix will be mathematically invalid. */
   VectorDiffusionIntegrator(Coefficient &q, int vector_dimension);

   /** \brief Integrator with \c VectorCoefficient. The vector dimension of the
       \c FiniteElementSpace is assumed to be the same as the dimension of the
       \c Vector.

       The element matrix is block-diagonal and each block is integrated with
       coefficient $q_{i}$.

       If the vector dimension does not match the true dimension of the space,
       the resulting element matrix will be mathematically invalid. */
   VectorDiffusionIntegrator(VectorCoefficient &vq);

   /** \brief Integrator with \c MatrixCoefficient. The vector dimension of the
       \c FiniteElementSpace is assumed to be the same as the dimension of the
       \c Matrix.

       The element matrix is populated in each block. Each block is integrated
       with coefficient $q_{ij}$.

       If the vector dimension does not match the true dimension of the space,
       the resulting element matrix will be mathematically invalid. */
   VectorDiffusionIntegrator(MatrixCoefficient& mq);

   void AssembleElementMatrix(const FiniteElement &el,
                              ElementTransformation &Trans,
                              DenseMatrix &elmat) override;
   void AssembleElementVector(const FiniteElement &el,
                              ElementTransformation &Tr,
                              const Vector &elfun, Vector &elvect) override;

   using BilinearFormIntegrator::AssemblePA;
   void AssemblePA(const FiniteElementSpace &fes) override;
   void AssembleMF(const FiniteElementSpace &fes) override;
   void AssembleDiagonalPA(Vector &diag) override;
   void AssembleDiagonalMF(Vector &diag) override;
   void AddMultPA(const Vector &x, Vector &y) const override;
   void AddMultMF(const Vector &x, Vector &y) const override;
   bool SupportsCeed() const override { return DeviceCanUseCeed(); }

   /// arguments: ne, coeff_vdim, B, G, pa_data, x, y, d1d, q1d, vdim
   using ApplyKernelType = void (*)(const int, const int,
                                    const Array<real_t> &, const Array<real_t> &,
                                    const Vector &, const Vector &, Vector &,
                                    const int, const int, const int);

   /// arguments: dim, vdim, d1d, q1d
   MFEM_REGISTER_KERNELS(ApplyPAKernels, ApplyKernelType, (int, int, int, int));

   template <int DIM, int VDIM, int D1D, int Q1D>
   static void AddSpecialization()
   {
      ApplyPAKernels::Specialization<DIM, VDIM, D1D, Q1D>::Add();
   }

   // struct Kernels { Kernels(); };
};

/** Integrator for the linear elasticity form:
    $$
      a(u,v) = (\lambda \mathrm{div}(u), \mathrm{div}(v)) + (2 \mu \varepsilon(u), \varepsilon(v)),
    $$
    where $\varepsilon(v) = \frac{1}{2} (\mathrm{grad}(v) + \mathrm{grad}(v)^{\mathrm{T}})$.
    This is a 'Vector' integrator, i.e. defined for FE spaces
    using multiple copies of a scalar FE space. */
class ElasticityIntegrator : public BilinearFormIntegrator
{
   friend class ElasticityComponentIntegrator;

protected:
   real_t q_lambda, q_mu;
   Coefficient *lambda, *mu;

private:
#ifndef MFEM_THREAD_SAFE
   Vector shape;
   DenseMatrix dshape, gshape, pelmat;
   Vector divshape;
#endif

   // PA extension

   const DofToQuad *maps;         ///< Not owned
   const GeometricFactors *geom;  ///< Not owned
   int vdim, ndofs;
   const FiniteElementSpace *fespace;   ///< Not owned.

   std::unique_ptr<QuadratureSpace> q_space;
   /// Coefficients projected onto q_space
   std::unique_ptr<CoefficientVector> lambda_quad, mu_quad;
   /// Workspace vector
   std::unique_ptr<QuadratureFunction> q_vec;

   /// Set up the quadrature space and project lambda and mu coefficients
   void SetUpQuadratureSpaceAndCoefficients(const FiniteElementSpace &fes);

public:
   ElasticityIntegrator(Coefficient &l, Coefficient &m,
                        const IntegrationRule *ir = NULL) :
      BilinearFormIntegrator(ir) { lambda = &l; mu = &m; }
   /** With this constructor $\lambda = q_l m$ and $\mu = q_m m$
       if $dim q_l + 2 q_m = 0$ then $tr(\sigma) = 0$. */
   ElasticityIntegrator(Coefficient &m, real_t q_l, real_t q_m)
   { lambda = NULL; mu = &m; q_lambda = q_l; q_mu = q_m; }

   void AssembleElementMatrix(const FiniteElement &el,
                              ElementTransformation &Tr,
                              DenseMatrix &elmat) override;

   using BilinearFormIntegrator::AssemblePA;
   void AssemblePA(const FiniteElementSpace &fes) override;

   void AssembleDiagonalPA(Vector &diag) override;

   void AddMultPA(const Vector &x, Vector &y) const override;

   void AddMultTransposePA(const Vector &x, Vector &y) const override;

   /** Compute the stress corresponding to the local displacement @a $u$ and
       interpolate it at the nodes of the given @a fluxelem. Only the symmetric
       part of the stress is stored, so that the size of @a flux is equal to
       the number of DOFs in @a fluxelem times dim*(dim+1)/2. In 2D, the order
       of the stress components is: $s_xx, s_yy, s_xy$. In 3D, it is: $s_xx, s_yy,
       s_zz, s_xy, s_xz, s_yz$. In other words, @a flux is the local vector for
       a FE space with dim*(dim+1)/2 vector components, based on the finite
       element @a fluxelem. The integration rule is taken from @a fluxelem.
       @a ir exists to specific an alternative integration rule. */
   void ComputeElementFlux(const FiniteElement &el,
                           ElementTransformation &Trans,
                           Vector &u,
                           const FiniteElement &fluxelem,
                           Vector &flux, bool with_coef = true,
                           const IntegrationRule *ir = NULL) override;

   /** Compute the element energy (integral of the strain energy density)
       corresponding to the stress represented by @a flux which is a vector of
       coefficients multiplying the basis functions defined by @a fluxelem. In
       other words, @a flux is the local vector for a FE space with
       dim*(dim+1)/2 vector components, based on the finite element @a fluxelem.
       The number of components, dim*(dim+1)/2 is such that it represents the
       symmetric part of the (symmetric) stress tensor. The order of the
       components is: $s_xx, s_yy, s_xy$ in 2D, and $s_xx, s_yy, s_zz, s_xy, s_xz,
       s_yz$ in 3D. */
   real_t ComputeFluxEnergy(const FiniteElement &fluxelem,
                            ElementTransformation &Trans,
                            Vector &flux, Vector *d_energy = NULL) override;
};

/// @brief Integrator that computes the PA action of one of the blocks in an
/// ElasticityIntegrator, considering the elasticity operator as a dim x dim
/// block operator.
class ElasticityComponentIntegrator : public BilinearFormIntegrator
{
   ElasticityIntegrator &parent;
   const int i_block;
   const int j_block;

   const DofToQuad *maps;         ///< Not owned
   const GeometricFactors *geom;  ///< Not owned
   const FiniteElementSpace *fespace;   ///< Not owned.

public:
   /// @brief Given an ElasticityIntegrator, create an integrator that
   /// represents the $(i,j)$th component block.
   ///
   /// @note The parent ElasticityIntegrator must remain valid throughout the
   /// lifetime of this integrator.
   ElasticityComponentIntegrator(ElasticityIntegrator &parent_, int i_, int j_);

   using BilinearFormIntegrator::AssemblePA;
   void AssemblePA(const FiniteElementSpace &fes) override;

   void AssembleEA(const FiniteElementSpace &fes, Vector &emat,
                   const bool add = true) override;

   void AddMultPA(const Vector &x, Vector &y) const override;

   void AddMultTransposePA(const Vector &x, Vector &y) const override;
};

/** Integrator for the DG form:
    $$
      \alpha \langle \rho_u (u \cdot n) \{v\},[w] \rangle + \beta \langle \rho_u |u \cdot n| [v],[w] \rangle,
    $$
    where $v$ and $w$ are the trial and test variables, respectively, and $\rho$/$u$ are
    given scalar/vector coefficients. $\{v\}$ represents the average value of $v$ on
    the face and $[v]$ is the jump such that $\{v\}=(v_1+v_2)/2$ and $[v]=(v_1-v_2)$ for the
    face between elements $1$ and $2$. For boundary elements, $v2=0$. The vector
    coefficient, $u$, is assumed to be continuous across the faces and when given
    the scalar coefficient, $\rho$, is assumed to be discontinuous. The integrator
    uses the upwind value of $\rho$, denoted by $\rho_u$, which is value from the side into which
    the vector coefficient, $u$, points.

    One use case for this integrator is to discretize the operator $-u \cdot \nabla v$
    with a DG formulation. The resulting formulation uses the
    ConvectionIntegrator (with coefficient $u$, and parameter $\alpha = -1$) and the
    transpose of the DGTraceIntegrator (with coefficient $u$, and parameters $\alpha = 1$,
    $\beta = -1/2$ to use the upwind face flux, see also
    NonconservativeDGTraceIntegrator). This discretization and the handling of
    the inflow and outflow boundaries is illustrated in Example 9/9p.

    Another use case for this integrator is to discretize the operator $-\mathrm{div}(u v)$
    with a DG formulation. The resulting formulation is conservative and
    consists of the ConservativeConvectionIntegrator (with coefficient $u$, and
    parameter $\alpha = -1$) plus the DGTraceIntegrator (with coefficient $u$, and
    parameters $\alpha = -1$, $\beta = -1/2$ to use the upwind face flux).
    */
class DGTraceIntegrator : public BilinearFormIntegrator
{
protected:
   Coefficient *rho = nullptr;
   VectorCoefficient *u = nullptr;
   real_t alpha, beta;
   // PA extension
   Vector pa_data;
   const DofToQuad *maps;             ///< Not owned
   const FaceGeometricFactors *geom;  ///< Not owned
   int dim, nf, nq, dofs1D, quad1D;

private:
   Vector shape1, shape2;
   Vector tr_shape1, te_shape1, tr_shape2, te_shape2;

public:
   DGTraceIntegrator(real_t a, real_t b);

   /// Construct integrator with $\rho = 1$, $\beta = \alpha/2$.
   DGTraceIntegrator(VectorCoefficient &u_, real_t a);

   /// Construct integrator with $\rho = 1$.
   DGTraceIntegrator(VectorCoefficient &u_, real_t a, real_t b);

   DGTraceIntegrator(Coefficient &rho_, VectorCoefficient &u_,
                     real_t a, real_t b);

   using BilinearFormIntegrator::AssembleFaceMatrix;
   void AssembleFaceMatrix(const FiniteElement &el1,
                           const FiniteElement &el2,
                           FaceElementTransformations &Trans,
                           DenseMatrix &elmat) override;

   void AssembleFaceMatrix(const FiniteElement &trial_fe1,
                           const FiniteElement &test_fe1,
                           const FiniteElement &trial_fe2,
                           const FiniteElement &test_fe2,
                           FaceElementTransformations &Trans,
                           DenseMatrix &elmat) override;

   void AssemblePAInteriorFaces(const FiniteElementSpace &fes) override;

   void AssemblePABoundaryFaces(const FiniteElementSpace &fes) override;

   void AddMultTransposePA(const Vector &x, Vector &y) const override;

   void AddMultPA(const Vector&, Vector&) const override;

   using BilinearFormIntegrator::AssembleEAInteriorFaces;
   void AssembleEAInteriorFaces(const FiniteElementSpace& fes,
                                Vector &ea_data_int,
                                Vector &ea_data_ext,
                                const bool add) override;

   void AssembleEABoundaryFaces(const FiniteElementSpace& fes,
                                Vector &ea_data_bdr,
                                const bool add) override;

   static const IntegrationRule &GetRule(Geometry::Type geom, int order,
                                         const FaceElementTransformations &T);

   static const IntegrationRule &GetRule(Geometry::Type geom, int order,
                                         const ElementTransformation &T);

   /// arguments: nf, B, Bt, pa_data, x, y, dofs1D, quad1D
   using ApplyKernelType = void (*)(const int, const Array<real_t> &,
                                    const Array<real_t> &, const Vector &,
                                    const Vector &, Vector &, const int,
                                    const int);

   /// arguments: DIM, d1d, q1d
   MFEM_REGISTER_KERNELS(ApplyPAKernels, ApplyKernelType, (int, int, int));
   /// arguments: DIM, d1d, q1d
   MFEM_REGISTER_KERNELS(ApplyPATKernels, ApplyKernelType, (int, int, int));

   template <int DIM, int D1D, int Q1D> static void AddSpecialization()
   {
      ApplyPAKernels::Specialization<DIM, D1D, Q1D>::Add();
      ApplyPATKernels::Specialization<DIM, D1D, Q1D>::Add();
   }

   struct Kernels { Kernels(); };


private:
   void SetupPA(const FiniteElementSpace &fes, FaceType type);
};

// Alias for @a DGTraceIntegrator.
using ConservativeDGTraceIntegrator = DGTraceIntegrator;

/** Integrator that represents the face terms used for the non-conservative
    DG discretization of the convection equation:
    $$
      -\alpha \langle \rho_u (u \cdot n) \{v\},[w] \rangle + \beta \langle \rho_u |u \cdot n| [v],[w] \rangle.
    $$
    This integrator can be used with together with ConvectionIntegrator to
    implement an upwind DG discretization in non-conservative form, see ex9 and
    ex9p. */
class NonconservativeDGTraceIntegrator : public TransposeIntegrator
{
public:
   NonconservativeDGTraceIntegrator(VectorCoefficient &u, real_t a)
      : TransposeIntegrator(new DGTraceIntegrator(u, -a, 0.5*a)) { }

   NonconservativeDGTraceIntegrator(VectorCoefficient &u, real_t a, real_t b)
      : TransposeIntegrator(new DGTraceIntegrator(u, -a, b)) { }

   NonconservativeDGTraceIntegrator(Coefficient &rho, VectorCoefficient &u,
                                    real_t a, real_t b)
      : TransposeIntegrator(new DGTraceIntegrator(rho, u, -a, b)) { }
};

/** Integrator for the DG form:
    $$
        - \langle \{(Q \nabla u) \cdot n\}, [v] \rangle + \sigma \langle [u], \{(Q \nabla v) \cdot n \} \rangle
        + \kappa \langle \{h^{-1} Q\} [u], [v] \rangle
    $$
    where $Q$ is a scalar or matrix diffusion coefficient and $u$, $v$ are the trial
    and test spaces, respectively. The parameters $\sigma$ and $\kappa$ determine the
    DG method to be used (when this integrator is added to the "broken"
    DiffusionIntegrator):
    - $\sigma = -1$, $\kappa \geq \kappa_0$: symm. interior penalty (IP or SIPG) method,
    - $\sigma = +1$, $\kappa > 0$: non-symmetric interior penalty (NIPG) method,
    - $\sigma = +1$, $\kappa = 0$: the method of Baumann and Oden.

    \todo Clarify used notation. */
class DGDiffusionIntegrator : public BilinearFormIntegrator
{
protected:
   Coefficient *Q = nullptr;
   MatrixCoefficient *MQ = nullptr;
   real_t sigma, kappa;

   // these are not thread-safe!
   Vector shape1, shape2, dshape1dn, dshape2dn, nor, nh, ni;
   DenseMatrix jmat, dshape1, dshape2, mq, adjJ;


   // PA extension
   Vector pa_data; // (Q, h, dot(n,J)|el0, dot(n,J)|el1)
   const DofToQuad *maps; ///< Not owned
   int dim, nf, nq, dofs1D, quad1D;
   IntegrationRules irs{0, Quadrature1D::GaussLobatto};

public:
   DGDiffusionIntegrator(const real_t s, const real_t k);
   DGDiffusionIntegrator(Coefficient &q, const real_t s, const real_t k);
   DGDiffusionIntegrator(MatrixCoefficient &q, const real_t s, const real_t k);
   using BilinearFormIntegrator::AssembleFaceMatrix;
   void AssembleFaceMatrix(const FiniteElement &el1, const FiniteElement &el2,
                           FaceElementTransformations &Trans,
                           DenseMatrix &elmat) override;

   bool RequiresFaceNormalDerivatives() const override { return true; }

   using BilinearFormIntegrator::AssemblePA;

   void AssemblePAInteriorFaces(const FiniteElementSpace &fes) override;

   void AssemblePABoundaryFaces(const FiniteElementSpace &fes) override;

   void AddMultPAFaceNormalDerivatives(const Vector &x, const Vector &dxdn,
                                       Vector &y, Vector &dydn) const override;

   const IntegrationRule &GetRule(int order, FaceElementTransformations &T);

   const IntegrationRule &GetRule(int order, Geometry::Type geom);

   real_t GetPenaltyParameter() const { return kappa; }

   /// arguments: nf, B, Bt, G, Gt, sigma, pa_data, x, dxdn, y, dydn, dofs1D,
   /// quad1D
   using ApplyKernelType = void (*)(const int, const Array<real_t> &,
                                    const Array<real_t> &,
                                    const Array<real_t> &,
                                    const Array<real_t> &, const real_t,
                                    const Vector &, const Vector &_,
                                    const Vector &, Vector &, Vector &,
                                    const int, const int);

   /// arguments: DIM, d1d, q1d
   MFEM_REGISTER_KERNELS(ApplyPAKernels, ApplyKernelType, (int, int, int));

   template <int DIM, int D1D, int Q1D> static void AddSpecialization()
   {
      ApplyPAKernels::Specialization<DIM, D1D, Q1D>::Add();
   }

   struct Kernels { Kernels(); };

private:
   void SetupPA(const FiniteElementSpace &fes, FaceType type);
};

/** Integrator for the "BR2" diffusion stabilization term
    $$
      \sum_e \eta (r_e([u]), r_e([v]))
    $$
    where $r_e$ is the lifting operator defined on each edge $e$ (potentially
    weighted by a coefficient $Q$). The parameter eta can be chosen to be one to
    obtain a stable discretization. The constructor for this integrator requires
    the finite element space because the lifting operator depends on the
    element-wise inverse mass matrix.

    BR2 stands for the second method of Bassi and Rebay:

    - F. Bassi and S. Rebay. A high order discontinuous Galerkin method for
      compressible turbulent flows. In B. Cockburn, G. E. Karniadakis, and
      C.-W. Shu, editors, Discontinuous Galerkin Methods, pages 77-88. Springer
      Berlin Heidelberg, 2000.
    - D. N. Arnold, F. Brezzi, B. Cockburn, and L. D. Marini. Unified analysis
      of discontinuous Galerkin methods for elliptic problems. SIAM Journal on
      Numerical Analysis, 39(5):1749-1779, 2002.
*/
class DGDiffusionBR2Integrator : public BilinearFormIntegrator
{
protected:
   real_t eta;

   // Block factorizations of local mass matrices, with offsets for the case of
   // not equally sized blocks (mixed meshes, p-refinement)
   Array<real_t> Minv;
   Array<int> ipiv;
   Array<int> ipiv_offsets, Minv_offsets;

   Coefficient *Q;

   Vector shape1, shape2;

   DenseMatrix R11, R12, R21, R22;
   DenseMatrix MinvR11, MinvR12, MinvR21, MinvR22;
   DenseMatrix Re, MinvRe;

   /// Precomputes the inverses (LU factorizations) of the local mass matrices.
   /** @a fes must be a DG space, so the mass matrix is block diagonal, and its
       inverse can be computed locally. This is required for the computation of
       the lifting operators @a r_e.
   */
   void PrecomputeMassInverse(class FiniteElementSpace &fes);

public:
   DGDiffusionBR2Integrator(class FiniteElementSpace &fes, real_t e = 1.0);
   DGDiffusionBR2Integrator(class FiniteElementSpace &fes, Coefficient &Q_,
                            real_t e = 1.0);
   MFEM_DEPRECATED DGDiffusionBR2Integrator(class FiniteElementSpace *fes,
                                            real_t e = 1.0);

   using BilinearFormIntegrator::AssembleFaceMatrix;
   void AssembleFaceMatrix(const FiniteElement &el1,
                           const FiniteElement &el2,
                           FaceElementTransformations &Trans,
                           DenseMatrix &elmat) override;
};

/** Integrator for the DG elasticity form, for the formulations see:
    - PhD Thesis of Jonas De Basabe, High-Order Finite %Element Methods for
      Seismic Wave Propagation, UT Austin, 2009, p. 23, and references therein
    - Peter Hansbo and Mats G. Larson, Discontinuous Galerkin and the
      Crouzeix-Raviart %Element: Application to Elasticity, PREPRINT 2000-09,
      p.3

    $$
    - \left< \{ \tau(u) \}, [v] \right> + \alpha \left< \{ \tau(v) \}, [u]
        \right> + \kappa \left< h^{-1} \{ \lambda + 2 \mu \} [u], [v] \right>
    $$

    where $ \left<u, v\right> = \int_{F} u \cdot v $, and $ F $ is a
    face which is either a boundary face $ F_b $ of an element $ K $ or
    an interior face $ F_i $ separating elements $ K_1 $ and $ K_2 $.

    In the bilinear form above $ \tau(u) $ is traction, and it's also
    $ \tau(u) = \sigma(u) \cdot \vec{n} $, where $ \sigma(u) $ is
    stress, and $ \vec{n} $ is the unit normal vector w.r.t. to $ F $.

    In other words, we have
    $$
    - \left< \{ \sigma(u) \cdot \vec{n} \}, [v] \right> + \alpha \left< \{
        \sigma(v) \cdot \vec{n} \}, [u] \right> + \kappa \left< h^{-1} \{
        \lambda + 2 \mu \} [u], [v] \right>
    $$

    For isotropic media
    $$
    \begin{split}
    \sigma(u) &= \lambda \nabla \cdot u I + 2 \mu \varepsilon(u) \\
              &= \lambda \nabla \cdot u I + 2 \mu \frac{1}{2} (\nabla u + \nabla
                 u^{\mathrm{T}}) \\
              &= \lambda \nabla \cdot u I + \mu (\nabla u + \nabla u^{\mathrm{T}})
    \end{split}
    $$

    where $ I $ is identity matrix, $ \lambda $ and $ \mu $ are Lame
    coefficients (see ElasticityIntegrator), $ u, v $ are the trial and test
    functions, respectively.

    The parameters $ \alpha $ and $ \kappa $ determine the DG method to
    use (when this integrator is added to the "broken" ElasticityIntegrator):

    - IIPG, $\alpha = 0$,
      C. Dawson, S. Sun, M. Wheeler, Compatible algorithms for coupled flow and
      transport, Comp. Meth. Appl. Mech. Eng., 193(23-26), 2565-2580, 2004.

    - SIPG, $\alpha = -1$,
      M. Grote, A. Schneebeli, D. Schotzau, Discontinuous Galerkin Finite
      %Element Method for the Wave Equation, SINUM, 44(6), 2408-2431, 2006.

    - NIPG, $\alpha = 1$,
      B. Riviere, M. Wheeler, V. Girault, A Priori Error Estimates for Finite
      %Element Methods Based on Discontinuous Approximation Spaces for Elliptic
      Problems, SINUM, 39(3), 902-931, 2001.

    This is a '%Vector' integrator, i.e. defined for FE spaces using multiple
    copies of a scalar FE space.
 */
class DGElasticityIntegrator : public BilinearFormIntegrator
{
public:
   DGElasticityIntegrator(real_t alpha_, real_t kappa_)
      : lambda(NULL), mu(NULL), alpha(alpha_), kappa(kappa_) { }

   DGElasticityIntegrator(Coefficient &lambda_, Coefficient &mu_,
                          real_t alpha_, real_t kappa_)
      : lambda(&lambda_), mu(&mu_), alpha(alpha_), kappa(kappa_) { }

   using BilinearFormIntegrator::AssembleFaceMatrix;
   void AssembleFaceMatrix(const FiniteElement &el1,
                           const FiniteElement &el2,
                           FaceElementTransformations &Trans,
                           DenseMatrix &elmat) override;

protected:
   Coefficient *lambda, *mu;
   real_t alpha, kappa;

#ifndef MFEM_THREAD_SAFE
   // values of all scalar basis functions for one component of u (which is a
   // vector) at the integration point in the reference space
   Vector shape1, shape2;
   // values of derivatives of all scalar basis functions for one component
   // of u (which is a vector) at the integration point in the reference space
   DenseMatrix dshape1, dshape2;
   // Adjugate of the Jacobian of the transformation: adjJ = det(J) J^{-1}
   DenseMatrix adjJ;
   // gradient of shape functions in the real (physical, not reference)
   // coordinates, scaled by det(J):
   //    dshape_ps(jdof,jm) = sum_{t} adjJ(t,jm)*dshape(jdof,t)
   DenseMatrix dshape1_ps, dshape2_ps;
   Vector nor;  // nor = |weight(J_face)| n
   Vector nL1, nL2;  // nL1 = (lambda1 * ip.weight / detJ1) nor
   Vector nM1, nM2;  // nM1 = (mu1     * ip.weight / detJ1) nor
   Vector dshape1_dnM, dshape2_dnM; // dshape1_dnM = dshape1_ps . nM1
   // 'jmat' corresponds to the term: kappa <h^{-1} {lambda + 2 mu} [u], [v]>
   DenseMatrix jmat;
#endif

   static void AssembleBlock(
      const int dim, const int row_ndofs, const int col_ndofs,
      const int row_offset, const int col_offset,
      const real_t jmatcoef, const Vector &col_nL, const Vector &col_nM,
      const Vector &row_shape, const Vector &col_shape,
      const Vector &col_dshape_dnM, const DenseMatrix &col_dshape,
      DenseMatrix &elmat, DenseMatrix &jmat);
};

/** Integrator for the DPG form:$ \langle v, [w] \rangle $ over all faces (the interface) where
    the trial variable $v$ is defined on the interface and the test variable $w$ is
    defined inside the elements, generally in a DG space. */
class TraceJumpIntegrator : public BilinearFormIntegrator
{
private:
   Vector face_shape, shape1, shape2;

public:
   TraceJumpIntegrator() { }
   using BilinearFormIntegrator::AssembleFaceMatrix;
   void AssembleFaceMatrix(const FiniteElement &trial_face_fe,
                           const FiniteElement &test_fe1,
                           const FiniteElement &test_fe2,
                           FaceElementTransformations &Trans,
                           DenseMatrix &elmat) override;
};

/** Integrator for the form:$ \langle v, [w \cdot n] \rangle $ over all faces (the interface) where
    the trial variable $v$ is defined on the interface and the test variable $w$ is
    in an $H(div)$-conforming space. */
class NormalTraceJumpIntegrator : public BilinearFormIntegrator
{
private:
   Vector face_shape, normal, shape1_n, shape2_n;
   DenseMatrix shape1, shape2;

public:
   NormalTraceJumpIntegrator() { }
   using BilinearFormIntegrator::AssembleFaceMatrix;
   void AssembleFaceMatrix(const FiniteElement &trial_face_fe,
                           const FiniteElement &test_fe1,
                           const FiniteElement &test_fe2,
                           FaceElementTransformations &Trans,
                           DenseMatrix &elmat) override;

   using BilinearFormIntegrator::AssembleEAInteriorFaces;
   void AssembleEAInteriorFaces(const FiniteElementSpace &trial_fes,
                                const FiniteElementSpace &test_fes,
                                Vector &emat,
                                const bool add = true) override;
};

/** Integrator for the DPG form:$ \langle v, w \rangle $ over a face (the interface) where
    the trial variable $v$ is defined on the interface
    ($H^{-1/2}$ i.e., $v := u \cdot n$ normal trace of $H(div)$)
    and the test variable $w$ is in an $H^1$-conforming space. */
class TraceIntegrator : public BilinearFormIntegrator
{
private:
   Vector face_shape, shape;
public:
   TraceIntegrator() { }
   void AssembleTraceFaceMatrix(int elem,
                                const FiniteElement &trial_face_fe,
                                const FiniteElement &test_fe,
                                FaceElementTransformations &Trans,
                                DenseMatrix &elmat);
};

/** Integrator for the form: $ \langle v, w \cdot n \rangle $ over a face (the interface) where
    the trial variable $v$ is defined on the interface ($H^{1/2}$, i.e., trace of $H^1$)
    and the test variable $w$ is in an $H(div)$-conforming space. */
class NormalTraceIntegrator : public BilinearFormIntegrator
{
private:
   Vector face_shape, normal, shape_n;
   DenseMatrix shape;

public:
   NormalTraceIntegrator() { }
   void AssembleTraceFaceMatrix(int ielem,
                                const FiniteElement &trial_face_fe,
                                const FiniteElement &test_fe,
                                FaceElementTransformations &Trans,
                                DenseMatrix &elmat) override;
};


/** Integrator for the form: $\langle v, w \times n \rangle$ over a face (the interface)
 *  In 3D the trial variable $v$ is defined on the interface ($H^{-1/2}$(curl), trace of $H(curl$)
 *  In 2D it's defined on the interface ($H^{1/2}$, trace of $H^1$)
 *  The test variable $w$ is in an $H(curl$-conforming space. */
class TangentTraceIntegrator : public BilinearFormIntegrator
{
private:
   DenseMatrix face_shape, shape, shape_n;
   Vector normal;
   Vector temp;

   void cross_product(const Vector & x, const DenseMatrix & Y, DenseMatrix & Z)
   {
      int dim = x.Size();
      MFEM_VERIFY(Y.Width() == dim, "Size mismatch");
      int dimc = dim == 3 ? dim : 1;
      int h = Y.Height();
      Z.SetSize(h,dimc);
      if (dim == 3)
      {
         for (int i = 0; i<h; i++)
         {
            Z(i,0) = x(2) * Y(i,1) - x(1) * Y(i,2);
            Z(i,1) = x(0) * Y(i,2) - x(2) * Y(i,0);
            Z(i,2) = x(1) * Y(i,0) - x(0) * Y(i,1);
         }
      }
      else
      {
         for (int i = 0; i<h; i++)
         {
            Z(i,0) = x(1) * Y(i,0) - x(0) * Y(i,1);
         }
      }
   }

public:
   TangentTraceIntegrator() { }
   void AssembleTraceFaceMatrix(int elem,
                                const FiniteElement &trial_face_fe,
                                const FiniteElement &test_fe,
                                FaceElementTransformations &Trans,
                                DenseMatrix &elmat);
};

/** Abstract class to serve as a base for local interpolators to be used in the
    DiscreteLinearOperator class. */
class DiscreteInterpolator : public BilinearFormIntegrator { };


/** Class for constructing the gradient as a DiscreteLinearOperator from an
    $H^1$-conforming space to an $H(curl$-conforming space. The range space can be
    vector $L_2$ space as well. */
class GradientInterpolator : public DiscreteInterpolator
{
public:
   GradientInterpolator() : dofquad_fe(NULL) { }
   virtual ~GradientInterpolator() { delete dofquad_fe; }

   void AssembleElementMatrix2(const FiniteElement &h1_fe,
                               const FiniteElement &nd_fe,
                               ElementTransformation &Trans,
                               DenseMatrix &elmat) override
   { nd_fe.ProjectGrad(h1_fe, Trans, elmat); }

   using BilinearFormIntegrator::AssemblePA;

   /** @brief Setup method for PA data.

       @param[in] trial_fes   $H^1$ Lagrange space
       @param[in] test_fes    $H(curl$ Nedelec space
    */
   void AssemblePA(const FiniteElementSpace &trial_fes,
                   const FiniteElementSpace &test_fes) override;

   void AddMultPA(const Vector &x, Vector &y) const override;
   void AddMultTransposePA(const Vector &x, Vector &y) const override;

private:
   /// 1D finite element that generates and owns the 1D DofToQuad maps below
   FiniteElement *dofquad_fe;

   bool B_id; // is the B basis operator (maps_C_C) the identity?
   const DofToQuad *maps_C_C; // one-d map with Lobatto rows, Lobatto columns
   const DofToQuad *maps_O_C; // one-d map with Legendre rows, Lobatto columns
   int dim, ne, o_dofs1D, c_dofs1D;
};


/** Class for constructing the identity map as a DiscreteLinearOperator. This
    is the discrete embedding matrix when the domain space is a subspace of
    the range space. Otherwise, a dof projection matrix is constructed. */
class IdentityInterpolator : public DiscreteInterpolator
{
protected:
   const int vdim;

public:
   /** @brief Construct an identity interpolator.

       @param[in]  vdim_  Vector dimension (number of components) in the domain
                          and range FE spaces.
   */
   IdentityInterpolator(int vdim_ = 1) : vdim(vdim_) { }

   void AssembleElementMatrix2(const FiniteElement &dom_fe,
                               const FiniteElement &ran_fe,
                               ElementTransformation &Trans,
                               DenseMatrix &elmat) override
   {
      if (vdim == 1)
      {
         ran_fe.Project(dom_fe, Trans, elmat);
         return;
      }
      DenseMatrix elmat_block;
      ran_fe.Project(dom_fe, Trans, elmat_block);
      elmat.SetSize(vdim*elmat_block.Height(), vdim*elmat_block.Width());
      elmat = 0_r;
      for (int i = 0; i < vdim; i++)
      {
         elmat.SetSubMatrix(i*elmat_block.Height(), i*elmat_block.Width(),
                            elmat_block);
      }
   }

   using BilinearFormIntegrator::AssemblePA;
   void AssemblePA(const FiniteElementSpace &trial_fes,
                   const FiniteElementSpace &test_fes) override;

   void AddMultPA(const Vector &x, Vector &y) const override;
   void AddMultTransposePA(const Vector &x, Vector &y) const override;

private:
   /// 1D finite element that generates and owns the 1D DofToQuad maps below
   std::unique_ptr<FiniteElement> dofquad_fe;

   const DofToQuad *maps_C_C; // one-d map with Lobatto rows, Lobatto columns
   const DofToQuad *maps_O_C; // one-d map with Legendre rows, Lobatto columns
   int dim, ne, o_dofs1D, c_dofs1D;

   Vector pa_data;
};


/** @brief Class identical to IdentityInterpolator with the exception that it
    requires the vector dimension (number of components) to be specified during
    construction. */
class VectorIdentityInterpolator : public IdentityInterpolator
{
public:
   VectorIdentityInterpolator(int vdim_) : IdentityInterpolator(vdim_) { }
};


/** Class for constructing the (local) discrete curl matrix which can be used
    as an integrator in a DiscreteLinearOperator object to assemble the global
    discrete curl matrix. */
class CurlInterpolator : public DiscreteInterpolator
{
public:
   void AssembleElementMatrix2(const FiniteElement &dom_fe,
                               const FiniteElement &ran_fe,
                               ElementTransformation &Trans,
                               DenseMatrix &elmat) override
   { ran_fe.ProjectCurl(dom_fe, Trans, elmat); }
};


/** Class for constructing the (local) discrete divergence matrix which can
    be used as an integrator in a DiscreteLinearOperator object to assemble
    the global discrete divergence matrix.

    Note: Since the dofs in the L2_FECollection are nodal values, the local
    discrete divergence matrix (with an $H(div)$-type domain space) will depend on
    the transformation. On the other hand, the local matrix returned by
    VectorFEDivergenceIntegrator is independent of the transformation. */
class DivergenceInterpolator : public DiscreteInterpolator
{
public:
   void AssembleElementMatrix2(const FiniteElement &dom_fe,
                               const FiniteElement &ran_fe,
                               ElementTransformation &Trans,
                               DenseMatrix &elmat) override
   { ran_fe.ProjectDiv(dom_fe, Trans, elmat); }
};


/** A trace face interpolator class for interpolating the normal component of
    the domain space, e.g. vector $H^1$, into the range space, e.g. the trace of
    $H(div)$ which uses FiniteElement::INTEGRAL map type. */
class NormalInterpolator : public DiscreteInterpolator
{
public:
   void AssembleElementMatrix2(const FiniteElement &dom_fe,
                               const FiniteElement &ran_fe,
                               ElementTransformation &Trans,
                               DenseMatrix &elmat) override;
};

/** Interpolator of a scalar coefficient multiplied by a scalar field onto
    another scalar field. Note that this can produce inaccurate fields unless
    the target is sufficiently high order. */
class ScalarProductInterpolator : public DiscreteInterpolator
{
public:
   ScalarProductInterpolator(Coefficient & sc) : Q(&sc) { }

   void AssembleElementMatrix2(const FiniteElement &dom_fe,
                               const FiniteElement &ran_fe,
                               ElementTransformation &Trans,
                               DenseMatrix &elmat) override;

protected:
   Coefficient *Q;
};

/** Interpolator of a scalar coefficient multiplied by a vector field onto
    another vector field. Note that this can produce inaccurate fields unless
    the target is sufficiently high order. */
class ScalarVectorProductInterpolator : public DiscreteInterpolator
{
public:
   ScalarVectorProductInterpolator(Coefficient & sc)
      : Q(&sc) { }

   void AssembleElementMatrix2(const FiniteElement &dom_fe,
                               const FiniteElement &ran_fe,
                               ElementTransformation &Trans,
                               DenseMatrix &elmat) override;
protected:
   Coefficient *Q;
};

/** Interpolator of a vector coefficient multiplied by a scalar field onto
    another vector field. Note that this can produce inaccurate fields unless
    the target is sufficiently high order. */
class VectorScalarProductInterpolator : public DiscreteInterpolator
{
public:
   VectorScalarProductInterpolator(VectorCoefficient & vc)
      : VQ(&vc) { }

   void AssembleElementMatrix2(const FiniteElement &dom_fe,
                               const FiniteElement &ran_fe,
                               ElementTransformation &Trans,
                               DenseMatrix &elmat) override;
protected:
   VectorCoefficient *VQ;
};

/** Interpolator of the 2D cross product between a vector coefficient and an
    $H(curl$-conforming field onto an $L_2$-conforming field. */
class ScalarCrossProductInterpolator : public DiscreteInterpolator
{
public:
   ScalarCrossProductInterpolator(VectorCoefficient & vc)
      : VQ(&vc) { }

   void AssembleElementMatrix2(const FiniteElement &nd_fe,
                               const FiniteElement &l2_fe,
                               ElementTransformation &Trans,
                               DenseMatrix &elmat) override;
protected:
   VectorCoefficient *VQ;
};

/** Interpolator of the cross product between a vector coefficient and an
    $H(curl$-conforming field onto an $H(div)$-conforming field. The range space
    can also be vector $L_2$. */
class VectorCrossProductInterpolator : public DiscreteInterpolator
{
public:
   VectorCrossProductInterpolator(VectorCoefficient & vc)
      : VQ(&vc) { }

   void AssembleElementMatrix2(const FiniteElement &nd_fe,
                               const FiniteElement &rt_fe,
                               ElementTransformation &Trans,
                               DenseMatrix &elmat) override;
protected:
   VectorCoefficient *VQ;
};

/** Interpolator of the inner product between a vector coefficient and an
    $H(div)$-conforming field onto an $L_2$-conforming field. The range space can
    also be $H^1$. */
class VectorInnerProductInterpolator : public DiscreteInterpolator
{
public:
   VectorInnerProductInterpolator(VectorCoefficient & vc) : VQ(&vc) { }

   void AssembleElementMatrix2(const FiniteElement &rt_fe,
                               const FiniteElement &l2_fe,
                               ElementTransformation &Trans,
                               DenseMatrix &elmat) override;
protected:
   VectorCoefficient *VQ;
};

}
#endif<|MERGE_RESOLUTION|>--- conflicted
+++ resolved
@@ -2613,14 +2613,11 @@
 
 public:
    /// Construct an integrator with coefficient 1.0
-<<<<<<< HEAD
    VectorMassIntegrator(const IntegrationRule *ir = NULL)
       : BilinearFormIntegrator(ir), vdim(-1), Q_order(0), Q(NULL), VQ(NULL),
         MQ(NULL) { }
-=======
    VectorMassIntegrator() = default;
 
->>>>>>> 1877a40a
    /** Construct an integrator with scalar coefficient q.  If possible, save
        memory by using a scalar integrator since the resulting matrix is block
        diagonal with the same diagonal block repeated. */
