// Copyright (c) 2010-2024, Lawrence Livermore National Security, LLC. Produced
// at the Lawrence Livermore National Laboratory. All Rights reserved. See files
// LICENSE and NOTICE for details. LLNL-CODE-806117.
//
// This file is part of the MFEM library. For more information and source code
// availability visit https://mfem.org.
//
// MFEM is free software; you can redistribute it and/or modify it under the
// terms of the BSD-3 license. We welcome feedback and contributions, see file
// CONTRIBUTING.md for details.

#ifndef MFEM_BILININTEG
#define MFEM_BILININTEG

#include "../config/config.hpp"
#include "nonlininteg.hpp"
#include "fespace.hpp"
#include "ceed/interface/util.hpp"
#include "qfunction.hpp"
#include <memory>

namespace mfem
{

/// Abstract base class BilinearFormIntegrator
class BilinearFormIntegrator : public NonlinearFormIntegrator
{
protected:
   BilinearFormIntegrator(const IntegrationRule *ir = NULL)
      : NonlinearFormIntegrator(ir) { }

public:
   // TODO: add support for other assembly levels (in addition to PA) and their
   // actions.

   // TODO: for mixed meshes the quadrature rules to be used by methods like
   // AssemblePA() can be given as a QuadratureSpace, e.g. using a new method:
   // SetQuadratureSpace().

   // TODO: the methods for the various assembly levels make sense even in the
   // base class NonlinearFormIntegrator, except that not all assembly levels
   // make sense for the action of the nonlinear operator (but they all make
   // sense for its Jacobian).

   /// Method defining partial assembly.
   /** The result of the partial assembly is stored internally so that it can be
       used later in the methods AddMultPA() and AddMultTransposePA(). */
   virtual void AssemblePA(const FiniteElementSpace &fes);
   /** Used with BilinearFormIntegrators that have different spaces. */
   virtual void AssemblePA(const FiniteElementSpace &trial_fes,
                           const FiniteElementSpace &test_fes);

   /// Method defining partial assembly on NURBS patches.
   /** The result of the partial assembly is stored internally so that it can be
       used later in the method AddMultNURBSPA(). */
   virtual void AssembleNURBSPA(const FiniteElementSpace &fes);

   virtual void AssemblePABoundary(const FiniteElementSpace &fes);

   virtual void AssemblePAInteriorFaces(const FiniteElementSpace &fes);

   virtual void AssemblePABoundaryFaces(const FiniteElementSpace &fes);

   /// Assemble diagonal and add it to Vector @a diag.
   virtual void AssembleDiagonalPA(Vector &diag);

   /// Assemble diagonal of $A D A^T$ ($A$ is this integrator) and add it to @a diag.
   virtual void AssembleDiagonalPA_ADAt(const Vector &D, Vector &diag);

   /// Method for partially assembled action.
   /** Perform the action of integrator on the input @a x and add the result to
       the output @a y. Both @a x and @a y are E-vectors, i.e. they represent
       the element-wise discontinuous version of the FE space.

       This method can be called only after the method AssemblePA() has been
       called. */
   virtual void AddMultPA(const Vector &x, Vector &y) const;

   /// Method for partially assembled action on NURBS patches.
   virtual void AddMultNURBSPA(const Vector&x, Vector&y) const;

   /// Method for partially assembled transposed action.
   /** Perform the transpose action of integrator on the input @a x and add the
       result to the output @a y. Both @a x and @a y are E-vectors, i.e. they
       represent the element-wise discontinuous version of the FE space.

       This method can be called only after the method AssemblePA() has been
       called. */
   virtual void AddMultTransposePA(const Vector &x, Vector &y) const;

   /// Method defining element assembly.
   /** The result of the element assembly is added to the @a emat Vector if
       @a add is true. Otherwise, if @a add is false, we set @a emat. */
   virtual void AssembleEA(const FiniteElementSpace &fes, Vector &emat,
                           const bool add = true);
   /** Used with BilinearFormIntegrators that have different spaces. */
   // virtual void AssembleEA(const FiniteElementSpace &trial_fes,
   //                         const FiniteElementSpace &test_fes,
   //                         Vector &emat);

   /// Method defining matrix-free assembly.
   /** The result of fully matrix-free assembly is stored internally so that it
       can be used later in the methods AddMultMF() and AddMultTransposeMF(). */
   virtual void AssembleMF(const FiniteElementSpace &fes);

   /** Perform the action of integrator on the input @a x and add the result to
       the output @a y. Both @a x and @a y are E-vectors, i.e. they represent
       the element-wise discontinuous version of the FE space.

       This method can be called only after the method AssembleMF() has been
       called. */
   virtual void AddMultMF(const Vector &x, Vector &y) const;

   /** Perform the transpose action of integrator on the input @a x and add the
       result to the output @a y. Both @a x and @a y are E-vectors, i.e. they
       represent the element-wise discontinuous version of the FE space.

       This method can be called only after the method AssemblePA() has been
       called. */
   virtual void AddMultTransposeMF(const Vector &x, Vector &y) const;

   /// Assemble diagonal and add it to Vector @a diag.
   virtual void AssembleDiagonalMF(Vector &diag);

   virtual void AssembleEAInteriorFaces(const FiniteElementSpace &fes,
                                        Vector &ea_data_int,
                                        Vector &ea_data_ext,
                                        const bool add = true);

   virtual void AssembleEABoundaryFaces(const FiniteElementSpace &fes,
                                        Vector &ea_data_bdr,
                                        const bool add = true);

   /// Given a particular Finite Element computes the element matrix elmat.
   virtual void AssembleElementMatrix(const FiniteElement &el,
                                      ElementTransformation &Trans,
                                      DenseMatrix &elmat);

   /** Compute the local matrix representation of a bilinear form
       $a(u,v)$ defined on different trial (given by $u$) and test
       (given by $v$) spaces. The rows in the local matrix correspond
       to the test dofs and the columns -- to the trial dofs. */
   virtual void AssembleElementMatrix2(const FiniteElement &trial_fe,
                                       const FiniteElement &test_fe,
                                       ElementTransformation &Trans,
                                       DenseMatrix &elmat);

   /** Given a particular NURBS patch, computes the patch matrix as a
       SparseMatrix @a smat.
    */
   virtual void AssemblePatchMatrix(const int patch,
                                    const FiniteElementSpace &fes,
                                    SparseMatrix*& smat);

   virtual void AssembleFaceMatrix(const FiniteElement &el1,
                                   const FiniteElement &el2,
                                   FaceElementTransformations &Trans,
                                   DenseMatrix &elmat);

   /** Abstract method used for assembling TraceFaceIntegrators in a
       MixedBilinearForm. */
   virtual void AssembleFaceMatrix(const FiniteElement &trial_face_fe,
                                   const FiniteElement &test_fe1,
                                   const FiniteElement &test_fe2,
                                   FaceElementTransformations &Trans,
                                   DenseMatrix &elmat);

   /** Abstract method used for assembling TraceFaceIntegrators for
       DPG weak formulations. */
   virtual void AssembleTraceFaceMatrix(int elem,
                                        const FiniteElement &trial_face_fe,
                                        const FiniteElement &test_fe,
                                        FaceElementTransformations &Trans,
                                        DenseMatrix &elmat);


   /// @brief Perform the local action of the BilinearFormIntegrator.
   /// Note that the default implementation in the base class is general but not
   /// efficient.
   virtual void AssembleElementVector(const FiniteElement &el,
                                      ElementTransformation &Tr,
                                      const Vector &elfun, Vector &elvect);

   /// @brief Perform the local action of the BilinearFormIntegrator resulting
   /// from a face integral term.
   /// Note that the default implementation in the base class is general but not
   /// efficient.
   virtual void AssembleFaceVector(const FiniteElement &el1,
                                   const FiniteElement &el2,
                                   FaceElementTransformations &Tr,
                                   const Vector &elfun, Vector &elvect);

   virtual void AssembleElementGrad(const FiniteElement &el,
                                    ElementTransformation &Tr,
                                    const Vector &elfun, DenseMatrix &elmat)
   { AssembleElementMatrix(el, Tr, elmat); }

   virtual void AssembleFaceGrad(const FiniteElement &el1,
                                 const FiniteElement &el2,
                                 FaceElementTransformations &Tr,
                                 const Vector &elfun, DenseMatrix &elmat)
   { AssembleFaceMatrix(el1, el2, Tr, elmat); }

   /** @brief Virtual method required for Zienkiewicz-Zhu type error estimators.

       The purpose of the method is to compute a local "flux" finite element
       function given a local finite element solution. The "flux" function has
       to be computed in terms of its coefficients (represented by the Vector
       @a flux) which multiply the basis functions defined by the FiniteElement
       @a fluxelem. Typically, the "flux" function will have more than one
       component and consequently @a flux should be store the coefficients of
       all components: first all coefficient for component 0, then all
       coefficients for component 1, etc. What the "flux" function represents
       depends on the specific integrator. For example, in the case of
       DiffusionIntegrator, the flux is the gradient of the solution multiplied
       by the diffusion coefficient.

       @param[in] el     FiniteElement of the solution.
       @param[in] Trans  The ElementTransformation describing the physical
                         position of the mesh element.
       @param[in] u      Solution coefficients representing the expansion of the
                         solution function in the basis of @a el.
       @param[in] fluxelem  FiniteElement of the "flux".
       @param[out] flux  "Flux" coefficients representing the expansion of the
                         "flux" function in the basis of @a fluxelem. The size
                         of @a flux as a Vector has to be set by this method,
                         e.g. using Vector::SetSize().
       @param[in] with_coef  If zero (the default value is 1) the implementation
                             of the method may choose not to scale the "flux"
                             function by any coefficients describing the
                             integrator.
       @param[in] ir  If passed (the default value is NULL), the implementation
                      of the method will ignore the integration rule provided
                      by the @a fluxelem parameter and, instead, compute the
                      discrete flux at the points specified by the integration
                      rule @a ir.
    */
   virtual void ComputeElementFlux(const FiniteElement &el,
                                   ElementTransformation &Trans,
                                   Vector &u,
                                   const FiniteElement &fluxelem,
                                   Vector &flux, bool with_coef = true,
                                   const IntegrationRule *ir = NULL) { }

   /** @brief Virtual method required for Zienkiewicz-Zhu type error estimators.

       The purpose of this method is to compute a local number that measures the
       energy of a given "flux" function (see ComputeElementFlux() for a
       description of the "flux" function). Typically, the energy of a "flux"
       function should be equal to a_local(u,u), if the "flux" is defined from
       a solution u; here a_local(.,.) denotes the element-local bilinear
       form represented by the integrator.

       @param[in] fluxelem  FiniteElement of the "flux".
       @param[in] Trans  The ElementTransformation describing the physical
                         position of the mesh element.
       @param[in] flux   "Flux" coefficients representing the expansion of the
                         "flux" function in the basis of @a fluxelem.
       @param[out] d_energy  If not NULL, the given Vector should be set to
                             represent directional energy split that can be used
                             for anisotropic error estimation.
       @returns The computed energy.
    */
   virtual real_t ComputeFluxEnergy(const FiniteElement &fluxelem,
                                    ElementTransformation &Trans,
                                    Vector &flux, Vector *d_energy = NULL)
   { return 0.0; }

<<<<<<< HEAD
   void SetIntRule(const IntegrationRule *ir) { IntRule = ir; }
=======
   /** @brief For bilinear forms on element faces, specifies if the normal
              derivatives are needed on the faces or just the face restriction.

       @details if RequiresFaceNormalDerivatives() == true, then
                AddMultPAFaceNormalDerivatives(...) should be invoked in place
                of AddMultPA(...) and L2NormalDerivativeFaceRestriction should
                be used to compute the normal derivatives. This is used for some
                DG integrators, for example DGDiffusionIntegrator.

       @returns whether normal derivatives appear in the bilinear form.
   */
   virtual bool RequiresFaceNormalDerivatives() const { return false; }

   /// Method for partially assembled action.
   /** @brief For bilinear forms on element faces that depend on the normal
              derivative on the faces, computes the action of integrator to the
              face values @a x and reference-normal derivatives @a dxdn and adds
              the result to @a y and @a dydn.

      @details This method can be called only after the method AssemblePA() has
               been called.

      @param[in]     x E-vector of face values (provided by
                       FaceRestriction::Mult)
      @param[in]     dxdn E-vector of face reference-normal derivatives
                          (provided by FaceRestriction::NormalDerivativeMult)
      @param[in,out] y E-vector of face values to add action to.
      @param[in,out] dydn E-vector of face reference-normal derivative values to
                          add action to.
   */
   virtual void AddMultPAFaceNormalDerivatives(const Vector &x, const Vector &dxdn,
                                               Vector &y, Vector &dydn) const;
>>>>>>> c3eb769a

   virtual ~BilinearFormIntegrator() { }
};

/** Wraps a given @a BilinearFormIntegrator and transposes the resulting element
    matrices. See for example ex9, ex9p. */
class TransposeIntegrator : public BilinearFormIntegrator
{
private:
   int own_bfi;
   BilinearFormIntegrator *bfi;

   DenseMatrix bfi_elmat;

public:
   TransposeIntegrator(BilinearFormIntegrator *bfi_, int own_bfi_ = 1)
   { bfi = bfi_; own_bfi = own_bfi_; }

   virtual void SetIntRule(const IntegrationRule *ir);

   virtual void AssembleElementMatrix(const FiniteElement &el,
                                      ElementTransformation &Trans,
                                      DenseMatrix &elmat);

   virtual void AssembleElementMatrix2(const FiniteElement &trial_fe,
                                       const FiniteElement &test_fe,
                                       ElementTransformation &Trans,
                                       DenseMatrix &elmat);

   using BilinearFormIntegrator::AssembleFaceMatrix;
   virtual void AssembleFaceMatrix(const FiniteElement &el1,
                                   const FiniteElement &el2,
                                   FaceElementTransformations &Trans,
                                   DenseMatrix &elmat);

   virtual void AssemblePA(const FiniteElementSpace& fes)
   {
      bfi->AssemblePA(fes);
   }

   virtual void AssemblePA(const FiniteElementSpace &trial_fes,
                           const FiniteElementSpace &test_fes)
   {
      bfi->AssemblePA(test_fes, trial_fes); // Reverse test and trial
   }

   virtual void AssemblePAInteriorFaces(const FiniteElementSpace &fes)
   {
      bfi->AssemblePAInteriorFaces(fes);
   }

   virtual void AssemblePABoundaryFaces(const FiniteElementSpace &fes)
   {
      bfi->AssemblePABoundaryFaces(fes);
   }

   virtual void AddMultTransposePA(const Vector &x, Vector &y) const
   {
      bfi->AddMultPA(x, y);
   }

   virtual void AddMultPA(const Vector& x, Vector& y) const
   {
      bfi->AddMultTransposePA(x, y);
   }

   virtual void AssembleEA(const FiniteElementSpace &fes, Vector &emat,
                           const bool add);

   virtual void AssembleEAInteriorFaces(const FiniteElementSpace &fes,
                                        Vector &ea_data_int,
                                        Vector &ea_data_ext,
                                        const bool add);

   virtual void AssembleEABoundaryFaces(const FiniteElementSpace &fes,
                                        Vector &ea_data_bdr,
                                        const bool add);

   virtual ~TransposeIntegrator() { if (own_bfi) { delete bfi; } }
};

class LumpedIntegrator : public BilinearFormIntegrator
{
private:
   int own_bfi;
   BilinearFormIntegrator *bfi;

public:
   LumpedIntegrator (BilinearFormIntegrator *bfi_, int own_bfi_ = 1)
   { bfi = bfi_; own_bfi = own_bfi_; }

   virtual void SetIntRule(const IntegrationRule *ir);

   virtual void AssembleElementMatrix(const FiniteElement &el,
                                      ElementTransformation &Trans,
                                      DenseMatrix &elmat);

   virtual ~LumpedIntegrator() { if (own_bfi) { delete bfi; } }
};

/// Integrator that inverts the matrix assembled by another integrator.
class InverseIntegrator : public BilinearFormIntegrator
{
private:
   int own_integrator;
   BilinearFormIntegrator *integrator;

public:
   InverseIntegrator(BilinearFormIntegrator *integ, int own_integ = 1)
   { integrator = integ; own_integrator = own_integ; }

   virtual void SetIntRule(const IntegrationRule *ir);

   virtual void AssembleElementMatrix(const FiniteElement &el,
                                      ElementTransformation &Trans,
                                      DenseMatrix &elmat);

   virtual ~InverseIntegrator() { if (own_integrator) { delete integrator; } }
};

/// Integrator defining a sum of multiple Integrators.
class SumIntegrator : public BilinearFormIntegrator
{
private:
   int own_integrators;
   mutable DenseMatrix elem_mat;
   Array<BilinearFormIntegrator*> integrators;

public:
   SumIntegrator(int own_integs = 1) { own_integrators = own_integs; }

   virtual void SetIntRule(const IntegrationRule *ir);

   void AddIntegrator(BilinearFormIntegrator *integ)
   { integrators.Append(integ); }

   virtual void AssembleElementMatrix(const FiniteElement &el,
                                      ElementTransformation &Trans,
                                      DenseMatrix &elmat);
   virtual void AssembleElementMatrix2(const FiniteElement &trial_fe,
                                       const FiniteElement &test_fe,
                                       ElementTransformation &Trans,
                                       DenseMatrix &elmat);

   using BilinearFormIntegrator::AssembleFaceMatrix;
   virtual void AssembleFaceMatrix(const FiniteElement &el1,
                                   const FiniteElement &el2,
                                   FaceElementTransformations &Trans,
                                   DenseMatrix &elmat);

   virtual void AssembleFaceMatrix(const FiniteElement &trial_face_fe,
                                   const FiniteElement &test_fe1,
                                   const FiniteElement &test_fe2,
                                   FaceElementTransformations &Trans,
                                   DenseMatrix &elmat);

   using BilinearFormIntegrator::AssemblePA;
   virtual void AssemblePA(const FiniteElementSpace& fes);

   virtual void AssembleDiagonalPA(Vector &diag);

   virtual void AssemblePAInteriorFaces(const FiniteElementSpace &fes);

   virtual void AssemblePABoundaryFaces(const FiniteElementSpace &fes);

   virtual void AddMultTransposePA(const Vector &x, Vector &y) const;

   virtual void AddMultPA(const Vector& x, Vector& y) const;

   virtual void AssembleMF(const FiniteElementSpace &fes);

   virtual void AddMultMF(const Vector &x, Vector &y) const;

   virtual void AddMultTransposeMF(const Vector &x, Vector &y) const;

   virtual void AssembleDiagonalMF(Vector &diag);

   virtual void AssembleEA(const FiniteElementSpace &fes, Vector &emat,
                           const bool add);

   virtual void AssembleEAInteriorFaces(const FiniteElementSpace &fes,
                                        Vector &ea_data_int,
                                        Vector &ea_data_ext,
                                        const bool add);

   virtual void AssembleEABoundaryFaces(const FiniteElementSpace &fes,
                                        Vector &ea_data_bdr,
                                        const bool add);

   virtual ~SumIntegrator();
};

/** An abstract class for integrating the product of two scalar basis functions
    with an optional scalar coefficient. */
class MixedScalarIntegrator: public BilinearFormIntegrator
{
public:

   virtual void AssembleElementMatrix2(const FiniteElement &trial_fe,
                                       const FiniteElement &test_fe,
                                       ElementTransformation &Trans,
                                       DenseMatrix &elmat);

   /// Support for use in BilinearForm. Can be used only when appropriate.
   virtual void AssembleElementMatrix(const FiniteElement &fe,
                                      ElementTransformation &Trans,
                                      DenseMatrix &elmat)
   { AssembleElementMatrix2(fe, fe, Trans, elmat); }

protected:
   /// This parameter can be set by derived methods to enable single shape
   /// evaluation in case CalcTestShape() and CalcTrialShape() return the same
   /// result if given the same FiniteElement. The default is false.
   bool same_calc_shape;

   MixedScalarIntegrator() : same_calc_shape(false), Q(NULL) {}
   MixedScalarIntegrator(Coefficient &q) : same_calc_shape(false), Q(&q) {}

   inline virtual bool VerifyFiniteElementTypes(
      const FiniteElement & trial_fe,
      const FiniteElement & test_fe) const
   {
      return (trial_fe.GetRangeType() == mfem::FiniteElement::SCALAR &&
              test_fe.GetRangeType()  == mfem::FiniteElement::SCALAR );
   }

   inline virtual const char * FiniteElementTypeFailureMessage() const
   {
      return "MixedScalarIntegrator:  "
             "Trial and test spaces must both be scalar fields.";
   }

   inline virtual int GetIntegrationOrder(const FiniteElement & trial_fe,
                                          const FiniteElement & test_fe,
                                          ElementTransformation &Trans)
   { return trial_fe.GetOrder() + test_fe.GetOrder() + Trans.OrderW(); }


   inline virtual void CalcTestShape(const FiniteElement & test_fe,
                                     ElementTransformation &Trans,
                                     Vector & shape)
   { test_fe.CalcPhysShape(Trans, shape); }

   inline virtual void CalcTrialShape(const FiniteElement & trial_fe,
                                      ElementTransformation &Trans,
                                      Vector & shape)
   { trial_fe.CalcPhysShape(Trans, shape); }

   Coefficient *Q;

private:

#ifndef MFEM_THREAD_SAFE
   Vector test_shape;
   Vector trial_shape;
#endif

};

/** An abstract class for integrating the inner product of two vector basis
    functions with an optional scalar, vector, or matrix coefficient. */
class MixedVectorIntegrator: public BilinearFormIntegrator
{
public:

   virtual void AssembleElementMatrix2(const FiniteElement &trial_fe,
                                       const FiniteElement &test_fe,
                                       ElementTransformation &Trans,
                                       DenseMatrix &elmat);

   /// Support for use in BilinearForm. Can be used only when appropriate.
   virtual void AssembleElementMatrix(const FiniteElement &fe,
                                      ElementTransformation &Trans,
                                      DenseMatrix &elmat)
   { AssembleElementMatrix2(fe, fe, Trans, elmat); }

protected:
   /// This parameter can be set by derived methods to enable single shape
   /// evaluation in case CalcTestShape() and CalcTrialShape() return the same
   /// result if given the same FiniteElement. The default is false.
   bool same_calc_shape;

   MixedVectorIntegrator()
      : same_calc_shape(false), Q(NULL), VQ(NULL), DQ(NULL), MQ(NULL) {}
   MixedVectorIntegrator(Coefficient &q)
      : same_calc_shape(false), Q(&q), VQ(NULL), DQ(NULL), MQ(NULL) {}
   MixedVectorIntegrator(VectorCoefficient &vq, bool diag = true)
      : same_calc_shape(false), Q(NULL), VQ(diag?NULL:&vq), DQ(diag?&vq:NULL),
        MQ(NULL) {}
   MixedVectorIntegrator(MatrixCoefficient &mq)
      : same_calc_shape(false), Q(NULL), VQ(NULL), DQ(NULL), MQ(&mq) {}

   inline virtual bool VerifyFiniteElementTypes(
      const FiniteElement & trial_fe,
      const FiniteElement & test_fe) const
   {
      return (trial_fe.GetRangeType() == mfem::FiniteElement::VECTOR &&
              test_fe.GetRangeType()  == mfem::FiniteElement::VECTOR );
   }

   inline virtual const char * FiniteElementTypeFailureMessage() const
   {
      return "MixedVectorIntegrator:  "
             "Trial and test spaces must both be vector fields";
   }

   inline virtual int GetIntegrationOrder(const FiniteElement & trial_fe,
                                          const FiniteElement & test_fe,
                                          ElementTransformation &Trans)
   { return trial_fe.GetOrder() + test_fe.GetOrder() + Trans.OrderW(); }


   inline virtual int GetTestVDim(const FiniteElement & test_fe)
   { return std::max(space_dim, test_fe.GetRangeDim()); }

   inline virtual void CalcTestShape(const FiniteElement & test_fe,
                                     ElementTransformation &Trans,
                                     DenseMatrix & shape)
   { test_fe.CalcVShape(Trans, shape); }

   inline virtual int GetTrialVDim(const FiniteElement & trial_fe)
   { return std::max(space_dim, trial_fe.GetRangeDim()); }

   inline virtual void CalcTrialShape(const FiniteElement & trial_fe,
                                      ElementTransformation &Trans,
                                      DenseMatrix & shape)
   { trial_fe.CalcVShape(Trans, shape); }

   int space_dim;
   Coefficient *Q;
   VectorCoefficient *VQ;
   DiagonalMatrixCoefficient *DQ;
   MatrixCoefficient *MQ;

private:

#ifndef MFEM_THREAD_SAFE
   Vector V;
   Vector D;
   DenseMatrix M;
   DenseMatrix test_shape;
   DenseMatrix trial_shape;
   DenseMatrix shape_tmp;
#endif

};

/** An abstract class for integrating the product of a scalar basis function and
    the inner product of a vector basis function with a vector coefficient. In
    2D the inner product can be replaced with a cross product. */
class MixedScalarVectorIntegrator: public BilinearFormIntegrator
{
public:

   virtual void AssembleElementMatrix2(const FiniteElement &trial_fe,
                                       const FiniteElement &test_fe,
                                       ElementTransformation &Trans,
                                       DenseMatrix &elmat);

   /// Support for use in BilinearForm. Can be used only when appropriate.
   /** Appropriate use cases are classes derived from
       MixedScalarVectorIntegrator where the trial and test spaces can be the
       same. Examples of such classes are: MixedVectorDivergenceIntegrator,
       MixedScalarWeakDivergenceIntegrator, etc. */
   virtual void AssembleElementMatrix(const FiniteElement &fe,
                                      ElementTransformation &Trans,
                                      DenseMatrix &elmat)
   { AssembleElementMatrix2(fe, fe, Trans, elmat); }

protected:

   MixedScalarVectorIntegrator(VectorCoefficient &vq, bool transpose_ = false,
                               bool cross_2d_ = false)
      : VQ(&vq), transpose(transpose_), cross_2d(cross_2d_) {}

   inline virtual bool VerifyFiniteElementTypes(
      const FiniteElement & trial_fe,
      const FiniteElement & test_fe) const
   {
      return ((transpose &&
               trial_fe.GetRangeType() == mfem::FiniteElement::VECTOR &&
               test_fe.GetRangeType()  == mfem::FiniteElement::SCALAR ) ||
              (!transpose &&
               trial_fe.GetRangeType() == mfem::FiniteElement::SCALAR &&
               test_fe.GetRangeType()  == mfem::FiniteElement::VECTOR )
             );
   }

   inline virtual const char * FiniteElementTypeFailureMessage() const
   {
      if ( transpose )
      {
         return "MixedScalarVectorIntegrator:  "
                "Trial space must be a vector field "
                "and the test space must be a scalar field";
      }
      else
      {
         return "MixedScalarVectorIntegrator:  "
                "Trial space must be a scalar field "
                "and the test space must be a vector field";
      }
   }

   inline virtual int GetIntegrationOrder(const FiniteElement & trial_fe,
                                          const FiniteElement & test_fe,
                                          ElementTransformation &Trans)
   { return trial_fe.GetOrder() + test_fe.GetOrder() + Trans.OrderW(); }


   inline virtual int GetVDim(const FiniteElement & vector_fe)
   { return std::max(space_dim, vector_fe.GetRangeDim()); }

   inline virtual void CalcVShape(const FiniteElement & vector_fe,
                                  ElementTransformation &Trans,
                                  DenseMatrix & shape_)
   { vector_fe.CalcVShape(Trans, shape_); }

   inline virtual void CalcShape(const FiniteElement & scalar_fe,
                                 ElementTransformation &Trans,
                                 Vector & shape_)
   { scalar_fe.CalcPhysShape(Trans, shape_); }

   VectorCoefficient *VQ;
   int space_dim;
   bool transpose;
   bool cross_2d;  // In 2D use a cross product rather than a dot product

private:

#ifndef MFEM_THREAD_SAFE
   Vector V;
   DenseMatrix vshape;
   Vector      shape;
   Vector      vshape_tmp;
#endif

};

/** Class for integrating the bilinear form $a(u,v) := (Q u, v)$ in either 1D, 2D,
    or 3D and where $Q$ is an optional scalar coefficient, $u$ and $v$ are each in $H^1$
    or $L_2$. */
class MixedScalarMassIntegrator : public MixedScalarIntegrator
{
public:
   MixedScalarMassIntegrator() { same_calc_shape = true; }
   MixedScalarMassIntegrator(Coefficient &q)
      : MixedScalarIntegrator(q) { same_calc_shape = true; }
};

/** Class for integrating the bilinear form $a(u,v) := (\vec{V} u, v)$ in either 2D, or
    3D and where $\vec{V}$ is a vector coefficient, $u$ is in $H^1$ or $L_2$ and $v$ is in $H(curl$
    or $H(div)$. */
class MixedVectorProductIntegrator : public MixedScalarVectorIntegrator
{
public:
   MixedVectorProductIntegrator(VectorCoefficient &vq)
      : MixedScalarVectorIntegrator(vq) {}
};

/** Class for integrating the bilinear form $a(u,v) := (Q \nabla u, v)$ in 1D where Q
    is an optional scalar coefficient, $u$ is in $H^1$, and $v$ is in $L_2$. */
class MixedScalarDerivativeIntegrator : public MixedScalarIntegrator
{
public:
   MixedScalarDerivativeIntegrator() {}
   MixedScalarDerivativeIntegrator(Coefficient &q)
      : MixedScalarIntegrator(q) {}

protected:
   inline virtual bool VerifyFiniteElementTypes(
      const FiniteElement & trial_fe,
      const FiniteElement & test_fe) const
   {
      return (trial_fe.GetDim() == 1 && test_fe.GetDim() == 1 &&
              trial_fe.GetDerivType() == mfem::FiniteElement::GRAD  &&
              test_fe.GetRangeType()  == mfem::FiniteElement::SCALAR );
   }

   inline virtual const char * FiniteElementTypeFailureMessage() const
   {
      return "MixedScalarDerivativeIntegrator:  "
             "Trial and test spaces must both be scalar fields in 1D "
             "and the trial space must implement CalcDShape.";
   }

   inline virtual void CalcTrialShape(const FiniteElement & trial_fe,
                                      ElementTransformation &Trans,
                                      Vector & shape)
   {
      DenseMatrix dshape(shape.GetData(), shape.Size(), 1);
      trial_fe.CalcPhysDShape(Trans, dshape);
   }
};

/** Class for integrating the bilinear form $a(u,v) := -(Q u, \nabla v)$ in 1D where $Q$
    is an optional scalar coefficient, $u$ is in $L_2$, and $v$ is in $H^1$. */
class MixedScalarWeakDerivativeIntegrator : public MixedScalarIntegrator
{
public:
   MixedScalarWeakDerivativeIntegrator() {}
   MixedScalarWeakDerivativeIntegrator(Coefficient &q)
      : MixedScalarIntegrator(q) {}

protected:
   inline virtual bool VerifyFiniteElementTypes(
      const FiniteElement & trial_fe,
      const FiniteElement & test_fe) const
   {
      return (trial_fe.GetDim() == 1 && test_fe.GetDim() == 1 &&
              trial_fe.GetRangeType() == mfem::FiniteElement::SCALAR &&
              test_fe.GetDerivType()  == mfem::FiniteElement::GRAD );
   }

   inline virtual const char * FiniteElementTypeFailureMessage() const
   {
      return "MixedScalarWeakDerivativeIntegrator:  "
             "Trial and test spaces must both be scalar fields in 1D "
             "and the test space must implement CalcDShape with "
             "map type \"VALUE\".";
   }

   inline virtual void CalcTestShape(const FiniteElement & test_fe,
                                     ElementTransformation &Trans,
                                     Vector & shape)
   {
      DenseMatrix dshape(shape.GetData(), shape.Size(), 1);
      test_fe.CalcPhysDShape(Trans, dshape);
      shape *= -1.0;
   }
};

/** Class for integrating the bilinear form $a(u,v) := (Q \nabla \cdot u, v)$ in either 2D
    or 3D where $Q$ is an optional scalar coefficient, $u$ is in $H(div)$, and $v$ is a
    scalar field. */
class MixedScalarDivergenceIntegrator : public MixedScalarIntegrator
{
public:
   MixedScalarDivergenceIntegrator() {}
   MixedScalarDivergenceIntegrator(Coefficient &q)
      : MixedScalarIntegrator(q) {}

protected:
   inline virtual bool VerifyFiniteElementTypes(
      const FiniteElement & trial_fe,
      const FiniteElement & test_fe) const
   {
      return (trial_fe.GetDerivType() == mfem::FiniteElement::DIV  &&
              test_fe.GetRangeType()  == mfem::FiniteElement::SCALAR );
   }

   inline virtual const char * FiniteElementTypeFailureMessage() const
   {
      return "MixedScalarDivergenceIntegrator:  "
             "Trial must be $H(div)$ and the test space must be a "
             "scalar field";
   }

   inline virtual int GetIntegrationOrder(const FiniteElement & trial_fe,
                                          const FiniteElement & test_fe,
                                          ElementTransformation &Trans)
   { return trial_fe.GetOrder() + test_fe.GetOrder() + Trans.OrderW() - 1; }

   inline virtual void CalcTrialShape(const FiniteElement & trial_fe,
                                      ElementTransformation &Trans,
                                      Vector & shape)
   { trial_fe.CalcPhysDivShape(Trans, shape); }
};

/** Class for integrating the bilinear form $a(u,v) := (\vec{V} \nabla \cdot u, v)$ in either 2D
    or 3D where $\vec{V}$ is a vector coefficient, $u$ is in $H(div)$, and $v$ is in $H(div)$. */
class MixedVectorDivergenceIntegrator : public MixedScalarVectorIntegrator
{
public:
   MixedVectorDivergenceIntegrator(VectorCoefficient &vq)
      : MixedScalarVectorIntegrator(vq) {}

protected:
   inline virtual bool VerifyFiniteElementTypes(
      const FiniteElement & trial_fe,
      const FiniteElement & test_fe) const
   {
      return (trial_fe.GetDerivType() == mfem::FiniteElement::DIV  &&
              test_fe.GetRangeType()  == mfem::FiniteElement::VECTOR );
   }

   inline virtual const char * FiniteElementTypeFailureMessage() const
   {
      return "MixedVectorDivergenceIntegrator:  "
             "Trial must be H(Div) and the test space must be a "
             "vector field";
   }

   // Subtract one due to the divergence and add one for the coefficient
   // which is assumed to be at least linear.
   inline virtual int GetIntegrationOrder(const FiniteElement & trial_fe,
                                          const FiniteElement & test_fe,
                                          ElementTransformation &Trans)
   { return trial_fe.GetOrder() + test_fe.GetOrder() + Trans.OrderW() - 1 + 1; }

   inline virtual void CalcShape(const FiniteElement & scalar_fe,
                                 ElementTransformation &Trans,
                                 Vector & shape)
   { scalar_fe.CalcPhysDivShape(Trans, shape); }
};

/** Class for integrating the bilinear form $a(u,v) := -(Q u, \nabla \cdot v)$ in either 2D
    or 3D where $Q$ is an optional scalar coefficient, $u$ is in $L_2$ or $H^1$, and $v$ is
    in $H(div)$. */
class MixedScalarWeakGradientIntegrator : public MixedScalarIntegrator
{
public:
   MixedScalarWeakGradientIntegrator() {}
   MixedScalarWeakGradientIntegrator(Coefficient &q)
      : MixedScalarIntegrator(q) {}

protected:
   inline virtual bool VerifyFiniteElementTypes(
      const FiniteElement & trial_fe,
      const FiniteElement & test_fe) const
   {
      return (trial_fe.GetRangeType() == mfem::FiniteElement::SCALAR &&
              test_fe.GetDerivType()  == mfem::FiniteElement::DIV );
   }

   inline virtual const char * FiniteElementTypeFailureMessage() const
   {
      return "MixedScalarWeakGradientIntegrator:  "
             "Trial space must be a scalar field "
             "and the test space must be H(Div)";
   }

   inline virtual int GetIntegrationOrder(const FiniteElement & trial_fe,
                                          const FiniteElement & test_fe,
                                          ElementTransformation &Trans)
   { return trial_fe.GetOrder() + test_fe.GetOrder() + Trans.OrderW() - 1; }

   virtual void CalcTestShape(const FiniteElement & test_fe,
                              ElementTransformation &Trans,
                              Vector & shape)
   {
      test_fe.CalcPhysDivShape(Trans, shape);
      shape *= -1.0;
   }
};

/** Class for integrating the bilinear form $a(u,v) := (Q \mathrm{curl}(u), v)$ in 2D where
    $Q$ is an optional scalar coefficient, $u$ is in $H(curl$, and $v$ is in $L_2$ or
    $H^1$. */
class MixedScalarCurlIntegrator : public MixedScalarIntegrator
{
public:
   MixedScalarCurlIntegrator() {}
   MixedScalarCurlIntegrator(Coefficient &q)
      : MixedScalarIntegrator(q) {}

protected:
   inline virtual bool VerifyFiniteElementTypes(
      const FiniteElement & trial_fe,
      const FiniteElement & test_fe) const
   {
      return (trial_fe.GetDim() == 2 && test_fe.GetDim() == 2 &&
              trial_fe.GetDerivType() == mfem::FiniteElement::CURL &&
              test_fe.GetRangeType()  == mfem::FiniteElement::SCALAR);
   }

   inline virtual const char * FiniteElementTypeFailureMessage() const
   {
      return "MixedScalarCurlIntegrator:  "
             "Trial must be H(Curl) and the test space must be a "
             "scalar field";
   }

   inline virtual int GetIntegrationOrder(const FiniteElement & trial_fe,
                                          const FiniteElement & test_fe,
                                          ElementTransformation &Trans)
   { return trial_fe.GetOrder() + test_fe.GetOrder() + Trans.OrderW() - 1; }

   inline virtual void CalcTrialShape(const FiniteElement & trial_fe,
                                      ElementTransformation &Trans,
                                      Vector & shape)
   {
      DenseMatrix dshape(shape.GetData(), shape.Size(), 1);
      trial_fe.CalcPhysCurlShape(Trans, dshape);
   }

   using BilinearFormIntegrator::AssemblePA;
   virtual void AssemblePA(const FiniteElementSpace &trial_fes,
                           const FiniteElementSpace &test_fes);

   virtual void AddMultPA(const Vector&, Vector&) const;
   virtual void AddMultTransposePA(const Vector &x, Vector &y) const;

   // PA extension
   Vector pa_data;
   const DofToQuad *mapsO;         ///< Not owned. DOF-to-quad map, open.
   const DofToQuad *mapsC;         ///< Not owned. DOF-to-quad map, closed.
   int dim, ne, dofs1D, quad1D, dofs1Dtest;
};

/** Class for integrating the bilinear form $a(u,v) := (Q u, \mathrm{curl}(v))$ in 2D where
    $Q$ is an optional scalar coefficient, $u$ is in $L_2$ or $H^1$, and $v$ is in
    $H(curl$. Partial assembly (PA) is supported but could be further optimized
    by using more efficient threading and shared memory.
*/
class MixedScalarWeakCurlIntegrator : public MixedScalarIntegrator
{
public:
   MixedScalarWeakCurlIntegrator() {}
   MixedScalarWeakCurlIntegrator(Coefficient &q)
      : MixedScalarIntegrator(q) {}

protected:
   inline virtual bool VerifyFiniteElementTypes(
      const FiniteElement & trial_fe,
      const FiniteElement & test_fe) const
   {
      return (trial_fe.GetDim() == 2 && test_fe.GetDim() == 2 &&
              trial_fe.GetRangeType() == mfem::FiniteElement::SCALAR &&
              test_fe.GetDerivType()  == mfem::FiniteElement::CURL );
   }

   inline virtual const char * FiniteElementTypeFailureMessage() const
   {
      return "MixedScalarWeakCurlIntegrator:  "
             "Trial space must be a scalar field "
             "and the test space must be H(Curl)";
   }

   inline virtual void CalcTestShape(const FiniteElement & test_fe,
                                     ElementTransformation &Trans,
                                     Vector & shape)
   {
      DenseMatrix dshape(shape.GetData(), shape.Size(), 1);
      test_fe.CalcPhysCurlShape(Trans, dshape);
   }
};

/** Class for integrating the bilinear form $a(u,v) := (Q u, v)$ in either 2D or
    3D and where $Q$ is an optional coefficient (of type scalar, matrix, or
    diagonal matrix) $u$ and $v$ are each in $H(curl$ or $H(div)$. */
class MixedVectorMassIntegrator : public MixedVectorIntegrator
{
public:
   MixedVectorMassIntegrator() { same_calc_shape = true; }
   MixedVectorMassIntegrator(Coefficient &q)
      : MixedVectorIntegrator(q) { same_calc_shape = true; }
   MixedVectorMassIntegrator(DiagonalMatrixCoefficient &dq)
      : MixedVectorIntegrator(dq, true) { same_calc_shape = true; }
   MixedVectorMassIntegrator(MatrixCoefficient &mq)
      : MixedVectorIntegrator(mq) { same_calc_shape = true; }
};

/** Class for integrating the bilinear form $a(u,v) := (\vec{V} \times u, v)$ in 3D and where
    $\vec{V}$ is a vector coefficient $u$ and $v$ are each in $H(curl$ or $H(div)$. */
class MixedCrossProductIntegrator : public MixedVectorIntegrator
{
public:
   MixedCrossProductIntegrator(VectorCoefficient &vq)
      : MixedVectorIntegrator(vq, false) { same_calc_shape = true; }
};

/** Class for integrating the bilinear form $a(u,v) := (\vec{V} \cdot u, v)$ in 2D or 3D and
    where $\vec{V}$ is a vector coefficient $u$ is in $H(curl$ or $H(div)$ and $v$ is in $H^1$ or
    $L_2$. */
class MixedDotProductIntegrator : public MixedScalarVectorIntegrator
{
public:
   MixedDotProductIntegrator(VectorCoefficient &vq)
      : MixedScalarVectorIntegrator(vq, true) {}

   inline virtual bool VerifyFiniteElementTypes(
      const FiniteElement & trial_fe,
      const FiniteElement & test_fe) const
   {
      return (trial_fe.GetRangeType() == mfem::FiniteElement::VECTOR &&
              test_fe.GetRangeType()  == mfem::FiniteElement::SCALAR );
   }

   inline virtual const char * FiniteElementTypeFailureMessage() const
   {
      return "MixedDotProductIntegrator:  "
             "Trial space must be a vector field "
             "and the test space must be a scalar field";
   }
};

/** Class for integrating the bilinear form $a(u,v) := (-\vec{V} \cdot u, \nabla \cdot v)$ in 2D or
    3D and where $\vec{V}$ is a vector coefficient $u$ is in $H(curl$ or $H(div)$ and $v$ is in
    $H(div)$. */
class MixedWeakGradDotIntegrator : public MixedScalarVectorIntegrator
{
public:
   MixedWeakGradDotIntegrator(VectorCoefficient &vq)
      : MixedScalarVectorIntegrator(vq, true) {}

   inline virtual bool VerifyFiniteElementTypes(
      const FiniteElement & trial_fe,
      const FiniteElement & test_fe) const
   {
      return (trial_fe.GetRangeType() == mfem::FiniteElement::VECTOR &&
              test_fe.GetRangeType()  == mfem::FiniteElement::VECTOR &&
              test_fe.GetDerivType()  == mfem::FiniteElement::DIV );
   }

   inline virtual const char * FiniteElementTypeFailureMessage() const
   {
      return "MixedWeakGradDotIntegrator:  "
             "Trial space must be a vector field "
             "and the test space must be a vector field with a divergence";
   }

   // Subtract one due to the gradient and add one for the coefficient
   // which is assumed to be at least linear.
   inline virtual int GetIntegrationOrder(const FiniteElement & trial_fe,
                                          const FiniteElement & test_fe,
                                          ElementTransformation &Trans)
   { return trial_fe.GetOrder() + test_fe.GetOrder() + Trans.OrderW() - 1 + 1; }

   inline virtual void CalcShape(const FiniteElement & scalar_fe,
                                 ElementTransformation &Trans,
                                 Vector & shape)
   { scalar_fe.CalcPhysDivShape(Trans, shape); shape *= -1.0; }
};

/** Class for integrating the bilinear form $a(u,v) := (v \vec{V} \times u, \nabla v)$ in 3D and
    where $\vec{V}$ is a vector coefficient $u$ is in $H(curl$ or $H(div)$ and $v$ is in $H^1$. */
class MixedWeakDivCrossIntegrator : public MixedVectorIntegrator
{
public:
   MixedWeakDivCrossIntegrator(VectorCoefficient &vq)
      : MixedVectorIntegrator(vq, false) {}

   inline virtual bool VerifyFiniteElementTypes(
      const FiniteElement & trial_fe,
      const FiniteElement & test_fe) const
   {
      return (trial_fe.GetRangeDim() == 3 &&
              trial_fe.GetRangeType() == mfem::FiniteElement::VECTOR &&
              test_fe.GetRangeType()  == mfem::FiniteElement::SCALAR &&
              test_fe.GetDerivType()  == mfem::FiniteElement::GRAD );
   }

   inline virtual const char * FiniteElementTypeFailureMessage() const
   {
      return "MixedWeakDivCrossIntegrator:  "
             "Trial space must be a vector field in 3D "
             "and the test space must be a scalar field with a gradient";
   }

   inline virtual int GetTestVDim(const FiniteElement & test_fe)
   { return space_dim; }

   inline virtual void CalcTestShape(const FiniteElement & test_fe,
                                     ElementTransformation &Trans,
                                     DenseMatrix & shape)
   { test_fe.CalcPhysDShape(Trans, shape); shape *= -1.0; }
};

/** Class for integrating the bilinear form $a(u,v) := (Q \nabla u, \nabla v)$ in 3D
    or in 2D and where $Q$ is a scalar or matrix coefficient $u$ and $v$ are both in
    $H^1$. */
class MixedGradGradIntegrator : public MixedVectorIntegrator
{
public:
   MixedGradGradIntegrator() { same_calc_shape = true; }
   MixedGradGradIntegrator(Coefficient &q)
      : MixedVectorIntegrator(q) { same_calc_shape = true; }
   MixedGradGradIntegrator(DiagonalMatrixCoefficient &dq)
      : MixedVectorIntegrator(dq, true) { same_calc_shape = true; }
   MixedGradGradIntegrator(MatrixCoefficient &mq)
      : MixedVectorIntegrator(mq) { same_calc_shape = true; }

   inline virtual bool VerifyFiniteElementTypes(
      const FiniteElement & trial_fe,
      const FiniteElement & test_fe) const
   {
      return (trial_fe.GetRangeType() == mfem::FiniteElement::SCALAR &&
              trial_fe.GetDerivType() == mfem::FiniteElement::GRAD &&
              test_fe.GetRangeType()  == mfem::FiniteElement::SCALAR &&
              test_fe.GetDerivType()  == mfem::FiniteElement::GRAD );
   }

   inline virtual const char * FiniteElementTypeFailureMessage() const
   {
      return "MixedGradGradIntegrator:  "
             "Trial and test spaces must both be scalar fields "
             "with a gradient operator.";
   }

   inline virtual int GetIntegrationOrder(const FiniteElement & trial_fe,
                                          const FiniteElement & test_fe,
                                          ElementTransformation &Trans)
   {
      // Same as DiffusionIntegrator
      return test_fe.Space() == FunctionSpace::Pk ?
             trial_fe.GetOrder() + test_fe.GetOrder() - 2 :
             trial_fe.GetOrder() + test_fe.GetOrder() + test_fe.GetDim() - 1;
   }

   inline virtual int GetTrialVDim(const FiniteElement & trial_fe)
   { return space_dim; }

   inline virtual void CalcTrialShape(const FiniteElement & trial_fe,
                                      ElementTransformation &Trans,
                                      DenseMatrix & shape)
   { trial_fe.CalcPhysDShape(Trans, shape); }

   inline virtual int GetTestVDim(const FiniteElement & test_fe)
   { return space_dim; }

   inline virtual void CalcTestShape(const FiniteElement & test_fe,
                                     ElementTransformation &Trans,
                                     DenseMatrix & shape)
   { test_fe.CalcPhysDShape(Trans, shape); }
};

/** Class for integrating the bilinear form $a(u,v) := (\vec{V} \times \nabla u, \nabla v)$ in 3D
    or in 2D and where $\vec{V}$ is a vector coefficient $u$ and $v$ are both in $H^1$. */
class MixedCrossGradGradIntegrator : public MixedVectorIntegrator
{
public:
   MixedCrossGradGradIntegrator(VectorCoefficient &vq)
      : MixedVectorIntegrator(vq, false) { same_calc_shape = true; }

   inline virtual bool VerifyFiniteElementTypes(
      const FiniteElement & trial_fe,
      const FiniteElement & test_fe) const
   {
      return (trial_fe.GetRangeType() == mfem::FiniteElement::SCALAR &&
              trial_fe.GetDerivType() == mfem::FiniteElement::GRAD &&
              test_fe.GetRangeType()  == mfem::FiniteElement::SCALAR &&
              test_fe.GetDerivType()  == mfem::FiniteElement::GRAD );
   }

   inline virtual const char * FiniteElementTypeFailureMessage() const
   {
      return "MixedCrossGradGradIntegrator:  "
             "Trial and test spaces must both be scalar fields "
             "with a gradient operator.";
   }

   inline virtual int GetTrialVDim(const FiniteElement & trial_fe)
   { return space_dim; }

   inline virtual void CalcTrialShape(const FiniteElement & trial_fe,
                                      ElementTransformation &Trans,
                                      DenseMatrix & shape)
   { trial_fe.CalcPhysDShape(Trans, shape); }

   inline virtual int GetTestVDim(const FiniteElement & test_fe)
   { return space_dim; }

   inline virtual void CalcTestShape(const FiniteElement & test_fe,
                                     ElementTransformation &Trans,
                                     DenseMatrix & shape)
   { test_fe.CalcPhysDShape(Trans, shape); }
};

/** Class for integrating the bilinear form $a(u,v) := (Q \mathrm{curl}(u), \mathrm{curl}(v))$ in 3D
    and where $Q$ is a scalar or matrix coefficient $u$ and $v$ are both in
    $H(curl$. */
class MixedCurlCurlIntegrator : public MixedVectorIntegrator
{
public:
   MixedCurlCurlIntegrator() { same_calc_shape = true; }
   MixedCurlCurlIntegrator(Coefficient &q)
      : MixedVectorIntegrator(q) { same_calc_shape = true; }
   MixedCurlCurlIntegrator(DiagonalMatrixCoefficient &dq)
      : MixedVectorIntegrator(dq, true) { same_calc_shape = true; }
   MixedCurlCurlIntegrator(MatrixCoefficient &mq)
      : MixedVectorIntegrator(mq) { same_calc_shape = true; }

   inline virtual bool VerifyFiniteElementTypes(
      const FiniteElement & trial_fe,
      const FiniteElement & test_fe) const
   {
      return (trial_fe.GetCurlDim() == 3 && test_fe.GetCurlDim() == 3 &&
              trial_fe.GetRangeType() == mfem::FiniteElement::VECTOR &&
              trial_fe.GetDerivType() == mfem::FiniteElement::CURL &&
              test_fe.GetRangeType()  == mfem::FiniteElement::VECTOR &&
              test_fe.GetDerivType()  == mfem::FiniteElement::CURL );
   }

   inline virtual const char * FiniteElementTypeFailureMessage() const
   {
      return "MixedCurlCurlIntegrator"
             "Trial and test spaces must both be vector fields in 3D "
             "with a curl.";
   }

   inline virtual int GetTrialVDim(const FiniteElement & trial_fe)
   { return trial_fe.GetCurlDim(); }

   inline virtual void CalcTrialShape(const FiniteElement & trial_fe,
                                      ElementTransformation &Trans,
                                      DenseMatrix & shape)
   { trial_fe.CalcPhysCurlShape(Trans, shape); }

   inline virtual int GetTestVDim(const FiniteElement & test_fe)
   { return test_fe.GetCurlDim(); }

   inline virtual void CalcTestShape(const FiniteElement & test_fe,
                                     ElementTransformation &Trans,
                                     DenseMatrix & shape)
   { test_fe.CalcPhysCurlShape(Trans, shape); }
};

/** Class for integrating the bilinear form $a(u,v) := (\vec{V} \times \mathrm{curl}(u), \mathrm{curl}(v))$ in 3D
    and where $\vec{V}$ is a vector coefficient $u$ and $v$ are both in $H(curl$. */
class MixedCrossCurlCurlIntegrator : public MixedVectorIntegrator
{
public:
   MixedCrossCurlCurlIntegrator(VectorCoefficient &vq)
      : MixedVectorIntegrator(vq, false) { same_calc_shape = true; }

   inline virtual bool VerifyFiniteElementTypes(
      const FiniteElement & trial_fe,
      const FiniteElement & test_fe) const
   {
      return (trial_fe.GetCurlDim() == 3 && trial_fe.GetRangeDim() == 3 &&
              test_fe.GetCurlDim() == 3 && test_fe.GetRangeDim() == 3 &&
              trial_fe.GetRangeType() == mfem::FiniteElement::VECTOR &&
              trial_fe.GetDerivType() == mfem::FiniteElement::CURL &&
              test_fe.GetRangeType()  == mfem::FiniteElement::VECTOR &&
              test_fe.GetDerivType()  == mfem::FiniteElement::CURL );
   }

   inline virtual const char * FiniteElementTypeFailureMessage() const
   {
      return "MixedCrossCurlCurlIntegrator:  "
             "Trial and test spaces must both be vector fields in 3D "
             "with a curl.";
   }

   inline virtual int GetTrialVDim(const FiniteElement & trial_fe)
   { return trial_fe.GetCurlDim(); }

   inline virtual void CalcTrialShape(const FiniteElement & trial_fe,
                                      ElementTransformation &Trans,
                                      DenseMatrix & shape)
   { trial_fe.CalcPhysCurlShape(Trans, shape); }

   inline virtual int GetTestVDim(const FiniteElement & test_fe)
   { return test_fe.GetCurlDim(); }

   inline virtual void CalcTestShape(const FiniteElement & test_fe,
                                     ElementTransformation &Trans,
                                     DenseMatrix & shape)
   { test_fe.CalcPhysCurlShape(Trans, shape); }
};

/** Class for integrating the bilinear form $a(u,v) := (\vec{V} \times \mathrm{curl}(u), \nabla \cdot v)$ in 3D
    and where $\vec{V}$ is a vector coefficient $u$ is in $H(curl$ and $v$ is in $H^1$. */
class MixedCrossCurlGradIntegrator : public MixedVectorIntegrator
{
public:
   MixedCrossCurlGradIntegrator(VectorCoefficient &vq)
      : MixedVectorIntegrator(vq, false) {}

   inline virtual bool VerifyFiniteElementTypes(
      const FiniteElement & trial_fe,
      const FiniteElement & test_fe) const
   {
      return (trial_fe.GetCurlDim() == 3 &&
              trial_fe.GetRangeType() == mfem::FiniteElement::VECTOR &&
              trial_fe.GetDerivType() == mfem::FiniteElement::CURL &&
              test_fe.GetRangeType()  == mfem::FiniteElement::SCALAR &&
              test_fe.GetDerivType()  == mfem::FiniteElement::GRAD );
   }

   inline virtual const char * FiniteElementTypeFailureMessage() const
   {
      return "MixedCrossCurlGradIntegrator"
             "Trial space must be a vector field in 3D with a curl"
             "and the test space must be a scalar field with a gradient";
   }

   inline virtual int GetTrialVDim(const FiniteElement & trial_fe)
   { return trial_fe.GetCurlDim(); }

   inline virtual void CalcTrialShape(const FiniteElement & trial_fe,
                                      ElementTransformation &Trans,
                                      DenseMatrix & shape)
   { trial_fe.CalcPhysCurlShape(Trans, shape); }

   inline virtual int GetTestVDim(const FiniteElement & test_fe)
   { return space_dim; }

   inline virtual void CalcTestShape(const FiniteElement & test_fe,
                                     ElementTransformation &Trans,
                                     DenseMatrix & shape)
   { test_fe.CalcPhysDShape(Trans, shape); }
};

/** Class for integrating the bilinear form $a(u,v) := (v \times \nabla \cdot u, \mathrm{curl}(v))$ in 3D
    and where $v$ is a scalar coefficient $u$ is in $H^1$ and $v$ is in $H(curl$. */
class MixedCrossGradCurlIntegrator : public MixedVectorIntegrator
{
public:
   MixedCrossGradCurlIntegrator(VectorCoefficient &vq)
      : MixedVectorIntegrator(vq, false) {}

   inline virtual bool VerifyFiniteElementTypes(
      const FiniteElement & trial_fe,
      const FiniteElement & test_fe) const
   {
      return (test_fe.GetCurlDim() == 3 &&
              trial_fe.GetRangeType()  == mfem::FiniteElement::SCALAR &&
              trial_fe.GetDerivType()  == mfem::FiniteElement::GRAD &&
              test_fe.GetRangeType() == mfem::FiniteElement::VECTOR &&
              test_fe.GetDerivType() == mfem::FiniteElement::CURL );
   }

   inline virtual const char * FiniteElementTypeFailureMessage() const
   {
      return "MixedCrossGradCurlIntegrator"
             "Trial space must be a scalar field in 3D with a gradient"
             "and the test space must be a vector field with a curl";
   }

   inline virtual int GetTrialVDim(const FiniteElement & trial_fe)
   { return space_dim; }

   inline virtual void CalcTrialShape(const FiniteElement & trial_fe,
                                      ElementTransformation &Trans,
                                      DenseMatrix & shape)
   { trial_fe.CalcPhysDShape(Trans, shape); }

   inline virtual int GetTestVDim(const FiniteElement & test_fe)
   { return test_fe.GetCurlDim(); }

   inline virtual void CalcTestShape(const FiniteElement & test_fe,
                                     ElementTransformation &Trans,
                                     DenseMatrix & shape)
   { test_fe.CalcPhysCurlShape(Trans, shape); }
};

/** Class for integrating the bilinear form $a(u,v) := (\vec{V} \times u, \mathrm{curl}(v))$ in 3D and
    where $\vec{V}$ is a vector coefficient $u$ is in $H(curl$ or $H(div)$ and $v$ is in
    $H(curl$. */
class MixedWeakCurlCrossIntegrator : public MixedVectorIntegrator
{
public:
   MixedWeakCurlCrossIntegrator(VectorCoefficient &vq)
      : MixedVectorIntegrator(vq, false) {}

   inline virtual bool VerifyFiniteElementTypes(
      const FiniteElement & trial_fe,
      const FiniteElement & test_fe) const
   {
      return (trial_fe.GetRangeDim() == 3 && test_fe.GetCurlDim() == 3 &&
              trial_fe.GetRangeType() == mfem::FiniteElement::VECTOR &&
              test_fe.GetRangeType()  == mfem::FiniteElement::VECTOR &&
              test_fe.GetDerivType()  == mfem::FiniteElement::CURL );
   }

   inline virtual const char * FiniteElementTypeFailureMessage() const
   {
      return "MixedWeakCurlCrossIntegrator:  "
             "Trial space must be a vector field in 3D "
             "and the test space must be a vector field with a curl";
   }

   inline virtual int GetTestVDim(const FiniteElement & test_fe)
   { return test_fe.GetCurlDim(); }

   inline virtual void CalcTestShape(const FiniteElement & test_fe,
                                     ElementTransformation &Trans,
                                     DenseMatrix & shape)
   { test_fe.CalcPhysCurlShape(Trans, shape); }
};

/** Class for integrating the bilinear form $a(u,v) := (\vec{V} \times u, \mathrm{curl}(v))$ in 2D and
    where $\vec{V}$ is a vector coefficient $u$ is in $H(curl$ or $H(div)$ and $v$ is in
    $H(curl$. */
class MixedScalarWeakCurlCrossIntegrator : public MixedScalarVectorIntegrator
{
public:
   MixedScalarWeakCurlCrossIntegrator(VectorCoefficient &vq)
      : MixedScalarVectorIntegrator(vq, true, true) {}

   inline virtual bool VerifyFiniteElementTypes(
      const FiniteElement & trial_fe,
      const FiniteElement & test_fe) const
   {
      return (trial_fe.GetDim() == 2 && test_fe.GetDim() == 2 &&
              trial_fe.GetRangeType() == mfem::FiniteElement::VECTOR &&
              test_fe.GetRangeType()  == mfem::FiniteElement::VECTOR &&
              test_fe.GetDerivType()  == mfem::FiniteElement::CURL );
   }

   inline virtual const char * FiniteElementTypeFailureMessage() const
   {
      return "MixedScalarWeakCurlCrossIntegrator:  "
             "Trial space must be a vector field in 2D "
             "and the test space must be a vector field with a curl";
   }

   inline virtual void CalcShape(const FiniteElement & scalar_fe,
                                 ElementTransformation &Trans,
                                 Vector & shape)
   {
      DenseMatrix dshape(shape.GetData(), shape.Size(), 1);
      scalar_fe.CalcPhysCurlShape(Trans, dshape);
   }
};

/** Class for integrating the bilinear form $a(u,v) := (\vec{V} \times \nabla \cdot u, v)$ in 3D or
    in 2D and where $\vec{V}$ is a vector coefficient $u$ is in $H^1$ and $v$ is in $H(curl$ or
    $H(div)$. */
class MixedCrossGradIntegrator : public MixedVectorIntegrator
{
public:
   MixedCrossGradIntegrator(VectorCoefficient &vq)
      : MixedVectorIntegrator(vq, false) {}

   inline virtual bool VerifyFiniteElementTypes(
      const FiniteElement & trial_fe,
      const FiniteElement & test_fe) const
   {
      return (test_fe.GetRangeDim() == 3 &&
              trial_fe.GetRangeType() == mfem::FiniteElement::SCALAR &&
              trial_fe.GetDerivType() == mfem::FiniteElement::GRAD &&
              test_fe.GetRangeType()  == mfem::FiniteElement::VECTOR );
   }

   inline virtual const char * FiniteElementTypeFailureMessage() const
   {
      return "MixedCrossGradIntegrator:  "
             "Trial space must be a scalar field with a gradient operator"
             " and the test space must be a vector field both in 3D.";
   }

   inline virtual int GetTrialVDim(const FiniteElement & trial_fe)
   { return space_dim; }

   inline virtual void CalcTrialShape(const FiniteElement & trial_fe,
                                      ElementTransformation &Trans,
                                      DenseMatrix & shape)
   { trial_fe.CalcPhysDShape(Trans, shape); }

   inline virtual void CalcTestShape(const FiniteElement & test_fe,
                                     ElementTransformation &Trans,
                                     DenseMatrix & shape)
   { test_fe.CalcVShape(Trans, shape); }
};

/** Class for integrating the bilinear form $a(u,v) := (\vec{V} \times \mathrm{curl}(u), v)$ in 3D and
    where $\vec{V}$ is a vector coefficient $u$ is in $H(curl$ and $v$ is in $H(curl$ or
    $H(div)$. */
class MixedCrossCurlIntegrator : public MixedVectorIntegrator
{
public:
   MixedCrossCurlIntegrator(VectorCoefficient &vq)
      : MixedVectorIntegrator(vq, false) {}

   inline virtual bool VerifyFiniteElementTypes(
      const FiniteElement & trial_fe,
      const FiniteElement & test_fe) const
   {
      return (trial_fe.GetCurlDim() == 3 && test_fe.GetRangeDim() == 3 &&
              trial_fe.GetRangeType() == mfem::FiniteElement::VECTOR &&
              trial_fe.GetDerivType() == mfem::FiniteElement::CURL   &&
              test_fe.GetRangeType()  == mfem::FiniteElement::VECTOR );
   }

   inline virtual const char * FiniteElementTypeFailureMessage() const
   {
      return "MixedCrossCurlIntegrator:  "
             "Trial space must be a vector field in 3D with a curl "
             "and the test space must be a vector field";
   }

   inline virtual int GetTrialVDim(const FiniteElement & trial_fe)
   { return trial_fe.GetCurlDim(); }

   inline virtual void CalcTrialShape(const FiniteElement & trial_fe,
                                      ElementTransformation &Trans,
                                      DenseMatrix & shape)
   { trial_fe.CalcPhysCurlShape(Trans, shape); }
};

/** Class for integrating the bilinear form $a(u,v) := (\vec{V} \times \mathrm{curl}(u), v)$ in 2D and
    where $\vec{V}$ is a vector coefficient $u$ is in $H(curl$ and $v$ is in $H(curl$ or
    $H(div)$. */
class MixedScalarCrossCurlIntegrator : public MixedScalarVectorIntegrator
{
public:
   MixedScalarCrossCurlIntegrator(VectorCoefficient &vq)
      : MixedScalarVectorIntegrator(vq, false, true) {}

   inline virtual bool VerifyFiniteElementTypes(
      const FiniteElement & trial_fe,
      const FiniteElement & test_fe) const
   {
      return (trial_fe.GetDim() == 2 && test_fe.GetDim() == 2 &&
              trial_fe.GetRangeType() == mfem::FiniteElement::VECTOR &&
              trial_fe.GetDerivType() == mfem::FiniteElement::CURL   &&
              test_fe.GetRangeType()  == mfem::FiniteElement::VECTOR );
   }

   inline virtual const char * FiniteElementTypeFailureMessage() const
   {
      return "MixedCrossCurlIntegrator:  "
             "Trial space must be a vector field in 2D with a curl "
             "and the test space must be a vector field";
   }

   inline virtual void CalcShape(const FiniteElement & scalar_fe,
                                 ElementTransformation &Trans,
                                 Vector & shape)
   {
      DenseMatrix dshape(shape.GetData(), shape.Size(), 1);
      scalar_fe.CalcPhysCurlShape(Trans, dshape); shape *= -1.0;
   }
};

/** Class for integrating the bilinear form $a(u,v) := (\vec{V} \times \nabla \cdot u, v)$ in 2D and
    where $\vec{V}$ is a vector coefficient $u$ is in $H^1$ and $v$ is in $H^1$ or $L_2$. */
class MixedScalarCrossGradIntegrator : public MixedScalarVectorIntegrator
{
public:
   MixedScalarCrossGradIntegrator(VectorCoefficient &vq)
      : MixedScalarVectorIntegrator(vq, true, true) {}

   inline virtual bool VerifyFiniteElementTypes(
      const FiniteElement & trial_fe,
      const FiniteElement & test_fe) const
   {
      return (trial_fe.GetDim() == 2 && test_fe.GetDim() == 2 &&
              trial_fe.GetRangeType() == mfem::FiniteElement::SCALAR &&
              trial_fe.GetDerivType() == mfem::FiniteElement::GRAD   &&
              test_fe.GetRangeType()  == mfem::FiniteElement::SCALAR );
   }

   inline virtual const char * FiniteElementTypeFailureMessage() const
   {
      return "MixedScalarCrossGradIntegrator:  "
             "Trial space must be a scalar field in 2D with a gradient "
             "and the test space must be a scalar field";
   }

   inline int GetVDim(const FiniteElement & vector_fe)
   { return space_dim; }

   inline virtual void CalcVShape(const FiniteElement & vector_fe,
                                  ElementTransformation &Trans,
                                  DenseMatrix & shape)
   { vector_fe.CalcPhysDShape(Trans, shape); }
};

/** Class for integrating the bilinear form $a(u,v) := (\vec{V} \times u, v)$ in 2D and where
    $\vec{V}$ is a vector coefficient $u$ is in $H(curl$ or $H(div)$ and $v$ is in $H^1$ or $L_2$. */
class MixedScalarCrossProductIntegrator : public MixedScalarVectorIntegrator
{
public:
   MixedScalarCrossProductIntegrator(VectorCoefficient &vq)
      : MixedScalarVectorIntegrator(vq, true, true) {}

   inline virtual bool VerifyFiniteElementTypes(
      const FiniteElement & trial_fe,
      const FiniteElement & test_fe) const
   {
      return (trial_fe.GetDim() == 2 && test_fe.GetDim() == 2 &&
              trial_fe.GetRangeType() == mfem::FiniteElement::VECTOR &&
              test_fe.GetRangeType()  == mfem::FiniteElement::SCALAR );
   }

   inline virtual const char * FiniteElementTypeFailureMessage() const
   {
      return "MixedScalarCrossProductIntegrator:  "
             "Trial space must be a vector field in 2D "
             "and the test space must be a scalar field";
   }
};

/** Class for integrating the bilinear form $a(u,v) := (\vec{V} \times u \hat{z}, v)$ in 2D and
    where $\vec{V}$ is a vector coefficient $u$ is in $H^1$ or $L_2$ and $v$ is in $H(curl$ or $H(div)$.

    \todo Documentation what $\hat{z}$ is (also missing in https://mfem.org/bilininteg/).
   */
class MixedScalarWeakCrossProductIntegrator : public MixedScalarVectorIntegrator
{
public:
   MixedScalarWeakCrossProductIntegrator(VectorCoefficient &vq)
      : MixedScalarVectorIntegrator(vq, false, true) {}

   inline virtual bool VerifyFiniteElementTypes(
      const FiniteElement & trial_fe,
      const FiniteElement & test_fe) const
   {
      return (trial_fe.GetDim() == 2 && test_fe.GetDim() == 2 &&
              trial_fe.GetRangeType() == mfem::FiniteElement::SCALAR &&
              test_fe.GetRangeType()  == mfem::FiniteElement::VECTOR );
   }

   inline virtual const char * FiniteElementTypeFailureMessage() const
   {
      return "MixedScalarWeakCrossProductIntegrator:  "
             "Trial space must be a scalar field in 2D "
             "and the test space must be a vector field";
   }

   inline virtual void CalcShape(const FiniteElement & scalar_fe,
                                 ElementTransformation &Trans,
                                 Vector & shape)
   { scalar_fe.CalcPhysShape(Trans, shape); shape *= -1.0; }
};

/** Class for integrating the bilinear form $a(u,v) := (\vec{V} \cdot \nabla u, v)$ in 2D or
    3D and where $\vec{V}$ is a vector coefficient, $u$ is in $H^1$ and $v$ is in $H^1$ or $L_2$. */
class MixedDirectionalDerivativeIntegrator : public MixedScalarVectorIntegrator
{
public:
   MixedDirectionalDerivativeIntegrator(VectorCoefficient &vq)
      : MixedScalarVectorIntegrator(vq, true) {}

   inline virtual bool VerifyFiniteElementTypes(
      const FiniteElement & trial_fe,
      const FiniteElement & test_fe) const
   {
      return (trial_fe.GetRangeType() == mfem::FiniteElement::SCALAR &&
              trial_fe.GetDerivType() == mfem::FiniteElement::GRAD   &&
              test_fe.GetRangeType()  == mfem::FiniteElement::SCALAR );
   }

   inline virtual const char * FiniteElementTypeFailureMessage() const
   {
      return "MixedDirectionalDerivativeIntegrator:  "
             "Trial space must be a scalar field with a gradient "
             "and the test space must be a scalar field";
   }

   inline virtual int GetVDim(const FiniteElement & vector_fe)
   { return space_dim; }

   inline virtual void CalcVShape(const FiniteElement & vector_fe,
                                  ElementTransformation &Trans,
                                  DenseMatrix & shape)
   { vector_fe.CalcPhysDShape(Trans, shape); }
};

/** Class for integrating the bilinear form $a(u,v) := (-\hat{V} \cdot \nabla u, \nabla \cdot v)$ in 2D
    or 3D and where $\hat{V}$ is a vector coefficient, $u$ is in $H^1$ and $v$ is in $H(div)$. */
class MixedGradDivIntegrator : public MixedScalarVectorIntegrator
{
public:
   MixedGradDivIntegrator(VectorCoefficient &vq)
      : MixedScalarVectorIntegrator(vq, true) {}

   inline virtual bool VerifyFiniteElementTypes(
      const FiniteElement & trial_fe,
      const FiniteElement & test_fe) const
   {
      return (trial_fe.GetRangeType() == mfem::FiniteElement::SCALAR &&
              trial_fe.GetDerivType() == mfem::FiniteElement::GRAD   &&
              test_fe.GetRangeType()  == mfem::FiniteElement::VECTOR &&
              test_fe.GetDerivType()  == mfem::FiniteElement::DIV   );
   }

   inline virtual const char * FiniteElementTypeFailureMessage() const
   {
      return "MixedGradDivIntegrator:  "
             "Trial space must be a scalar field with a gradient"
             "and the test space must be a vector field with a divergence";
   }

   inline virtual int GetVDim(const FiniteElement & vector_fe)
   { return space_dim; }

   inline virtual void CalcVShape(const FiniteElement & vector_fe,
                                  ElementTransformation &Trans,
                                  DenseMatrix & shape)
   { vector_fe.CalcPhysDShape(Trans, shape); shape *= -1.0; }

   inline virtual void CalcShape(const FiniteElement & scalar_fe,
                                 ElementTransformation &Trans,
                                 Vector & shape)
   { scalar_fe.CalcPhysDivShape(Trans, shape); }
};

/** Class for integrating the bilinear form $a(u,v) := (-\hat{V} \nabla \cdot u, \nabla v)$ in 2D
    or 3D and where $\hat{V}$ is a vector coefficient, $u$ is in $H(div)$ and $v$ is in $H^1$. */
class MixedDivGradIntegrator : public MixedScalarVectorIntegrator
{
public:
   MixedDivGradIntegrator(VectorCoefficient &vq)
      : MixedScalarVectorIntegrator(vq, false) {}

   inline virtual bool VerifyFiniteElementTypes(
      const FiniteElement & trial_fe,
      const FiniteElement & test_fe) const
   {
      return (trial_fe.GetRangeType() == mfem::FiniteElement::VECTOR &&
              trial_fe.GetDerivType() == mfem::FiniteElement::DIV    &&
              test_fe.GetRangeType()  == mfem::FiniteElement::SCALAR &&
              test_fe.GetDerivType()  == mfem::FiniteElement::GRAD
             );
   }

   inline virtual const char * FiniteElementTypeFailureMessage() const
   {
      return "MixedDivGradIntegrator:  "
             "Trial space must be a vector field with a divergence"
             "and the test space must be a scalar field with a gradient";
   }

   inline virtual int GetVDim(const FiniteElement & vector_fe)
   { return space_dim; }

   inline virtual void CalcVShape(const FiniteElement & vector_fe,
                                  ElementTransformation &Trans,
                                  DenseMatrix & shape)
   { vector_fe.CalcPhysDShape(Trans, shape); shape *= -1.0; }

   inline virtual void CalcShape(const FiniteElement & scalar_fe,
                                 ElementTransformation &Trans,
                                 Vector & shape)
   { scalar_fe.CalcPhysDivShape(Trans, shape); }
};

/** Class for integrating the bilinear form $a(u,v) := (-\hat{V} u, \nabla v)$ in 2D or 3D
    and where $\hat{V}$ is a vector coefficient, $u$ is in $H^1$ or $L_2$ and $v$ is in $H^1$. */
class MixedScalarWeakDivergenceIntegrator : public MixedScalarVectorIntegrator
{
public:
   MixedScalarWeakDivergenceIntegrator(VectorCoefficient &vq)
      : MixedScalarVectorIntegrator(vq, false) {}

   inline virtual bool VerifyFiniteElementTypes(
      const FiniteElement & trial_fe,
      const FiniteElement & test_fe) const
   {
      return (trial_fe.GetRangeType() == mfem::FiniteElement::SCALAR &&
              test_fe.GetRangeType()  == mfem::FiniteElement::SCALAR &&
              test_fe.GetDerivType()  == mfem::FiniteElement::GRAD   );
   }

   inline virtual const char * FiniteElementTypeFailureMessage() const
   {
      return "MixedScalarWeakDivergenceIntegrator:  "
             "Trial space must be a scalar field "
             "and the test space must be a scalar field with a gradient";
   }

   inline int GetVDim(const FiniteElement & vector_fe)
   { return space_dim; }

   inline virtual void CalcVShape(const FiniteElement & vector_fe,
                                  ElementTransformation &Trans,
                                  DenseMatrix & shape)
   { vector_fe.CalcPhysDShape(Trans, shape); shape *= -1.0; }
};

/** Class for integrating the bilinear form $a(u,v) := (Q \nabla u, v)$ in either 2D
    or 3D and where $Q$ is an optional coefficient (of type scalar, matrix, or
    diagonal matrix) $u$ is in $H^1$ and $v$ is in $H(curl$ or $H(div)$. Partial assembly
    (PA) is supported but could be further optimized by using more efficient
    threading and shared memory.
*/
class MixedVectorGradientIntegrator : public MixedVectorIntegrator
{
public:
   MixedVectorGradientIntegrator() {}
   MixedVectorGradientIntegrator(Coefficient &q)
      : MixedVectorIntegrator(q) {}
   MixedVectorGradientIntegrator(DiagonalMatrixCoefficient &dq)
      : MixedVectorIntegrator(dq, true) {}
   MixedVectorGradientIntegrator(MatrixCoefficient &mq)
      : MixedVectorIntegrator(mq) {}

protected:
   inline virtual bool VerifyFiniteElementTypes(
      const FiniteElement & trial_fe,
      const FiniteElement & test_fe) const
   {
      return (trial_fe.GetDerivType() == mfem::FiniteElement::GRAD &&
              test_fe.GetRangeType()  == mfem::FiniteElement::VECTOR );
   }

   inline virtual const char * FiniteElementTypeFailureMessage() const
   {
      return "MixedVectorGradientIntegrator:  "
             "Trial spaces must be $H^1$ and the test space must be a "
             "vector field in 2D or 3D";
   }

   inline virtual int GetTrialVDim(const FiniteElement & trial_fe)
   { return space_dim; }

   inline virtual void CalcTrialShape(const FiniteElement & trial_fe,
                                      ElementTransformation &Trans,
                                      DenseMatrix & shape)
   {
      trial_fe.CalcPhysDShape(Trans, shape);
   }

   using BilinearFormIntegrator::AssemblePA;
   virtual void AssemblePA(const FiniteElementSpace &trial_fes,
                           const FiniteElementSpace &test_fes);

   virtual void AddMultPA(const Vector&, Vector&) const;
   virtual void AddMultTransposePA(const Vector&, Vector&) const;

private:
   DenseMatrix Jinv;

   // PA extension
   Vector pa_data;
   const DofToQuad *mapsO;         ///< Not owned. DOF-to-quad map, open.
   const DofToQuad *mapsC;         ///< Not owned. DOF-to-quad map, closed.
   const GeometricFactors *geom;   ///< Not owned
   int dim, ne, dofs1D, quad1D;
};

/** Class for integrating the bilinear form $a(u,v) := (Q \mathrm{curl}(u), v)$ in 3D and
    where $Q$ is an optional coefficient (of type scalar, matrix, or diagonal
    matrix) $u$ is in $H(curl$ and $v$ is in $H(div)$ or $H(curl$. */
class MixedVectorCurlIntegrator : public MixedVectorIntegrator
{
public:
   MixedVectorCurlIntegrator() {}
   MixedVectorCurlIntegrator(Coefficient &q)
      : MixedVectorIntegrator(q) {}
   MixedVectorCurlIntegrator(DiagonalMatrixCoefficient &dq)
      : MixedVectorIntegrator(dq, true) {}
   MixedVectorCurlIntegrator(MatrixCoefficient &mq)
      : MixedVectorIntegrator(mq) {}

protected:
   inline virtual bool VerifyFiniteElementTypes(
      const FiniteElement & trial_fe,
      const FiniteElement & test_fe) const
   {
      return (trial_fe.GetCurlDim() == 3 && test_fe.GetRangeDim() == 3 &&
              trial_fe.GetDerivType() == mfem::FiniteElement::CURL  &&
              test_fe.GetRangeType()  == mfem::FiniteElement::VECTOR );
   }

   inline virtual const char * FiniteElementTypeFailureMessage() const
   {
      return "MixedVectorCurlIntegrator:  "
             "Trial space must be H(Curl) and the test space must be a "
             "vector field in 3D";
   }

   inline virtual int GetTrialVDim(const FiniteElement & trial_fe)
   { return trial_fe.GetCurlDim(); }

   inline virtual void CalcTrialShape(const FiniteElement & trial_fe,
                                      ElementTransformation &Trans,
                                      DenseMatrix & shape)
   {
      trial_fe.CalcPhysCurlShape(Trans, shape);
   }

   using BilinearFormIntegrator::AssemblePA;
   virtual void AssemblePA(const FiniteElementSpace &trial_fes,
                           const FiniteElementSpace &test_fes);

   virtual void AddMultPA(const Vector&, Vector&) const;
   virtual void AddMultTransposePA(const Vector&, Vector&) const;

private:
   // PA extension
   Vector pa_data;
   const DofToQuad *mapsO;         ///< Not owned. DOF-to-quad map, open.
   const DofToQuad *mapsC;         ///< Not owned. DOF-to-quad map, closed.
   const DofToQuad *mapsOtest;     ///< Not owned. DOF-to-quad map, open.
   const DofToQuad *mapsCtest;     ///< Not owned. DOF-to-quad map, closed.
   const GeometricFactors *geom;   ///< Not owned
   int dim, ne, dofs1D, dofs1Dtest,quad1D, testType, trialType, coeffDim;
};

/** Class for integrating the bilinear form $a(u,v) := (Q u, \mathrm{curl}(v))$ in 3D and
    where $Q$ is an optional coefficient (of type scalar, matrix, or diagonal
    matrix) $u$ is in $H(div)$ or $H(curl$ and $v$ is in $H(curl$. */
class MixedVectorWeakCurlIntegrator : public MixedVectorIntegrator
{
public:
   MixedVectorWeakCurlIntegrator() {}
   MixedVectorWeakCurlIntegrator(Coefficient &q)
      : MixedVectorIntegrator(q) {}
   MixedVectorWeakCurlIntegrator(DiagonalMatrixCoefficient &dq)
      : MixedVectorIntegrator(dq, true) {}
   MixedVectorWeakCurlIntegrator(MatrixCoefficient &mq)
      : MixedVectorIntegrator(mq) {}

protected:
   inline virtual bool VerifyFiniteElementTypes(
      const FiniteElement & trial_fe,
      const FiniteElement & test_fe) const
   {
      return (trial_fe.GetRangeDim() == 3 && test_fe.GetCurlDim() == 3 &&
              trial_fe.GetRangeType() == mfem::FiniteElement::VECTOR &&
              test_fe.GetDerivType()  == mfem::FiniteElement::CURL );
   }

   inline virtual const char * FiniteElementTypeFailureMessage() const
   {
      return "MixedVectorWeakCurlIntegrator:  "
             "Trial space must be vector field in 3D and the "
             "test space must be H(Curl)";
   }

   inline virtual int GetTestVDim(const FiniteElement & test_fe)
   { return test_fe.GetCurlDim(); }

   inline virtual void CalcTestShape(const FiniteElement & test_fe,
                                     ElementTransformation &Trans,
                                     DenseMatrix & shape)
   {
      test_fe.CalcPhysCurlShape(Trans, shape);
   }

   using BilinearFormIntegrator::AssemblePA;
   virtual void AssemblePA(const FiniteElementSpace &trial_fes,
                           const FiniteElementSpace &test_fes);

   virtual void AddMultPA(const Vector&, Vector&) const;
   virtual void AddMultTransposePA(const Vector&, Vector&) const;

private:
   // PA extension
   Vector pa_data;
   const DofToQuad *mapsO;         ///< Not owned. DOF-to-quad map, open.
   const DofToQuad *mapsC;         ///< Not owned. DOF-to-quad map, closed.
   const GeometricFactors *geom;   ///< Not owned
   int dim, ne, dofs1D, quad1D, testType, trialType, coeffDim;
};

/** Class for integrating the bilinear form $a(u,v) := - (Q u, \nabla v)$ in either
    2D or 3D and where $Q$ is an optional coefficient (of type scalar, matrix, or
    diagonal matrix) $u$ is in $H(div)$ or $H(curl$ and $v$ is in $H^1$. */
class MixedVectorWeakDivergenceIntegrator : public MixedVectorIntegrator
{
public:
   MixedVectorWeakDivergenceIntegrator() {}
   MixedVectorWeakDivergenceIntegrator(Coefficient &q)
      : MixedVectorIntegrator(q) {}
   MixedVectorWeakDivergenceIntegrator(DiagonalMatrixCoefficient &dq)
      : MixedVectorIntegrator(dq, true) {}
   MixedVectorWeakDivergenceIntegrator(MatrixCoefficient &mq)
      : MixedVectorIntegrator(mq) {}

protected:
   inline virtual bool VerifyFiniteElementTypes(
      const FiniteElement & trial_fe,
      const FiniteElement & test_fe) const
   {
      return (trial_fe.GetRangeType() == mfem::FiniteElement::VECTOR &&
              test_fe.GetDerivType()  == mfem::FiniteElement::GRAD );
   }

   inline virtual const char * FiniteElementTypeFailureMessage() const
   {
      return "MixedVectorWeakDivergenceIntegrator:  "
             "Trial space must be vector field and the "
             "test space must be H1";
   }

   inline virtual int GetTestVDim(const FiniteElement & test_fe)
   { return space_dim; }

   inline virtual void CalcTestShape(const FiniteElement & test_fe,
                                     ElementTransformation &Trans,
                                     DenseMatrix & shape)
   {
      test_fe.CalcPhysDShape(Trans, shape);
      shape *= -1.0;
   }
};

/** Class for integrating the bilinear form $a(u,v) := (Q \nabla u, v)$ where $Q$ is a
    scalar coefficient, $u$ is in ($H^1$), and $v$ is a vector with components
    $v_i$ in ($H^1$) or ($L^2$).

    See also MixedVectorGradientIntegrator when $v$ is in $H(curl$. */
class GradientIntegrator : public BilinearFormIntegrator
{
protected:
   Coefficient *Q;

private:
   Vector shape;
   DenseMatrix dshape;
   DenseMatrix gshape;
   DenseMatrix Jadj;
   DenseMatrix elmat_comp;
   // PA extension
   Vector pa_data;
   const DofToQuad *trial_maps, *test_maps; ///< Not owned
   const GeometricFactors *geom;            ///< Not owned
   int dim, ne, nq;
   int trial_dofs1D, test_dofs1D, quad1D;

public:
   GradientIntegrator() :
      Q{NULL}, trial_maps{NULL}, test_maps{NULL}, geom{NULL}
   { }
   GradientIntegrator(Coefficient *q_) :
      Q{q_}, trial_maps{NULL}, test_maps{NULL}, geom{NULL}
   { }
   GradientIntegrator(Coefficient &q) :
      Q{&q}, trial_maps{NULL}, test_maps{NULL}, geom{NULL}
   { }

   virtual void AssembleElementMatrix2(const FiniteElement &trial_fe,
                                       const FiniteElement &test_fe,
                                       ElementTransformation &Trans,
                                       DenseMatrix &elmat);

   using BilinearFormIntegrator::AssemblePA;
   virtual void AssemblePA(const FiniteElementSpace &trial_fes,
                           const FiniteElementSpace &test_fes);

   virtual void AddMultPA(const Vector &x, Vector &y) const;
   virtual void AddMultTransposePA(const Vector &x, Vector &y) const;

   static const IntegrationRule &GetRule(const FiniteElement &trial_fe,
                                         const FiniteElement &test_fe,
                                         ElementTransformation &Trans);
};

/** Class for integrating the bilinear form $a(u,v) := (Q \nabla u, \nabla v)$ where $Q$
    can be a scalar or a matrix coefficient. */
class DiffusionIntegrator: public BilinearFormIntegrator
{
protected:
   Coefficient *Q;
   VectorCoefficient *VQ;
   MatrixCoefficient *MQ;

private:
   Vector vec, vecdxt, pointflux, shape;
#ifndef MFEM_THREAD_SAFE
   DenseMatrix dshape, dshapedxt, invdfdx, M, dshapedxt_m;
   DenseMatrix te_dshape, te_dshapedxt;
   Vector D;
#endif

   // PA extension
   const FiniteElementSpace *fespace;
   const DofToQuad *maps;         ///< Not owned
   const GeometricFactors *geom;  ///< Not owned
   int dim, ne, dofs1D, quad1D;
   Vector pa_data;
   bool symmetric = true; ///< False if using a nonsymmetric matrix coefficient

   // Data for NURBS patch PA

   // Type for a variable-row-length 2D array, used for data related to 1D
   // quadrature rules in each dimension.
   typedef std::vector<std::vector<int>> IntArrayVar2D;

   int numPatches = 0;
   static constexpr int numTypes = 2;  // Number of rule types

   // In the case integrationMode == Mode::PATCHWISE_REDUCED, an approximate
   // integration rule with sparse nonzero weights is computed by NNLSSolver,
   // for each 1D basis function on each patch, in each spatial dimension. For a
   // fixed 1D basis function b_i with DOF index i, in the tensor product basis
   // of patch p, the prescribed exact 1D rule is of the form
   // \sum_k a_{i,j,k} w_k for some integration points indexed by k, with
   // weights w_k and coefficients a_{i,j,k} depending on Q(x), an element
   // transformation, b_i, and b_j, for all 1D basis functions b_j whose support
   // overlaps that of b_i. Define the constraint matrix G = [g_{j,k}] with
   // g_{j,k} = a_{i,j,k} and the vector of exact weights w = [w_k]. A reduced
   // rule should have different weights w_r, many of them zero, and should
   // approximately satisfy Gw_r = Gw. A sparse approximate solution to this
   // underdetermined system is computed by NNLSSolver, and its data is stored
   // in the following members.

   // For each patch p, spatial dimension d (total dim), and rule type t (total
   // numTypes), an std::vector<Vector> of reduced quadrature weights for all
   // basis functions is stored in reducedWeights[t + numTypes * (d + dim * p)],
   // reshaped as rw(t,d,p). Note that nd may vary with respect to the patch and
   // spatial dimension. Array reducedIDs is treated similarly.
   std::vector<std::vector<Vector>> reducedWeights;
   std::vector<IntArrayVar2D> reducedIDs;
   std::vector<Array<int>> pQ1D, pD1D;
   std::vector<std::vector<Array2D<real_t>>> pB, pG;
   std::vector<IntArrayVar2D> pminD, pmaxD, pminQ, pmaxQ, pminDD, pmaxDD;

   std::vector<Array<const IntegrationRule*>> pir1d;

   void SetupPatchPA(const int patch, Mesh *mesh, bool unitWeights=false);

   void SetupPatchBasisData(Mesh *mesh, unsigned int patch);

   /** Called by AssemblePatchMatrix for sparse matrix assembly on a NURBS patch
    with full 1D quadrature rules. */
   void AssemblePatchMatrix_fullQuadrature(const int patch,
                                           const FiniteElementSpace &fes,
                                           SparseMatrix*& smat);

   /** Called by AssemblePatchMatrix for sparse matrix assembly on a NURBS patch
    with reduced 1D quadrature rules. */
   void AssemblePatchMatrix_reducedQuadrature(const int patch,
                                              const FiniteElementSpace &fes,
                                              SparseMatrix*& smat);

public:
   /// Construct a diffusion integrator with coefficient Q = 1
   DiffusionIntegrator(const IntegrationRule *ir = nullptr)
      : BilinearFormIntegrator(ir),
        Q(NULL), VQ(NULL), MQ(NULL), maps(NULL), geom(NULL) { }

   /// Construct a diffusion integrator with a scalar coefficient q
   DiffusionIntegrator(Coefficient &q, const IntegrationRule *ir = nullptr)
      : BilinearFormIntegrator(ir),
        Q(&q), VQ(NULL), MQ(NULL), maps(NULL), geom(NULL) { }

   /// Construct a diffusion integrator with a vector coefficient q
   DiffusionIntegrator(VectorCoefficient &q,
                       const IntegrationRule *ir = nullptr)
      : BilinearFormIntegrator(ir),
        Q(NULL), VQ(&q), MQ(NULL), maps(NULL), geom(NULL) { }

   /// Construct a diffusion integrator with a matrix coefficient q
   DiffusionIntegrator(MatrixCoefficient &q,
                       const IntegrationRule *ir = nullptr)
      : BilinearFormIntegrator(ir),
        Q(NULL), VQ(NULL), MQ(&q), maps(NULL), geom(NULL) { }

   /** Given a particular Finite Element computes the element stiffness matrix
       elmat. */
   virtual void AssembleElementMatrix(const FiniteElement &el,
                                      ElementTransformation &Trans,
                                      DenseMatrix &elmat);
   /** Given a trial and test Finite Element computes the element stiffness
       matrix elmat. */
   virtual void AssembleElementMatrix2(const FiniteElement &trial_fe,
                                       const FiniteElement &test_fe,
                                       ElementTransformation &Trans,
                                       DenseMatrix &elmat);

   virtual void AssemblePatchMatrix(const int patch,
                                    const FiniteElementSpace &fes,
                                    SparseMatrix*& smat);

   virtual void AssembleNURBSPA(const FiniteElementSpace &fes);

   void AssemblePatchPA(const int patch, const FiniteElementSpace &fes);

   /// Perform the local action of the BilinearFormIntegrator
   virtual void AssembleElementVector(const FiniteElement &el,
                                      ElementTransformation &Tr,
                                      const Vector &elfun, Vector &elvect);

   virtual void ComputeElementFlux(const FiniteElement &el,
                                   ElementTransformation &Trans,
                                   Vector &u, const FiniteElement &fluxelem,
                                   Vector &flux, bool with_coef = true,
                                   const IntegrationRule *ir = NULL);

   virtual real_t ComputeFluxEnergy(const FiniteElement &fluxelem,
                                    ElementTransformation &Trans,
                                    Vector &flux, Vector *d_energy = NULL);

   virtual void AssembleMF(const FiniteElementSpace &fes);

   using BilinearFormIntegrator::AssemblePA;
   virtual void AssemblePA(const FiniteElementSpace &fes);

   virtual void AssembleEA(const FiniteElementSpace &fes, Vector &emat,
                           const bool add);

   virtual void AssembleDiagonalPA(Vector &diag);

   virtual void AssembleDiagonalMF(Vector &diag);

   virtual void AddMultMF(const Vector&, Vector&) const;

   virtual void AddMultPA(const Vector&, Vector&) const;

   virtual void AddMultTransposePA(const Vector&, Vector&) const;

   virtual void AddMultNURBSPA(const Vector&, Vector&) const;

   void AddMultPatchPA(const int patch, const Vector &x, Vector &y) const;

   static const IntegrationRule &GetRule(const FiniteElement &trial_fe,
                                         const FiniteElement &test_fe);

   bool SupportsCeed() const { return DeviceCanUseCeed(); }

   Coefficient *GetCoefficient() const { return Q; }
};

/** Class for local mass matrix assembling $a(u,v) := (Q u, v)$ */
class MassIntegrator: public BilinearFormIntegrator
{
   friend class DGMassInverse;
protected:
#ifndef MFEM_THREAD_SAFE
   Vector shape, te_shape;
#endif
   Coefficient *Q;
   // PA extension
   const FiniteElementSpace *fespace;
   Vector pa_data;
   const DofToQuad *maps;                 ///< Not owned
   const GeometricFactors *geom;          ///< Not owned
   const FaceGeometricFactors *face_geom; ///< Not owned
   int dim, ne, nq, dofs1D, quad1D;

public:
   MassIntegrator(const IntegrationRule *ir = NULL)
      : BilinearFormIntegrator(ir), Q(NULL), maps(NULL), geom(NULL) { }

   /// Construct a mass integrator with coefficient q
   MassIntegrator(Coefficient &q, const IntegrationRule *ir = NULL)
      : BilinearFormIntegrator(ir), Q(&q), maps(NULL), geom(NULL) { }

   /** Given a particular Finite Element computes the element mass matrix
       elmat. */
   virtual void AssembleElementMatrix(const FiniteElement &el,
                                      ElementTransformation &Trans,
                                      DenseMatrix &elmat);
   virtual void AssembleElementMatrix2(const FiniteElement &trial_fe,
                                       const FiniteElement &test_fe,
                                       ElementTransformation &Trans,
                                       DenseMatrix &elmat);

   virtual void AssembleMF(const FiniteElementSpace &fes);

   using BilinearFormIntegrator::AssemblePA;
   virtual void AssemblePA(const FiniteElementSpace &fes);

   virtual void AssemblePABoundary(const FiniteElementSpace &fes);

   virtual void AssembleEA(const FiniteElementSpace &fes, Vector &emat,
                           const bool add);

   virtual void AssembleDiagonalPA(Vector &diag);

   virtual void AssembleDiagonalMF(Vector &diag);

   virtual void AddMultMF(const Vector&, Vector&) const;

   virtual void AddMultPA(const Vector&, Vector&) const;

   virtual void AddMultTransposePA(const Vector&, Vector&) const;

   static const IntegrationRule &GetRule(const FiniteElement &trial_fe,
                                         const FiniteElement &test_fe,
                                         ElementTransformation &Trans);

   bool SupportsCeed() const { return DeviceCanUseCeed(); }

   const Coefficient *GetCoefficient() const { return Q; }
};

/** Mass integrator $(u, v)$ restricted to the boundary of a domain */
class BoundaryMassIntegrator : public MassIntegrator
{
public:
   BoundaryMassIntegrator(Coefficient &q) : MassIntegrator(q) { }

   using BilinearFormIntegrator::AssembleFaceMatrix;
   virtual void AssembleFaceMatrix(const FiniteElement &el1,
                                   const FiniteElement &el2,
                                   FaceElementTransformations &Trans,
                                   DenseMatrix &elmat);
};

/// $\alpha (Q \cdot \nabla u, v)$
class ConvectionIntegrator : public BilinearFormIntegrator
{
protected:
   VectorCoefficient *Q;
   real_t alpha;
   // PA extension
   Vector pa_data;
   const DofToQuad *maps;         ///< Not owned
   const GeometricFactors *geom;  ///< Not owned
   int dim, ne, nq, dofs1D, quad1D;

private:
#ifndef MFEM_THREAD_SAFE
   DenseMatrix dshape, adjJ, Q_ir;
   Vector shape, vec2, BdFidxT;
#endif

public:
   ConvectionIntegrator(VectorCoefficient &q, real_t a = 1.0)
      : Q(&q) { alpha = a; }

   virtual void AssembleElementMatrix(const FiniteElement &,
                                      ElementTransformation &,
                                      DenseMatrix &);

   virtual void AssembleMF(const FiniteElementSpace &fes);

   using BilinearFormIntegrator::AssemblePA;
   virtual void AssemblePA(const FiniteElementSpace&);

   virtual void AssembleEA(const FiniteElementSpace &fes, Vector &emat,
                           const bool add);

   virtual void AssembleDiagonalPA(Vector &diag);

   virtual void AssembleDiagonalMF(Vector &diag);

   virtual void AddMultMF(const Vector&, Vector&) const;

   virtual void AddMultPA(const Vector&, Vector&) const;

   virtual void AddMultTransposePA(const Vector &x, Vector &y) const;

   static const IntegrationRule &GetRule(const FiniteElement &el,
                                         ElementTransformation &Trans);

   static const IntegrationRule &GetRule(const FiniteElement &trial_fe,
                                         const FiniteElement &test_fe,
                                         ElementTransformation &Trans);

   bool SupportsCeed() const { return DeviceCanUseCeed(); }
};

// Alias for @ConvectionIntegrator.
using NonconservativeConvectionIntegrator = ConvectionIntegrator;

/// $-\alpha (u, q \cdot \nabla v)$, negative transpose of ConvectionIntegrator
class ConservativeConvectionIntegrator : public TransposeIntegrator
{
public:
   ConservativeConvectionIntegrator(VectorCoefficient &q, real_t a = 1.0)
      : TransposeIntegrator(new ConvectionIntegrator(q, -a)) { }
};

/// $\alpha (Q \cdot \nabla u, v)$ using the "group" FE discretization
class GroupConvectionIntegrator : public BilinearFormIntegrator
{
protected:
   VectorCoefficient *Q;
   real_t alpha;

private:
   DenseMatrix dshape, adjJ, Q_nodal, grad;
   Vector shape;

public:
   GroupConvectionIntegrator(VectorCoefficient &q, real_t a = 1.0)
      : Q(&q) { alpha = a; }
   virtual void AssembleElementMatrix(const FiniteElement &,
                                      ElementTransformation &,
                                      DenseMatrix &);
};

/** Class for integrating the bilinear form $a(u,v) := (Q u, v)$,
    where $u=(u_1,\dots,u_n)$ and $v=(v_1,\dots,v_n)$, $u_i$ and $v_i$ are defined
    by scalar FE through standard transformation. */
class VectorMassIntegrator: public BilinearFormIntegrator
{
private:
   int vdim;
   Vector shape, te_shape, vec;
   DenseMatrix partelmat;
   DenseMatrix mcoeff;
   int Q_order;

protected:
   Coefficient *Q;
   VectorCoefficient *VQ;
   MatrixCoefficient *MQ;
   // PA extension
   Vector pa_data;
   const DofToQuad *maps;         ///< Not owned
   const GeometricFactors *geom;  ///< Not owned
   int dim, ne, nq, dofs1D, quad1D;

public:
   /// Construct an integrator with coefficient 1.0
   VectorMassIntegrator()
      : vdim(-1), Q_order(0), Q(NULL), VQ(NULL), MQ(NULL) { }
   /** Construct an integrator with scalar coefficient q.  If possible, save
       memory by using a scalar integrator since the resulting matrix is block
       diagonal with the same diagonal block repeated. */
   VectorMassIntegrator(Coefficient &q, int qo = 0)
      : vdim(-1), Q_order(qo), Q(&q), VQ(NULL), MQ(NULL) { }
   VectorMassIntegrator(Coefficient &q, const IntegrationRule *ir)
      : BilinearFormIntegrator(ir), vdim(-1), Q_order(0), Q(&q), VQ(NULL),
        MQ(NULL) { }
   /// Construct an integrator with diagonal coefficient q
   VectorMassIntegrator(VectorCoefficient &q, int qo = 0)
      : vdim(q.GetVDim()), Q_order(qo), Q(NULL), VQ(&q), MQ(NULL) { }
   /// Construct an integrator with matrix coefficient q
   VectorMassIntegrator(MatrixCoefficient &q, int qo = 0)
      : vdim(q.GetVDim()), Q_order(qo), Q(NULL), VQ(NULL), MQ(&q) { }

   int GetVDim() const { return vdim; }
   void SetVDim(int vdim_) { vdim = vdim_; }

   virtual void AssembleElementMatrix(const FiniteElement &el,
                                      ElementTransformation &Trans,
                                      DenseMatrix &elmat);
   virtual void AssembleElementMatrix2(const FiniteElement &trial_fe,
                                       const FiniteElement &test_fe,
                                       ElementTransformation &Trans,
                                       DenseMatrix &elmat);
   using BilinearFormIntegrator::AssemblePA;
   virtual void AssemblePA(const FiniteElementSpace &fes);
   virtual void AssembleMF(const FiniteElementSpace &fes);
   virtual void AssembleDiagonalPA(Vector &diag);
   virtual void AssembleDiagonalMF(Vector &diag);
   virtual void AddMultPA(const Vector &x, Vector &y) const;
   virtual void AddMultMF(const Vector &x, Vector &y) const;
   bool SupportsCeed() const { return DeviceCanUseCeed(); }
};


/** Class for integrating $(\nabla \cdot u, p)$ where $u$ is a vector field given by
    VectorFiniteElement through Piola transformation (for Raviart-Thomas elements); $p$ is
    scalar function given by FiniteElement through standard transformation.
    Here, $u$ is the trial function and $p$ is the test function.

    Note: if the test space does not have map type INTEGRAL, then the element
    matrix returned by AssembleElementMatrix2 will not depend on the
    ElementTransformation Trans. */
class VectorFEDivergenceIntegrator : public BilinearFormIntegrator
{
protected:
   Coefficient *Q;

   using BilinearFormIntegrator::AssemblePA;
   virtual void AssemblePA(const FiniteElementSpace &trial_fes,
                           const FiniteElementSpace &test_fes);

   virtual void AddMultPA(const Vector&, Vector&) const;
   virtual void AddMultTransposePA(const Vector&, Vector&) const;

private:
#ifndef MFEM_THREAD_SAFE
   Vector divshape, shape;
#endif

   // PA extension
   Vector pa_data;
   const DofToQuad *mapsO;         ///< Not owned. DOF-to-quad map, open.
   const DofToQuad *L2mapsO;       ///< Not owned. DOF-to-quad map, open.
   const DofToQuad *mapsC;         ///< Not owned. DOF-to-quad map, closed.
   int dim, ne, dofs1D, L2dofs1D, quad1D;

public:
   VectorFEDivergenceIntegrator() { Q = NULL; }
   VectorFEDivergenceIntegrator(Coefficient &q) { Q = &q; }
   virtual void AssembleElementMatrix(const FiniteElement &el,
                                      ElementTransformation &Trans,
                                      DenseMatrix &elmat) { }
   virtual void AssembleElementMatrix2(const FiniteElement &trial_fe,
                                       const FiniteElement &test_fe,
                                       ElementTransformation &Trans,
                                       DenseMatrix &elmat);

   virtual void AssembleDiagonalPA_ADAt(const Vector &D, Vector &diag);
};


/** Integrator for $(-Q u, \nabla v)$ for Nedelec ($u$) and $H^1$ ($v$) elements.
    This is equivalent to a weak divergence of the $H(curl$ basis functions. */
class VectorFEWeakDivergenceIntegrator: public BilinearFormIntegrator
{
protected:
   Coefficient *Q;

private:
#ifndef MFEM_THREAD_SAFE
   DenseMatrix dshape;
   DenseMatrix dshapedxt;
   DenseMatrix vshape;
   DenseMatrix invdfdx;
#endif

public:
   VectorFEWeakDivergenceIntegrator() { Q = NULL; }
   VectorFEWeakDivergenceIntegrator(Coefficient &q) { Q = &q; }
   virtual void AssembleElementMatrix(const FiniteElement &el,
                                      ElementTransformation &Trans,
                                      DenseMatrix &elmat) { }
   virtual void AssembleElementMatrix2(const FiniteElement &trial_fe,
                                       const FiniteElement &test_fe,
                                       ElementTransformation &Trans,
                                       DenseMatrix &elmat);
};

/** Integrator for $(\mathrm{curl}(u), v)$ for Nedelec and Raviart-Thomas elements. If the trial and
    test spaces are switched, assembles the form $(u, \mathrm{curl}(v))$. */
class VectorFECurlIntegrator: public BilinearFormIntegrator
{
protected:
   Coefficient *Q;

private:
#ifndef MFEM_THREAD_SAFE
   DenseMatrix curlshapeTrial;
   DenseMatrix vshapeTest;
   DenseMatrix curlshapeTrial_dFT;
#endif

public:
   VectorFECurlIntegrator() { Q = NULL; }
   VectorFECurlIntegrator(Coefficient &q) { Q = &q; }
   virtual void AssembleElementMatrix(const FiniteElement &el,
                                      ElementTransformation &Trans,
                                      DenseMatrix &elmat) { }
   virtual void AssembleElementMatrix2(const FiniteElement &trial_fe,
                                       const FiniteElement &test_fe,
                                       ElementTransformation &Trans,
                                       DenseMatrix &elmat);
};

/// Class for integrating $ (Q \partial_i(u), v) $ where $u$ and $v$ are scalars
class DerivativeIntegrator : public BilinearFormIntegrator
{
protected:
   Coefficient* Q;

private:
   int xi;
   DenseMatrix dshape, dshapedxt, invdfdx;
   Vector shape, dshapedxi;

public:
   DerivativeIntegrator(Coefficient &q, int i) : Q(&q), xi(i) { }
   virtual void AssembleElementMatrix(const FiniteElement &el,
                                      ElementTransformation &Trans,
                                      DenseMatrix &elmat)
   { AssembleElementMatrix2(el,el,Trans,elmat); }
   virtual void AssembleElementMatrix2(const FiniteElement &trial_fe,
                                       const FiniteElement &test_fe,
                                       ElementTransformation &Trans,
                                       DenseMatrix &elmat);
};

/// Integrator for $(\mathrm{curl}(u), \mathrm{curl}(v))$ for Nedelec elements
class CurlCurlIntegrator: public BilinearFormIntegrator
{
private:
   Vector vec, pointflux;
#ifndef MFEM_THREAD_SAFE
   Vector D;
   DenseMatrix curlshape, curlshape_dFt, M;
   DenseMatrix te_curlshape, te_curlshape_dFt;
   DenseMatrix vshape, projcurl;
#endif

protected:
   Coefficient *Q;
   DiagonalMatrixCoefficient *DQ;
   MatrixCoefficient *MQ;

   // PA extension
   Vector pa_data;
   const DofToQuad *mapsO;         ///< Not owned. DOF-to-quad map, open.
   const DofToQuad *mapsC;         ///< Not owned. DOF-to-quad map, closed.
   const GeometricFactors *geom;   ///< Not owned
   int dim, ne, nq, dofs1D, quad1D;
   bool symmetric = true; ///< False if using a nonsymmetric matrix coefficient

public:
   CurlCurlIntegrator() { Q = NULL; DQ = NULL; MQ = NULL; }
   /// Construct a bilinear form integrator for Nedelec elements
   CurlCurlIntegrator(Coefficient &q, const IntegrationRule *ir = NULL) :
      BilinearFormIntegrator(ir), Q(&q), DQ(NULL), MQ(NULL) { }
   CurlCurlIntegrator(DiagonalMatrixCoefficient &dq,
                      const IntegrationRule *ir = NULL) :
      BilinearFormIntegrator(ir), Q(NULL), DQ(&dq), MQ(NULL) { }
   CurlCurlIntegrator(MatrixCoefficient &mq, const IntegrationRule *ir = NULL) :
      BilinearFormIntegrator(ir), Q(NULL), DQ(NULL), MQ(&mq) { }

   /* Given a particular Finite Element, compute the
      element curl-curl matrix elmat */
   virtual void AssembleElementMatrix(const FiniteElement &el,
                                      ElementTransformation &Trans,
                                      DenseMatrix &elmat);

   virtual void AssembleElementMatrix2(const FiniteElement &trial_fe,
                                       const FiniteElement &test_fe,
                                       ElementTransformation &Trans,
                                       DenseMatrix &elmat);

   virtual void ComputeElementFlux(const FiniteElement &el,
                                   ElementTransformation &Trans,
                                   Vector &u, const FiniteElement &fluxelem,
                                   Vector &flux, bool with_coef,
                                   const IntegrationRule *ir = NULL);

   virtual real_t ComputeFluxEnergy(const FiniteElement &fluxelem,
                                    ElementTransformation &Trans,
                                    Vector &flux, Vector *d_energy = NULL);

   using BilinearFormIntegrator::AssemblePA;
   virtual void AssemblePA(const FiniteElementSpace &fes);
   virtual void AddMultPA(const Vector &x, Vector &y) const;
   virtual void AssembleDiagonalPA(Vector& diag);

   const Coefficient *GetCoefficient() const { return Q; }
};

/** Integrator for $(\mathrm{curl}(u), \mathrm{curl}(v))$ for FE spaces defined by 'dim' copies of a
    scalar FE space. */
class VectorCurlCurlIntegrator: public BilinearFormIntegrator
{
private:
#ifndef MFEM_THREAD_SAFE
   DenseMatrix dshape_hat, dshape, curlshape, Jadj, grad_hat, grad;
#endif

protected:
   Coefficient *Q;

public:
   VectorCurlCurlIntegrator() { Q = NULL; }

   VectorCurlCurlIntegrator(Coefficient &q) : Q(&q) { }

   /// Assemble an element matrix
   virtual void AssembleElementMatrix(const FiniteElement &el,
                                      ElementTransformation &Trans,
                                      DenseMatrix &elmat);
   /// Compute element energy: $ \frac{1}{2} (\mathrm{curl}(u), \mathrm{curl}(u))_E$
   virtual real_t GetElementEnergy(const FiniteElement &el,
                                   ElementTransformation &Tr,
                                   const Vector &elfun);
};

/** Class for integrating the bilinear form $a(u,v) := (Q \mathrm{curl}(u), v)$ where $Q$ is
    an optional scalar coefficient, and $v$ is a vector with components $v_i$ in
    the $L_2$ or $H^1$ space. This integrator handles 3 cases:
    1. u ∈ $H(curl$ in 3D, $v$ is a 3D vector with components $v_i$ in $L^2$ or $H^1$
    2. u ∈ $H(curl$ in 2D, $v$ is a scalar field in $L^2$ or $H^1$
    3. u is a scalar field in $H^1$, i.e, $\mathrm{curl}(u) := \begin{pmatrix} 0 & 1 \\ -1 & 0 \end{pmatrix}$, $\nabla u$ and $v$ is a
        2D vector field with components $v_i$ in $L^2$ or $H^1$ space.

    Note: Case 2 can also be handled by MixedScalarCurlIntegrator  */
class MixedCurlIntegrator : public BilinearFormIntegrator
{
protected:
   Coefficient *Q;

private:
   Vector shape;
   DenseMatrix dshape;
   DenseMatrix curlshape;
   DenseMatrix elmat_comp;
public:
   MixedCurlIntegrator() : Q{NULL} { }
   MixedCurlIntegrator(Coefficient *q_) :  Q{q_} { }
   MixedCurlIntegrator(Coefficient &q) :  Q{&q} { }

   virtual void AssembleElementMatrix2(const FiniteElement &trial_fe,
                                       const FiniteElement &test_fe,
                                       ElementTransformation &Trans,
                                       DenseMatrix &elmat);
};

/** Integrator for $(Q u, v)$, where $Q$ is an optional coefficient (of type scalar,
    vector (diagonal matrix), or matrix), trial function $u$ is in $H(curl$ or
    $H(div)$, and test function $v$ is in $H(curl$, $H(div)$, or $v=(v_1,\dots,v_n)$, where
    $v_i$ are in $H^1$. */
class VectorFEMassIntegrator: public BilinearFormIntegrator
{
private:
   void Init(Coefficient *q, DiagonalMatrixCoefficient *dq, MatrixCoefficient *mq)
   { Q = q; DQ = dq; MQ = mq; }

#ifndef MFEM_THREAD_SAFE
   Vector shape;
   Vector D;
   DenseMatrix K;
   DenseMatrix partelmat;
   DenseMatrix test_vshape;
   DenseMatrix trial_vshape;
#endif

protected:
   Coefficient *Q;
   DiagonalMatrixCoefficient *DQ;
   MatrixCoefficient *MQ;

   // PA extension
   Vector pa_data;
   const DofToQuad *mapsO;         ///< Not owned. DOF-to-quad map, open.
   const DofToQuad *mapsC;         ///< Not owned. DOF-to-quad map, closed.
   const DofToQuad *mapsOtest;     ///< Not owned. DOF-to-quad map, open.
   const DofToQuad *mapsCtest;     ///< Not owned. DOF-to-quad map, closed.
   const GeometricFactors *geom;   ///< Not owned
   int dim, ne, nq, dofs1D, dofs1Dtest, quad1D, trial_fetype, test_fetype;
   bool symmetric = true; ///< False if using a nonsymmetric matrix coefficient

public:
   VectorFEMassIntegrator() { Init(NULL, NULL, NULL); }
   VectorFEMassIntegrator(Coefficient *q_) { Init(q_, NULL, NULL); }
   VectorFEMassIntegrator(Coefficient &q) { Init(&q, NULL, NULL); }
   VectorFEMassIntegrator(DiagonalMatrixCoefficient *dq_) { Init(NULL, dq_, NULL); }
   VectorFEMassIntegrator(DiagonalMatrixCoefficient &dq) { Init(NULL, &dq, NULL); }
   VectorFEMassIntegrator(MatrixCoefficient *mq_) { Init(NULL, NULL, mq_); }
   VectorFEMassIntegrator(MatrixCoefficient &mq) { Init(NULL, NULL, &mq); }

   virtual void AssembleElementMatrix(const FiniteElement &el,
                                      ElementTransformation &Trans,
                                      DenseMatrix &elmat);
   virtual void AssembleElementMatrix2(const FiniteElement &trial_fe,
                                       const FiniteElement &test_fe,
                                       ElementTransformation &Trans,
                                       DenseMatrix &elmat);

   virtual void AssemblePA(const FiniteElementSpace &fes);
   virtual void AssemblePA(const FiniteElementSpace &trial_fes,
                           const FiniteElementSpace &test_fes);
   virtual void AddMultPA(const Vector &x, Vector &y) const;
   virtual void AddMultTransposePA(const Vector &x, Vector &y) const;
   virtual void AssembleDiagonalPA(Vector& diag);

   const Coefficient *GetCoefficient() const { return Q; }
};

/** Integrator for $(Q \nabla \cdot u, v)$ where $u=(u_1,\cdots,u_n)$ and all $u_i$ are in the same
    scalar FE space; $v$ is also in a (different) scalar FE space.  */
class VectorDivergenceIntegrator : public BilinearFormIntegrator
{
protected:
   Coefficient *Q;

private:
   Vector shape;
   Vector divshape;
   DenseMatrix dshape;
   DenseMatrix gshape;
   DenseMatrix Jadj;
   // PA extension
   Vector pa_data;
   const DofToQuad *trial_maps, *test_maps; ///< Not owned
   const GeometricFactors *geom;            ///< Not owned
   int dim, ne, nq;
   int trial_dofs1D, test_dofs1D, quad1D;

public:
   VectorDivergenceIntegrator() :
      Q(NULL), trial_maps(NULL), test_maps(NULL), geom(NULL)
   {  }
   VectorDivergenceIntegrator(Coefficient *q_) :
      Q(q_), trial_maps(NULL), test_maps(NULL), geom(NULL)
   { }
   VectorDivergenceIntegrator(Coefficient &q) :
      Q(&q), trial_maps(NULL), test_maps(NULL), geom(NULL)
   { }

   virtual void AssembleElementMatrix2(const FiniteElement &trial_fe,
                                       const FiniteElement &test_fe,
                                       ElementTransformation &Trans,
                                       DenseMatrix &elmat);

   using BilinearFormIntegrator::AssemblePA;
   virtual void AssemblePA(const FiniteElementSpace &trial_fes,
                           const FiniteElementSpace &test_fes);

   virtual void AddMultPA(const Vector &x, Vector &y) const;
   virtual void AddMultTransposePA(const Vector &x, Vector &y) const;

   static const IntegrationRule &GetRule(const FiniteElement &trial_fe,
                                         const FiniteElement &test_fe,
                                         ElementTransformation &Trans);
};

/// $(Q \nabla \cdot u, \nabla \cdot v)$ for Raviart-Thomas elements
class DivDivIntegrator: public BilinearFormIntegrator
{
protected:
   Coefficient *Q;

   using BilinearFormIntegrator::AssemblePA;
   virtual void AssemblePA(const FiniteElementSpace &fes);
   virtual void AddMultPA(const Vector &x, Vector &y) const;
   virtual void AssembleDiagonalPA(Vector& diag);

private:
#ifndef MFEM_THREAD_SAFE
   Vector divshape, te_divshape;
#endif

   // PA extension
   Vector pa_data;
   const DofToQuad *mapsO;         ///< Not owned. DOF-to-quad map, open.
   const DofToQuad *mapsC;         ///< Not owned. DOF-to-quad map, closed.
   const GeometricFactors *geom;   ///< Not owned
   int dim, ne, dofs1D, quad1D;

public:
   DivDivIntegrator() { Q = NULL; }
   DivDivIntegrator(Coefficient &q, const IntegrationRule *ir = NULL) :
      BilinearFormIntegrator(ir), Q(&q) { }

   virtual void AssembleElementMatrix(const FiniteElement &el,
                                      ElementTransformation &Trans,
                                      DenseMatrix &elmat);

   virtual void AssembleElementMatrix2(const FiniteElement &trial_fe,
                                       const FiniteElement &test_fe,
                                       ElementTransformation &Trans,
                                       DenseMatrix &elmat);

   const Coefficient *GetCoefficient() const { return Q; }
};

/** Integrator for
    $$
      (Q \nabla u, \nabla v) = \sum_i (Q \nabla u_i, \nabla v_i) e_i e_i^{\mathrm{T}}
    $$
    for vector FE spaces, where $e_i$ is the unit vector in the $i$-th direction.
    The resulting local element matrix is square, of size <tt> vdim*dof </tt>,
    where \c vdim is the vector dimension space and \c dof is the local degrees
    of freedom. The integrator is not aware of the true vector dimension and
    must use \c VectorCoefficient, \c MatrixCoefficient, or a caller-specified
    value to determine the vector space. For a scalar coefficient, the caller
    may manually specify the vector dimension or the vector dimension is assumed
    to be the spatial dimension (i.e. 2-dimension or 3-dimension).
*/
class VectorDiffusionIntegrator : public BilinearFormIntegrator
{
protected:
   Coefficient *Q = NULL;
   VectorCoefficient *VQ = NULL;
   MatrixCoefficient *MQ = NULL;

   // PA extension
   const DofToQuad *maps;         ///< Not owned
   const GeometricFactors *geom;  ///< Not owned
   int dim, sdim, ne, dofs1D, quad1D;
   Vector pa_data;

private:
   DenseMatrix dshape, dshapedxt, pelmat;
   int vdim = -1;
   DenseMatrix mcoeff;
   Vector vcoeff;

public:
   VectorDiffusionIntegrator() { }

   /** \brief Integrator with unit coefficient for caller-specified vector
       dimension.

       If the vector dimension does not match the true dimension of the space,
       the resulting element matrix will be mathematically invalid. */
   VectorDiffusionIntegrator(int vector_dimension)
      : vdim(vector_dimension) { }

   VectorDiffusionIntegrator(Coefficient &q)
      : Q(&q) { }

   VectorDiffusionIntegrator(Coefficient &q, const IntegrationRule *ir)
      : BilinearFormIntegrator(ir), Q(&q) { }

   /** \brief Integrator with scalar coefficient for caller-specified vector
       dimension.

       The element matrix is block-diagonal with \c vdim copies of the element
       matrix integrated with the \c Coefficient.

       If the vector dimension does not match the true dimension of the space,
       the resulting element matrix will be mathematically invalid. */
   VectorDiffusionIntegrator(Coefficient &q, int vector_dimension)
      : Q(&q), vdim(vector_dimension) { }

   /** \brief Integrator with \c VectorCoefficient. The vector dimension of the
       \c FiniteElementSpace is assumed to be the same as the dimension of the
       \c Vector.

       The element matrix is block-diagonal and each block is integrated with
       coefficient $q_{i}$.

       If the vector dimension does not match the true dimension of the space,
       the resulting element matrix will be mathematically invalid. */
   VectorDiffusionIntegrator(VectorCoefficient &vq)
      : VQ(&vq), vdim(vq.GetVDim()) { }

   /** \brief Integrator with \c MatrixCoefficient. The vector dimension of the
       \c FiniteElementSpace is assumed to be the same as the dimension of the
       \c Matrix.

       The element matrix is populated in each block. Each block is integrated
       with coefficient $q_{ij}$.

       If the vector dimension does not match the true dimension of the space,
       the resulting element matrix will be mathematically invalid. */
   VectorDiffusionIntegrator(MatrixCoefficient& mq)
      : MQ(&mq), vdim(mq.GetVDim()) { }

   virtual void AssembleElementMatrix(const FiniteElement &el,
                                      ElementTransformation &Trans,
                                      DenseMatrix &elmat);
   virtual void AssembleElementVector(const FiniteElement &el,
                                      ElementTransformation &Tr,
                                      const Vector &elfun, Vector &elvect);
   using BilinearFormIntegrator::AssemblePA;
   virtual void AssemblePA(const FiniteElementSpace &fes);
   virtual void AssembleMF(const FiniteElementSpace &fes);
   virtual void AssembleDiagonalPA(Vector &diag);
   virtual void AssembleDiagonalMF(Vector &diag);
   virtual void AddMultPA(const Vector &x, Vector &y) const;
   virtual void AddMultMF(const Vector &x, Vector &y) const;
   bool SupportsCeed() const { return DeviceCanUseCeed(); }
};

/** Integrator for the linear elasticity form:
    $$
      a(u,v) = (\lambda \mathrm{div}(u), \mathrm{div}(v)) + (2 \mu \varepsilon(u), \varepsilon(v)),
    $$
    where $\varepsilon(v) = \frac{1}{2} (\mathrm{grad}(v) + \mathrm{grad}(v)^{\mathrm{T}})$.
    This is a 'Vector' integrator, i.e. defined for FE spaces
    using multiple copies of a scalar FE space. */
class ElasticityIntegrator : public BilinearFormIntegrator
{
   friend class ElasticityComponentIntegrator;

protected:
   real_t q_lambda, q_mu;
   Coefficient *lambda, *mu;

private:
#ifndef MFEM_THREAD_SAFE
   Vector shape;
   DenseMatrix dshape, gshape, pelmat;
   Vector divshape;
#endif

   // PA extension

   const DofToQuad *maps;         ///< Not owned
   const GeometricFactors *geom;  ///< Not owned
   int vdim, ndofs;
   const FiniteElementSpace *fespace;   ///< Not owned.

   std::unique_ptr<QuadratureSpace> q_space;
   /// Coefficients projected onto q_space
   std::unique_ptr<CoefficientVector> lambda_quad, mu_quad;
   /// Workspace vector
   std::unique_ptr<QuadratureFunction> q_vec;

   /// Set up the quadrature space and project lambda and mu coefficients
   void SetUpQuadratureSpaceAndCoefficients(const FiniteElementSpace &fes);

public:
   ElasticityIntegrator(Coefficient &l, Coefficient &m)
   { lambda = &l; mu = &m; }
   /** With this constructor $\lambda = q_l m$ and $\mu = q_m m$
       if $dim q_l + 2 q_m = 0$ then $tr(\sigma) = 0$. */
   ElasticityIntegrator(Coefficient &m, real_t q_l, real_t q_m)
   { lambda = NULL; mu = &m; q_lambda = q_l; q_mu = q_m; }

   virtual void AssembleElementMatrix(const FiniteElement &el,
                                      ElementTransformation &Tr,
                                      DenseMatrix &elmat);

   using BilinearFormIntegrator::AssemblePA;
   virtual void AssemblePA(const FiniteElementSpace &fes);

   virtual void AssembleDiagonalPA(Vector &diag);

   virtual void AddMultPA(const Vector &x, Vector &y) const;

   virtual void AddMultTransposePA(const Vector &x, Vector &y) const;

   /** Compute the stress corresponding to the local displacement @a $u$ and
       interpolate it at the nodes of the given @a fluxelem. Only the symmetric
       part of the stress is stored, so that the size of @a flux is equal to
       the number of DOFs in @a fluxelem times dim*(dim+1)/2. In 2D, the order
       of the stress components is: $s_xx, s_yy, s_xy$. In 3D, it is: $s_xx, s_yy,
       s_zz, s_xy, s_xz, s_yz$. In other words, @a flux is the local vector for
       a FE space with dim*(dim+1)/2 vector components, based on the finite
       element @a fluxelem. The integration rule is taken from @a fluxelem.
       @a ir exists to specific an alternative integration rule. */
   virtual void ComputeElementFlux(const FiniteElement &el,
                                   ElementTransformation &Trans,
                                   Vector &u,
                                   const FiniteElement &fluxelem,
                                   Vector &flux, bool with_coef = true,
                                   const IntegrationRule *ir = NULL);

   /** Compute the element energy (integral of the strain energy density)
       corresponding to the stress represented by @a flux which is a vector of
       coefficients multiplying the basis functions defined by @a fluxelem. In
       other words, @a flux is the local vector for a FE space with
       dim*(dim+1)/2 vector components, based on the finite element @a fluxelem.
       The number of components, dim*(dim+1)/2 is such that it represents the
       symmetric part of the (symmetric) stress tensor. The order of the
       components is: $s_xx, s_yy, s_xy$ in 2D, and $s_xx, s_yy, s_zz, s_xy, s_xz,
       s_yz$ in 3D. */
   virtual real_t ComputeFluxEnergy(const FiniteElement &fluxelem,
                                    ElementTransformation &Trans,
                                    Vector &flux, Vector *d_energy = NULL);
};

/// @brief Integrator that computes the PA action of one of the blocks in an
/// ElasticityIntegrator, considering the elasticity operator as a dim x dim
/// block operator.
class ElasticityComponentIntegrator : public BilinearFormIntegrator
{
   ElasticityIntegrator &parent;
   const int i_block;
   const int j_block;

   const DofToQuad *maps;         ///< Not owned
   const GeometricFactors *geom;  ///< Not owned
   const FiniteElementSpace *fespace;   ///< Not owned.

public:
   /// @brief Given an ElasticityIntegrator, create an integrator that
   /// represents the $(i,j)$th component block.
   ///
   /// @note The parent ElasticityIntegrator must remain valid throughout the
   /// lifetime of this integrator.
   ElasticityComponentIntegrator(ElasticityIntegrator &parent_, int i_, int j_);

   using BilinearFormIntegrator::AssemblePA;
   virtual void AssemblePA(const FiniteElementSpace &fes);

   virtual void AssembleEA(const FiniteElementSpace &fes, Vector &emat,
                           const bool add = true);

   virtual void AddMultPA(const Vector &x, Vector &y) const;

   virtual void AddMultTransposePA(const Vector &x, Vector &y) const;
};

/** Integrator for the DG form:
    $$
      \alpha \langle \rho_u (u \cdot n) \{v\},[w] \rangle + \beta \langle \rho_u |u \cdot n| [v],[w] \rangle,
    $$
    where $v$ and $w$ are the trial and test variables, respectively, and $\rho$/$u$ are
    given scalar/vector coefficients. $\{v\}$ represents the average value of $v$ on
    the face and $[v]$ is the jump such that $\{v\}=(v_1+v_2)/2$ and $[v]=(v_1-v_2)$ for the
    face between elements $1$ and $2$. For boundary elements, $v2=0$. The vector
    coefficient, $u$, is assumed to be continuous across the faces and when given
    the scalar coefficient, $\rho$, is assumed to be discontinuous. The integrator
    uses the upwind value of $\rho$, denoted by $\rho_u$, which is value from the side into which
    the vector coefficient, $u$, points.

    One use case for this integrator is to discretize the operator $-u \cdot \nabla v$
    with a DG formulation. The resulting formulation uses the
    ConvectionIntegrator (with coefficient $u$, and parameter $\alpha = -1$) and the
    transpose of the DGTraceIntegrator (with coefficient $u$, and parameters $\alpha = 1$,
    $\beta = -1/2$ to use the upwind face flux, see also
    NonconservativeDGTraceIntegrator). This discretization and the handling of
    the inflow and outflow boundaries is illustrated in Example 9/9p.

    Another use case for this integrator is to discretize the operator $-\mathrm{div}(u v)$
    with a DG formulation. The resulting formulation is conservative and
    consists of the ConservativeConvectionIntegrator (with coefficient $u$, and
    parameter $\alpha = -1$) plus the DGTraceIntegrator (with coefficient $u$, and
    parameters $\alpha = -1$, $\beta = -1/2$ to use the upwind face flux).
    */
class DGTraceIntegrator : public BilinearFormIntegrator
{
protected:
   Coefficient *rho;
   VectorCoefficient *u;
   real_t alpha, beta;
   // PA extension
   Vector pa_data;
   const DofToQuad *maps;             ///< Not owned
   const FaceGeometricFactors *geom;  ///< Not owned
   int dim, nf, nq, dofs1D, quad1D;

private:
   Vector shape1, shape2;

public:
   /// Construct integrator with $\rho = 1$, $\beta = \alpha/2$.
   DGTraceIntegrator(VectorCoefficient &u_, real_t a)
   { rho = NULL; u = &u_; alpha = a; beta = 0.5*a; }

   /// Construct integrator with $\rho = 1$.
   DGTraceIntegrator(VectorCoefficient &u_, real_t a, real_t b)
   { rho = NULL; u = &u_; alpha = a; beta = b; }

   DGTraceIntegrator(Coefficient &rho_, VectorCoefficient &u_,
                     real_t a, real_t b)
   { rho = &rho_; u = &u_; alpha = a; beta = b; }

   using BilinearFormIntegrator::AssembleFaceMatrix;
   virtual void AssembleFaceMatrix(const FiniteElement &el1,
                                   const FiniteElement &el2,
                                   FaceElementTransformations &Trans,
                                   DenseMatrix &elmat);

   virtual void AssemblePAInteriorFaces(const FiniteElementSpace &fes);

   virtual void AssemblePABoundaryFaces(const FiniteElementSpace &fes);

   virtual void AddMultTransposePA(const Vector &x, Vector &y) const;

   virtual void AddMultPA(const Vector&, Vector&) const;

   virtual void AssembleEAInteriorFaces(const FiniteElementSpace& fes,
                                        Vector &ea_data_int,
                                        Vector &ea_data_ext,
                                        const bool add);

   virtual void AssembleEABoundaryFaces(const FiniteElementSpace& fes,
                                        Vector &ea_data_bdr,
                                        const bool add);

   static const IntegrationRule &GetRule(Geometry::Type geom, int order,
                                         FaceElementTransformations &T);

private:
   void SetupPA(const FiniteElementSpace &fes, FaceType type);
};

// Alias for @a DGTraceIntegrator.
using ConservativeDGTraceIntegrator = DGTraceIntegrator;

/** Integrator that represents the face terms used for the non-conservative
    DG discretization of the convection equation:
    $$
      -\alpha \langle \rho_u (u \cdot n) \{v\},[w] \rangle + \beta \langle \rho_u |u \cdot n| [v],[w] \rangle.
    $$
    This integrator can be used with together with ConvectionIntegrator to
    implement an upwind DG discretization in non-conservative form, see ex9 and
    ex9p. */
class NonconservativeDGTraceIntegrator : public TransposeIntegrator
{
public:
   NonconservativeDGTraceIntegrator(VectorCoefficient &u, real_t a)
      : TransposeIntegrator(new DGTraceIntegrator(u, -a, 0.5*a)) { }

   NonconservativeDGTraceIntegrator(VectorCoefficient &u, real_t a, real_t b)
      : TransposeIntegrator(new DGTraceIntegrator(u, -a, b)) { }

   NonconservativeDGTraceIntegrator(Coefficient &rho, VectorCoefficient &u,
                                    real_t a, real_t b)
      : TransposeIntegrator(new DGTraceIntegrator(rho, u, -a, b)) { }
};

/** Integrator for the DG form:
    $$
        - \langle \{(Q \nabla u) \cdot n\}, [v] \rangle + \sigma \langle [u], \{(Q \nabla v) \cdot n \} \rangle
        + \kappa \langle \{h^{-1} Q\} [u], [v] \rangle
    $$
    where $Q$ is a scalar or matrix diffusion coefficient and $u$, $v$ are the trial
    and test spaces, respectively. The parameters $\sigma$ and $\kappa$ determine the
    DG method to be used (when this integrator is added to the "broken"
    DiffusionIntegrator):
    - $\sigma = -1$, $\kappa \geq \kappa_0$: symm. interior penalty (IP or SIPG) method,
    - $\sigma = +1$, $\kappa > 0$: non-symmetric interior penalty (NIPG) method,
    - $\sigma = +1$, $\kappa = 0$: the method of Baumann and Oden.

    \todo Clarify used notation. */
class DGDiffusionIntegrator : public BilinearFormIntegrator
{
protected:
   Coefficient *Q;
   MatrixCoefficient *MQ;
   real_t sigma, kappa;

   // these are not thread-safe!
   Vector shape1, shape2, dshape1dn, dshape2dn, nor, nh, ni;
   DenseMatrix jmat, dshape1, dshape2, mq, adjJ;


   // PA extension
   Vector pa_data; // (Q, h, dot(n,J)|el0, dot(n,J)|el1)
   const DofToQuad *maps; ///< Not owned
   int dim, nf, nq, dofs1D, quad1D;
   IntegrationRules irs{0, Quadrature1D::GaussLobatto};

public:
   DGDiffusionIntegrator(const real_t s, const real_t k)
      : Q(NULL), MQ(NULL), sigma(s), kappa(k) { }
   DGDiffusionIntegrator(Coefficient &q, const real_t s, const real_t k)
      : Q(&q), MQ(NULL), sigma(s), kappa(k) { }
   DGDiffusionIntegrator(MatrixCoefficient &q, const real_t s, const real_t k)
      : Q(NULL), MQ(&q), sigma(s), kappa(k) { }
   using BilinearFormIntegrator::AssembleFaceMatrix;
   void AssembleFaceMatrix(const FiniteElement &el1,
                           const FiniteElement &el2,
                           FaceElementTransformations &Trans,
                           DenseMatrix &elmat) override;

   bool RequiresFaceNormalDerivatives() const override { return true; }

   using BilinearFormIntegrator::AssemblePA;

   void AssemblePAInteriorFaces(const FiniteElementSpace &fes) override;

   void AssemblePABoundaryFaces(const FiniteElementSpace &fes) override;

   void AddMultPAFaceNormalDerivatives(const Vector &x, const Vector &dxdn,
                                       Vector &y, Vector &dydn) const override;

   const IntegrationRule &GetRule(int order, FaceElementTransformations &T);

private:
   void SetupPA(const FiniteElementSpace &fes, FaceType type);
};

/** Integrator for the "BR2" diffusion stabilization term
    $$
      \sum_e \eta (r_e([u]), r_e([v]))
    $$
    where $r_e$ is the lifting operator defined on each edge $e$ (potentially
    weighted by a coefficient $Q$). The parameter eta can be chosen to be one to
    obtain a stable discretization. The constructor for this integrator requires
    the finite element space because the lifting operator depends on the
    element-wise inverse mass matrix.

    BR2 stands for the second method of Bassi and Rebay:

    - F. Bassi and S. Rebay. A high order discontinuous Galerkin method for
      compressible turbulent flows. In B. Cockburn, G. E. Karniadakis, and
      C.-W. Shu, editors, Discontinuous Galerkin Methods, pages 77-88. Springer
      Berlin Heidelberg, 2000.
    - D. N. Arnold, F. Brezzi, B. Cockburn, and L. D. Marini. Unified analysis
      of discontinuous Galerkin methods for elliptic problems. SIAM Journal on
      Numerical Analysis, 39(5):1749-1779, 2002.
*/
class DGDiffusionBR2Integrator : public BilinearFormIntegrator
{
protected:
   real_t eta;

   // Block factorizations of local mass matrices, with offsets for the case of
   // not equally sized blocks (mixed meshes, p-refinement)
   Array<real_t> Minv;
   Array<int> ipiv;
   Array<int> ipiv_offsets, Minv_offsets;

   Coefficient *Q;

   Vector shape1, shape2;

   DenseMatrix R11, R12, R21, R22;
   DenseMatrix MinvR11, MinvR12, MinvR21, MinvR22;
   DenseMatrix Re, MinvRe;

   /// Precomputes the inverses (LU factorizations) of the local mass matrices.
   /** @a fes must be a DG space, so the mass matrix is block diagonal, and its
       inverse can be computed locally. This is required for the computation of
       the lifting operators @a r_e.
   */
   void PrecomputeMassInverse(class FiniteElementSpace &fes);

public:
   DGDiffusionBR2Integrator(class FiniteElementSpace &fes, real_t e = 1.0);
   DGDiffusionBR2Integrator(class FiniteElementSpace &fes, Coefficient &Q_,
                            real_t e = 1.0);
   MFEM_DEPRECATED DGDiffusionBR2Integrator(class FiniteElementSpace *fes,
                                            real_t e = 1.0);

   using BilinearFormIntegrator::AssembleFaceMatrix;
   virtual void AssembleFaceMatrix(const FiniteElement &el1,
                                   const FiniteElement &el2,
                                   FaceElementTransformations &Trans,
                                   DenseMatrix &elmat);
};

/** Integrator for the DG elasticity form, for the formulations see:
    - PhD Thesis of Jonas De Basabe, High-Order Finite %Element Methods for
      Seismic Wave Propagation, UT Austin, 2009, p. 23, and references therein
    - Peter Hansbo and Mats G. Larson, Discontinuous Galerkin and the
      Crouzeix-Raviart %Element: Application to Elasticity, PREPRINT 2000-09,
      p.3

    $$
    - \left< \{ \tau(u) \}, [v] \right> + \alpha \left< \{ \tau(v) \}, [u]
        \right> + \kappa \left< h^{-1} \{ \lambda + 2 \mu \} [u], [v] \right>
    $$

    where $ \left<u, v\right> = \int_{F} u \cdot v $, and $ F $ is a
    face which is either a boundary face $ F_b $ of an element $ K $ or
    an interior face $ F_i $ separating elements $ K_1 $ and $ K_2 $.

    In the bilinear form above $ \tau(u) $ is traction, and it's also
    $ \tau(u) = \sigma(u) \cdot \vec{n} $, where $ \sigma(u) $ is
    stress, and $ \vec{n} $ is the unit normal vector w.r.t. to $ F $.

    In other words, we have
    $$
    - \left< \{ \sigma(u) \cdot \vec{n} \}, [v] \right> + \alpha \left< \{
        \sigma(v) \cdot \vec{n} \}, [u] \right> + \kappa \left< h^{-1} \{
        \lambda + 2 \mu \} [u], [v] \right>
    $$

    For isotropic media
    $$
    \begin{split}
    \sigma(u) &= \lambda \nabla \cdot u I + 2 \mu \varepsilon(u) \\
              &= \lambda \nabla \cdot u I + 2 \mu \frac{1}{2} (\nabla u + \nabla
                 u^{\mathrm{T}}) \\
              &= \lambda \nabla \cdot u I + \mu (\nabla u + \nabla u^{\mathrm{T}})
    \end{split}
    $$

    where $ I $ is identity matrix, $ \lambda $ and $ \mu $ are Lame
    coefficients (see ElasticityIntegrator), $ u, v $ are the trial and test
    functions, respectively.

    The parameters $ \alpha $ and $ \kappa $ determine the DG method to
    use (when this integrator is added to the "broken" ElasticityIntegrator):

    - IIPG, $\alpha = 0$,
      C. Dawson, S. Sun, M. Wheeler, Compatible algorithms for coupled flow and
      transport, Comp. Meth. Appl. Mech. Eng., 193(23-26), 2565-2580, 2004.

    - SIPG, $\alpha = -1$,
      M. Grote, A. Schneebeli, D. Schotzau, Discontinuous Galerkin Finite
      %Element Method for the Wave Equation, SINUM, 44(6), 2408-2431, 2006.

    - NIPG, $\alpha = 1$,
      B. Riviere, M. Wheeler, V. Girault, A Priori Error Estimates for Finite
      %Element Methods Based on Discontinuous Approximation Spaces for Elliptic
      Problems, SINUM, 39(3), 902-931, 2001.

    This is a '%Vector' integrator, i.e. defined for FE spaces using multiple
    copies of a scalar FE space.
 */
class DGElasticityIntegrator : public BilinearFormIntegrator
{
public:
   DGElasticityIntegrator(real_t alpha_, real_t kappa_)
      : lambda(NULL), mu(NULL), alpha(alpha_), kappa(kappa_) { }

   DGElasticityIntegrator(Coefficient &lambda_, Coefficient &mu_,
                          real_t alpha_, real_t kappa_)
      : lambda(&lambda_), mu(&mu_), alpha(alpha_), kappa(kappa_) { }

   using BilinearFormIntegrator::AssembleFaceMatrix;
   virtual void AssembleFaceMatrix(const FiniteElement &el1,
                                   const FiniteElement &el2,
                                   FaceElementTransformations &Trans,
                                   DenseMatrix &elmat);

protected:
   Coefficient *lambda, *mu;
   real_t alpha, kappa;

#ifndef MFEM_THREAD_SAFE
   // values of all scalar basis functions for one component of u (which is a
   // vector) at the integration point in the reference space
   Vector shape1, shape2;
   // values of derivatives of all scalar basis functions for one component
   // of u (which is a vector) at the integration point in the reference space
   DenseMatrix dshape1, dshape2;
   // Adjugate of the Jacobian of the transformation: adjJ = det(J) J^{-1}
   DenseMatrix adjJ;
   // gradient of shape functions in the real (physical, not reference)
   // coordinates, scaled by det(J):
   //    dshape_ps(jdof,jm) = sum_{t} adjJ(t,jm)*dshape(jdof,t)
   DenseMatrix dshape1_ps, dshape2_ps;
   Vector nor;  // nor = |weight(J_face)| n
   Vector nL1, nL2;  // nL1 = (lambda1 * ip.weight / detJ1) nor
   Vector nM1, nM2;  // nM1 = (mu1     * ip.weight / detJ1) nor
   Vector dshape1_dnM, dshape2_dnM; // dshape1_dnM = dshape1_ps . nM1
   // 'jmat' corresponds to the term: kappa <h^{-1} {lambda + 2 mu} [u], [v]>
   DenseMatrix jmat;
#endif

   static void AssembleBlock(
      const int dim, const int row_ndofs, const int col_ndofs,
      const int row_offset, const int col_offset,
      const real_t jmatcoef, const Vector &col_nL, const Vector &col_nM,
      const Vector &row_shape, const Vector &col_shape,
      const Vector &col_dshape_dnM, const DenseMatrix &col_dshape,
      DenseMatrix &elmat, DenseMatrix &jmat);
};

/** Integrator for the DPG form:$ \langle v, [w] \rangle $ over all faces (the interface) where
    the trial variable $v$ is defined on the interface and the test variable $w$ is
    defined inside the elements, generally in a DG space. */
class TraceJumpIntegrator : public BilinearFormIntegrator
{
private:
   Vector face_shape, shape1, shape2;

public:
   TraceJumpIntegrator() { }
   using BilinearFormIntegrator::AssembleFaceMatrix;
   virtual void AssembleFaceMatrix(const FiniteElement &trial_face_fe,
                                   const FiniteElement &test_fe1,
                                   const FiniteElement &test_fe2,
                                   FaceElementTransformations &Trans,
                                   DenseMatrix &elmat);
};

/** Integrator for the form:$ \langle v, [w \cdot n] \rangle $ over all faces (the interface) where
    the trial variable $v$ is defined on the interface and the test variable $w$ is
    in an $H(div)$-conforming space. */
class NormalTraceJumpIntegrator : public BilinearFormIntegrator
{
private:
   Vector face_shape, normal, shape1_n, shape2_n;
   DenseMatrix shape1, shape2;

public:
   NormalTraceJumpIntegrator() { }
   using BilinearFormIntegrator::AssembleFaceMatrix;
   virtual void AssembleFaceMatrix(const FiniteElement &trial_face_fe,
                                   const FiniteElement &test_fe1,
                                   const FiniteElement &test_fe2,
                                   FaceElementTransformations &Trans,
                                   DenseMatrix &elmat);
};

/** Integrator for the DPG form:$ \langle v, w \rangle $ over a face (the interface) where
    the trial variable $v$ is defined on the interface
    ($H^{-1/2}$ i.e., $v := u \cdot n$ normal trace of $H(div)$)
    and the test variable $w$ is in an $H^1$-conforming space. */
class TraceIntegrator : public BilinearFormIntegrator
{
private:
   Vector face_shape, shape;
public:
   TraceIntegrator() { }
   void AssembleTraceFaceMatrix(int elem,
                                const FiniteElement &trial_face_fe,
                                const FiniteElement &test_fe,
                                FaceElementTransformations &Trans,
                                DenseMatrix &elmat);
};

/** Integrator for the form: $ \langle v, w \cdot n \rangle $ over a face (the interface) where
    the trial variable $v$ is defined on the interface ($H^{1/2}$, i.e., trace of $H^1$)
    and the test variable $w$ is in an $H(div)$-conforming space. */
class NormalTraceIntegrator : public BilinearFormIntegrator
{
private:
   Vector face_shape, normal, shape_n;
   DenseMatrix shape;

public:
   NormalTraceIntegrator() { }
   virtual void AssembleTraceFaceMatrix(int ielem,
                                        const FiniteElement &trial_face_fe,
                                        const FiniteElement &test_fe,
                                        FaceElementTransformations &Trans,
                                        DenseMatrix &elmat);
};


/** Integrator for the form: $\langle v, w \times n \rangle$ over a face (the interface)
 *  In 3D the trial variable $v$ is defined on the interface ($H^{-1/2}$(curl), trace of $H(curl$)
 *  In 2D it's defined on the interface ($H^{1/2}$, trace of $H^1$)
 *  The test variable $w$ is in an $H(curl$-conforming space. */
class TangentTraceIntegrator : public BilinearFormIntegrator
{
private:
   DenseMatrix face_shape, shape, shape_n;
   Vector normal;
   Vector temp;

   void cross_product(const Vector & x, const DenseMatrix & Y, DenseMatrix & Z)
   {
      int dim = x.Size();
      MFEM_VERIFY(Y.Width() == dim, "Size mismatch");
      int dimc = dim == 3 ? dim : 1;
      int h = Y.Height();
      Z.SetSize(h,dimc);
      if (dim == 3)
      {
         for (int i = 0; i<h; i++)
         {
            Z(i,0) = x(2) * Y(i,1) - x(1) * Y(i,2);
            Z(i,1) = x(0) * Y(i,2) - x(2) * Y(i,0);
            Z(i,2) = x(1) * Y(i,0) - x(0) * Y(i,1);
         }
      }
      else
      {
         for (int i = 0; i<h; i++)
         {
            Z(i,0) = x(1) * Y(i,0) - x(0) * Y(i,1);
         }
      }
   }

public:
   TangentTraceIntegrator() { }
   void AssembleTraceFaceMatrix(int elem,
                                const FiniteElement &trial_face_fe,
                                const FiniteElement &test_fe,
                                FaceElementTransformations &Trans,
                                DenseMatrix &elmat);
};

/** Abstract class to serve as a base for local interpolators to be used in the
    DiscreteLinearOperator class. */
class DiscreteInterpolator : public BilinearFormIntegrator { };


/** Class for constructing the gradient as a DiscreteLinearOperator from an
    $H^1$-conforming space to an $H(curl$-conforming space. The range space can be
    vector $L_2$ space as well. */
class GradientInterpolator : public DiscreteInterpolator
{
public:
   GradientInterpolator() : dofquad_fe(NULL) { }
   virtual ~GradientInterpolator() { delete dofquad_fe; }

   virtual void AssembleElementMatrix2(const FiniteElement &h1_fe,
                                       const FiniteElement &nd_fe,
                                       ElementTransformation &Trans,
                                       DenseMatrix &elmat)
   { nd_fe.ProjectGrad(h1_fe, Trans, elmat); }

   using BilinearFormIntegrator::AssemblePA;

   /** @brief Setup method for PA data.

       @param[in] trial_fes   $H^1$ Lagrange space
       @param[in] test_fes    $H(curl$ Nedelec space
    */
   virtual void AssemblePA(const FiniteElementSpace &trial_fes,
                           const FiniteElementSpace &test_fes);

   virtual void AddMultPA(const Vector &x, Vector &y) const;
   virtual void AddMultTransposePA(const Vector &x, Vector &y) const;

private:
   /// 1D finite element that generates and owns the 1D DofToQuad maps below
   FiniteElement *dofquad_fe;

   bool B_id; // is the B basis operator (maps_C_C) the identity?
   const DofToQuad *maps_C_C; // one-d map with Lobatto rows, Lobatto columns
   const DofToQuad *maps_O_C; // one-d map with Legendre rows, Lobatto columns
   int dim, ne, o_dofs1D, c_dofs1D;
};


/** Class for constructing the identity map as a DiscreteLinearOperator. This
    is the discrete embedding matrix when the domain space is a subspace of
    the range space. Otherwise, a dof projection matrix is constructed. */
class IdentityInterpolator : public DiscreteInterpolator
{
public:
   IdentityInterpolator(): dofquad_fe(NULL) { }

   virtual void AssembleElementMatrix2(const FiniteElement &dom_fe,
                                       const FiniteElement &ran_fe,
                                       ElementTransformation &Trans,
                                       DenseMatrix &elmat)
   { ran_fe.Project(dom_fe, Trans, elmat); }

   using BilinearFormIntegrator::AssemblePA;
   virtual void AssemblePA(const FiniteElementSpace &trial_fes,
                           const FiniteElementSpace &test_fes);

   virtual void AddMultPA(const Vector &x, Vector &y) const;
   virtual void AddMultTransposePA(const Vector &x, Vector &y) const;

   virtual ~IdentityInterpolator() { delete dofquad_fe; }

private:
   /// 1D finite element that generates and owns the 1D DofToQuad maps below
   FiniteElement *dofquad_fe;

   const DofToQuad *maps_C_C; // one-d map with Lobatto rows, Lobatto columns
   const DofToQuad *maps_O_C; // one-d map with Legendre rows, Lobatto columns
   int dim, ne, o_dofs1D, c_dofs1D;

   Vector pa_data;
};


/** Class for constructing the (local) discrete curl matrix which can be used
    as an integrator in a DiscreteLinearOperator object to assemble the global
    discrete curl matrix. */
class CurlInterpolator : public DiscreteInterpolator
{
public:
   virtual void AssembleElementMatrix2(const FiniteElement &dom_fe,
                                       const FiniteElement &ran_fe,
                                       ElementTransformation &Trans,
                                       DenseMatrix &elmat)
   { ran_fe.ProjectCurl(dom_fe, Trans, elmat); }
};


class DivSkewInterpolator : public DiscreteInterpolator
{
public:
   virtual void AssembleElementMatrix2(const FiniteElement &dom_fe,
                                       const FiniteElement &ran_fe,
                                       ElementTransformation &Trans,
                                       DenseMatrix &elmat)
   { ran_fe.ProjectDivSkew(dom_fe, Trans, elmat); }
};

/** Class for constructing the (local) discrete divergence matrix which can
    be used as an integrator in a DiscreteLinearOperator object to assemble
    the global discrete divergence matrix.

    Note: Since the dofs in the L2_FECollection are nodal values, the local
    discrete divergence matrix (with an $H(div)$-type domain space) will depend on
    the transformation. On the other hand, the local matrix returned by
    VectorFEDivergenceIntegrator is independent of the transformation. */
class DivergenceInterpolator : public DiscreteInterpolator
{
public:
   virtual void AssembleElementMatrix2(const FiniteElement &dom_fe,
                                       const FiniteElement &ran_fe,
                                       ElementTransformation &Trans,
                                       DenseMatrix &elmat)
   { ran_fe.ProjectDiv(dom_fe, Trans, elmat); }
};


/** A trace face interpolator class for interpolating the normal component of
    the domain space, e.g. vector $H^1$, into the range space, e.g. the trace of
    $H(div)$ which uses FiniteElement::INTEGRAL map type. */
class NormalInterpolator : public DiscreteInterpolator
{
public:
   virtual void AssembleElementMatrix2(const FiniteElement &dom_fe,
                                       const FiniteElement &ran_fe,
                                       ElementTransformation &Trans,
                                       DenseMatrix &elmat);
};

/** Interpolator of a scalar coefficient multiplied by a scalar field onto
    another scalar field. Note that this can produce inaccurate fields unless
    the target is sufficiently high order. */
class ScalarProductInterpolator : public DiscreteInterpolator
{
public:
   ScalarProductInterpolator(Coefficient & sc) : Q(&sc) { }

   virtual void AssembleElementMatrix2(const FiniteElement &dom_fe,
                                       const FiniteElement &ran_fe,
                                       ElementTransformation &Trans,
                                       DenseMatrix &elmat);

protected:
   Coefficient *Q;
};

/** Interpolator of a scalar coefficient multiplied by a vector field onto
    another vector field. Note that this can produce inaccurate fields unless
    the target is sufficiently high order. */
class ScalarVectorProductInterpolator : public DiscreteInterpolator
{
public:
   ScalarVectorProductInterpolator(Coefficient & sc)
      : Q(&sc) { }

   virtual void AssembleElementMatrix2(const FiniteElement &dom_fe,
                                       const FiniteElement &ran_fe,
                                       ElementTransformation &Trans,
                                       DenseMatrix &elmat);
protected:
   Coefficient *Q;
};

/** Interpolator of a vector coefficient multiplied by a scalar field onto
    another vector field. Note that this can produce inaccurate fields unless
    the target is sufficiently high order. */
class VectorScalarProductInterpolator : public DiscreteInterpolator
{
public:
   VectorScalarProductInterpolator(VectorCoefficient & vc)
      : VQ(&vc) { }

   virtual void AssembleElementMatrix2(const FiniteElement &dom_fe,
                                       const FiniteElement &ran_fe,
                                       ElementTransformation &Trans,
                                       DenseMatrix &elmat);
protected:
   VectorCoefficient *VQ;
};

/** Interpolator of the 2D cross product between a vector coefficient and an
    $H(curl$-conforming field onto an $L_2$-conforming field. */
class ScalarCrossProductInterpolator : public DiscreteInterpolator
{
public:
   ScalarCrossProductInterpolator(VectorCoefficient & vc)
      : VQ(&vc) { }

   virtual void AssembleElementMatrix2(const FiniteElement &nd_fe,
                                       const FiniteElement &l2_fe,
                                       ElementTransformation &Trans,
                                       DenseMatrix &elmat);
protected:
   VectorCoefficient *VQ;
};

/** Interpolator of the cross product between a vector coefficient and an
    $H(curl$-conforming field onto an $H(div)$-conforming field. The range space
    can also be vector $L_2$. */
class VectorCrossProductInterpolator : public DiscreteInterpolator
{
public:
   VectorCrossProductInterpolator(VectorCoefficient & vc)
      : VQ(&vc) { }

   virtual void AssembleElementMatrix2(const FiniteElement &nd_fe,
                                       const FiniteElement &rt_fe,
                                       ElementTransformation &Trans,
                                       DenseMatrix &elmat);
protected:
   VectorCoefficient *VQ;
};

/** Interpolator of the inner product between a vector coefficient and an
    $H(div)$-conforming field onto an $L_2$-conforming field. The range space can
    also be $H^1$. */
class VectorInnerProductInterpolator : public DiscreteInterpolator
{
public:
   VectorInnerProductInterpolator(VectorCoefficient & vc) : VQ(&vc) { }

   virtual void AssembleElementMatrix2(const FiniteElement &rt_fe,
                                       const FiniteElement &l2_fe,
                                       ElementTransformation &Trans,
                                       DenseMatrix &elmat);
protected:
   VectorCoefficient *VQ;
};

<<<<<<< HEAD
class DivSkewDivSkewIntegrator: public BilinearFormIntegrator
{
private:
   DenseMatrix DivSkewshape, DivSkew_dFt;

   Coefficient *Q;

public:
   DivSkewDivSkewIntegrator() { Q = NULL; }
   /// Construct a bilinear form integrator for Nedelec elements
   DivSkewDivSkewIntegrator(Coefficient &q) : Q(&q) { }

   /* Given a particular Finite Element, compute the
      element DivSkew-DivSkew matrix elmat */
   virtual void AssembleElementMatrix(const FiniteElement &el,
                                      ElementTransformation &Trans,
                                      DenseMatrix &elmat)
   {
      int nd = el.GetDof();
      int dim = el.GetDim();
      double w;

      DivSkewshape.SetSize(nd,dim);
      DivSkew_dFt.SetSize(nd,dim);

      elmat.SetSize(nd);

      const IntegrationRule *ir = IntRule;
      if (ir == NULL)
      {
         int order = 2*el.GetOrder()+2;

         ir = &IntRules.Get(el.GetGeomType(), order);
      }

      elmat = 0.0;
      for (int i = 0; i < ir->GetNPoints(); i++)
      {
         const IntegrationPoint &ip = ir->IntPoint(i);

         Trans.SetIntPoint (&ip);

         el.CalcDivSkewShape(ip, DivSkewshape);

         MultABt(DivSkewshape, Trans.Jacobian(), DivSkew_dFt);

         DivSkew_dFt *= (1.0 / Trans.Weight());

         w = ip.weight * fabs(Trans.Weight());

         if (Q)
         {
            w *= Q->Eval(Trans, ip);
         }

         AddMult_a_AAt(w, DivSkew_dFt, elmat);
      }
   }

};

class VectorFE_DivSkewMassIntegrator: public BilinearFormIntegrator
{
private:
   DenseMatrix shape;

   Coefficient *Q;

public:
   VectorFE_DivSkewMassIntegrator() { Q = NULL; }
   /// Construct a bilinear form integrator for Nedelec elements
   VectorFE_DivSkewMassIntegrator(Coefficient &q) : Q(&q) { }

   /* Given a particular Finite Element, compute the
      element curl-curl matrix elmat */
   virtual void AssembleElementMatrix(const FiniteElement &el,
                                      ElementTransformation &Trans,
                                      DenseMatrix &elmat)
   {
      int nd = el.GetDof();
      int dim = el.GetDim();
      double w;


      shape.SetSize(nd,dim*dim);

      elmat.SetSize(nd);

      const IntegrationRule *ir = IntRule;
      if (ir == NULL)
      {
         int order = Trans.OrderW() + 2 * el.GetOrder();

         ir = &IntRules.Get(el.GetGeomType(), order);
      }

      elmat = 0.0;
      for (int i = 0; i < ir->GetNPoints(); i++)
      {
         const IntegrationPoint &ip = ir->IntPoint(i);
         Trans.SetIntPoint (&ip);

         w = ip.weight * fabs(Trans.Weight());


         el.CalcVShape(Trans, shape);


         if (Q)
         {
            w *= Q->Eval(Trans, ip);
         }

         AddMult_a_AAt(w, shape, elmat);
      }
   }

};

/** Class for integrating the bilinear form a(u,v) := (d_t u, v) + (Q grad_x u, grad_x v) where Q
    can be a scalar or a matrix coefficient and grad_x is the gradient wrt to the spatial variables.
    Here we use the space-time f.e. scheme by [Steinbach2015]. */
class HeatEquationIntegrator: public BilinearFormIntegrator
{
private:
   Vector vec, pointflux, shape, dtshape;
#ifndef MFEM_THREAD_SAFE
   DenseMatrix dshape, dshapedxt, invdfdx, mq;
   DenseMatrix te_dshape, te_dshapedxt;
#endif
   Coefficient *Q;
   MatrixCoefficient *MQ;

public:
   /// Construct a diffusion integrator with coefficient Q = 1
   HeatEquationIntegrator() { Q = NULL; MQ = NULL; }

   /// Construct a diffusion integrator with a scalar coefficient q
   HeatEquationIntegrator (Coefficient &q) : Q(&q) { MQ = NULL; }

   /// Construct a diffusion integrator with a matrix coefficient q
   HeatEquationIntegrator (MatrixCoefficient &q) : MQ(&q) { Q = NULL; }

   /** Given a particular Finite Element
       computes the element stiffness matrix elmat. */
   virtual void AssembleElementMatrix(const FiniteElement &el,
                                      ElementTransformation &Trans,
                                      DenseMatrix &elmat);
   /** Given a trial and test Finite Element computes the element stiffness
       matrix elmat. */
   virtual void AssembleElementMatrix2(const FiniteElement &trial_fe,
                                       const FiniteElement &test_fe,
                                       ElementTransformation &Trans,
                                       DenseMatrix &elmat)
   { mfem_error("HeatEquationIntegrator::AssembleElementMatrix2: not implemented!"); }

   /// Perform the local action of the BilinearFormIntegrator
   virtual void AssembleElementVector(const FiniteElement &el,
                                      ElementTransformation &Tr,
                                      const Vector &elfun, Vector &elvect)
   { mfem_error("HeatEquationIntegrator::AssembleElementVector: not implemented!"); }

   virtual void ComputeElementFlux(const FiniteElement &el,
                                   ElementTransformation &Trans,
                                   Vector &u, const FiniteElement &fluxelem,
                                   Vector &flux, int with_coef = 1)
   { mfem_error("HeatEquationIntegrator::ComputeElementFlux: not implemented!"); }

   virtual double ComputeFluxEnergy(const FiniteElement &fluxelem,
                                    ElementTransformation &Trans,
                                    Vector &flux, Vector *d_energy = NULL)
   { mfem_error("HeatEquationIntegrator::ComputeFluxEnergy: not implemented!"); return -1;}
};



// PA Diffusion Assemble 2D kernel
template<const int T_SDIM>
void PADiffusionSetup2D(const int Q1D,
                        const int coeffDim,
                        const int NE,
                        const Array<double> &w,
                        const Vector &j,
                        const Vector &c,
                        Vector &d);

=======
>>>>>>> c3eb769a
}
#endif<|MERGE_RESOLUTION|>--- conflicted
+++ resolved
@@ -266,9 +266,9 @@
                                     Vector &flux, Vector *d_energy = NULL)
    { return 0.0; }
 
-<<<<<<< HEAD
-   void SetIntRule(const IntegrationRule *ir) { IntRule = ir; }
-=======
+   // I think this got deleted
+   // void SetIntRule(const IntegrationRule *ir) { IntRule = ir; }
+
    /** @brief For bilinear forms on element faces, specifies if the normal
               derivatives are needed on the faces or just the face restriction.
 
@@ -301,8 +301,6 @@
    */
    virtual void AddMultPAFaceNormalDerivatives(const Vector &x, const Vector &dxdn,
                                                Vector &y, Vector &dydn) const;
->>>>>>> c3eb769a
-
    virtual ~BilinearFormIntegrator() { }
 };
 
@@ -3825,7 +3823,6 @@
    VectorCoefficient *VQ;
 };
 
-<<<<<<< HEAD
 class DivSkewDivSkewIntegrator: public BilinearFormIntegrator
 {
 private:
@@ -3846,7 +3843,7 @@
    {
       int nd = el.GetDof();
       int dim = el.GetDim();
-      double w;
+      real_t w;
 
       DivSkewshape.SetSize(nd,dim);
       DivSkew_dFt.SetSize(nd,dim);
@@ -3907,8 +3904,7 @@
    {
       int nd = el.GetDof();
       int dim = el.GetDim();
-      double w;
-
+      real_t w;
 
       shape.SetSize(nd,dim*dim);
 
@@ -4001,18 +3997,5 @@
 };
 
 
-
-// PA Diffusion Assemble 2D kernel
-template<const int T_SDIM>
-void PADiffusionSetup2D(const int Q1D,
-                        const int coeffDim,
-                        const int NE,
-                        const Array<double> &w,
-                        const Vector &j,
-                        const Vector &c,
-                        Vector &d);
-
-=======
->>>>>>> c3eb769a
 }
 #endif