--- conflicted
+++ resolved
@@ -397,18 +397,11 @@
    void AssembleEA(const FiniteElementSpace &fes, Vector &emat,
                    const bool add) override;
 
-<<<<<<< HEAD
    using BilinearFormIntegrator::AssembleEAInteriorFaces;
-   virtual void AssembleEAInteriorFaces(const FiniteElementSpace &fes,
-                                        Vector &ea_data_int,
-                                        Vector &ea_data_ext,
-                                        const bool add);
-=======
    void AssembleEAInteriorFaces(const FiniteElementSpace &fes,
                                 Vector &ea_data_int,
                                 Vector &ea_data_ext,
                                 const bool add) override;
->>>>>>> 6105a4e1
 
    void AssembleEABoundaryFaces(const FiniteElementSpace &fes,
                                 Vector &ea_data_bdr,
@@ -516,18 +509,11 @@
    void AssembleEA(const FiniteElementSpace &fes, Vector &emat,
                    const bool add) override;
 
-<<<<<<< HEAD
    using BilinearFormIntegrator::AssembleEAInteriorFaces;
-   virtual void AssembleEAInteriorFaces(const FiniteElementSpace &fes,
-                                        Vector &ea_data_int,
-                                        Vector &ea_data_ext,
-                                        const bool add);
-=======
    void AssembleEAInteriorFaces(const FiniteElementSpace &fes,
                                 Vector &ea_data_int,
                                 Vector &ea_data_ext,
                                 const bool add) override;
->>>>>>> 6105a4e1
 
    void AssembleEABoundaryFaces(const FiniteElementSpace &fes,
                                 Vector &ea_data_bdr,
@@ -2418,14 +2404,10 @@
    void AssembleEA(const FiniteElementSpace &fes, Vector &emat,
                    const bool add) override;
 
-<<<<<<< HEAD
    virtual void AssembleEABoundary(const FiniteElementSpace &fes, Vector &emat,
-                                   const bool add);
-
-   virtual void AssembleDiagonalPA(Vector &diag);
-=======
-   void AssembleDiagonalPA(Vector &diag) override;
->>>>>>> 6105a4e1
+                                   const bool add) override;
+
+   virtual void AssembleDiagonalPA(Vector &diag) override;
 
    void AssembleDiagonalMF(Vector &diag) override;
 
@@ -2925,23 +2907,14 @@
                                ElementTransformation &Trans,
                                DenseMatrix &elmat) override;
 
-<<<<<<< HEAD
-   virtual void AssemblePA(const FiniteElementSpace &fes);
+   virtual void AssemblePA(const FiniteElementSpace &fes) override;
    virtual void AssemblePA(const FiniteElementSpace &trial_fes,
-                           const FiniteElementSpace &test_fes);
-   virtual void AddMultPA(const Vector &x, Vector &y) const;
-   virtual void AddMultTransposePA(const Vector &x, Vector &y) const;
-   virtual void AssembleDiagonalPA(Vector& diag);
+                           const FiniteElementSpace &test_fes) override;
+   virtual void AddMultPA(const Vector &x, Vector &y) const override;
+   virtual void AddMultTransposePA(const Vector &x, Vector &y) const override;
+   virtual void AssembleDiagonalPA(Vector& diag) override;
    virtual void AssembleEA(const FiniteElementSpace &fes, Vector &emat,
-                           const bool add);
-=======
-   void AssemblePA(const FiniteElementSpace &fes) override;
-   void AssemblePA(const FiniteElementSpace &trial_fes,
-                   const FiniteElementSpace &test_fes) override;
-   void AddMultPA(const Vector &x, Vector &y) const override;
-   void AddMultTransposePA(const Vector &x, Vector &y) const override;
-   void AssembleDiagonalPA(Vector& diag) override;
->>>>>>> 6105a4e1
+                           const bool add) override;
 
    const Coefficient *GetCoefficient() const { return Q; }
 };
@@ -3000,14 +2973,6 @@
 protected:
    Coefficient *Q;
 
-<<<<<<< HEAD
-=======
-   using BilinearFormIntegrator::AssemblePA;
-   void AssemblePA(const FiniteElementSpace &fes) override;
-   void AddMultPA(const Vector &x, Vector &y) const override;
-   void AssembleDiagonalPA(Vector& diag) override;
-
->>>>>>> 6105a4e1
 private:
 #ifndef MFEM_THREAD_SAFE
    Vector divshape, te_divshape;
@@ -3035,11 +3000,11 @@
                                DenseMatrix &elmat) override;
 
    using BilinearFormIntegrator::AssemblePA;
-   virtual void AssemblePA(const FiniteElementSpace &fes);
-   virtual void AddMultPA(const Vector &x, Vector &y) const;
-   virtual void AssembleDiagonalPA(Vector& diag);
-   virtual void AssembleEA(const FiniteElementSpace &fes, Vector &emat,
-                           const bool add);
+   void AssemblePA(const FiniteElementSpace &fes) override;
+   void AddMultPA(const Vector &x, Vector &y) const override;
+   void AssembleDiagonalPA(Vector& diag) override;
+   void AssembleEA(const FiniteElementSpace &fes, Vector &emat,
+                   const bool add) override;
 
    const Coefficient *GetCoefficient() const { return Q; }
 };
@@ -3340,16 +3305,9 @@
 
    void AddMultTransposePA(const Vector &x, Vector &y) const override;
 
-<<<<<<< HEAD
+   void AddMultPA(const Vector&, Vector&) const override;
+
    using BilinearFormIntegrator::AssembleEAInteriorFaces;
-   virtual void AssembleEAInteriorFaces(const FiniteElementSpace& fes,
-                                        Vector &ea_data_int,
-                                        Vector &ea_data_ext,
-                                        const bool add);
-=======
-   void AddMultPA(const Vector&, Vector&) const override;
->>>>>>> 6105a4e1
-
    void AssembleEAInteriorFaces(const FiniteElementSpace& fes,
                                 Vector &ea_data_int,
                                 Vector &ea_data_ext,
@@ -3653,25 +3611,17 @@
 public:
    NormalTraceJumpIntegrator() { }
    using BilinearFormIntegrator::AssembleFaceMatrix;
-<<<<<<< HEAD
-   virtual void AssembleFaceMatrix(const FiniteElement &trial_face_fe,
-                                   const FiniteElement &test_fe1,
-                                   const FiniteElement &test_fe2,
-                                   FaceElementTransformations &Trans,
-                                   DenseMatrix &elmat);
-
-   using BilinearFormIntegrator::AssembleEAInteriorFaces;
-   virtual void AssembleEAInteriorFaces(const FiniteElementSpace &trial_fes,
-                                        const FiniteElementSpace &test_fes,
-                                        Vector &emat,
-                                        const bool add = true);
-=======
    void AssembleFaceMatrix(const FiniteElement &trial_face_fe,
                            const FiniteElement &test_fe1,
                            const FiniteElement &test_fe2,
                            FaceElementTransformations &Trans,
                            DenseMatrix &elmat) override;
->>>>>>> 6105a4e1
+
+   using BilinearFormIntegrator::AssembleEAInteriorFaces;
+   void AssembleEAInteriorFaces(const FiniteElementSpace &trial_fes,
+                                const FiniteElementSpace &test_fes,
+                                Vector &emat,
+                                const bool add = true) override;
 };
 
 /** Integrator for the DPG form:$ \langle v, w \rangle $ over a face (the interface) where
