--- conflicted
+++ resolved
@@ -491,19 +491,13 @@
 
    void AddMultTransposePA(const Vector &x, Vector &y) const override;
 
-<<<<<<< HEAD
-   virtual void AddAbsMultTransposePA(const Vector &x, Vector &y) const;
-
-   virtual void AddMultPA(const Vector& x, Vector& y) const;
-
-   virtual void AddAbsMultPA(const Vector& x, Vector& y) const;
-
-   virtual void AssembleMF(const FiniteElementSpace &fes);
-=======
+   void AddAbsMultTransposePA(const Vector &x, Vector &y) const override;
+
    void AddMultPA(const Vector& x, Vector& y) const override;
 
+   void AddAbsMultPA(const Vector& x, Vector& y) const override;
+
    void AssembleMF(const FiniteElementSpace &fes) override;
->>>>>>> 3f810f35
 
    void AddMultMF(const Vector &x, Vector &y) const override;
 
@@ -2316,19 +2310,13 @@
 
    void AddMultPA(const Vector&, Vector&) const override;
 
-<<<<<<< HEAD
-   virtual void AddAbsMultPA(const Vector&, Vector&) const;
-
-   virtual void AddMultTransposePA(const Vector&, Vector&) const;
-
-   virtual void AddAbsMultTransposePA(const Vector&, Vector&) const;
-
-   virtual void AddMultNURBSPA(const Vector&, Vector&) const;
-=======
+   void AddAbsMultPA(const Vector&, Vector&) const override;
+
    void AddMultTransposePA(const Vector&, Vector&) const override;
 
+   void AddAbsMultTransposePA(const Vector&, Vector&) const override;
+
    void AddMultNURBSPA(const Vector&, Vector&) const override;
->>>>>>> 3f810f35
 
    void AddMultPatchPA(const int patch, const Vector &x, Vector &y) const;
 
@@ -2412,15 +2400,11 @@
 
    void AddMultPA(const Vector&, Vector&) const override;
 
-<<<<<<< HEAD
-   virtual void AddAbsMultPA(const Vector&, Vector&) const;
-
-   virtual void AddMultTransposePA(const Vector&, Vector&) const;
-=======
+   void AddAbsMultPA(const Vector&, Vector&) const override;
+
    void AddMultTransposePA(const Vector&, Vector&) const override;
->>>>>>> 3f810f35
-
-   virtual void AddAbsMultTransposePA(const Vector&, Vector&) const;
+
+   void AddAbsMultTransposePA(const Vector&, Vector&) const override;
 
    static const IntegrationRule &GetRule(const FiniteElement &trial_fe,
                                          const FiniteElement &test_fe,
@@ -2797,16 +2781,10 @@
                             Vector &flux, Vector *d_energy = NULL) override;
 
    using BilinearFormIntegrator::AssemblePA;
-<<<<<<< HEAD
-   virtual void AssemblePA(const FiniteElementSpace &fes);
-   virtual void AddMultPA(const Vector &x, Vector &y) const;
-   virtual void AddAbsMultPA(const Vector &x, Vector &y) const;
-   virtual void AssembleDiagonalPA(Vector& diag);
-=======
    void AssemblePA(const FiniteElementSpace &fes) override;
    void AddMultPA(const Vector &x, Vector &y) const override;
+   void AddAbsMultPA(const Vector &x, Vector &y) const override;
    void AssembleDiagonalPA(Vector& diag) override;
->>>>>>> 3f810f35
 
    const Coefficient *GetCoefficient() const { return Q; }
 };
@@ -2919,22 +2897,13 @@
                                ElementTransformation &Trans,
                                DenseMatrix &elmat) override;
 
-<<<<<<< HEAD
-   virtual void AssemblePA(const FiniteElementSpace &fes);
-   virtual void AssemblePA(const FiniteElementSpace &trial_fes,
-                           const FiniteElementSpace &test_fes);
-   virtual void AddMultPA(const Vector &x, Vector &y) const;
-   virtual void AddAbsMultPA(const Vector &x, Vector &y) const;
-   virtual void AddMultTransposePA(const Vector &x, Vector &y) const;
-   virtual void AssembleDiagonalPA(Vector& diag);
-=======
    void AssemblePA(const FiniteElementSpace &fes) override;
    void AssemblePA(const FiniteElementSpace &trial_fes,
                    const FiniteElementSpace &test_fes) override;
    void AddMultPA(const Vector &x, Vector &y) const override;
+   void AddAbsMultPA(const Vector &x, Vector &y) const override;
    void AddMultTransposePA(const Vector &x, Vector &y) const override;
    void AssembleDiagonalPA(Vector& diag) override;
->>>>>>> 3f810f35
 
    const Coefficient *GetCoefficient() const { return Q; }
 };
@@ -3182,15 +3151,11 @@
 
    void AddMultPA(const Vector &x, Vector &y) const override;
 
-<<<<<<< HEAD
-   virtual void AddAbsMultPA(const Vector &x, Vector &y) const;
-
-   virtual void AddMultTransposePA(const Vector &x, Vector &y) const;
-=======
+   void AddAbsMultPA(const Vector &x, Vector &y) const override;
+
    void AddMultTransposePA(const Vector &x, Vector &y) const override;
->>>>>>> 3f810f35
-
-   virtual void AddAbsMultTransposePA(const Vector &x, Vector &y) const;
+
+   void AddAbsMultTransposePA(const Vector &x, Vector &y) const override;
 
    /** Compute the stress corresponding to the local displacement @a $u$ and
        interpolate it at the nodes of the given @a fluxelem. Only the symmetric
