--- conflicted
+++ resolved
@@ -3129,42 +3129,6 @@
 }
 
 ConformingProlongationOperator::ConformingProlongationOperator(
-   int lsize, const GroupCommunicator &gc_, bool local_)
-   : gc(gc_), local(local_)
-{
-   const Table &group_ldof = gc.GroupLDofTable();
-
-   int n_external = 0;
-   for (int g=1; g<group_ldof.Size(); ++g)
-   {
-      if (!gc.GetGroupTopology().IAmMaster(g))
-      {
-         n_external += group_ldof.RowSize(g);
-      }
-   }
-   int tsize = lsize - n_external;
-
-   height = lsize;
-   width = tsize;
-
-   external_ldofs.Reserve(n_external);
-   for (int gr = 1; gr < group_ldof.Size(); gr++)
-   {
-      if (!gc.GetGroupTopology().IAmMaster(gr))
-      {
-         external_ldofs.Append(group_ldof.GetRow(gr), group_ldof.RowSize(gr));
-      }
-   }
-   external_ldofs.Sort();
-}
-
-const GroupCommunicator &ConformingProlongationOperator::GetGroupCommunicator()
-const
-{
-   return gc;
-}
-
-ConformingProlongationOperator::ConformingProlongationOperator(
    const ParFiniteElementSpace &pfes, bool local_)
    : Operator(pfes.GetVSize(), pfes.GetTrueVSize()),
      external_ldofs(),
@@ -3351,12 +3315,7 @@
    MFEM_ASSERT(pfes.GetRestrictionMatrix()->Height() == pfes.GetTrueVSize(), "");
 }
 
-<<<<<<< HEAD
-static void ExtractSubVector(const int N,
-                             const Array<int> &indices,
-=======
 static void ExtractSubVector(const Array<int> &indices,
->>>>>>> d0caa1c4
                              const Vector &in, Vector &out)
 {
    MFEM_ASSERT(indices.Size() == out.Size(), "incompatible sizes!");
