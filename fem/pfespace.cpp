// Copyright (c) 2010-2025, Lawrence Livermore National Security, LLC. Produced
// at the Lawrence Livermore National Laboratory. All Rights reserved. See files
// LICENSE and NOTICE for details. LLNL-CODE-806117.
//
// This file is part of the MFEM library. For more information and source code
// availability visit https://mfem.org.
//
// MFEM is free software; you can redistribute it and/or modify it under the
// terms of the BSD-3 license. We welcome feedback and contributions, see file
// CONTRIBUTING.md for details.

#include "../config/config.hpp"

#ifdef MFEM_USE_MPI

#include "pfespace.hpp"
#include "prestriction.hpp"
#include "transfer.hpp"

#include "../general/forall.hpp"
#include "../general/sort_pairs.hpp"
#include "../mesh/mesh_headers.hpp"
#include "../general/binaryio.hpp"

#include "pderefmat_op.hpp"

#include <limits>
#include <list>

namespace mfem
{
ParFiniteElementSpace::ParFiniteElementSpace(
   const ParFiniteElementSpace &orig, ParMesh *pmesh,
   const FiniteElementCollection *fec)
   : FiniteElementSpace(orig, pmesh, fec)
{
   ParInit(pmesh ? pmesh : orig.pmesh);
}

ParFiniteElementSpace::ParFiniteElementSpace(
   const FiniteElementSpace &orig, ParMesh &pmesh,
   const FiniteElementCollection *fec)
   : FiniteElementSpace(orig, &pmesh, fec)
{
   ParInit(&pmesh);
}

ParFiniteElementSpace::ParFiniteElementSpace(
   ParMesh *pm, const FiniteElementSpace *global_fes, const int *partitioning,
   const FiniteElementCollection *f)
   : FiniteElementSpace(pm, MakeLocalNURBSext(global_fes->GetNURBSext(),
                                              pm->NURBSext),
                        f ? f : global_fes->FEColl(),
                        global_fes->GetVDim(), global_fes->GetOrdering())
{
   ParInit(pm);
   // For NURBS spaces, the variable-order data is contained in the
   // NURBSExtension of 'global_fes' and inside the ParNURBSExtension of 'pm'.

   // TODO: when general variable-order support is added, copy the local portion
   // of the variable-order data from 'global_fes' to 'this'.
}

ParFiniteElementSpace::ParFiniteElementSpace(
   ParMesh *pm, const FiniteElementCollection *f, int dim, int ordering)
   : FiniteElementSpace(pm, f, dim, ordering)
{
   ParInit(pm);
}

ParFiniteElementSpace::ParFiniteElementSpace(
   ParMesh *pm, NURBSExtension *ext, const FiniteElementCollection *f,
   int dim, int ordering)
   : FiniteElementSpace(pm, ext, f, dim, ordering)
{
   ParInit(pm);
}

// static method
ParNURBSExtension *ParFiniteElementSpace::MakeLocalNURBSext(
   const NURBSExtension *globNURBSext, const NURBSExtension *parNURBSext)
{
   if (globNURBSext == NULL) { return NULL; }
   const ParNURBSExtension *pNURBSext =
      dynamic_cast<const ParNURBSExtension*>(parNURBSext);
   MFEM_ASSERT(pNURBSext, "need a ParNURBSExtension");
   // make a copy of globNURBSext:
   NURBSExtension *tmp_globNURBSext = new NURBSExtension(*globNURBSext);
   // tmp_globNURBSext will be deleted by the following ParNURBSExtension ctor:
   return new ParNURBSExtension(tmp_globNURBSext, pNURBSext);
}

void ParFiniteElementSpace::ParInit(ParMesh *pm)
{
   pmesh = pm;
   pncmesh = nullptr;

   MyComm = pmesh->GetComm();
   NRanks = pmesh->GetNRanks();
   MyRank = pmesh->GetMyRank();

   gcomm = nullptr;

   P = nullptr;
   Pconf = nullptr;
   nonconf_P = false;
   Rconf = nullptr;
   R = nullptr;
   num_face_nbr_dofs = -1;

   if (NURBSext && !pNURBSext())
   {
      // This is necessary in some cases: e.g. when the FiniteElementSpace
      // constructor creates a serial NURBSExtension of higher order than the
      // mesh NURBSExtension.
      MFEM_ASSERT(own_ext, "internal error");

      ParNURBSExtension *pNe = new ParNURBSExtension(
         NURBSext, dynamic_cast<ParNURBSExtension *>(pmesh->NURBSext));
      // serial NURBSext is destroyed by the above constructor
      NURBSext = pNe;
      UpdateNURBS();
   }

   Construct(); // parallel version of Construct().

   // Apply the ldof_signs to the elem_dof Table
   if (Conforming() && !NURBSext)
   {
      ApplyLDofSigns(*elem_dof);
   }

   // Check for shared triangular faces with interior Nedelec DoFs
   CheckNDSTriaDofs();
}

void ParFiniteElementSpace::CommunicateGhostOrder()
{
   // Variable-order space needs a nontrivial P matrix + also ghost elements
   // in parallel, we thus require the mesh to be NC.
   MFEM_VERIFY(variableOrder && Nonconforming(),
               "Variable-order space requires a nonconforming mesh.");

   // Check whether h-refinement was done.
   const bool href = mesh->GetLastOperation() == Mesh::REFINE &&
                     mesh->GetSequence() != mesh_sequence;
   if (href && mesh->GetSequence() != mesh_sequence + 1)
   {
      MFEM_ABORT("Error in update sequence. Space needs to be updated after "
                 "each mesh modification.");
   }

   if (href)
   {
      // Update elems_pref and elem_orders
      FiniteElementSpace::UpdateElementOrders();
   }

   int local_orders_changed = orders_changed;
   int global_orders_changed = 0;

   MPI_Allreduce(&local_orders_changed, &global_orders_changed, 1, MPI_INT,
                 MPI_MAX, MyComm);

   if ((global_orders_changed == 0 && !href) || NRanks == 1)
   {
      return;
   }

   MFEM_ASSERT(mesh->GetNE() == pncmesh->GetNElements(), "");

   Array<ParNCMesh::VarOrderElemInfo> localOrders(mesh->GetNE());
   for (int i=0; i<mesh->GetNE(); ++i)
   {
      ParNCMesh::VarOrderElemInfo order_i{(unsigned int) i, elem_order[i]};
      localOrders[i] = order_i;
   }

   pncmesh->CommunicateGhostData(localOrders, ghost_orders);
}

void ParFiniteElementSpace::Construct()
{
   if (NURBSext)
   {
      ConstructTrueNURBSDofs();
      GenerateGlobalOffsets();
   }
   else if (Conforming())
   {
      ConstructTrueDofs();
      GenerateGlobalOffsets();
   }
   else // Nonconforming()
   {
      pncmesh = pmesh->pncmesh;

      // Initialize 'gcomm' for the cut (aka "partially conforming") space.
      // In the process, the array 'ldof_ltdof' is also initialized (for the cut
      // space) and used; however, it will be overwritten below with the real
      // true dofs. Also, 'ldof_sign' and 'ldof_group' are constructed for the
      // cut space.
      ConstructTrueDofs();

      ngedofs = ngfdofs = 0;

      // calculate number of ghost DOFs
      ngvdofs = pncmesh->GetNGhostVertices()
                * fec->DofForGeometry(Geometry::Type::POINT);

      if (pmesh->Dimension() > 1)
      {
         if (IsVariableOrder())
         {
            // Note that this requires fespace to have edge order and DOF info
            // for ghost edges, so var_edge_dofs must include ghost edges.
            // These are set by ApplyGhostElementOrdersToEdgesAndFaces, which is
            // called by CalcEdgeFaceVarOrders.
            for (int i = 0; i < pncmesh->GetNGhostEdges(); ++i)
            {
               const int ghostEdge = pncmesh->GetNEdges() + i;
               const int nvar = GetNVariants(1, ghostEdge);
               for (int var=0; var<nvar; ++var)
               {
                  const int eo = GetEdgeOrder(ghostEdge, var);
                  const int dofs = fec->GetNumDof(Geometry::SEGMENT, eo);
                  ngedofs += dofs;
               }
            }
         }
         else
         {
            ngedofs = pncmesh->GetNGhostEdges()
                      * fec->DofForGeometry(Geometry::Type::SEGMENT);
         }
      }

      if (pmesh->Dimension() > 2)
      {
         if (IsVariableOrder())
         {
            // Note that this requires fespace to have face order and DOF info
            // for ghost faces, so var_face_dofs must include ghost faces.
            // These are set by ApplyGhostElementOrdersToEdgesAndFaces, which is
            // called by CalcEdgeFaceVarOrders.
            for (int i = 0; i < pncmesh->GetNGhostFaces(); ++i)
            {
               const int ghostFace = pncmesh->GetNFaces() + i;
               const int nvar = GetNVariants(2, ghostFace);
               for (int var=0; var<nvar; ++var)
               {
                  const int fo = GetFaceOrder(ghostFace, var);
                  const int dofs = fec->GetNumDof(Geometry::SQUARE, fo);
                  ngfdofs += dofs;
               }
            }
         }
         else
         {
            ngfdofs = pncmesh->GetNGhostFaces()
                      * fec->DofForGeometry(Geometry::Type::SQUARE);
         }
      }

      // Total number of ghost DOFs. Ghost DOFs start at index 'ndofs', i.e.,
      // after all regular DOFs. Ghost element internal ("bubble") DOFs are not
      // included.
      ngdofs = ngvdofs + ngedofs + ngfdofs;

      if (IsVariableOrder())
      {
         SetVarDofMap(var_edge_dofs, var_edge_dofmap);
         SetVarDofMap(var_face_dofs, var_face_dofmap);
      }

      // get P and R matrices, initialize DOF offsets, etc. NOTE: in the NC
      // case this needs to be done here to get the number of true DOFs
      ltdof_size = BuildParallelConformingInterpolation(
                      &P, &R, dof_offsets, tdof_offsets, &ldof_ltdof, false);

      // TODO future: split BuildParallelConformingInterpolation into two parts
      // to overlap its communication with processing between this constructor
      // and the point where the P matrix is actually needed.
   }
}

void ParFiniteElementSpace::PrintPartitionStats()
{
   long long ltdofs = ltdof_size;
   long long min_ltdofs, max_ltdofs, sum_ltdofs;

   MPI_Reduce(&ltdofs, &min_ltdofs, 1, MPI_LONG_LONG, MPI_MIN, 0, MyComm);
   MPI_Reduce(&ltdofs, &max_ltdofs, 1, MPI_LONG_LONG, MPI_MAX, 0, MyComm);
   MPI_Reduce(&ltdofs, &sum_ltdofs, 1, MPI_LONG_LONG, MPI_SUM, 0, MyComm);

   if (MyRank == 0)
   {
      real_t avg = real_t(sum_ltdofs) / NRanks;
      mfem::out << "True DOF partitioning: min " << min_ltdofs
                << ", avg " << std::fixed << std::setprecision(1) << avg
                << ", max " << max_ltdofs
                << ", (max-avg)/avg " << 100.0*(max_ltdofs - avg)/avg
                << "%" << std::endl;
   }

   if (NRanks <= 32)
   {
      if (MyRank == 0)
      {
         mfem::out << "True DOFs by rank: " << ltdofs;
         for (int i = 1; i < NRanks; i++)
         {
            MPI_Status status;
            MPI_Recv(&ltdofs, 1, MPI_LONG_LONG, i, 123, MyComm, &status);
            mfem::out << " " << ltdofs;
         }
         mfem::out << "\n";
      }
      else
      {
         MPI_Send(&ltdofs, 1, MPI_LONG_LONG, 0, 123, MyComm);
      }
   }
}

void ParFiniteElementSpace::GetGroupComm(
   GroupCommunicator &gc, int ldof_type, Array<int> *g_ldof_sign)
{
   int gr;
   int ng = pmesh->GetNGroups();
   int nvd, ned, ntd = 0, nqd = 0;
   Array<int> dofs;

   int group_ldof_counter;
   Table &group_ldof = gc.GroupLDofTable();

   nvd = fec->DofForGeometry(Geometry::POINT);
   ned = fec->DofForGeometry(Geometry::SEGMENT);

   if (mesh->Dimension() >= 3)
   {
      if (mesh->HasGeometry(Geometry::TRIANGLE))
      {
         ntd = fec->DofForGeometry(Geometry::TRIANGLE);
      }
      if (mesh->HasGeometry(Geometry::SQUARE))
      {
         nqd = fec->DofForGeometry(Geometry::SQUARE);
      }
   }

   if (g_ldof_sign)
   {
      g_ldof_sign->SetSize(GetNDofs());
      *g_ldof_sign = 1;
   }

   // count the number of ldofs in all groups (excluding the local group 0)
   group_ldof_counter = 0;
   for (gr = 1; gr < ng; gr++)
   {
      group_ldof_counter += nvd * pmesh->GroupNVertices(gr);
      group_ldof_counter += ned * pmesh->GroupNEdges(gr);
      group_ldof_counter += ntd * pmesh->GroupNTriangles(gr);
      group_ldof_counter += nqd * pmesh->GroupNQuadrilaterals(gr);
   }
   if (ldof_type)
   {
      group_ldof_counter *= vdim;
   }
   // allocate the I and J arrays in group_ldof
   group_ldof.SetDims(ng, group_ldof_counter);

   // build the full group_ldof table
   group_ldof_counter = 0;
   group_ldof.GetI()[0] = group_ldof.GetI()[1] = 0;
   for (gr = 1; gr < ng; gr++)
   {
      int j, k, l, m, o, nv, ne, nt, nq;
      const int *ind;

      nv = pmesh->GroupNVertices(gr);
      ne = pmesh->GroupNEdges(gr);
      nt = pmesh->GroupNTriangles(gr);
      nq = pmesh->GroupNQuadrilaterals(gr);

      // vertices
      if (nvd > 0)
      {
         for (j = 0; j < nv; j++)
         {
            k = pmesh->GroupVertex(gr, j);

            dofs.SetSize(nvd);
            m = nvd * k;
            for (l = 0; l < nvd; l++, m++)
            {
               dofs[l] = m;
            }

            if (ldof_type)
            {
               DofsToVDofs(dofs);
            }

            for (l = 0; l < dofs.Size(); l++)
            {
               group_ldof.GetJ()[group_ldof_counter++] = dofs[l];
            }
         }
      }

      // edges
      if (ned > 0)
      {
         for (j = 0; j < ne; j++)
         {
            pmesh->GroupEdge(gr, j, k, o);

            dofs.SetSize(ned);
            m = nvdofs+k*ned;
            ind = fec->DofOrderForOrientation(Geometry::SEGMENT, o);
            for (l = 0; l < ned; l++)
            {
               if (ind[l] < 0)
               {
                  dofs[l] = m + (-1-ind[l]);
                  if (g_ldof_sign)
                  {
                     (*g_ldof_sign)[dofs[l]] = -1;
                  }
               }
               else
               {
                  dofs[l] = m + ind[l];
               }
            }

            if (ldof_type)
            {
               DofsToVDofs(dofs);
            }

            for (l = 0; l < dofs.Size(); l++)
            {
               group_ldof.GetJ()[group_ldof_counter++] = dofs[l];
            }
         }
      }

      // triangles
      if (ntd > 0)
      {
         for (j = 0; j < nt; j++)
         {
            pmesh->GroupTriangle(gr, j, k, o);

            dofs.SetSize(ntd);
            m = nvdofs + nedofs + FirstFaceDof(k);
            ind = fec->DofOrderForOrientation(Geometry::TRIANGLE, o);
            for (l = 0; l < ntd; l++)
            {
               if (ind[l] < 0)
               {
                  dofs[l] = m + (-1-ind[l]);
                  if (g_ldof_sign)
                  {
                     (*g_ldof_sign)[dofs[l]] = -1;
                  }
               }
               else
               {
                  dofs[l] = m + ind[l];
               }
            }

            if (ldof_type)
            {
               DofsToVDofs(dofs);
            }

            for (l = 0; l < dofs.Size(); l++)
            {
               group_ldof.GetJ()[group_ldof_counter++] = dofs[l];
            }
         }
      }

      // quadrilaterals
      if (nqd > 0)
      {
         for (j = 0; j < nq; j++)
         {
            pmesh->GroupQuadrilateral(gr, j, k, o);

            dofs.SetSize(nqd);
            m = nvdofs + nedofs + FirstFaceDof(k);
            ind = fec->DofOrderForOrientation(Geometry::SQUARE, o);
            for (l = 0; l < nqd; l++)
            {
               if (ind[l] < 0)
               {
                  dofs[l] = m + (-1-ind[l]);
                  if (g_ldof_sign)
                  {
                     (*g_ldof_sign)[dofs[l]] = -1;
                  }
               }
               else
               {
                  dofs[l] = m + ind[l];
               }
            }

            if (ldof_type)
            {
               DofsToVDofs(dofs);
            }

            for (l = 0; l < dofs.Size(); l++)
            {
               group_ldof.GetJ()[group_ldof_counter++] = dofs[l];
            }
         }
      }

      group_ldof.GetI()[gr+1] = group_ldof_counter;
   }

   gc.Finalize();
}

void ParFiniteElementSpace::ApplyLDofSigns(Array<int> &dofs) const
{
   MFEM_ASSERT(Conforming(), "wrong code path");

   for (int i = 0; i < dofs.Size(); i++)
   {
      if (dofs[i] < 0)
      {
         if (ldof_sign[-1-dofs[i]] < 0)
         {
            dofs[i] = -1-dofs[i];
         }
      }
      else
      {
         if (ldof_sign[dofs[i]] < 0)
         {
            dofs[i] = -1-dofs[i];
         }
      }
   }
}

void ParFiniteElementSpace::ApplyLDofSigns(Table &el_dof) const
{
   Array<int> all_dofs(el_dof.GetJ(), el_dof.Size_of_connections());
   ApplyLDofSigns(all_dofs);
}

void ParFiniteElementSpace::GetElementDofs(int i, Array<int> &dofs,
                                           DofTransformation &doftrans) const
{
   doftrans.SetDofTransformation(nullptr);

   if (elem_dof)
   {
      elem_dof->GetRow(i, dofs);

      if (DoFTransArray[mesh->GetElementBaseGeometry(i)])
      {
         Array<int> Fo;
         elem_fos->GetRow(i, Fo);
         doftrans.SetDofTransformation(
            *DoFTransArray[mesh->GetElementBaseGeometry(i)]);
         doftrans.SetFaceOrientations(Fo);
         doftrans.SetVDim();
      }
      return;
   }
   FiniteElementSpace::GetElementDofs(i, dofs, doftrans);
   if (Conforming())
   {
      ApplyLDofSigns(dofs);
   }
}

void ParFiniteElementSpace::GetBdrElementDofs(int i, Array<int> &dofs,
                                              DofTransformation &doftrans) const
{
   doftrans.SetDofTransformation(nullptr);

   if (bdr_elem_dof)
   {
      bdr_elem_dof->GetRow(i, dofs);

      if (DoFTransArray[mesh->GetBdrElementGeometry(i)])
      {
         Array<int> Fo;
         bdr_elem_fos->GetRow(i, Fo);
         doftrans.SetDofTransformation(
            *DoFTransArray[mesh->GetBdrElementGeometry(i)]);
         doftrans.SetFaceOrientations(Fo);
         doftrans.SetVDim();
      }
      return;
   }
   FiniteElementSpace::GetBdrElementDofs(i, dofs, doftrans);
   if (Conforming())
   {
      ApplyLDofSigns(dofs);
   }
}

int ParFiniteElementSpace::GetFaceDofs(int i, Array<int> &dofs,
                                       int variant) const
{
   if (face_dof != nullptr && variant == 0)
   {
      face_dof->GetRow(i, dofs);
      return fec->GetOrder();
   }
   int p = FiniteElementSpace::GetFaceDofs(i, dofs, variant);
   if (Conforming())
   {
      ApplyLDofSigns(dofs);
   }
   return p;
}

const FiniteElement *ParFiniteElementSpace::GetFE(int i) const
{
   int ne = mesh->GetNE();
   if (i >= ne) { return GetFaceNbrFE(i - ne); }
   else { return FiniteElementSpace::GetFE(i); }
}

const FaceRestriction *ParFiniteElementSpace::GetFaceRestriction(
   ElementDofOrdering f_ordering, FaceType type, L2FaceValues mul) const
{
   const bool is_dg_space = IsDGSpace();
   const L2FaceValues m = (is_dg_space && mul==L2FaceValues::DoubleValued) ?
                          L2FaceValues::DoubleValued : L2FaceValues::SingleValued;
   auto key = std::make_tuple(is_dg_space, f_ordering, type, m);
   auto itr = L2F.find(key);
   if (itr != L2F.end())
   {
      return itr->second;
   }
   else
   {
      FaceRestriction *res;
      if (is_dg_space)
      {
         if (Conforming())
         {
            res = new ParL2FaceRestriction(*this, f_ordering, type, m);
         }
         else
         {
            res = new ParNCL2FaceRestriction(*this, f_ordering, type, m);
         }
      }
      else if (dynamic_cast<const DG_Interface_FECollection*>(fec))
      {
         res = new L2InterfaceFaceRestriction(*this, f_ordering, type);
      }
      else
      {
         if (Conforming())
         {
            res = new ConformingFaceRestriction(*this, f_ordering, type);
         }
         else
         {
            res = new ParNCH1FaceRestriction(*this, f_ordering, type);
         }
      }
      L2F[key] = res;
      return res;
   }
}

void ParFiniteElementSpace::GetSharedEdgeDofs(
   int group, int ei, Array<int> &dofs) const
{
   int l_edge, ori;
   MFEM_ASSERT(0 <= ei && ei < pmesh->GroupNEdges(group), "invalid edge index");
   pmesh->GroupEdge(group, ei, l_edge, ori);
   if (ori > 0) // ori = +1 or -1
   {
      GetEdgeDofs(l_edge, dofs);
   }
   else
   {
      Array<int> rdofs;
      fec->SubDofOrder(Geometry::SEGMENT, 1, 1, dofs);
      GetEdgeDofs(l_edge, rdofs);
      for (int i = 0; i < dofs.Size(); i++)
      {
         const int di = dofs[i];
         dofs[i] = (di >= 0) ? rdofs[di] : -1-rdofs[-1-di];
      }
   }
}

void ParFiniteElementSpace::GetSharedTriangleDofs(
   int group, int fi, Array<int> &dofs) const
{
   int l_face, ori;
   MFEM_ASSERT(0 <= fi && fi < pmesh->GroupNTriangles(group),
               "invalid triangular face index");
   pmesh->GroupTriangle(group, fi, l_face, ori);
   if (ori == 0)
   {
      GetFaceDofs(l_face, dofs);
   }
   else
   {
      Array<int> rdofs;
      fec->SubDofOrder(Geometry::TRIANGLE, 2, ori, dofs);
      GetFaceDofs(l_face, rdofs);
      for (int i = 0; i < dofs.Size(); i++)
      {
         const int di = dofs[i];
         dofs[i] = (di >= 0) ? rdofs[di] : -1-rdofs[-1-di];
      }
   }
}

void ParFiniteElementSpace::GetSharedQuadrilateralDofs(
   int group, int fi, Array<int> &dofs) const
{
   int l_face, ori;
   MFEM_ASSERT(0 <= fi && fi < pmesh->GroupNQuadrilaterals(group),
               "invalid quadrilateral face index");
   pmesh->GroupQuadrilateral(group, fi, l_face, ori);
   if (ori == 0)
   {
      GetFaceDofs(l_face, dofs);
   }
   else
   {
      Array<int> rdofs;
      fec->SubDofOrder(Geometry::SQUARE, 2, ori, dofs);
      GetFaceDofs(l_face, rdofs);
      for (int i = 0; i < dofs.Size(); i++)
      {
         const int di = dofs[i];
         dofs[i] = (di >= 0) ? rdofs[di] : -1-rdofs[-1-di];
      }
   }
}

void ParFiniteElementSpace::GenerateGlobalOffsets() const
{
   MFEM_ASSERT(Conforming(), "wrong code path");

   HYPRE_BigInt ldof[2];
   Array<HYPRE_BigInt> *offsets[2] = { &dof_offsets, &tdof_offsets };

   ldof[0] = GetVSize();
   ldof[1] = TrueVSize();

   pmesh->GenerateOffsets(2, ldof, offsets);

   if (HYPRE_AssumedPartitionCheck())
   {
      // communicate the neighbor offsets in tdof_nb_offsets
      GroupTopology &gt = GetGroupTopo();
      int nsize = gt.GetNumNeighbors()-1;
      MPI_Request *requests = new MPI_Request[2*nsize];
      MPI_Status  *statuses = new MPI_Status[2*nsize];
      tdof_nb_offsets.SetSize(nsize+1);
      tdof_nb_offsets[0] = tdof_offsets[0];

      // send and receive neighbors' local tdof offsets
      int request_counter = 0;
      for (int i = 1; i <= nsize; i++)
      {
         MPI_Irecv(&tdof_nb_offsets[i], 1, HYPRE_MPI_BIG_INT,
                   gt.GetNeighborRank(i), 5365, MyComm,
                   &requests[request_counter++]);
      }
      for (int i = 1; i <= nsize; i++)
      {
         MPI_Isend(&tdof_nb_offsets[0], 1, HYPRE_MPI_BIG_INT,
                   gt.GetNeighborRank(i), 5365, MyComm,
                   &requests[request_counter++]);
      }
      MPI_Waitall(request_counter, requests, statuses);

      delete [] statuses;
      delete [] requests;
   }
}

void ParFiniteElementSpace::CheckNDSTriaDofs()
{
   // Check for Nedelec basis
   bool nd_basis = dynamic_cast<const ND_FECollection*>(fec);
   if (!nd_basis)
   {
      nd_strias = false;
      return;
   }

   // Check for interior face dofs on triangles (the use of TETRAHEDRON
   // is not an error)
   bool nd_fdof = fec->HasFaceDofs(Geometry::TETRAHEDRON,
                                   GetMaxElementOrder());
   if (!nd_fdof)
   {
      nd_strias = false;
      return;
   }

   // Check for shared triangle faces
   bool strias = false;
   {
      int ngrps = pmesh->GetNGroups();
      for (int g = 1; g < ngrps; g++)
      {
         strias |= pmesh->GroupNTriangles(g);
      }
   }

   // Combine results
   int loc_nd_strias = strias ? 1 : 0;
   int glb_nd_strias = 0;
   MPI_Allreduce(&loc_nd_strias, &glb_nd_strias, 1, MPI_INT, MPI_SUM, MyComm);
   nd_strias = glb_nd_strias > 0;
}

void ParFiniteElementSpace::Build_Dof_TrueDof_Matrix() const // matrix P
{
   MFEM_ASSERT(Conforming(), "wrong code path");

   if (P) { return; }

   if (!nd_strias)
   {
      // Safe to assume 1-1 correspondence between shared dofs
      int ldof  = GetVSize();
      int ltdof = TrueVSize();

      HYPRE_Int *i_diag = Memory<HYPRE_Int>(ldof+1);
      HYPRE_Int *j_diag = Memory<HYPRE_Int>(ltdof);
      int diag_counter;

      HYPRE_Int *i_offd = Memory<HYPRE_Int>(ldof+1);
      HYPRE_Int *j_offd = Memory<HYPRE_Int>(ldof-ltdof);
      int offd_counter;

      HYPRE_BigInt *cmap   = Memory<HYPRE_BigInt>(ldof-ltdof);

      HYPRE_BigInt *col_starts = GetTrueDofOffsets();
      HYPRE_BigInt *row_starts = GetDofOffsets();

      Array<Pair<HYPRE_BigInt, int> > cmap_j_offd(ldof-ltdof);

      i_diag[0] = i_offd[0] = 0;
      diag_counter = offd_counter = 0;
      for (int i = 0; i < ldof; i++)
      {
         int ltdof_i = GetLocalTDofNumber(i);
         if (ltdof_i >= 0)
         {
            j_diag[diag_counter++] = ltdof_i;
         }
         else
         {
            cmap_j_offd[offd_counter].one = GetGlobalTDofNumber(i);
            cmap_j_offd[offd_counter].two = offd_counter;
            offd_counter++;
         }
         i_diag[i+1] = diag_counter;
         i_offd[i+1] = offd_counter;
      }

      SortPairs<HYPRE_BigInt, int>(cmap_j_offd, offd_counter);

      for (int i = 0; i < offd_counter; i++)
      {
         cmap[i] = cmap_j_offd[i].one;
         j_offd[cmap_j_offd[i].two] = i;
      }

      P = new HypreParMatrix(MyComm, MyRank, NRanks, row_starts, col_starts,
                             i_diag, j_diag, i_offd, j_offd,
                             cmap, offd_counter);
   }
   else
   {
      // Some shared dofs will be linear combinations of others
      HYPRE_BigInt ldof  = GetVSize();
      HYPRE_BigInt ltdof = TrueVSize();

      HYPRE_BigInt gdof  = -1;
      HYPRE_BigInt gtdof = -1;

      MPI_Allreduce(&ldof, &gdof, 1, HYPRE_MPI_BIG_INT, MPI_SUM, MyComm);
      MPI_Allreduce(&ltdof, &gtdof, 1, HYPRE_MPI_BIG_INT, MPI_SUM, MyComm);

      // Ensure face orientations have been communicated
      pmesh->ExchangeFaceNbrData();

      // Locate and count non-zeros in off-diagonal portion of P
      int nnz_offd = 0;
      Array<int> ldsize(ldof); ldsize = 0;
      Array<int> ltori(ldof);  ltori = 0; // Local triangle orientations
      {
         int ngrps = pmesh->GetNGroups();
         int nedofs = fec->DofForGeometry(Geometry::SEGMENT);
         Array<int> sdofs;
         for (int g = 1; g < ngrps; g++)
         {
            if (pmesh->gtopo.IAmMaster(g))
            {
               continue;
            }
            for (int ei=0; ei<pmesh->GroupNEdges(g); ei++)
            {
               this->GetSharedEdgeDofs(g, ei, sdofs);
               for (int i=0; i<sdofs.Size(); i++)
               {
                  int ind = (sdofs[i]>=0) ? sdofs[i] : (-sdofs[i]-1);
                  if (ldsize[ind] == 0) { nnz_offd++; }
                  ldsize[ind] = 1;
               }
            }
            for (int fi=0; fi<pmesh->GroupNTriangles(g); fi++)
            {
               int face, ori, info1, info2;
               pmesh->GroupTriangle(g, fi, face, ori);
               pmesh->GetFaceInfos(face, &info1, &info2);
               this->GetSharedTriangleDofs(g, fi, sdofs);
               for (int i=0; i<3*nedofs; i++)
               {
                  int ind = (sdofs[i]>=0) ? sdofs[i] : (-sdofs[i]-1);
                  if (ldsize[ind] == 0) { nnz_offd++; }
                  ldsize[ind] = 1;
               }
               for (int i=3*nedofs; i<sdofs.Size(); i++)
               {
                  if (ldsize[sdofs[i]] == 0) { nnz_offd += 2; }
                  ldsize[sdofs[i]] = 2;
                  ltori[sdofs[i]]  = info2 % 64;
               }
            }
            for (int fi=0; fi<pmesh->GroupNQuadrilaterals(g); fi++)
            {
               this->GetSharedQuadrilateralDofs(g, fi, sdofs);
               for (int i=0; i<sdofs.Size(); i++)
               {
                  int ind = (sdofs[i]>=0) ? sdofs[i] : (-sdofs[i]-1);
                  if (ldsize[ind] == 0) { nnz_offd++; }
                  ldsize[ind] = 1;
               }
            }
         }
      }

      HYPRE_Int *i_diag = Memory<HYPRE_Int>(ldof+1);
      HYPRE_Int *j_diag = Memory<HYPRE_Int>(ltdof);
      real_t    *d_diag = Memory<real_t>(ltdof);
      int diag_counter;

      HYPRE_Int *i_offd = Memory<HYPRE_Int>(ldof+1);
      HYPRE_Int *j_offd = Memory<HYPRE_Int>(nnz_offd);
      real_t    *d_offd = Memory<real_t>(nnz_offd);
      int offd_counter;

      HYPRE_BigInt *cmap   = Memory<HYPRE_BigInt>(ldof-ltdof);

      HYPRE_BigInt *col_starts = GetTrueDofOffsets();
      HYPRE_BigInt *row_starts = GetDofOffsets();

      Array<Pair<HYPRE_BigInt, int> > cmap_j_offd(ldof-ltdof);

      i_diag[0] = i_offd[0] = 0;
      diag_counter = offd_counter = 0;
      int offd_col_counter = 0;
      for (int i = 0; i < ldof; i++)
      {
         int ltdofi = GetLocalTDofNumber(i);
         if (ltdofi >= 0)
         {
            j_diag[diag_counter]   = ltdofi;
            d_diag[diag_counter++] = 1.0;
         }
         else
         {
            if (ldsize[i] == 1)
            {
               cmap_j_offd[offd_col_counter].one = GetGlobalTDofNumber(i);
               cmap_j_offd[offd_col_counter].two = offd_counter;
               offd_counter++;
               offd_col_counter++;
            }
            else
            {
               cmap_j_offd[offd_col_counter].one = GetGlobalTDofNumber(i);
               cmap_j_offd[offd_col_counter].two = offd_counter;
               offd_counter += 2;
               offd_col_counter++;
               i_diag[i+1] = diag_counter;
               i_offd[i+1] = offd_counter;
               i++;
               cmap_j_offd[offd_col_counter].one = GetGlobalTDofNumber(i);
               cmap_j_offd[offd_col_counter].two = offd_counter;
               offd_counter += 2;
               offd_col_counter++;
            }
         }
         i_diag[i+1] = diag_counter;
         i_offd[i+1] = offd_counter;
      }

      SortPairs<HYPRE_BigInt, int>(cmap_j_offd, offd_col_counter);

      for (int i = 0; i < nnz_offd; i++)
      {
         j_offd[i] = -1;
         d_offd[i] = 0.0;
      }

      for (int i = 0; i < offd_col_counter; i++)
      {
         cmap[i] = cmap_j_offd[i].one;
         j_offd[cmap_j_offd[i].two] = i;
      }

      for (int i = 0; i < ldof; i++)
      {
         if (i_offd[i+1] == i_offd[i] + 1)
         {
            d_offd[i_offd[i]] = 1.0;
         }
         else if (i_offd[i+1] == i_offd[i] + 2)
         {
            const real_t *T =
               ND_DofTransformation::GetFaceTransform(ltori[i]).GetData();
            j_offd[i_offd[i] + 1] = j_offd[i_offd[i]] + 1;
            d_offd[i_offd[i]] = T[0]; d_offd[i_offd[i] + 1] = T[2];
            i++;
            j_offd[i_offd[i] + 1] = j_offd[i_offd[i]];
            j_offd[i_offd[i]] = j_offd[i_offd[i] + 1] - 1;
            d_offd[i_offd[i]] = T[1]; d_offd[i_offd[i] + 1] = T[3];
         }
      }

      P = new HypreParMatrix(MyComm, gdof, gtdof, row_starts, col_starts,
                             i_diag, j_diag, d_diag, i_offd, j_offd, d_offd,
                             offd_col_counter, cmap);
   }

   SparseMatrix Pdiag;
   P->GetDiag(Pdiag);
   R = Transpose(Pdiag);
}

HypreParMatrix *ParFiniteElementSpace::GetPartialConformingInterpolation()
{
   HypreParMatrix *P_pc;
   Array<HYPRE_BigInt> P_pc_row_starts, P_pc_col_starts;
   BuildParallelConformingInterpolation(&P_pc, NULL, P_pc_row_starts,
                                        P_pc_col_starts, NULL, true);
   P_pc->CopyRowStarts();
   P_pc->CopyColStarts();
   return P_pc;
}

void ParFiniteElementSpace::DivideByGroupSize(real_t *vec)
{
   GroupTopology &gt = GetGroupTopo();
   for (int i = 0; i < ldof_group.Size(); i++)
   {
      if (gt.IAmMaster(ldof_group[i])) // we are the master
      {
         if (ldof_ltdof[i] >= 0) // see note below
         {
            vec[ldof_ltdof[i]] /= gt.GetGroupSize(ldof_group[i]);
         }
         // NOTE: in NC meshes, ldof_ltdof generated for the gtopo
         // groups by ConstructTrueDofs gets overwritten by
         // BuildParallelConformingInterpolation. Some DOFs that are
         // seen as true by the conforming code are actually slaves and
         // end up with a -1 in ldof_ltdof.
      }
   }
}

GroupCommunicator *ParFiniteElementSpace::ScalarGroupComm()
{
   GroupCommunicator *gc = new GroupCommunicator(GetGroupTopo());
   if (NURBSext)
   {
      gc->Create(pNURBSext()->ldof_group);
   }
   else
   {
      GetGroupComm(*gc, 0);
   }
   return gc;
}

void ParFiniteElementSpace::Synchronize(Array<int> &ldof_marker) const
{
   // For non-conforming mesh, synchronization is performed on the cut (aka
   // "partially conforming") space.

   MFEM_VERIFY(ldof_marker.Size() == GetVSize(), "invalid in/out array");

   // implement allreduce(|) as reduce(|) + broadcast
   gcomm->Reduce<int>(ldof_marker, GroupCommunicator::BitOR);
   gcomm->Bcast(ldof_marker);
}

void ParFiniteElementSpace::GetEssentialVDofs(const Array<int> &bdr_attr_is_ess,
                                              Array<int> &ess_dofs,
                                              int component,
                                              bool overwrite) const
{
   FiniteElementSpace::GetEssentialVDofs(bdr_attr_is_ess, ess_dofs, component,
                                         overwrite);

   // Make sure that processors without boundary elements mark
   // their boundary dofs (if they have any).
   Synchronize(ess_dofs);
}

void ParFiniteElementSpace::GetEssentialTrueDofs(const Array<int>
                                                 &bdr_attr_is_ess,
                                                 Array<int> &ess_tdof_list,
                                                 int component) const
{
   Array<int> ess_dofs, true_ess_dofs;

   GetEssentialVDofs(bdr_attr_is_ess, ess_dofs, component);

   if (IsVariableOrderH1())
   {
      GetEssentialTrueDofsVar(bdr_attr_is_ess, ess_dofs, true_ess_dofs,
                              component);
   }
   else
   {
      GetRestrictionMatrix()->BooleanMult(ess_dofs, true_ess_dofs);
   }

#ifdef MFEM_DEBUG
   // Verify that in boolean arithmetic: P^T ess_dofs = R ess_dofs.
   Array<int> true_ess_dofs2(true_ess_dofs.Size());
   auto Pt = std::unique_ptr<HypreParMatrix>(Dof_TrueDof_Matrix()->Transpose());

   const int *ess_dofs_data = ess_dofs.HostRead();
   Pt->BooleanMult(1, ess_dofs_data, 0, true_ess_dofs2);
   int counter = 0;
   const int *ted = true_ess_dofs.HostRead();
   std::string error_msg = "failed dof: ";
   for (int i = 0; i < true_ess_dofs.Size(); i++)
   {
      if (bool(ted[i]) != bool(true_ess_dofs2[i]))
      {
         error_msg += std::to_string(i) += "(R ";
         error_msg += std::to_string(bool(ted[i])) += " P^T ";
         error_msg += std::to_string(bool(true_ess_dofs2[i])) += ") ";
         ++counter;
      }
   }
   MFEM_ASSERT(R->Height() == P->Width(), "!");

   if (!IsVariableOrder())
   {
      MFEM_ASSERT(R->Width() == P->Height(), "!");
      MFEM_ASSERT(R->Width() == ess_dofs.Size(), "!");
      MFEM_VERIFY(counter == 0, "internal MFEM error: counter = " << counter
                  << ", rank = " << MyRank << ", " << error_msg);
   }
#endif

   MarkerToList(true_ess_dofs, ess_tdof_list);
}

<<<<<<< HEAD
void ParFiniteElementSpace::GetEssentialTrueDofs(const Array<int>
                                                 &bdr_attr_is_ess,
                                                 Array<int> &ess_tdof_list,
                                                 const Array2D<bool> &component)
{
   MFEM_ASSERT(component.NumCols() == vdim,
               "Number of columns of component was not equal to ParFESpace vdim");
   MFEM_ASSERT(component.NumRows() == bdr_attr_is_ess.Size(),
               "Number of rows of component was not equal to bdr_attr_is_ess.Size()");

   Array<int> ess_dofs, true_ess_dofs, bdr_attr_is_ess_single_comp;
   bdr_attr_is_ess_single_comp.SetSize(bdr_attr_is_ess.Size());

   for (int i = 0; i < vdim; i++)
   {
      // Only overwrite ess_vdofs on first iteration
      // all other iterations we want to preserve values of
      // ess_vdofs.
      const bool overwrite = (i == 0) ? true : false;
      bdr_attr_is_ess_single_comp = 0;
      for (int j = 0; j < bdr_attr_is_ess.Size(); j++)
      {
         if (bdr_attr_is_ess[j] && component(j, i))
         {
            bdr_attr_is_ess_single_comp[j] = bdr_attr_is_ess[j];
         }
      }
      GetEssentialVDofs(bdr_attr_is_ess_single_comp, ess_dofs, i, overwrite);
   }

   GetRestrictionMatrix()->BooleanMult(ess_dofs, true_ess_dofs);

#ifdef MFEM_DEBUG
   // Verify that in boolean arithmetic: P^T ess_dofs = R ess_dofs.
   Array<int> true_ess_dofs2(true_ess_dofs.Size());
   HypreParMatrix *Pt = Dof_TrueDof_Matrix()->Transpose();
   const int *ess_dofs_data = ess_dofs.HostRead();
   Pt->BooleanMult(1, ess_dofs_data, 0, true_ess_dofs2);
   delete Pt;
   int counter = 0;
   const int *ted = true_ess_dofs.HostRead();
   for (int i = 0; i < true_ess_dofs.Size(); i++)
   {
      if (bool(ted[i]) != bool(true_ess_dofs2[i])) { counter++; }
   }
   MFEM_VERIFY(counter == 0, "internal MFEM error: counter = " << counter
               << ", rank = " << MyRank);
#endif

   MarkerToList(true_ess_dofs, ess_tdof_list);
=======
void ParFiniteElementSpace::GetEssentialTrueDofsVar(const Array<int>
                                                    &bdr_attr_is_ess,
                                                    const Array<int> &ess_dofs,
                                                    Array<int> &true_ess_dofs,
                                                    int component) const
{
   MFEM_VERIFY(IsVariableOrder() && R,
               "GetEssentialTrueDofsVar is only for variable-order spaces");

   true_ess_dofs.SetSize(R->Height(), Device::GetDeviceMemoryType());

   const int ntdofs = tdof2ldof.Size();
   MFEM_VERIFY(vdim * ntdofs == R->NumRows() &&
               vdim * ntdofs == true_ess_dofs.Size(), "");
   MFEM_VERIFY(ldof_ltdof.Size() == ndofs && ess_dofs.Size() == vdim * ndofs, "");

   true_ess_dofs = 0;

   const bool bynodes = (ordering == Ordering::byNODES);
   const int vdim_factor = bynodes ? 1 : vdim;
   const int num_true_dofs = R->NumRows() / vdim;
   const int tdof_stride = bynodes ? num_true_dofs : 1;

   // Use ldof_ltdof for vertex and element T-dofs
   for (int l=0; l<ndofs; ++l)
   {
      const int tdof = ldof_ltdof[l];
      if (tdof >= 0 && ess_dofs[l])
      {
         for (int vd = 0; vd < vdim; vd++)
         {
            if (component >= 0 && vd != component) { continue; }
            const int vtdof = tdof*vdim_factor + vd*tdof_stride;
            true_ess_dofs[vtdof] = 1;
         }
      }
   }

   // Find all essential boundary edges and faces.
   std::set<int> edges, faces;
   GetEssentialBdrEdgesFaces(bdr_attr_is_ess, edges, faces);

   // Use tdof2ldof for edge and face T-dofs
   for (int tdof=0; tdof<ntdofs; ++tdof)
   {
      // Not set for vertex and element T-dofs
      if (!tdof2ldof[tdof].set) { continue; }

      const bool edge = tdof2ldof[tdof].isEdge;
      const int index = tdof2ldof[tdof].idx;

      const bool bdry = edge ? edges.count(index) > 0 : faces.count(index) > 0;
      if (!bdry) { continue; }

      for (int vd = 0; vd < vdim; vd++)
      {
         if (component >= 0 && vd != component) { continue; }
         const int vtdof = tdof*vdim_factor + vd*tdof_stride;
         true_ess_dofs[vtdof] = 1;
      }
   }
}

void ParFiniteElementSpace::GetExteriorVDofs(Array<int> &ext_dofs,
                                             int component) const
{
   FiniteElementSpace::GetExteriorVDofs(ext_dofs, component);

   // Make sure that processors without boundary elements mark
   // their boundary dofs (if they have any).
   Synchronize(ext_dofs);
}

void ParFiniteElementSpace::GetExteriorTrueDofs(Array<int> &ext_tdof_list,
                                                int component) const
{
   Array<int> ext_dofs, true_ext_dofs;

   GetExteriorVDofs(ext_dofs, component);
   GetRestrictionMatrix()->BooleanMult(ext_dofs, true_ext_dofs);

#ifdef MFEM_DEBUG
   // Verify that in boolean arithmetic: P^T ext_dofs = R ext_dofs.
   Array<int> true_ext_dofs2(true_ext_dofs.Size());
   auto Pt = std::unique_ptr<HypreParMatrix>(Dof_TrueDof_Matrix()->Transpose());

   const int *ext_dofs_data = ext_dofs.HostRead();
   Pt->BooleanMult(1, ext_dofs_data, 0, true_ext_dofs2);
   int counter = 0;
   const int *ted = true_ext_dofs.HostRead();
   std::string error_msg = "failed dof: ";
   for (int i = 0; i < true_ext_dofs.Size(); i++)
   {
      if (bool(ted[i]) != bool(true_ext_dofs2[i]))
      {
         error_msg += std::to_string(i) += "(R ";
         error_msg += std::to_string(bool(ted[i])) += " P^T ";
         error_msg += std::to_string(bool(true_ext_dofs2[i])) += ") ";
         ++counter;
      }
   }
   MFEM_ASSERT(R->Height() == P->Width(), "!");
   MFEM_ASSERT(R->Width() == P->Height(), "!");
   MFEM_ASSERT(R->Width() == ext_dofs.Size(), "!");
   MFEM_VERIFY(counter == 0, "internal MFEM error: counter = " << counter
               << ", rank = " << MyRank << ", " << error_msg);
#endif

   MarkerToList(true_ext_dofs, ext_tdof_list);
>>>>>>> cd4e583f
}

int ParFiniteElementSpace::GetLocalTDofNumber(int ldof) const
{
   if (Nonconforming())
   {
      Dof_TrueDof_Matrix(); // make sure P has been built

      return ldof_ltdof[ldof]; // NOTE: contains -1 for slaves/DOFs we don't own
   }
   else
   {
      if (GetGroupTopo().IAmMaster(ldof_group[ldof]))
      {
         return ldof_ltdof[ldof];
      }
      else
      {
         return -1;
      }
   }
}

HYPRE_BigInt ParFiniteElementSpace::GetGlobalTDofNumber(int ldof) const
{
   if (Nonconforming())
   {
      MFEM_VERIFY(ldof_ltdof[ldof] >= 0, "ldof " << ldof << " not a true DOF.");

      return GetMyTDofOffset() + ldof_ltdof[ldof];
   }
   else
   {
      if (HYPRE_AssumedPartitionCheck())
      {
         return ldof_ltdof[ldof] +
                tdof_nb_offsets[GetGroupTopo().GetGroupMaster(ldof_group[ldof])];
      }
      else
      {
         return ldof_ltdof[ldof] +
                tdof_offsets[GetGroupTopo().GetGroupMasterRank(ldof_group[ldof])];
      }
   }
}

HYPRE_BigInt ParFiniteElementSpace::GetGlobalScalarTDofNumber(int sldof)
{
   if (Nonconforming())
   {
      MFEM_ABORT("Not implemented for NC mesh.");
   }

   if (HYPRE_AssumedPartitionCheck())
   {
      if (ordering == Ordering::byNODES)
      {
         return ldof_ltdof[sldof] +
                tdof_nb_offsets[GetGroupTopo().GetGroupMaster(
                                   ldof_group[sldof])] / vdim;
      }
      else
      {
         return (ldof_ltdof[sldof*vdim] +
                 tdof_nb_offsets[GetGroupTopo().GetGroupMaster(
                                    ldof_group[sldof*vdim])]) / vdim;
      }
   }

   if (ordering == Ordering::byNODES)
   {
      return ldof_ltdof[sldof] +
             tdof_offsets[GetGroupTopo().GetGroupMasterRank(
                             ldof_group[sldof])] / vdim;
   }
   else
   {
      return (ldof_ltdof[sldof*vdim] +
              tdof_offsets[GetGroupTopo().GetGroupMasterRank(
                              ldof_group[sldof*vdim])]) / vdim;
   }
}

HYPRE_BigInt ParFiniteElementSpace::GetMyDofOffset() const
{
   return HYPRE_AssumedPartitionCheck() ? dof_offsets[0] : dof_offsets[MyRank];
}

HYPRE_BigInt ParFiniteElementSpace::GetMyTDofOffset() const
{
   return HYPRE_AssumedPartitionCheck()? tdof_offsets[0] : tdof_offsets[MyRank];
}

const Operator *ParFiniteElementSpace::GetProlongationMatrix() const
{
   if (Conforming())
   {
      if (Pconf) { return Pconf; }

      if (nd_strias) { return Dof_TrueDof_Matrix(); }

      if (NRanks == 1)
      {
         Pconf = new IdentityOperator(GetTrueVSize());
      }
      else
      {
         if (!Device::Allows(Backend::DEVICE_MASK))
         {
            Pconf = new ConformingProlongationOperator(*this);
         }
         else
         {
            Pconf = new DeviceConformingProlongationOperator(*this);
         }
      }
      return Pconf;
   }
   else
   {
      return Dof_TrueDof_Matrix();
   }
}

const Operator *ParFiniteElementSpace::GetRestrictionOperator() const
{
   if (Conforming())
   {
      if (Rconf) { return Rconf; }

      if (NRanks == 1)
      {
         R_transpose.reset(new IdentityOperator(GetTrueVSize()));
      }
      else
      {
         if (!Device::Allows(Backend::DEVICE_MASK))
         {
            R_transpose.reset(new ConformingProlongationOperator(*this, true));
         }
         else
         {
            R_transpose.reset(
               new DeviceConformingProlongationOperator(*this, true));
         }
      }
      Rconf = new TransposeOperator(*R_transpose);
      return Rconf;
   }
   else
   {
      Dof_TrueDof_Matrix();
      if (!R_transpose) { R_transpose.reset(new TransposeOperator(R)); }
      return R;
   }
}

void ParFiniteElementSpace::ExchangeFaceNbrData()
{
   if (num_face_nbr_dofs >= 0) { return; }

   pmesh->ExchangeFaceNbrData();

   int num_face_nbrs = pmesh->GetNFaceNeighbors();

   if (num_face_nbrs == 0)
   {
      num_face_nbr_dofs = 0;
      return;
   }

   MPI_Request *requests = new MPI_Request[2*num_face_nbrs];
   MPI_Request *send_requests = requests;
   MPI_Request *recv_requests = requests + num_face_nbrs;
   MPI_Status  *statuses = new MPI_Status[num_face_nbrs];

   Array<int> ldofs;
   Array<int> ldof_marker(GetVSize());
   ldof_marker = -1;

   Table send_nbr_elem_dof;

   send_nbr_elem_dof.MakeI(pmesh->send_face_nbr_elements.Size_of_connections());
   send_face_nbr_ldof.MakeI(num_face_nbrs);
   face_nbr_ldof.MakeI(num_face_nbrs);
   int *send_el_off = pmesh->send_face_nbr_elements.GetI();
   int *recv_el_off = pmesh->face_nbr_elements_offset;
   for (int fn = 0; fn < num_face_nbrs; fn++)
   {
      int *my_elems = pmesh->send_face_nbr_elements.GetRow(fn);
      int  num_my_elems = pmesh->send_face_nbr_elements.RowSize(fn);

      for (int i = 0; i < num_my_elems; i++)
      {
         GetElementVDofs(my_elems[i], ldofs);
         for (int j = 0; j < ldofs.Size(); j++)
         {
            int ldof = (ldofs[j] >= 0 ? ldofs[j] : -1-ldofs[j]);

            if (ldof_marker[ldof] != fn)
            {
               ldof_marker[ldof] = fn;
               send_face_nbr_ldof.AddAColumnInRow(fn);
            }
         }
         send_nbr_elem_dof.AddColumnsInRow(send_el_off[fn] + i, ldofs.Size());
      }

      int nbr_rank = pmesh->GetFaceNbrRank(fn);
      int tag = 0;
      MPI_Isend(&send_face_nbr_ldof.GetI()[fn], 1, MPI_INT, nbr_rank, tag,
                MyComm, &send_requests[fn]);

      MPI_Irecv(&face_nbr_ldof.GetI()[fn], 1, MPI_INT, nbr_rank, tag,
                MyComm, &recv_requests[fn]);
   }

   MPI_Waitall(num_face_nbrs, recv_requests, statuses);
   face_nbr_ldof.MakeJ();

   num_face_nbr_dofs = face_nbr_ldof.Size_of_connections();

   MPI_Waitall(num_face_nbrs, send_requests, statuses);
   send_face_nbr_ldof.MakeJ();

   // send/receive the I arrays of send_nbr_elem_dof/face_nbr_element_dof,
   // respectively (they contain the number of dofs for each face-neighbor
   // element)
   face_nbr_element_dof.MakeI(recv_el_off[num_face_nbrs]);

   int *send_I = send_nbr_elem_dof.GetI();
   int *recv_I = face_nbr_element_dof.GetI();
   for (int fn = 0; fn < num_face_nbrs; fn++)
   {
      int nbr_rank = pmesh->GetFaceNbrRank(fn);
      int tag = 0;
      MPI_Isend(send_I + send_el_off[fn], send_el_off[fn+1] - send_el_off[fn],
                MPI_INT, nbr_rank, tag, MyComm, &send_requests[fn]);

      MPI_Irecv(recv_I + recv_el_off[fn], recv_el_off[fn+1] - recv_el_off[fn],
                MPI_INT, nbr_rank, tag, MyComm, &recv_requests[fn]);
   }

   MPI_Waitall(num_face_nbrs, send_requests, statuses);
   send_nbr_elem_dof.MakeJ();

   ldof_marker = -1;

   for (int fn = 0; fn < num_face_nbrs; fn++)
   {
      int *my_elems = pmesh->send_face_nbr_elements.GetRow(fn);
      int  num_my_elems = pmesh->send_face_nbr_elements.RowSize(fn);

      for (int i = 0; i < num_my_elems; i++)
      {
         GetElementVDofs(my_elems[i], ldofs);
         for (int j = 0; j < ldofs.Size(); j++)
         {
            int ldof = (ldofs[j] >= 0 ? ldofs[j] : -1-ldofs[j]);

            if (ldof_marker[ldof] != fn)
            {
               ldof_marker[ldof] = fn;
               send_face_nbr_ldof.AddConnection(fn, ldofs[j]);
            }
         }
         send_nbr_elem_dof.AddConnections(
            send_el_off[fn] + i, ldofs, ldofs.Size());
      }
   }
   send_face_nbr_ldof.ShiftUpI();
   send_nbr_elem_dof.ShiftUpI();

   // convert the ldof indices in send_nbr_elem_dof
   int *send_J = send_nbr_elem_dof.GetJ();
   for (int fn = 0, j = 0; fn < num_face_nbrs; fn++)
   {
      int  num_ldofs = send_face_nbr_ldof.RowSize(fn);
      int *ldofs_fn  = send_face_nbr_ldof.GetRow(fn);
      int  j_end     = send_I[send_el_off[fn+1]];

      for (int i = 0; i < num_ldofs; i++)
      {
         int ldof = (ldofs_fn[i] >= 0 ? ldofs_fn[i] : -1-ldofs_fn[i]);
         ldof_marker[ldof] = i;
      }

      for ( ; j < j_end; j++)
      {
         int ldof = (send_J[j] >= 0 ? send_J[j] : -1-send_J[j]);
         send_J[j] = (send_J[j] >= 0 ? ldof_marker[ldof] : -1-ldof_marker[ldof]);
      }
   }

   MPI_Waitall(num_face_nbrs, recv_requests, statuses);
   face_nbr_element_dof.MakeJ();

   // send/receive the J arrays of send_nbr_elem_dof/face_nbr_element_dof,
   // respectively (they contain the element dofs in enumeration local for
   // the face-neighbor pair)
   int *recv_J = face_nbr_element_dof.GetJ();
   for (int fn = 0; fn < num_face_nbrs; fn++)
   {
      int nbr_rank = pmesh->GetFaceNbrRank(fn);
      int tag = 0;

      MPI_Isend(send_J + send_I[send_el_off[fn]],
                send_I[send_el_off[fn+1]] - send_I[send_el_off[fn]],
                MPI_INT, nbr_rank, tag, MyComm, &send_requests[fn]);

      MPI_Irecv(recv_J + recv_I[recv_el_off[fn]],
                recv_I[recv_el_off[fn+1]] - recv_I[recv_el_off[fn]],
                MPI_INT, nbr_rank, tag, MyComm, &recv_requests[fn]);
   }

   MPI_Waitall(num_face_nbrs, recv_requests, statuses);

   // shift the J array of face_nbr_element_dof
   for (int fn = 0, j = 0; fn < num_face_nbrs; fn++)
   {
      int shift = face_nbr_ldof.GetI()[fn];
      int j_end = recv_I[recv_el_off[fn+1]];

      for ( ; j < j_end; j++)
      {
         if (recv_J[j] >= 0)
         {
            recv_J[j] += shift;
         }
         else
         {
            recv_J[j] -= shift;
         }
      }
   }

   MPI_Waitall(num_face_nbrs, send_requests, statuses);

   // send/receive the J arrays of send_face_nbr_ldof/face_nbr_ldof,
   // respectively
   for (int fn = 0; fn < num_face_nbrs; fn++)
   {
      int nbr_rank = pmesh->GetFaceNbrRank(fn);
      int tag = 0;

      MPI_Isend(send_face_nbr_ldof.GetRow(fn),
                send_face_nbr_ldof.RowSize(fn),
                MPI_INT, nbr_rank, tag, MyComm, &send_requests[fn]);

      MPI_Irecv(face_nbr_ldof.GetRow(fn),
                face_nbr_ldof.RowSize(fn),
                MPI_INT, nbr_rank, tag, MyComm, &recv_requests[fn]);
   }

   MPI_Waitall(num_face_nbrs, recv_requests, statuses);
   MPI_Waitall(num_face_nbrs, send_requests, statuses);

   // send my_dof_offset (i.e. my_ldof_offset) to face neighbors and receive
   // their offset in dof_face_nbr_offsets, used to define face_nbr_glob_dof_map
   face_nbr_glob_dof_map.SetSize(num_face_nbr_dofs);
   Array<HYPRE_BigInt> dof_face_nbr_offsets(num_face_nbrs);
   HYPRE_BigInt my_dof_offset = GetMyDofOffset();
   for (int fn = 0; fn < num_face_nbrs; fn++)
   {
      int nbr_rank = pmesh->GetFaceNbrRank(fn);
      int tag = 0;

      MPI_Isend(&my_dof_offset, 1, HYPRE_MPI_BIG_INT, nbr_rank, tag,
                MyComm, &send_requests[fn]);

      MPI_Irecv(&dof_face_nbr_offsets[fn], 1, HYPRE_MPI_BIG_INT, nbr_rank, tag,
                MyComm, &recv_requests[fn]);
   }

   MPI_Waitall(num_face_nbrs, recv_requests, statuses);

   // set the array face_nbr_glob_dof_map which holds the global ldof indices of
   // the face-neighbor dofs
   for (int fn = 0, j = 0; fn < num_face_nbrs; fn++)
   {
      for (int j_end = face_nbr_ldof.GetI()[fn+1]; j < j_end; j++)
      {
         int ldof = face_nbr_ldof.GetJ()[j];
         if (ldof < 0)
         {
            ldof = -1-ldof;
         }

         face_nbr_glob_dof_map[j] = dof_face_nbr_offsets[fn] + ldof;
      }
   }

   MPI_Waitall(num_face_nbrs, send_requests, statuses);

   delete [] statuses;
   delete [] requests;
}

void ParFiniteElementSpace::GetFaceNbrElementVDofs(
   int i, Array<int> &vdofs, DofTransformation &doftrans) const
{
   doftrans.SetDofTransformation(nullptr);

   face_nbr_element_dof.GetRow(i, vdofs);

   if (DoFTransArray[GetFaceNbrFE(i)->GetGeomType()])
   {
      Array<int> F, Fo;
      pmesh->GetFaceNbrElementFaces(pmesh->GetNE() + i, F, Fo);
      doftrans.SetDofTransformation(
         *DoFTransArray[GetFaceNbrFE(i)->GetGeomType()]);
      doftrans.SetFaceOrientations(Fo);
      doftrans.SetVDim(vdim, ordering);
   }
}

DofTransformation *ParFiniteElementSpace::GetFaceNbrElementVDofs(
   int i, Array<int> &vdofs) const
{
   GetFaceNbrElementVDofs(i, vdofs, DoFTrans);
   return DoFTrans.GetDofTransformation() ? &DoFTrans : NULL;
}

void ParFiniteElementSpace::GetFaceNbrFaceVDofs(int i, Array<int> &vdofs) const
{
   // Works for NC mesh where 'i' is an index returned by
   // ParMesh::GetSharedFace() such that i >= Mesh::GetNumFaces(), i.e. 'i' is
   // the index of a ghost face.
   MFEM_ASSERT(Nonconforming() && i >= pmesh->GetNumFaces(), "");
   int el1, el2, inf1, inf2;
   pmesh->GetFaceElements(i, &el1, &el2);
   el2 = -1 - el2;
   pmesh->GetFaceInfos(i, &inf1, &inf2);
   MFEM_ASSERT(0 <= el2 && el2 < face_nbr_element_dof.Size(), "");
   const int nd = face_nbr_element_dof.RowSize(el2);
   const int *vol_vdofs = face_nbr_element_dof.GetRow(el2);
   const Element *face_nbr_el = pmesh->face_nbr_elements[el2];
   Geometry::Type geom = face_nbr_el->GetGeometryType();
   const int face_dim = Geometry::Dimension[geom]-1;

   fec->SubDofOrder(geom, face_dim, inf2, vdofs);
   // Convert local dofs to local vdofs.
   Ordering::DofsToVDofs<Ordering::byNODES>(nd/vdim, vdim, vdofs);
   // Convert local vdofs to global vdofs.
   for (int j = 0; j < vdofs.Size(); j++)
   {
      const int ldof = vdofs[j];
      vdofs[j] = (ldof >= 0) ? vol_vdofs[ldof] : -1-vol_vdofs[-1-ldof];
   }
}

const FiniteElement *ParFiniteElementSpace::GetFaceNbrFE(int i, int ndofs) const
{
   if (NURBSext)
   {
      mfem_error("ParFiniteElementSpace::GetFaceNbrFE"
                 " does not support NURBS!");
   }

   if (ndofs > 0)
   {
      for (int order = fec->GetOrder(); ; ++order)
      {
         const FiniteElement *FE =
            fec->GetFE(pmesh->face_nbr_elements[i]->GetGeometryType(), order);
         const int ndofs_order = FE->GetDof();
         if (ndofs_order == ndofs)
         {
            return FE;
         }
         else if (ndofs_order > ndofs)
         {
            MFEM_ABORT("Finite element order not found in GetFaceNbrFE");
         }
      }
   }
   else
   {
      return fec->FiniteElementForGeometry(
                pmesh->face_nbr_elements[i]->GetGeometryType());
   }
}

const FiniteElement *ParFiniteElementSpace::GetFaceNbrFaceFE(int i) const
{
   // Works for NC mesh where 'i' is an index returned by
   // ParMesh::GetSharedFace() such that i >= Mesh::GetNumFaces(), i.e. 'i' is
   // the index of a ghost face.
   // Works in tandem with GetFaceNbrFaceVDofs() defined above.

   MFEM_ASSERT(Nonconforming() && !NURBSext, "");
   Geometry::Type face_geom = pmesh->GetFaceGeometry(i);
   return fec->FiniteElementForGeometry(face_geom);
}

void ParFiniteElementSpace::Lose_Dof_TrueDof_Matrix()
{
   P -> StealData();
#if MFEM_HYPRE_VERSION <= 22200
   hypre_ParCSRMatrix *csrP = (hypre_ParCSRMatrix*)(*P);
   hypre_ParCSRMatrixOwnsRowStarts(csrP) = 1;
   hypre_ParCSRMatrixOwnsColStarts(csrP) = 1;
   dof_offsets.LoseData();
   tdof_offsets.LoseData();
#else
   dof_offsets.DeleteAll();
   tdof_offsets.DeleteAll();
#endif
}

void ParFiniteElementSpace::ConstructTrueDofs()
{
   int i, gr, n = GetVSize();
   GroupTopology &gt = pmesh->gtopo;
   gcomm = new GroupCommunicator(gt);
   Table &group_ldof = gcomm->GroupLDofTable();

   GetGroupComm(*gcomm, 1, &ldof_sign);

   // Define ldof_group and mark ldof_ltdof with
   //   -1 for ldof that is ours
   //   -2 for ldof that is in a group with another master
   ldof_group.SetSize(n);
   ldof_ltdof.SetSize(n);
   ldof_group = 0;
   ldof_ltdof = -1;

   for (gr = 1; gr < group_ldof.Size(); gr++)
   {
      const int *ldofs = group_ldof.GetRow(gr);
      const int nldofs = group_ldof.RowSize(gr);
      for (i = 0; i < nldofs; i++)
      {
         ldof_group[ldofs[i]] = gr;
      }

      if (!gt.IAmMaster(gr)) // we are not the master
      {
         for (i = 0; i < nldofs; i++)
         {
            ldof_ltdof[ldofs[i]] = -2;
         }
      }
   }

   // count ltdof_size
   ltdof_size = 0;
   for (i = 0; i < n; i++)
   {
      if (ldof_ltdof[i] == -1)
      {
         ldof_ltdof[i] = ltdof_size++;
      }
   }
   gcomm->SetLTDofTable(ldof_ltdof);

   // have the group masters broadcast their ltdofs to the rest of the group
   gcomm->Bcast(ldof_ltdof);
}

void ParFiniteElementSpace::ConstructTrueNURBSDofs()
{
   int n = GetVSize();
   GroupTopology &gt = pNURBSext()->gtopo;
   gcomm = new GroupCommunicator(gt);

   // pNURBSext()->ldof_group is for scalar space!
   if (vdim == 1)
   {
      ldof_group.MakeRef(pNURBSext()->ldof_group);
   }
   else
   {
      const int *scalar_ldof_group = pNURBSext()->ldof_group;
      ldof_group.SetSize(n);
      for (int i = 0; i < n; i++)
      {
         ldof_group[i] = scalar_ldof_group[VDofToDof(i)];
      }
   }

   gcomm->Create(ldof_group);

   // ldof_sign.SetSize(n);
   // ldof_sign = 1;
   ldof_sign.DeleteAll();

   ltdof_size = 0;
   ldof_ltdof.SetSize(n);
   for (int i = 0; i < n; i++)
   {
      if (gt.IAmMaster(ldof_group[i]))
      {
         ldof_ltdof[i] = ltdof_size;
         ltdof_size++;
      }
      else
      {
         ldof_ltdof[i] = -2;
      }
   }
   gcomm->SetLTDofTable(ldof_ltdof);

   // have the group masters broadcast their ltdofs to the rest of the group
   gcomm->Bcast(ldof_ltdof);
}

void ParFiniteElementSpace::GetGhostVertexDofs(const MeshId &id,
                                               Array<int> &dofs) const
{
   int nv = fec->DofForGeometry(Geometry::POINT);
   dofs.SetSize(nv);
   for (int j = 0; j < nv; j++)
   {
      dofs[j] = ndofs + nv*id.index + j;
   }
}

static const char* msg_orders_changed =
   "Element orders changed, you need to Update() the space first.";

void ParFiniteElementSpace::GetGhostEdgeDofs(const MeshId &edge_id,
                                             Array<int> &dofs, int variant) const
{
   MFEM_VERIFY(!orders_changed, msg_orders_changed);

   int order, ne, base;
   if (IsVariableOrder())
   {
      const int edge = edge_id.index;
      const int* beg = var_edge_dofs.GetRow(edge);

      base = beg[variant];
      ne = beg[variant+1] - base;

      base -= nedofs;

      order = var_edge_orders[var_edge_dofs.GetI()[edge] + variant];
      MFEM_ASSERT(fec->GetNumDof(Geometry::SEGMENT, order) == ne, "");
   }
   else
   {
      order = fec->GetOrder();
      ne = fec->GetNumDof(Geometry::SEGMENT, order);
      base = (edge_id.index - pncmesh->GetNEdges())*ne;
   }

   int nv = fec->GetNumDof(Geometry::POINT, order);

   dofs.SetSize(2*nv + ne);

   int V[2], ghost = pncmesh->GetNVertices();
   pmesh->pncmesh->GetEdgeVertices(edge_id, V);

   for (int i = 0; i < 2; i++)
   {
      int k = (V[i] < ghost) ? V[i]*nv : (ndofs + (V[i] - ghost)*nv);
      for (int j = 0; j < nv; j++)
      {
         dofs[i*nv + j] = k++;
      }
   }

   int k = ndofs + ngvdofs + base;
   for (int j = 0; j < ne; j++)
   {
      dofs[2*nv + j] = k++;
   }
}

void ParFiniteElementSpace::GetGhostFaceDofs(const MeshId &face_id,
                                             Array<int> &dofs) const
{
   MFEM_VERIFY(!orders_changed, msg_orders_changed);

   int nfv, V[4], E[4], Eo[4];
   nfv = pmesh->pncmesh->GetFaceVerticesEdges(face_id, V, E, Eo);

   int nv = fec->DofForGeometry(Geometry::POINT);
   int ne = fec->DofForGeometry(Geometry::SEGMENT);
   int nf_tri = fec->DofForGeometry(Geometry::TRIANGLE);
   int nf_quad = fec->DofForGeometry(Geometry::SQUARE);
   int nf = (nfv == 3) ? nf_tri : nf_quad;

   const int ghost_face_index = face_id.index - pncmesh->GetNFaces();

   Array<int> evar(nfv);

   int base;
   if (IsVariableOrder())
   {
      const int face = face_id.index;
      const int* beg = var_face_dofs.GetRow(face);
      constexpr int variant = 0;  // Face variant

      base = beg[variant];
      nf = beg[variant+1] - base;

      base -= nfdofs;

      int allne = 0;

      const int fo = GetFaceOrder(face, variant);
      for (int i = 0; i < nfv; i++)
      {
         // Find the edge variant matching the face order
         evar[i] = 0;
         int eo = 0;
         while (eo != -1)
         {
            eo = GetEdgeOrder(E[i], evar[i]);
            if (eo == fo)
            {
               break;
            }

            evar[i]++;
         }

         MFEM_VERIFY(eo == fo, "Edge must have same order as face");

         const int* ebeg = var_edge_dofs.GetRow(E[i]);
         const int ne_i = ebeg[evar[i] + 1] - ebeg[evar[i]];
         allne += ne_i;
      }

      dofs.SetSize((nfv * nv) + allne + nf);
   }
   else
   {
      base = nf_quad * ghost_face_index;
      // TODO: why nf_quad and never nf_tri? Is it because only quad faces are
      // supported for NCMesh? If so, why even have nf_tri?

      dofs.SetSize(nfv*(nv + ne) + nf);
   }

   int offset = 0;
   for (int i = 0; i < nfv; i++)
   {
      const int ghost = pncmesh->GetNVertices();
      const int first = (V[i] < ghost) ? V[i]*nv : (ndofs + (V[i] - ghost)*nv);
      for (int j = 0; j < nv; j++)
      {
         dofs[offset++] = first + j;
      }
   }

   for (int i = 0; i < nfv; i++)
   {
      const int ghost = pncmesh->GetNEdges();
      if (IsVariableOrder())
      {
         const int variant = evar[i];  // Edge variant

         const int* beg = var_edge_dofs.GetRow(E[i]);
         int ebase = beg[variant];
         ne = beg[variant+1] - ebase;

         MFEM_ASSERT(ebase == FindEdgeDof(E[i], ne), "sanity check?");

         const int first = (E[i] < ghost) ? nvdofs + ebase
                           /*          */ : ndofs + ngvdofs + ebase - nedofs;

         const int edge_order = var_edge_orders[var_edge_dofs.GetI()[E[i]] + variant];
         const int *ind = fec->GetDofOrdering(Geometry::SEGMENT, edge_order, Eo[i]);

         MFEM_ASSERT(fec->GetNumDof(Geometry::SEGMENT, edge_order) == ne, "");

         for (int j = 0; j < ne; j++)
         {
            dofs[offset++] = (ind[j] >= 0) ? (first + ind[j])
                             /*         */ : (-1 - (first + (-1 - ind[j])));
         }
      }
      else
      {
         const int first = (E[i] < ghost) ? nvdofs + E[i]*ne
                           /*          */ : ndofs + ngvdofs + (E[i] - ghost)*ne;
         const int *ind = fec->DofOrderForOrientation(Geometry::SEGMENT, Eo[i]);
         for (int j = 0; j < ne; j++)
         {
            dofs[offset++] = (ind[j] >= 0) ? (first + ind[j])
                             /*         */ : (-1 - (first + (-1 - ind[j])));
         }
      }
   }

   const int first = ndofs + ngvdofs + ngedofs + base;
   for (int j = 0; j < nf; j++)
   {
      dofs[offset++] = first + j;
   }
}

void ParFiniteElementSpace::GetGhostDofs(int entity, const MeshId &id,
                                         Array<int> &dofs, int var) const
{
   // helper to get ghost vertex, ghost edge or ghost face DOFs
   switch (entity)
   {
      case 0: GetGhostVertexDofs(id, dofs); break;
      case 1: GetGhostEdgeDofs(id, dofs, var); break;
      case 2: GetGhostFaceDofs(id, dofs); break;
   }
}

void ParFiniteElementSpace::GetBareDofsVar(int entity, int index,
                                           Array<int> &dofs) const
{
   int ned, ghost, first;
   switch (entity)
   {
      case 0:
         ned = fec->DofForGeometry(Geometry::POINT);
         ghost = pncmesh->GetNVertices();
         first = (index < ghost)
                 ? index*ned // regular vertex
                 : ndofs + (index - ghost)*ned; // ghost vertex
         break;
      case 1:
         ghost = pncmesh->GetNEdges();
         {
            const int* row = var_edge_dofs.GetRow(index);
            const int* rowNext = var_edge_dofs.GetRow(index + 1);
            ned = rowNext[0] - row[0];
            first = (index < ghost)
                    ? nvdofs + row[0] // regular edge
                    : ndofs + ngvdofs + row[0] - nedofs; // ghost edge
         }
         break;
      default:
         ghost = pncmesh->GetNFaces();
         {
            const int row0 = FirstFaceDof(index);
            ned = FirstFaceDof(index + 1) - row0;
            if (index < ghost) // regular face
            {
               first = nvdofs + nedofs + row0;
            }
            else // ghost face
            {
               first = ndofs + ngvdofs + ngedofs + row0 - nfdofs;
            }
         }
         break;
   }

   dofs.SetSize(ned);
   for (int i = 0; i < ned; i++)
   {
      dofs[i] = first + i;
   }
}

void ParFiniteElementSpace::GetBareDofs(int entity, int index,
                                        Array<int> &dofs) const
{
   if (IsVariableOrder())
   {
      GetBareDofsVar(entity, index, dofs);
      return;
   }

   int ned, ghost, first;
   switch (entity)
   {
      case 0:
         ned = fec->DofForGeometry(Geometry::POINT);
         ghost = pncmesh->GetNVertices();
         first = (index < ghost)
                 ? index*ned // regular vertex
                 : ndofs + (index - ghost)*ned; // ghost vertex
         break;

      case 1:
         ned = fec->DofForGeometry(Geometry::SEGMENT);
         ghost = pncmesh->GetNEdges();
         first = (index < ghost)
                 ? nvdofs + index*ned // regular edge
                 : ndofs + ngvdofs + (index - ghost)*ned; // ghost edge
         break;

      default:
         Geometry::Type geom = pncmesh->GetFaceGeometry(index);
         MFEM_ASSERT(geom == Geometry::SQUARE ||
                     geom == Geometry::TRIANGLE, "");

         ned = fec->DofForGeometry(geom);
         ghost = pncmesh->GetNFaces();

         if (index < ghost) // regular face
         {
            first = nvdofs + nedofs + FirstFaceDof(index);
         }
         else // ghost face
         {
            index -= ghost;
            int stride = fec->DofForGeometry(Geometry::SQUARE);
            first = ndofs + ngvdofs + ngedofs + index*stride;
         }
         break;
   }

   dofs.SetSize(ned);
   for (int i = 0; i < ned; i++)
   {
      dofs[i] = first + i;
   }
}

int ParFiniteElementSpace::PackDofVar(int entity, int index, int edof,
                                      int var) const
{
   int ghost, ned;
   switch (entity)
   {
      case 0:
         // Vertices have 0 or 1 DOFs, regardless of order.
         ghost = pncmesh->GetNVertices();
         ned = fec->DofForGeometry(Geometry::POINT);

         return (index < ghost)
                ? index*ned + edof // regular vertex
                : ndofs + (index - ghost)*ned + edof; // ghost vertex

      case 1:
         ghost = pncmesh->GetNEdges();
         {
            const int* row = var_edge_dofs.GetRow(index);
            MFEM_ASSERT(0 <= var && var < var_edge_dofs.RowSize(index), "");
            const int d = row[var] + edof;
            if (index < ghost) // regular edge
            {
               return nvdofs + d;
            }
            else // ghost edge
            {
               return ndofs + ngvdofs + d - nedofs;
            }
         }
      default:
         ghost = pncmesh->GetNFaces();
         if (index < ghost) // regular face
         {
            MFEM_ASSERT(0 <= var && var < var_face_dofs.RowSize(index), "");
            return nvdofs + nedofs + FirstFaceDof(index, var) + edof;
         }
         else // ghost face
         {
            return ndofs + ngvdofs + ngedofs + FirstFaceDof(index, var) - nfdofs + edof;
         }
   }
}

static int bisect(const int* array, int size, int value)
{
   const int* end = array + size;
   const int* pos = std::upper_bound(array, end, value);
   MFEM_VERIFY(pos != array, "value not found");
   if (pos == end)
   {
      MFEM_VERIFY(*(array+size - 1) == value, "Last entry must be exact")
   }
   return pos - array - 1;
}

void ParFiniteElementSpace::UnpackDofVar(int dof, int &entity, int &index,
                                         int &edof, int &order) const
{
   order = -1;
   MFEM_ASSERT(dof >= 0, "");
   if (dof < ndofs)
   {
      if (dof < nvdofs) // regular vertex
      {
         int nv = fec->DofForGeometry(Geometry::POINT);
         entity = 0, index = dof / nv, edof = dof % nv;
         return;
      }
      dof -= nvdofs;
      if (dof < nedofs) // regular edge
      {
         entity = 1;
         index = var_edge_dofmap[dof].index;
         edof = var_edge_dofmap[dof].edof;

         // Convert from local to global offset.
         int os = 0;
         order = -1;
         const int edge = index;
         const int nvar = this->GetNVariants(1, edge);
         for (int v=0; v<nvar; ++v)
         {
            const int eo = this->GetEdgeOrder(edge, v);
            const int dofs = fec->GetNumDof(Geometry::SEGMENT, eo);
            if (edof < os + dofs)
            {
               order = eo;
               break;
            }

            os += dofs;
         }

         MFEM_ASSERT(order >= 0, "");

         edof -= os;  // Local offset
         return;
      }
      dof -= nedofs;
      if (dof < nfdofs) // regular face
      {
         entity = 2;
         index = var_face_dofmap[dof].index;
         edof = var_face_dofmap[dof].edof;

         // Convert from local to global offset.
         int os = 0;
         order = -1;
         const int face = index;
         const Geometry::Type geom = pncmesh->GetFaceGeometry(face);
         const int nvar = this->GetNVariants(2, face);
         for (int v=0; v<nvar; ++v)
         {
            const int fo = this->GetFaceOrder(face, v);
            const int dofs = fec->GetNumDof(geom, fo);
            if (edof < os + dofs)
            {
               order = fo;
               break;
            }

            os += dofs;
         }

         MFEM_ASSERT(order >= 0, "");

         edof -= os;  // Local offset
         return;
      }
      MFEM_ABORT("Cannot unpack internal DOF");
   }
   else
   {
      dof -= ndofs;
      if (dof < ngvdofs) // ghost vertex
      {
         int nv = fec->DofForGeometry(Geometry::POINT);
         entity = 0, index = pncmesh->GetNVertices() + dof / nv, edof = dof % nv;
         return;
      }

      dof -= ngvdofs;
      if (dof < ngedofs) // ghost edge
      {
         entity = 1;
         index = var_edge_dofmap[dof + nedofs].index;
         edof = var_edge_dofmap[dof + nedofs].edof;
         return;
      }

      dof -= ngedofs;
      if (dof < ngfdofs) // ghost face
      {
         entity = 2;
         index = var_face_dofmap[dof + nfdofs].index;
         edof = var_face_dofmap[dof + nfdofs].edof;
         return;
      }
      MFEM_ABORT("Out of range DOF.");
   }
}

int ParFiniteElementSpace::PackDof(int entity, int index, int edof,
                                   int var) const
{
   if (IsVariableOrder())
   {
      return PackDofVar(entity, index, edof, var);
   }

   // DOFs are ordered as follows:
   // vertices | edges | faces | internal | ghost vert. | g. edges | g. faces

   int ghost, ned;
   switch (entity)
   {
      case 0:
         ghost = pncmesh->GetNVertices();
         ned = fec->DofForGeometry(Geometry::POINT);

         return (index < ghost)
                ? index*ned + edof // regular vertex
                : ndofs + (index - ghost)*ned + edof; // ghost vertex

      case 1:
         ghost = pncmesh->GetNEdges();
         ned = fec->DofForGeometry(Geometry::SEGMENT);

         return (index < ghost)
                ? nvdofs + index*ned + edof // regular edge
                : ndofs + ngvdofs + (index - ghost)*ned + edof; // ghost edge

      default:
         ghost = pncmesh->GetNFaces();
         ned = fec->DofForGeometry(pncmesh->GetFaceGeometry(index));

         if (index < ghost) // regular face
         {
            return nvdofs + nedofs + FirstFaceDof(index) + edof;
         }
         else // ghost face
         {
            index -= ghost;
            int stride = fec->DofForGeometry(Geometry::SQUARE);
            return ndofs + ngvdofs + ngedofs + index*stride + edof;
         }
   }
}

/** Dissect a DOF number to obtain the entity type (0=vertex, 1=edge, 2=face),
 *  entity index and the DOF number within the entity.
 */
void ParFiniteElementSpace::UnpackDof(int dof,
                                      int &entity, int &index,
                                      int &edof, int &order) const
{
   order = -1;

   if (IsVariableOrder())
   {
      UnpackDofVar(dof, entity, index, edof, order);
      return;
   }

   MFEM_ASSERT(dof >= 0, "");
   if (dof < ndofs)
   {
      if (dof < nvdofs) // regular vertex
      {
         int nv = fec->DofForGeometry(Geometry::POINT);
         entity = 0, index = dof / nv, edof = dof % nv;
         return;
      }
      dof -= nvdofs;
      if (dof < nedofs) // regular edge
      {
         int ne = fec->DofForGeometry(Geometry::SEGMENT);
         entity = 1, index = dof / ne, edof = dof % ne;
         return;
      }
      dof -= nedofs;
      if (dof < nfdofs) // regular face
      {
         if (uni_fdof >= 0) // uniform faces
         {
            int nf = fec->DofForGeometry(pmesh->GetTypicalFaceGeometry());
            index = dof / nf, edof = dof % nf;
         }
         else // mixed faces or var-order space
         {
            const Table &table = var_face_dofs;

            MFEM_ASSERT(table.Size() > 0, "");
            int jpos = bisect(table.GetJ(), table.Size_of_connections(), dof);
            index = bisect(table.GetI(), table.Size(), jpos);
            edof = dof - table.GetRow(index)[0];
         }
         entity = 2;
         return;
      }
      MFEM_ABORT("Cannot unpack internal DOF");
   }
   else
   {
      dof -= ndofs;
      if (dof < ngvdofs) // ghost vertex
      {
         int nv = fec->DofForGeometry(Geometry::POINT);
         entity = 0, index = pncmesh->GetNVertices() + dof / nv, edof = dof % nv;
         return;
      }
      dof -= ngvdofs;
      if (dof < ngedofs) // ghost edge
      {
         int ne = fec->DofForGeometry(Geometry::SEGMENT);
         entity = 1, index = pncmesh->GetNEdges() + dof / ne, edof = dof % ne;
         return;
      }
      dof -= ngedofs;
      if (dof < ngfdofs) // ghost face
      {
         int stride = fec->DofForGeometry(Geometry::SQUARE);
         index = pncmesh->GetNFaces() + dof / stride, edof = dof % stride;
         entity = 2;
         return;
      }
      MFEM_ABORT("Out of range DOF.");
   }
}

/** Represents an element of the P matrix. The column number is global and
 *  corresponds to vector dimension 0. The other dimension columns are offset
 *  by 'stride'.
 */
struct PMatrixElement
{
   HYPRE_BigInt column;
   int stride;
   double value;

   PMatrixElement(HYPRE_BigInt col = 0, int str = 0, double val = 0)
      : column(col), stride(str), value(val) {}

   bool operator<(const PMatrixElement &other) const
   { return column < other.column; }

   typedef std::vector<PMatrixElement> List;
};

/** Represents one row of the P matrix, for the construction code below. The row
 *  is complete: diagonal and off-diagonal elements are not distinguished.
 */
struct PMatrixRow
{
   PMatrixElement::List elems;

   /// Add other row, times 'coef'.
   void AddRow(const PMatrixRow &other, real_t coef)
   {
      elems.reserve(elems.size() + other.elems.size());
      for (const PMatrixElement &oei : other.elems)
      {
         elems.emplace_back(oei.column, oei.stride, coef * oei.value);
      }
   }

   /// Remove duplicate columns and sum their values.
   void Collapse()
   {
      if (!elems.size()) { return; }
      std::sort(elems.begin(), elems.end());

      int j = 0;
      for (unsigned i = 1; i < elems.size(); i++)
      {
         if (elems[j].column == elems[i].column)
         {
            elems[j].value += elems[i].value;
         }
         else
         {
            elems[++j] = elems[i];
         }
      }
      elems.resize(j+1);
   }

   void write(std::ostream &os, real_t sign) const
   {
      bin_io::write<int>(os, static_cast<int>(elems.size()));
      for (unsigned i = 0; i < elems.size(); i++)
      {
         const PMatrixElement &e = elems[i];
         bin_io::write<HYPRE_BigInt>(os, e.column);
         bin_io::write<int>(os, e.stride);
         bin_io::write<real_t>(os, e.value * sign);
      }
   }

   void read(std::istream &is, real_t sign)
   {
      elems.resize(bin_io::read<int>(is));
      for (unsigned i = 0; i < elems.size(); i++)
      {
         PMatrixElement &e = elems[i];
         e.column = bin_io::read<HYPRE_BigInt>(is);
         e.stride = bin_io::read<int>(is);
         e.value = bin_io::read<real_t>(is) * sign;
      }
   }
};

class NeighborOrderMessage : public VarMessage<VarMessageTag::NEIGHBOR_ORDER_VM>
{
public:
   typedef NCMesh::MeshId MeshId;
   typedef ParNCMesh::GroupId GroupId;

   struct OrderInfo
   {
      int entity, index, order;
      GroupId group;

      OrderInfo(int ent, int idx, int p, GroupId grp)
         : entity(ent), index(idx), order(p), group(grp) {}
   };

   NeighborOrderMessage() : pncmesh(NULL) {}

   void AddOrder(int ent, int idx, int p, GroupId grp)
   {
      msgs.emplace_back(ent, idx, p, grp);
   }

   void SetNCMesh(ParNCMesh* pnc) { pncmesh = pnc; }

   const std::vector<OrderInfo>& GetMsgs() const { return msgs; }

   typedef std::map<int, NeighborOrderMessage> Map;

protected:
   std::vector<OrderInfo> msgs;

   ParNCMesh *pncmesh;

   /// Encode a NeighborOrderMessage for sending via MPI.
   void Encode(int rank) override;
   /// Decode a NeighborOrderMessage received via MPI.
   void Decode(int rank) override;
};

void NeighborOrderMessage::Encode(int rank)
{
   std::ostringstream stream;

   Array<MeshId> ent_ids[3];
   Array<GroupId> group_ids[3];
   Array<int> row_idx[3];

   // Encode MeshIds and groups
   for (unsigned i = 0; i < msgs.size(); i++)
   {
      const OrderInfo &ri = msgs[i];
      const MeshId &id = *pncmesh->GetNCList(ri.entity).GetMeshIdAndType(ri.index).id;
      ent_ids[ri.entity].Append(id);
      row_idx[ri.entity].Append(i);
      group_ids[ri.entity].Append(ri.group);
   }

   Array<GroupId> all_group_ids;
   all_group_ids.Reserve(msgs.size());
   for (int i = 0; i < 3; i++)
   {
      all_group_ids.Append(group_ids[i]);
   }

   pncmesh->AdjustMeshIds(ent_ids, rank);
   pncmesh->EncodeMeshIds(stream, ent_ids);
   pncmesh->EncodeGroups(stream, all_group_ids);

   // Write all rows to the stream
   for (int ent = 0; ent < 3; ent++)
   {
      for (int i = 0; i < ent_ids[ent].Size(); i++)
      {
         const OrderInfo &ri = msgs[row_idx[ent][i]];
         MFEM_ASSERT(ent == ri.entity, "");

         bin_io::write<int>(stream, ri.order);
      }
   }

   msgs.clear();
   stream.str().swap(data);
}

void NeighborOrderMessage::Decode(int rank)
{
   std::istringstream stream(data);

   Array<MeshId> ent_ids[3];
   Array<GroupId> group_ids;

   // decode vertex/edge/face IDs and groups
   pncmesh->DecodeMeshIds(stream, ent_ids);
   pncmesh->DecodeGroups(stream, group_ids);

   int nrows = ent_ids[0].Size() + ent_ids[1].Size() + ent_ids[2].Size();
   MFEM_ASSERT(nrows == group_ids.Size(), "");

   msgs.clear();
   msgs.reserve(nrows);

   // Read messages. ent = {0,1,2} means vertex, edge and face entity
   for (int ent = 1, gi = 0; ent < 3; ent++)
   {
      // extract the vertex list, edge list or face list.
      const Array<MeshId> &ids = ent_ids[ent];
      for (int i = 0; i < ids.Size(); i++)
      {
         const MeshId &id = ids[i];
         // read the particular value off the stream.
         int order_i = bin_io::read<int>(stream);

         // Create an entry for this entity, recording the index of the mesh
         // element
         msgs.emplace_back(ent, id.index, order_i, group_ids[gi++]);
      }
   }
}

/** Represents a message to another processor containing P matrix rows.
 *  Used by ParFiniteElementSpace::BuildParallelConformingInterpolation.
 */
class NeighborRowMessage : public VarMessage<VarMessageTag::NEIGHBOR_ROW_VM>
{
public:
   typedef NCMesh::MeshId MeshId;
   typedef ParNCMesh::GroupId GroupId;
   struct RowInfo
   {
      int entity, index, edof, var;
      GroupId group;
      PMatrixRow row;

      RowInfo(int ent, int idx, int edof, GroupId grp, const PMatrixRow &row,
              int v = 0)
         : entity(ent), index(idx), edof(edof), var(v), group(grp), row(row) {}

      RowInfo(int ent, int idx, int edof, GroupId grp, int v = 0)
         : entity(ent), index(idx), edof(edof), var(v), group(grp) {}
   };

   NeighborRowMessage() : pncmesh(NULL) {}

   void AddRow(int entity, int index, int edof, GroupId group,
               const PMatrixRow &row, int order)
   {
      int var = 0;
      if (varOrder && entity == 1)
      {
         bool found = false;
         while (!found)
         {
            const int order_v = fes->GetEdgeOrder(index, var);
            MFEM_ASSERT(order_v >= 0, "");
            if (order == order_v)
            {
               found = true;
            }
            else
            {
               var++;
            }
         }
         if (!found)
         {
            var = -1;
         }
      }
      else if (varOrder && entity == 2)
      {
         bool found = false;
         while (!found)
         {
            const int order_v = fes->GetFaceOrder(index, var);
            MFEM_ASSERT(order_v >= 0, "");
            if (order == order_v)
            {
               found = true;
            }
            else
            {
               var++;
            }
         }

         if (!found)
         {
            var = -1;
         }
      }

      rows.emplace_back(entity, index, edof, group, row, var);
   }

   const std::vector<RowInfo>& GetRows() const { return rows; }

   void SetNCMesh(ParNCMesh* pnc) { pncmesh = pnc; }
   void SetFEC(const FiniteElementCollection* fec_) { this->fec = fec_; }
   void SetSpace(const ParFiniteElementSpace* fes_)
   {
      this->fes = fes_;
      varOrder = fes->IsVariableOrder();
   }

   typedef std::map<int, NeighborRowMessage> Map;

protected:
   std::vector<RowInfo> rows;

   ParNCMesh *pncmesh;
   const FiniteElementCollection* fec;
   const ParFiniteElementSpace* fes;

   bool varOrder = false;

   int GetEdgeVarOffset(int edge, int var);
   int GetFaceVarOffset(int face, int var);

   /// Encode a NeighborRowMessage for sending via MPI.
   void Encode(int rank) override;
   /// Decode a NeighborRowMessage received via MPI.
   void Decode(int rank) override;
};

void NeighborRowMessage::Encode(int rank)
{
   std::ostringstream stream;

   Array<MeshId> ent_ids[3];
   Array<GroupId> group_ids[3];
   Array<int> row_idx[3];

   // Encode MeshIds and groups
   for (unsigned i = 0; i < rows.size(); i++)
   {
      const RowInfo &ri = rows[i];
      const MeshId &id = *pncmesh->GetNCList(ri.entity).GetMeshIdAndType(ri.index).id;
      ent_ids[ri.entity].Append(id);
      row_idx[ri.entity].Append(i);
      group_ids[ri.entity].Append(ri.group);
   }

   Array<GroupId> all_group_ids;
   all_group_ids.Reserve(static_cast<int>(rows.size()));
   for (int i = 0; i < 3; i++)
   {
      all_group_ids.Append(group_ids[i]);
   }

   pncmesh->AdjustMeshIds(ent_ids, rank);
   pncmesh->EncodeMeshIds(stream, ent_ids);
   pncmesh->EncodeGroups(stream, all_group_ids);

   // Write all rows to the stream
   for (int ent = 0; ent < 3; ent++)
   {
      const Array<MeshId> &ids = ent_ids[ent];
      for (int i = 0; i < ids.Size(); i++)
      {
         const MeshId &id = ids[i];
         const RowInfo &ri = rows[row_idx[ent][i]];
         MFEM_ASSERT(ent == ri.entity, "");

#ifdef MFEM_DEBUG_PMATRIX
         mfem::out << "Rank " << pncmesh->MyRank << " sending to " << rank
                   << ": ent " << ri.entity << ", index " << ri.index
                   << ", edof " << ri.edof << " (id " << id.element << "/"
                   << int(id.local) << ")" << std::endl;
#endif

         // Handle orientation and sign change
         int edof = ri.edof;
         int order_i = fec->GetOrder();
         real_t s = 1.0;
         if (ent == 1)
         {
            const int eo = pncmesh->GetEdgeNCOrientation(id);

            const int *ind = nullptr;
            int osvar = 0;  // Offset for DOFs in the variable-order case
            if (varOrder)
            {
               order_i = fes->GetEdgeOrder(ri.index, ri.var);
               ind = fec->GetDofOrdering(Geometry::SEGMENT, order_i, eo);
            }
            else
            {
               ind = fec->DofOrderForOrientation(Geometry::SEGMENT, eo);
            }

            if (ind && (edof = ind[edof]) < 0)
            {
               edof = -1 - edof;
               s = -1;
            }

            edof += osvar;
         }

         if (ent == 2 && varOrder)
         {
            int var = ri.var;
            order_i = fes->GetFaceOrder(ri.index, var);
         }

         bin_io::write<int>(stream, edof);
         bin_io::write<int>(stream, order_i);
         ri.row.write(stream, s);
      }
   }

   rows.clear();
   stream.str().swap(data);
}

int NeighborRowMessage::GetEdgeVarOffset(int edge, int var)
{
   int os = 0;
   for (int v=0; v<var; ++v)
   {
      const int eo = fes->GetEdgeOrder(edge, v);
      const int dofs = fec->GetNumDof(Geometry::SEGMENT, eo);
      os += dofs;
   }

   return os;
}

int NeighborRowMessage::GetFaceVarOffset(int face, int var)
{
   Geometry::Type geom = pncmesh->GetFaceGeometry(face);
   int os = 0;
   for (int v=0; v<var; ++v)
   {
      const int fo = fes->GetFaceOrder(face, v);
      const int dofs = fec->GetNumDof(geom, fo);
      os += dofs;
   }

   return os;
}

void NeighborRowMessage::Decode(int rank)
{
   std::istringstream stream(data);

   Array<MeshId> ent_ids[3];
   Array<GroupId> group_ids;

   // decode vertex/edge/face IDs and groups
   pncmesh->DecodeMeshIds(stream, ent_ids);
   pncmesh->DecodeGroups(stream, group_ids);

   int nrows = ent_ids[0].Size() + ent_ids[1].Size() + ent_ids[2].Size();
   MFEM_ASSERT(nrows == group_ids.Size(), "");

   rows.clear();
   rows.reserve(nrows);

   // read rows ent = {0,1,2} means vertex, edge and face entity
   for (int ent = 0, gi = 0; ent < 3; ent++)
   {
      // extract the vertex list, edge list or face list.
      const Array<MeshId> &ids = ent_ids[ent];
      for (int i = 0; i < ids.Size(); i++)
      {
         const MeshId &id = ids[i];
         // read the particular element dof value off the stream.
         int edof = bin_io::read<int>(stream);
         int order_i = bin_io::read<int>(stream);
         MFEM_ASSERT(order_i >= 0, "");

         // Handle orientation and sign change. This flips the sign on dofs
         // where necessary, and for edges and faces also reorders if flipped,
         // i.e. an edge with 1 -> 2 -> 3 -> 4 might become -4 -> -3 -> -2 -> -1
         // This cannot treat all face dofs, as they can have rotations and
         // reflections.
         const int *ind = nullptr;
         Geometry::Type geom = Geometry::Type::INVALID;
         int osvar = 0;
         int var = 0;
         if (ent == 1)
         {
            // edge NC orientation is element defined.
            int eo = pncmesh->GetEdgeNCOrientation(id);

            if (varOrder)
            {
               int order = -1;
               bool found = false;
               while (!found)
               {
                  order = fes->GetEdgeOrder(id.index, var);
                  if (order == -1)
                  {
                     // Not found
                     var = -1;
                     break;
                  }
                  if (order == order_i)
                  {
                     found = true;
                  }
                  else
                  {
                     var++;
                  }
               }

               if (order < 0)
               {
                  // Read the stream for this row and ignore it. This is an
                  // invalid row for an intermediate order or ghost edge not
                  // used on this rank.
                  RowInfo tmprow(1, 0, 0, 0);  // Fake, unused row, just to read stream.
                  tmprow.row.read(stream, 1.0);
                  gi++;
                  continue;
               }
               ind = fec->GetDofOrdering(Geometry::SEGMENT, order, eo);
            }
            else
            {
               ind = fec->DofOrderForOrientation(Geometry::SEGMENT, eo);
            }
         }
         else if (ent == 2)
         {
            geom = pncmesh->GetFaceGeometry(id.index);
            const int fo = pncmesh->GetFaceOrientation(id.index);
            if (varOrder)
            {
               MFEM_ASSERT(geom == Geometry::SQUARE,
                           "Only quadrilateral faces are supported in "
                           "variable-order spaces");

               int order = -1;
               bool found = false;
               while (!found)
               {
                  order = fes->GetFaceOrder(id.index, var);
                  if (order == -1)
                  {
                     // Not found
                     var = -1;
                     break;
                  }
                  if (order == order_i)
                  {
                     found = true;
                  }
                  else
                  {
                     var++;
                  }
               }

               if (order < 0)
               {
                  // Read the stream for this row and ignore it. This is an
                  // invalid row for an intermediate order or ghost face not
                  // used on this rank.
                  RowInfo tmprow(1, 0, 0, 0);  // Fake, unused row, just to read stream.
                  tmprow.row.read(stream, 1.0);
                  gi++;
                  continue;
               }

               if (order >= 0)
               {
                  ind = fec->GetDofOrdering(geom, order, fo);
               }
            }
            else
            {
               ind = fec->DofOrderForOrientation(geom, fo);
            }
         }
         // Tri faces with second order basis have dofs that must be processed
         // in pairs, as the doftransformation is not diagonal.
         const bool process_dof_pairs = (ent == 2 &&
                                         fec->GetContType() == FiniteElementCollection::TANGENTIAL
                                         && !Geometry::IsTensorProduct(geom));

#ifdef MFEM_DEBUG_PMATRIX
         mfem::out << "Rank " << pncmesh->MyRank << " receiving from " << rank
                   << ": ent " << ent << ", index " << id.index
                   << ", edof " << edof << " (id " << id.element << "/"
                   << int(id.local) << ")" << std::endl;
#endif

         // If edof arrived with a negative index, flip it, and the scaling.
         real_t s = (edof < 0) ? -1.0 : 1.0;
         edof = (edof < 0) ? -1 - edof : edof;
         if (ind && (edof = ind[edof]) < 0)
         {
            edof = -1 - edof;
            s *= -1.0;
         }

         edof += osvar;

         // Create a row for this entity, recording the index of the mesh
         // element
         rows.emplace_back(ent, id.index, edof, group_ids[gi++], var);
         rows.back().row.read(stream, s);

#ifdef MFEM_DEBUG_PMATRIX
         mfem::out << "Rank " << pncmesh->MyRank << " receiving from " << rank
                   << ": ent " << rows.back().entity << ", index "
                   << rows.back().index << ", edof " << rows.back().edof
                   << std::endl;
#endif

         if (process_dof_pairs)
         {
            // ND face dofs need to be processed together, as the transformation
            // is given by a 2x2 matrix, so we manually apply an extra increment
            // to the loop counter and add in a new row. Once these rows are
            // placed, they represent the Identity transformation. To map across
            // the processor boundary, we also need to apply a Primal
            // Transformation (see doftrans.hpp) to a notional "global dof"
            // orientation. For simplicity we perform the action of these 2x2
            // matrices manually using the AddRow capability, followed by a
            // Collapse.

            // To perform the operations, we add and subtract initial versions
            // of the rows, that represent [1 0; 0 1] in row major notation. The
            // first row represents the 1 at (0,0) in [1 0; 0 1] The second row
            // represents the 1 at (1,1) in [1 0; 0 1]

            // We can safely bind this reference as rows was reserved above so
            // there is no hidden copying that could result in a dangling
            // reference.
            auto &first_row = rows.back().row;
            // This is the first "fundamental unit" used in the transformation.
            const auto initial_first_row = first_row;
            // Extract the next dof too, and apply any dof order transformation
            // expected.
            const MeshId &next_id = ids[++i];
            const int fo = pncmesh->GetFaceOrientation(next_id.index);
            ind = fec->DofOrderForOrientation(geom, fo);
            edof = bin_io::read<int>(stream);
            order_i = bin_io::read<int>(stream);

            // If edof arrived with a negative index, flip it, and the scaling.
            s = (edof < 0) ? -1.0 : 1.0;
            edof = (edof < 0) ? -1 - edof : edof;
            if (ind && (edof = ind[edof]) < 0)
            {
               edof = -1 - edof;
               s *= -1.0;
            }

            rows.emplace_back(ent, next_id.index, edof, group_ids[gi++]);
            rows.back().row.read(stream, s);
            auto &second_row = rows.back().row;

            // This is the second "fundamental unit" used in the transformation.
            const auto initial_second_row = second_row;

            // Transform the received dofs by the primal transform. This is
            // because within mfem as a face is visited its orientation is
            // assigned to match the element that visited it first. Thus on
            // processor boundaries, the transform will always be identity going
            // into the element. However, the sending processor also thought the
            // face orientation was zero, so it has sent the information in a
            // different orientation. To map onto the local orientation
            // definition, extract the orientation of the sending rank (the
            // lower rank face defines the orientation fo), then apply the
            // transform to the dependencies. The action of this transform on
            // the dependencies is performed by adding scaled versions of the
            // original two rows (which by the mfem assumption of face
            // orientation, represent the identity transform).
            const real_t *T =
               ND_DofTransformation::GetFaceTransform(fo).GetData();

            MFEM_ASSERT(fo != 2 &&
                        fo != 4, "This code branch is ambiguous for face orientations 2 and 4."
                        " Please report this mesh for further testing.\n");

            first_row.AddRow(initial_first_row, T[0] - 1.0);   // (0,0)
            first_row.AddRow(initial_second_row, T[2]);        // (0,1)
            second_row.AddRow(initial_first_row, T[1]);        // (1,0)
            second_row.AddRow(initial_second_row, T[3] - 1.0); // (1,1)

            first_row.Collapse();
            second_row.Collapse();
         }
      }
   }
}

void
ParFiniteElementSpace::ScheduleSendRow(const PMatrixRow &row, int dof,
                                       GroupId group_id,
                                       NeighborRowMessage::Map &send_msg) const
{
   int ent, idx, edof, order;
   UnpackDof(dof, ent, idx, edof, order);

   for (const auto &rank : pncmesh->GetGroup(group_id))
   {
      if (rank != MyRank)
      {
         NeighborRowMessage &msg = send_msg[rank];
         msg.SetSpace(this);
         msg.AddRow(ent, idx, edof, group_id, row, order);
         msg.SetNCMesh(pncmesh);
         msg.SetFEC(fec);
#ifdef MFEM_PMATRIX_STATS
         n_rows_sent++;
#endif
      }
   }
}

void ParFiniteElementSpace::ForwardRow(const PMatrixRow &row, int dof,
                                       GroupId group_sent_id, GroupId group_id,
                                       NeighborRowMessage::Map &send_msg) const
{
   int ent, idx, edof, order;
   UnpackDof(dof, ent, idx, edof, order);

   const ParNCMesh::CommGroup &group = pncmesh->GetGroup(group_id);
   for (unsigned i = 0; i < group.size(); i++)
   {
      int rank = group[i];
      if (rank != MyRank && !pncmesh->GroupContains(group_sent_id, rank))
      {
         NeighborRowMessage &msg = send_msg[rank];
         GroupId invalid = -1; // to prevent forwarding again
         msg.SetSpace(this);
         msg.AddRow(ent, idx, edof, invalid, row, order);
         msg.SetNCMesh(pncmesh);
         msg.SetFEC(fec);
#ifdef MFEM_PMATRIX_STATS
         n_rows_fwd++;
#endif
#ifdef MFEM_DEBUG_PMATRIX
         mfem::out << "Rank " << pncmesh->GetMyRank() << " forwarding to "
                   << rank << ": ent " << ent << ", index" << idx
                   << ", edof " << edof << std::endl;
#endif
      }
   }
}

#ifdef MFEM_DEBUG_PMATRIX
void ParFiniteElementSpace
::DebugDumpDOFs(std::ostream &os,
                const SparseMatrix &deps,
                const Array<GroupId> &dof_group,
                const Array<GroupId> &dof_owner,
                const Array<bool> &finalized) const
{
   for (int i = 0; i < dof_group.Size(); i++)
   {
      os << i << ": ";
      if (i < (nvdofs + nedofs + nfdofs) || i >= ndofs)
      {
         int ent, idx, edof;
         UnpackDof(i, ent, idx, edof);

         os << edof << " @ ";
         if (i > ndofs) { os << "ghost "; }
         switch (ent)
         {
            case 0: os << "vertex "; break;
            case 1: os << "edge "; break;
            default: os << "face "; break;
         }
         os << idx << "; ";

         if (i < deps.Height() && deps.RowSize(i))
         {
            os << "depends on ";
            for (int j = 0; j < deps.RowSize(i); j++)
            {
               os << deps.GetRowColumns(i)[j] << " ("
                  << deps.GetRowEntries(i)[j] << ")";
               if (j < deps.RowSize(i)-1) { os << ", "; }
            }
            os << "; ";
         }
         else
         {
            os << "no deps; ";
         }

         os << "group " << dof_group[i] << " (";
         const ParNCMesh::CommGroup &g = pncmesh->GetGroup(dof_group[i]);
         for (unsigned j = 0; j < g.size(); j++)
         {
            if (j) { os << ", "; }
            os << g[j];
         }

         os << "), owner " << dof_owner[i] << " (rank "
            << pncmesh->GetGroup(dof_owner[i])[0] << "); "
            << (finalized[i] ? "finalized" : "NOT finalized");
      }
      else
      {
         os << "internal";
      }
      os << "\n";
   }
}
#endif

void ParFiniteElementSpace::ScheduleSendOrder(
   int ent, int idx, int order, GroupId group_id,
   NeighborOrderMessage::Map &send_msg) const
{
   for (const auto &rank : pncmesh->GetGroup(group_id))
   {
      if (rank != MyRank)
      {
         NeighborOrderMessage &msg = send_msg[rank];
         msg.AddOrder(ent, idx, order, group_id);
         msg.SetNCMesh(pncmesh);
      }
   }
}

bool ParFiniteElementSpace::OrderPropagation(
   const std::set<int> &edges, const std::set<int> &faces,
   Array<VarOrderBits> &edge_orders, Array<VarOrderBits> &face_orders) const
{
   // Initialize `changed` flag, based on serial changes to edges and faces.
   bool changed = edges.size() > 0 || faces.size() > 0;

   // If no rank has changes, exit.
   int orders_changed = (int) changed;
   MPI_Allreduce(MPI_IN_PLACE, &orders_changed, 1, MPI_INT, MPI_MAX, MyComm);
   if (orders_changed == 0)
   {
      return true;
   }

   NeighborOrderMessage::Map send_msg;

   // Schedule messages
   for (int entity = 1; entity <= 2; ++entity)
   {
      const std::set<int> &indices = entity == 1 ? edges : faces;
      const Array<VarOrderBits> &orders = entity == 1 ? edge_orders : face_orders;
      for (auto idx : indices)
      {
         GroupId group = pncmesh->GetEntityGroupId(entity, idx);

         if (group != 0)
         {
            ScheduleSendOrder(entity, idx, MinOrder(orders[idx]),
                              group, send_msg);
         }
      }
   }

   // Send messages
   NeighborOrderMessage::IsendAll(send_msg, MyComm);

   MPI_Barrier(MyComm); // This barrier is necessary for hp-refinement

   NeighborOrderMessage recv_msg;
   recv_msg.SetNCMesh(pncmesh);

   // Check for and receive incoming messages
   int rank, size;
   while (NeighborOrderMessage::IProbe(rank, size, MyComm))
   {
      // Note that Recv calls Decode(rank), setting msgs in recv_msg.
      recv_msg.Recv(rank, size, MyComm);

      for (const auto &ri : recv_msg.GetMsgs())
      {
         const VarOrderBits mask = (VarOrderBits(1) << ri.order);
         if (ri.entity == 1)
         {
            const VarOrderBits initOrders = edge_orders[ri.index];
            edge_orders[ri.index] |= mask;
            if (edge_orders[ri.index] != initOrders)
            {
               changed = true;
            }
         }
         else if (ri.entity == 2)
         {
            const VarOrderBits initOrders = face_orders[ri.index];
            face_orders[ri.index] |= mask;
            if (face_orders[ri.index] != initOrders)
            {
               changed = true;
            }
         }
         else
         {
            MFEM_ABORT("Invalid entity type");
         }
      }
   }

   // Clean up possible remaining messages in the queue to avoid receiving them
   // erroneously in the next run
   while (NeighborOrderMessage::IProbe(rank, size, MyComm))
   {
      recv_msg.RecvDrop(rank, size, MyComm);
   }

   // Make sure we can discard all send buffers
   NeighborOrderMessage::WaitAllSent(send_msg);

   orders_changed = (int) changed;
   MPI_Allreduce(MPI_IN_PLACE, &orders_changed, 1, MPI_INT, MPI_MAX, MyComm);
   return (orders_changed == 0);
}

void ParFiniteElementSpace::MarkIntermediateEntityDofs(
   int entity, Array<bool> & intermediate) const
{
   if (!IsVariableOrder()) { return; }

   MFEM_VERIFY(intermediate.Size() == ndofs, "");

   const int os = entity == 1 ? nvdofs : nvdofs + nedofs;

   const int n = entity == 1 ? pmesh->GetNEdges() : pmesh->GetNFaces();
   for (int e=0; e<n; ++e)
   {
      const int nvar = GetNVariants(entity, e);
      for (int var = 1; var < nvar - 1; ++var)  // Intermediate variants
      {
         Array<int> dofs;
         GetEntityDofs(entity, e, dofs, Geometry::INVALID, // dummy geom
                       var);
         for (auto dof : dofs)
         {
            if (dof >= os) // Skip dofs for vertices (and edges in face case)
            {
               intermediate[dof] = true;
            }
         }
      }
   }
}

void ParFiniteElementSpace::SetVarDofMap(const Table & dofs,
                                         Array<VarOrderDofInfo> & dmap)
{
   if (dofs.Size() < 1)
   {
      dmap.SetSize(0);
      return;
   }

   MFEM_ASSERT(dofs.RowSize(dofs.Size() - 1) == 1, "");
   const int* rowLast = dofs.GetRow(dofs.Size() - 1);
   const int ndofs = rowLast[0];

   dmap.SetSize(ndofs);

   for (int r = 0; r < dofs.Size() - 1; ++r)
   {
      const int* row = dofs.GetRow(r);
      const int* row1 = dofs.GetRow(r+1);

      for (int d=row[0]; d<row1[0]; ++d)  // d = dof
      {
         dmap[d].index = r;  // row index
         dmap[d].edof = d - row[0];  // entity index
      }
   }
}

void ParFiniteElementSpace::SetTDOF2LDOFinfo(int ntdofs, int vdim_factor,
                                             int dof_stride, int allnedofs)
{
   if (!IsVariableOrder()) { return; }

   tdof2ldof.SetSize(ntdofs);
   for (int i=0; i<ntdofs; ++i)
   {
      tdof2ldof[i].set = false;
   }

   // All T-dofs are on conforming and master edges and faces, and we only need
   // data for such entities shared with other MPI ranks.

   for (int entity = 1; entity < pmesh->Dimension(); entity++)
   {
      const Table &ent_dofs = (entity == 1) ? var_edge_dofs : var_face_dofs;
      const int num_ent = (entity == 1) ? pmesh->GetNEdges() :
                          pmesh->GetNFaces();
      MFEM_ASSERT(ent_dofs.Size() >= num_ent+1, "");

      for (int idx = 0; idx < num_ent; idx++)
      {
         if (ent_dofs.RowSize(idx) == 0) { continue; }

         Geometry::Type geom =
            (entity == 1) ? Geometry::SEGMENT : pmesh->GetFaceGeometry(idx);

         // Loop over all DOFs to find T-dofs, since some T-dofs may not be
         // contained in the L-dofs.

         // Get the lowest order variant DOFs and FE
         Array<int> dofs;
         const int order0 = GetEntityDofs(entity, idx, dofs, geom, 0);

         int numVert = 2;  // Edge case
         if (entity == 2)  // Face case
         {
            Array<int> verts;
            pmesh->GetFaceVertices(idx, verts);
            numVert = verts.Size();
            MFEM_VERIFY(numVert == 4, "Only quadrilateral faces are supported");
         }

         // Interior DOFs start at index idof0
         const int idof0 = GetNumBorderDofs(geom, order0);
         const int minOrder = entity == 1 ? edge_min_nghb_order[idx] :
                              face_min_nghb_order[idx];

         constexpr int vd = 0;  // First vector dimension only
         for (int i=idof0; i<dofs.Size(); ++i)
         {
            const int dof_i = dofs[i];
            const int vdof_i = dof_i*vdim_factor + vd*dof_stride;
            const int tdof = ldof_ltdof[vdof_i];
            if (tdof < 0) { continue; }

            MFEM_ASSERT(!tdof2ldof[tdof].set, "");

            tdof2ldof[tdof].set = true;
            tdof2ldof[tdof].minOrder = minOrder;
            tdof2ldof[tdof].isEdge = (entity == 1);
            tdof2ldof[tdof].idx = idx;
         }
      }
   }
}

void ParFiniteElementSpace
::SetRestrictionMatrixEdgesFaces(int vdim_factor, int dof_stride,
                                 int tdof_stride, const Array<int> &dof_tdof,
                                 const Array<HYPRE_BigInt> &dof_offs)
{
   MFEM_VERIFY(IsVariableOrder(), "");

   const int ntdofs = tdof2ldof.Size();
   MFEM_VERIFY(vdim * ntdofs == R->NumRows(), "");

   int prevEntity = -1;
   int prevIndex = -1;
   int tdi = -1;
   int idof0 = -1;
   Array<int> ldofs, tdofs;
   DenseMatrix I;

   for (int tdof=0; tdof<ntdofs; ++tdof)
   {
      if (!tdof2ldof[tdof].set) { continue; } // Skip vertex and element T-dofs

      const int minOrder = tdof2ldof[tdof].minOrder;
      const bool edge = tdof2ldof[tdof].isEdge;
      const int index = tdof2ldof[tdof].idx;
      const int entity = edge ? 1 : 2;
      MFEM_ASSERT(!pncmesh->IsGhost(entity, index),
                  "True DOFs are not defined on ghost entities");

      if (entity != prevEntity || index != prevIndex)
      {
         tdi = 0;
      }
      else
      {
         tdi++;
      }

      prevEntity = entity;
      prevIndex = index;

      if (tdi == 0)  // Update I for a new entity
      {
         // Only square faces are supported currently
         const Geometry::Type geom = edge ? Geometry::SEGMENT : Geometry::SQUARE;

         const FiniteElement *feT = fec->FiniteElementForGeometry(geom);
         const FiniteElement *feL = fec->FiniteElementForGeometry(geom);

         int tdofOrder = -1;
         if (entity == 1)
         {
            tdofOrder = GetEdgeOrder(index, 0);
            GetEdgeDofs(index, tdofs, 0);
            for (int var=0; ; ++var)
            {
               const int order_var = GetEdgeOrder(index, var);
               if (order_var == minOrder)
               {
                  GetEdgeDofs(index, ldofs, var);
                  break;
               }
            }
         }
         else // entity == 2
         {
            tdofOrder = GetFaceOrder(index, 0);
            GetFaceDofs(index, tdofs, 0);
            for (int var=0; ; ++var)
            {
               const int order_var = GetFaceOrder(index, var);
               if (order_var == minOrder)
               {
                  GetFaceDofs(index, ldofs, var);
                  break;
               }
            }
         }

         MFEM_VERIFY(tdofs.Size() > 0 && ldofs.Size() > 0, "");

         // Interior DOFs start at index idof0
         idof0 = GetNumBorderDofs(geom, tdofOrder);

         feT = fec->GetFE(geom, tdofOrder);
         feL = fec->GetFE(geom, minOrder);

         MFEM_VERIFY(feT && feL, "");

         IsoparametricTransformation T;

         switch (geom)
         {
            case Geometry::SQUARE:   T.SetFE(&QuadrilateralFE); break;
            case Geometry::SEGMENT:  T.SetFE(&SegmentFE); break;
            default: MFEM_ABORT("unsupported geometry");
         }

         // Interpolate T-dofs of order tdofOrder from L-dofs of order minOrder
         T.SetIdentityTransformation(geom);
         feT->GetTransferMatrix(*feL, T, I);
      }

      for (int ldi=0; ldi<ldofs.Size(); ++ldi)
      {
         const real_t value = I(tdi + idof0, ldi);
         if (std::abs(value) > 1e-12)
         {
            const int ldof = all2local[ldofs[ldi]];
            for (int vd = 0; vd < vdim; vd++)
            {
               const int vdof = ldof*vdim_factor + vd*dof_stride;
               const int vtdof = tdof*vdim_factor + vd*tdof_stride;
               R->Add(vtdof, vdof, value);
            }
         }
      }
   }
}

int ParFiniteElementSpace
::BuildParallelConformingInterpolation(HypreParMatrix **P_, SparseMatrix **R_,
                                       Array<HYPRE_BigInt> &dof_offs,
                                       Array<HYPRE_BigInt> &tdof_offs,
                                       Array<int> *dof_tdof,
                                       bool partial)
{
   const bool dg = (nvdofs == 0 && nedofs == 0 && nfdofs == 0);
   const bool H1var = IsVariableOrderH1();

#ifdef MFEM_PMATRIX_STATS
   n_msgs_sent = n_msgs_recv = 0;
   n_rows_sent = n_rows_recv = n_rows_fwd = 0;
#endif

   // *** STEP 1: build master-slave dependency lists ***

   const int total_dofs = ndofs + ngdofs;
   SparseMatrix deps(ndofs, total_dofs);

   if (!dg && !partial)
   {
      VariableOrderMinimumRule(deps);

      Array<int> master_dofs, slave_dofs;

      // loop through *all* master edges/faces, constrain their slaves
      for (int entity = 0; entity <= 2; entity++)
      {
         const NCMesh::NCList &list = pncmesh->GetNCList(entity);
         if (list.masters.Size() == 0) { continue; }

         IsoparametricTransformation T;
         DenseMatrix I;

         // process masters that we own or that affect our edges/faces
         for (const auto &mf : list.masters)
         {
            // get master DOFs
            if (entity == 1 && skip_edge.Size() > 0)
            {
               if (skip_edge[mf.index])
               {
                  continue;
               }
            }
            else if (entity == 2 && skip_face.Size() > 0)
            {
               if (skip_face[mf.index])
               {
                  continue;
               }
            }

            if (pncmesh->IsGhost(entity, mf.index))
            {
               GetGhostDofs(entity, mf, master_dofs, 0);
            }
            else
            {
               GetEntityDofs(entity, mf.index, master_dofs, mf.Geom(), 0);
            }

            if (master_dofs.Size() == 0) { continue; }

            const FiniteElement *fe = fec->FiniteElementForGeometry(mf.Geom());

            if (IsVariableOrder())
            {
               int mfOrder = -1;
               if (entity == 1) { mfOrder = GetEdgeOrder(mf.index, 0); }
               else if (entity == 2) { mfOrder = GetFaceOrder(mf.index, 0); }

               if (entity != 0) { fe = fec->GetFE(mf.Geom(), mfOrder); }
            }

            if (fe == nullptr) { continue; }

            switch (mf.Geom())
            {
               case Geometry::SQUARE:   T.SetFE(&QuadrilateralFE); break;
               case Geometry::TRIANGLE: T.SetFE(&TriangleFE); break;
               case Geometry::SEGMENT:  T.SetFE(&SegmentFE); break;
               default: MFEM_ABORT("unsupported geometry");
            }

            // constrain slaves that exist in our mesh
            for (int si = mf.slaves_begin; si < mf.slaves_end; si++)
            {
               const NCMesh::Slave &sf = list.slaves[si];
               if (pncmesh->IsGhost(entity, sf.index)) { continue; }

               constexpr int variant = 0;
               const int q = GetEntityDofs(entity, sf.index, slave_dofs, mf.Geom(), variant);
               if (q < 0) { break; }

               list.OrientedPointMatrix(sf, T.GetPointMat());

               const auto *slave_fe = fec->GetFE(mf.Geom(), q);
               slave_fe->GetTransferMatrix(*fe, T, I);

               // make each slave DOF dependent on all master DOFs
               AddDependencies(deps, master_dofs, slave_dofs, I);
            }
         }
      }

      deps.Finalize();
   }

   // *** STEP 2: initialize group and owner ID for each DOF ***

   Array<GroupId> dof_group(total_dofs);
   Array<GroupId> dof_owner(total_dofs);
   dof_group = 0;
   dof_owner = 0;

   if (!dg)
   {
      Array<int> dofs;

      auto initialize_group_and_owner = [&dof_group, &dof_owner, &dofs,
                                                     this](int entity, const MeshId &id)
      {
         if (id.index < 0) { return; }

         GroupId owner = pncmesh->GetEntityOwnerId(entity, id.index);
         GroupId group = pncmesh->GetEntityGroupId(entity, id.index);

         GetBareDofs(entity, id.index, dofs);

         for (auto dof : dofs)
         {
            dof_owner[dof] = owner;
            dof_group[dof] = group;
         }
      };

      // initialize dof_group[], dof_owner[] in sequence
      for (int entity : {0,1,2})
      {
         for (const auto &id : pncmesh->GetNCList(entity).conforming)
         {
            initialize_group_and_owner(entity, id);
         }
         for (const auto &id : pncmesh->GetNCList(entity).masters)
         {
            initialize_group_and_owner(entity, id);
         }
         for (const auto &id : pncmesh->GetNCList(entity).slaves)
         {
            initialize_group_and_owner(entity, id);
         }
      }
   }

   // *** STEP 3: count true DOFs and calculate P row/column partitions ***

   Array<bool> finalized(total_dofs);
   finalized = false;

   // DOFs that stayed independent and are ours are true DOFs
   int num_true_dofs = 0;
   for (int i = 0; i < ndofs; ++i)
   {
      if (dof_owner[i] == 0 && deps.RowSize(i) == 0)
      {
         ++num_true_dofs;
         finalized[i] = true;
      }
   }

#ifdef MFEM_DEBUG_PMATRIX
   // Helper for dumping diagnostics on one dof
   auto dof_diagnostics = [&](int dof, bool print_diagnostic)
   {
      const auto &comm_group = pncmesh->GetGroup(dof_group[dof]);
      std::stringstream msg;
      msg << std::boolalpha;
      msg << "R" << Mpi::WorldRank() << " dof " << dof
          << " owner_rank " << pncmesh->GetGroup(dof_owner[dof])[0] << " CommGroup {";
      for (const auto &x : comm_group)
      {
         msg << x << ' ';
      }
      msg << "} finalized " << finalized[dof];

      Array<int> cols;
      if (dof < ndofs)
      {
         Vector row;
         deps.GetRow(dof, cols, row);
         msg << " deps cols {";
         for (const auto &x : cols)
         {
            msg << x << ' ';
         }
         msg << '}';
      }

      int entity, index, edof;
      UnpackDof(dof, entity, index, edof);
      msg << " entity " << entity << " index " << index << " edof " << edof;
      return msg.str();
   };
#endif

   // calculate global offsets
   {
      HYPRE_BigInt loc_sizes[2] = { ndofs*vdim, num_true_dofs*vdim };
      Array<HYPRE_BigInt>* offsets[2] = { &dof_offs, &tdof_offs };
      pmesh->GenerateOffsets(2, loc_sizes, offsets); // calls MPI_Scan, MPI_Bcast
   }

   HYPRE_BigInt my_tdof_offset =
      tdof_offs[HYPRE_AssumedPartitionCheck() ? 0 : MyRank];

   if (R_ && !H1var)
   {
      // initialize the restriction matrix (also parallel but block-diagonal)
      *R_ = new SparseMatrix(num_true_dofs*vdim, ndofs*vdim);
   }
   if (dof_tdof)
   {
      dof_tdof->SetSize(ndofs*vdim);
      *dof_tdof = -1;
   }

   std::vector<PMatrixRow> pmatrix(total_dofs);

   const bool bynodes = (ordering == Ordering::byNODES);
   const int vdim_factor = bynodes ? 1 : vdim;
   const int dof_stride = bynodes ? ndofs : 1;
   const int tdof_stride = bynodes ? num_true_dofs : 1;

   // big container for all messages we send (the list is for iterations)
   std::list<NeighborRowMessage::Map> send_msg;
   send_msg.emplace_back();

   // put identity in P and R for true DOFs, set ldof_ltdof (dof_tdof)
   for (int dof = 0, tdof = 0; dof < ndofs; dof++)
   {
      if (finalized[dof])
      {
         pmatrix[dof].elems.emplace_back(
            my_tdof_offset + vdim_factor*tdof, tdof_stride, 1.);

         // prepare messages to neighbors with identity rows
         if (dof_group[dof] != 0)
         {
            MFEM_VERIFY(!send_msg.empty(), "");
            ScheduleSendRow(pmatrix[dof], dof, dof_group[dof], send_msg.back());
         }

         for (int vd = 0; vd < vdim; vd++)
         {
            const int vdof = dof*vdim_factor + vd*dof_stride;
            const int vtdof = tdof*vdim_factor + vd*tdof_stride;

            if (R_ && !H1var) { (*R_)->Add(vtdof, vdof, 1.0); }
            if (dof_tdof) { (*dof_tdof)[vdof] = vtdof; }
         }
         ++tdof;
      }
   }

   // send identity rows
   MFEM_VERIFY(!send_msg.empty(), "");
   NeighborRowMessage::IsendAll(send_msg.back(), MyComm);
#ifdef MFEM_PMATRIX_STATS
   n_msgs_sent += send_msg.back().size();
#endif

   if (R_ && !H1var) { (*R_)->Finalize(); }

   // *** STEP 4: main loop ***

   // a single instance (recv_msg) is reused for all incoming messages
   NeighborRowMessage recv_msg;
   recv_msg.SetNCMesh(pncmesh);
   recv_msg.SetSpace(this);
   recv_msg.SetFEC(fec);

   int num_finalized = num_true_dofs;
   PMatrixRow buffer;
   buffer.elems.reserve(1024);

   // The lowest order may be finalized by receiving messages, but the
   // intermediate orders not owned may have ghost DOFs which may be dependencies
   // for other DOFs. Thus we must allow finalizing intermediate DOFs, when they
   // are ghosts.
   Array<bool> intermediate(ndofs);
   intermediate = false;

   MarkIntermediateEntityDofs(1, intermediate);
   MarkIntermediateEntityDofs(2, intermediate);

   while (num_finalized < ndofs)
   {
      // prepare a new round of send buffers
      MFEM_VERIFY(!send_msg.empty(), "");
      if (send_msg.back().size())
      {
         send_msg.emplace_back();
      }

      // check for incoming messages, receive PMatrixRows
      int rank, size;
      while (NeighborRowMessage::IProbe(rank, size, MyComm))
      {
         // Note that Recv calls Decode(rank), setting rows in recv_msg.
         recv_msg.Recv(rank, size, MyComm);

#ifdef MFEM_PMATRIX_STATS
         n_msgs_recv++;
         n_rows_recv += recv_msg.GetRows().size();
#endif

         for (const auto &ri : recv_msg.GetRows())
         {
            const int dof = PackDof(ri.entity, ri.index, ri.edof, ri.var);
            pmatrix[dof] = ri.row;

            if (dof < ndofs && !finalized[dof]) { ++num_finalized; }
            finalized[dof] = true;

            if (ri.group >= 0 && dof_group[dof] != ri.group)
            {
               // the sender didn't see the complete group, forward the message
               MFEM_VERIFY(!send_msg.empty(), "");
               ForwardRow(ri.row, dof, ri.group, dof_group[dof], send_msg.back());
            }
         }
      }

      // finalize all rows that can currently be finalized
      bool done = false;
      while (!done)
      {
         done = true;
         for (int dof = 0; dof < ndofs; dof++)
         {
            const bool owned = (dof_owner[dof] == 0);
            if (!finalized[dof]
                && (owned || intermediate[dof])
                && DofFinalizable(dof, finalized, deps))
            {
               const int* dep_col = deps.GetRowColumns(dof);
               const real_t* dep_coef = deps.GetRowEntries(dof);

               // form linear combination of rows
               buffer.elems.clear();
               for (int j = 0; j < deps.RowSize(dof); j++)
               {
                  buffer.AddRow(pmatrix[dep_col[j]], dep_coef[j]);
               }
               buffer.Collapse();
               pmatrix[dof] = buffer;

               finalized[dof] = true;
               ++num_finalized;
               done = false;

               // send row to neighbors who need it
               const bool shared = (dof_group[dof] != 0);
               if (shared)
               {
                  MFEM_VERIFY(!send_msg.empty(), "");
                  ScheduleSendRow(pmatrix[dof], dof, dof_group[dof],
                                  send_msg.back());
               }
            }
         }
      }

#ifdef MFEM_DEBUG_PMATRIX
      static int dump = 0;
      if (dump < 10)
      {
         char fname[100];
         snprintf(fname, 100, "dofs%02d.txt", MyRank);
         std::ofstream f(fname);
         DebugDumpDOFs(f, deps, dof_group, dof_owner, finalized);
         dump++;
      }
#endif

      // send current batch of messages
      MFEM_VERIFY(!send_msg.empty(), "");
      NeighborRowMessage::IsendAll(send_msg.back(), MyComm);
#ifdef MFEM_PMATRIX_STATS
      n_msgs_sent += send_msg.back().size();
#endif
   }

   if (H1var)
   {
      const int allnedofs = nedofs;
      // TODO: isn't this necessary even in the serial FiniteElementSpace?
      // See FiniteElementSpace::BuildConformingInterpolation()
      SetVarOrderLocalDofs();

      const int ldof_stride = bynodes ? ndofs : 1;

      {
         // recalculate global offsets
         HYPRE_BigInt loc_sizes[1] = { ndofs*vdim };
         Array<HYPRE_BigInt>* offsets[1] = { &dof_offs };
         pmesh->GenerateOffsets(1, loc_sizes, offsets);
      }

      // Extract only the rows of pmatrix corresponding to local DOFs, as given
      // by all2local.
      std::vector<PMatrixRow> pmatrix_new(ndofs);
      {
         int dofnew = -1;
         bool validMap = true;
         for (int i=0; i<all2local.Size(); ++i)
         {
            if (all2local[i] >= 0)
            {
               if (all2local[i] - dofnew != 1)
               {
                  validMap = false;
               }

               dofnew = all2local[i];

               pmatrix_new[all2local[i]] = pmatrix[i];
            }
         }
         MFEM_VERIFY(validMap && dofnew == ndofs - 1, "");
      }

      if (P_)
      {
         *P_ = MakeVDimHypreMatrix(pmatrix_new, ndofs, num_true_dofs,
                                   dof_offs, tdof_offs);
      }

      // Note that tdof2ldof is set only for edges and faces containing interior
      // true DOFs.
      MFEM_VERIFY(R_ && nedofs == lnedofs, "");

      *R_ = new SparseMatrix(num_true_dofs*vdim, ndofs*vdim);

      // Set vertex rows
      // For vertices, the T-dofs are always contained in the local L-dofs.
      for (int dof = 0; dof < nvdofs; dof++)
      {
         for (int vd = 0; vd < vdim; vd++)
         {
            const int valldof = dof*vdim_factor + vd*dof_stride;
            const int vdof = dof*vdim_factor + vd*ldof_stride;
            const int vtdof = (*dof_tdof)[valldof];
            if (vtdof >= 0) { (*R_)->Add(vtdof, vdof, 1.0); }
         }
      }

      // Set edge and face rows
      nedofs = allnedofs;
      SetTDOF2LDOFinfo(num_true_dofs, vdim_factor, dof_stride, allnedofs);

      Array<HYPRE_BigInt> all_dof_offs(NRanks);
      MPI_Allgather(&dof_offs[0], 1, HYPRE_MPI_BIG_INT, all_dof_offs.GetData(),
                    1, HYPRE_MPI_BIG_INT, MyComm);

      SetRestrictionMatrixEdgesFaces(vdim_factor, ldof_stride, tdof_stride,
                                     *dof_tdof, all_dof_offs);
      nedofs = lnedofs;

      // Set element rows
      // For element interiors, all DOFs are T-dofs and local L-dofs.

      const int nalldofs = dof_tdof->Size() / vdim;
      MFEM_VERIFY(nalldofs * vdim == dof_tdof->Size(), "");
      for (int edof=0; edof<nbdofs; ++edof)
      {
         const int dof = ndofs - nbdofs + edof;
         const int alldof = nalldofs - nbdofs + edof;
         for (int vd = 0; vd < vdim; vd++)
         {
            const int valldof = alldof*vdim_factor + vd*dof_stride;
            const int vdof = dof*vdim_factor + vd*ldof_stride;
            const int vtdof = (*dof_tdof)[valldof];
            (*R_)->Add(vtdof, vdof, 1.0);
         }
      }

      // Verify that all rows of R are set
      for (int tdof=0; tdof<num_true_dofs; ++tdof)
      {
         if ((*R_)->RowSize(tdof) == 0)
         {
            MFEM_ABORT("Empty row of R");
         }
      }

      (*R_)->Finalize();

      // Update dof_tdof
      Array<int> dof_tdof_new(ndofs * vdim);
      for (int i=0; i<all2local.Size(); ++i)
      {
         if (all2local[i] >= 0)
         {
            for (int vd = 0; vd < vdim; vd++)
            {
               const int vdof = i*vdim_factor + vd*dof_stride;
               const int ldof = all2local[i]*vdim_factor + vd*ldof_stride;
               dof_tdof_new[ldof] = (*dof_tdof)[vdof];
            }
         }
      }

      Swap(dof_tdof_new, *dof_tdof);

      // Save variant 0 order from ghost edges and faces, before destroying
      // var_edge_orders and var_face_orders.

      MFEM_VERIFY(var_edge_dofs.Size() - 1 == pncmesh->GetNEdges() +
                  pncmesh->GetNGhostEdges(), "");
      MFEM_VERIFY(var_face_dofs.Size() == -1 ||
                  var_face_dofs.Size() - 1 == pncmesh->GetNFaces() + pncmesh->GetNGhostFaces(),
                  "");

      ghost_edge_orders.SetSize(pncmesh->GetNGhostEdges());
      ghost_face_orders.SetSize(pncmesh->GetNGhostFaces());

      for (int i=0; i<pncmesh->GetNGhostEdges(); ++i)
      {
         ghost_edge_orders[i] = GetEdgeOrder(pncmesh->GetNEdges() + i);
      }

      if (pmesh->Dimension() > 2)
      {
         for (int i=0; i<pncmesh->GetNGhostFaces(); ++i)
         {
            ghost_face_orders[i] = GetFaceOrder(pncmesh->GetNFaces() + i);
         }
      }

      // Update var_edge_dofs and var_face_dofs
      var_edge_dofs.Swap(loc_var_edge_dofs);
      loc_var_edge_dofs.Clear();

      var_face_dofs.Swap(loc_var_face_dofs);
      loc_var_face_dofs.Clear();

      Swap(var_edge_orders, loc_var_edge_orders);
      Swap(var_face_orders, loc_var_face_orders);

      loc_var_edge_orders.SetSize(0);
      loc_var_face_orders.SetSize(0);
   }
   else if (P_)
   {
      *P_ = MakeVDimHypreMatrix(pmatrix, ndofs, num_true_dofs,
                                dof_offs, tdof_offs);
   }

   // clean up possible remaining messages in the queue to avoid receiving
   // them erroneously in the next run
   int rank, size;
   while (NeighborRowMessage::IProbe(rank, size, MyComm))
   {
      recv_msg.RecvDrop(rank, size, MyComm);
   }

   // make sure we can discard all send buffers
   for (auto &msg : send_msg)
   {
      NeighborRowMessage::WaitAllSent(msg);
   }

#ifdef MFEM_PMATRIX_STATS
   int n_rounds = send_msg.size();
   int glob_rounds, glob_msgs_sent, glob_msgs_recv;
   int glob_rows_sent, glob_rows_recv, glob_rows_fwd;

   MPI_Reduce(&n_rounds,    &glob_rounds,    1, MPI_INT, MPI_SUM, 0, MyComm);
   MPI_Reduce(&n_msgs_sent, &glob_msgs_sent, 1, MPI_INT, MPI_SUM, 0, MyComm);
   MPI_Reduce(&n_msgs_recv, &glob_msgs_recv, 1, MPI_INT, MPI_SUM, 0, MyComm);
   MPI_Reduce(&n_rows_sent, &glob_rows_sent, 1, MPI_INT, MPI_SUM, 0, MyComm);
   MPI_Reduce(&n_rows_recv, &glob_rows_recv, 1, MPI_INT, MPI_SUM, 0, MyComm);
   MPI_Reduce(&n_rows_fwd,  &glob_rows_fwd,  1, MPI_INT, MPI_SUM, 0, MyComm);

   if (MyRank == 0)
   {
      mfem::out << "P matrix stats (avg per rank): "
                << real_t(glob_rounds)/NRanks << " rounds, "
                << real_t(glob_msgs_sent)/NRanks << " msgs sent, "
                << real_t(glob_msgs_recv)/NRanks << " msgs recv, "
                << real_t(glob_rows_sent)/NRanks << " rows sent, "
                << real_t(glob_rows_recv)/NRanks << " rows recv, "
                << real_t(glob_rows_fwd)/NRanks << " rows forwarded."
                << std::endl;
   }
#endif

   return num_true_dofs*vdim;
}

HypreParMatrix* ParFiniteElementSpace
::MakeVDimHypreMatrix(const std::vector<PMatrixRow> &rows,
                      int local_rows, int local_cols,
                      Array<HYPRE_BigInt> &row_starts,
                      Array<HYPRE_BigInt> &col_starts) const
{
   bool assumed = HYPRE_AssumedPartitionCheck();
   bool bynodes = (ordering == Ordering::byNODES);

   HYPRE_BigInt first_col = col_starts[assumed ? 0 : MyRank];
   HYPRE_BigInt next_col = col_starts[assumed ? 1 : MyRank+1];

   // count nonzeros in diagonal/off-diagonal parts
   HYPRE_Int nnz_diag = 0, nnz_offd = 0;
   std::map<HYPRE_BigInt, int> col_map;
   for (int i = 0; i < local_rows; i++)
   {
      for (unsigned j = 0; j < rows[i].elems.size(); j++)
      {
         const PMatrixElement &elem = rows[i].elems[j];
         HYPRE_BigInt col = elem.column;
         if (col >= first_col && col < next_col)
         {
            nnz_diag += vdim;
         }
         else
         {
            nnz_offd += vdim;
            for (int vd = 0; vd < vdim; vd++)
            {
               col_map[col] = -1;
               col += elem.stride;
            }
         }
      }
   }

   // create offd column mapping
   HYPRE_BigInt *cmap = Memory<HYPRE_BigInt>(static_cast<int>(col_map.size()));
   int offd_col = 0;
   for (auto it = col_map.begin(); it != col_map.end(); ++it)
   {
      cmap[offd_col] = it->first;
      it->second = offd_col++;
   }

   HYPRE_Int *I_diag = Memory<HYPRE_Int>(vdim*local_rows + 1);
   HYPRE_Int *I_offd = Memory<HYPRE_Int>(vdim*local_rows + 1);

   HYPRE_Int *J_diag = Memory<HYPRE_Int>(nnz_diag);
   HYPRE_Int *J_offd = Memory<HYPRE_Int>(nnz_offd);

   real_t *A_diag = Memory<real_t>(nnz_diag);
   real_t *A_offd = Memory<real_t>(nnz_offd);

   int vdim1 = bynodes ? vdim : 1;
   int vdim2 = bynodes ? 1 : vdim;
   int vdim_offset = bynodes ? local_cols : 1;

   // copy the diag/offd elements
   nnz_diag = nnz_offd = 0;
   int vrow = 0;
   for (int vd1 = 0; vd1 < vdim1; vd1++)
   {
      for (int i = 0; i < local_rows; i++)
      {
         for (int vd2 = 0; vd2 < vdim2; vd2++)
         {
            I_diag[vrow] = nnz_diag;
            I_offd[vrow++] = nnz_offd;

            int vd = bynodes ? vd1 : vd2;
            for (unsigned j = 0; j < rows[i].elems.size(); j++)
            {
               const PMatrixElement &elem = rows[i].elems[j];
               if (elem.column >= first_col && elem.column < next_col)
               {
                  J_diag[nnz_diag] = elem.column + vd*vdim_offset - first_col;
                  A_diag[nnz_diag++] = elem.value;
               }
               else
               {
                  J_offd[nnz_offd] = col_map[elem.column + vd*elem.stride];
                  A_offd[nnz_offd++] = elem.value;
               }
            }
         }
      }
   }
   MFEM_ASSERT(vrow == vdim*local_rows, "");
   I_diag[vrow] = nnz_diag;
   I_offd[vrow] = nnz_offd;

   return new HypreParMatrix(MyComm,
                             row_starts.Last(), col_starts.Last(),
                             row_starts.GetData(), col_starts.GetData(),
                             I_diag, J_diag, A_diag,
                             I_offd, J_offd, A_offd,
                             static_cast<HYPRE_Int>(col_map.size()), cmap);
}

template <typename int_type>
static int_type* make_i_array(int nrows)
{
   int_type *I = Memory<int_type>(nrows+1);
   for (int i = 0; i <= nrows; i++) { I[i] = -1; }
   return I;
}

template <typename int_type>
static int_type* make_j_array(int_type* I, int nrows)
{
   int nnz = 0;
   for (int i = 0; i < nrows; i++)
   {
      if (I[i] >= 0) { nnz++; }
   }
   int_type *J = Memory<int_type>(nnz);

   I[nrows] = -1;
   for (int i = 0, k = 0; i <= nrows; i++)
   {
      int_type col = I[i];
      I[i] = k;
      if (col >= 0) { J[k++] = col; }
   }
   return J;
}

HypreParMatrix*
ParFiniteElementSpace::RebalanceMatrix(int old_ndofs,
                                       const Table* old_elem_dof,
                                       const Table* old_elem_fos)
{
   MFEM_VERIFY(Nonconforming(), "Only supported for nonconforming meshes.");
   MFEM_VERIFY(old_dof_offsets.Size(), "ParFiniteElementSpace::Update needs to "
               "be called before ParFiniteElementSpace::RebalanceMatrix");

   HYPRE_BigInt old_offset = HYPRE_AssumedPartitionCheck()
                             ? old_dof_offsets[0] : old_dof_offsets[MyRank];

   // send old DOFs of elements we used to own
   ParNCMesh* old_pncmesh = pmesh->pncmesh;
   old_pncmesh->SendRebalanceDofs(old_ndofs, *old_elem_dof, old_offset, this);

   Array<int> dofs;
   int vsize = GetVSize();

   const Array<int> &old_index = old_pncmesh->GetRebalanceOldIndex();
   MFEM_VERIFY(old_index.Size() == pmesh->GetNE(),
               "Mesh::Rebalance was not called before "
               "ParFiniteElementSpace::RebalanceMatrix");

   // prepare the local (diagonal) part of the matrix
   HYPRE_Int* i_diag = make_i_array<HYPRE_Int>(vsize);
   for (int i = 0; i < pmesh->GetNE(); i++)
   {
      if (old_index[i] >= 0) // we had this element before
      {
         const int* old_dofs = old_elem_dof->GetRow(old_index[i]);
         GetElementDofs(i, dofs);

         for (int vd = 0; vd < vdim; vd++)
         {
            for (int j = 0; j < dofs.Size(); j++)
            {
               int row = DofToVDof(dofs[j], vd);
               if (row < 0) { row = -1 - row; }

               int col = DofToVDof(old_dofs[j], vd, old_ndofs);
               if (col < 0) { col = -1 - col; }

               i_diag[row] = col;
            }
         }
      }
   }
   HYPRE_Int* j_diag = make_j_array(i_diag, vsize);

   // receive old DOFs for elements we obtained from others in Rebalance
   Array<int> new_elements;
   Array<long> old_remote_dofs;
   old_pncmesh->RecvRebalanceDofs(new_elements, old_remote_dofs);

   // create the off-diagonal part of the matrix
   HYPRE_BigInt* i_offd = make_i_array<HYPRE_BigInt>(vsize);
   for (int i = 0, pos = 0; i < new_elements.Size(); i++)
   {
      GetElementDofs(new_elements[i], dofs);
      const long* old_dofs = &old_remote_dofs[pos];
      pos += dofs.Size() * vdim;

      for (int vd = 0; vd < vdim; vd++)
      {
         for (int j = 0; j < dofs.Size(); j++)
         {
            int row = DofToVDof(dofs[j], vd);
            if (row < 0) { row = -1 - row; }

            if (i_diag[row] == i_diag[row+1]) // diag row empty?
            {
               i_offd[row] = old_dofs[j + vd * dofs.Size()];
            }
         }
      }
   }
   HYPRE_BigInt* j_offd = make_j_array(i_offd, vsize);

#ifndef HYPRE_MIXEDINT
   HYPRE_Int *i_offd_hi = i_offd;
#else
   // Copy of i_offd array as array of HYPRE_Int
   HYPRE_Int *i_offd_hi = Memory<HYPRE_Int>(vsize + 1);
   std::copy(i_offd, i_offd + vsize + 1, i_offd_hi);
   Memory<HYPRE_BigInt>(i_offd, vsize + 1, true).Delete();
#endif

   // create the offd column map
   int offd_cols = i_offd_hi[vsize];
   Array<Pair<HYPRE_BigInt, int> > cmap_offd(offd_cols);
   for (int i = 0; i < offd_cols; i++)
   {
      cmap_offd[i].one = j_offd[i];
      cmap_offd[i].two = i;
   }

#ifndef HYPRE_MIXEDINT
   HYPRE_Int *j_offd_hi = j_offd;
#else
   HYPRE_Int *j_offd_hi = Memory<HYPRE_Int>(offd_cols);
   Memory<HYPRE_BigInt>(j_offd, offd_cols, true).Delete();
#endif

   SortPairs<HYPRE_BigInt, int>(cmap_offd, offd_cols);

   HYPRE_BigInt* cmap = Memory<HYPRE_BigInt>(offd_cols);
   for (int i = 0; i < offd_cols; i++)
   {
      cmap[i] = cmap_offd[i].one;
      j_offd_hi[cmap_offd[i].two] = i;
   }

   HypreParMatrix *M;
   M = new HypreParMatrix(MyComm, MyRank, NRanks, dof_offsets, old_dof_offsets,
                          i_diag, j_diag, i_offd_hi, j_offd_hi, cmap, offd_cols);
   return M;
}

HypreParMatrix*
ParFiniteElementSpace::ParallelDerefinementMatrix(int old_ndofs,
                                                  const Table* old_elem_dof,
                                                  const Table *old_elem_fos)
{
   int nrk = HYPRE_AssumedPartitionCheck() ? 2 : NRanks;

   MFEM_VERIFY(Nonconforming(), "Not implemented for conforming meshes.");
   MFEM_VERIFY(old_dof_offsets[nrk], "Missing previous (finer) space.");

#if 0 // check no longer seems to work with NC tet refinement
   MFEM_VERIFY(dof_offsets[nrk] <= old_dof_offsets[nrk],
               "Previous space is not finer.");
#endif

   // Note to the reader: please make sure you first read
   // FiniteElementSpace::RefinementMatrix, then
   // FiniteElementSpace::DerefinementMatrix, and only then this function.
   // You have been warned! :-)

   Mesh::GeometryList elem_geoms(*mesh);

   Array<int> dofs, old_dofs, old_vdofs;
   Vector row;

   ParNCMesh* old_pncmesh = pmesh->pncmesh;

   int ldof[Geometry::NumGeom];
   for (int i = 0; i < Geometry::NumGeom; i++)
   {
      ldof[i] = 0;
   }
   for (int i = 0; i < elem_geoms.Size(); i++)
   {
      Geometry::Type geom = elem_geoms[i];
      ldof[geom] = fec->FiniteElementForGeometry(geom)->GetDof();
   }

   const CoarseFineTransformations &dtrans =
      old_pncmesh->GetDerefinementTransforms();
   const Array<int> &old_ranks = old_pncmesh->GetDerefineOldRanks();

   // key: other rank
   // value: send or recieve buffer
   std::map<int, std::vector<HYPRE_BigInt>> to_send;
   std::map<int, std::vector<HYPRE_BigInt>> to_recv;
   // key: index into dtrans.embeddings
   // value: [start, stop]
   std::unordered_map<int, std::array<size_t, 2>> recv_messages;

   HYPRE_BigInt old_offset = HYPRE_AssumedPartitionCheck()
                             ? old_dof_offsets[0] : old_dof_offsets[MyRank];

   // communicate DOFs for derefinements that straddle processor boundaries,
   // note that this is infrequent due to the way elements are ordered
   for (int k = 0; k < dtrans.embeddings.Size(); k++)
   {
      const Embedding &emb = dtrans.embeddings[k];

      int fine_rank = old_ranks[k];
      int coarse_rank = (emb.parent < 0) ? (-1 - emb.parent)
                        : old_pncmesh->ElementRank(emb.parent);

      if (coarse_rank != MyRank && fine_rank == MyRank)
      {
         old_elem_dof->GetRow(k, dofs);
         DofsToVDofs(dofs, old_ndofs);

         std::vector<HYPRE_BigInt>& send_buf = to_send[coarse_rank];
         auto pos = send_buf.size();
         send_buf.resize(pos + dofs.Size());
         for (int i = 0; i < dofs.Size(); i++)
         {
            send_buf[pos + i] = old_offset + dofs[i];
         }
      }
      else if (coarse_rank == MyRank && fine_rank != MyRank)
      {
         MFEM_ASSERT(emb.parent >= 0, "");
         Geometry::Type geom = mesh->GetElementBaseGeometry(emb.parent);

         std::vector<HYPRE_BigInt>& recv_buf = to_recv[fine_rank];
         auto& msg = recv_messages[k];
         msg[0] = recv_buf.size();
         recv_buf.resize(recv_buf.size() + ldof[geom] * vdim);
         msg[1] = recv_buf.size();
      }
   }

   // assume embedding orders are consistent (i.e. what we expect to receive
   // first from a given rank is sent first, etc.)
   std::vector<MPI_Request> requests;
   requests.reserve(to_send.size() + to_recv.size());
   // enqueue recvs
   for (auto &v : to_recv)
   {
      requests.emplace_back();
      MPI_Irecv(v.second.data(), v.second.size(), HYPRE_MPI_BIG_INT, v.first,
                MessageTag::DEREFINEMENT_MATRIX_CONSTRUCTION_DATA, MyComm,
                &requests.back());
   }
   // enqueue sends
   for (auto &v : to_send)
   {
      requests.emplace_back();
      MPI_Isend(v.second.data(), v.second.size(), HYPRE_MPI_BIG_INT, v.first,
                MessageTag::DEREFINEMENT_MATRIX_CONSTRUCTION_DATA, MyComm,
                &requests.back());
   }

   DenseTensor localR[Geometry::NumGeom];
   for (int i = 0; i < elem_geoms.Size(); i++)
   {
      GetLocalDerefinementMatrices(elem_geoms[i], localR[elem_geoms[i]]);
   }

   // create the diagonal part of the derefinement matrix
   SparseMatrix *diag = new SparseMatrix(ndofs*vdim, old_ndofs*vdim);

   Array<char> mark(diag->Height());
   mark = 0;

   bool is_dg = FEColl()->GetContType() == FiniteElementCollection::DISCONTINUOUS;

   for (int k = 0; k < dtrans.embeddings.Size(); k++)
   {
      const Embedding &emb = dtrans.embeddings[k];
      if (emb.parent < 0) { continue; }

      int coarse_rank = old_pncmesh->ElementRank(emb.parent);
      int fine_rank = old_ranks[k];

      if (coarse_rank == MyRank && fine_rank == MyRank)
      {
         Geometry::Type geom = mesh->GetElementBaseGeometry(emb.parent);
         DenseMatrix &lR = localR[geom](emb.matrix);

         elem_dof->GetRow(emb.parent, dofs);
         old_elem_dof->GetRow(k, old_dofs);

         for (int vd = 0; vd < vdim; vd++)
         {
            old_dofs.Copy(old_vdofs);
            DofsToVDofs(vd, old_vdofs, old_ndofs);

            for (int i = 0; i < lR.Height(); i++)
            {
               if (!std::isfinite(lR(i, 0))) { continue; }

               int r = DofToVDof(dofs[i], vd);
               int m = (r >= 0) ? r : (-1 - r);

               if (is_dg || !mark[m])
               {
                  lR.GetRow(i, row);
                  diag->SetRow(r, old_vdofs, row);
                  mark[m] = 1;
               }
            }
         }
      }
   }
   diag->Finalize();

   // wait for all sends/receives to complete
   MPI_Waitall(requests.size(), requests.data(), MPI_STATUSES_IGNORE);

   // create the off-diagonal part of the derefinement matrix
   SparseMatrix *offd = new SparseMatrix(ndofs*vdim, 1);

   std::map<HYPRE_BigInt, int> col_map;
   for (int k = 0; k < dtrans.embeddings.Size(); k++)
   {
      const Embedding &emb = dtrans.embeddings[k];
      if (emb.parent < 0) { continue; }

      int coarse_rank = old_pncmesh->ElementRank(emb.parent);
      int fine_rank = old_ranks[k];

      if (coarse_rank == MyRank && fine_rank != MyRank)
      {
         Geometry::Type geom = mesh->GetElementBaseGeometry(emb.parent);
         DenseMatrix &lR = localR[geom](emb.matrix);

         elem_dof->GetRow(emb.parent, dofs);

         auto& odofs = to_recv.at(fine_rank);
         auto &msg = recv_messages[k];
         MFEM_ASSERT(msg[1] > msg[0], "");

         for (int vd = 0; vd < vdim; vd++)
         {
            MFEM_ASSERT(ldof[geom], "");
            HYPRE_BigInt *remote_dofs = odofs.data() + msg[0] + vd * ldof[geom];

            for (int i = 0; i < lR.Height(); i++)
            {
               if (!std::isfinite(lR(i, 0))) { continue; }

               int r = DofToVDof(dofs[i], vd);
               int m = (r >= 0) ? r : (-1 - r);

               if (is_dg || !mark[m])
               {
                  lR.GetRow(i, row);
                  MFEM_ASSERT(ldof[geom] == row.Size(), "");
                  for (int j = 0; j < ldof[geom]; j++)
                  {
                     if (row[j] == 0.0) { continue; } // NOTE: lR thresholded
                     int &lcol = col_map[remote_dofs[j]];
                     if (!lcol) { lcol = static_cast<int>(col_map.size()); }
                     offd->_Set_(m, lcol-1, row[j]);
                  }
                  mark[m] = 1;
               }
            }
         }
      }
   }

   offd->Finalize(0);
   offd->SetWidth(static_cast<int>(col_map.size()));

   // create offd column mapping for use by hypre
   HYPRE_BigInt *cmap = Memory<HYPRE_BigInt>(offd->Width());
   for (auto it = col_map.begin(); it != col_map.end(); ++it)
   {
      cmap[it->second-1] = it->first;
   }

   // reorder offd columns so that 'cmap' is monotonic
   // NOTE: this is easier and probably faster (offd is small) than making
   // sure cmap is determined and sorted before the offd matrix is created
   {
      int width = offd->Width();
      Array<Pair<HYPRE_BigInt, int> > reorder(width);
      for (int i = 0; i < width; i++)
      {
         reorder[i].one = cmap[i];
         reorder[i].two = i;
      }
      reorder.Sort();

      Array<int> reindex(width);
      for (int i = 0; i < width; i++)
      {
         reindex[reorder[i].two] = i;
         cmap[i] = reorder[i].one;
      }

      int *J = offd->GetJ();
      for (int i = 0; i < offd->NumNonZeroElems(); i++)
      {
         J[i] = reindex[J[i]];
      }
      offd->SortColumnIndices();
   }

   HypreParMatrix* new_R;
   new_R = new HypreParMatrix(MyComm, dof_offsets[nrk], old_dof_offsets[nrk],
                              dof_offsets, old_dof_offsets, diag, offd, cmap,
                              true);

   new_R->SetOwnerFlags(new_R->OwnsDiag(), new_R->OwnsOffd(), 1);

   return new_R;
}

void ParFiniteElementSpace::Destroy()
{
   ldof_group.DeleteAll();
   ldof_ltdof.DeleteAll();
   dof_offsets.DeleteAll();
   tdof_offsets.DeleteAll();
   tdof_nb_offsets.DeleteAll();
   // preserve old_dof_offsets
   ldof_sign.DeleteAll();

   delete P; P = NULL;
   delete Pconf; Pconf = NULL;
   delete Rconf; Rconf = NULL;
   delete R; R = NULL;

   delete gcomm; gcomm = NULL;

   num_face_nbr_dofs = -1;
   face_nbr_element_dof.Clear();
   face_nbr_ldof.Clear();
   face_nbr_glob_dof_map.DeleteAll();
   send_face_nbr_ldof.Clear();
}

void ParFiniteElementSpace::CopyProlongationAndRestriction(
   const FiniteElementSpace &fes, const Array<int> *perm)
{
   const ParFiniteElementSpace *pfes
      = dynamic_cast<const ParFiniteElementSpace*>(&fes);
   MFEM_VERIFY(pfes != NULL, "");
   MFEM_VERIFY(P == NULL, "");
   MFEM_VERIFY(R == NULL, "");

   // Ensure R and P matrices are built
   pfes->Dof_TrueDof_Matrix();

   SparseMatrix *perm_mat = NULL, *perm_mat_tr = NULL;
   if (perm)
   {
      // Note: although n and fes.GetVSize() are typically equal, in
      // variable-order spaces they may differ, since nonconforming edges/faces
      // my have fictitious DOFs.
      int n = perm->Size();
      perm_mat = new SparseMatrix(n, fes.GetVSize());
      for (int i=0; i<n; ++i)
      {
         real_t s;
         int j = DecodeDof((*perm)[i], s);
         perm_mat->Set(i, j, s);
      }
      perm_mat->Finalize();
      perm_mat_tr = Transpose(*perm_mat);
   }

   if (pfes->P != NULL)
   {
      if (perm) { P = pfes->P->LeftDiagMult(*perm_mat); }
      else { P = new HypreParMatrix(*pfes->P); }
      nonconf_P = true;
   }
   else if (perm != NULL)
   {
      HYPRE_BigInt glob_nrows = GlobalVSize();
      HYPRE_BigInt glob_ncols = GlobalTrueVSize();
      HYPRE_BigInt *col_starts = GetTrueDofOffsets();
      HYPRE_BigInt *row_starts = GetDofOffsets();
      P = new HypreParMatrix(MyComm, glob_nrows, glob_ncols, row_starts,
                             col_starts, perm_mat);
      nonconf_P = true;
   }
   if (pfes->R != NULL)
   {
      if (perm) { R = Mult(*pfes->R, *perm_mat_tr); }
      else { R = new SparseMatrix(*pfes->R); }
   }
   else if (perm != NULL)
   {
      R = perm_mat_tr;
      perm_mat_tr = NULL;
   }

   delete perm_mat;
   delete perm_mat_tr;
}

void ParFiniteElementSpace::GetTrueTransferOperator(
   const FiniteElementSpace &coarse_fes, OperatorHandle &T) const
{
   OperatorHandle Tgf(T.Type() == Operator::Hypre_ParCSR ?
                      Operator::MFEM_SPARSEMAT : Operator::ANY_TYPE);
   GetTransferOperator(coarse_fes, Tgf);
   Dof_TrueDof_Matrix(); // Make sure R is built - we need R in all cases.
   if (T.Type() == Operator::Hypre_ParCSR)
   {
      const ParFiniteElementSpace *c_pfes =
         dynamic_cast<const ParFiniteElementSpace *>(&coarse_fes);
      MFEM_ASSERT(c_pfes != NULL, "coarse_fes must be a parallel space");
      SparseMatrix *RA = mfem::Mult(*R, *Tgf.As<SparseMatrix>());
      Tgf.Clear();
      T.Reset(c_pfes->Dof_TrueDof_Matrix()->
              LeftDiagMult(*RA, GetTrueDofOffsets()));
      delete RA;
   }
   else
   {
      T.Reset(new TripleProductOperator(R, Tgf.Ptr(),
                                        coarse_fes.GetProlongationMatrix(),
                                        false, Tgf.OwnsOperator(), false));
      Tgf.SetOperatorOwner(false);
   }
}

void ParFiniteElementSpace::Update(bool want_transform)
{
   lastUpdatePRef = false;

   {
      int int_orders_changed = (int) orders_changed;
      MPI_Allreduce(MPI_IN_PLACE, &int_orders_changed, 1, MPI_INT,
                    MPI_MAX, MyComm);
      orders_changed = (bool) int_orders_changed;

      int var = (elem_order.Size() > 0);
      MPI_Allreduce(MPI_IN_PLACE, &var, 1, MPI_INT, MPI_MAX, MyComm);
      variableOrder = (bool) var;
   }

   if (variableOrder && elem_order.Size() == 0)
   {
      elem_order.SetSize(GetNE());
      elem_order = fec->GetOrder();
   }

   if (mesh->GetSequence() == mesh_sequence && !orders_changed)
   {
      return; // no need to update, no-op
   }
   if (want_transform && mesh->GetSequence() != mesh_sequence + 1 &&
       !variableOrder)
   {
      MFEM_ABORT("Error in update sequence. Space needs to be updated after "
                 "each mesh modification.");
   }

   if (NURBSext)
   {
      UpdateNURBS();
      return;
   }

   Table* old_elem_dof = NULL;
   Table* old_elem_fos = NULL;
   int old_ndofs = 0;

   // save old DOF table
   if (want_transform)
   {
      old_elem_dof = elem_dof;
      old_elem_fos = elem_fos;
      elem_dof = NULL;
      elem_fos = NULL;
      old_ndofs = ndofs;
      Swap(dof_offsets, old_dof_offsets);
   }

   Destroy();  // Does not clear elem_order
   FiniteElementSpace::Destroy(); // calls Th.Clear()

   // In the variable-order case, we call CommunicateGhostOrder whether h-
   // or p-refinement is done.
   if (variableOrder) { CommunicateGhostOrder(); }

   FiniteElementSpace::Construct();
   Construct();

   BuildElementToDofTable();

   if (want_transform)
   {
      // calculate appropriate GridFunction transformation
      switch (mesh->GetLastOperation())
      {
         case Mesh::REFINE:
         {
            if (Th.Type() != Operator::MFEM_SPARSEMAT)
            {
               Th.Reset(new RefinementOperator(this, old_elem_dof,
                                               old_elem_fos, old_ndofs));
               // The RefinementOperator takes ownership of 'old_elem_dofs', so
               // we no longer own it:
               old_elem_dof = NULL;
               old_elem_fos = NULL;
            }
            else
            {
               // calculate fully assembled matrix
               Th.Reset(RefinementMatrix(old_ndofs, old_elem_dof, old_elem_fos));
            }
            break;
         }

         case Mesh::DEREFINE:
         {
#if 0
            Th.Reset(ParallelDerefinementMatrix(old_ndofs, old_elem_dof,
                                                old_elem_fos));
#else
            Th.Reset(new ParDerefineMatrixOp(*this, old_ndofs, old_elem_dof,
                                             old_elem_fos));
#endif
            if (Nonconforming())
            {
               Th.SetOperatorOwner(false);
               Th.Reset(new TripleProductOperator(P, R, Th.Ptr(),
                                                  false, false, true));
            }
            break;
         }

         case Mesh::REBALANCE:
         {
            Th.Reset(RebalanceMatrix(old_ndofs, old_elem_dof, old_elem_fos));
            break;
         }

         default:
            break;
      }

      delete old_elem_dof;
      delete old_elem_fos;
   }
}

void ParFiniteElementSpace::PRefineAndUpdate(const Array<pRefinement> & refs,
                                             bool want_transfer)
{
   MFEM_VERIFY(PRefinementSupported(),
               "p-refinement is not supported in this space");

   if (want_transfer)
   {
      pfes_prev.reset(new ParFiniteElementSpace(pmesh, fec, vdim, ordering));
      for (int i = 0; i<pmesh->GetNE(); i++)
      {
         pfes_prev->SetElementOrder(i, GetElementOrder(i));
      }
      pfes_prev->Update(false);
   }

   for (auto ref : refs)
   {
      SetElementOrder(ref.index, GetElementOrder(ref.index) + ref.delta);
   }

   Update(false);

   if (want_transfer)
   {
      PTh.reset(new PRefinementTransferOperator(*pfes_prev, *this));
   }

   lastUpdatePRef = true;
}

void ParFiniteElementSpace::UpdateMeshPointer(Mesh *new_mesh)
{
   ParMesh *new_pmesh = dynamic_cast<ParMesh*>(new_mesh);
   MFEM_VERIFY(new_pmesh != NULL,
               "ParFiniteElementSpace::UpdateMeshPointer(...) must be a ParMesh");
   mesh = new_mesh;
   pmesh = new_pmesh;
}

int ParFiniteElementSpace::GetMaxElementOrder() const
{
   if (IsVariableOrder())
   {
      int order = elem_order.Size() > 0 ? elem_order.Max() : fec->GetOrder();
      MPI_Allreduce(MPI_IN_PLACE, &order, 1, MPI_INT, MPI_MAX, MyComm);
      return order;
   }
   else
   {
      return fec->GetOrder();
   }
}

// This function is an extension of FiniteElementSpace::CalcEdgeFaceVarOrders in
// the parallel case, to use ghost_orders, which contains ghost element indices
// and their orders. The order on each ghost element is applied to the element's
// edges and faces, in @a edge_orders and @a face_orders.
void ParFiniteElementSpace::ApplyGhostElementOrdersToEdgesAndFaces(
   Array<VarOrderBits> &edge_orders,
   Array<VarOrderBits> &face_orders) const
{
   edge_orders.SetSize(pncmesh->GetNEdges() + pncmesh->GetNGhostEdges());
   face_orders.SetSize(pncmesh->GetNFaces() + pncmesh->GetNGhostFaces());

   edge_orders = 0;
   face_orders = 0;

   const int npref = ghost_orders.Size();
   for (int i=0; i<npref; ++i)
   {
      const int elem = ghost_orders[i].element; // Index in NCMesh::elements
      const int order = ghost_orders[i].order;
      const VarOrderBits mask = (VarOrderBits(1) << order);

      Array<int> edges;
      pncmesh->FindEdgesOfGhostElement(elem, edges);

      for (auto edge : edges) { edge_orders[edge] |= mask; }

      if (mesh->Dimension() > 2)
      {
         Array<int> faces;
         pncmesh->FindFacesOfGhostElement(elem, faces);

         for (auto face : faces) { face_orders[face] |= mask; }
      }
   }
}

void ParFiniteElementSpace::GhostFaceOrderToEdges(
   const Array<VarOrderBits> &face_orders,
   Array<VarOrderBits> &edge_orders) const
{
   // Apply the lowest order (first variant) on each ghost face to its edges
   for (int i=0; i<pncmesh->GetNGhostFaces(); ++i)
   {
      const int face = pncmesh->GetNFaces() + i;
      VarOrderBits orders = face_orders[face];

      if (orders == 0) { continue; }

      // Find the lowest order and use that.
      int orderV0 = -1;
      for (int order = 0; orders != 0; order++, orders >>= 1)
      {
         if (orders & 1)
         {
            orderV0 = order;
            break;
         }
      }

      MFEM_VERIFY(orderV0 > 0, "");

      const VarOrderBits mask = (VarOrderBits(1) << orderV0);

      Array<int> edges;
      pncmesh->FindEdgesOfGhostFace(face, edges);

      for (auto edge : edges)
      {
         edge_orders[edge] |= mask;
      }
   }
}

ConformingProlongationOperator::ConformingProlongationOperator(
   int lsize, const GroupCommunicator &gc_, bool local_)
   : gc(gc_), local(local_)
{
   const Table &group_ldof = gc.GroupLDofTable();

   int n_external = 0;
   for (int g=1; g<group_ldof.Size(); ++g)
   {
      if (!gc.GetGroupTopology().IAmMaster(g))
      {
         n_external += group_ldof.RowSize(g);
      }
   }
   int tsize = lsize - n_external;

   height = lsize;
   width = tsize;

   external_ldofs.Reserve(n_external);
   for (int gr = 1; gr < group_ldof.Size(); gr++)
   {
      if (!gc.GetGroupTopology().IAmMaster(gr))
      {
         external_ldofs.Append(group_ldof.GetRow(gr), group_ldof.RowSize(gr));
      }
   }
   external_ldofs.Sort();
}

const GroupCommunicator &ConformingProlongationOperator::GetGroupCommunicator()
const
{
   return gc;
}

ConformingProlongationOperator::ConformingProlongationOperator(
   const ParFiniteElementSpace &pfes, bool local_)
   : Operator(pfes.GetVSize(), pfes.GetTrueVSize()),
     external_ldofs(),
     gc(pfes.GroupComm()),
     local(local_)
{
   MFEM_VERIFY(pfes.Conforming(), "");
   const Table &group_ldof = gc.GroupLDofTable();
   external_ldofs.Reserve(Height()-Width());
   for (int gr = 1; gr < group_ldof.Size(); gr++)
   {
      if (!gc.GetGroupTopology().IAmMaster(gr))
      {
         external_ldofs.Append(group_ldof.GetRow(gr), group_ldof.RowSize(gr));
      }
   }
   external_ldofs.Sort();
   MFEM_ASSERT(external_ldofs.Size() == Height()-Width(), "");
#ifdef MFEM_DEBUG
   for (int j = 1; j < external_ldofs.Size(); j++)
   {
      // Check for repeated ldofs.
      MFEM_VERIFY(external_ldofs[j-1] < external_ldofs[j], "");
   }
   int j = 0;
   for (int i = 0; i < external_ldofs.Size(); i++)
   {
      const int end = external_ldofs[i];
      for ( ; j < end; j++)
      {
         MFEM_VERIFY(j-i == pfes.GetLocalTDofNumber(j), "");
      }
      j = end+1;
   }
   for ( ; j < Height(); j++)
   {
      MFEM_VERIFY(j-external_ldofs.Size() == pfes.GetLocalTDofNumber(j), "");
   }
   // gc.PrintInfo();
   // pfes.Dof_TrueDof_Matrix()->PrintCommPkg();
#endif
}

void ConformingProlongationOperator::Mult(const Vector &x, Vector &y) const
{
   MFEM_ASSERT(x.Size() == Width(), "");
   MFEM_ASSERT(y.Size() == Height(), "");

   const real_t *xdata = x.HostRead();
   real_t *ydata = y.HostWrite();
   const int m = external_ldofs.Size();

   const int in_layout = 2; // 2 - input is ltdofs array
   if (local)
   {
      y = 0.0;
   }
   else
   {
      gc.BcastBegin(const_cast<real_t*>(xdata), in_layout);
   }

   int j = 0;
   for (int i = 0; i < m; i++)
   {
      const int end = external_ldofs[i];
      std::copy(xdata+j-i, xdata+end-i, ydata+j);
      j = end+1;
   }
   std::copy(xdata+j-m, xdata+Width(), ydata+j);

   const int out_layout = 0; // 0 - output is ldofs array
   if (!local)
   {
      gc.BcastEnd(ydata, out_layout);
   }
}

void ConformingProlongationOperator::MultTranspose(
   const Vector &x, Vector &y) const
{
   MFEM_ASSERT(x.Size() == Height(), "");
   MFEM_ASSERT(y.Size() == Width(), "");

   const real_t *xdata = x.HostRead();
   real_t *ydata = y.HostWrite();
   const int m = external_ldofs.Size();

   if (!local)
   {
      gc.ReduceBegin(xdata);
   }

   int j = 0;
   for (int i = 0; i < m; i++)
   {
      const int end = external_ldofs[i];
      std::copy(xdata+j, xdata+end, ydata+j-i);
      j = end+1;
   }
   std::copy(xdata+j, xdata+Height(), ydata+j-m);

   const int out_layout = 2; // 2 - output is an array on all ltdofs
   if (!local)
   {
      gc.ReduceEnd<real_t>(ydata, out_layout, GroupCommunicator::Sum);
   }
}

DeviceConformingProlongationOperator::DeviceConformingProlongationOperator(
   const GroupCommunicator &gc_, const SparseMatrix *R, bool local_)
   : ConformingProlongationOperator(R->Width(), gc_, local_),
     mpi_gpu_aware(Device::GetGPUAwareMPI())
{
   MFEM_ASSERT(R->Finalized(), "");
   const int tdofs = R->Height();
   MFEM_ASSERT(tdofs == R->HostReadI()[tdofs], "");
   ltdof_ldof = Array<int>(const_cast<int*>(R->HostReadJ()), tdofs);
   {
      Table nbr_ltdof;
      gc.GetNeighborLTDofTable(nbr_ltdof);
      const int nb_connections = nbr_ltdof.Size_of_connections();
      shr_ltdof.SetSize(nb_connections);
      if (nb_connections > 0) { shr_ltdof.CopyFrom(nbr_ltdof.GetJ()); }
      shr_buf.SetSize(nb_connections);
      shr_buf.UseDevice(true);
      shr_buf_offsets = nbr_ltdof.GetIMemory();
      {
         Array<int> shared_ltdof(nbr_ltdof.GetJ(), nb_connections);
         Array<int> unique_ltdof(shared_ltdof);
         unique_ltdof.Sort();
         unique_ltdof.Unique();
         // Note: the next loop modifies the J array of nbr_ltdof
         for (int i = 0; i < shared_ltdof.Size(); i++)
         {
            shared_ltdof[i] = unique_ltdof.FindSorted(shared_ltdof[i]);
            MFEM_ASSERT(shared_ltdof[i] != -1, "internal error");
         }
         Table unique_shr;
         Transpose(shared_ltdof, unique_shr, unique_ltdof.Size());
         unq_ltdof = Array<int>(unique_ltdof, unique_ltdof.Size());
         unq_shr_i = Array<int>(unique_shr.GetI(), unique_shr.Size()+1);
         unq_shr_j = Array<int>(unique_shr.GetJ(), unique_shr.Size_of_connections());
      }
      nbr_ltdof.GetJMemory().Delete();
      nbr_ltdof.LoseData();
   }
   {
      Table nbr_ldof;
      gc.GetNeighborLDofTable(nbr_ldof);
      const int nb_connections = nbr_ldof.Size_of_connections();
      ext_ldof.SetSize(nb_connections);
      if (nb_connections > 0) { ext_ldof.CopyFrom(nbr_ldof.GetJ()); }
      ext_ldof.GetMemory().UseDevice(true);
      ext_buf.SetSize(nb_connections);
      ext_buf.UseDevice(true);
      ext_buf_offsets = nbr_ldof.GetIMemory();
      nbr_ldof.GetJMemory().Delete();
      nbr_ldof.LoseData();
   }
   const GroupTopology &gtopo = gc.GetGroupTopology();
   int req_counter = 0;
   for (int nbr = 1; nbr < gtopo.GetNumNeighbors(); nbr++)
   {
      const int send_offset = shr_buf_offsets[nbr];
      const int send_size = shr_buf_offsets[nbr+1] - send_offset;
      if (send_size > 0) { req_counter++; }

      const int recv_offset = ext_buf_offsets[nbr];
      const int recv_size = ext_buf_offsets[nbr+1] - recv_offset;
      if (recv_size > 0) { req_counter++; }
   }
   requests = new MPI_Request[req_counter];
}

DeviceConformingProlongationOperator::DeviceConformingProlongationOperator(
   const ParFiniteElementSpace &pfes, bool local_)
   : DeviceConformingProlongationOperator(pfes.GroupComm(),
                                          pfes.GetRestrictionMatrix(),
                                          local_)
{
   MFEM_ASSERT(pfes.Conforming(), "internal error");
   MFEM_ASSERT(pfes.GetRestrictionMatrix()->Height() == pfes.GetTrueVSize(), "");
}

static void ExtractSubVector(const Array<int> &indices,
                             const Vector &vin, Vector &vout)
{
   MFEM_ASSERT(indices.Size() == vout.Size(), "incompatible sizes!");
   auto y = vout.Write();
   const auto x = vin.Read();
   const auto I = indices.Read();
   mfem::forall(indices.Size(), [=] MFEM_HOST_DEVICE (int i)
   {
      y[i] = x[I[i]];
   }); // indices can be repeated
}

void DeviceConformingProlongationOperator::BcastBeginCopy(
   const Vector &x) const
{
   // shr_buf[i] = src[shr_ltdof[i]]
   if (shr_ltdof.Size() == 0) { return; }
   ExtractSubVector(shr_ltdof, x, shr_buf);
   // If the above kernel is executed asynchronously, we should wait for it to
   // complete
   if (mpi_gpu_aware) { MFEM_STREAM_SYNC; }
}

static void SetSubVector(const Array<int> &indices,
                         const Vector &vin, Vector &vout)
{
   MFEM_ASSERT(indices.Size() == vin.Size(), "incompatible sizes!");
   // Use ReadWrite() since we modify only a subset of the indices:
   auto y = vout.ReadWrite();
   const auto x = vin.Read();
   const auto I = indices.Read();
   mfem::forall(indices.Size(), [=] MFEM_HOST_DEVICE (int i)
   {
      y[I[i]] = x[i];
   });
}

void DeviceConformingProlongationOperator::BcastLocalCopy(
   const Vector &x, Vector &y) const
{
   // dst[ltdof_ldof[i]] = src[i]
   if (ltdof_ldof.Size() == 0) { return; }
   SetSubVector(ltdof_ldof, x, y);
}

void DeviceConformingProlongationOperator::BcastEndCopy(
   Vector &y) const
{
   // dst[ext_ldof[i]] = ext_buf[i]
   if (ext_ldof.Size() == 0) { return; }
   SetSubVector(ext_ldof, ext_buf, y);
}

void DeviceConformingProlongationOperator::Mult(const Vector &x,
                                                Vector &y) const
{
   const GroupTopology &gtopo = gc.GetGroupTopology();
   int req_counter = 0;
   // Make sure 'y' is marked as valid on device and for use on device.
   // This ensures that there is no unnecessary host to device copy when the
   // input 'y' is valid on host (in 'y.SetSubVector(ext_ldof, 0.0)' when local
   // is true) or BcastLocalCopy (when local is false).
   y.Write();
   if (local)
   {
      // done on device since we've marked ext_ldof for use on device:
      y.SetSubVector(ext_ldof, 0.0);
   }
   else
   {
      BcastBeginCopy(x); // copy to 'shr_buf'
      for (int nbr = 1; nbr < gtopo.GetNumNeighbors(); nbr++)
      {
         const int send_offset = shr_buf_offsets[nbr];
         const int send_size = shr_buf_offsets[nbr+1] - send_offset;
         if (send_size > 0)
         {
            auto send_buf = mpi_gpu_aware ? shr_buf.Read() : shr_buf.HostRead();
            MPI_Isend(send_buf + send_offset, send_size, MPITypeMap<real_t>::mpi_type,
                      gtopo.GetNeighborRank(nbr), 41822,
                      gtopo.GetComm(), &requests[req_counter++]);
         }
         const int recv_offset = ext_buf_offsets[nbr];
         const int recv_size = ext_buf_offsets[nbr+1] - recv_offset;
         if (recv_size > 0)
         {
            auto recv_buf = mpi_gpu_aware ? ext_buf.Write() : ext_buf.HostWrite();
            MPI_Irecv(recv_buf + recv_offset, recv_size, MPITypeMap<real_t>::mpi_type,
                      gtopo.GetNeighborRank(nbr), 41822,
                      gtopo.GetComm(), &requests[req_counter++]);
         }
      }
   }
   BcastLocalCopy(x, y);
   if (!local)
   {
      MPI_Waitall(req_counter, requests, MPI_STATUSES_IGNORE);
      BcastEndCopy(y); // copy from 'ext_buf'
   }
}

DeviceConformingProlongationOperator::~DeviceConformingProlongationOperator()
{
   delete [] requests;
   ext_buf_offsets.Delete();
   shr_buf_offsets.Delete();
}

void DeviceConformingProlongationOperator::ReduceBeginCopy(
   const Vector &x) const
{
   // ext_buf[i] = src[ext_ldof[i]]
   if (ext_ldof.Size() == 0) { return; }
   ExtractSubVector(ext_ldof, x, ext_buf);
   // If the above kernel is executed asynchronously, we should wait for it to
   // complete
   if (mpi_gpu_aware) { MFEM_STREAM_SYNC; }
}

void DeviceConformingProlongationOperator::ReduceLocalCopy(
   const Vector &x, Vector &y) const
{
   // dst[i] = src[ltdof_ldof[i]]
   if (ltdof_ldof.Size() == 0) { return; }
   ExtractSubVector(ltdof_ldof, x, y);
}

static void AddSubVector(const Array<int> &unique_dst_indices,
                         const Array<int> &unique_to_src_offsets,
                         const Array<int> &unique_to_src_indices,
                         const Vector &src,
                         Vector &dst)
{
   auto y = dst.ReadWrite();
   const auto x = src.Read();
   const auto DST_I = unique_dst_indices.Read();
   const auto SRC_O = unique_to_src_offsets.Read();
   const auto SRC_I = unique_to_src_indices.Read();
   mfem::forall(unique_dst_indices.Size(), [=] MFEM_HOST_DEVICE (int i)
   {
      const int dst_idx = DST_I[i];
      real_t sum = y[dst_idx];
      const int end = SRC_O[i+1];
      for (int j = SRC_O[i]; j != end; ++j) { sum += x[SRC_I[j]]; }
      y[dst_idx] = sum;
   });
}

void DeviceConformingProlongationOperator::ReduceEndAssemble(Vector &y) const
{
   // dst[shr_ltdof[i]] += shr_buf[i]
   if (unq_ltdof.Size() == 0) { return; }
   AddSubVector(unq_ltdof, unq_shr_i, unq_shr_j, shr_buf, y);
}

void DeviceConformingProlongationOperator::MultTranspose(const Vector &x,
                                                         Vector &y) const
{
   const GroupTopology &gtopo = gc.GetGroupTopology();
   int req_counter = 0;
   if (!local)
   {
      ReduceBeginCopy(x); // copy to 'ext_buf'
      for (int nbr = 1; nbr < gtopo.GetNumNeighbors(); nbr++)
      {
         const int send_offset = ext_buf_offsets[nbr];
         const int send_size = ext_buf_offsets[nbr+1] - send_offset;
         if (send_size > 0)
         {
            auto send_buf = mpi_gpu_aware ? ext_buf.Read() : ext_buf.HostRead();
            MPI_Isend(send_buf + send_offset, send_size, MPITypeMap<real_t>::mpi_type,
                      gtopo.GetNeighborRank(nbr), 41823,
                      gtopo.GetComm(), &requests[req_counter++]);
         }
         const int recv_offset = shr_buf_offsets[nbr];
         const int recv_size = shr_buf_offsets[nbr+1] - recv_offset;
         if (recv_size > 0)
         {
            auto recv_buf = mpi_gpu_aware ? shr_buf.Write() : shr_buf.HostWrite();
            MPI_Irecv(recv_buf + recv_offset, recv_size, MPITypeMap<real_t>::mpi_type,
                      gtopo.GetNeighborRank(nbr), 41823,
                      gtopo.GetComm(), &requests[req_counter++]);
         }
      }
   }
   ReduceLocalCopy(x, y);
   if (!local)
   {
      MPI_Waitall(req_counter, requests, MPI_STATUSES_IGNORE);
      ReduceEndAssemble(y); // assemble from 'shr_buf'
   }
}

} // namespace mfem

#endif<|MERGE_RESOLUTION|>--- conflicted
+++ resolved
@@ -1184,7 +1184,6 @@
    MarkerToList(true_ess_dofs, ess_tdof_list);
 }
 
-<<<<<<< HEAD
 void ParFiniteElementSpace::GetEssentialTrueDofs(const Array<int>
                                                  &bdr_attr_is_ess,
                                                  Array<int> &ess_tdof_list,
@@ -1235,7 +1234,9 @@
 #endif
 
    MarkerToList(true_ess_dofs, ess_tdof_list);
-=======
+
+}
+
 void ParFiniteElementSpace::GetEssentialTrueDofsVar(const Array<int>
                                                     &bdr_attr_is_ess,
                                                     const Array<int> &ess_dofs,
@@ -1345,7 +1346,6 @@
 #endif
 
    MarkerToList(true_ext_dofs, ext_tdof_list);
->>>>>>> cd4e583f
 }
 
 int ParFiniteElementSpace::GetLocalTDofNumber(int ldof) const
