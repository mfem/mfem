// Copyright (c) 2010-2024, Lawrence Livermore National Security, LLC. Produced
// at the Lawrence Livermore National Laboratory. All Rights reserved. See files
// LICENSE and NOTICE for details. LLNL-CODE-806117.
//
// This file is part of the MFEM library. For more information and source code
// availability visit https://mfem.org.
//
// MFEM is free software; you can redistribute it and/or modify it under the
// terms of the BSD-3 license. We welcome feedback and contributions, see file
// CONTRIBUTING.md for details.

#include "../config/config.hpp"

#ifdef MFEM_USE_MPI

#include "pfespace.hpp"
#include "prestriction.hpp"
#include "../general/forall.hpp"
#include "../general/sort_pairs.hpp"
#include "../mesh/mesh_headers.hpp"
#include "../general/binaryio.hpp"

#include <limits>
#include <list>

namespace mfem
{

ParFiniteElementSpace::ParFiniteElementSpace(
   const ParFiniteElementSpace &orig, ParMesh *pmesh,
   const FiniteElementCollection *fec)
   : FiniteElementSpace(orig, pmesh, fec)
{
   ParInit(pmesh ? pmesh : orig.pmesh);
}

ParFiniteElementSpace::ParFiniteElementSpace(
   const FiniteElementSpace &orig, ParMesh &pmesh,
   const FiniteElementCollection *fec)
   : FiniteElementSpace(orig, &pmesh, fec)
{
   ParInit(&pmesh);
}

ParFiniteElementSpace::ParFiniteElementSpace(
   ParMesh *pm, const FiniteElementSpace *global_fes, const int *partitioning,
   const FiniteElementCollection *f)
   : FiniteElementSpace(pm, MakeLocalNURBSext(global_fes->GetNURBSext(),
                                              pm->NURBSext),
                        f ? f : global_fes->FEColl(),
                        global_fes->GetVDim(), global_fes->GetOrdering())
{
   ParInit(pm);
   // For NURBS spaces, the variable-order data is contained in the
   // NURBSExtension of 'global_fes' and inside the ParNURBSExtension of 'pm'.

   // TODO: when general variable-order support is added, copy the local portion
   // of the variable-order data from 'global_fes' to 'this'.
}

ParFiniteElementSpace::ParFiniteElementSpace(
   ParMesh *pm, const FiniteElementCollection *f, int dim, int ordering)
   : FiniteElementSpace(pm, f, dim, ordering)
{
   ParInit(pm);
}

ParFiniteElementSpace::ParFiniteElementSpace(
   ParMesh *pm, NURBSExtension *ext, const FiniteElementCollection *f,
   int dim, int ordering)
   : FiniteElementSpace(pm, ext, f, dim, ordering)
{
   ParInit(pm);
}

// static method
ParNURBSExtension *ParFiniteElementSpace::MakeLocalNURBSext(
   const NURBSExtension *globNURBSext, const NURBSExtension *parNURBSext)
{
   if (globNURBSext == NULL) { return NULL; }
   const ParNURBSExtension *pNURBSext =
      dynamic_cast<const ParNURBSExtension*>(parNURBSext);
   MFEM_ASSERT(pNURBSext, "need a ParNURBSExtension");
   // make a copy of globNURBSext:
   NURBSExtension *tmp_globNURBSext = new NURBSExtension(*globNURBSext);
   // tmp_globNURBSext will be deleted by the following ParNURBSExtension ctor:
   return new ParNURBSExtension(tmp_globNURBSext, pNURBSext);
}

void ParFiniteElementSpace::ParInit(ParMesh *pm)
{
   pmesh = pm;
   pncmesh = nullptr;

   MyComm = pmesh->GetComm();
   NRanks = pmesh->GetNRanks();
   MyRank = pmesh->GetMyRank();

   gcomm = nullptr;

   P = nullptr;
   Pconf = nullptr;
   nonconf_P = false;
   Rconf = nullptr;
   R = nullptr;
   num_face_nbr_dofs = -1;

   if (NURBSext && !pNURBSext())
   {
      // This is necessary in some cases: e.g. when the FiniteElementSpace
      // constructor creates a serial NURBSExtension of higher order than the
      // mesh NURBSExtension.
      MFEM_ASSERT(own_ext, "internal error");

      ParNURBSExtension *pNe = new ParNURBSExtension(
         NURBSext, dynamic_cast<ParNURBSExtension *>(pmesh->NURBSext));
      // serial NURBSext is destroyed by the above constructor
      NURBSext = pNe;
      UpdateNURBS();
   }

   Construct(); // parallel version of Construct().

   // Apply the ldof_signs to the elem_dof Table
   if (Conforming() && !NURBSext)
   {
      ApplyLDofSigns(*elem_dof);
   }

   // Check for shared triangular faces with interior Nedelec DoFs
   CheckNDSTriaDofs();
}

void ParFiniteElementSpace::Construct()
{
   MFEM_VERIFY(!IsVariableOrder(), "variable orders are not implemented"
               " for ParFiniteElementSpace yet.");

   if (NURBSext)
   {
      ConstructTrueNURBSDofs();
      GenerateGlobalOffsets();
   }
   else if (Conforming())
   {
      ConstructTrueDofs();
      GenerateGlobalOffsets();
   }
   else // Nonconforming()
   {
      pncmesh = pmesh->pncmesh;

      // Initialize 'gcomm' for the cut (aka "partially conforming") space.
      // In the process, the array 'ldof_ltdof' is also initialized (for the cut
      // space) and used; however, it will be overwritten below with the real
      // true dofs. Also, 'ldof_sign' and 'ldof_group' are constructed for the
      // cut space.
      ConstructTrueDofs();

      ngedofs = ngfdofs = 0;

      // calculate number of ghost DOFs
      ngvdofs = pncmesh->GetNGhostVertices()
                * fec->DofForGeometry(Geometry::Type::POINT);

      if (pmesh->Dimension() > 1)
      {
         ngedofs = pncmesh->GetNGhostEdges()
                   * fec->DofForGeometry(Geometry::Type::SEGMENT);
      }

      if (pmesh->Dimension() > 2)
      {
         ngfdofs = pncmesh->GetNGhostFaces()
                   * fec->DofForGeometry(Geometry::Type::SQUARE);
      }
      ngpdofs = 0;

      // total number of ghost DOFs. Ghost DOFs start at index 'ndofs', i.e.,
      // after all regular DOFs
      ngdofs = ngvdofs + ngedofs + ngfdofs + ngpdofs;

      // get P and R matrices, initialize DOF offsets, etc. NOTE: in the NC
      // case this needs to be done here to get the number of true DOFs
      ltdof_size = BuildParallelConformingInterpolation(
                      &P, &R, dof_offsets, tdof_offsets, &ldof_ltdof, false);

      // TODO future: split BuildParallelConformingInterpolation into two parts
      // to overlap its communication with processing between this constructor
      // and the point where the P matrix is actually needed.
   }
}

void ParFiniteElementSpace::PrintPartitionStats()
{
   long long ltdofs = ltdof_size;
   long long min_ltdofs, max_ltdofs, sum_ltdofs;

   MPI_Reduce(&ltdofs, &min_ltdofs, 1, MPI_LONG_LONG, MPI_MIN, 0, MyComm);
   MPI_Reduce(&ltdofs, &max_ltdofs, 1, MPI_LONG_LONG, MPI_MAX, 0, MyComm);
   MPI_Reduce(&ltdofs, &sum_ltdofs, 1, MPI_LONG_LONG, MPI_SUM, 0, MyComm);

   if (MyRank == 0)
   {
      real_t avg = real_t(sum_ltdofs) / NRanks;
      mfem::out << "True DOF partitioning: min " << min_ltdofs
                << ", avg " << std::fixed << std::setprecision(1) << avg
                << ", max " << max_ltdofs
                << ", (max-avg)/avg " << 100.0*(max_ltdofs - avg)/avg
                << "%" << std::endl;
   }

   if (NRanks <= 32)
   {
      if (MyRank == 0)
      {
         mfem::out << "True DOFs by rank: " << ltdofs;
         for (int i = 1; i < NRanks; i++)
         {
            MPI_Status status;
            MPI_Recv(&ltdofs, 1, MPI_LONG_LONG, i, 123, MyComm, &status);
            mfem::out << " " << ltdofs;
         }
         mfem::out << "\n";
      }
      else
      {
         MPI_Send(&ltdofs, 1, MPI_LONG_LONG, 0, 123, MyComm);
      }
   }
}

void ParFiniteElementSpace::GetGroupComm(
   GroupCommunicator &gc, int ldof_type, Array<int> *g_ldof_sign)
{
   int gr;
   int ng = pmesh->GetNGroups();
   int nvd, ned, ntd = 0, nqd = 0;
   int nted = 0;
   Array<int> dofs;

   int dim = pmesh->Dimension();

   int group_ldof_counter;
   Table &group_ldof = gc.GroupLDofTable();

   nvd = fec->DofForGeometry(Geometry::POINT);
   ned = fec->DofForGeometry(Geometry::SEGMENT);

   if (mesh->Dimension() >= 3)
   {
      if (mesh->HasGeometry(Geometry::TRIANGLE))
      {
         ntd = fec->DofForGeometry(Geometry::TRIANGLE);
      }
      if (mesh->HasGeometry(Geometry::SQUARE))
      {
         nqd = fec->DofForGeometry(Geometry::SQUARE);
      }
      if (mesh->HasGeometry(Geometry::TETRAHEDRON) && dim > 3)
      {
         nted = fec->DofForGeometry(Geometry::TETRAHEDRON);
      }
   }

   if (g_ldof_sign)
   {
      g_ldof_sign->SetSize(GetNDofs());
      *g_ldof_sign = 1;
   }

   // count the number of ldofs in all groups (excluding the local group 0)
   group_ldof_counter = 0;
   for (gr = 1; gr < ng; gr++)
   {
      group_ldof_counter += nvd * pmesh->GroupNVertices(gr);
      group_ldof_counter += ned * pmesh->GroupNEdges(gr);
      group_ldof_counter += ntd * pmesh->GroupNTriangles(gr);
      group_ldof_counter += nqd * pmesh->GroupNQuadrilaterals(gr);
      if (dim > 3)
      {
         group_ldof_counter += nted * pmesh->GroupNTetrahedra(
                                  gr);   // FIXME: ensure that tet-group is always build
      }
   }
   if (ldof_type)
   {
      group_ldof_counter *= vdim;
   }
   // allocate the I and J arrays in group_ldof
   group_ldof.SetDims(ng, group_ldof_counter);

   // build the full group_ldof table
   group_ldof_counter = 0;
   group_ldof.GetI()[0] = group_ldof.GetI()[1] = 0;
   for (gr = 1; gr < ng; gr++)
   {
      int j, k, l, m, o, nv, ne, nt, nq, nte;
      const int *ind;

      nv = pmesh->GroupNVertices(gr);
      ne = pmesh->GroupNEdges(gr);
      nt = pmesh->GroupNTriangles(gr);
      nq = pmesh->GroupNQuadrilaterals(gr);
      nte = (dim>3) ? pmesh->GroupNTetrahedra(gr) : 0;   // FIXME

      // vertices
      if (nvd > 0)
      {
         for (j = 0; j < nv; j++)
         {
            k = pmesh->GroupVertex(gr, j);

            dofs.SetSize(nvd);
            m = nvd * k;
            for (l = 0; l < nvd; l++, m++)
            {
               dofs[l] = m;
            }

            if (ldof_type)
            {
               DofsToVDofs(dofs);
            }

            for (l = 0; l < dofs.Size(); l++)
            {
               group_ldof.GetJ()[group_ldof_counter++] = dofs[l];
            }
         }
      }

      // edges
      if (ned > 0)
      {
         for (j = 0; j < ne; j++)
         {
            pmesh->GroupEdge(gr, j, k, o);

            dofs.SetSize(ned);
            m = nvdofs+k*ned;
            ind = fec->DofOrderForOrientation(Geometry::SEGMENT, o);
            for (l = 0; l < ned; l++)
            {
               if (ind[l] < 0)
               {
                  dofs[l] = m + (-1-ind[l]);
                  if (g_ldof_sign)
                  {
                     (*g_ldof_sign)[dofs[l]] = -1;
                  }
               }
               else
               {
                  dofs[l] = m + ind[l];
               }
            }

            if (ldof_type)
            {
               DofsToVDofs(dofs);
            }

            for (l = 0; l < dofs.Size(); l++)
            {
               group_ldof.GetJ()[group_ldof_counter++] = dofs[l];
            }
         }
      }

      // triangles
      if (ntd > 0)
      {
         for (j = 0; j < nt; j++)
         {
            pmesh->GroupTriangle(gr, j, k, o);

            dofs.SetSize(ntd);
            if (dim == 4)
            {
               m = nvdofs+nedofs+pdofs[k];
            }
            else
            {
               m = nvdofs + nedofs + FirstFaceDof(k);
            }
            ind = fec->DofOrderForOrientation(Geometry::TRIANGLE, o);
            for (l = 0; l < ntd; l++)
            {
               if (ind[l] < 0)
               {
                  dofs[l] = m + (-1-ind[l]);
                  if (g_ldof_sign)
                  {
                     (*g_ldof_sign)[dofs[l]] = -1;
                  }
               }
               else
               {
                  dofs[l] = m + ind[l];
               }
            }

            if (ldof_type)
            {
               DofsToVDofs(dofs);
            }

            for (l = 0; l < dofs.Size(); l++)
            {
               group_ldof.GetJ()[group_ldof_counter++] = dofs[l];
            }
         }
      }

      // quadrilaterals
      if (nqd > 0)
      {
         for (j = 0; j < nq; j++)
         {
            pmesh->GroupQuadrilateral(gr, j, k, o);

            dofs.SetSize(nqd);
            m = nvdofs + nedofs + FirstFaceDof(k);
            ind = fec->DofOrderForOrientation(Geometry::SQUARE, o);
            for (l = 0; l < nqd; l++)
            {
               if (ind[l] < 0)
               {
                  dofs[l] = m + (-1-ind[l]);
                  if (g_ldof_sign)
                  {
                     (*g_ldof_sign)[dofs[l]] = -1;
                  }
               }
               else
               {
                  dofs[l] = m + ind[l];
               }
            }

            if (ldof_type)
            {
               DofsToVDofs(dofs);
            }

            for (l = 0; l < dofs.Size(); l++)
            {
               group_ldof.GetJ()[group_ldof_counter++] = dofs[l];
            }
         }
      }

      // tetrahedra (4D)
      if (nted > 0)
      {
         for (j = 0; j < nte; j++)
         {
            pmesh->GroupTetrahedron(gr, j, k, o);

            dofs.SetSize(nted);
            m = nvdofs+nedofs+npdofs+ FirstFaceDof(k);
            ind = fec->DofOrderForOrientation(
                     mesh->GetFaceBaseGeometry(k), o);
            for (l = 0; l < nted; l++)
            {
               if (ind[l] < 0)
               {
                  dofs[l] = m + (-1-ind[l]);
                  if (ldof_sign)
                  {
                     (*ldof_sign)[dofs[l]] = -1;
                  }
               }
               else
               {
                  dofs[l] = m + ind[l];
               }
            }

            if (ldof_type)
            {
               DofsToVDofs(dofs);
            }

            for (l = 0; l < dofs.Size(); l++)
            {
               group_ldof.GetJ()[group_ldof_counter++] = dofs[l];
            }
         }
      }

      group_ldof.GetI()[gr+1] = group_ldof_counter;
   }

   gc.Finalize();
}

void ParFiniteElementSpace::ApplyLDofSigns(Array<int> &dofs) const
{
   MFEM_ASSERT(Conforming(), "wrong code path");

   for (int i = 0; i < dofs.Size(); i++)
   {
      if (dofs[i] < 0)
      {
         if (ldof_sign[-1-dofs[i]] < 0)
         {
            dofs[i] = -1-dofs[i];
         }
      }
      else
      {
         if (ldof_sign[dofs[i]] < 0)
         {
            dofs[i] = -1-dofs[i];
         }
      }
   }
}

void ParFiniteElementSpace::ApplyLDofSigns(Table &el_dof) const
{
   Array<int> all_dofs(el_dof.GetJ(), el_dof.Size_of_connections());
   ApplyLDofSigns(all_dofs);
}

void ParFiniteElementSpace::GetElementDofs(int i, Array<int> &dofs,
                                           DofTransformation &doftrans) const
{
   if (elem_dof)
   {
      elem_dof->GetRow(i, dofs);

      if (DoFTransArray[mesh->GetElementBaseGeometry(i)])
      {
         Array<int> Fo;
         elem_fos->GetRow(i, Fo);
         doftrans.SetDofTransformation(
            *DoFTransArray[mesh->GetElementBaseGeometry(i)]);
         doftrans.SetFaceOrientations(Fo);
         doftrans.SetVDim();
      }
      return;
   }
   FiniteElementSpace::GetElementDofs(i, dofs, doftrans);
   if (Conforming())
   {
      ApplyLDofSigns(dofs);
   }
}

void ParFiniteElementSpace::GetBdrElementDofs(int i, Array<int> &dofs,
                                              DofTransformation &doftrans) const
{
   if (bdr_elem_dof)
   {
      bdr_elem_dof->GetRow(i, dofs);

      if (DoFTransArray[mesh->GetBdrElementGeometry(i)])
      {
         Array<int> Fo;
         bdr_elem_fos->GetRow(i, Fo);
         doftrans.SetDofTransformation(
            *DoFTransArray[mesh->GetBdrElementGeometry(i)]);
         doftrans.SetFaceOrientations(Fo);
         doftrans.SetVDim();
      }
      return;
   }
   FiniteElementSpace::GetBdrElementDofs(i, dofs, doftrans);
   if (Conforming())
   {
      ApplyLDofSigns(dofs);
   }
}

int ParFiniteElementSpace::GetFaceDofs(int i, Array<int> &dofs,
                                       int variant) const
{
   if (face_dof != nullptr && variant == 0)
   {
      face_dof->GetRow(i, dofs);
      return fec->GetOrder();
   }
   int p = FiniteElementSpace::GetFaceDofs(i, dofs, variant);
   if (Conforming())
   {
      ApplyLDofSigns(dofs);
   }
   return p;
}

const FiniteElement *ParFiniteElementSpace::GetFE(int i) const
{
   int ne = mesh->GetNE();
   if (i >= ne) { return GetFaceNbrFE(i - ne); }
   else { return FiniteElementSpace::GetFE(i); }
}

const FaceRestriction *ParFiniteElementSpace::GetFaceRestriction(
   ElementDofOrdering f_ordering, FaceType type, L2FaceValues mul) const
{
   const bool is_dg_space = IsDGSpace();
   const L2FaceValues m = (is_dg_space && mul==L2FaceValues::DoubleValued) ?
                          L2FaceValues::DoubleValued : L2FaceValues::SingleValued;
   auto key = std::make_tuple(is_dg_space, f_ordering, type, m);
   auto itr = L2F.find(key);
   if (itr != L2F.end())
   {
      return itr->second;
   }
   else
   {
      FaceRestriction *res;
      if (is_dg_space)
      {
         if (Conforming())
         {
            res = new ParL2FaceRestriction(*this, f_ordering, type, m);
         }
         else
         {
            res = new ParNCL2FaceRestriction(*this, f_ordering, type, m);
         }
      }
      else
      {
         if (Conforming())
         {
            res = new ConformingFaceRestriction(*this, f_ordering, type);
         }
         else
         {
            res = new ParNCH1FaceRestriction(*this, f_ordering, type);
         }
      }
      L2F[key] = res;
      return res;
   }
}

void ParFiniteElementSpace::GetSharedEdgeDofs(
   int group, int ei, Array<int> &dofs) const
{
   int l_edge, ori;
   MFEM_ASSERT(0 <= ei && ei < pmesh->GroupNEdges(group), "invalid edge index");
   pmesh->GroupEdge(group, ei, l_edge, ori);
   if (ori > 0) // ori = +1 or -1
   {
      GetEdgeDofs(l_edge, dofs);
   }
   else
   {
      Array<int> rdofs;
      fec->SubDofOrder(Geometry::SEGMENT, 1, 1, dofs);
      GetEdgeDofs(l_edge, rdofs);
      for (int i = 0; i < dofs.Size(); i++)
      {
         const int di = dofs[i];
         dofs[i] = (di >= 0) ? rdofs[di] : -1-rdofs[-1-di];
      }
   }
}

void ParFiniteElementSpace::GetSharedTriangleDofs(
   int group, int fi, Array<int> &dofs) const
{
   int l_face, ori;
   MFEM_ASSERT(0 <= fi && fi < pmesh->GroupNTriangles(group),
               "invalid triangular face index");
   pmesh->GroupTriangle(group, fi, l_face, ori);
   if (ori == 0)
   {
      GetFaceDofs(l_face, dofs);
   }
   else
   {
      Array<int> rdofs;
      fec->SubDofOrder(Geometry::TRIANGLE, 2, ori, dofs);
      GetFaceDofs(l_face, rdofs);
      for (int i = 0; i < dofs.Size(); i++)
      {
         const int di = dofs[i];
         dofs[i] = (di >= 0) ? rdofs[di] : -1-rdofs[-1-di];
      }
   }
}

void ParFiniteElementSpace::GetSharedQuadrilateralDofs(
   int group, int fi, Array<int> &dofs) const
{
   int l_face, ori;
   MFEM_ASSERT(0 <= fi && fi < pmesh->GroupNQuadrilaterals(group),
               "invalid quadrilateral face index");
   pmesh->GroupQuadrilateral(group, fi, l_face, ori);
   if (ori == 0)
   {
      GetFaceDofs(l_face, dofs);
   }
   else
   {
      Array<int> rdofs;
      fec->SubDofOrder(Geometry::SQUARE, 2, ori, dofs);
      GetFaceDofs(l_face, rdofs);
      for (int i = 0; i < dofs.Size(); i++)
      {
         const int di = dofs[i];
         dofs[i] = (di >= 0) ? rdofs[di] : -1-rdofs[-1-di];
      }
   }
}

void ParFiniteElementSpace::GetSharedTetrahedronDofs(
   int group, int fi, Array<int> &dofs) const
{
   int l_face, ori;
   MFEM_ASSERT(0 <= fi &&
               fi < pmesh->GroupNTetrahedra(group), "invalid face index");
   pmesh->GroupTetrahedron(group, fi, l_face, ori);
   if (ori == 0)
   {
      GetFaceDofs(l_face, dofs);
   }
   else
   {
      Array<int> rdofs;
      fec->SubDofOrder(pmesh->GetFaceBaseGeometry(l_face), 2, ori, dofs);
      GetFaceDofs(l_face, rdofs);
      for (int i = 0; i < dofs.Size(); i++)
      {
         const int di = dofs[i];
         dofs[i] = (di >= 0) ? rdofs[di] : -1-rdofs[-1-di];
      }
   }
}

void ParFiniteElementSpace::GenerateGlobalOffsets() const
{
   MFEM_ASSERT(Conforming(), "wrong code path");

   HYPRE_BigInt ldof[2];
   Array<HYPRE_BigInt> *offsets[2] = { &dof_offsets, &tdof_offsets };

   ldof[0] = GetVSize();
   ldof[1] = TrueVSize();

   pmesh->GenerateOffsets(2, ldof, offsets);

   if (HYPRE_AssumedPartitionCheck())
   {
      // communicate the neighbor offsets in tdof_nb_offsets
      GroupTopology &gt = GetGroupTopo();
      int nsize = gt.GetNumNeighbors()-1;
      MPI_Request *requests = new MPI_Request[2*nsize];
      MPI_Status  *statuses = new MPI_Status[2*nsize];
      tdof_nb_offsets.SetSize(nsize+1);
      tdof_nb_offsets[0] = tdof_offsets[0];

      // send and receive neighbors' local tdof offsets
      int request_counter = 0;
      for (int i = 1; i <= nsize; i++)
      {
         MPI_Irecv(&tdof_nb_offsets[i], 1, HYPRE_MPI_BIG_INT,
                   gt.GetNeighborRank(i), 5365, MyComm,
                   &requests[request_counter++]);
      }
      for (int i = 1; i <= nsize; i++)
      {
         MPI_Isend(&tdof_nb_offsets[0], 1, HYPRE_MPI_BIG_INT,
                   gt.GetNeighborRank(i), 5365, MyComm,
                   &requests[request_counter++]);
      }
      MPI_Waitall(request_counter, requests, statuses);

      delete [] statuses;
      delete [] requests;
   }
}

void ParFiniteElementSpace::CheckNDSTriaDofs()
{
   // Check for Nedelec basis
   bool nd_basis = dynamic_cast<const ND_FECollection*>(fec);
   if (!nd_basis)
   {
      nd_strias = false;
      return;
   }

   // Check for interior face dofs on triangles (the use of TETRAHEDRON
   // is not an error)
   bool nd_fdof  = fec->HasFaceDofs(Geometry::TETRAHEDRON,
                                    GetMaxElementOrder());
   if (!nd_fdof)
   {
      nd_strias = false;
      return;
   }

   // Check for shared triangle faces
   bool strias   = false;
   {
      int ngrps = pmesh->GetNGroups();
      for (int g = 1; g < ngrps; g++)
      {
         strias |= pmesh->GroupNTriangles(g);
      }
   }

   // Combine results
   int loc_nd_strias = strias ? 1 : 0;
   int glb_nd_strias = 0;
   MPI_Allreduce(&loc_nd_strias, &glb_nd_strias, 1,
                 MPI_INTEGER, MPI_SUM, MyComm);
   nd_strias = glb_nd_strias > 0;
}

void ParFiniteElementSpace::Build_Dof_TrueDof_Matrix() const // matrix P
{
   MFEM_ASSERT(Conforming(), "wrong code path");

   if (P) { return; }

   if (!nd_strias)
   {
      // Safe to assume 1-1 correspondence between shared dofs
      int ldof  = GetVSize();
      int ltdof = TrueVSize();

      HYPRE_Int *i_diag = Memory<HYPRE_Int>(ldof+1);
      HYPRE_Int *j_diag = Memory<HYPRE_Int>(ltdof);
      int diag_counter;

      HYPRE_Int *i_offd = Memory<HYPRE_Int>(ldof+1);
      HYPRE_Int *j_offd = Memory<HYPRE_Int>(ldof-ltdof);
      int offd_counter;

      HYPRE_BigInt *cmap   = Memory<HYPRE_BigInt>(ldof-ltdof);

      HYPRE_BigInt *col_starts = GetTrueDofOffsets();
      HYPRE_BigInt *row_starts = GetDofOffsets();

      Array<Pair<HYPRE_BigInt, int> > cmap_j_offd(ldof-ltdof);

      i_diag[0] = i_offd[0] = 0;
      diag_counter = offd_counter = 0;
      for (int i = 0; i < ldof; i++)
      {
         int ltdof_i = GetLocalTDofNumber(i);
         if (ltdof_i >= 0)
         {
            j_diag[diag_counter++] = ltdof_i;
         }
         else
         {
            cmap_j_offd[offd_counter].one = GetGlobalTDofNumber(i);
            cmap_j_offd[offd_counter].two = offd_counter;
            offd_counter++;
         }
         i_diag[i+1] = diag_counter;
         i_offd[i+1] = offd_counter;
      }

      SortPairs<HYPRE_BigInt, int>(cmap_j_offd, offd_counter);

      for (int i = 0; i < offd_counter; i++)
      {
         cmap[i] = cmap_j_offd[i].one;
         j_offd[cmap_j_offd[i].two] = i;
      }

      P = new HypreParMatrix(MyComm, MyRank, NRanks, row_starts, col_starts,
                             i_diag, j_diag, i_offd, j_offd,
                             cmap, offd_counter);
   }
   else
   {
      // Some shared dofs will be linear combinations of others
      HYPRE_BigInt ldof  = GetVSize();
      HYPRE_BigInt ltdof = TrueVSize();

      HYPRE_BigInt gdof  = -1;
      HYPRE_BigInt gtdof = -1;

      MPI_Allreduce(&ldof, &gdof, 1, HYPRE_MPI_BIG_INT, MPI_SUM, MyComm);
      MPI_Allreduce(&ltdof, &gtdof, 1, HYPRE_MPI_BIG_INT, MPI_SUM, MyComm);

      // Ensure face orientations have been communicated
      pmesh->ExchangeFaceNbrData();

      // Locate and count non-zeros in off-diagonal portion of P
      int nnz_offd = 0;
      Array<int> ldsize(ldof); ldsize = 0;
      Array<int> ltori(ldof);  ltori = 0; // Local triangle orientations
      {
         int ngrps = pmesh->GetNGroups();
         int nedofs = fec->DofForGeometry(Geometry::SEGMENT);
         Array<int> sdofs;
         for (int g = 1; g < ngrps; g++)
         {
            if (pmesh->gtopo.IAmMaster(g))
            {
               continue;
            }
            for (int ei=0; ei<pmesh->GroupNEdges(g); ei++)
            {
               this->GetSharedEdgeDofs(g, ei, sdofs);
               for (int i=0; i<sdofs.Size(); i++)
               {
                  int ind = (sdofs[i]>=0) ? sdofs[i] : (-sdofs[i]-1);
                  if (ldsize[ind] == 0) { nnz_offd++; }
                  ldsize[ind] = 1;
               }
            }
            for (int fi=0; fi<pmesh->GroupNTriangles(g); fi++)
            {
               int face, ori, info1, info2;
               pmesh->GroupTriangle(g, fi, face, ori);
               pmesh->GetFaceInfos(face, &info1, &info2);
               this->GetSharedTriangleDofs(g, fi, sdofs);
               for (int i=0; i<3*nedofs; i++)
               {
                  int ind = (sdofs[i]>=0) ? sdofs[i] : (-sdofs[i]-1);
                  if (ldsize[ind] == 0) { nnz_offd++; }
                  ldsize[ind] = 1;
               }
               for (int i=3*nedofs; i<sdofs.Size(); i++)
               {
                  if (ldsize[sdofs[i]] == 0) { nnz_offd += 2; }
                  ldsize[sdofs[i]] = 2;
                  ltori[sdofs[i]]  = info2 % 64;
               }
            }
            for (int fi=0; fi<pmesh->GroupNQuadrilaterals(g); fi++)
            {
               this->GetSharedQuadrilateralDofs(g, fi, sdofs);
               for (int i=0; i<sdofs.Size(); i++)
               {
                  int ind = (sdofs[i]>=0) ? sdofs[i] : (-sdofs[i]-1);
                  if (ldsize[ind] == 0) { nnz_offd++; }
                  ldsize[ind] = 1;
               }
            }
         }
      }

      HYPRE_Int *i_diag = Memory<HYPRE_Int>(ldof+1);
      HYPRE_Int *j_diag = Memory<HYPRE_Int>(ltdof);
      real_t    *d_diag = Memory<real_t>(ltdof);
      int diag_counter;

      HYPRE_Int *i_offd = Memory<HYPRE_Int>(ldof+1);
      HYPRE_Int *j_offd = Memory<HYPRE_Int>(nnz_offd);
      real_t    *d_offd = Memory<real_t>(nnz_offd);
      int offd_counter;

      HYPRE_BigInt *cmap   = Memory<HYPRE_BigInt>(ldof-ltdof);

      HYPRE_BigInt *col_starts = GetTrueDofOffsets();
      HYPRE_BigInt *row_starts = GetDofOffsets();

      Array<Pair<HYPRE_BigInt, int> > cmap_j_offd(ldof-ltdof);

      i_diag[0] = i_offd[0] = 0;
      diag_counter = offd_counter = 0;
      int offd_col_counter = 0;
      for (int i = 0; i < ldof; i++)
      {
         int ltdofi = GetLocalTDofNumber(i);
         if (ltdofi >= 0)
         {
            j_diag[diag_counter]   = ltdofi;
            d_diag[diag_counter++] = 1.0;
         }
         else
         {
            if (ldsize[i] == 1)
            {
               cmap_j_offd[offd_col_counter].one = GetGlobalTDofNumber(i);
               cmap_j_offd[offd_col_counter].two = offd_counter;
               offd_counter++;
               offd_col_counter++;
            }
            else
            {
               cmap_j_offd[offd_col_counter].one = GetGlobalTDofNumber(i);
               cmap_j_offd[offd_col_counter].two = offd_counter;
               offd_counter += 2;
               offd_col_counter++;
               i_diag[i+1] = diag_counter;
               i_offd[i+1] = offd_counter;
               i++;
               cmap_j_offd[offd_col_counter].one = GetGlobalTDofNumber(i);
               cmap_j_offd[offd_col_counter].two = offd_counter;
               offd_counter += 2;
               offd_col_counter++;
            }
         }
         i_diag[i+1] = diag_counter;
         i_offd[i+1] = offd_counter;
      }

      SortPairs<HYPRE_BigInt, int>(cmap_j_offd, offd_col_counter);

      for (int i = 0; i < nnz_offd; i++)
      {
         j_offd[i] = -1;
         d_offd[i] = 0.0;
      }

      for (int i = 0; i < offd_col_counter; i++)
      {
         cmap[i] = cmap_j_offd[i].one;
         j_offd[cmap_j_offd[i].two] = i;
      }

      for (int i = 0; i < ldof; i++)
      {
         if (i_offd[i+1] == i_offd[i] + 1)
         {
            d_offd[i_offd[i]] = 1.0;
         }
         else if (i_offd[i+1] == i_offd[i] + 2)
         {
            const real_t *T =
               ND_DofTransformation::GetFaceTransform(ltori[i]).GetData();
            j_offd[i_offd[i] + 1] = j_offd[i_offd[i]] + 1;
            d_offd[i_offd[i]] = T[0]; d_offd[i_offd[i] + 1] = T[2];
            i++;
            j_offd[i_offd[i] + 1] = j_offd[i_offd[i]];
            j_offd[i_offd[i]] = j_offd[i_offd[i] + 1] - 1;
            d_offd[i_offd[i]] = T[1]; d_offd[i_offd[i] + 1] = T[3];
         }
      }

      P = new HypreParMatrix(MyComm, gdof, gtdof, row_starts, col_starts,
                             i_diag, j_diag, d_diag, i_offd, j_offd, d_offd,
                             offd_col_counter, cmap);
   }

   SparseMatrix Pdiag;
   P->GetDiag(Pdiag);
   R = Transpose(Pdiag);
}

HypreParMatrix *ParFiniteElementSpace::GetPartialConformingInterpolation()
{
   HypreParMatrix *P_pc;
   Array<HYPRE_BigInt> P_pc_row_starts, P_pc_col_starts;
   BuildParallelConformingInterpolation(&P_pc, NULL, P_pc_row_starts,
                                        P_pc_col_starts, NULL, true);
   P_pc->CopyRowStarts();
   P_pc->CopyColStarts();
   return P_pc;
}

void ParFiniteElementSpace::DivideByGroupSize(real_t *vec)
{
   GroupTopology &gt = GetGroupTopo();
   for (int i = 0; i < ldof_group.Size(); i++)
   {
      if (gt.IAmMaster(ldof_group[i])) // we are the master
      {
         if (ldof_ltdof[i] >= 0) // see note below
         {
            vec[ldof_ltdof[i]] /= gt.GetGroupSize(ldof_group[i]);
         }
         // NOTE: in NC meshes, ldof_ltdof generated for the gtopo
         // groups by ConstructTrueDofs gets overwritten by
         // BuildParallelConformingInterpolation. Some DOFs that are
         // seen as true by the conforming code are actually slaves and
         // end up with a -1 in ldof_ltdof.
      }
   }
}

GroupCommunicator *ParFiniteElementSpace::ScalarGroupComm()
{
   GroupCommunicator *gc = new GroupCommunicator(GetGroupTopo());
   if (NURBSext)
   {
      gc->Create(pNURBSext()->ldof_group);
   }
   else
   {
      GetGroupComm(*gc, 0);
   }
   return gc;
}

void ParFiniteElementSpace::Synchronize(Array<int> &ldof_marker) const
{
   // For non-conforming mesh, synchronization is performed on the cut (aka
   // "partially conforming") space.

   MFEM_VERIFY(ldof_marker.Size() == GetVSize(), "invalid in/out array");

   // implement allreduce(|) as reduce(|) + broadcast
   gcomm->Reduce<int>(ldof_marker, GroupCommunicator::BitOR);
   gcomm->Bcast(ldof_marker);
}

void ParFiniteElementSpace::GetEssentialVDofs(const Array<int> &bdr_attr_is_ess,
                                              Array<int> &ess_dofs,
                                              int component) const
{
   FiniteElementSpace::GetEssentialVDofs(bdr_attr_is_ess, ess_dofs, component);

   // Make sure that processors without boundary elements mark
   // their boundary dofs (if they have any).
   Synchronize(ess_dofs);
}

void ParFiniteElementSpace::GetEssentialTrueDofs(const Array<int>
                                                 &bdr_attr_is_ess,
                                                 Array<int> &ess_tdof_list,
                                                 int component) const
{
   Array<int> ess_dofs, true_ess_dofs;

   GetEssentialVDofs(bdr_attr_is_ess, ess_dofs, component);
   GetRestrictionMatrix()->BooleanMult(ess_dofs, true_ess_dofs);

#ifdef MFEM_DEBUG
   // Verify that in boolean arithmetic: P^T ess_dofs = R ess_dofs.
   Array<int> true_ess_dofs2(true_ess_dofs.Size());
   auto Pt = std::unique_ptr<HypreParMatrix>(Dof_TrueDof_Matrix()->Transpose());

   const int *ess_dofs_data = ess_dofs.HostRead();
   Pt->BooleanMult(1, ess_dofs_data, 0, true_ess_dofs2);
   int counter = 0;
   const int *ted = true_ess_dofs.HostRead();
   std::string error_msg = "failed dof: ";
   for (int i = 0; i < true_ess_dofs.Size(); i++)
   {
      if (bool(ted[i]) != bool(true_ess_dofs2[i]))
      {
         error_msg += std::to_string(i) += "(R ";
         error_msg += std::to_string(bool(ted[i])) += " P^T ";
         error_msg += std::to_string(bool(true_ess_dofs2[i])) += ") ";
         ++counter;
      }
   }
   MFEM_ASSERT(R->Height() == P->Width(), "!");
   MFEM_ASSERT(R->Width() == P->Height(), "!");
   MFEM_ASSERT(R->Width() == ess_dofs.Size(), "!");
   MFEM_VERIFY(counter == 0, "internal MFEM error: counter = " << counter
               << ", rank = " << MyRank << ", " << error_msg);
#endif

   MarkerToList(true_ess_dofs, ess_tdof_list);
}

int ParFiniteElementSpace::GetLocalTDofNumber(int ldof) const
{
   if (Nonconforming())
   {
      Dof_TrueDof_Matrix(); // make sure P has been built

      return ldof_ltdof[ldof]; // NOTE: contains -1 for slaves/DOFs we don't own
   }
   else
   {
      if (GetGroupTopo().IAmMaster(ldof_group[ldof]))
      {
         return ldof_ltdof[ldof];
      }
      else
      {
         return -1;
      }
   }
}

HYPRE_BigInt ParFiniteElementSpace::GetGlobalTDofNumber(int ldof) const
{
   if (Nonconforming())
   {
      MFEM_VERIFY(ldof_ltdof[ldof] >= 0, "ldof " << ldof << " not a true DOF.");

      return GetMyTDofOffset() + ldof_ltdof[ldof];
   }
   else
   {
      if (HYPRE_AssumedPartitionCheck())
      {
         return ldof_ltdof[ldof] +
                tdof_nb_offsets[GetGroupTopo().GetGroupMaster(ldof_group[ldof])];
      }
      else
      {
         return ldof_ltdof[ldof] +
                tdof_offsets[GetGroupTopo().GetGroupMasterRank(ldof_group[ldof])];
      }
   }
}

HYPRE_BigInt ParFiniteElementSpace::GetGlobalScalarTDofNumber(int sldof)
{
   if (Nonconforming())
   {
      MFEM_ABORT("Not implemented for NC mesh.");
   }

   if (HYPRE_AssumedPartitionCheck())
   {
      if (ordering == Ordering::byNODES)
      {
         return ldof_ltdof[sldof] +
                tdof_nb_offsets[GetGroupTopo().GetGroupMaster(
                                   ldof_group[sldof])] / vdim;
      }
      else
      {
         return (ldof_ltdof[sldof*vdim] +
                 tdof_nb_offsets[GetGroupTopo().GetGroupMaster(
                                    ldof_group[sldof*vdim])]) / vdim;
      }
   }

   if (ordering == Ordering::byNODES)
   {
      return ldof_ltdof[sldof] +
             tdof_offsets[GetGroupTopo().GetGroupMasterRank(
                             ldof_group[sldof])] / vdim;
   }
   else
   {
      return (ldof_ltdof[sldof*vdim] +
              tdof_offsets[GetGroupTopo().GetGroupMasterRank(
                              ldof_group[sldof*vdim])]) / vdim;
   }
}

HYPRE_BigInt ParFiniteElementSpace::GetMyDofOffset() const
{
   return HYPRE_AssumedPartitionCheck() ? dof_offsets[0] : dof_offsets[MyRank];
}

HYPRE_BigInt ParFiniteElementSpace::GetMyTDofOffset() const
{
   return HYPRE_AssumedPartitionCheck()? tdof_offsets[0] : tdof_offsets[MyRank];
}

const Operator *ParFiniteElementSpace::GetProlongationMatrix() const
{
   if (Conforming())
   {
      if (Pconf) { return Pconf; }

      if (nd_strias) { return Dof_TrueDof_Matrix(); }

      if (NRanks == 1)
      {
         Pconf = new IdentityOperator(GetTrueVSize());
      }
      else
      {
         if (!Device::Allows(Backend::DEVICE_MASK))
         {
            Pconf = new ConformingProlongationOperator(*this);
         }
         else
         {
            Pconf = new DeviceConformingProlongationOperator(*this);
         }
      }
      return Pconf;
   }
   else
   {
      return Dof_TrueDof_Matrix();
   }
}

const Operator *ParFiniteElementSpace::GetRestrictionOperator() const
{
   if (Conforming())
   {
      if (Rconf) { return Rconf; }

      if (NRanks == 1)
      {
         R_transpose.reset(new IdentityOperator(GetTrueVSize()));
      }
      else
      {
         if (!Device::Allows(Backend::DEVICE_MASK))
         {
            R_transpose.reset(new ConformingProlongationOperator(*this, true));
         }
         else
         {
            R_transpose.reset(
               new DeviceConformingProlongationOperator(*this, true));
         }
      }
      Rconf = new TransposeOperator(*R_transpose);
      return Rconf;
   }
   else
   {
      Dof_TrueDof_Matrix();
      if (!R_transpose) { R_transpose.reset(new TransposeOperator(R)); }
      return R;
   }
}

void ParFiniteElementSpace::ExchangeFaceNbrData()
{
   if (num_face_nbr_dofs >= 0) { return; }

   pmesh->ExchangeFaceNbrData();

   int num_face_nbrs = pmesh->GetNFaceNeighbors();

   if (num_face_nbrs == 0)
   {
      num_face_nbr_dofs = 0;
      return;
   }

   MPI_Request *requests = new MPI_Request[2*num_face_nbrs];
   MPI_Request *send_requests = requests;
   MPI_Request *recv_requests = requests + num_face_nbrs;
   MPI_Status  *statuses = new MPI_Status[num_face_nbrs];

   Array<int> ldofs;
   Array<int> ldof_marker(GetVSize());
   ldof_marker = -1;

   Table send_nbr_elem_dof;

   send_nbr_elem_dof.MakeI(pmesh->send_face_nbr_elements.Size_of_connections());
   send_face_nbr_ldof.MakeI(num_face_nbrs);
   face_nbr_ldof.MakeI(num_face_nbrs);
   int *send_el_off = pmesh->send_face_nbr_elements.GetI();
   int *recv_el_off = pmesh->face_nbr_elements_offset;
   for (int fn = 0; fn < num_face_nbrs; fn++)
   {
      int *my_elems = pmesh->send_face_nbr_elements.GetRow(fn);
      int  num_my_elems = pmesh->send_face_nbr_elements.RowSize(fn);

      for (int i = 0; i < num_my_elems; i++)
      {
         GetElementVDofs(my_elems[i], ldofs);
         for (int j = 0; j < ldofs.Size(); j++)
         {
            int ldof = (ldofs[j] >= 0 ? ldofs[j] : -1-ldofs[j]);

            if (ldof_marker[ldof] != fn)
            {
               ldof_marker[ldof] = fn;
               send_face_nbr_ldof.AddAColumnInRow(fn);
            }
         }
         send_nbr_elem_dof.AddColumnsInRow(send_el_off[fn] + i, ldofs.Size());
      }

      int nbr_rank = pmesh->GetFaceNbrRank(fn);
      int tag = 0;
      MPI_Isend(&send_face_nbr_ldof.GetI()[fn], 1, MPI_INT, nbr_rank, tag,
                MyComm, &send_requests[fn]);

      MPI_Irecv(&face_nbr_ldof.GetI()[fn], 1, MPI_INT, nbr_rank, tag,
                MyComm, &recv_requests[fn]);
   }

   MPI_Waitall(num_face_nbrs, recv_requests, statuses);
   face_nbr_ldof.MakeJ();

   num_face_nbr_dofs = face_nbr_ldof.Size_of_connections();

   MPI_Waitall(num_face_nbrs, send_requests, statuses);
   send_face_nbr_ldof.MakeJ();

   // send/receive the I arrays of send_nbr_elem_dof/face_nbr_element_dof,
   // respectively (they contain the number of dofs for each face-neighbor
   // element)
   face_nbr_element_dof.MakeI(recv_el_off[num_face_nbrs]);

   int *send_I = send_nbr_elem_dof.GetI();
   int *recv_I = face_nbr_element_dof.GetI();
   for (int fn = 0; fn < num_face_nbrs; fn++)
   {
      int nbr_rank = pmesh->GetFaceNbrRank(fn);
      int tag = 0;
      MPI_Isend(send_I + send_el_off[fn], send_el_off[fn+1] - send_el_off[fn],
                MPI_INT, nbr_rank, tag, MyComm, &send_requests[fn]);

      MPI_Irecv(recv_I + recv_el_off[fn], recv_el_off[fn+1] - recv_el_off[fn],
                MPI_INT, nbr_rank, tag, MyComm, &recv_requests[fn]);
   }

   MPI_Waitall(num_face_nbrs, send_requests, statuses);
   send_nbr_elem_dof.MakeJ();

   ldof_marker = -1;

   for (int fn = 0; fn < num_face_nbrs; fn++)
   {
      int *my_elems = pmesh->send_face_nbr_elements.GetRow(fn);
      int  num_my_elems = pmesh->send_face_nbr_elements.RowSize(fn);

      for (int i = 0; i < num_my_elems; i++)
      {
         GetElementVDofs(my_elems[i], ldofs);
         for (int j = 0; j < ldofs.Size(); j++)
         {
            int ldof = (ldofs[j] >= 0 ? ldofs[j] : -1-ldofs[j]);

            if (ldof_marker[ldof] != fn)
            {
               ldof_marker[ldof] = fn;
               send_face_nbr_ldof.AddConnection(fn, ldofs[j]);
            }
         }
         send_nbr_elem_dof.AddConnections(
            send_el_off[fn] + i, ldofs, ldofs.Size());
      }
   }
   send_face_nbr_ldof.ShiftUpI();
   send_nbr_elem_dof.ShiftUpI();

   // convert the ldof indices in send_nbr_elem_dof
   int *send_J = send_nbr_elem_dof.GetJ();
   for (int fn = 0, j = 0; fn < num_face_nbrs; fn++)
   {
      int  num_ldofs = send_face_nbr_ldof.RowSize(fn);
      int *ldofs_fn  = send_face_nbr_ldof.GetRow(fn);
      int  j_end     = send_I[send_el_off[fn+1]];

      for (int i = 0; i < num_ldofs; i++)
      {
         int ldof = (ldofs_fn[i] >= 0 ? ldofs_fn[i] : -1-ldofs_fn[i]);
         ldof_marker[ldof] = i;
      }

      for ( ; j < j_end; j++)
      {
         int ldof = (send_J[j] >= 0 ? send_J[j] : -1-send_J[j]);
         send_J[j] = (send_J[j] >= 0 ? ldof_marker[ldof] : -1-ldof_marker[ldof]);
      }
   }

   MPI_Waitall(num_face_nbrs, recv_requests, statuses);
   face_nbr_element_dof.MakeJ();

   // send/receive the J arrays of send_nbr_elem_dof/face_nbr_element_dof,
   // respectively (they contain the element dofs in enumeration local for
   // the face-neighbor pair)
   int *recv_J = face_nbr_element_dof.GetJ();
   for (int fn = 0; fn < num_face_nbrs; fn++)
   {
      int nbr_rank = pmesh->GetFaceNbrRank(fn);
      int tag = 0;

      MPI_Isend(send_J + send_I[send_el_off[fn]],
                send_I[send_el_off[fn+1]] - send_I[send_el_off[fn]],
                MPI_INT, nbr_rank, tag, MyComm, &send_requests[fn]);

      MPI_Irecv(recv_J + recv_I[recv_el_off[fn]],
                recv_I[recv_el_off[fn+1]] - recv_I[recv_el_off[fn]],
                MPI_INT, nbr_rank, tag, MyComm, &recv_requests[fn]);
   }

   MPI_Waitall(num_face_nbrs, recv_requests, statuses);

   // shift the J array of face_nbr_element_dof
   for (int fn = 0, j = 0; fn < num_face_nbrs; fn++)
   {
      int shift = face_nbr_ldof.GetI()[fn];
      int j_end = recv_I[recv_el_off[fn+1]];

      for ( ; j < j_end; j++)
      {
         if (recv_J[j] >= 0)
         {
            recv_J[j] += shift;
         }
         else
         {
            recv_J[j] -= shift;
         }
      }
   }

   MPI_Waitall(num_face_nbrs, send_requests, statuses);

   // send/receive the J arrays of send_face_nbr_ldof/face_nbr_ldof,
   // respectively
   for (int fn = 0; fn < num_face_nbrs; fn++)
   {
      int nbr_rank = pmesh->GetFaceNbrRank(fn);
      int tag = 0;

      MPI_Isend(send_face_nbr_ldof.GetRow(fn),
                send_face_nbr_ldof.RowSize(fn),
                MPI_INT, nbr_rank, tag, MyComm, &send_requests[fn]);

      MPI_Irecv(face_nbr_ldof.GetRow(fn),
                face_nbr_ldof.RowSize(fn),
                MPI_INT, nbr_rank, tag, MyComm, &recv_requests[fn]);
   }

   MPI_Waitall(num_face_nbrs, recv_requests, statuses);
   MPI_Waitall(num_face_nbrs, send_requests, statuses);

   // send my_dof_offset (i.e. my_ldof_offset) to face neighbors and receive
   // their offset in dof_face_nbr_offsets, used to define face_nbr_glob_dof_map
   face_nbr_glob_dof_map.SetSize(num_face_nbr_dofs);
   Array<HYPRE_BigInt> dof_face_nbr_offsets(num_face_nbrs);
   HYPRE_BigInt my_dof_offset = GetMyDofOffset();
   for (int fn = 0; fn < num_face_nbrs; fn++)
   {
      int nbr_rank = pmesh->GetFaceNbrRank(fn);
      int tag = 0;

      MPI_Isend(&my_dof_offset, 1, HYPRE_MPI_BIG_INT, nbr_rank, tag,
                MyComm, &send_requests[fn]);

      MPI_Irecv(&dof_face_nbr_offsets[fn], 1, HYPRE_MPI_BIG_INT, nbr_rank, tag,
                MyComm, &recv_requests[fn]);
   }

   MPI_Waitall(num_face_nbrs, recv_requests, statuses);

   // set the array face_nbr_glob_dof_map which holds the global ldof indices of
   // the face-neighbor dofs
   for (int fn = 0, j = 0; fn < num_face_nbrs; fn++)
   {
      for (int j_end = face_nbr_ldof.GetI()[fn+1]; j < j_end; j++)
      {
         int ldof = face_nbr_ldof.GetJ()[j];
         if (ldof < 0)
         {
            ldof = -1-ldof;
         }

         face_nbr_glob_dof_map[j] = dof_face_nbr_offsets[fn] + ldof;
      }
   }

   MPI_Waitall(num_face_nbrs, send_requests, statuses);

   delete [] statuses;
   delete [] requests;
}

void ParFiniteElementSpace::GetFaceNbrElementVDofs(
   int i, Array<int> &vdofs, DofTransformation &doftrans) const
{
   face_nbr_element_dof.GetRow(i, vdofs);

   if (DoFTransArray[GetFaceNbrFE(i)->GetGeomType()])
   {
      Array<int> F, Fo;
      pmesh->GetFaceNbrElementFaces(pmesh->GetNE() + i, F, Fo);
      doftrans.SetDofTransformation(
         *DoFTransArray[GetFaceNbrFE(i)->GetGeomType()]);
      doftrans.SetFaceOrientations(Fo);
      doftrans.SetVDim(vdim, ordering);
   }
}

DofTransformation *ParFiniteElementSpace::GetFaceNbrElementVDofs(
   int i, Array<int> &vdofs) const
{
   DoFTrans.SetDofTransformation(NULL);
   GetFaceNbrElementVDofs(i, vdofs, DoFTrans);
   return DoFTrans.GetDofTransformation() ? &DoFTrans : NULL;
}

void ParFiniteElementSpace::GetFaceNbrFaceVDofs(int i, Array<int> &vdofs) const
{
   // Works for NC mesh where 'i' is an index returned by
   // ParMesh::GetSharedFace() such that i >= Mesh::GetNumFaces(), i.e. 'i' is
   // the index of a ghost face.
   MFEM_ASSERT(Nonconforming() && i >= pmesh->GetNumFaces(), "");
   int el1, el2, inf1, inf2;
   pmesh->GetFaceElements(i, &el1, &el2);
   el2 = -1 - el2;
   pmesh->GetFaceInfos(i, &inf1, &inf2);
   MFEM_ASSERT(0 <= el2 && el2 < face_nbr_element_dof.Size(), "");
   const int nd = face_nbr_element_dof.RowSize(el2);
   const int *vol_vdofs = face_nbr_element_dof.GetRow(el2);
   const Element *face_nbr_el = pmesh->face_nbr_elements[el2];
   Geometry::Type geom = face_nbr_el->GetGeometryType();
   const int face_dim = Geometry::Dimension[geom]-1;

   fec->SubDofOrder(geom, face_dim, inf2, vdofs);
   // Convert local dofs to local vdofs.
   Ordering::DofsToVDofs<Ordering::byNODES>(nd/vdim, vdim, vdofs);
   // Convert local vdofs to global vdofs.
   for (int j = 0; j < vdofs.Size(); j++)
   {
      const int ldof = vdofs[j];
      vdofs[j] = (ldof >= 0) ? vol_vdofs[ldof] : -1-vol_vdofs[-1-ldof];
   }
}

const FiniteElement *ParFiniteElementSpace::GetFaceNbrFE(int i) const
{
   const FiniteElement *FE =
      fec->FiniteElementForGeometry(
         pmesh->face_nbr_elements[i]->GetGeometryType());

   if (NURBSext)
   {
      mfem_error("ParFiniteElementSpace::GetFaceNbrFE"
                 " does not support NURBS!");
   }
   return FE;
}

const FiniteElement *ParFiniteElementSpace::GetFaceNbrFaceFE(int i) const
{
   // Works for NC mesh where 'i' is an index returned by
   // ParMesh::GetSharedFace() such that i >= Mesh::GetNumFaces(), i.e. 'i' is
   // the index of a ghost face.
   // Works in tandem with GetFaceNbrFaceVDofs() defined above.

   MFEM_ASSERT(Nonconforming() && !NURBSext, "");
   Geometry::Type face_geom = pmesh->GetFaceGeometry(i);
   return fec->FiniteElementForGeometry(face_geom);
}

void ParFiniteElementSpace::Lose_Dof_TrueDof_Matrix()
{
   P -> StealData();
#if MFEM_HYPRE_VERSION <= 22200
   hypre_ParCSRMatrix *csrP = (hypre_ParCSRMatrix*)(*P);
   hypre_ParCSRMatrixOwnsRowStarts(csrP) = 1;
   hypre_ParCSRMatrixOwnsColStarts(csrP) = 1;
   dof_offsets.LoseData();
   tdof_offsets.LoseData();
#else
   dof_offsets.DeleteAll();
   tdof_offsets.DeleteAll();
#endif
}

void ParFiniteElementSpace::ConstructTrueDofs()
{
   int i, gr, n = GetVSize();
   GroupTopology &gt = pmesh->gtopo;
   gcomm = new GroupCommunicator(gt);
   Table &group_ldof = gcomm->GroupLDofTable();

   GetGroupComm(*gcomm, 1, &ldof_sign);

   // Define ldof_group and mark ldof_ltdof with
   //   -1 for ldof that is ours
   //   -2 for ldof that is in a group with another master
   ldof_group.SetSize(n);
   ldof_ltdof.SetSize(n);
   ldof_group = 0;
   ldof_ltdof = -1;

   for (gr = 1; gr < group_ldof.Size(); gr++)
   {
      const int *ldofs = group_ldof.GetRow(gr);
      const int nldofs = group_ldof.RowSize(gr);
      for (i = 0; i < nldofs; i++)
      {
         ldof_group[ldofs[i]] = gr;
      }

      if (!gt.IAmMaster(gr)) // we are not the master
      {
         for (i = 0; i < nldofs; i++)
         {
            ldof_ltdof[ldofs[i]] = -2;
         }
      }
   }

   // count ltdof_size
   ltdof_size = 0;
   for (i = 0; i < n; i++)
   {
      if (ldof_ltdof[i] == -1)
      {
         ldof_ltdof[i] = ltdof_size++;
      }
   }
   gcomm->SetLTDofTable(ldof_ltdof);

   // have the group masters broadcast their ltdofs to the rest of the group
   gcomm->Bcast(ldof_ltdof);
}

void ParFiniteElementSpace::ConstructTrueNURBSDofs()
{
   int n = GetVSize();
   GroupTopology &gt = pNURBSext()->gtopo;
   gcomm = new GroupCommunicator(gt);

   // pNURBSext()->ldof_group is for scalar space!
   if (vdim == 1)
   {
      ldof_group.MakeRef(pNURBSext()->ldof_group);
   }
   else
   {
      const int *scalar_ldof_group = pNURBSext()->ldof_group;
      ldof_group.SetSize(n);
      for (int i = 0; i < n; i++)
      {
         ldof_group[i] = scalar_ldof_group[VDofToDof(i)];
      }
   }

   gcomm->Create(ldof_group);

   // ldof_sign.SetSize(n);
   // ldof_sign = 1;
   ldof_sign.DeleteAll();

   ltdof_size = 0;
   ldof_ltdof.SetSize(n);
   for (int i = 0; i < n; i++)
   {
      if (gt.IAmMaster(ldof_group[i]))
      {
         ldof_ltdof[i] = ltdof_size;
         ltdof_size++;
      }
      else
      {
         ldof_ltdof[i] = -2;
      }
   }
   gcomm->SetLTDofTable(ldof_ltdof);

   // have the group masters broadcast their ltdofs to the rest of the group
   gcomm->Bcast(ldof_ltdof);
}

void ParFiniteElementSpace::GetGhostVertexDofs(const MeshId &id,
                                               Array<int> &dofs) const
{
   int nv = fec->DofForGeometry(Geometry::POINT);
   dofs.SetSize(nv);
   for (int j = 0; j < nv; j++)
   {
      dofs[j] = ndofs + nv*id.index + j;
   }
}

void ParFiniteElementSpace::GetGhostEdgeDofs(const MeshId &edge_id,
                                             Array<int> &dofs) const
{
   int nv = fec->DofForGeometry(Geometry::POINT);
   int ne = fec->DofForGeometry(Geometry::SEGMENT);
   dofs.SetSize(2*nv + ne);

   int V[2], ghost = pncmesh->GetNVertices();
   pmesh->pncmesh->GetEdgeVertices(edge_id, V);

   for (int i = 0; i < 2; i++)
   {
      int k = (V[i] < ghost) ? V[i]*nv : (ndofs + (V[i] - ghost)*nv);
      for (int j = 0; j < nv; j++)
      {
         dofs[i*nv + j] = k++;
      }
   }

   int k = ndofs + ngvdofs + (edge_id.index - pncmesh->GetNEdges())*ne;
   for (int j = 0; j < ne; j++)
   {
      dofs[2*nv + j] = k++;
   }
}

void ParFiniteElementSpace::GetGhostFaceDofs(const MeshId &face_id,
                                             Array<int> &dofs) const
{
   int nfv, V[4], E[4], Eo[4];
   nfv = pmesh->pncmesh->GetFaceVerticesEdges(face_id, V, E, Eo);

   int nv = fec->DofForGeometry(Geometry::POINT);
   int ne = fec->DofForGeometry(Geometry::SEGMENT);
   int nf_tri = fec->DofForGeometry(Geometry::TRIANGLE);
   int nf_quad = fec->DofForGeometry(Geometry::SQUARE);
   int nf = (nfv == 3) ? nf_tri : nf_quad;

   dofs.SetSize(nfv*(nv + ne) + nf);

   int offset = 0;
   for (int i = 0; i < nfv; i++)
   {
      int ghost = pncmesh->GetNVertices();
      int first = (V[i] < ghost) ? V[i]*nv : (ndofs + (V[i] - ghost)*nv);
      for (int j = 0; j < nv; j++)
      {
         dofs[offset++] = first + j;
      }
   }

   for (int i = 0; i < nfv; i++)
   {
      int ghost = pncmesh->GetNEdges();
      int first = (E[i] < ghost) ? nvdofs + E[i]*ne
                  /*          */ : ndofs + ngvdofs + (E[i] - ghost)*ne;
      const int *ind = fec->DofOrderForOrientation(Geometry::SEGMENT, Eo[i]);
      for (int j = 0; j < ne; j++)
      {
         dofs[offset++] = (ind[j] >= 0) ? (first + ind[j])
                          /*         */ : (-1 - (first + (-1 - ind[j])));
      }
   }

   const int ghost_face_index = face_id.index - pncmesh->GetNFaces();
   int first = ndofs + ngvdofs + ngedofs + nf_quad*ghost_face_index;

   for (int j = 0; j < nf; j++)
   {
      dofs[offset++] = first + j;
   }
}

void ParFiniteElementSpace::GetGhostFaceDofs4D(const MeshId &face_id,
                                               Array<int> &dofs) const
{
   #if 0
   MFEM_ASSERT(mesh->GetFaceBaseGeometry(0) == Geometry::TETRAHEDRON, "");

   int nv = fec->DofForGeometry(Geometry::POINT);
   int ne = fec->DofForGeometry(Geometry::SEGMENT);
   int np = fec->DofForGeometry(Geometry::TRIANGLE);
   int nf = fec->DofForGeometry(Geometry::TETRAHEDRON);
   dofs.SetSize(4*nv + 6*ne + 4*np + nf);

   int V[4], E[6], Eo[6], P[4], Po[4];
   pmesh->pncmesh->GetFaceVerticesEdgesPlanars(face_id, V, E, Eo, P, Po);

   int offset = 0;
   for (int i = 0; i < 4; i++)
   {
      int ghost = pncmesh->GetNVertices();
      int first = (V[i] < ghost) ? V[i]*nv : (ndofs + (V[i] - ghost)*nv);
      for (int j = 0; j < nv; j++)
      {
         dofs[offset++] = first + j;
      }
   }

   for (int i = 0; i < 6; i++)
   {
      int ghost = pncmesh->GetNEdges();
      int first = (E[i] < ghost) ? nvdofs + E[i]*ne
                  /*          */ : ndofs + ngvdofs + (E[i] - ghost)*ne;
      const int *ind = fec->DofOrderForOrientation(Geometry::SEGMENT, Eo[i]);
      for (int j = 0; j < ne; j++)
      {
         dofs[offset++] = (ind[j] >= 0) ? (first + ind[j])
                          /*         */ : (-1 - (first + (-1 - ind[j])));
      }
   }

   for (int i = 0; i < 4; i++)
   {
      // TODO higher order
      int ghost = pncmesh->GetNPlanars();
      int first = (P[i] < ghost) ? nvdofs + nedofs +  P[i]*np
                  /*          */ : ndofs + ngvdofs + nedofs + ngedofs +  (P[i] - ghost)*np;
      //      const int *ind = fec->DofOrderForOrientation(Geometry::SEGMENT, Eo[i]);
      for (int j = 0; j < np; j++)
      {
         dofs[offset++] = first + j;
      }
   }

   int first = ndofs + ngvdofs + ngedofs +
               (face_id.index - pncmesh->GetNFaces())*nf;
   for (int j = 0; j < nf; j++)
   {
      dofs[offset++] = first + j;
   }
   #endif
}

void ParFiniteElementSpace::GetGhostPlanarDofs(const MeshId &planar_id,
                                               Array<int> &dofs) const
{
   #if 0
   MFEM_ASSERT(mesh->GetPlanarBaseGeometry(0) == Geometry::TRIANGLE, "");

   int nv = fec->DofForGeometry(Geometry::POINT);
   int ne = fec->DofForGeometry(Geometry::SEGMENT);
   int np = fec->DofForGeometry(Geometry::TRIANGLE);
   dofs.SetSize(3*nv + 3*ne + np);

   int V[3], E[3], Eo[3];
   pmesh->pncmesh->GetPlanarVerticesEdges(planar_id, V, E, Eo);

   int offset = 0;
   for (int i = 0; i < 3; i++)
   {
      int ghost = pncmesh->GetNVertices();
      int first = (V[i] < ghost) ? V[i]*nv : (ndofs + (V[i] - ghost)*nv);
      for (int j = 0; j < nv; j++)
      {
         dofs[offset++] = first + j;
      }
   }

   for (int i = 0; i < 3; i++)
   {
      int ghost = pncmesh->GetNEdges();
      int first = (E[i] < ghost) ? nvdofs + E[i]*ne
                  /*          */ : ndofs + ngvdofs + (E[i] - ghost)*ne;
      const int *ind = fec->DofOrderForOrientation(Geometry::SEGMENT, Eo[i]);
      for (int j = 0; j < ne; j++)
      {
         dofs[offset++] = (ind[j] >= 0) ? (first + ind[j])
                          /*         */ : (-1 - (first + (-1 - ind[j])));
      }
   }

   int first = ndofs + ngvdofs + ngedofs +
               (planar_id.index - pncmesh->GetNPlanars())*np;
   for (int j = 0; j < np; j++)
   {
      dofs[offset++] = first + j;
   }
   #endif
}


void ParFiniteElementSpace::GetGhostDofs(int entity, const MeshId &id,
                                         Array<int> &dofs) const
{
   // helper to get ghost vertex, ghost edge or ghost face DOFs
   switch (entity)
   {
      case 0: GetGhostVertexDofs(id, dofs); break;
      case 1: GetGhostEdgeDofs(id, dofs); break;
      case 2: GetGhostFaceDofs(id, dofs); break;
   }
}

void ParFiniteElementSpace::GetGhostDofs4D(int entity, const MeshId &id,
                                           Array<int> &dofs) const
{
   // helper to get ghost vertex, ghost edge or ghost face DOFs
   switch (entity)
   {
      case 0: GetGhostVertexDofs(id, dofs); break;
      case 1: GetGhostEdgeDofs(id, dofs); break;
      case 2: GetGhostPlanarDofs(id, dofs); break;
      case 3: GetGhostFaceDofs4D(id, dofs); break;
   }
}

void ParFiniteElementSpace::GetBareDofs(int entity, int index,
                                        Array<int> &dofs) const
{
   int ned, ghost, first;
   switch (entity)
   {
      case 0:
         ned = fec->DofForGeometry(Geometry::POINT);
         ghost = pncmesh->GetNVertices();
         first = (index < ghost)
                 ? index*ned // regular vertex
                 : ndofs + (index - ghost)*ned; // ghost vertex
         break;

      case 1:
         ned = fec->DofForGeometry(Geometry::SEGMENT);
         ghost = pncmesh->GetNEdges();
         first = (index < ghost)
                 ? nvdofs + index*ned // regular edge
                 : ndofs + ngvdofs + (index - ghost)*ned; // ghost edge
         break;

      default:
         Geometry::Type geom = pncmesh->GetFaceGeometry(index);
         MFEM_ASSERT(geom == Geometry::SQUARE ||
                     geom == Geometry::TRIANGLE, "");

         ned = fec->DofForGeometry(geom);
         ghost = pncmesh->GetNFaces();

         if (index < ghost) // regular face
         {
            first = nvdofs + nedofs + FirstFaceDof(index);
         }
         else // ghost face
         {
            index -= ghost;
            int stride = fec->DofForGeometry(Geometry::SQUARE);
            first = ndofs + ngvdofs + ngedofs + index*stride;
         }
         break;
   }

   dofs.SetSize(ned);
   for (int i = 0; i < ned; i++)
   {
      dofs[i] = first + i;
   }
}

void ParFiniteElementSpace::GetBareDofs4D(int entity, int index,
                                          Array<int> &dofs) const
{
   #if 0
   int ned, ghost, first;
   switch (entity)
   {
      case 0:
         ned = fec->DofForGeometry(Geometry::POINT);
         ghost = pncmesh->GetNVertices();
         first = (index < ghost)
                 ? index*ned // regular vertex
                 : ndofs + (index - ghost)*ned; // ghost vertex
         break;

      case 1:
         ned = fec->DofForGeometry(Geometry::SEGMENT);
         ghost = pncmesh->GetNEdges();
         first = (index < ghost)
                 ? nvdofs + index*ned // regular edge
                 : ndofs + ngvdofs + (index - ghost)*ned; // ghost edge
         break;

      case 2:
         ned = fec->DofForGeometry(mesh->GetPlanarBaseGeometry(0));
         ghost = pncmesh->GetNPlanars();
         first = (index < ghost)
                 ? nvdofs + nedofs + index*ned
                 : ndofs + ngvdofs + ngedofs + (index - ghost)*ned;
         break;

      default:
         ned = fec->DofForGeometry(mesh->GetFaceBaseGeometry(0));
         ghost = pncmesh->GetNFaces();
         first = (index < ghost)
                 ? nvdofs + nedofs + npdofs + index*ned // regular face
                 : ndofs + ngvdofs + ngedofs + ngpdofs + (index - ghost)*ned; // ghost
         break;
   }

   dofs.SetSize(ned);
   for (int i = 0; i < ned; i++)
   {
      dofs[i] = first + i;
   }
   #endif
}


int ParFiniteElementSpace::PackDof(int entity, int index, int edof) const
{
   // DOFs are ordered as follows:
   // vertices | edges | faces | internal | ghost vert. | g. edges | g. faces

   int ghost, ned;
   switch (entity)
   {
      case 0:
         ghost = pncmesh->GetNVertices();
         ned = fec->DofForGeometry(Geometry::POINT);

         return (index < ghost)
                ? index*ned + edof // regular vertex
                : ndofs + (index - ghost)*ned + edof; // ghost vertex

      case 1:
         ghost = pncmesh->GetNEdges();
         ned = fec->DofForGeometry(Geometry::SEGMENT);

         return (index < ghost)
                ? nvdofs + index*ned + edof // regular edge
                : ndofs + ngvdofs + (index - ghost)*ned + edof; // ghost edge

      default:
         ghost = pncmesh->GetNFaces();
         ned = fec->DofForGeometry(pncmesh->GetFaceGeometry(index));

         if (index < ghost) // regular face
         {
            return nvdofs + nedofs + FirstFaceDof(index) + edof;
         }
         else // ghost face
         {
            index -= ghost;
            int stride = fec->DofForGeometry(Geometry::SQUARE);
            return ndofs + ngvdofs + ngedofs + index*stride + edof;
         }
   }
}

static int bisect(const int* array, int size, int value)
{
   const int* end = array + size;
   const int* pos = std::upper_bound(array, end, value);
   MFEM_VERIFY(pos != array, "value not found");
   if (pos == end)
   {
      MFEM_VERIFY(*(array+size - 1) == value, "Last entry must be exact")
   }
   return pos - array - 1;
}

/** Dissect a DOF number to obtain the entity type (0=vertex, 1=edge, 2=face),
 *  entity index and the DOF number within the entity.
 */
void ParFiniteElementSpace::UnpackDof(int dof,
                                      int &entity, int &index, int &edof) const
{
   MFEM_VERIFY(dof >= 0, "");
   if (dof < ndofs)
   {
      if (dof < nvdofs) // regular vertex
      {
         int nv = fec->DofForGeometry(Geometry::POINT);
         entity = 0, index = dof / nv, edof = dof % nv;
         return;
      }
      dof -= nvdofs;
      if (dof < nedofs) // regular edge
      {
         int ne = fec->DofForGeometry(Geometry::SEGMENT);
         entity = 1, index = dof / ne, edof = dof % ne;
         return;
      }
      dof -= nedofs;
      if (dof < nfdofs) // regular face
      {
         if (uni_fdof >= 0) // uniform faces
         {
            int nf = fec->DofForGeometry(pncmesh->GetFaceGeometry(0));
            index = dof / nf, edof = dof % nf;
         }
         else // mixed faces or var-order space
         {
            const Table &table = var_face_dofs;

            MFEM_ASSERT(table.Size() > 0, "");
            int jpos = bisect(table.GetJ(), table.Size_of_connections(), dof);
            index = bisect(table.GetI(), table.Size(), jpos);
            edof = dof - table.GetRow(index)[0];
         }
         entity = 2;
         return;
      }
      MFEM_ABORT("Cannot unpack internal DOF");
   }
   else
   {
      dof -= ndofs;
      if (dof < ngvdofs) // ghost vertex
      {
         int nv = fec->DofForGeometry(Geometry::POINT);
         entity = 0, index = pncmesh->GetNVertices() + dof / nv, edof = dof % nv;
         return;
      }
      dof -= ngvdofs;
      if (dof < ngedofs) // ghost edge
      {
         int ne = fec->DofForGeometry(Geometry::SEGMENT);
         entity = 1, index = pncmesh->GetNEdges() + dof / ne, edof = dof % ne;
         return;
      }
      dof -= ngedofs;
      if (dof < ngfdofs) // ghost face
      {
         int stride = fec->DofForGeometry(Geometry::SQUARE);
         index = pncmesh->GetNFaces() + dof / stride, edof = dof % stride;
         entity = 2;
         return;
      }
      MFEM_ABORT("Out of range DOF.");
   }
}

/** Represents an element of the P matrix. The column number is global and
 *  corresponds to vector dimension 0. The other dimension columns are offset
 *  by 'stride'.
 */
struct PMatrixElement
{
   HYPRE_BigInt column;
   int stride;
   real_t value;

   PMatrixElement(HYPRE_BigInt col = 0, int str = 0, real_t val = 0)
      : column(col), stride(str), value(val) {}

   bool operator<(const PMatrixElement &other) const
   { return column < other.column; }

   typedef std::vector<PMatrixElement> List;
};

/** Represents one row of the P matrix, for the construction code below.
 *  The row is complete: diagonal and offdiagonal elements are not distinguished.
 */
struct PMatrixRow
{
   PMatrixElement::List elems;

   /// Add other row, times 'coef'.
   void AddRow(const PMatrixRow &other, real_t coef)
   {
      elems.reserve(elems.size() + other.elems.size());
      for (const PMatrixElement &oei : other.elems)
      {
         elems.emplace_back(oei.column, oei.stride, coef * oei.value);
      }
   }

   /// Remove duplicate columns and sum their values.
   void Collapse()
   {
      if (!elems.size()) { return; }
      std::sort(elems.begin(), elems.end());

      int j = 0;
      for (unsigned i = 1; i < elems.size(); i++)
      {
         if (elems[j].column == elems[i].column)
         {
            elems[j].value += elems[i].value;
         }
         else
         {
            elems[++j] = elems[i];
         }
      }
      elems.resize(j+1);
   }

   void write(std::ostream &os, real_t sign) const
   {
      bin_io::write<int>(os, elems.size());
      for (unsigned i = 0; i < elems.size(); i++)
      {
         const PMatrixElement &e = elems[i];
         bin_io::write<HYPRE_BigInt>(os, e.column);
         bin_io::write<int>(os, e.stride);
         bin_io::write<real_t>(os, e.value * sign);
      }
   }

   void read(std::istream &is, real_t sign)
   {
      elems.resize(bin_io::read<int>(is));
      for (unsigned i = 0; i < elems.size(); i++)
      {
         PMatrixElement &e = elems[i];
         e.column = bin_io::read<HYPRE_BigInt>(is);
         e.stride = bin_io::read<int>(is);
         e.value = bin_io::read<real_t>(is) * sign;
      }
   }
};

/** Represents a message to another processor containing P matrix rows.
 *  Used by ParFiniteElementSpace::ParallelConformingInterpolation.
 */
class NeighborRowMessage : public VarMessage<314>
{
public:
   typedef NCMesh::MeshId MeshId;
   typedef ParNCMesh::GroupId GroupId;
   struct RowInfo
   {
      int entity, index, edof;
      GroupId group;
      PMatrixRow row;

      RowInfo(int ent, int idx, int edof, GroupId grp, const PMatrixRow &row)
         : entity(ent), index(idx), edof(edof), group(grp), row(row) {}

      RowInfo(int ent, int idx, int edof, GroupId grp)
         : entity(ent), index(idx), edof(edof), group(grp) {}
   };

   NeighborRowMessage() : pncmesh(NULL) {}

   void AddRow(int entity, int index, int edof, GroupId group,
               const PMatrixRow &row)
   {
      rows.emplace_back(entity, index, edof, group, row);
   }

   const std::vector<RowInfo>& GetRows() const { return rows; }

   void SetNCMesh(ParNCMesh* pnc) { pncmesh = pnc; }
   void SetFEC(const FiniteElementCollection* fec_) { this->fec = fec_; }

   typedef std::map<int, NeighborRowMessage> Map;

protected:
   std::vector<RowInfo> rows;

   ParNCMesh *pncmesh;
   const FiniteElementCollection* fec;

   /// Encode a NeighborRowMessage for sending via MPI.
   void Encode(int rank) override;
   /// Decode a NeighborRowMessage received via MPI.
   void Decode(int rank) override;
};

void NeighborRowMessage::Encode(int rank)
{
   std::ostringstream stream;

   Array<MeshId> ent_ids[3];
   Array<GroupId> group_ids[3];
   Array<int> row_idx[3];

   // encode MeshIds and groups
   for (unsigned i = 0; i < rows.size(); i++)
   {
      const RowInfo &ri = rows[i];
      const MeshId &id = *pncmesh->GetNCList(ri.entity).GetMeshIdAndType(ri.index).id;
      ent_ids[ri.entity].Append(id);
      row_idx[ri.entity].Append(i);
      group_ids[ri.entity].Append(ri.group);
   }

   Array<GroupId> all_group_ids;
   all_group_ids.Reserve(rows.size());
   for (int i = 0; i < 3; i++)
   {
      all_group_ids.Append(group_ids[i]);
   }

   pncmesh->AdjustMeshIds(ent_ids, rank);
   pncmesh->EncodeMeshIds(stream, ent_ids);
   pncmesh->EncodeGroups(stream, all_group_ids);

   // write all rows to the stream
   for (int ent = 0; ent < 3; ent++)
   {
      const Array<MeshId> &ids = ent_ids[ent];
      for (int i = 0; i < ids.Size(); i++)
      {
         const MeshId &id = ids[i];
         const RowInfo &ri = rows[row_idx[ent][i]];
         MFEM_ASSERT(ent == ri.entity, "");

#ifdef MFEM_DEBUG_PMATRIX
         mfem::out << "Rank " << pncmesh->MyRank << " sending to " << rank
                   << ": ent " << ri.entity << ", index " << ri.index
                   << ", edof " << ri.edof << " (id " << id.element << "/"
                   << int(id.local) << ")" << std::endl;
#endif

         // handle orientation and sign change
         int edof = ri.edof;
         real_t s = 1.0;
         if (ent == 1)
         {
            int eo = pncmesh->GetEdgeNCOrientation(id);
            const int* ind = fec->DofOrderForOrientation(Geometry::SEGMENT, eo);
            if ((edof = ind[edof]) < 0)
            {
               edof = -1 - edof;
               s = -1;
            }
         }

         bin_io::write<int>(stream, edof);
         ri.row.write(stream, s);
      }
   }

   rows.clear();
   stream.str().swap(data);
}

void NeighborRowMessage::Decode(int rank)
{
   std::istringstream stream(data);

   Array<MeshId> ent_ids[3];
   Array<GroupId> group_ids;

   // decode vertex/edge/face IDs and groups
   pncmesh->DecodeMeshIds(stream, ent_ids);
   pncmesh->DecodeGroups(stream, group_ids);

   int nrows = ent_ids[0].Size() + ent_ids[1].Size() + ent_ids[2].Size();
   MFEM_ASSERT(nrows == group_ids.Size(), "");

   rows.clear();
   rows.reserve(nrows);

   // read rows ent = {0,1,2} means vertex, edge and face entity
   for (int ent = 0, gi = 0; ent < 3; ent++)
   {
      // extract the vertex list, edge list or face list.
      const Array<MeshId> &ids = ent_ids[ent];
      for (int i = 0; i < ids.Size(); i++)
      {
         const MeshId &id = ids[i];
         // read the particular element dof value off the stream.
         int edof = bin_io::read<int>(stream);

         // Handle orientation and sign change. This flips the sign on dofs
         // where necessary, and for edges and faces also reorders if flipped,
         // i.e. an edge with 1 -> 2 -> 3 -> 4 might become -4 -> -3 -> -2 -> -1
         // This cannot treat all face dofs, as they can have rotations and
         // reflections.
         const int *ind = nullptr;
         Geometry::Type geom = Geometry::Type::INVALID;
         if (ent == 1)
         {
            // edge NC orientation is element defined.
            int eo = pncmesh->GetEdgeNCOrientation(id);
            ind = fec->DofOrderForOrientation(Geometry::SEGMENT, eo);
         }
         else if (ent == 2)
         {
            geom = pncmesh->GetFaceGeometry(id.index);
            int fo = pncmesh->GetFaceOrientation(id.index);
            ind = fec->DofOrderForOrientation(geom, fo);
         }
         // Tri faces with second order basis have dofs that must be processed
         // in pairs, as the doftransformation is not diagonal.
         const bool process_dof_pairs = (ent == 2 &&
                                         fec->GetContType() == FiniteElementCollection::TANGENTIAL
                                         && !Geometry::IsTensorProduct(geom));

#ifdef MFEM_DEBUG_PMATRIX
         mfem::out << "Rank " << pncmesh->MyRank << " receiving from " << rank
                   << ": ent " << ent << ", index " << id.index
                   << ", edof " << edof << " (id " << id.element << "/"
                   << int(id.local) << ")" << std::endl;
#endif

         // If edof arrived with a negative index, flip it, and the scaling.
         real_t s = (edof < 0) ? -1.0 : 1.0;
         edof = (edof < 0) ? -1 - edof : edof;
         if (ind && (edof = ind[edof]) < 0)
         {
            edof = -1 - edof;
            s *= -1.0;
         }

         // Create a row for this entity, recording the index of the mesh
         // element
         rows.emplace_back(ent, id.index, edof, group_ids[gi++]);
         rows.back().row.read(stream, s);

#ifdef MFEM_DEBUG_PMATRIX
         mfem::out << "Rank " << pncmesh->MyRank << " receiving from " << rank
                   << ": ent " << rows.back().entity << ", index "
                   << rows.back().index << ", edof " << rows.back().edof
                   << std::endl;
#endif

         if (process_dof_pairs)
         {
            // ND face dofs need to be processed together, as the transformation
            // is given by a 2x2 matrix, so we manually apply an extra increment
            // to the loop counter and add in a new row. Once these rows are
            // placed, they represent the Identity transformation. To map across
            // the processor boundary, we also need to apply a Primal
            // Transformation (see doftrans.hpp) to a notional "global dof"
            // orientation. For simplicity we perform the action of these 2x2
            // matrices manually using the AddRow capability, followed by a
            // Collapse.

            // To perform the operations, we add and subtract initial versions
            // of the rows, that represent [1 0; 0 1] in row major notation. The
            // first row represents the 1 at (0,0) in [1 0; 0 1] The second row
            // represents the 1 at (1,1) in [1 0; 0 1]

            // We can safely bind this reference as rows was reserved above so
            // there is no hidden copying that could result in a dangling
            // reference.
            auto &first_row = rows.back().row;
            // This is the first "fundamental unit" used in the transformation.
            const auto initial_first_row = first_row;
            // Extract the next dof too, and apply any dof order transformation
            // expected.
            const MeshId &next_id = ids[++i];
            const int fo = pncmesh->GetFaceOrientation(next_id.index);
            ind = fec->DofOrderForOrientation(geom, fo);
            edof = bin_io::read<int>(stream);

            // If edof arrived with a negative index, flip it, and the scaling.
            s = (edof < 0) ? -1.0 : 1.0;
            edof = (edof < 0) ? -1 - edof : edof;
            if (ind && (edof = ind[edof]) < 0)
            {
               edof = -1 - edof;
               s *= -1.0;
            }

            rows.emplace_back(ent, next_id.index, edof, group_ids[gi++]);
            rows.back().row.read(stream, s);
            auto &second_row = rows.back().row;

            // This is the second "fundamental unit" used in the transformation.
            const auto initial_second_row = second_row;

            // Transform the received dofs by the primal transform. This is
            // because within mfem as a face is visited its orientation is
            // assigned to match the element that visited it first. Thus on
            // processor boundaries, the transform will always be identity going
            // into the element. However, the sending processor also thought the
            // face orientation was zero, so it has sent the information in a
            // different orientation. To map onto the local orientation
            // definition, extract the orientation of the sending rank (the
            // lower rank face defines the orientation fo), then apply the
            // transform to the dependencies. The action of this transform on
            // the dependencies is performed by adding scaled versions of the
            // original two rows (which by the mfem assumption of face
            // orientation, represent the identity transform).
            const real_t *T =
               ND_DofTransformation::GetFaceTransform(fo).GetData();

            MFEM_ASSERT(fo != 2 &&
                        fo != 4, "This code branch is ambiguous for face orientations 2 and 4."
                        " Please report this mesh for further testing.\n");

            first_row.AddRow(initial_first_row, T[0] - 1.0);   // (0,0)
            first_row.AddRow(initial_second_row, T[2]);        // (0,1)
            second_row.AddRow(initial_first_row, T[1]);        // (1,0)
            second_row.AddRow(initial_second_row, T[3] - 1.0); // (1,1)

            first_row.Collapse();
            second_row.Collapse();
         }
      }
   }
}

void
ParFiniteElementSpace::ScheduleSendRow(const PMatrixRow &row, int dof,
                                       GroupId group_id,
                                       NeighborRowMessage::Map &send_msg) const
{
   int ent, idx, edof;
   UnpackDof(dof, ent, idx, edof);

   for (const auto &rank : pncmesh->GetGroup(group_id))
   {
      if (rank != MyRank)
      {
         NeighborRowMessage &msg = send_msg[rank];
         msg.AddRow(ent, idx, edof, group_id, row);
         msg.SetNCMesh(pncmesh);
         msg.SetFEC(fec);
#ifdef MFEM_PMATRIX_STATS
         n_rows_sent++;
#endif
      }
   }
}

void ParFiniteElementSpace::ForwardRow(const PMatrixRow &row, int dof,
                                       GroupId group_sent_id, GroupId group_id,
                                       NeighborRowMessage::Map &send_msg) const
{
   int ent, idx, edof;
   UnpackDof(dof, ent, idx, edof);

   const ParNCMesh::CommGroup &group = pncmesh->GetGroup(group_id);
   for (unsigned i = 0; i < group.size(); i++)
   {
      int rank = group[i];
      if (rank != MyRank && !pncmesh->GroupContains(group_sent_id, rank))
      {
         NeighborRowMessage &msg = send_msg[rank];
         GroupId invalid = -1; // to prevent forwarding again
         msg.AddRow(ent, idx, edof, invalid, row);
         msg.SetNCMesh(pncmesh);
         msg.SetFEC(fec);
#ifdef MFEM_PMATRIX_STATS
         n_rows_fwd++;
#endif
#ifdef MFEM_DEBUG_PMATRIX
         mfem::out << "Rank " << pncmesh->GetMyRank() << " forwarding to "
                   << rank << ": ent " << ent << ", index" << idx
                   << ", edof " << edof << std::endl;
#endif
      }
   }
}

#ifdef MFEM_DEBUG_PMATRIX
void ParFiniteElementSpace
::DebugDumpDOFs(std::ostream &os,
                const SparseMatrix &deps,
                const Array<GroupId> &dof_group,
                const Array<GroupId> &dof_owner,
                const Array<bool> &finalized) const
{
   for (int i = 0; i < dof_group.Size(); i++)
   {
      os << i << ": ";
      if (i < (nvdofs + nedofs + nfdofs) || i >= ndofs)
      {
         int ent, idx, edof;
         UnpackDof(i, ent, idx, edof);

         os << edof << " @ ";
         if (i > ndofs) { os << "ghost "; }
         switch (ent)
         {
            case 0: os << "vertex "; break;
            case 1: os << "edge "; break;
            default: os << "face "; break;
         }
         os << idx << "; ";

         if (i < deps.Height() && deps.RowSize(i))
         {
            os << "depends on ";
            for (int j = 0; j < deps.RowSize(i); j++)
            {
               os << deps.GetRowColumns(i)[j] << " ("
                  << deps.GetRowEntries(i)[j] << ")";
               if (j < deps.RowSize(i)-1) { os << ", "; }
            }
            os << "; ";
         }
         else
         {
            os << "no deps; ";
         }

         os << "group " << dof_group[i] << " (";
         const ParNCMesh::CommGroup &g = pncmesh->GetGroup(dof_group[i]);
         for (unsigned j = 0; j < g.size(); j++)
         {
            if (j) { os << ", "; }
            os << g[j];
         }

         os << "), owner " << dof_owner[i] << " (rank "
            << pncmesh->GetGroup(dof_owner[i])[0] << "); "
            << (finalized[i] ? "finalized" : "NOT finalized");
      }
      else
      {
         os << "internal";
      }
      os << "\n";
   }
}
#endif

int ParFiniteElementSpace
::BuildParallelConformingInterpolation(HypreParMatrix **P_, SparseMatrix **R_,
                                       Array<HYPRE_BigInt> &dof_offs,
                                       Array<HYPRE_BigInt> &tdof_offs,
                                       Array<int> *dof_tdof,
                                       bool partial) const
{
<<<<<<< HEAD
   bool dg = (nvdofs == 0 && nedofs == 0 && nfdofs == 0 && npdofs == 0);
=======
   const bool dg = (nvdofs == 0 && nedofs == 0 && nfdofs == 0);
>>>>>>> c3eb769a

#ifdef MFEM_PMATRIX_STATS
   n_msgs_sent = n_msgs_recv = 0;
   n_rows_sent = n_rows_recv = n_rows_fwd = 0;
#endif

   // *** STEP 1: build master-slave dependency lists ***

   const int total_dofs = ndofs + ngdofs;
   SparseMatrix deps(ndofs, total_dofs);

   if (!dg && !partial)
   {
      Array<int> master_dofs, slave_dofs;

      // loop through *all* master edges/faces, constrain their slaves
      for (int entity = 0; entity <= 2; entity++)
      {
         const NCMesh::NCList &list = pncmesh->GetNCList(entity);
         if (list.masters.Size() == 0) { continue; }

         IsoparametricTransformation T;
         DenseMatrix I;

         // process masters that we own or that affect our edges/faces
         for (const auto &mf : list.masters)
         {
            // get master DOFs
            if (pncmesh->IsGhost(entity, mf.index))
            {
               GetGhostDofs(entity, mf, master_dofs);
            }
            else
            {
               GetEntityDofs(entity, mf.index, master_dofs, mf.Geom());
            }

<<<<<<< HEAD
            if (!master_dofs.Size()) { continue; }
            //            mfem::out << mf.slaves_end - mf.slaves_begin << "--------------------\n";
            //            master_dofs.Print(mfem::out,master_dofs.Size());
            //            mfem::out << "....................\n";
=======
            if (master_dofs.Size() == 0) { continue; }
>>>>>>> c3eb769a

            const FiniteElement * const fe = fec->FiniteElementForGeometry(mf.Geom());
            if (fe == nullptr) { continue; }

            switch (mf.Geom())
            {
               case Geometry::SQUARE:   T.SetFE(&QuadrilateralFE); break;
               case Geometry::TRIANGLE: T.SetFE(&TriangleFE); break;
               case Geometry::SEGMENT:  T.SetFE(&SegmentFE); break;
               default: MFEM_ABORT("unsupported geometry");
            }

            // constrain slaves that exist in our mesh
            for (int si = mf.slaves_begin; si < mf.slaves_end; si++)
            {
               const NCMesh::Slave &sf = list.slaves[si];
               if (pncmesh->IsGhost(entity, sf.index)) { continue; }

               constexpr int variant = 0; // TODO parallel var-order
               GetEntityDofs(entity, sf.index, slave_dofs, mf.Geom(), variant);
               if (!slave_dofs.Size()) { continue; }

               list.OrientedPointMatrix(sf, T.GetPointMat());
               fe->GetLocalInterpolation(T, I);
               //               mfem::out << "**************\n";
               // make each slave DOF dependent on all master DOFs
               AddDependencies(deps, master_dofs, slave_dofs, I);
            }
         }
      }
      deps.Finalize();
   }

   // *** STEP 2: initialize group and owner ID for each DOF ***

   Array<GroupId> dof_group(total_dofs);
   Array<GroupId> dof_owner(total_dofs);
   dof_group = 0;
   dof_owner = 0;

   if (!dg)
   {
      Array<int> dofs;

      auto initialize_group_and_owner = [&dof_group, &dof_owner, &dofs,
                                                     this](int entity, const MeshId &id)
      {
         if (id.index < 0) { return; }

         GroupId owner = pncmesh->GetEntityOwnerId(entity, id.index);
         GroupId group = pncmesh->GetEntityGroupId(entity, id.index);

         GetBareDofs(entity, id.index, dofs);

<<<<<<< HEAD
               if (pmesh->Dimension() <= 3)
               {
                  GetBareDofs(entity, id.index, dofs);
               }
               else
               {
                  GetBareDofs4D(entity, id.index, dofs);
               }
=======
         for (auto dof : dofs)
         {
            dof_owner[dof] = owner;
            dof_group[dof] = group;
         }
      };
>>>>>>> c3eb769a

      // initialize dof_group[], dof_owner[] in sequence
      for (int entity : {0,1,2})
      {
         for (const auto &id : pncmesh->GetNCList(entity).conforming)
         {
            initialize_group_and_owner(entity, id);
         }
         for (const auto &id : pncmesh->GetNCList(entity).masters)
         {
            initialize_group_and_owner(entity, id);
         }
         for (const auto &id : pncmesh->GetNCList(entity).slaves)
         {
            initialize_group_and_owner(entity, id);
         }
      }
   }

   // *** STEP 3: count true DOFs and calculate P row/column partitions ***

   Array<bool> finalized(total_dofs);
   finalized = false;

   // DOFs that stayed independent and are ours are true DOFs
   int num_true_dofs = 0;
   for (int i = 0; i < ndofs; ++i)
   {
      if (dof_owner[i] == 0 && deps.RowSize(i) == 0)
      {
         ++num_true_dofs;
         finalized[i] = true;
      }
   }

#ifdef MFEM_DEBUG_PMATRIX
   // Helper for dumping diagnostics on one dof
   auto dof_diagnostics = [&](int dof, bool print_diagnostic)
   {
      const auto &comm_group = pncmesh->GetGroup(dof_group[dof]);
      std::stringstream msg;
      msg << std::boolalpha;
      msg << "R" << Mpi::WorldRank() << " dof " << dof
          << " owner_rank " << pncmesh->GetGroup(dof_owner[dof])[0] << " CommGroup {";
      for (const auto &x : comm_group)
      {
         msg << x << ' ';
      }
      msg << "} finalized " << finalized[dof];

      Array<int> cols;
      if (dof < ndofs)
      {
         Vector row;
         deps.GetRow(dof, cols, row);
         msg << " deps cols {";
         for (const auto &x : cols)
         {
            msg << x << ' ';
         }
         msg << '}';
      }

      int entity, index, edof;
      UnpackDof(dof, entity, index, edof);
      msg << " entity " << entity << " index " << index << " edof " << edof;
      return msg.str();
   };
#endif

   // calculate global offsets
   HYPRE_BigInt loc_sizes[2] = { ndofs*vdim, num_true_dofs*vdim };
   Array<HYPRE_BigInt>* offsets[2] = { &dof_offs, &tdof_offs };
   pmesh->GenerateOffsets(2, loc_sizes, offsets); // calls MPI_Scan, MPI_Bcast

   HYPRE_BigInt my_tdof_offset =
      tdof_offs[HYPRE_AssumedPartitionCheck() ? 0 : MyRank];

   if (R_)
   {
      // initialize the restriction matrix (also parallel but block-diagonal)
      *R_ = new SparseMatrix(num_true_dofs*vdim, ndofs*vdim);
   }
   if (dof_tdof)
   {
      dof_tdof->SetSize(ndofs*vdim);
      *dof_tdof = -1;
   }

   std::vector<PMatrixRow> pmatrix(total_dofs);

   const bool bynodes = (ordering == Ordering::byNODES);
   const int vdim_factor = bynodes ? 1 : vdim;
   const int dof_stride = bynodes ? ndofs : 1;
   const int tdof_stride = bynodes ? num_true_dofs : 1;

   // big container for all messages we send (the list is for iterations)
   std::list<NeighborRowMessage::Map> send_msg;
   send_msg.emplace_back();

   // put identity in P and R for true DOFs, set ldof_ltdof
   for (int dof = 0, tdof = 0; dof < ndofs; dof++)
   {
      if (finalized[dof])
      {
         pmatrix[dof].elems.emplace_back(
            my_tdof_offset + vdim_factor*tdof, tdof_stride, 1.);

         // prepare messages to neighbors with identity rows
         if (dof_group[dof] != 0)
         {
            ScheduleSendRow(pmatrix[dof], dof, dof_group[dof], send_msg.back());
         }

         for (int vd = 0; vd < vdim; vd++)
         {
            const int vdof = dof*vdim_factor + vd*dof_stride;
            const int vtdof = tdof*vdim_factor + vd*tdof_stride;

            if (R_) { (*R_)->Add(vtdof, vdof, 1.0); }
            if (dof_tdof) { (*dof_tdof)[vdof] = vtdof; }
         }
         ++tdof;
      }
   }

   // send identity rows
   NeighborRowMessage::IsendAll(send_msg.back(), MyComm);
#ifdef MFEM_PMATRIX_STATS
   n_msgs_sent += send_msg.back().size();
#endif

   if (R_) { (*R_)->Finalize(); }

   // *** STEP 4: main loop ***

   // a single instance (recv_msg) is reused for all incoming messages
   NeighborRowMessage recv_msg;
   recv_msg.SetNCMesh(pncmesh);
   recv_msg.SetFEC(fec);

   int num_finalized = num_true_dofs;
   PMatrixRow buffer;
   buffer.elems.reserve(1024);

   while (num_finalized < ndofs)
   {
      // prepare a new round of send buffers
      if (send_msg.back().size())
      {
         send_msg.emplace_back();
      }

      // check for incoming messages, receive PMatrixRows
      int rank, size;
      while (NeighborRowMessage::IProbe(rank, size, MyComm))
      {
         recv_msg.Recv(rank, size, MyComm);
#ifdef MFEM_PMATRIX_STATS
         n_msgs_recv++;
         n_rows_recv += recv_msg.GetRows().size();
#endif

         for (const auto &ri : recv_msg.GetRows())
         {
            const int dof = PackDof(ri.entity, ri.index, ri.edof);
            pmatrix[dof] = ri.row;

            if (dof < ndofs && !finalized[dof]) { ++num_finalized; }
            finalized[dof] = true;

            if (ri.group >= 0 && dof_group[dof] != ri.group)
            {
               // the sender didn't see the complete group, forward the message
               ForwardRow(ri.row, dof, ri.group, dof_group[dof], send_msg.back());
            }
         }
      }

      // finalize all rows that can currently be finalized
      bool done = false;
      while (!done)
      {
         done = true;
         for (int dof = 0; dof < ndofs; dof++)
         {
            const bool owned = (dof_owner[dof] == 0);
            if (!finalized[dof]
                && owned
                && DofFinalizable(dof, finalized, deps))
            {
               int ent, idx, edof;
               UnpackDof(dof, ent, idx, edof);

               const int* dep_col = deps.GetRowColumns(dof);
               const real_t* dep_coef = deps.GetRowEntries(dof);
               int num_dep = deps.RowSize(dof);

               // form linear combination of rows
               buffer.elems.clear();
               for (int j = 0; j < num_dep; j++)
               {
                  buffer.AddRow(pmatrix[dep_col[j]], dep_coef[j]);
               }
               buffer.Collapse();
               pmatrix[dof] = buffer;

               finalized[dof] = true;
               ++num_finalized;
               done = false;

               // send row to neighbors who need it
               const bool shared = (dof_group[dof] != 0);
               if (shared)
               {
                  ScheduleSendRow(pmatrix[dof], dof, dof_group[dof],
                                  send_msg.back());
               }
            }
         }
      }

#ifdef MFEM_DEBUG_PMATRIX
      static int dump = 0;
      if (dump < 10)
      {
         char fname[100];
         snprintf(fname, 100, "dofs%02d.txt", MyRank);
         std::ofstream f(fname);
         DebugDumpDOFs(f, deps, dof_group, dof_owner, finalized);
         dump++;
      }
#endif

      // send current batch of messages
      NeighborRowMessage::IsendAll(send_msg.back(), MyComm);
#ifdef MFEM_PMATRIX_STATS
      n_msgs_sent += send_msg.back().size();
#endif
   }

   if (P_)
   {
      *P_ = MakeVDimHypreMatrix(pmatrix, ndofs, num_true_dofs,
                                dof_offs, tdof_offs);
   }

   // clean up possible remaining messages in the queue to avoid receiving
   // them erroneously in the next run
   int rank, size;
   while (NeighborRowMessage::IProbe(rank, size, MyComm))
   {
      recv_msg.RecvDrop(rank, size, MyComm);
   }

   // make sure we can discard all send buffers
   for (auto &msg : send_msg)
   {
      NeighborRowMessage::WaitAllSent(msg);
   }

#ifdef MFEM_PMATRIX_STATS
   int n_rounds = send_msg.size();
   int glob_rounds, glob_msgs_sent, glob_msgs_recv;
   int glob_rows_sent, glob_rows_recv, glob_rows_fwd;

   MPI_Reduce(&n_rounds,    &glob_rounds,    1, MPI_INT, MPI_SUM, 0, MyComm);
   MPI_Reduce(&n_msgs_sent, &glob_msgs_sent, 1, MPI_INT, MPI_SUM, 0, MyComm);
   MPI_Reduce(&n_msgs_recv, &glob_msgs_recv, 1, MPI_INT, MPI_SUM, 0, MyComm);
   MPI_Reduce(&n_rows_sent, &glob_rows_sent, 1, MPI_INT, MPI_SUM, 0, MyComm);
   MPI_Reduce(&n_rows_recv, &glob_rows_recv, 1, MPI_INT, MPI_SUM, 0, MyComm);
   MPI_Reduce(&n_rows_fwd,  &glob_rows_fwd,  1, MPI_INT, MPI_SUM, 0, MyComm);

   if (MyRank == 0)
   {
      mfem::out << "P matrix stats (avg per rank): "
                << real_t(glob_rounds)/NRanks << " rounds, "
                << real_t(glob_msgs_sent)/NRanks << " msgs sent, "
                << real_t(glob_msgs_recv)/NRanks << " msgs recv, "
                << real_t(glob_rows_sent)/NRanks << " rows sent, "
                << real_t(glob_rows_recv)/NRanks << " rows recv, "
                << real_t(glob_rows_fwd)/NRanks << " rows forwarded."
                << std::endl;
   }
#endif

   return num_true_dofs*vdim;
}


HypreParMatrix* ParFiniteElementSpace
::MakeVDimHypreMatrix(const std::vector<PMatrixRow> &rows,
                      int local_rows, int local_cols,
                      Array<HYPRE_BigInt> &row_starts,
                      Array<HYPRE_BigInt> &col_starts) const
{
   bool assumed = HYPRE_AssumedPartitionCheck();
   bool bynodes = (ordering == Ordering::byNODES);

   HYPRE_BigInt first_col = col_starts[assumed ? 0 : MyRank];
   HYPRE_BigInt next_col = col_starts[assumed ? 1 : MyRank+1];

   // count nonzeros in diagonal/offdiagonal parts
   HYPRE_Int nnz_diag = 0, nnz_offd = 0;
   std::map<HYPRE_BigInt, int> col_map;
   for (int i = 0; i < local_rows; i++)
   {
      for (unsigned j = 0; j < rows[i].elems.size(); j++)
      {
         const PMatrixElement &elem = rows[i].elems[j];
         HYPRE_BigInt col = elem.column;
         if (col >= first_col && col < next_col)
         {
            nnz_diag += vdim;
         }
         else
         {
            nnz_offd += vdim;
            for (int vd = 0; vd < vdim; vd++)
            {
               col_map[col] = -1;
               col += elem.stride;
            }
         }
      }
   }

   // create offd column mapping
   HYPRE_BigInt *cmap = Memory<HYPRE_BigInt>(col_map.size());
   int offd_col = 0;
   for (auto it = col_map.begin(); it != col_map.end(); ++it)
   {
      cmap[offd_col] = it->first;
      it->second = offd_col++;
   }

   HYPRE_Int *I_diag = Memory<HYPRE_Int>(vdim*local_rows + 1);
   HYPRE_Int *I_offd = Memory<HYPRE_Int>(vdim*local_rows + 1);

   HYPRE_Int *J_diag = Memory<HYPRE_Int>(nnz_diag);
   HYPRE_Int *J_offd = Memory<HYPRE_Int>(nnz_offd);

   real_t *A_diag = Memory<real_t>(nnz_diag);
   real_t *A_offd = Memory<real_t>(nnz_offd);

   int vdim1 = bynodes ? vdim : 1;
   int vdim2 = bynodes ? 1 : vdim;
   int vdim_offset = bynodes ? local_cols : 1;

   // copy the diag/offd elements
   nnz_diag = nnz_offd = 0;
   int vrow = 0;
   for (int vd1 = 0; vd1 < vdim1; vd1++)
   {
      for (int i = 0; i < local_rows; i++)
      {
         for (int vd2 = 0; vd2 < vdim2; vd2++)
         {
            I_diag[vrow] = nnz_diag;
            I_offd[vrow++] = nnz_offd;

            int vd = bynodes ? vd1 : vd2;
            for (unsigned j = 0; j < rows[i].elems.size(); j++)
            {
               const PMatrixElement &elem = rows[i].elems[j];
               if (elem.column >= first_col && elem.column < next_col)
               {
                  J_diag[nnz_diag] = elem.column + vd*vdim_offset - first_col;
                  A_diag[nnz_diag++] = elem.value;
               }
               else
               {
                  J_offd[nnz_offd] = col_map[elem.column + vd*elem.stride];
                  A_offd[nnz_offd++] = elem.value;
               }
            }
         }
      }
   }
   MFEM_ASSERT(vrow == vdim*local_rows, "");
   I_diag[vrow] = nnz_diag;
   I_offd[vrow] = nnz_offd;

   return new HypreParMatrix(MyComm,
                             row_starts.Last(), col_starts.Last(),
                             row_starts.GetData(), col_starts.GetData(),
                             I_diag, J_diag, A_diag,
                             I_offd, J_offd, A_offd,
                             col_map.size(), cmap);
}

template <typename int_type>
static int_type* make_i_array(int nrows)
{
   int_type *I = Memory<int_type>(nrows+1);
   for (int i = 0; i <= nrows; i++) { I[i] = -1; }
   return I;
}

template <typename int_type>
static int_type* make_j_array(int_type* I, int nrows)
{
   int nnz = 0;
   for (int i = 0; i < nrows; i++)
   {
      if (I[i] >= 0) { nnz++; }
   }
   int_type *J = Memory<int_type>(nnz);

   I[nrows] = -1;
   for (int i = 0, k = 0; i <= nrows; i++)
   {
      int_type col = I[i];
      I[i] = k;
      if (col >= 0) { J[k++] = col; }
   }
   return J;
}

HypreParMatrix*
ParFiniteElementSpace::RebalanceMatrix(int old_ndofs,
                                       const Table* old_elem_dof,
                                       const Table* old_elem_fos)
{
   MFEM_VERIFY(Nonconforming(), "Only supported for nonconforming meshes.");
   MFEM_VERIFY(old_dof_offsets.Size(), "ParFiniteElementSpace::Update needs to "
               "be called before ParFiniteElementSpace::RebalanceMatrix");

   HYPRE_BigInt old_offset = HYPRE_AssumedPartitionCheck()
                             ? old_dof_offsets[0] : old_dof_offsets[MyRank];

   // send old DOFs of elements we used to own
   ParNCMesh* old_pncmesh = pmesh->pncmesh;
   old_pncmesh->SendRebalanceDofs(old_ndofs, *old_elem_dof, old_offset, this);

   Array<int> dofs;
   int vsize = GetVSize();

   const Array<int> &old_index = old_pncmesh->GetRebalanceOldIndex();
   MFEM_VERIFY(old_index.Size() == pmesh->GetNE(),
               "Mesh::Rebalance was not called before "
               "ParFiniteElementSpace::RebalanceMatrix");

   // prepare the local (diagonal) part of the matrix
   HYPRE_Int* i_diag = make_i_array<HYPRE_Int>(vsize);
   for (int i = 0; i < pmesh->GetNE(); i++)
   {
      if (old_index[i] >= 0) // we had this element before
      {
         const int* old_dofs = old_elem_dof->GetRow(old_index[i]);
         GetElementDofs(i, dofs);

         for (int vd = 0; vd < vdim; vd++)
         {
            for (int j = 0; j < dofs.Size(); j++)
            {
               int row = DofToVDof(dofs[j], vd);
               if (row < 0) { row = -1 - row; }

               int col = DofToVDof(old_dofs[j], vd, old_ndofs);
               if (col < 0) { col = -1 - col; }

               i_diag[row] = col;
            }
         }
      }
   }
   HYPRE_Int* j_diag = make_j_array(i_diag, vsize);

   // receive old DOFs for elements we obtained from others in Rebalance
   Array<int> new_elements;
   Array<long> old_remote_dofs;
   old_pncmesh->RecvRebalanceDofs(new_elements, old_remote_dofs);

   // create the offdiagonal part of the matrix
   HYPRE_BigInt* i_offd = make_i_array<HYPRE_BigInt>(vsize);
   for (int i = 0, pos = 0; i < new_elements.Size(); i++)
   {
      GetElementDofs(new_elements[i], dofs);
      const long* old_dofs = &old_remote_dofs[pos];
      pos += dofs.Size() * vdim;

      for (int vd = 0; vd < vdim; vd++)
      {
         for (int j = 0; j < dofs.Size(); j++)
         {
            int row = DofToVDof(dofs[j], vd);
            if (row < 0) { row = -1 - row; }

            if (i_diag[row] == i_diag[row+1]) // diag row empty?
            {
               i_offd[row] = old_dofs[j + vd * dofs.Size()];
            }
         }
      }
   }
   HYPRE_BigInt* j_offd = make_j_array(i_offd, vsize);

#ifndef HYPRE_MIXEDINT
   HYPRE_Int *i_offd_hi = i_offd;
#else
   // Copy of i_offd array as array of HYPRE_Int
   HYPRE_Int *i_offd_hi = Memory<HYPRE_Int>(vsize + 1);
   std::copy(i_offd, i_offd + vsize + 1, i_offd_hi);
   Memory<HYPRE_BigInt>(i_offd, vsize + 1, true).Delete();
#endif

   // create the offd column map
   int offd_cols = i_offd_hi[vsize];
   Array<Pair<HYPRE_BigInt, int> > cmap_offd(offd_cols);
   for (int i = 0; i < offd_cols; i++)
   {
      cmap_offd[i].one = j_offd[i];
      cmap_offd[i].two = i;
   }

#ifndef HYPRE_MIXEDINT
   HYPRE_Int *j_offd_hi = j_offd;
#else
   HYPRE_Int *j_offd_hi = Memory<HYPRE_Int>(offd_cols);
   Memory<HYPRE_BigInt>(j_offd, offd_cols, true).Delete();
#endif

   SortPairs<HYPRE_BigInt, int>(cmap_offd, offd_cols);

   HYPRE_BigInt* cmap = Memory<HYPRE_BigInt>(offd_cols);
   for (int i = 0; i < offd_cols; i++)
   {
      cmap[i] = cmap_offd[i].one;
      j_offd_hi[cmap_offd[i].two] = i;
   }

   HypreParMatrix *M;
   M = new HypreParMatrix(MyComm, MyRank, NRanks, dof_offsets, old_dof_offsets,
                          i_diag, j_diag, i_offd_hi, j_offd_hi, cmap, offd_cols);
   return M;
}


struct DerefDofMessage
{
   std::vector<HYPRE_BigInt> dofs;
   MPI_Request request;
};

HypreParMatrix*
ParFiniteElementSpace::ParallelDerefinementMatrix(int old_ndofs,
                                                  const Table* old_elem_dof,
                                                  const Table *old_elem_fos)
{
   int nrk = HYPRE_AssumedPartitionCheck() ? 2 : NRanks;

   MFEM_VERIFY(Nonconforming(), "Not implemented for conforming meshes.");
   MFEM_VERIFY(old_dof_offsets[nrk], "Missing previous (finer) space.");

#if 0 // check no longer seems to work with NC tet refinement
   MFEM_VERIFY(dof_offsets[nrk] <= old_dof_offsets[nrk],
               "Previous space is not finer.");
#endif

   // Note to the reader: please make sure you first read
   // FiniteElementSpace::RefinementMatrix, then
   // FiniteElementSpace::DerefinementMatrix, and only then this function.
   // You have been warned! :-)

   Mesh::GeometryList elem_geoms(*mesh);

   Array<int> dofs, old_dofs, old_vdofs;
   Vector row;

   ParNCMesh* old_pncmesh = pmesh->pncmesh;

   int ldof[Geometry::NumGeom];
   for (int i = 0; i < Geometry::NumGeom; i++)
   {
      ldof[i] = 0;
   }
   for (int i = 0; i < elem_geoms.Size(); i++)
   {
      Geometry::Type geom = elem_geoms[i];
      ldof[geom] = fec->FiniteElementForGeometry(geom)->GetDof();
   }

   const CoarseFineTransformations &dtrans =
      old_pncmesh->GetDerefinementTransforms();
   const Array<int> &old_ranks = old_pncmesh->GetDerefineOldRanks();

   std::map<int, DerefDofMessage> messages;

   HYPRE_BigInt old_offset = HYPRE_AssumedPartitionCheck()
                             ? old_dof_offsets[0] : old_dof_offsets[MyRank];

   // communicate DOFs for derefinements that straddle processor boundaries,
   // note that this is infrequent due to the way elements are ordered
   for (int k = 0; k < dtrans.embeddings.Size(); k++)
   {
      const Embedding &emb = dtrans.embeddings[k];

      int fine_rank = old_ranks[k];
      int coarse_rank = (emb.parent < 0) ? (-1 - emb.parent)
                        : old_pncmesh->ElementRank(emb.parent);

      if (coarse_rank != MyRank && fine_rank == MyRank)
      {
         old_elem_dof->GetRow(k, dofs);
         DofsToVDofs(dofs, old_ndofs);

         DerefDofMessage &msg = messages[k];
         msg.dofs.resize(dofs.Size());
         for (int i = 0; i < dofs.Size(); i++)
         {
            msg.dofs[i] = old_offset + dofs[i];
         }

         MPI_Isend(&msg.dofs[0], msg.dofs.size(), HYPRE_MPI_BIG_INT,
                   coarse_rank, 291, MyComm, &msg.request);
      }
      else if (coarse_rank == MyRank && fine_rank != MyRank)
      {
         MFEM_ASSERT(emb.parent >= 0, "");
         Geometry::Type geom = mesh->GetElementBaseGeometry(emb.parent);

         DerefDofMessage &msg = messages[k];
         msg.dofs.resize(ldof[geom]*vdim);

         MPI_Irecv(&msg.dofs[0], ldof[geom]*vdim, HYPRE_MPI_BIG_INT,
                   fine_rank, 291, MyComm, &msg.request);
      }
      // TODO: coalesce Isends/Irecvs to the same rank. Typically, on uniform
      // derefinement, there should be just one send to MyRank-1 and one recv
      // from MyRank+1
   }

   DenseTensor localR[Geometry::NumGeom];
   for (int i = 0; i < elem_geoms.Size(); i++)
   {
      GetLocalDerefinementMatrices(elem_geoms[i], localR[elem_geoms[i]]);
   }

   // create the diagonal part of the derefinement matrix
   SparseMatrix *diag = new SparseMatrix(ndofs*vdim, old_ndofs*vdim);

   Array<char> mark(diag->Height());
   mark = 0;

   bool is_dg = FEColl()->GetContType() == FiniteElementCollection::DISCONTINUOUS;

   for (int k = 0; k < dtrans.embeddings.Size(); k++)
   {
      const Embedding &emb = dtrans.embeddings[k];
      if (emb.parent < 0) { continue; }

      int coarse_rank = old_pncmesh->ElementRank(emb.parent);
      int fine_rank = old_ranks[k];

      if (coarse_rank == MyRank && fine_rank == MyRank)
      {
         Geometry::Type geom = mesh->GetElementBaseGeometry(emb.parent);
         DenseMatrix &lR = localR[geom](emb.matrix);

         elem_dof->GetRow(emb.parent, dofs);
         old_elem_dof->GetRow(k, old_dofs);

         for (int vd = 0; vd < vdim; vd++)
         {
            old_dofs.Copy(old_vdofs);
            DofsToVDofs(vd, old_vdofs, old_ndofs);

            for (int i = 0; i < lR.Height(); i++)
            {
               if (!std::isfinite(lR(i, 0))) { continue; }

               int r = DofToVDof(dofs[i], vd);
               int m = (r >= 0) ? r : (-1 - r);

               if (is_dg || !mark[m])
               {
                  lR.GetRow(i, row);
                  diag->SetRow(r, old_vdofs, row);
                  mark[m] = 1;
               }
            }
         }
      }
   }
   diag->Finalize();

   // wait for all sends/receives to complete
   for (auto it = messages.begin(); it != messages.end(); ++it)
   {
      MPI_Wait(&it->second.request, MPI_STATUS_IGNORE);
   }

   // create the offdiagonal part of the derefinement matrix
   SparseMatrix *offd = new SparseMatrix(ndofs*vdim, 1);

   std::map<HYPRE_BigInt, int> col_map;
   for (int k = 0; k < dtrans.embeddings.Size(); k++)
   {
      const Embedding &emb = dtrans.embeddings[k];
      if (emb.parent < 0) { continue; }

      int coarse_rank = old_pncmesh->ElementRank(emb.parent);
      int fine_rank = old_ranks[k];

      if (coarse_rank == MyRank && fine_rank != MyRank)
      {
         Geometry::Type geom = mesh->GetElementBaseGeometry(emb.parent);
         DenseMatrix &lR = localR[geom](emb.matrix);

         elem_dof->GetRow(emb.parent, dofs);

         DerefDofMessage &msg = messages[k];
         MFEM_ASSERT(msg.dofs.size(), "");

         for (int vd = 0; vd < vdim; vd++)
         {
            MFEM_ASSERT(ldof[geom], "");
            HYPRE_BigInt* remote_dofs = &msg.dofs[vd*ldof[geom]];

            for (int i = 0; i < lR.Height(); i++)
            {
               if (!std::isfinite(lR(i, 0))) { continue; }

               int r = DofToVDof(dofs[i], vd);
               int m = (r >= 0) ? r : (-1 - r);

               if (is_dg || !mark[m])
               {
                  lR.GetRow(i, row);
                  MFEM_ASSERT(ldof[geom] == row.Size(), "");
                  for (int j = 0; j < ldof[geom]; j++)
                  {
                     if (row[j] == 0.0) { continue; } // NOTE: lR thresholded
                     int &lcol = col_map[remote_dofs[j]];
                     if (!lcol) { lcol = col_map.size(); }
                     offd->_Set_(m, lcol-1, row[j]);
                  }
                  mark[m] = 1;
               }
            }
         }
      }
   }

   messages.clear();
   offd->Finalize(0);
   offd->SetWidth(col_map.size());

   // create offd column mapping for use by hypre
   HYPRE_BigInt *cmap = Memory<HYPRE_BigInt>(offd->Width());
   for (auto it = col_map.begin(); it != col_map.end(); ++it)
   {
      cmap[it->second-1] = it->first;
   }

   // reorder offd columns so that 'cmap' is monotonic
   // NOTE: this is easier and probably faster (offd is small) than making
   // sure cmap is determined and sorted before the offd matrix is created
   {
      int width = offd->Width();
      Array<Pair<HYPRE_BigInt, int> > reorder(width);
      for (int i = 0; i < width; i++)
      {
         reorder[i].one = cmap[i];
         reorder[i].two = i;
      }
      reorder.Sort();

      Array<int> reindex(width);
      for (int i = 0; i < width; i++)
      {
         reindex[reorder[i].two] = i;
         cmap[i] = reorder[i].one;
      }

      int *J = offd->GetJ();
      for (int i = 0; i < offd->NumNonZeroElems(); i++)
      {
         J[i] = reindex[J[i]];
      }
      offd->SortColumnIndices();
   }

   HypreParMatrix* new_R;
   new_R = new HypreParMatrix(MyComm, dof_offsets[nrk], old_dof_offsets[nrk],
                              dof_offsets, old_dof_offsets, diag, offd, cmap,
                              true);

   new_R->SetOwnerFlags(new_R->OwnsDiag(), new_R->OwnsOffd(), 1);

   return new_R;
}

void ParFiniteElementSpace::Destroy()
{
   ldof_group.DeleteAll();
   ldof_ltdof.DeleteAll();
   dof_offsets.DeleteAll();
   tdof_offsets.DeleteAll();
   tdof_nb_offsets.DeleteAll();
   // preserve old_dof_offsets
   ldof_sign.DeleteAll();

   delete P; P = NULL;
   delete Pconf; Pconf = NULL;
   delete Rconf; Rconf = NULL;
   delete R; R = NULL;

   delete gcomm; gcomm = NULL;

   num_face_nbr_dofs = -1;
   face_nbr_element_dof.Clear();
   face_nbr_ldof.Clear();
   face_nbr_glob_dof_map.DeleteAll();
   send_face_nbr_ldof.Clear();
}

void ParFiniteElementSpace::CopyProlongationAndRestriction(
   const FiniteElementSpace &fes, const Array<int> *perm)
{
   const ParFiniteElementSpace *pfes
      = dynamic_cast<const ParFiniteElementSpace*>(&fes);
   MFEM_VERIFY(pfes != NULL, "");
   MFEM_VERIFY(P == NULL, "");
   MFEM_VERIFY(R == NULL, "");

   // Ensure R and P matrices are built
   pfes->Dof_TrueDof_Matrix();

   SparseMatrix *perm_mat = NULL, *perm_mat_tr = NULL;
   if (perm)
   {
      // Note: although n and fes.GetVSize() are typically equal, in
      // variable-order spaces they may differ, since nonconforming edges/faces
      // my have fictitious DOFs.
      int n = perm->Size();
      perm_mat = new SparseMatrix(n, fes.GetVSize());
      for (int i=0; i<n; ++i)
      {
         real_t s;
         int j = DecodeDof((*perm)[i], s);
         perm_mat->Set(i, j, s);
      }
      perm_mat->Finalize();
      perm_mat_tr = Transpose(*perm_mat);
   }

   if (pfes->P != NULL)
   {
      if (perm) { P = pfes->P->LeftDiagMult(*perm_mat); }
      else { P = new HypreParMatrix(*pfes->P); }
      nonconf_P = true;
   }
   else if (perm != NULL)
   {
      HYPRE_BigInt glob_nrows = GlobalVSize();
      HYPRE_BigInt glob_ncols = GlobalTrueVSize();
      HYPRE_BigInt *col_starts = GetTrueDofOffsets();
      HYPRE_BigInt *row_starts = GetDofOffsets();
      P = new HypreParMatrix(MyComm, glob_nrows, glob_ncols, row_starts,
                             col_starts, perm_mat);
      nonconf_P = true;
   }
   if (pfes->R != NULL)
   {
      if (perm) { R = Mult(*pfes->R, *perm_mat_tr); }
      else { R = new SparseMatrix(*pfes->R); }
   }
   else if (perm != NULL)
   {
      R = perm_mat_tr;
      perm_mat_tr = NULL;
   }

   delete perm_mat;
   delete perm_mat_tr;
}

void ParFiniteElementSpace::GetTrueTransferOperator(
   const FiniteElementSpace &coarse_fes, OperatorHandle &T) const
{
   OperatorHandle Tgf(T.Type() == Operator::Hypre_ParCSR ?
                      Operator::MFEM_SPARSEMAT : Operator::ANY_TYPE);
   GetTransferOperator(coarse_fes, Tgf);
   Dof_TrueDof_Matrix(); // Make sure R is built - we need R in all cases.
   if (T.Type() == Operator::Hypre_ParCSR)
   {
      const ParFiniteElementSpace *c_pfes =
         dynamic_cast<const ParFiniteElementSpace *>(&coarse_fes);
      MFEM_ASSERT(c_pfes != NULL, "coarse_fes must be a parallel space");
      SparseMatrix *RA = mfem::Mult(*R, *Tgf.As<SparseMatrix>());
      Tgf.Clear();
      T.Reset(c_pfes->Dof_TrueDof_Matrix()->
              LeftDiagMult(*RA, GetTrueDofOffsets()));
      delete RA;
   }
   else
   {
      T.Reset(new TripleProductOperator(R, Tgf.Ptr(),
                                        coarse_fes.GetProlongationMatrix(),
                                        false, Tgf.OwnsOperator(), false));
      Tgf.SetOperatorOwner(false);
   }
}

void ParFiniteElementSpace::Update(bool want_transform)
{
   MFEM_VERIFY(!IsVariableOrder(),
               "Parallel variable order space not supported yet.");

   if (mesh->GetSequence() == mesh_sequence)
   {
      return; // no need to update, no-op
   }
   if (want_transform && mesh->GetSequence() != mesh_sequence + 1)
   {
      MFEM_ABORT("Error in update sequence. Space needs to be updated after "
                 "each mesh modification.");
   }

   if (NURBSext)
   {
      UpdateNURBS();
      return;
   }

   Table* old_elem_dof = NULL;
   Table* old_elem_fos = NULL;
   int old_ndofs;

   // save old DOF table
   if (want_transform)
   {
      old_elem_dof = elem_dof;
      old_elem_fos = elem_fos;
      elem_dof = NULL;
      elem_fos = NULL;
      old_ndofs = ndofs;
      Swap(dof_offsets, old_dof_offsets);
   }

   Destroy();
   FiniteElementSpace::Destroy(); // calls Th.Clear()

   FiniteElementSpace::Construct();
   Construct();

   BuildElementToDofTable();

   if (want_transform)
   {
      // calculate appropriate GridFunction transformation
      switch (mesh->GetLastOperation())
      {
         case Mesh::REFINE:
         {
            if (Th.Type() != Operator::MFEM_SPARSEMAT)
            {
               Th.Reset(new RefinementOperator(this, old_elem_dof,
                                               old_elem_fos, old_ndofs));
               // The RefinementOperator takes ownership of 'old_elem_dofs', so
               // we no longer own it:
               old_elem_dof = NULL;
               old_elem_fos = NULL;
            }
            else
            {
               // calculate fully assembled matrix
               Th.Reset(RefinementMatrix(old_ndofs, old_elem_dof, old_elem_fos));
            }
            break;
         }

         case Mesh::DEREFINE:
         {
            Th.Reset(ParallelDerefinementMatrix(old_ndofs, old_elem_dof,
                                                old_elem_fos));
            if (Nonconforming())
            {
               Th.SetOperatorOwner(false);
               Th.Reset(new TripleProductOperator(P, R, Th.Ptr(),
                                                  false, false, true));
            }
            break;
         }

         case Mesh::REBALANCE:
         {
            Th.Reset(RebalanceMatrix(old_ndofs, old_elem_dof, old_elem_fos));
            break;
         }

         default:
            break;
      }

      delete old_elem_dof;
      delete old_elem_fos;
   }
}

void ParFiniteElementSpace::UpdateMeshPointer(Mesh *new_mesh)
{
   ParMesh *new_pmesh = dynamic_cast<ParMesh*>(new_mesh);
   MFEM_VERIFY(new_pmesh != NULL,
               "ParFiniteElementSpace::UpdateMeshPointer(...) must be a ParMesh");
   mesh = new_mesh;
   pmesh = new_pmesh;
}

ConformingProlongationOperator::ConformingProlongationOperator(
   int lsize, const GroupCommunicator &gc_, bool local_)
   : gc(gc_), local(local_)
{
   const Table &group_ldof = gc.GroupLDofTable();

   int n_external = 0;
   for (int g=1; g<group_ldof.Size(); ++g)
   {
      if (!gc.GetGroupTopology().IAmMaster(g))
      {
         n_external += group_ldof.RowSize(g);
      }
   }
   int tsize = lsize - n_external;

   height = lsize;
   width = tsize;

   external_ldofs.Reserve(n_external);
   for (int gr = 1; gr < group_ldof.Size(); gr++)
   {
      if (!gc.GetGroupTopology().IAmMaster(gr))
      {
         external_ldofs.Append(group_ldof.GetRow(gr), group_ldof.RowSize(gr));
      }
   }
   external_ldofs.Sort();
}

const GroupCommunicator &ConformingProlongationOperator::GetGroupCommunicator()
const
{
   return gc;
}

ConformingProlongationOperator::ConformingProlongationOperator(
   const ParFiniteElementSpace &pfes, bool local_)
   : Operator(pfes.GetVSize(), pfes.GetTrueVSize()),
     external_ldofs(),
     gc(pfes.GroupComm()),
     local(local_)
{
   MFEM_VERIFY(pfes.Conforming(), "");
   const Table &group_ldof = gc.GroupLDofTable();
   external_ldofs.Reserve(Height()-Width());
   for (int gr = 1; gr < group_ldof.Size(); gr++)
   {
      if (!gc.GetGroupTopology().IAmMaster(gr))
      {
         external_ldofs.Append(group_ldof.GetRow(gr), group_ldof.RowSize(gr));
      }
   }
   external_ldofs.Sort();
   MFEM_ASSERT(external_ldofs.Size() == Height()-Width(), "");
#ifdef MFEM_DEBUG
   for (int j = 1; j < external_ldofs.Size(); j++)
   {
      // Check for repeated ldofs.
      MFEM_VERIFY(external_ldofs[j-1] < external_ldofs[j], "");
   }
   int j = 0;
   for (int i = 0; i < external_ldofs.Size(); i++)
   {
      const int end = external_ldofs[i];
      for ( ; j < end; j++)
      {
         MFEM_VERIFY(j-i == pfes.GetLocalTDofNumber(j), "");
      }
      j = end+1;
   }
   for ( ; j < Height(); j++)
   {
      MFEM_VERIFY(j-external_ldofs.Size() == pfes.GetLocalTDofNumber(j), "");
   }
   // gc.PrintInfo();
   // pfes.Dof_TrueDof_Matrix()->PrintCommPkg();
#endif
}

void ConformingProlongationOperator::Mult(const Vector &x, Vector &y) const
{
   MFEM_ASSERT(x.Size() == Width(), "");
   MFEM_ASSERT(y.Size() == Height(), "");

   const real_t *xdata = x.HostRead();
   real_t *ydata = y.HostWrite();
   const int m = external_ldofs.Size();

   const int in_layout = 2; // 2 - input is ltdofs array
   if (local)
   {
      y = 0.0;
   }
   else
   {
      gc.BcastBegin(const_cast<real_t*>(xdata), in_layout);
   }

   int j = 0;
   for (int i = 0; i < m; i++)
   {
      const int end = external_ldofs[i];
      std::copy(xdata+j-i, xdata+end-i, ydata+j);
      j = end+1;
   }
   std::copy(xdata+j-m, xdata+Width(), ydata+j);

   const int out_layout = 0; // 0 - output is ldofs array
   if (!local)
   {
      gc.BcastEnd(ydata, out_layout);
   }
}

void ConformingProlongationOperator::MultTranspose(
   const Vector &x, Vector &y) const
{
   MFEM_ASSERT(x.Size() == Height(), "");
   MFEM_ASSERT(y.Size() == Width(), "");

   const real_t *xdata = x.HostRead();
   real_t *ydata = y.HostWrite();
   const int m = external_ldofs.Size();

   if (!local)
   {
      gc.ReduceBegin(xdata);
   }

   int j = 0;
   for (int i = 0; i < m; i++)
   {
      const int end = external_ldofs[i];
      std::copy(xdata+j, xdata+end, ydata+j-i);
      j = end+1;
   }
   std::copy(xdata+j, xdata+Height(), ydata+j-m);

   const int out_layout = 2; // 2 - output is an array on all ltdofs
   if (!local)
   {
      gc.ReduceEnd<real_t>(ydata, out_layout, GroupCommunicator::Sum);
   }
}

DeviceConformingProlongationOperator::DeviceConformingProlongationOperator(
   const GroupCommunicator &gc_, const SparseMatrix *R, bool local_)
   : ConformingProlongationOperator(R->Width(), gc_, local_),
     mpi_gpu_aware(Device::GetGPUAwareMPI())
{
   MFEM_ASSERT(R->Finalized(), "");
   const int tdofs = R->Height();
   MFEM_ASSERT(tdofs == R->HostReadI()[tdofs], "");
   ltdof_ldof = Array<int>(const_cast<int*>(R->HostReadJ()), tdofs);
   {
      Table nbr_ltdof;
      gc.GetNeighborLTDofTable(nbr_ltdof);
      const int nb_connections = nbr_ltdof.Size_of_connections();
      shr_ltdof.SetSize(nb_connections);
      shr_ltdof.CopyFrom(nbr_ltdof.GetJ());
      shr_buf.SetSize(nb_connections);
      shr_buf.UseDevice(true);
      shr_buf_offsets = nbr_ltdof.GetIMemory();
      {
         Array<int> shared_ltdof(nbr_ltdof.GetJ(), nb_connections);
         Array<int> unique_ltdof(shared_ltdof);
         unique_ltdof.Sort();
         unique_ltdof.Unique();
         // Note: the next loop modifies the J array of nbr_ltdof
         for (int i = 0; i < shared_ltdof.Size(); i++)
         {
            shared_ltdof[i] = unique_ltdof.FindSorted(shared_ltdof[i]);
            MFEM_ASSERT(shared_ltdof[i] != -1, "internal error");
         }
         Table unique_shr;
         Transpose(shared_ltdof, unique_shr, unique_ltdof.Size());
         unq_ltdof = Array<int>(unique_ltdof, unique_ltdof.Size());
         unq_shr_i = Array<int>(unique_shr.GetI(), unique_shr.Size()+1);
         unq_shr_j = Array<int>(unique_shr.GetJ(), unique_shr.Size_of_connections());
      }
      nbr_ltdof.GetJMemory().Delete();
      nbr_ltdof.LoseData();
   }
   {
      Table nbr_ldof;
      gc.GetNeighborLDofTable(nbr_ldof);
      const int nb_connections = nbr_ldof.Size_of_connections();
      ext_ldof.SetSize(nb_connections);
      ext_ldof.CopyFrom(nbr_ldof.GetJ());
      ext_ldof.GetMemory().UseDevice(true);
      ext_buf.SetSize(nb_connections);
      ext_buf.UseDevice(true);
      ext_buf_offsets = nbr_ldof.GetIMemory();
      nbr_ldof.GetJMemory().Delete();
      nbr_ldof.LoseData();
   }
   const GroupTopology &gtopo = gc.GetGroupTopology();
   int req_counter = 0;
   for (int nbr = 1; nbr < gtopo.GetNumNeighbors(); nbr++)
   {
      const int send_offset = shr_buf_offsets[nbr];
      const int send_size = shr_buf_offsets[nbr+1] - send_offset;
      if (send_size > 0) { req_counter++; }

      const int recv_offset = ext_buf_offsets[nbr];
      const int recv_size = ext_buf_offsets[nbr+1] - recv_offset;
      if (recv_size > 0) { req_counter++; }
   }
   requests = new MPI_Request[req_counter];
}

DeviceConformingProlongationOperator::DeviceConformingProlongationOperator(
   const ParFiniteElementSpace &pfes, bool local_)
   : DeviceConformingProlongationOperator(pfes.GroupComm(),
                                          pfes.GetRestrictionMatrix(),
                                          local_)
{
   MFEM_ASSERT(pfes.Conforming(), "internal error");
   MFEM_ASSERT(pfes.GetRestrictionMatrix()->Height() == pfes.GetTrueVSize(), "");
}

static void ExtractSubVector(const Array<int> &indices,
                             const Vector &vin, Vector &vout)
{
   MFEM_ASSERT(indices.Size() == vout.Size(), "incompatible sizes!");
   auto y = vout.Write();
   const auto x = vin.Read();
   const auto I = indices.Read();
   mfem::forall(indices.Size(), [=] MFEM_HOST_DEVICE (int i)
   {
      y[i] = x[I[i]];
   }); // indices can be repeated
}

void DeviceConformingProlongationOperator::BcastBeginCopy(
   const Vector &x) const
{
   // shr_buf[i] = src[shr_ltdof[i]]
   if (shr_ltdof.Size() == 0) { return; }
   ExtractSubVector(shr_ltdof, x, shr_buf);
   // If the above kernel is executed asynchronously, we should wait for it to
   // complete
   if (mpi_gpu_aware) { MFEM_STREAM_SYNC; }
}

static void SetSubVector(const Array<int> &indices,
                         const Vector &vin, Vector &vout)
{
   MFEM_ASSERT(indices.Size() == vin.Size(), "incompatible sizes!");
   // Use ReadWrite() since we modify only a subset of the indices:
   auto y = vout.ReadWrite();
   const auto x = vin.Read();
   const auto I = indices.Read();
   mfem::forall(indices.Size(), [=] MFEM_HOST_DEVICE (int i)
   {
      y[I[i]] = x[i];
   });
}

void DeviceConformingProlongationOperator::BcastLocalCopy(
   const Vector &x, Vector &y) const
{
   // dst[ltdof_ldof[i]] = src[i]
   if (ltdof_ldof.Size() == 0) { return; }
   SetSubVector(ltdof_ldof, x, y);
}

void DeviceConformingProlongationOperator::BcastEndCopy(
   Vector &y) const
{
   // dst[ext_ldof[i]] = ext_buf[i]
   if (ext_ldof.Size() == 0) { return; }
   SetSubVector(ext_ldof, ext_buf, y);
}

void DeviceConformingProlongationOperator::Mult(const Vector &x,
                                                Vector &y) const
{
   const GroupTopology &gtopo = gc.GetGroupTopology();
   int req_counter = 0;
   // Make sure 'y' is marked as valid on device and for use on device.
   // This ensures that there is no unnecessary host to device copy when the
   // input 'y' is valid on host (in 'y.SetSubVector(ext_ldof, 0.0)' when local
   // is true) or BcastLocalCopy (when local is false).
   y.Write();
   if (local)
   {
      // done on device since we've marked ext_ldof for use on device:
      y.SetSubVector(ext_ldof, 0.0);
   }
   else
   {
      BcastBeginCopy(x); // copy to 'shr_buf'
      for (int nbr = 1; nbr < gtopo.GetNumNeighbors(); nbr++)
      {
         const int send_offset = shr_buf_offsets[nbr];
         const int send_size = shr_buf_offsets[nbr+1] - send_offset;
         if (send_size > 0)
         {
            auto send_buf = mpi_gpu_aware ? shr_buf.Read() : shr_buf.HostRead();
            MPI_Isend(send_buf + send_offset, send_size, MPITypeMap<real_t>::mpi_type,
                      gtopo.GetNeighborRank(nbr), 41822,
                      gtopo.GetComm(), &requests[req_counter++]);
         }
         const int recv_offset = ext_buf_offsets[nbr];
         const int recv_size = ext_buf_offsets[nbr+1] - recv_offset;
         if (recv_size > 0)
         {
            auto recv_buf = mpi_gpu_aware ? ext_buf.Write() : ext_buf.HostWrite();
            MPI_Irecv(recv_buf + recv_offset, recv_size, MPITypeMap<real_t>::mpi_type,
                      gtopo.GetNeighborRank(nbr), 41822,
                      gtopo.GetComm(), &requests[req_counter++]);
         }
      }
   }
   BcastLocalCopy(x, y);
   if (!local)
   {
      MPI_Waitall(req_counter, requests, MPI_STATUSES_IGNORE);
      BcastEndCopy(y); // copy from 'ext_buf'
   }
}

DeviceConformingProlongationOperator::~DeviceConformingProlongationOperator()
{
   delete [] requests;
   ext_buf_offsets.Delete();
   shr_buf_offsets.Delete();
}

void DeviceConformingProlongationOperator::ReduceBeginCopy(
   const Vector &x) const
{
   // ext_buf[i] = src[ext_ldof[i]]
   if (ext_ldof.Size() == 0) { return; }
   ExtractSubVector(ext_ldof, x, ext_buf);
   // If the above kernel is executed asynchronously, we should wait for it to
   // complete
   if (mpi_gpu_aware) { MFEM_STREAM_SYNC; }
}

void DeviceConformingProlongationOperator::ReduceLocalCopy(
   const Vector &x, Vector &y) const
{
   // dst[i] = src[ltdof_ldof[i]]
   if (ltdof_ldof.Size() == 0) { return; }
   ExtractSubVector(ltdof_ldof, x, y);
}

static void AddSubVector(const Array<int> &unique_dst_indices,
                         const Array<int> &unique_to_src_offsets,
                         const Array<int> &unique_to_src_indices,
                         const Vector &src,
                         Vector &dst)
{
   auto y = dst.ReadWrite();
   const auto x = src.Read();
   const auto DST_I = unique_dst_indices.Read();
   const auto SRC_O = unique_to_src_offsets.Read();
   const auto SRC_I = unique_to_src_indices.Read();
   mfem::forall(unique_dst_indices.Size(), [=] MFEM_HOST_DEVICE (int i)
   {
      const int dst_idx = DST_I[i];
      real_t sum = y[dst_idx];
      const int end = SRC_O[i+1];
      for (int j = SRC_O[i]; j != end; ++j) { sum += x[SRC_I[j]]; }
      y[dst_idx] = sum;
   });
}

void DeviceConformingProlongationOperator::ReduceEndAssemble(Vector &y) const
{
   // dst[shr_ltdof[i]] += shr_buf[i]
   if (unq_ltdof.Size() == 0) { return; }
   AddSubVector(unq_ltdof, unq_shr_i, unq_shr_j, shr_buf, y);
}

void DeviceConformingProlongationOperator::MultTranspose(const Vector &x,
                                                         Vector &y) const
{
   const GroupTopology &gtopo = gc.GetGroupTopology();
   int req_counter = 0;
   if (!local)
   {
      ReduceBeginCopy(x); // copy to 'ext_buf'
      for (int nbr = 1; nbr < gtopo.GetNumNeighbors(); nbr++)
      {
         const int send_offset = ext_buf_offsets[nbr];
         const int send_size = ext_buf_offsets[nbr+1] - send_offset;
         if (send_size > 0)
         {
            auto send_buf = mpi_gpu_aware ? ext_buf.Read() : ext_buf.HostRead();
            MPI_Isend(send_buf + send_offset, send_size, MPITypeMap<real_t>::mpi_type,
                      gtopo.GetNeighborRank(nbr), 41823,
                      gtopo.GetComm(), &requests[req_counter++]);
         }
         const int recv_offset = shr_buf_offsets[nbr];
         const int recv_size = shr_buf_offsets[nbr+1] - recv_offset;
         if (recv_size > 0)
         {
            auto recv_buf = mpi_gpu_aware ? shr_buf.Write() : shr_buf.HostWrite();
            MPI_Irecv(recv_buf + recv_offset, recv_size, MPITypeMap<real_t>::mpi_type,
                      gtopo.GetNeighborRank(nbr), 41823,
                      gtopo.GetComm(), &requests[req_counter++]);
         }
      }
   }
   ReduceLocalCopy(x, y);
   if (!local)
   {
      MPI_Waitall(req_counter, requests, MPI_STATUSES_IGNORE);
      ReduceEndAssemble(y); // assemble from 'shr_buf'
   }
}

} // namespace mfem

#endif<|MERGE_RESOLUTION|>--- conflicted
+++ resolved
@@ -461,15 +461,15 @@
             dofs.SetSize(nted);
             m = nvdofs+nedofs+npdofs+ FirstFaceDof(k);
             ind = fec->DofOrderForOrientation(
-                     mesh->GetFaceBaseGeometry(k), o);
+                     mesh->GetFaceGeometry(k), o);
             for (l = 0; l < nted; l++)
             {
                if (ind[l] < 0)
                {
                   dofs[l] = m + (-1-ind[l]);
-                  if (ldof_sign)
+                  if (g_ldof_sign)
                   {
-                     (*ldof_sign)[dofs[l]] = -1;
+                     (*g_ldof_sign)[dofs[l]] = -1;
                   }
                }
                else
@@ -725,7 +725,7 @@
    else
    {
       Array<int> rdofs;
-      fec->SubDofOrder(pmesh->GetFaceBaseGeometry(l_face), 2, ori, dofs);
+      fec->SubDofOrder(pmesh->GetFaceGeometry(l_face), 2, ori, dofs);
       GetFaceDofs(l_face, rdofs);
       for (int i = 0; i < dofs.Size(); i++)
       {
@@ -2661,11 +2661,7 @@
                                        Array<int> *dof_tdof,
                                        bool partial) const
 {
-<<<<<<< HEAD
-   bool dg = (nvdofs == 0 && nedofs == 0 && nfdofs == 0 && npdofs == 0);
-=======
-   const bool dg = (nvdofs == 0 && nedofs == 0 && nfdofs == 0);
->>>>>>> c3eb769a
+   const bool dg = (nvdofs == 0 && nedofs == 0 && nfdofs == 0 && npdofs == 0);
 
 #ifdef MFEM_PMATRIX_STATS
    n_msgs_sent = n_msgs_recv = 0;
@@ -2703,14 +2699,7 @@
                GetEntityDofs(entity, mf.index, master_dofs, mf.Geom());
             }
 
-<<<<<<< HEAD
-            if (!master_dofs.Size()) { continue; }
-            //            mfem::out << mf.slaves_end - mf.slaves_begin << "--------------------\n";
-            //            master_dofs.Print(mfem::out,master_dofs.Size());
-            //            mfem::out << "....................\n";
-=======
             if (master_dofs.Size() == 0) { continue; }
->>>>>>> c3eb769a
 
             const FiniteElement * const fe = fec->FiniteElementForGeometry(mf.Geom());
             if (fe == nullptr) { continue; }
@@ -2763,25 +2752,22 @@
          GroupId owner = pncmesh->GetEntityOwnerId(entity, id.index);
          GroupId group = pncmesh->GetEntityGroupId(entity, id.index);
 
-         GetBareDofs(entity, id.index, dofs);
-
-<<<<<<< HEAD
-               if (pmesh->Dimension() <= 3)
-               {
-                  GetBareDofs(entity, id.index, dofs);
-               }
-               else
-               {
-                  GetBareDofs4D(entity, id.index, dofs);
-               }
-=======
+         if (pmesh->Dimension() <= 3)
+         {
+            GetBareDofs(entity, id.index, dofs);
+         }
+         else
+         {
+            GetBareDofs4D(entity, id.index, dofs);
+         }
+
          for (auto dof : dofs)
          {
             dof_owner[dof] = owner;
             dof_group[dof] = group;
          }
       };
->>>>>>> c3eb769a
+
 
       // initialize dof_group[], dof_owner[] in sequence
       for (int entity : {0,1,2})
