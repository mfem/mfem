--- conflicted
+++ resolved
@@ -521,12 +521,12 @@
    }
 }
 
-<<<<<<< HEAD
 void ParFiniteElementSpace::GetEssentialVDofs(EntitySets::EntityType type,
                                               int set_index,
-                                              Array<int> &ess_dofs) const
-{
-   FiniteElementSpace::GetEssentialVDofs(type, set_index, ess_dofs);
+                                              Array<int> &ess_dofs,
+                                              int component) const
+{
+   FiniteElementSpace::GetEssentialVDofs(type, set_index, ess_dofs, component);
 
    if (Conforming())
    {
@@ -538,20 +538,17 @@
 
 void ParFiniteElementSpace::GetEssentialVDofs(EntitySets::EntityType type,
                                               const string & set_name,
-                                              Array<int> &ess_vdofs) const
+                                              Array<int> &ess_vdofs,
+                                              int component) const
 {
    GetEssentialVDofs(type, pmesh->ent_sets->GetSetIndex(type, set_name),
-                     ess_vdofs);
-}
-
-void ParFiniteElementSpace::GetEssentialTrueDofs(
-   const Array<int> &bdr_attr_is_ess, Array<int> &ess_tdof_list)
-=======
+                     ess_vdofs, component);
+}
+
 void ParFiniteElementSpace::GetEssentialTrueDofs(const Array<int>
                                                  &bdr_attr_is_ess,
                                                  Array<int> &ess_tdof_list,
                                                  int component)
->>>>>>> 89b01982
 {
    Array<int> ess_dofs, true_ess_dofs;
 
@@ -560,30 +557,28 @@
    MarkerToList(true_ess_dofs, ess_tdof_list);
 }
 
-<<<<<<< HEAD
 void ParFiniteElementSpace::GetEssentialTrueDofs(EntitySets::EntityType type,
                                                  int set_index,
-                                                 Array<int> &ess_tdof_list)
+                                                 Array<int> &ess_tdof_list,
+                                                 int component)
 {
    Array<int> ess_dofs, true_ess_dofs;
 
-   GetEssentialVDofs(type, set_index, ess_dofs);
+   GetEssentialVDofs(type, set_index, ess_dofs, component);
    GetRestrictionMatrix()->BooleanMult(ess_dofs, true_ess_dofs);
    MarkerToList(true_ess_dofs, ess_tdof_list);
 }
 
 void ParFiniteElementSpace::GetEssentialTrueDofs(EntitySets::EntityType type,
                                                  const string & set_name,
-                                                 Array<int> &ess_tdof_list)
+                                                 Array<int> &ess_tdof_list,
+                                                 int component)
 {
    GetEssentialTrueDofs(type, pmesh->ent_sets->GetSetIndex(type, set_name),
-                        ess_tdof_list);
-}
-
-int ParFiniteElementSpace::GetLocalTDofNumber(int ldof)
-=======
+                        ess_tdof_list, component);
+}
+
 int ParFiniteElementSpace::GetLocalTDofNumber(int ldof) const
->>>>>>> 89b01982
 {
    if (Nonconforming())
    {
