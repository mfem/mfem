--- conflicted
+++ resolved
@@ -3944,8 +3944,6 @@
                       gtopo.GetNeighborRank(nbr), 41822,
                       gtopo.GetComm(), &requests[req_counter++]);
          }
-<<<<<<< HEAD
-=======
          const int recv_offset = ext_buf_offsets[nbr];
          const int recv_size = ext_buf_offsets[nbr+1] - recv_offset;
          if (recv_size > 0)
@@ -3955,7 +3953,6 @@
                       gtopo.GetNeighborRank(nbr), 41822,
                       gtopo.GetComm(), &requests[req_counter++]);
          }
->>>>>>> dc9128ef
       }
       MFEM_PERF_END("DeviceConformingProlongationOperator::Mult::MPICalls");
    }
@@ -4006,13 +4003,8 @@
    const auto x = src.Read();
    const auto DST_I = unique_dst_indices.Read();
    const auto SRC_O = unique_to_src_offsets.Read();
-<<<<<<< HEAD
-   const auto SRC_I = unique_to_src_indices.Read(); // This needs modification
-   MFEM_FORALL(i, unique_dst_indices.Size(),
-=======
    const auto SRC_I = unique_to_src_indices.Read();
    mfem::forall(unique_dst_indices.Size(), [=] MFEM_HOST_DEVICE (int i)
->>>>>>> dc9128ef
    {
       const int dst_idx = DST_I[i];
       real_t sum = y[dst_idx];
@@ -4065,8 +4057,6 @@
                       gtopo.GetNeighborRank(nbr), 41823,
                       gtopo.GetComm(), &requests[req_counter++]);
          }
-<<<<<<< HEAD
-=======
          const int recv_offset = shr_buf_offsets[nbr];
          const int recv_size = shr_buf_offsets[nbr+1] - recv_offset;
          if (recv_size > 0)
@@ -4076,7 +4066,6 @@
                       gtopo.GetNeighborRank(nbr), 41823,
                       gtopo.GetComm(), &requests[req_counter++]);
          }
->>>>>>> dc9128ef
       }
       MFEM_PERF_END("DeviceConformingProlongationOperator::MultTranspose::MPICalls");
    }
