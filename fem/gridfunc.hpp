--- conflicted
+++ resolved
@@ -462,14 +462,9 @@
    void ComputeMeans(AvgType type, Array<int> &zones_per_vdof);
 
 public:
-<<<<<<< HEAD
-   /** @brief Counts in how many zones each vdof appears. */
-   void CountZones(Array<int> &zones_per_vdof) const;
-=======
    /** @brief For each vdof, counts how many elements contain the vdof,
        as containment is determined by FiniteElementSpace::GetElementVDofs(). */
    virtual void CountElementsPerVDof(Array<int> &elem_per_vdof) const;
->>>>>>> 110bec15
 
    /** @brief Project a Coefficient on the GridFunction, modifying only DOFs on
        the boundary associated with the boundary attributes marked in the
