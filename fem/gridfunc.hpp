--- conflicted
+++ resolved
@@ -811,12 +811,8 @@
 /// Overload operator<< for std::ostream and QuadratureFunction.
 std::ostream &operator<<(std::ostream &out, const QuadratureFunction &qf);
 
-<<<<<<< HEAD
-double ZZErrorEstimator(BilinearFormIntegrator &blfi,
-=======
 
 real_t ZZErrorEstimator(BilinearFormIntegrator &blfi,
->>>>>>> dc9128ef
                         GridFunction &u,
                         GridFunction &flux,
                         Vector &error_estimates,
