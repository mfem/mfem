--- conflicted
+++ resolved
@@ -856,13 +856,8 @@
                           GridFunction &u,                      // input
                           Vector &error_estimates,              // output
                           bool subdomain_reconstruction = true, // input (optional)
-<<<<<<< HEAD
                           bool with_coeff = false,              // input (optional)
                           real_t tichonov_coeff = 0.0);         // input (optional)
-=======
-                          bool with_flux = false,              // input (optional)
-                          double tichonov_coeff = 0.0);         // input (optional)
->>>>>>> aff51cd7
 
 /// Compute the Lp distance between two grid functions on the given element.
 real_t ComputeElementLpDistance(real_t p, int i,
