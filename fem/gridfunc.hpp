// Copyright (c) 2010-2025, Lawrence Livermore National Security, LLC. Produced
// at the Lawrence Livermore National Laboratory. All Rights reserved. See files
// LICENSE and NOTICE for details. LLNL-CODE-806117.
//
// This file is part of the MFEM library. For more information and source code
// availability visit https://mfem.org.
//
// MFEM is free software; you can redistribute it and/or modify it under the
// terms of the BSD-3 license. We welcome feedback and contributions, see file
// CONTRIBUTING.md for details.

#ifndef MFEM_GRIDFUNC
#define MFEM_GRIDFUNC

#include "../config/config.hpp"
#include "fespace.hpp"
#include "coefficient.hpp"
#include "bilininteg.hpp"
#include "bounds.hpp"
#ifdef MFEM_USE_ADIOS2
#include "../general/adios2stream.hpp"
#endif
#include <limits>
#include <ostream>
#include <string>

namespace mfem
{

/// Class for grid function - Vector with associated FE space.
class GridFunction : public Vector
{
protected:
   /// FE space on which the grid function lives. Owned if #fec_owned is not NULL.
   FiniteElementSpace *fes;

   /** @brief Used when the grid function is read from a file. It can also be
       set explicitly, see MakeOwner().

       If not NULL, this pointer is owned by the GridFunction. */
   FiniteElementCollection *fec_owned;

   long fes_sequence; // see FiniteElementSpace::sequence, Mesh::sequence

   /** Optional, internal true-dof vector: if the FiniteElementSpace #fes has a
       non-trivial (i.e. not NULL) prolongation operator, this Vector may hold
       associated true-dof values - either owned or external. */
   Vector t_vec;

   void SaveSTLTri(std::ostream &out, real_t p1[], real_t p2[], real_t p3[]);

   // Project the delta coefficient without scaling and return the (local)
   // integral of the projection.
   void ProjectDeltaCoefficient(DeltaCoefficient &delta_coeff,
                                real_t &integral);

   // Sum fluxes to vertices and count element contributions
   void SumFluxAndCount(BilinearFormIntegrator &blfi,
                        GridFunction &flux,
                        Array<int>& counts,
                        bool wcoef,
                        int subdomain);

   /** Project a discontinuous vector coefficient in a continuous space and
       return in dof_attr the maximal attribute of the elements containing each
       degree of freedom. */
   void ProjectDiscCoefficient(VectorCoefficient &coeff, Array<int> &dof_attr);

   /// Loading helper.
   void LegacyNCReorder();

   void Destroy();

public:

   GridFunction() { fes = NULL; fec_owned = NULL; fes_sequence = 0; UseDevice(true); }

   /// Copy constructor. The internal true-dof vector #t_vec is not copied.
   GridFunction(const GridFunction &orig)
      : Vector(orig), fes(orig.fes), fec_owned(NULL), fes_sequence(orig.fes_sequence)
   { UseDevice(true); }

   /// Construct a GridFunction associated with the FiniteElementSpace @a *f.
   GridFunction(FiniteElementSpace *f) : Vector(f->GetVSize())
   { fes = f; fec_owned = NULL; fes_sequence = f->GetSequence(); UseDevice(true); }

   /// Construct a GridFunction using previously allocated array @a data.
   /** The GridFunction does not assume ownership of @a data which is assumed to
       be of size at least `f->GetVSize()`. Similar to the Vector constructor
       for externally allocated array, the pointer @a data can be NULL. The data
       array can be replaced later using the method SetData().
    */
   GridFunction(FiniteElementSpace *f, real_t *data)
      : Vector(data, f->GetVSize())
   { fes = f; fec_owned = NULL; fes_sequence = f->GetSequence(); UseDevice(true); }

   /** @brief Construct a GridFunction using previously allocated Vector @a base
       starting at the given offset, @a base_offset. */
   GridFunction(FiniteElementSpace *f, Vector &base, int base_offset = 0)
      : Vector(base, base_offset, f->GetVSize())
   { fes = f; fec_owned = NULL; fes_sequence = f->GetSequence(); UseDevice(true); }

   /// Construct a GridFunction on the given Mesh, using the data from @a input.
   /** The content of @a input should be in the format created by the method
       Save(). The reconstructed FiniteElementSpace and FiniteElementCollection
       are owned by the GridFunction. */
   GridFunction(Mesh *m, std::istream &input);

   GridFunction(Mesh *m, GridFunction *gf_array[], int num_pieces);

   /// Copy assignment. Only the data of the base class Vector is copied.
   /** It is assumed that this object and @a rhs use FiniteElementSpace%s that
       have the same size.

       @note Defining this method overwrites the implicitly defined copy
       assignment operator. */
   GridFunction &operator=(const GridFunction &rhs)
   { return operator=((const Vector &)rhs); }

   /// Make the GridFunction the owner of #fec_owned and #fes.
   /** If the new FiniteElementCollection, @a fec_, is NULL, ownership of #fec_owned
       and #fes is taken away. */
   void MakeOwner(FiniteElementCollection *fec_) { fec_owned = fec_; }

   FiniteElementCollection *OwnFEC() { return fec_owned; }

   /// Shortcut for calling FiniteElementSpace::GetVectorDim() on the underlying #fes
   int VectorDim() const;

   /// Shortcut for calling FiniteElementSpace::GetCurlDim() on the underlying #fes
   int CurlDim() const;

   /// Read only access to the (optional) internal true-dof Vector.
   const Vector &GetTrueVector() const
   {
      MFEM_VERIFY(t_vec.Size() > 0, "SetTrueVector() before GetTrueVector()");
      return t_vec;
   }
   /// Read and write access to the (optional) internal true-dof Vector.
   /** Note that @a t_vec is set if it is not allocated or set already.*/
   Vector &GetTrueVector()
   { if (t_vec.Size() == 0) { SetTrueVector(); } return t_vec; }

   /// Extract the true-dofs from the GridFunction.
   void GetTrueDofs(Vector &tv) const;

   /// Shortcut for calling GetTrueDofs() with GetTrueVector() as argument.
   void SetTrueVector() { GetTrueDofs(t_vec); }

   /// Set the GridFunction from the given true-dof vector.
   virtual void SetFromTrueDofs(const Vector &tv);

   /// Shortcut for calling SetFromTrueDofs() with GetTrueVector() as argument.
   void SetFromTrueVector() { SetFromTrueDofs(GetTrueVector()); }

   /// Returns the values in the vertices of i'th element for dimension vdim.
   void GetNodalValues(int i, Array<real_t> &nval, int vdim = 1) const;

   /** @name Element index Get Value Methods

       These methods take an element index and return the interpolated value of
       the field at a given reference point within the element.

       @warning These methods retrieve and use the ElementTransformation object
       from the mfem::Mesh. This can alter the state of the element
       transformation object and can also lead to unexpected results when the
       ElementTransformation object is already in use such as when these methods
       are called from within an integration loop. Consider using
       GetValue(ElementTransformation &T, ...) instead.
   */
   ///@{
   /** Return a scalar value from within the given element. */
   virtual real_t GetValue(int i, const IntegrationPoint &ip,
                           int vdim = 1) const;

   /** Return a vector value from within the given element. */
   virtual void GetVectorValue(int i, const IntegrationPoint &ip,
                               Vector &val) const;
   ///@}

   /** @name Element Index Get Values Methods

       These are convenience methods for repeatedly calling GetValue for
       multiple points within a given element. The GetValues methods are
       optimized and should perform better than repeatedly calling GetValue. The
       GetVectorValues method simply calls GetVectorValue repeatedly.

       @warning These methods retrieve and use the ElementTransformation object
       from the mfem::Mesh. This can alter the state of the element
       transformation object and can also lead to unexpected results when the
       ElementTransformation object is already in use such as when these methods
       are called from within an integration loop. Consider using
       GetValues(ElementTransformation &T, ...) instead.
   */
   ///@{
   /** Compute a collection of scalar values from within the element indicated
       by the index i. */
   void GetValues(int i, const IntegrationRule &ir, Vector &vals,
                  int vdim = 1) const;

   /** Compute a collection of vector values from within the element indicated
       by the index i. */
   void GetValues(int i, const IntegrationRule &ir, Vector &vals,
                  DenseMatrix &tr, int vdim = 1) const;

   void GetVectorValues(int i, const IntegrationRule &ir,
                        DenseMatrix &vals, DenseMatrix &tr) const;
   ///@}

   /** @name ElementTransformation Get Value Methods

       These member functions are designed for use within
       GridFunctionCoefficient objects. These can be used with
       ElementTransformation objects coming from either
       Mesh::GetElementTransformation() or Mesh::GetBdrElementTransformation().

       @note These methods do not reset the ElementTransformation object so they
       should be safe to use within integration loops or other contexts where
       the ElementTransformation is already in use.
   */
   ///@{
   /** Return a scalar value from within the element indicated by the
       ElementTransformation Object. */
   virtual real_t GetValue(ElementTransformation &T, const IntegrationPoint &ip,
                           int comp = 0, Vector *tr = NULL) const;

   /** Return a vector value from within the element indicated by the
       ElementTransformation Object. */
   virtual void GetVectorValue(ElementTransformation &T,
                               const IntegrationPoint &ip,
                               Vector &val, Vector *tr = NULL) const;
   ///@}

   /** @name ElementTransformation Get Values Methods

       These are convenience methods for repeatedly calling GetValue for
       multiple points within a given element. They work by calling either the
       ElementTransformation or FaceElementTransformations versions described
       above. Consequently, these methods should not be expected to run faster
       than calling the above methods in an external loop.

       @note These methods do not reset the ElementTransformation object so they
       should be safe to use within integration loops or other contexts where
       the ElementTransformation is already in use.

       @note These methods can also be used with FaceElementTransformations
       objects.
    */
   ///@{
   /** Compute a collection of scalar values from within the element indicated
       by the ElementTransformation object. */
   void GetValues(ElementTransformation &T, const IntegrationRule &ir,
                  Vector &vals, int comp = 0, DenseMatrix *tr = NULL) const;

   /** Compute a collection of vector values from within the element indicated
       by the ElementTransformation object. */
   void GetVectorValues(ElementTransformation &T, const IntegrationRule &ir,
                        DenseMatrix &vals, DenseMatrix *tr = NULL) const;
   ///@}

   /** @name Face Index Get Values Methods

       These methods are designed to work with Discontinuous Galerkin basis
       functions. They compute field values on the interface between elements,
       or on boundary elements, by interpolating the field in a neighboring
       element. The \a side argument indices which neighboring element should be
       used: 0, 1, or 2 (automatically chosen).

       @warning These methods retrieve and use the FaceElementTransformations
       object from the mfem::Mesh. This can alter the state of the face element
       transformations object and can also lead to unexpected results when the
       FaceElementTransformations object is already in use such as when these
       methods are called from within an integration loop. Consider using
       GetValues(ElementTransformation &T, ...) instead.
    */
   ///@{
   /** Compute a collection of scalar values from within the face
       indicated by the index i. */
   int GetFaceValues(int i, int side, const IntegrationRule &ir, Vector &vals,
                     DenseMatrix &tr, int vdim = 1) const;

   /** Compute a collection of vector values from within the face
       indicated by the index i. */
   int GetFaceVectorValues(int i, int side, const IntegrationRule &ir,
                           DenseMatrix &vals, DenseMatrix &tr) const;
   ///@}

   void GetLaplacians(int i, const IntegrationRule &ir, Vector &laps,
                      int vdim = 1) const;

   void GetLaplacians(int i, const IntegrationRule &ir, Vector &laps,
                      DenseMatrix &tr, int vdim = 1) const;

   void GetHessians(int i, const IntegrationRule &ir, DenseMatrix &hess,
                    int vdim = 1) const;

   void GetHessians(int i, const IntegrationRule &ir, DenseMatrix &hess,
                    DenseMatrix &tr, int vdim = 1) const;

   void GetValuesFrom(const GridFunction &orig_func);

   void GetBdrValuesFrom(const GridFunction &orig_func);

   void GetVectorFieldValues(int i, const IntegrationRule &ir,
                             DenseMatrix &vals,
                             DenseMatrix &tr, int comp = 0) const;

   /// For a vector grid function, makes sure that the ordering is byNODES.
   void ReorderByNodes();

   /// Return the values as a vector on mesh vertices for dimension vdim.
   void GetNodalValues(Vector &nval, int vdim = 1) const;

   void GetVectorFieldNodalValues(Vector &val, int comp) const;

   void ProjectVectorFieldOn(GridFunction &vec_field, int comp = 0);

   /** @brief Compute a certain derivative of a function's component.
       Derivatives of the function are computed at the DOF locations of @a der,
       and averaged over overlapping DOFs. Thus this function projects the
       derivative to the FiniteElementSpace of @a der.
       @param[in]  comp  Index of the function's component to be differentiated.
                         The index is 1-based, i.e., use 1 for scalar functions.
       @param[in]  der_comp  Use 0/1/2 for derivatives in x/y/z directions.
       @param[out] der       The resulting derivative (scalar function). The
                             FiniteElementSpace of this function must be set
                             before the call. */
   void GetDerivative(int comp, int der_comp, GridFunction &der) const;

   real_t GetDivergence(ElementTransformation &tr) const;

   void GetCurl(ElementTransformation &tr, Vector &curl) const;

   /** @brief Gradient of a scalar function at a quadrature point.

       @note It is assumed that the IntegrationPoint of interest has been
       specified by ElementTransformation::SetIntPoint() before calling
       GetGradient().

       @note Can be used from a ParGridFunction when @a tr is an
       ElementTransformation of a face-neighbor element and face-neighbor data
       has been exchanged. */
   void GetGradient(ElementTransformation &tr, Vector &grad) const;

   /// Extension of GetGradient(...) for a collection of IntegrationPoints.
   void GetGradients(ElementTransformation &tr, const IntegrationRule &ir,
                     DenseMatrix &grad) const;

   /// Extension of GetGradient(...) for a collection of IntegrationPoints.
   void GetGradients(const int elem, const IntegrationRule &ir,
                     DenseMatrix &grad) const
   { GetGradients(*fes->GetElementTransformation(elem), ir, grad); }

   /** @brief Compute the vector gradient with respect to the physical element
       variable. */
   void GetVectorGradient(ElementTransformation &tr, DenseMatrix &grad) const;

   /** @brief Compute the vector gradient with respect to the reference element
       variable. */
   void GetVectorGradientHat(ElementTransformation &T, DenseMatrix &gh) const;

   /** Compute $ (\int_{\Omega} (*this) \psi_i)/(\int_{\Omega} \psi_i) $,
       where $ \psi_i $ are the basis functions for the FE space of avgs.
       Both FE spaces should be scalar and on the same mesh. */
   void GetElementAverages(GridFunction &avgs) const;

   /** Sets the output vector @a dof_vals to the values of the degrees of
       freedom of element @a el. */
   virtual void GetElementDofValues(int el, Vector &dof_vals) const;

   /** Impose the given bounds on the function's DOFs while preserving its local
    *  integral (described in terms of the given weights) on the i'th element
    *  through SLBPQ optimization.
    *  Intended to be used for discontinuous FE functions. */
   void ImposeBounds(int i, const Vector &weights,
                     const Vector &lo_, const Vector &hi_);
   void ImposeBounds(int i, const Vector &weights,
                     real_t min_ = 0.0, real_t max_ = infinity());

   /** On a non-conforming mesh, make sure the function lies in the conforming
       space by multiplying with R and then with P, the conforming restriction
       and prolongation matrices of the space, respectively. */
   void RestrictConforming();

   /** @brief Project the @a src GridFunction to @a this GridFunction, both of
       which must be on the same mesh. */
   /** The current implementation assumes that all elements use the same
       projection matrix. */
   void ProjectGridFunction(const GridFunction &src);

   /** @brief Project @a coeff Coefficient to @a this GridFunction. The
       projection computation depends on the choice of the FiniteElementSpace
       #fes. Note that this is usually interpolation at the degrees of freedom
       in each element (not L2 projection). For NURBS spaces these degrees of
       freedom are not available and L2 projection is resorted to as fallback. */
   virtual void ProjectCoefficient(Coefficient &coeff);

   /** @brief Project @a coeff Coefficient to @a this GridFunction, using one
       element for each degree of freedom in @a dofs and nodal interpolation on
       that element. */
   void ProjectCoefficient(Coefficient &coeff, Array<int> &dofs, int vd = 0);

   /** @brief Project @a vcoeff VectorCoefficient to @a this GridFunction. The
       projection computation depends on the choice of the FiniteElementSpace
       #fes. Note that this is usually interpolation at the degrees of freedom
       in each element (not L2 projection). For NURBS spaces these degrees of
       freedom are not available and L2 projection is resorted to as fallback. */
   void ProjectCoefficient(VectorCoefficient &vcoeff);

   /** @brief Project @a vcoeff VectorCoefficient to @a this GridFunction, using
       one element for each degree of freedom in @a dofs and nodal interpolation
       on that element. */
   void ProjectCoefficient(VectorCoefficient &vcoeff, Array<int> &dofs);

   /** @brief Project @a vcoeff VectorCoefficient to @a this GridFunction, only
       projecting onto elements with the given @a attribute */
   void ProjectCoefficient(VectorCoefficient &vcoeff, int attribute);

   /** @brief Analogous to the version with argument @a vcoeff VectorCoefficient
       but using an array of scalar coefficients for each component. */
   void ProjectCoefficient(Coefficient *coeff[]);

   /** @brief Project a discontinuous vector coefficient as a grid function on
       a continuous finite element space. The values in shared dofs are
       determined from the element with maximal attribute. */
   virtual void ProjectDiscCoefficient(VectorCoefficient &coeff);

   enum AvgType {ARITHMETIC, HARMONIC};
   /** @brief Projects a discontinuous coefficient so that the values in shared
       vdofs are computed by taking an average of the possible values. */
   virtual void ProjectDiscCoefficient(Coefficient &coeff, AvgType type);
   /** @brief Projects a discontinuous _vector_ coefficient so that the values
       in shared vdofs are computed by taking an average of the possible values.
   */
   virtual void ProjectDiscCoefficient(VectorCoefficient &coeff, AvgType type);

   /** @brief Return a GridFunction with the values of this, prolongated to the
       maximum order of all elements in the mesh. */
   std::unique_ptr<GridFunction> ProlongateToMaxOrder() const;

protected:
   /** @brief Accumulates (depending on @a type) the values of @a coeff at all
       shared vdofs and counts in how many zones each vdof appears. */
   void AccumulateAndCountZones(Coefficient &coeff, AvgType type,
                                Array<int> &zones_per_vdof);

   /** @brief Accumulates (depending on @a type) the values of @a vcoeff at all
       shared vdofs and counts in how many zones each vdof appears. */
   void AccumulateAndCountZones(VectorCoefficient &vcoeff, AvgType type,
                                Array<int> &zones_per_vdof);

   /** @brief Used for the serial and parallel implementations of the
       GetDerivative() method; see its documentation. */
   void AccumulateAndCountDerivativeValues(int comp, int der_comp,
                                           GridFunction &der,
                                           Array<int> &zones_per_dof) const;

   void AccumulateAndCountBdrValues(Coefficient *coeff[],
                                    VectorCoefficient *vcoeff,
                                    const Array<int> &attr,
                                    Array<int> &values_counter);

   void AccumulateAndCountBdrTangentValues(VectorCoefficient &vcoeff,
                                           const Array<int> &bdr_attr,
                                           Array<int> &values_counter);

   // Complete the computation of averages; called e.g. after
   // AccumulateAndCountZones().
   void ComputeMeans(AvgType type, Array<int> &zones_per_vdof);

   /// P-refinement version of Update().
   void UpdatePRef();

public:
   /** @brief For each vdof, counts how many elements contain the vdof,
       as containment is determined by FiniteElementSpace::GetElementVDofs(). */
   virtual void CountElementsPerVDof(Array<int> &elem_per_vdof) const;

   /** @brief Project a Coefficient on the GridFunction, modifying only DOFs on
       the boundary associated with the boundary attributes marked in the
       @a attr array. */
   void ProjectBdrCoefficient(Coefficient &coeff, const Array<int> &attr)
   {
      Coefficient *coeff_p = &coeff;
      ProjectBdrCoefficient(&coeff_p, attr);
   }

   /** @brief Project a VectorCoefficient on the GridFunction, modifying only
       DOFs on the boundary associated with the boundary attributes marked in
       the @a attr array. */
   virtual void ProjectBdrCoefficient(VectorCoefficient &vcoeff,
                                      const Array<int> &attr);

   /** @brief Project a set of Coefficient%s on the components of the
       GridFunction, modifying only DOFs on the boundary associated with the
       boundary attributed marked in the @a attr array. */
   /** If a Coefficient pointer in the array @a coeff is NULL, that component
       will not be touched. */
   virtual void ProjectBdrCoefficient(Coefficient *coeff[],
                                      const Array<int> &attr);

   /** Project the normal component of the given VectorCoefficient on
       the boundary. Only boundary attributes that are marked in
       'bdr_attr' are projected. Assumes RT-type VectorFE GridFunction. */
   void ProjectBdrCoefficientNormal(VectorCoefficient &vcoeff,
                                    const Array<int> &bdr_attr);

   /** @brief Project the tangential components of the given VectorCoefficient
       on the boundary. Only boundary attributes that are marked in @a bdr_attr
       are projected. Assumes ND-type VectorFE GridFunction. */
   virtual void ProjectBdrCoefficientTangent(VectorCoefficient &vcoeff,
                                             const Array<int> &bdr_attr);

   /// @brief Returns ||exsol - u_h||_L2 for scalar or vector H1 or L2 elements
   ///
   /// @param[in] exsol   Pointer to an array of scalar Coefficient objects,
   ///                    one for each component of the vector field. The
   ///                    length of the array should be at least equal to
   ///                    FiniteElementSpace::GetVDim().
   /// @param[in] irs     Optional pointer to an array of custom integration
   ///                    rules e.g. higher order than the default rules. If
   ///                    present the array will be indexed by Geometry::Type.
   /// @param[in] elems   Optional pointer to a marker array, with a length
   ///                    equal to the number of local elements, indicating
   ///                    which elements to integrate over. Only those elements
   ///                    corresponding to non-zero entries in @a elems will
   ///                    contribute to the computed L2 error.
   ///
   /// @note If an array of integration rules is provided through @a irs, be
   ///       sure to include valid rules for each element type that may occur
   ///       in the list of elements.
   ///
   /// @note Quadratures with negative weights (as in some simplex integration
   ///       rules in MFEM) can produce negative integrals even with
   ///       non-negative integrands. To avoid returning negative errors this
   ///       function uses the absolute values of the element-wise integrals.
   ///       This may lead to results which are not entirely consistent with
   ///       such integration rules.
   virtual real_t ComputeL2Error(Coefficient *exsol[],
                                 const IntegrationRule *irs[] = NULL,
                                 const Array<int> *elems = NULL) const;

   /// @brief Returns ||grad u_ex - grad u_h||_L2 in element ielem for
   ///        H1 or L2 elements
   ///
   /// @param[in] ielem   Index of the element in which to compute the L2 error.
   /// @param[in] exgrad  Pointer to a VectorCoefficient object reproducing the
   ///                    expected gradient of the scalar field, grad u_ex.
   /// @param[in] irs     Optional pointer to an array of custom integration
   ///                    rules e.g. higher order than the default rules. If
   ///                    present the array will be indexed by Geometry::Type.
   ///
   /// @note If an array of integration rules is provided through @a irs, be
   ///       sure to include valid rules for each element type that may occur
   ///       in the list of elements.
   ///
   /// @note Quadratures with negative weights (as in some simplex integration
   ///       rules in MFEM) can produce negative integrals even with
   ///       non-negative integrands. To avoid returning negative errors this
   ///       function uses the absolute values of the element-wise integrals.
   ///       This may lead to results which are not entirely consistent with
   ///       such integration rules.
   virtual real_t ComputeElementGradError(int ielem, VectorCoefficient *exgrad,
                                          const IntegrationRule *irs[] = NULL) const;

   virtual real_t ComputeIntegral(const IntegrationRule *irs[] = NULL,
                                  const Array<int> *elems = NULL) const;

   /// Returns ||u_ex - u_h||_L2 for H1 or L2 elements
   /* The @a elems input variable expects a list of markers:
      an elem marker equal to 1 will compute the L2 error on that element
      an elem marker equal to 0 will not compute the L2 error on that element */
   virtual real_t ComputeL2Error(Coefficient &exsol,
                                 const IntegrationRule *irs[] = NULL,
                                 const Array<int> *elems = NULL) const
   { return GridFunction::ComputeLpError(2.0, exsol, NULL, irs, elems); }

   /// @brief Returns ||u_ex - u_h||_L2 for vector fields
   ///
   /// @param[in] exsol  VectorCoefficient object reproducing the anticipated
   ///                   values of the vector field, u_ex.
   /// @param[in] irs    Optional pointer to an array of custom integration
   ///                   rules e.g. higher order than the default rules. If
   ///                   present the array will be indexed by Geometry::Type.
   /// @param[in] elems  Optional pointer to a marker array, with a length
   ///                   equal to the number of local elements, indicating
   ///                   which elements to integrate over. Only those elements
   ///                   corresponding to non-zero entries in @a elems will
   ///                   contribute to the computed L2 error.
   ///
   /// @note If an array of integration rules is provided through @a irs, be
   ///       sure to include valid rules for each element type that may occur
   ///       in the list of elements.
   ///
   /// @note Quadratures with negative weights (as in some simplex integration
   ///       rules in MFEM) can produce negative integrals even with
   ///       non-negative integrands. To avoid returning negative errors this
   ///       function uses the absolute values of the element-wise integrals.
   ///       This may lead to results which are not entirely consistent with
   ///       such integration rules.
   virtual real_t ComputeL2Error(VectorCoefficient &exsol,
                                 const IntegrationRule *irs[] = NULL,
                                 const Array<int> *elems = NULL) const;

   /// @brief Returns ||grad u_ex - grad u_h||_L2 for H1 or L2 elements
   ///
   /// @param[in] exgrad  Pointer to a VectorCoefficient object reproducing the
   ///                    expected gradient of the scalar field, grad u_ex.
   /// @param[in] irs     Optional pointer to an array of custom integration
   ///                    rules e.g. higher order than the default rules. If
   ///                    present the array will be indexed by Geometry::Type.
   ///
   /// @note This function only computes the error of the gradient in the
   ///       interior of the elements. In the context of discontinuous
   ///       Galerkin (DG) methods it may also be desirable to compute the
   ///       error in the jumps across element interfaces using
   ///       ComputeDGFaceJumpError().
   ///
   /// @note If an array of integration rules is provided through @a irs, be
   ///       sure to include valid rules for each element type that may occur
   ///       in the list of elements.
   ///
   /// @note Quadratures with negative weights (as in some simplex integration
   ///       rules in MFEM) can produce negative integrals even with
   ///       non-negative integrands. To avoid returning negative errors this
   ///       function uses the absolute values of the element-wise integrals.
   ///       This may lead to results which are not entirely consistent with
   ///       such integration rules.
   virtual real_t ComputeGradError(VectorCoefficient *exgrad,
                                   const IntegrationRule *irs[] = NULL) const;

   /// @brief Returns ||curl u_ex - curl u_h||_L2 for ND elements
   ///
   /// @param[in] excurl  Pointer to a VectorCoefficient object reproducing the
   ///                    expected curl of the vector field, curl u_ex.
   /// @param[in] irs     Optional pointer to an array of custom integration
   ///                    rules e.g. higher order than the default rules. If
   ///                    present the array will be indexed by Geometry::Type.
   ///
   /// @note If an array of integration rules is provided through @a irs, be
   ///       sure to include valid rules for each element type that may occur
   ///       in the list of elements.
   ///
   /// @note Quadratures with negative weights (as in some simplex integration
   ///       rules in MFEM) can produce negative integrals even with
   ///       non-negative integrands. To avoid returning negative errors this
   ///       function uses the absolute values of the element-wise integrals.
   ///       This may lead to results which are not entirely consistent with
   ///       such integration rules.
   virtual real_t ComputeCurlError(VectorCoefficient *excurl,
                                   const IntegrationRule *irs[] = NULL) const;

   /// @brief Returns ||div u_ex - div u_h||_L2 for RT elements
   ///
   /// @param[in] exdiv  Pointer to a Coefficient object reproducing the
   ///                   expected divergence of the vector field, div u_ex.
   /// @param[in] irs    Optional pointer to an array of custom integration
   ///                   rules e.g. higher order than the default rules. If
   ///                   present the array will be indexed by Geometry::Type.
   ///
   /// @note If an array of integration rules is provided through @a irs, be
   ///       sure to include valid rules for each element type that may occur
   ///       in the list of elements.
   ///
   /// @note Quadratures with negative weights (as in some simplex integration
   ///       rules in MFEM) can produce negative integrals even with
   ///       non-negative integrands. To avoid returning negative errors this
   ///       function uses the absolute values of the element-wise integrals.
   ///       This may lead to results which are not entirely consistent with
   ///       such integration rules.
   virtual real_t ComputeDivError(Coefficient *exdiv,
                                  const IntegrationRule *irs[] = NULL) const;

   /// @brief Returns the Face Jumps error for L2 elements.
   ///
   /// Computes:
   ///   $$\sqrt{\sum_{f\in faces}\int_f js(f) ell(f)
   ///                                   (2 u_{ex} - u_1 - u_2)^2}$$
   ///
   /// Where js[f] is the jump_scaling evaluated on the face f and ell is the
   /// average of ell_coef evaluated in the two elements sharing the face f.
   ///
   /// @param[in] exsol         Pointer to a Coefficient object reproducing the
   ///                          anticipated values of the scalar field, u_ex.
   /// @param[in] ell_coeff     Pointer to a Coefficient object used to compute
   ///                          the averaged value ell in the above integral.
   /// @param[in] jump_scaling  Can be configured to provide scaling by
   ///                          nu, nu/h, or nu*p^2/h
   /// @param[in] irs           Optional pointer to an array of custom
   ///                          integration rules e.g. higher order than the
   ///                          default rules. If present the array will be
   ///                          indexed by Geometry::Type.
   ///
   /// @note If an array of integration rules is provided through @a irs, be
   ///       sure to include valid rules for each element type that may occur
   ///       in the list of faces.
   ///
   /// @note Quadratures with negative weights (as in some simplex integration
   ///       rules in MFEM) can produce negative integrals even with
   ///       non-negative integrands. To avoid returning negative errors this
   ///       function uses the absolute values of the element-wise integrals.
   ///       This may lead to results which are not entirely consistent with
   ///       such integration rules.
   virtual real_t ComputeDGFaceJumpError(Coefficient *exsol,
                                         Coefficient *ell_coeff,
                                         class JumpScaling jump_scaling,
                                         const IntegrationRule *irs[] = NULL)
   const;

   /// @brief Returns the Face Jumps error for L2 elements, with 1/h scaling.
   ///
   /// @note Quadratures with negative weights (as in some simplex integration
   ///       rules in MFEM) can produce negative integrals even with
   ///       non-negative integrands. To avoid returning negative errors this
   ///       function uses the absolute values of the element-wise integrals.
   ///       This may lead to results which are not entirely consistent with
   ///       such integration rules.
   ///
   /// @deprecated See @ref ComputeDGFaceJumpError(Coefficient *exsol,
   ///                                      Coefficient *ell_coeff,
   ///                                      class JumpScaling jump_scaling,
   ///                                      const IntegrationRule *irs[]) const
   ///             for the preferred implementation.
   MFEM_DEPRECATED
   real_t ComputeDGFaceJumpError(Coefficient *exsol,
                                 Coefficient *ell_coeff,
                                 real_t Nu,
                                 const IntegrationRule *irs[] = NULL) const;

   /** This method is kept for backward compatibility.

       Returns either the H1-seminorm, or the DG face jumps error, or both
       depending on norm_type = 1, 2, 3. Additional arguments for the DG face
       jumps norm: ell_coeff: mesh-depended coefficient (weight) Nu: scalar
       constant weight */
   virtual real_t ComputeH1Error(Coefficient *exsol, VectorCoefficient *exgrad,
                                 Coefficient *ell_coef, real_t Nu,
                                 int norm_type) const;

   /// @brief Returns the error measured in H1-norm for H1 or L2 elements
   ///
   /// Computes the norm using the $L^2$ norms of the function and its gradient
   ///    $$\sqrt{norm\_u^2 + norm\_du^2}$$
   /// Where
   ///    $$norm\_u = \|u_{ex} - u_h\|_{L^2}$$
   /// and
   ///    $$norm\_du = \|du_{ex} - \nabla u_h\|_{L^2}$$
   ///
   /// @param[in] exsol   Coefficient object reproducing the anticipated values
   ///                    of the scalar field, u_ex.
   /// @param[in] exgrad  VectorCoefficient object reproducing the anticipated
   ///                    values of the gradient of the scalar field, du_ex.
   /// @param[in] irs     Optional pointer to an array of custom integration
   ///                    rules e.g. higher order than the default rules. If
   ///                    present the array will be indexed by Geometry::Type.
   ///
   /// @note If an array of integration rules is provided through @a irs, be
   ///       sure to include valid rules for each element type that may occur
   ///       in the list of elements.
   ///
   /// @note Quadratures with negative weights (as in some simplex integration
   ///       rules in MFEM) can produce negative integrals even with
   ///       non-negative integrands. To avoid returning negative errors this
   ///       function uses the absolute values of the element-wise integrals.
   ///       This may lead to results which are not entirely consistent with
   ///       such integration rules.
   ///
   /// @note For L2 elements this returns what could be called a "broken"
   ///       H1-norm.
   virtual real_t ComputeH1Error(Coefficient *exsol, VectorCoefficient *exgrad,
                                 const IntegrationRule *irs[] = NULL) const;

   /// @brief Returns the error measured in H(div)-norm for RT elements
   ///
   /// Computes the norm using the $L^2$ norms of the function and its
   /// divergence
   ///    $$\sqrt{norm\_u^2 + norm\_du^2}$$
   /// Where
   ///    $$norm\_u = \|u_{ex} - u_h\|_{L^2}$$
   /// and
   ///    $$norm\_du = \|du_{ex} - \nabla\cdot u_h\|_{L^2}$$
   ///
   /// @param[in] exsol  VectorCoefficient object reproducing the anticipated
   ///                   values of the vector field, u_ex.
   /// @param[in] exdiv  VectorCoefficient object reproducing the anticipated
   ///                   values of the divergence of the vector field, du_ex.
   /// @param[in] irs    Optional pointer to an array of custom integration
   ///                   rules e.g. higher order than the default rules. If
   ///                   present the array will be indexed by Geometry::Type.
   ///
   /// @note If an array of integration rules is provided through @a irs, be
   ///       sure to include valid rules for each element type that may occur
   ///       in the list of elements.
   ///
   /// @note Quadratures with negative weights (as in some simplex integration
   ///       rules in MFEM) can produce negative integrals even with
   ///       non-negative integrands. To avoid returning negative errors this
   ///       function uses the absolute values of the element-wise integrals.
   ///       This may lead to results which are not entirely consistent with
   ///       such integration rules.
   virtual real_t ComputeHDivError(VectorCoefficient *exsol,
                                   Coefficient *exdiv,
                                   const IntegrationRule *irs[] = NULL) const;

   /// @brief Returns the error measured in H(curl)-norm for ND elements
   ///
   /// Computes the norm using the $L^2$ norms of the function and its curl
   ///    $$\sqrt{norm\_u^2 + norm\_du^2}$$
   /// Where
   ///    $$norm\_u = \|u_{ex} - u_h\|_{L^2}$$
   /// and
   ///    $$norm\_du = \|du_{ex} - \nabla\times u_h\|_{L^2}$$
   ///
   /// @param[in] exsol   VectorCoefficient object reproducing the anticipated
   ///                    values of the vector field, u_ex.
   /// @param[in] excurl  VectorCoefficient object reproducing the anticipated
   ///                    values of the curl of the vector field, du_ex.
   /// @param[in] irs     Optional pointer to an array of custom integration
   ///                    rules e.g. higher order than the default rules. If
   ///                    present the array will be indexed by Geometry::Type.
   ///
   /// @note If an array of integration rules is provided through @a irs, be
   ///       sure to include valid rules for each element type that may occur
   ///       in the list of elements.
   ///
   /// @note Quadratures with negative weights (as in some simplex integration
   ///       rules in MFEM) can produce negative integrals even with
   ///       non-negative integrands. To avoid returning negative errors this
   ///       function uses the absolute values of the element-wise integrals.
   ///       This may lead to results which are not entirely consistent with
   ///       such integration rules.
   virtual real_t ComputeHCurlError(VectorCoefficient *exsol,
                                    VectorCoefficient *excurl,
                                    const IntegrationRule *irs[] = NULL) const;

   /// @brief Returns Max|u_ex - u_h| error for H1 or L2 elements
   ///
   /// Compute the $L^\infty$ error across the entire domain.
   ///
   /// @param[in] exsol      Coefficient object reproducing the anticipated
   ///                       values of the scalar field, u_ex.
   /// @param[in] irs        Optional pointer to an array of custom integration
   ///                       rules e.g. higher order than the default rules. If
   ///                       present the array will be indexed by
   ///                       Geometry::Type.
   ///
   /// @note Uses ComputeLpError internally. See the ComputeLpError
   ///       documentation for generalizations of this error computation.
   ///
   /// @note If an array of integration rules is provided through @a irs, be
   ///       sure to include valid rules for each element type that may occur
   ///       in the list of elements.
   ///
   virtual real_t ComputeMaxError(Coefficient &exsol,
                                  const IntegrationRule *irs[] = NULL) const
   {
      return ComputeLpError(infinity(), exsol, NULL, irs);
   }

   /// @brief Returns Max|u_ex - u_h| error for scalar or vector fields
   ///
   /// Compute the $L^\infty$ error across the entire domain.
   ///
   /// Computes:
   ///    $$max_{elems} (max_{elem} |scalar\_error|)$$
   ///
   /// Where
   ///    $$scalar\_error = max_{d=0\ldots vdim}|u_{ex}[d] - u_h[d]|$$
   ///
   /// @param[in] exsol  Pointer to an array of scalar Coefficient objects,
   ///                   one for each component of the vector field. The
   ///                   length of the array should be at least equal to
   ///                   FiniteElementSpace::GetVDim().
   /// @param[in] irs    Optional pointer to an array of custom integration
   ///                   rules e.g. higher order than the default rules. If
   ///                   present the array will be indexed by Geometry::Type.
   ///
   /// @note This implementation of the max error of a vector field computes
   ///       the max norm over vector components rather than the magnitude of
   ///       the vector.
   ///
   /// @note If an array of integration rules is provided through @a irs, be
   ///       sure to include valid rules for each element type that may occur
   ///       in the list of elements.
   ///
   virtual real_t ComputeMaxError(Coefficient *exsol[],
                                  const IntegrationRule *irs[] = NULL) const;

   /// @brief Returns Max|u_ex - u_h| error for vector fields
   ///
   /// Compute the $L^\infty$ error across the entire domain.
   ///
   /// Computes:
   ///    $$max_{elems} (max_{elem} |scalar\_error|)$$
   ///
   /// Where
   ///    $$scalar\_error = \sqrt{(u_{ex} - u_h) \cdot (u_{ex} - u_h)}$$
   ///
   /// @param[in] exsol      VectorCoefficient object reproducing the
   ///                       anticipated values of the vector field, u_ex.
   /// @param[in] irs        Optional pointer to an array of custom integration
   ///                       rules e.g. higher order than the default rules. If
   ///                       present the array will be indexed by
   ///                       Geometry::Type.
   ///
   /// @note Uses ComputeLpError internally. See the ComputeLpError
   ///       documentation for generalizations of this error computation.
   ///
   /// @note Computes the maximum magnitude of the difference vector not the
   ///       component-wise maximum difference of the vector fields.
   ///
   /// @note If an array of integration rules is provided through @a irs, be
   ///       sure to include valid rules for each element type that may occur
   ///       in the list of elements.
   ///
   virtual real_t ComputeMaxError(VectorCoefficient &exsol,
                                  const IntegrationRule *irs[] = NULL) const
   {
      return ComputeLpError(infinity(), exsol, NULL, NULL, irs);
   }

   /// @brief Returns ||u_ex - u_h||_L1 for H1 or L2 elements
   ///
   /// Computes:
   ///    $$\sum_{elems} \int_{elem} |u_{ex} - u_h|$$
   ///
   /// @param[in] exsol   Coefficient object reproducing the anticipated values
   ///                    of the scalar field, u_ex.
   /// @param[in] irs     Optional pointer to an array of custom integration
   ///                    rules e.g. higher order than the default rules. If
   ///                    present the array will be indexed by Geometry::Type.
   ///
   /// @note Quadratures with negative weights (as in some simplex integration
   ///       rules in MFEM) can produce negative integrals even with
   ///       non-negative integrands. To avoid returning negative errors this
   ///       function uses the absolute values of the element-wise integrals.
   ///       This may lead to results which are not entirely consistent with
   ///       such integration rules.
   ///
   /// @note Uses ComputeLpError internally. See the ComputeLpError
   ///       documentation for generalizations of this error computation.
   ///
   /// @note If an array of integration rules is provided through @a irs, be
   ///       sure to include valid rules for each element type that may occur
   ///       in the list of elements.
   ///
   virtual real_t ComputeL1Error(Coefficient &exsol,
                                 const IntegrationRule *irs[] = NULL) const
   { return ComputeLpError(1.0, exsol, NULL, irs); }

   /// @brief Returns ||u_ex - u_h||_L1 for H1 or L2 elements
   ///
   /// Computes:
   ///    $$\sum_{elems} \int_{elem} |u_{ex} - u_h|$$
   ///
   /// @param[in] exsol   Pointer to an array of Coefficient objects
   ///                    reproducing the anticipated values of the scalar
   ///                    field, u_ex. Only the first entry of this array will
   ///                    be accessed.
   /// @param[in] irs     Optional pointer to an array of custom integration
   ///                    rules e.g. higher order than the default rules. If
   ///                    present the array will be indexed by Geometry::Type.
   ///
   /// @note If an array of integration rules is provided through @a irs, be
   ///       sure to include valid rules for each element type that may occur
   ///       in the list of elements.
   ///
   /// @note Quadratures with negative weights (as in some simplex integration
   ///       rules in MFEM) can produce negative integrals even with
   ///       non-negative integrands. To avoid returning negative errors this
   ///       function uses the absolute values of the element-wise integrals.
   ///       This may lead to results which are not entirely consistent with
   ///       such integration rules.
   ///
   /// @note Uses ComputeW11Error internally. See the ComputeW11Error
   ///       documentation for generalizations of this error computation.
   ///
   /// @warning While this function is nominally equivalent to ComputeLpError,
   ///          with appropriate arguments, the returned errors may differ
   ///          noticeably because ComputeLpError uses a higher order
   ///          integration rule by default.
   ///
   /// @deprecated See @ref ComputeL1Error(Coefficient &exsol,
   ///                              const IntegrationRule *irs[]) const
   ///             for the preferred implementation.
   MFEM_DEPRECATED
   virtual real_t ComputeL1Error(Coefficient *exsol[],
                                 const IntegrationRule *irs[] = NULL) const
   { return ComputeW11Error(*exsol, NULL, 1, NULL, irs); }

   /// @brief Returns $W^1_1$ norm (or portions thereof) for H1 or L2 elements
   ///
   /// Computes for norm_type == 1 the $L^1$ norm of $u$:
   ///    $$(\sum_{elems} \int_{elem} |u_{ex} - u_h|$$
   ///
   /// Computes for norm_type == 2 the $L^1$ semi-norm of $\nabla u$:
   ///    $$(\sum_{elems} \int_{elem} |du_{ex} - \nabla u_h|$$
   ///
   /// Computes for norm_type == 3 the $W^1_1$ norm of $u$:
   ///    $$(\sum_{elems} \int_{elem} |u_{ex} - u_h| + |du_{ex} - \nabla u_h|$$
   ///
   /// @param[in] exsol     Pointer to Coefficient object reproducing the
   ///                      anticipated values of the scalar field, u_ex.
   /// @param[in] exgrad    Pointer to VectorCoefficient object reproducing the
   ///                      anticipated values of the gradient of the scalar
   ///                      field, du_ex.
   /// @param[in] norm_type Integer value of 1, 2, or 3 indicating the type of
   ///                      norm to compute (see above).
   /// @param[in] elems     Optional pointer to a marker array, with a length
   ///                      equal to the number of local elements, indicating
   ///                      which elements to integrate over. Only those
   ///                      elements corresponding to non-zero entries in
   ///                      @a elems will contribute to the computed $W^1_1$
   ///                      error.
   /// @param[in] irs       Optional pointer to an array of custom integration
   ///                      rules e.g. higher order than the default rules. If
   ///                      present the array will be indexed by Geometry::Type.
   ///
   /// @note If an array of integration rules is provided through @a irs, be
   ///       sure to include valid rules for each element type that may occur
   ///       in the list of elements.
   ///
   /// @note Quadratures with negative weights (as in some simplex integration
   ///       rules in MFEM) can produce negative integrals even with
   ///       non-negative integrands. To avoid returning negative errors this
   ///       function uses the absolute values of the element-wise integrals.
   ///       This may lead to results which are not entirely consistent with
   ///       such integration rules.
   virtual real_t ComputeW11Error(Coefficient *exsol, VectorCoefficient *exgrad,
                                  int norm_type, const Array<int> *elems = NULL,
                                  const IntegrationRule *irs[] = NULL) const;

   /// @brief Returns ||u_ex - u_h||_L1 for vector fields
   ///
   /// Computes:
   ///    $$\sum_{elems} \int_{elem} |scalar\_error|$$
   ///
   /// Where
   ///    $$scalar\_error = \sqrt{(u_{ex} - u_h) \cdot (u_{ex} - u_h)}$$
   ///
   /// @param[in] exsol     VectorCoefficient object reproducing the anticipated
   ///                      values of the vector field, u_ex.
   /// @param[in] irs       Optional pointer to an array of custom integration
   ///                      rules e.g. higher order than the default rules. If
   ///                      present the array will be indexed by Geometry::Type.
   ///
   /// @note If an array of integration rules is provided through @a irs, be
   ///       sure to include valid rules for each element type that may occur
   ///       in the list of elements.
   ///
   /// @note Quadratures with negative weights (as in some simplex integration
   ///       rules in MFEM) can produce negative integrals even with
   ///       non-negative integrands. To avoid returning negative errors this
   ///       function uses the absolute values of the element-wise integrals.
   ///       This may lead to results which are not entirely consistent with
   ///       such integration rules.
   ///
   /// @note Uses ComputeLpError internally. See the ComputeLpError
   ///       documentation for generalizations of this error computation.
   virtual real_t ComputeL1Error(VectorCoefficient &exsol,
                                 const IntegrationRule *irs[] = NULL) const
   { return ComputeLpError(1.0, exsol, NULL, NULL, irs); }

   /// @brief Returns ||u_ex - u_h||_Lp for H1 or L2 elements
   ///
   /// Computes:
   ///    $$(\sum_{elems} \int_{elem} w \, |u_{ex} - u_h|^p)^{1/p}$$
   ///
   /// @param[in] p       Real value indicating the exponent of the $L^p$ norm.
   ///                    To avoid domain errors p should have a positive value,
   ///                    either finite or infinite.
   /// @param[in] exsol   Coefficient object reproducing the anticipated values
   ///                    of the scalar field, u_ex.
   /// @param[in] weight  Optional pointer to a Coefficient object reproducing
   ///                    a weighting function, w.
   /// @param[in] irs     Optional pointer to an array of custom integration
   ///                    rules e.g. higher order than the default rules. If
   ///                    present the array will be indexed by Geometry::Type.
   /// @param[in] elems   Optional pointer to a marker array, with a length
   ///                    equal to the number of local elements, indicating
   ///                    which elements to integrate over. Only those elements
   ///                    corresponding to non-zero entries in @a elems will
   ///                    contribute to the computed L2 error.
   ///
   /// @note If an array of integration rules is provided through @a irs, be
   ///       sure to include valid rules for each element type that may occur
   ///       in the list of elements.
   ///
   /// @note Quadratures with negative weights (as in some simplex integration
   ///       rules in MFEM) can produce negative integrals even with
   ///       non-negative integrands. To avoid returning negative errors this
   ///       function uses the absolute values of the element-wise integrals.
   ///       This may lead to results which are not entirely consistent with
   ///       such integration rules.
   virtual real_t ComputeLpError(const real_t p, Coefficient &exsol,
                                 Coefficient *weight = NULL,
                                 const IntegrationRule *irs[] = NULL,
                                 const Array<int> *elems = NULL) const;

   /// @brief Returns ||u_ex - u_h||_Lp elementwise for H1 or L2 elements
   ///
   /// Compute the Lp error in each element of the mesh and store the results in
   /// the Vector @a error. The result should be of length number of elements,
   /// for example an L2 GridFunction of order zero using map type @ref
   /// map_type_value "VALUE".
   ///
   /// Computes:
   ///    $$(\int_{elem} w \, |u_{ex} - u_h|^p)^{1/p}$$
   ///
   /// @param[in] p          Real value indicating the exponent of the $L^p$
   ///                       norm. To avoid domain errors p should have a
   ///                       positive value, either finite or infinite.
   /// @param[in] exsol      Coefficient object reproducing the anticipated
   ///                       values of the scalar field, u_ex.
   /// @param[in,out] error  Vector to contain the element-wise $L^p$ errors
   /// @param[in] weight     Optional pointer to a Coefficient object
   ///                       reproducing a weighting function, w.
   /// @param[in] irs        Optional pointer to an array of custom integration
   ///                       rules e.g. higher order than the default rules. If
   ///                       present the array will be indexed by
   ///                       Geometry::Type.
   ///
   /// @note If an array of integration rules is provided through @a irs, be
   ///       sure to include valid rules for each element type that may occur
   ///       in the list of elements.
   ///
   /// @note Quadratures with negative weights (as in some simplex integration
   ///       rules in MFEM) can produce negative integrals even with
   ///       non-negative integrands. To avoid returning negative errors this
   ///       function uses the absolute values of the element-wise integrals.
   ///       This may lead to results which are not entirely consistent with
   ///       such integration rules.
   virtual void ComputeElementLpErrors(const real_t p, Coefficient &exsol,
                                       Vector &error,
                                       Coefficient *weight = NULL,
                                       const IntegrationRule *irs[] = NULL
                                      ) const;

   /// @brief Returns ||u_ex - u_h||_L1 elementwise for H1 or L2 elements
   ///
   /// Compute the $L^1$ error in each element of the mesh and store the
   /// results in the Vector @a error. The result should be of length number of
   /// elements, for example an L2 GridFunction of order zero using map type
   /// @ref map_type_value "VALUE".
   ///
   /// @param[in] exsol      Coefficient object reproducing the anticipated
   ///                       values of the scalar field, u_ex.
   /// @param[in,out] error  Vector to contain the element-wise $L^1$ errors
   /// @param[in] irs        Optional pointer to an array of custom integration
   ///                       rules e.g. higher order than the default rules. If
   ///                       present the array will be indexed by
   ///                       Geometry::Type.
   ///
   /// @note If an array of integration rules is provided through @a irs, be
   ///       sure to include valid rules for each element type that may occur
   ///       in the list of elements.
   ///
   /// @note Quadratures with negative weights (as in some simplex integration
   ///       rules in MFEM) can produce negative integrals even with
   ///       non-negative integrands. To avoid returning negative errors this
   ///       function uses the absolute values of the element-wise integrals.
   ///       This may lead to results which are not entirely consistent with
   ///       such integration rules.
   ///
   /// @note Uses ComputeElementLpError internally. See the
   ///       ComputeElementLpError documentation for generalizations of this
   ///       error computation.
   virtual void ComputeElementL1Errors(Coefficient &exsol,
                                       Vector &error,
                                       const IntegrationRule *irs[] = NULL
                                      ) const
   { ComputeElementLpErrors(1.0, exsol, error, NULL, irs); }

   /// @brief Returns ||u_ex - u_h||_L2 elementwise for H1 or L2 elements
   ///
   /// Compute the $L^2$ error in each element of the mesh and store the results
   /// in the Vector @a error. The result should be of length number of
   /// elements, for example an L2 GridFunction of order zero using map type
   /// @ref map_type_value "VALUE".
   ///
   /// Computes:
   ///    $$(\int_{elem} |u_{ex} - u_h|^2)^{1/2}$$
   ///
   /// @param[in] exsol      Coefficient object reproducing the anticipated
   ///                       values of the scalar field, u_ex.
   /// @param[in,out] error  Vector to contain the element-wise $L^2$ errors
   /// @param[in] irs        Optional pointer to an array of custom integration
   ///                       rules e.g. higher order than the default rules. If
   ///                       present the array will be indexed by
   ///                       Geometry::Type.
   ///
   /// @note If an array of integration rules is provided through @a irs, be
   ///       sure to include valid rules for each element type that may occur
   ///       in the list of elements.
   ///
   /// @note Quadratures with negative weights (as in some simplex integration
   ///       rules in MFEM) can produce negative integrals even with
   ///       non-negative integrands. To avoid returning negative errors this
   ///       function uses the absolute values of the element-wise integrals.
   ///       This may lead to results which are not entirely consistent with
   ///       such integration rules.
   ///
   /// @note Uses ComputeElementLpError internally. See the
   ///       ComputeElementLpError documentation for generalizations of this
   ///       error computation.
   virtual void ComputeElementL2Errors(Coefficient &exsol,
                                       Vector &error,
                                       const IntegrationRule *irs[] = NULL
                                      ) const
   { ComputeElementLpErrors(2.0, exsol, error, NULL, irs); }

   /// @brief Returns Max|u_ex - u_h| elementwise for H1 or L2 elements
   ///
   /// Compute the $L^\infty$ error in each element of the mesh and store the
   /// results in the Vector @a error. The result should be of length number of
   /// elements, for example an L2 GridFunction of order zero using map type
   /// @ref map_type_value "VALUE".
   ///
   /// @param[in] exsol      Coefficient object reproducing the anticipated
   ///                       values of the scalar field, u_ex.
   /// @param[in,out] error  Vector to contain the element-wise $L^\infty$
   ///                       errors
   /// @param[in] irs        Optional pointer to an array of custom integration
   ///                       rules e.g. higher order than the default rules. If
   ///                       present the array will be indexed by
   ///                       Geometry::Type.
   ///
   /// @note If an array of integration rules is provided through @a irs, be
   ///       sure to include valid rules for each element type that may occur
   ///       in the list of elements.
   ///
   /// @note Uses ComputeElementLpError internally. See the
   ///       ComputeElementLpError documentation for generalizations of this
   ///       error computation.
   virtual void ComputeElementMaxErrors(Coefficient &exsol,
                                        Vector &error,
                                        const IntegrationRule *irs[] = NULL
                                       ) const
   { ComputeElementLpErrors(infinity(), exsol, error, NULL, irs); }

<<<<<<< HEAD
   /// @brief Returns ||u_ex - u_h||_Lp for vector fields
   ///
   /// When given a vector weight, compute the pointwise (scalar) error as the
   /// dot product of the vector error with the vector weight. Otherwise, the
   /// scalar error is the l_2 norm of the vector error.
   ///
   /// Computes:
   ///    $$(\sum_{elems} \int_{elem} w \, |scalar\_error|^p)^{1/p}$$
   ///
   /// Where
   ///    $$scalar\_error = |v\_weight \cdot (u_{ex} - u_h)|$$
   /// or
   ///    $$scalar\_error = \sqrt{(u_{ex} - u_h) \cdot (u_{ex} - u_h)}$$
   ///
   /// @param[in] p         Real value indicating the exponent of the $L^p$
   ///                      norm. To avoid domain errors p should have a
   ///                      positive value, either finite or infinite.
   /// @param[in] exsol     VectorCoefficient object reproducing the anticipated
   ///                      values of the vector field, u_ex.
   /// @param[in] weight    Optional pointer to a Coefficient object reproducing
   ///                      a weighting function, w.
   /// @param[in] v_weight  Optional pointer to a VectorCoefficient object
   ///                      reproducing a weighting vector as shown above.
   /// @param[in] irs       Optional pointer to an array of custom integration
   ///                      rules e.g. higher order than the default rules. If
   ///                      present the array will be indexed by Geometry::Type.
   ///
   /// @note If an array of integration rules is provided through @a irs, be
   ///       sure to include valid rules for each element type that may occur
   ///       in the list of elements.
   ///
   /// @note Quadratures with negative weights (as in some simplex integration
   ///       rules in MFEM) can produce negative integrals even with
   ///       non-negative integrands. To avoid returning negative errors this
   ///       function uses the absolute values of the element-wise integrals.
   ///       This may lead to results which are not entirely consistent with
   ///       such integration rules.
=======
   /// Returns ||grad u_ex - grad u_h||_L2 in element ielem for H1 or L2 elements
   virtual void ComputeElementGradErrors(VectorCoefficient *exgrad,
                                           Vector &error,
                                           const IntegrationRule *irs[] = NULL) const;

   /** When given a vector weight, compute the pointwise (scalar) error as the
       dot product of the vector error with the vector weight. Otherwise, the
       scalar error is the l_2 norm of the vector error. */
>>>>>>> e3b34e73
   virtual real_t ComputeLpError(const real_t p, VectorCoefficient &exsol,
                                 Coefficient *weight = NULL,
                                 VectorCoefficient *v_weight = NULL,
                                 const IntegrationRule *irs[] = NULL) const;

   /// @brief Returns ||u_ex - u_h||_Lp elementwise for vector fields
   ///
   /// Compute the $L^p$ error in each element of the mesh and store the results
   /// in the Vector @a error. The result should be of length number of
   /// elements, for example an L2 GridFunction of order zero using map type
   /// @ref map_type_value "VALUE".
   ///
   /// Computes:
   ///    $$(\int_{elem} w \, |scalar\_error|^p)^{1/p}$$
   ///
   /// Where
   ///    $$scalar\_error = |v\_weight \cdot (u_{ex} - u_h)|$$
   /// or
   ///    $$scalar\_error = \sqrt{(u_{ex} - u_h) \cdot (u_{ex} - u_h)}$$
   ///
   /// @param[in] p          Real value indicating the exponent of the $L^p$
   ///                       norm. To avoid domain errors p should have a
   ///                       positive value, either finite or infinite.
   /// @param[in] exsol      VectorCoefficient object reproducing the
   ///                       anticipated values of the vector field, u_ex.
   /// @param[in,out] error  Vector to contain the element-wise $L^p$ errors
   /// @param[in] weight     Optional pointer to a Coefficient object
   ///                       reproducing a weighting function, w.
   /// @param[in] v_weight   Optional pointer to a VectorCoefficient object
   ///                       reproducing a weighting vector as shown above.
   /// @param[in] irs        Optional pointer to an array of custom integration
   ///                       rules e.g. higher order than the default rules. If
   ///                       present the array will be indexed by
   ///                       Geometry::Type.
   ///
   /// @note If an array of integration rules is provided through @a irs, be
   ///       sure to include valid rules for each element type that may occur
   ///       in the list of elements.
   ///
   /// @note Quadratures with negative weights (as in some simplex integration
   ///       rules in MFEM) can produce negative integrals even with
   ///       non-negative integrands. To avoid returning negative errors this
   ///       function uses the absolute values of the element-wise integrals.
   ///       This may lead to results which are not entirely consistent with
   ///       such integration rules.
   virtual void ComputeElementLpErrors(const real_t p, VectorCoefficient &exsol,
                                       Vector &error,
                                       Coefficient *weight = NULL,
                                       VectorCoefficient *v_weight = NULL,
                                       const IntegrationRule *irs[] = NULL
                                      ) const;

   /// @brief Returns ||u_ex - u_h||_L1 elementwise for vector fields
   ///
   /// Compute the $L^1$ error in each element of the mesh and store the
   /// results in the Vector @a error. The result should be of length number of
   /// elements, for example an L2 GridFunction of order zero using map type
   /// @ref map_type_value "VALUE".
   ///
   /// Computes:
   ///    $$\int_{elem} |scalar\_error|$$
   ///
   /// Where
   ///    $$scalar\_error = \sqrt{(u_{ex} - u_h) \cdot (u_{ex} - u_h)}$$
   ///
   /// @param[in] exsol      VectorCoefficient object reproducing the
   ///                       anticipated values of the vector field, u_ex.
   /// @param[in,out] error  Vector to contain the element-wise $L^1$ errors
   /// @param[in] irs        Optional pointer to an array of custom integration
   ///                       rules e.g. higher order than the default rules. If
   ///                       present the array will be indexed by
   ///                       Geometry::Type.
   ///
   /// @note If an array of integration rules is provided through @a irs, be
   ///       sure to include valid rules for each element type that may occur
   ///       in the list of elements.
   ///
   /// @note Quadratures with negative weights (as in some simplex integration
   ///       rules in MFEM) can produce negative integrals even with
   ///       non-negative integrands. To avoid returning negative errors this
   ///       function uses the absolute values of the element-wise integrals.
   ///       This may lead to results which are not entirely consistent with
   ///       such integration rules.
   ///
   /// @note Uses ComputeElementLpError internally. See the
   ///       ComputeElementLpError documentation for generalizations of this
   ///       error computation.
   virtual void ComputeElementL1Errors(VectorCoefficient &exsol,
                                       Vector &error,
                                       const IntegrationRule *irs[] = NULL
                                      ) const
   { ComputeElementLpErrors(1.0, exsol, error, NULL, NULL, irs); }

   /// @brief Returns ||u_ex - u_h||_L2 elementwise for vector fields
   ///
   /// Compute the $L^2$ error in each element of the mesh and store the
   /// results in the Vector @a error. The result should be of length number of
   /// elements, for example an L2 GridFunction of order zero using map type
   /// @ref map_type_value "VALUE".
   ///
   /// Computes:
   ///    $$(\int_{elem} |scalar\_error|^2)^{1/2}$$
   ///
   /// Where
   ///    $$scalar\_error = \sqrt{(u_{ex} - u_h) \cdot (u_{ex} - u_h)}$$
   ///
   /// @param[in] exsol      VectorCoefficient object reproducing the
   ///                       anticipated values of the vector field, u_ex.
   /// @param[in,out] error  Vector to contain the element-wise $L^2$ errors
   /// @param[in] irs        Optional pointer to an array of custom integration
   ///                       rules e.g. higher order than the default rules. If
   ///                       present the array will be indexed by
   ///                       Geometry::Type.
   ///
   /// @note If an array of integration rules is provided through @a irs, be
   ///       sure to include valid rules for each element type that may occur
   ///       in the list of elements.
   ///
   /// @note Quadratures with negative weights (as in some simplex integration
   ///       rules in MFEM) can produce negative integrals even with
   ///       non-negative integrands. To avoid returning negative errors this
   ///       function uses the absolute values of the element-wise integrals.
   ///       This may lead to results which are not entirely consistent with
   ///       such integration rules.
   ///
   /// @note Uses ComputeElementLpError internally. See the
   ///       ComputeElementLpError documentation for generalizations of this
   ///       error computation.
   virtual void ComputeElementL2Errors(VectorCoefficient &exsol,
                                       Vector &error,
                                       const IntegrationRule *irs[] = NULL
                                      ) const
   { ComputeElementLpErrors(2.0, exsol, error, NULL, NULL, irs); }

   /// @brief Returns Max|u_ex - u_h| elementwise for vector fields
   ///
   /// Compute the $L^\infty$ error in each element of the mesh and store the
   /// results in the Vector @a error. The result should be of length number of
   /// elements, for example an L2 GridFunction of order zero using map type
   /// @ref map_type_value "VALUE".
   ///
   /// Computes:
   ///    $$max_{elem} |scalar\_error|$$
   ///
   /// Where
   ///    $$scalar\_error = \sqrt{(u_{ex} - u_h) \cdot (u_{ex} - u_h)}$$
   ///
   /// @param[in] exsol      VectorCoefficient object reproducing the
   ///                       anticipated values of the vector field, u_ex.
   /// @param[in,out] error  Vector to contain the element-wise $L^\infty$
   ///                       errors
   /// @param[in] irs        Optional pointer to an array of custom integration
   ///                       rules e.g. higher order than the default rules. If
   ///                       present the array will be indexed by
   ///                       Geometry::Type.
   ///
   /// @note If an array of integration rules is provided through @a irs, be
   ///       sure to include valid rules for each element type that may occur
   ///       in the list of elements.
   ///
   /// @note Uses ComputeElementLpError internally. See the
   ///       ComputeElementLpError documentation for generalizations of this
   ///       error computation.
   ///
   /// @note Computes the maximum magnitude of the difference vector not the
   ///       component-wise maximum difference of the vector fields.
   virtual void ComputeElementMaxErrors(VectorCoefficient &exsol,
                                        Vector &error,
                                        const IntegrationRule *irs[] = NULL
                                       ) const
   { ComputeElementLpErrors(infinity(), exsol, error, NULL, NULL, irs); }

   virtual void ComputeFlux(BilinearFormIntegrator &blfi,
                            GridFunction &flux,
                            bool wcoef = true, int subdomain = -1);

   /// Redefine '=' for GridFunction = constant.
   GridFunction &operator=(real_t value);

   /// Copy the data from @a v.
   /** The size of @a v must be equal to the size of the associated
       FiniteElementSpace #fes. */
   GridFunction &operator=(const Vector &v);

   /// Transform by the Space UpdateMatrix (e.g., on Mesh change).
   virtual void Update();

   /** Return update counter, similar to Mesh::GetSequence(). Used to
       check if it is up to date with the space. */
   long GetSequence() const { return fes_sequence; }

   FiniteElementSpace *FESpace() { return fes; }
   const FiniteElementSpace *FESpace() const { return fes; }

   /// Associate a new FiniteElementSpace with the GridFunction.
   /** The GridFunction is resized using the SetSize() method. */
   virtual void SetSpace(FiniteElementSpace *f);

   using Vector::MakeRef;

   /** @brief Make the GridFunction reference external data on a new
       FiniteElementSpace. */
   /** This method changes the FiniteElementSpace associated with the
       GridFunction and sets the pointer @a v as external data in the
       GridFunction. */
   virtual void MakeRef(FiniteElementSpace *f, real_t *v);

   /** @brief Make the GridFunction reference external data on a new
       FiniteElementSpace. */
   /** This method changes the FiniteElementSpace associated with the
       GridFunction and sets the data of the Vector @a v (plus the @a v_offset)
       as external data in the GridFunction.
       @note This version of the method will also perform bounds checks when
       the build option MFEM_DEBUG is enabled. */
   virtual void MakeRef(FiniteElementSpace *f, Vector &v, int v_offset);

   /** @brief Associate a new FiniteElementSpace and new true-dof data with the
       GridFunction. */
   /** - If the prolongation matrix of @a f is trivial (i.e. its method
         FiniteElementSpace::GetProlongationMatrix() returns NULL), then the
         method MakeRef() is called with the same arguments.
       - Otherwise, the method SetSpace() is called with argument @a f.
       - The internal true-dof vector is set to reference @a tv. */
   void MakeTRef(FiniteElementSpace *f, real_t *tv);

   /** @brief Associate a new FiniteElementSpace and new true-dof data with the
       GridFunction. */
   /** - If the prolongation matrix of @a f is trivial (i.e. its method
         FiniteElementSpace::GetProlongationMatrix() returns NULL), this method
         calls MakeRef() with the same arguments.
       - Otherwise, this method calls SetSpace() with argument @a f.
       - The internal true-dof vector is set to reference the sub-vector of
         @a tv starting at the offset @a tv_offset. */
   void MakeTRef(FiniteElementSpace *f, Vector &tv, int tv_offset);

   /// Save the GridFunction to an output stream.
   virtual void Save(std::ostream &out) const;

   /// Save the GridFunction to a file. The given @a precision will be used for
   /// ASCII output.
   virtual void Save(const char *fname, int precision=16) const;

#ifdef MFEM_USE_ADIOS2
   /// Save the GridFunction to a binary output stream using adios2 bp format.
   virtual void Save(adios2stream &out, const std::string& variable_name,
                     const adios2stream::data_type
                     type = adios2stream::data_type::point_data) const;
#endif

   /** @brief Write the GridFunction in VTK format. Note that Mesh::PrintVTK
       must be called first. The parameter ref > 0 must match the one used in
       Mesh::PrintVTK. */
   void SaveVTK(std::ostream &out, const std::string &field_name, int ref);

#ifdef MFEM_USE_HDF5
   /// @brief Save the GridFunction in %VTKHDF format.
   ///
   /// If @a high-order is true, then @a ref controls the order of output. If
   /// @a ref is -1, then the order of the grid function will be used.
   ///
   /// If @a high-order is false, then low-order output will be used. @a ref
   /// controls the number of mesh refinements; if @a ref is -1, no refinements
   /// will be performed.
   void SaveVTKHDF(const std::string &fname, const std::string &name="u",
                   bool high_order=true, int ref=-1);
#endif

   /** @brief Write the GridFunction in STL format. Note that the mesh dimension
       must be 2 and that quad elements will be broken into two triangles.*/
   void SaveSTL(std::ostream &out, int TimesToRefine = 1);

   /** @name Methods to compute bounds on the grid function
       \brief See bounds.hpp for \ref PLBound that constructs piecewise linear
       bounds for a given set of bases. These piecewise bounds can be used to compute bounds on a grid function. Currently tensor-product elements are
       supported with Lagrange interpolants on Gauss Legendre nodes and Gauss Lobatto Legendre nodes, and Bernstein bases.
    */
   ///@{
   /// Computes the \ref PLBound for the gridfunction with number of control
   /// points based on @a ref_factor, and returns the overall bounds for each
   /// vdim (across all elements) in @b lower and @b upper. We also return the
   /// PLBound object used to compute the bounds.
   /// We compute the bounds for each vdim if @a vdim < 1.
   /// Note: For most cases, this method/interface will be sufficient.
   virtual PLBound GetBounds(Vector &lower, Vector &upper,
                             const int ref_factor=1, const int vdim=-1);

   /// Computes the \ref PLBound for the gridfunction with number of control
   /// points based on @a ref_factor, and returns the bounds for each element
   /// ordered byVDim:
   /// lower_{0,0}, lower_{1,0}, ..., lower_{ne-1,0},
   /// lower_{0,1}, ..., lower_{ne-1,vdim-1}. We also return the
   /// PLBound object used to compute the bounds.
   /// We compute the bounds for each vdim if @a vdim < 1.
   PLBound GetElementBounds(Vector &lower, Vector &upper,
                            const int ref_factor=1, const int vdim=-1);

   /// Compute piecewise linear bounds on the given element at the grid of
   /// [plb.ncp x plb.ncp x plb.ncp] control points for each of the vdim
   /// components of the gridfunction.
   void GetElementBoundsAtControlPoints(const int elem, const PLBound &plb,
                                        Vector &lower, Vector &upper,
                                        const int vdim = -1);

   /// Compute bounds on the grid function for the given element.
   /// The bounds are stored in @b lower and @b upper.
   void GetElementBounds(const int elem, const PLBound &plb,
                         Vector &lower, Vector &upper,
                         const int vdim = -1);

   /// Compute bounds on the grid function for all the elements. The bounds
   /// are returned in @b lower and @b upper, ordered byVDim:
   /// lower_{0,0}, lower_{1,0}, ..., lower_{ne-1,0},
   /// lower_{0,1}, ..., lower_{ne-1,vdim-1}
   void GetElementBounds(const PLBound &plb, Vector &lower, Vector &upper,
                         const int vdim=-1);
   ///@}

   /// Destroys grid function.
   virtual ~GridFunction() { Destroy(); }
};

/** Overload operator<< for std::ostream and GridFunction; valid also for the
    derived class ParGridFunction */
std::ostream &operator<<(std::ostream &out, const GridFunction &sol);

/// Class used to specify how the jump terms in
/// GridFunction::ComputeDGFaceJumpError are scaled.
class JumpScaling
{
public:
   enum JumpScalingType
   {
      CONSTANT,
      ONE_OVER_H,
      P_SQUARED_OVER_H
   };
private:
   real_t nu;
   JumpScalingType type;
public:
   JumpScaling(real_t nu_=1.0, JumpScalingType type_=CONSTANT)
      : nu(nu_), type(type_) { }
   real_t Eval(real_t h, int p) const
   {
      real_t val = nu;
      if (type != CONSTANT) { val /= h; }
      if (type == P_SQUARED_OVER_H) { val *= p*p; }
      return val;
   }
};

/// Overload operator<< for std::ostream and QuadratureFunction.
std::ostream &operator<<(std::ostream &out, const QuadratureFunction &qf);


real_t ZZErrorEstimator(BilinearFormIntegrator &blfi,
                        GridFunction &u,
                        GridFunction &flux,
                        Vector &error_estimates,
                        Array<int> *aniso_flags = NULL,
                        int with_subdomains = 1,
                        bool with_coeff = false);

/// Defines the global tensor product polynomial space used by NewZZErorrEstimator
/**
 *  See BoundingBox(...) for a description of @a angle and @a midpoint
 */
void TensorProductLegendre(int dim,                      // input
                           int order,                    // input
                           const Vector &x_in,           // input
                           const Vector &xmax,           // input
                           const Vector &xmin,           // input
                           Vector &poly,                 // output
                           real_t angle=0.0,             // input (optional)
                           const Vector *midpoint=NULL); // input (optional)

/// Defines the bounding box for the face patches used by NewZZErorrEstimator
/**
 *  By default, BoundingBox(...) computes the parameters of a minimal bounding box
 *  for the given @a face_patch that is aligned with the physical (i.e. global)
 *  Cartesian axes. This means that the size of the bounding box will depend on the
 *  orientation of the patch. It is better to construct an orientation-independent box.
 *  This is implemented for 2D patches. The parameters @a angle and @a midpoint encode
 *  the necessary additional geometric information.
 *
 *      @a iface     : Index of the face that the patch corresponds to.
 *                     This is used to compute @a angle and @a midpoint.
 *
 *      @a angle     : The angle the patch face makes with the x-axis.
 *      @a midpoint  : The midpoint of the face.
 */
void BoundingBox(const Array<int> &face_patch, // input
                 FiniteElementSpace *ufes,     // input
                 int order,                    // input
                 Vector &xmin,                 // output
                 Vector &xmax,                 // output
                 real_t &angle,                // output
                 Vector &midpoint,             // output
                 int iface=-1);                // input (optional)

/// A ``true'' ZZ error estimator that uses face-based patches for flux reconstruction.
/**
 *  Only two-element face patches are ever used:
 *   - For conforming faces, the face patch consists of its two neighboring elements.
 *   - In the non-conforming setting, only the face patches associated to fine-scale
 *     element faces are used. These face patches always consist of two elements
 *     delivered by mesh::GetFaceElements(Face, *Elem1, *Elem2).
 */
real_t LSZZErrorEstimator(BilinearFormIntegrator &blfi,         // input
                          GridFunction &u,                      // input
                          Vector &error_estimates,              // output
                          bool subdomain_reconstruction = true, // input (optional)
                          bool with_coeff = false,              // input (optional)
                          real_t tichonov_coeff = 0.0);         // input (optional)

/// Compute the Lp distance between two grid functions on the given element.
real_t ComputeElementLpDistance(real_t p, int i,
                                GridFunction& gf1, GridFunction& gf2);


/// Class used for extruding scalar GridFunctions
class ExtrudeCoefficient : public Coefficient
{
private:
   int n;
   Mesh *mesh_in;
   Coefficient &sol_in;
public:
   ExtrudeCoefficient(Mesh *m, Coefficient &s, int n_)
      : n(n_), mesh_in(m), sol_in(s) { }
   real_t Eval(ElementTransformation &T, const IntegrationPoint &ip) override;
   virtual ~ExtrudeCoefficient() { }
};

/// Extrude a scalar 1D GridFunction, after extruding the mesh with Extrude1D.
GridFunction *Extrude1DGridFunction(Mesh *mesh, Mesh *mesh2d,
                                    GridFunction *sol, const int ny);

} // namespace mfem

#endif<|MERGE_RESOLUTION|>--- conflicted
+++ resolved
@@ -1238,45 +1238,6 @@
                                        ) const
    { ComputeElementLpErrors(infinity(), exsol, error, NULL, irs); }
 
-<<<<<<< HEAD
-   /// @brief Returns ||u_ex - u_h||_Lp for vector fields
-   ///
-   /// When given a vector weight, compute the pointwise (scalar) error as the
-   /// dot product of the vector error with the vector weight. Otherwise, the
-   /// scalar error is the l_2 norm of the vector error.
-   ///
-   /// Computes:
-   ///    $$(\sum_{elems} \int_{elem} w \, |scalar\_error|^p)^{1/p}$$
-   ///
-   /// Where
-   ///    $$scalar\_error = |v\_weight \cdot (u_{ex} - u_h)|$$
-   /// or
-   ///    $$scalar\_error = \sqrt{(u_{ex} - u_h) \cdot (u_{ex} - u_h)}$$
-   ///
-   /// @param[in] p         Real value indicating the exponent of the $L^p$
-   ///                      norm. To avoid domain errors p should have a
-   ///                      positive value, either finite or infinite.
-   /// @param[in] exsol     VectorCoefficient object reproducing the anticipated
-   ///                      values of the vector field, u_ex.
-   /// @param[in] weight    Optional pointer to a Coefficient object reproducing
-   ///                      a weighting function, w.
-   /// @param[in] v_weight  Optional pointer to a VectorCoefficient object
-   ///                      reproducing a weighting vector as shown above.
-   /// @param[in] irs       Optional pointer to an array of custom integration
-   ///                      rules e.g. higher order than the default rules. If
-   ///                      present the array will be indexed by Geometry::Type.
-   ///
-   /// @note If an array of integration rules is provided through @a irs, be
-   ///       sure to include valid rules for each element type that may occur
-   ///       in the list of elements.
-   ///
-   /// @note Quadratures with negative weights (as in some simplex integration
-   ///       rules in MFEM) can produce negative integrals even with
-   ///       non-negative integrands. To avoid returning negative errors this
-   ///       function uses the absolute values of the element-wise integrals.
-   ///       This may lead to results which are not entirely consistent with
-   ///       such integration rules.
-=======
    /// Returns ||grad u_ex - grad u_h||_L2 in element ielem for H1 or L2 elements
    virtual void ComputeElementGradErrors(VectorCoefficient *exgrad,
                                            Vector &error,
@@ -1285,7 +1246,6 @@
    /** When given a vector weight, compute the pointwise (scalar) error as the
        dot product of the vector error with the vector weight. Otherwise, the
        scalar error is the l_2 norm of the vector error. */
->>>>>>> e3b34e73
    virtual real_t ComputeLpError(const real_t p, VectorCoefficient &exsol,
                                  Coefficient *weight = NULL,
                                  VectorCoefficient *v_weight = NULL,
