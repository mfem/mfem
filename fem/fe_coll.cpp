// Copyright (c) 2010-2024, Lawrence Livermore National Security, LLC. Produced
// at the Lawrence Livermore National Laboratory. All Rights reserved. See files
// LICENSE and NOTICE for details. LLNL-CODE-806117.
//
// This file is part of the MFEM library. For more information and source code
// availability visit https://mfem.org.
//
// MFEM is free software; you can redistribute it and/or modify it under the
// terms of the BSD-3 license. We welcome feedback and contributions, see file
// CONTRIBUTING.md for details.

#include "fem.hpp"
#include <cstdlib>
#include <cstring>
#include <cstdio>
#ifdef _WIN32
#define snprintf _snprintf_s
#endif

namespace mfem
{

using namespace std;

const FiniteElement *
FiniteElementCollection::FiniteElementForDim(int dim) const
{
   ErrorMode save_error_mode = error_mode;
   error_mode = RETURN_NULL;
   const FiniteElement *fe = nullptr;
   for (int g = Geometry::DimStart[dim]; g < Geometry::DimStart[dim+1]; g++)
   {
      fe = FiniteElementForGeometry((Geometry::Type)g);
      if (fe != nullptr) { break; }
   }
   error_mode = save_error_mode;
   return fe;
}

int FiniteElementCollection::GetRangeType(int dim) const
{
   const FiniteElement *fe = FiniteElementForDim(dim);
   if (fe)
   {
      return fe->GetRangeType();
   }
   return FiniteElement::UNKNOWN_RANGE_TYPE;
}

int FiniteElementCollection::GetDerivRangeType(int dim) const
{
   const FiniteElement *fe = FiniteElementForDim(dim);
   if (fe)
   {
      return fe->GetDerivRangeType();
   }
   return FiniteElement::UNKNOWN_RANGE_TYPE;
}

int FiniteElementCollection::GetMapType(int dim) const
{
   const FiniteElement *fe = FiniteElementForDim(dim);
   if (fe)
   {
      return fe->GetMapType();
   }
   return FiniteElement::UNKNOWN_MAP_TYPE;
}

int FiniteElementCollection::GetDerivType(int dim) const
{
   const FiniteElement *fe = FiniteElementForDim(dim);
   if (fe)
   {
      return fe->GetDerivType();
   }
   return FiniteElement::NONE;
}

int FiniteElementCollection::GetDerivMapType(int dim) const
{
   const FiniteElement *fe = FiniteElementForDim(dim);
   if (fe)
   {
      return fe->GetDerivMapType();
   }
   return FiniteElement::UNKNOWN_MAP_TYPE;
}

int FiniteElementCollection::GetRangeDim(int dim) const
{
   const FiniteElement *fe = FiniteElementForDim(dim);
   if (fe)
   {
      return fe->GetRangeDim();
   }
   return 0;
}

int FiniteElementCollection::HasFaceDofs(Geometry::Type geom, int p) const
{
   switch (geom)
   {
      case Geometry::TETRAHEDRON:
         return GetNumDof(Geometry::TRIANGLE, p);
      case Geometry::CUBE:
         return GetNumDof(Geometry::SQUARE, p);
      case Geometry::PRISM:
         return max(GetNumDof(Geometry::TRIANGLE, p),
                    GetNumDof(Geometry::SQUARE, p));
      case Geometry::PYRAMID:
         return max(GetNumDof(Geometry::TRIANGLE, p),
                    GetNumDof(Geometry::SQUARE, p));
      default:
         MFEM_ABORT("unknown geometry type");
   }
   return 0;
}

FiniteElementCollection *FiniteElementCollection::GetTraceCollection() const
{
   MFEM_ABORT("this method is not implemented in this derived class!");
   return NULL;
}

FiniteElementCollection *FiniteElementCollection::New(const char *name)
{
   FiniteElementCollection *fec = NULL;

   if (!strcmp(name, "Linear"))
   {
      fec = new LinearFECollection;
   }
   else if (!strcmp(name, "Quadratic"))
   {
      fec = new QuadraticFECollection;
   }
   else if (!strcmp(name, "QuadraticPos"))
   {
      fec = new QuadraticPosFECollection;
   }
   else if (!strcmp(name, "Cubic"))
   {
      fec = new CubicFECollection;
   }
   else if (!strcmp(name, "Const3D"))
   {
      fec = new Const3DFECollection;
   }
   else if (!strcmp(name, "Const2D"))
   {
      fec = new Const2DFECollection;
   }
   else if (!strcmp(name, "LinearDiscont2D"))
   {
      fec = new LinearDiscont2DFECollection;
   }
   else if (!strcmp(name, "GaussLinearDiscont2D"))
   {
      fec = new GaussLinearDiscont2DFECollection;
   }
   else if (!strcmp(name, "P1OnQuad"))
   {
      fec = new P1OnQuadFECollection;
   }
   else if (!strcmp(name, "QuadraticDiscont2D"))
   {
      fec = new QuadraticDiscont2DFECollection;
   }
   else if (!strcmp(name, "QuadraticPosDiscont2D"))
   {
      fec = new QuadraticPosDiscont2DFECollection;
   }
   else if (!strcmp(name, "GaussQuadraticDiscont2D"))
   {
      fec = new GaussQuadraticDiscont2DFECollection;
   }
   else if (!strcmp(name, "CubicDiscont2D"))
   {
      fec = new CubicDiscont2DFECollection;
   }
   else if (!strcmp(name, "LinearDiscont3D"))
   {
      fec = new LinearDiscont3DFECollection;
   }
   else if (!strcmp(name, "QuadraticDiscont3D"))
   {
      fec = new QuadraticDiscont3DFECollection;
   }
   else if (!strcmp(name, "LinearNonConf3D"))
   {
      fec = new LinearNonConf3DFECollection;
   }
   else if (!strcmp(name, "CrouzeixRaviart"))
   {
      fec = new CrouzeixRaviartFECollection;
   }
   else if (!strcmp(name, "ND1_3D"))
   {
      fec = new ND1_3DFECollection;
   }
   else if (!strcmp(name, "RT0_2D"))
   {
      fec = new RT0_2DFECollection;
   }
   else if (!strcmp(name, "RT1_2D"))
   {
      fec = new RT1_2DFECollection;
   }
   else if (!strcmp(name, "RT2_2D"))
   {
      fec = new RT2_2DFECollection;
   }
   else if (!strcmp(name, "RT0_3D"))
   {
      fec = new RT0_3DFECollection;
   }
   else if (!strcmp(name, "RT1_3D"))
   {
      fec = new RT1_3DFECollection;
   }
   else if (!strncmp(name, "H1_Trace_", 9))
   {
      fec = new H1_Trace_FECollection(atoi(name + 13), atoi(name + 9));
   }
   else if (!strncmp(name, "H1_Trace@", 9))
   {
      fec = new H1_Trace_FECollection(atoi(name + 15), atoi(name + 11),
                                      BasisType::GetType(name[9]));
   }
   else if (!strncmp(name, "H1_", 3))
   {
      fec = new H1_FECollection(atoi(name + 7), atoi(name + 3));
   }
   else if (!strncmp(name, "H1Pos_Trace_", 12))
   {
      fec = new H1_Trace_FECollection(atoi(name + 16), atoi(name + 12),
                                      BasisType::Positive);
   }
   else if (!strncmp(name, "H1Pos_", 6))
   {
      fec = new H1Pos_FECollection(atoi(name + 10), atoi(name + 6));
   }
   else if (!strncmp(name, "H1Ser_", 6))
   {
      fec = new H1Ser_FECollection(atoi(name + 10), atoi(name + 6));
   }
   else if (!strncmp(name, "H1@", 3))
   {
      fec = new H1_FECollection(atoi(name + 9), atoi(name + 5),
                                BasisType::GetType(name[3]));
   }
   else if (!strncmp(name, "L2_T", 4))
      fec = new L2_FECollection(atoi(name + 10), atoi(name + 6),
                                atoi(name + 4));
   else if (!strncmp(name, "L2_", 3))
   {
      fec = new L2_FECollection(atoi(name + 7), atoi(name + 3));
   }
   else if (!strncmp(name, "L2Int_T", 7))
   {
      fec = new L2_FECollection(atoi(name + 13), atoi(name + 9),
                                atoi(name + 7), FiniteElement::INTEGRAL);
   }
   else if (!strncmp(name, "L2Int_", 6))
   {
      fec = new L2_FECollection(atoi(name + 10), atoi(name + 6),
                                BasisType::GaussLegendre,
                                FiniteElement::INTEGRAL);
   }
   else if (!strncmp(name, "RT_Trace_", 9))
   {
      fec = new RT_Trace_FECollection(atoi(name + 13), atoi(name + 9));
   }
   else if (!strncmp(name, "RT_ValTrace_", 12))
   {
      fec = new RT_Trace_FECollection(atoi(name + 16), atoi(name + 12),
                                      FiniteElement::VALUE);
   }
   else if (!strncmp(name, "RT_Trace@", 9))
   {
      fec = new RT_Trace_FECollection(atoi(name + 15), atoi(name + 11),
                                      FiniteElement::INTEGRAL,
                                      BasisType::GetType(name[9]));
   }
   else if (!strncmp(name, "RT_ValTrace@", 12))
   {
      fec = new RT_Trace_FECollection(atoi(name + 18), atoi(name + 14),
                                      FiniteElement::VALUE,
                                      BasisType::GetType(name[12]));
   }
   else if (!strncmp(name, "DG_Iface_", 9))
   {
      fec = new DG_Interface_FECollection(atoi(name + 13), atoi(name + 9));
   }
   else if (!strncmp(name, "DG_Iface@", 9))
   {
      fec = new DG_Interface_FECollection(atoi(name + 15), atoi(name + 11),
                                          FiniteElement::VALUE,
                                          BasisType::GetType(name[9]));
   }
   else if (!strncmp(name, "DG_IntIface_", 12))
   {
      fec = new DG_Interface_FECollection(atoi(name + 16), atoi(name + 12),
                                          FiniteElement::INTEGRAL);
   }
   else if (!strncmp(name, "DG_IntIface@", 12))
   {
      fec = new DG_Interface_FECollection(atoi(name + 18), atoi(name + 14),
                                          FiniteElement::INTEGRAL,
                                          BasisType::GetType(name[12]));
   }
   else if (!strncmp(name, "RT_", 3))
   {
      fec = new RT_FECollection(atoi(name + 7), atoi(name + 3));
   }
   else if (!strncmp(name, "RT@", 3))
   {
      fec = new RT_FECollection(atoi(name + 10), atoi(name + 6),
                                BasisType::GetType(name[3]),
                                BasisType::GetType(name[4]));
   }
   else if (!strncmp(name, "ND_Trace_", 9))
   {
      fec = new ND_Trace_FECollection(atoi(name + 13), atoi(name + 9));
   }
   else if (!strncmp(name, "ND_Trace@", 9))
   {
      fec = new ND_Trace_FECollection(atoi(name + 16), atoi(name + 12),
                                      BasisType::GetType(name[9]),
                                      BasisType::GetType(name[10]));
   }
   else if (!strncmp(name, "ND_", 3))
   {
      fec = new ND_FECollection(atoi(name + 7), atoi(name + 3));
   }
   else if (!strncmp(name, "ND@", 3))
   {
      fec = new ND_FECollection(atoi(name + 10), atoi(name + 6),
                                BasisType::GetType(name[3]),
                                BasisType::GetType(name[4]));
   }
   else if (!strncmp(name, "Local_", 6))
   {
      fec = new Local_FECollection(name + 6);
   }
   else if (!strncmp(name, "NURBS_HDiv", 10))
   {
      if (name[10] != '\0')
      {
         // "NURBS" + "number" --> fixed order nurbs collection
         fec = new NURBS_HDivFECollection(atoi(name + 10));
      }
      else
      {
         // "NURBS" --> variable order nurbs collection
         fec = new NURBS_HDivFECollection();
      }
   }
   else if (!strncmp(name, "NURBS_HCurl", 11))
   {
      if (name[11] != '\0')
      {
         // "NURBS" + "number" --> fixed order nurbs collection
         fec = new NURBS_HCurlFECollection(atoi(name + 11));
      }
      else
      {
         // "NURBS" --> variable order nurbs collection
         fec = new NURBS_HCurlFECollection();
      }
   }
   else if (!strncmp(name, "NURBS", 5))
   {
      if (name[5] != '\0')
      {
         // "NURBS" + "number" --> fixed order nurbs collection
         fec = new NURBSFECollection(atoi(name + 5));
      }
      else
      {
         // "NURBS" --> variable order nurbs collection
         fec = new NURBSFECollection();
      }
   }
   else
   {
      MFEM_ABORT("unknown FiniteElementCollection: " << name);
   }
   MFEM_VERIFY(!strcmp(fec->Name(), name), "input name: \"" << name
               << "\" does not match the created collection name: \""
               << fec->Name() << '"');

   return fec;
}

FiniteElementCollection *FiniteElementCollection::Clone(int p) const
{
   // default implementation for collections that don't care about variable p
   MFEM_ABORT("Collection " << Name() << " does not support variable orders.");
   (void) p;
   return NULL;
}

void FiniteElementCollection::InitVarOrder(int p) const
{
   if (p >= var_orders.Size())
   {
      var_orders.SetSize(p+1, NULL);
   }
   var_orders[p] = Clone(p);
}

FiniteElementCollection::~FiniteElementCollection()
{
   for (int i = 0; i < var_orders.Size(); i++)
   {
      delete var_orders[i];
   }
}

template <Geometry::Type geom>
inline void FiniteElementCollection::GetNVE(int &nv, int &ne)
{
   typedef typename Geometry::Constants<geom> g_consts;

   nv = g_consts::NumVert;
   ne = g_consts::NumEdges;
}

template <Geometry::Type geom, typename v_t>
inline void FiniteElementCollection::
GetEdge(int &nv, v_t &v, int &ne, int &e, int &eo, const int edge_info)
{
   typedef typename Geometry::Constants<Geometry::SEGMENT> e_consts;
   typedef typename Geometry::Constants<geom> g_consts;

   nv = e_consts::NumVert;
   ne = 1;
   e = edge_info/64;
   eo = edge_info%64;
   MFEM_ASSERT(0 <= e && e < g_consts::NumEdges, "");
   MFEM_ASSERT(0 <= eo && eo < e_consts::NumOrient, "");
   v[0] = e_consts::Orient[eo][0];
   v[1] = e_consts::Orient[eo][1];
   v[0] = g_consts::Edges[e][v[0]];
   v[1] = g_consts::Edges[e][v[1]];
}

template <Geometry::Type geom, Geometry::Type f_geom,
          typename v_t, typename e_t, typename eo_t>
inline void FiniteElementCollection::
GetFace(int &nv, v_t &v, int &ne, e_t &e, eo_t &eo,
        int &nf, int &f, Geometry::Type &fg, int &fo, const int face_info)
{
   typedef typename Geometry::Constants<  geom> g_consts;
   typedef typename Geometry::Constants<f_geom> f_consts;

   nv = f_consts::NumVert;
   nf = 1;
   f = face_info/64;
   fg = f_geom;
   fo = face_info%64;
   MFEM_ASSERT(0 <= f && f < g_consts::NumFaces, "");
   MFEM_ASSERT(0 <= fo && fo < f_consts::NumOrient, "");
   for (int i = 0; i < f_consts::NumVert; i++)
   {
      v[i] = f_consts::Orient[fo][i];
      v[i] = g_consts::FaceVert[f][v[i]];
   }
   ne = f_consts::NumEdges;
   for (int i = 0; i < f_consts::NumEdges; i++)
   {
      int v0 = v[f_consts::Edges[i][0]];
      int v1 = v[f_consts::Edges[i][1]];
      int eor = 0;
      if (v0 > v1) { swap(v0, v1); eor = 1; }
      for (int j = g_consts::VertToVert::I[v0]; true; j++)
      {
         MFEM_ASSERT(j < g_consts::VertToVert::I[v0+1],
                     "internal error, edge not found");
         if (v1 == g_consts::VertToVert::J[j][0])
         {
            int en = g_consts::VertToVert::J[j][1];
            if (en < 0)
            {
               en = -1-en;
               eor = 1-eor;
            }
            e[i] = en;
            eo[i] = eor;
            break;
         }
      }
   }
}

void FiniteElementCollection::SubDofOrder(Geometry::Type Geom, int SDim,
                                          int Info,
                                          Array<int> &dofs) const
{
   // Info = 64 * SubIndex + SubOrientation
   MFEM_ASSERT(0 <= Geom && Geom < Geometry::NumGeom,
               "invalid Geom = " << Geom);
   MFEM_ASSERT(0 <= SDim && SDim <= Geometry::Dimension[Geom],
               "invalid SDim = " << SDim <<
               " for Geom = " << Geometry::Name[Geom]);

   const int nvd = DofForGeometry(Geometry::POINT);
   if (SDim == 0) // vertex
   {
      const int off = nvd*(Info/64);
      dofs.SetSize(nvd);
      for (int i = 0; i < nvd; i++)
      {
         dofs[i] = off + i;
      }
   }
   else
   {
      int v[4], e[4], eo[4], f[1], fo[1];
      int av = 0, nv = 0, ae = 0, ne = 0, nf = 0;
      Geometry::Type fg[1];

      switch (Geom)
      {
         case Geometry::SEGMENT:
         {
            GetNVE<Geometry::SEGMENT>(av, ae);
            GetEdge<Geometry::SEGMENT>(nv, v, ne, e[0], eo[0], Info);
            break;
         }

         case Geometry::TRIANGLE:
         {
            GetNVE<Geometry::TRIANGLE>(av, ae);
            switch (SDim)
            {
               case 1:
                  GetEdge<Geometry::TRIANGLE>(nv, v, ne, e[0], eo[0], Info);
                  break;
               case 2:
                  GetFace<Geometry::TRIANGLE,Geometry::TRIANGLE>(
                     nv, v, ne, e, eo, nf, f[0], fg[0], fo[0], Info);
                  break;
               default:
                  goto not_supp;
            }
            break;
         }

         case Geometry::SQUARE:
         {
            GetNVE<Geometry::SQUARE>(av, ae);
            switch (SDim)
            {
               case 1:
                  GetEdge<Geometry::SQUARE>(nv, v, ne, e[0], eo[0], Info);
                  break;
               case 2:
                  GetFace<Geometry::SQUARE,Geometry::SQUARE>(
                     nv, v, ne, e, eo, nf, f[0], fg[0], fo[0], Info);
                  break;
               default:
                  goto not_supp;
            }
            break;
         }

         case Geometry::TETRAHEDRON:
         {
            GetNVE<Geometry::TETRAHEDRON>(av, ae);
            switch (SDim)
            {
               case 1:
                  GetEdge<Geometry::TETRAHEDRON>(nv, v, ne, e[0], eo[0], Info);
                  break;
               case 2:
                  GetFace<Geometry::TETRAHEDRON,Geometry::TRIANGLE>(
                     nv, v, ne, e, eo, nf, f[0], fg[0], fo[0], Info);
                  break;
               default:
                  goto not_supp;
            }
            break;
         }

         case Geometry::CUBE:
         {
            GetNVE<Geometry::CUBE>(av, ae);
            switch (SDim)
            {
               case 1:
                  GetEdge<Geometry::CUBE>(nv, v, ne, e[0], eo[0], Info);
                  break;
               case 2:
                  GetFace<Geometry::CUBE,Geometry::SQUARE>(
                     nv, v, ne, e, eo, nf, f[0], fg[0], fo[0], Info);
                  break;
               default:
                  goto not_supp;
            }
            break;
         }

         default:
            MFEM_ABORT("invalid Geom = " << Geom);
      }

      int ned = (ne > 0) ? DofForGeometry(Geometry::SEGMENT) : 0;

      // add vertex dofs
      dofs.SetSize(nv*nvd+ne*ned);
      for (int i = 0; i < nv; i++)
      {
         for (int j = 0; j < nvd; j++)
         {
            dofs[i*nvd+j] = v[i]*nvd+j;
         }
      }
      int l_off = nv*nvd, g_off = av*nvd;

      // add edge dofs
      if (ned > 0)
      {
         for (int i = 0; i < ne; i++)
         {
            const int *ed = DofOrderForOrientation(Geometry::SEGMENT,
                                                   eo[i] ? -1 : 1);
            for (int j = 0; j < ned; j++)
            {
               dofs[l_off+i*ned+j] =
                  ed[j] >= 0 ?
                  g_off+e[i]*ned+ed[j] :
                  -1-(g_off+e[i]*ned+(-1-ed[j]));
            }
         }
         l_off += ne*ned;
         g_off += ae*ned;
      }

      // add face dofs
      if (nf > 0)
      {
         const int nfd = DofForGeometry(fg[0]); // assume same face geometry
         dofs.SetSize(dofs.Size()+nf*nfd);
         for (int i = 0; i < nf; i++)
         {
            const int *fd = DofOrderForOrientation(fg[i], fo[i]);
            for (int j = 0; j < nfd; j++)
            {
               dofs[l_off+i*nfd+j] =
                  fd[j] >= 0 ?
                  g_off+f[i]*nfd+fd[j] :
                  -1-(g_off+f[i]*nfd+(-1-fd[j]));
            }
         }
      }

      // add volume dofs ...
   }
   return;

not_supp:
   MFEM_ABORT("Geom = " << Geometry::Name[Geom] <<
              ", SDim = " << SDim << " is not supported");
}

const FiniteElement *
LinearFECollection::FiniteElementForGeometry(Geometry::Type GeomType) const
{
   switch (GeomType)
   {
      case Geometry::POINT:       return &PointFE;
      case Geometry::SEGMENT:     return &SegmentFE;
      case Geometry::TRIANGLE:    return &TriangleFE;
      case Geometry::SQUARE:      return &QuadrilateralFE;
      case Geometry::TETRAHEDRON: return &TetrahedronFE;
      case Geometry::CUBE:        return &ParallelepipedFE;
      case Geometry::PRISM:       return &WedgeFE;
      case Geometry::PYRAMID:     return &PyramidFE;
      default:
         if (error_mode == RETURN_NULL) { return nullptr; }
         mfem_error ("LinearFECollection: unknown geometry type.");
   }
   return &SegmentFE; // Make some compilers happy
}

int LinearFECollection::DofForGeometry(Geometry::Type GeomType) const
{
   switch (GeomType)
   {
      case Geometry::POINT:       return 1;
      case Geometry::SEGMENT:     return 0;
      case Geometry::TRIANGLE:    return 0;
      case Geometry::SQUARE:      return 0;
      case Geometry::TETRAHEDRON: return 0;
      case Geometry::CUBE:        return 0;
      case Geometry::PRISM:       return 0;
      case Geometry::PYRAMID:     return 0;
      default:
         mfem_error ("LinearFECollection: unknown geometry type.");
   }
   return 0; // Make some compilers happy
}

const int *LinearFECollection::DofOrderForOrientation(Geometry::Type GeomType,
                                                      int Or) const
{
   return NULL;
}


const FiniteElement *
QuadraticFECollection::FiniteElementForGeometry(Geometry::Type GeomType) const
{
   switch (GeomType)
   {
      case Geometry::POINT:       return &PointFE;
      case Geometry::SEGMENT:     return &SegmentFE;
      case Geometry::TRIANGLE:    return &TriangleFE;
      case Geometry::SQUARE:      return &QuadrilateralFE;
      case Geometry::TETRAHEDRON: return &TetrahedronFE;
      case Geometry::CUBE:        return &ParallelepipedFE;
      case Geometry::PRISM:       return &WedgeFE;
      default:
         if (error_mode == RETURN_NULL) { return nullptr; }
         mfem_error ("QuadraticFECollection: unknown geometry type.");
   }
   return &SegmentFE; // Make some compilers happy
}

int QuadraticFECollection::DofForGeometry(Geometry::Type GeomType) const
{
   switch (GeomType)
   {
      case Geometry::POINT:       return 1;
      case Geometry::SEGMENT:     return 1;
      case Geometry::TRIANGLE:    return 0;
      case Geometry::SQUARE:      return 1;
      case Geometry::TETRAHEDRON: return 0;
      case Geometry::CUBE:        return 1;
      case Geometry::PRISM:       return 0;
      default:
         mfem_error ("QuadraticFECollection: unknown geometry type.");
   }
   return 0; // Make some compilers happy
}

const int *QuadraticFECollection::DofOrderForOrientation(
   Geometry::Type GeomType, int Or) const
{
   static int indexes[] = { 0 };

   return indexes;
}


const FiniteElement *
QuadraticPosFECollection::FiniteElementForGeometry(
   Geometry::Type GeomType) const
{
   switch (GeomType)
   {
      case Geometry::SEGMENT:     return &SegmentFE;
      case Geometry::SQUARE:      return &QuadrilateralFE;
      default:
         if (error_mode == RETURN_NULL) { return nullptr; }
         mfem_error ("QuadraticPosFECollection: unknown geometry type.");
   }
   return NULL; // Make some compilers happy
}

int QuadraticPosFECollection::DofForGeometry(Geometry::Type GeomType) const
{
   switch (GeomType)
   {
      case Geometry::POINT:       return 1;
      case Geometry::SEGMENT:     return 1;
      case Geometry::SQUARE:      return 1;
      default:
         mfem_error ("QuadraticPosFECollection: unknown geometry type.");
   }
   return 0; // Make some compilers happy
}

const int *QuadraticPosFECollection::DofOrderForOrientation(
   Geometry::Type GeomType, int Or) const
{
   static int indexes[] = { 0 };

   return indexes;
}


const FiniteElement *
CubicFECollection::FiniteElementForGeometry(Geometry::Type GeomType) const
{
   switch (GeomType)
   {
      case Geometry::POINT:       return &PointFE;
      case Geometry::SEGMENT:     return &SegmentFE;
      case Geometry::TRIANGLE:    return &TriangleFE;
      case Geometry::SQUARE:      return &QuadrilateralFE;
      case Geometry::TETRAHEDRON: return &TetrahedronFE;
      case Geometry::CUBE:        return &ParallelepipedFE;
      case Geometry::PRISM:       return &WedgeFE;
      default:
         if (error_mode == RETURN_NULL) { return nullptr; }
         mfem_error ("CubicFECollection: unknown geometry type.");
   }
   return &SegmentFE; // Make some compilers happy
}

int CubicFECollection::DofForGeometry(Geometry::Type GeomType) const
{
   switch (GeomType)
   {
      case Geometry::POINT:       return 1;
      case Geometry::SEGMENT:     return 2;
      case Geometry::TRIANGLE:    return 1;
      case Geometry::SQUARE:      return 4;
      case Geometry::TETRAHEDRON: return 0;
      case Geometry::CUBE:        return 8;
      case Geometry::PRISM:       return 2;
      default:
         mfem_error ("CubicFECollection: unknown geometry type.");
   }
   return 0; // Make some compilers happy
}

const int *CubicFECollection::DofOrderForOrientation(Geometry::Type GeomType,
                                                     int Or) const
{
   if (GeomType == Geometry::SEGMENT)
   {
      static int ind_pos[] = { 0, 1 };
      static int ind_neg[] = { 1, 0 };

      if (Or < 0)
      {
         return ind_neg;
      }
      return ind_pos;
   }
   else if (GeomType == Geometry::TRIANGLE)
   {
      static int indexes[] = { 0 };

      return indexes;
   }
   else if (GeomType == Geometry::SQUARE)
   {
      static int sq_ind[8][4] = {{0, 1, 2, 3}, {0, 2, 1, 3},
         {2, 0, 3, 1}, {1, 0, 3, 2},
         {3, 2, 1, 0}, {3, 1, 2, 0},
         {1, 3, 0, 2}, {2, 3, 0, 1}
      };
      return sq_ind[Or];
   }

   return NULL;
}


const FiniteElement *
CrouzeixRaviartFECollection::FiniteElementForGeometry(
   Geometry::Type GeomType) const
{
   switch (GeomType)
   {
      case Geometry::SEGMENT:     return &SegmentFE;
      case Geometry::TRIANGLE:    return &TriangleFE;
      case Geometry::SQUARE:      return &QuadrilateralFE;
      default:
         if (error_mode == RETURN_NULL) { return nullptr; }
         mfem_error ("CrouzeixRaviartFECollection: unknown geometry type.");
   }
   return &SegmentFE; // Make some compilers happy
}

int CrouzeixRaviartFECollection::DofForGeometry(Geometry::Type GeomType) const
{
   switch (GeomType)
   {
      case Geometry::POINT:       return 0;
      case Geometry::SEGMENT:     return 1;
      case Geometry::TRIANGLE:    return 0;
      case Geometry::SQUARE:      return 0;
      default:
         mfem_error ("CrouzeixRaviartFECollection: unknown geometry type.");
   }
   return 0; // Make some compilers happy
}

const int *CrouzeixRaviartFECollection::DofOrderForOrientation(
   Geometry::Type GeomType, int Or) const
{
   static int indexes[] = { 0 };

   return indexes;
}


const FiniteElement *
RT0_2DFECollection::FiniteElementForGeometry(Geometry::Type GeomType) const
{
   switch (GeomType)
   {
      case Geometry::SEGMENT:     return &SegmentFE;
      case Geometry::TRIANGLE:    return &TriangleFE;
      case Geometry::SQUARE:      return &QuadrilateralFE;
      default:
         if (error_mode == RETURN_NULL) { return nullptr; }
         mfem_error ("RT0_2DFECollection: unknown geometry type.");
   }
   return &SegmentFE; // Make some compilers happy
}

int RT0_2DFECollection::DofForGeometry(Geometry::Type GeomType) const
{
   switch (GeomType)
   {
      case Geometry::POINT:       return 0;
      case Geometry::SEGMENT:     return 1;
      case Geometry::TRIANGLE:    return 0;
      case Geometry::SQUARE:      return 0;
      default:
         mfem_error ("RT0_2DFECollection: unknown geometry type.");
   }
   return 0; // Make some compilers happy
}

const int * RT0_2DFECollection::DofOrderForOrientation(Geometry::Type GeomType,
                                                       int Or) const
{
   static int ind_pos[] = { 0 };
   static int ind_neg[] = { -1 };

   if (Or > 0)
   {
      return ind_pos;
   }
   return ind_neg;
}


const FiniteElement *
RT1_2DFECollection::FiniteElementForGeometry(Geometry::Type GeomType) const
{
   switch (GeomType)
   {
      case Geometry::SEGMENT:     return &SegmentFE;
      case Geometry::TRIANGLE:    return &TriangleFE;
      case Geometry::SQUARE:      return &QuadrilateralFE;
      default:
         if (error_mode == RETURN_NULL) { return nullptr; }
         mfem_error ("RT1_2DFECollection: unknown geometry type.");
   }
   return &SegmentFE; // Make some compilers happy
}

int RT1_2DFECollection::DofForGeometry(Geometry::Type GeomType) const
{
   switch (GeomType)
   {
      case Geometry::POINT:       return 0;
      case Geometry::SEGMENT:     return 2;
      case Geometry::TRIANGLE:    return 2;
      case Geometry::SQUARE:      return 4;
      default:
         mfem_error ("RT1_2DFECollection: unknown geometry type.");
   }
   return 0; // Make some compilers happy
}

const int *RT1_2DFECollection::DofOrderForOrientation(Geometry::Type GeomType,
                                                      int Or) const
{
   static int ind_pos[] = {  0,  1 };
   static int ind_neg[] = { -2, -1 };

   if (Or > 0)
   {
      return ind_pos;
   }
   return ind_neg;
}

const FiniteElement *
RT2_2DFECollection::FiniteElementForGeometry(Geometry::Type GeomType) const
{
   switch (GeomType)
   {
      case Geometry::SEGMENT:     return &SegmentFE;
      case Geometry::TRIANGLE:    return &TriangleFE;
      case Geometry::SQUARE:      return &QuadrilateralFE;
      default:
         if (error_mode == RETURN_NULL) { return nullptr; }
         mfem_error ("RT2_2DFECollection: unknown geometry type.");
   }
   return &SegmentFE; // Make some compilers happy
}

int RT2_2DFECollection::DofForGeometry(Geometry::Type GeomType) const
{
   switch (GeomType)
   {
      case Geometry::POINT:       return 0;
      case Geometry::SEGMENT:     return 3;
      case Geometry::TRIANGLE:    return 6;
      case Geometry::SQUARE:      return 12;
      default:
         mfem_error ("RT2_2DFECollection: unknown geometry type.");
   }
   return 0; // Make some compilers happy
}

const int *RT2_2DFECollection::DofOrderForOrientation(Geometry::Type GeomType,
                                                      int Or) const
{
   static int ind_pos[] = { 0, 1, 2 };
   static int ind_neg[] = { -3, -2, -1 };

   if (Or > 0)
   {
      return ind_pos;
   }
   return ind_neg;
}


const FiniteElement *
Const2DFECollection::FiniteElementForGeometry(Geometry::Type GeomType) const
{
   switch (GeomType)
   {
      case Geometry::TRIANGLE:    return &TriangleFE;
      case Geometry::SQUARE:      return &QuadrilateralFE;
      default:
         if (error_mode == RETURN_NULL) { return nullptr; }
         mfem_error ("Const2DFECollection: unknown geometry type.");
   }
   return &TriangleFE; // Make some compilers happy
}

int Const2DFECollection::DofForGeometry(Geometry::Type GeomType) const
{
   switch (GeomType)
   {
      case Geometry::POINT:       return 0;
      case Geometry::SEGMENT:     return 0;
      case Geometry::TRIANGLE:    return 1;
      case Geometry::SQUARE:      return 1;
      default:
         mfem_error ("Const2DFECollection: unknown geometry type.");
   }
   return 0; // Make some compilers happy
}

const int *Const2DFECollection::DofOrderForOrientation(Geometry::Type GeomType,
                                                       int Or) const
{
   return NULL;
}


const FiniteElement *
LinearDiscont2DFECollection::FiniteElementForGeometry(
   Geometry::Type GeomType) const
{
   switch (GeomType)
   {
      case Geometry::TRIANGLE:    return &TriangleFE;
      case Geometry::SQUARE:      return &QuadrilateralFE;
      default:
         if (error_mode == RETURN_NULL) { return nullptr; }
         mfem_error ("LinearDiscont2DFECollection: unknown geometry type.");
   }
   return &TriangleFE; // Make some compilers happy
}

int LinearDiscont2DFECollection::DofForGeometry(Geometry::Type GeomType) const
{
   switch (GeomType)
   {
      case Geometry::POINT:       return 0;
      case Geometry::SEGMENT:     return 0;
      case Geometry::TRIANGLE:    return 3;
      case Geometry::SQUARE:      return 4;
      default:
         mfem_error ("LinearDiscont2DFECollection: unknown geometry type.");
   }
   return 0; // Make some compilers happy
}

const int * LinearDiscont2DFECollection::DofOrderForOrientation(
   Geometry::Type GeomType, int Or) const
{
   return NULL;
}


const FiniteElement *
GaussLinearDiscont2DFECollection::FiniteElementForGeometry(
   Geometry::Type GeomType) const
{
   switch (GeomType)
   {
      case Geometry::TRIANGLE:    return &TriangleFE;
      case Geometry::SQUARE:      return &QuadrilateralFE;
      default:
         if (error_mode == RETURN_NULL) { return nullptr; }
         mfem_error ("GaussLinearDiscont2DFECollection:"
                     " unknown geometry type.");
   }
   return &TriangleFE; // Make some compilers happy
}

int GaussLinearDiscont2DFECollection::DofForGeometry(Geometry::Type GeomType)
const
{
   switch (GeomType)
   {
      case Geometry::POINT:       return 0;
      case Geometry::SEGMENT:     return 0;
      case Geometry::TRIANGLE:    return 3;
      case Geometry::SQUARE:      return 4;
      default:
         mfem_error ("GaussLinearDiscont2DFECollection:"
                     " unknown geometry type.");
   }
   return 0; // Make some compilers happy
}

const int *GaussLinearDiscont2DFECollection::DofOrderForOrientation(
   Geometry::Type GeomType, int Or) const
{
   return NULL;
}


const FiniteElement *
P1OnQuadFECollection::FiniteElementForGeometry(Geometry::Type GeomType) const
{
   if (GeomType != Geometry::SQUARE)
   {
      if (error_mode == RETURN_NULL) { return nullptr; }
      mfem_error ("P1OnQuadFECollection: unknown geometry type.");
   }
   return &QuadrilateralFE;
}

int P1OnQuadFECollection::DofForGeometry(Geometry::Type GeomType) const
{
   switch (GeomType)
   {
      case Geometry::POINT:       return 0;
      case Geometry::SEGMENT:     return 0;
      case Geometry::SQUARE:      return 3;
      default:
         mfem_error ("P1OnQuadFECollection: unknown geometry type.");
   }
   return 0; // Make some compilers happy
}

const int *P1OnQuadFECollection::DofOrderForOrientation(
   Geometry::Type GeomType, int Or) const
{
   return NULL;
}


const FiniteElement *
QuadraticDiscont2DFECollection::FiniteElementForGeometry(
   Geometry::Type GeomType) const
{
   switch (GeomType)
   {
      case Geometry::TRIANGLE:    return &TriangleFE;
      case Geometry::SQUARE:      return &QuadrilateralFE;
      default:
         if (error_mode == RETURN_NULL) { return nullptr; }
         mfem_error ("QuadraticDiscont2DFECollection: unknown geometry type.");
   }
   return &TriangleFE; // Make some compilers happy
}

int QuadraticDiscont2DFECollection::DofForGeometry(Geometry::Type GeomType)
const
{
   switch (GeomType)
   {
      case Geometry::POINT:       return 0;
      case Geometry::SEGMENT:     return 0;
      case Geometry::TRIANGLE:    return 6;
      case Geometry::SQUARE:      return 9;
      default:
         mfem_error ("QuadraticDiscont2DFECollection: unknown geometry type.");
   }
   return 0; // Make some compilers happy
}

const int *QuadraticDiscont2DFECollection::DofOrderForOrientation(
   Geometry::Type GeomType, int Or) const
{
   return NULL;
}


const FiniteElement *
QuadraticPosDiscont2DFECollection::FiniteElementForGeometry(
   Geometry::Type GeomType) const
{
   switch (GeomType)
   {
      case Geometry::SQUARE:  return &QuadrilateralFE;
      default:
         if (error_mode == RETURN_NULL) { return nullptr; }
         mfem_error ("QuadraticPosDiscont2DFECollection: unknown geometry type.");
   }
   return NULL; // Make some compilers happy
}

int QuadraticPosDiscont2DFECollection::DofForGeometry(Geometry::Type GeomType)
const
{
   switch (GeomType)
   {
      case Geometry::POINT:       return 0;
      case Geometry::SEGMENT:     return 0;
      case Geometry::SQUARE:      return 9;
      default:
         mfem_error ("QuadraticPosDiscont2DFECollection: unknown geometry type.");
   }
   return 0; // Make some compilers happy
}


const FiniteElement *
GaussQuadraticDiscont2DFECollection::FiniteElementForGeometry(
   Geometry::Type GeomType)
const
{
   switch (GeomType)
   {
      case Geometry::TRIANGLE:    return &TriangleFE;
      case Geometry::SQUARE:      return &QuadrilateralFE;
      default:
         if (error_mode == RETURN_NULL) { return nullptr; }
         mfem_error ("GaussQuadraticDiscont2DFECollection:"
                     " unknown geometry type.");
   }
   return &QuadrilateralFE; // Make some compilers happy
}

int GaussQuadraticDiscont2DFECollection::DofForGeometry(
   Geometry::Type GeomType) const
{
   switch (GeomType)
   {
      case Geometry::POINT:       return 0;
      case Geometry::SEGMENT:     return 0;
      case Geometry::TRIANGLE:    return 6;
      case Geometry::SQUARE:      return 9;
      default:
         mfem_error ("GaussQuadraticDiscont2DFECollection:"
                     " unknown geometry type.");
   }
   return 0; // Make some compilers happy
}

const int *GaussQuadraticDiscont2DFECollection::DofOrderForOrientation(
   Geometry::Type GeomType, int Or) const
{
   return NULL;
}


const FiniteElement *
CubicDiscont2DFECollection::FiniteElementForGeometry(
   Geometry::Type GeomType) const
{
   switch (GeomType)
   {
      case Geometry::TRIANGLE:    return &TriangleFE;
      case Geometry::SQUARE:      return &QuadrilateralFE;
      default:
         if (error_mode == RETURN_NULL) { return nullptr; }
         mfem_error ("CubicDiscont2DFECollection: unknown geometry type.");
   }
   return &TriangleFE; // Make some compilers happy
}

int CubicDiscont2DFECollection::DofForGeometry(Geometry::Type GeomType) const
{
   switch (GeomType)
   {
      case Geometry::POINT:       return 0;
      case Geometry::SEGMENT:     return 0;
      case Geometry::TRIANGLE:    return 10;
      case Geometry::SQUARE:      return 16;
      default:
         mfem_error ("CubicDiscont2DFECollection: unknown geometry type.");
   }
   return 0; // Make some compilers happy
}

const int *CubicDiscont2DFECollection::DofOrderForOrientation(
   Geometry::Type GeomType, int Or) const
{
   return NULL;
}


const FiniteElement *
LinearNonConf3DFECollection::FiniteElementForGeometry(
   Geometry::Type GeomType) const
{
   switch (GeomType)
   {
      case Geometry::TRIANGLE:    return &TriangleFE;
      case Geometry::SQUARE:      return &QuadrilateralFE;
      case Geometry::TETRAHEDRON: return &TetrahedronFE;
      case Geometry::CUBE:        return &ParallelepipedFE;
      default:
         if (error_mode == RETURN_NULL) { return nullptr; }
         mfem_error ("LinearNonConf3DFECollection: unknown geometry type.");
   }
   return &TriangleFE; // Make some compilers happy
}

int LinearNonConf3DFECollection::DofForGeometry(Geometry::Type GeomType) const
{
   switch (GeomType)
   {
      case Geometry::POINT:       return 0;
      case Geometry::SEGMENT:     return 0;
      case Geometry::TRIANGLE:    return 1;
      case Geometry::SQUARE:      return 1;
      case Geometry::TETRAHEDRON: return 0;
      case Geometry::CUBE:        return 0;
      default:
         mfem_error ("LinearNonConf3DFECollection: unknown geometry type.");
   }
   return 0; // Make some compilers happy
}

const int *LinearNonConf3DFECollection::DofOrderForOrientation(
   Geometry::Type GeomType, int Or) const
{
   static int indexes[] = { 0 };

   return indexes;
}


const FiniteElement *
Const3DFECollection::FiniteElementForGeometry(Geometry::Type GeomType) const
{
   switch (GeomType)
   {
      case Geometry::TETRAHEDRON: return &TetrahedronFE;
      case Geometry::CUBE:        return &ParallelepipedFE;
      case Geometry::PRISM:       return &WedgeFE;
      case Geometry::PYRAMID:     return &PyramidFE;
      default:
         if (error_mode == RETURN_NULL) { return nullptr; }
         mfem_error ("Const3DFECollection: unknown geometry type.");
   }
   return &TetrahedronFE; // Make some compilers happy
}

int Const3DFECollection::DofForGeometry(Geometry::Type GeomType) const
{
   switch (GeomType)
   {
      case Geometry::POINT:       return 0;
      case Geometry::SEGMENT:     return 0;
      case Geometry::TRIANGLE:    return 0;
      case Geometry::SQUARE:      return 0;
      case Geometry::TETRAHEDRON: return 1;
      case Geometry::CUBE:        return 1;
      case Geometry::PRISM:       return 1;
      case Geometry::PYRAMID:     return 1;
      default:
         mfem_error ("Const3DFECollection: unknown geometry type.");
   }
   return 0; // Make some compilers happy
}

const int *Const3DFECollection::DofOrderForOrientation(Geometry::Type GeomType,
                                                       int Or) const
{
   return NULL;
}


const FiniteElement *
LinearDiscont3DFECollection::FiniteElementForGeometry(
   Geometry::Type GeomType) const
{
   switch (GeomType)
   {
      case Geometry::TETRAHEDRON: return &TetrahedronFE;
      case Geometry::PYRAMID:     return &PyramidFE;
      case Geometry::PRISM:       return &WedgeFE;
      case Geometry::CUBE:        return &ParallelepipedFE;
      default:
         if (error_mode == RETURN_NULL) { return nullptr; }
         mfem_error ("LinearDiscont3DFECollection: unknown geometry type.");
   }
   return &TetrahedronFE; // Make some compilers happy
}

int LinearDiscont3DFECollection::DofForGeometry(Geometry::Type GeomType) const
{
   switch (GeomType)
   {
      case Geometry::POINT:       return 0;
      case Geometry::SEGMENT:     return 0;
      case Geometry::TRIANGLE:    return 0;
      case Geometry::SQUARE:      return 0;
      case Geometry::TETRAHEDRON: return 4;
      case Geometry::PYRAMID:     return 5;
      case Geometry::PRISM:       return 6;
      case Geometry::CUBE:        return 8;
      default:
         mfem_error ("LinearDiscont3DFECollection: unknown geometry type.");
   }
   return 0; // Make some compilers happy
}

const int *LinearDiscont3DFECollection::DofOrderForOrientation(
   Geometry::Type GeomType, int Or) const
{
   return NULL;
}


const FiniteElement *
QuadraticDiscont3DFECollection::FiniteElementForGeometry(
   Geometry::Type GeomType) const
{
   switch (GeomType)
   {
      case Geometry::TETRAHEDRON: return &TetrahedronFE;
      case Geometry::CUBE:        return &ParallelepipedFE;
      default:
         if (error_mode == RETURN_NULL) { return nullptr; }
         mfem_error ("QuadraticDiscont3DFECollection: unknown geometry type.");
   }
   return &TetrahedronFE; // Make some compilers happy
}

int QuadraticDiscont3DFECollection::DofForGeometry(Geometry::Type GeomType)
const
{
   switch (GeomType)
   {
      case Geometry::POINT:       return 0;
      case Geometry::SEGMENT:     return 0;
      case Geometry::TRIANGLE:    return 0;
      case Geometry::SQUARE:      return 0;
      case Geometry::TETRAHEDRON: return 10;
      case Geometry::CUBE:        return 27;
      default:
         mfem_error ("QuadraticDiscont3DFECollection: unknown geometry type.");
   }
   return 0; // Make some compilers happy
}

const int *QuadraticDiscont3DFECollection::DofOrderForOrientation(
   Geometry::Type GeomType, int Or) const
{
   return NULL;
}

const FiniteElement *
RefinedLinearFECollection::FiniteElementForGeometry(
   Geometry::Type GeomType) const
{
   switch (GeomType)
   {
      case Geometry::POINT:       return &PointFE;
      case Geometry::SEGMENT:     return &SegmentFE;
      case Geometry::TRIANGLE:    return &TriangleFE;
      case Geometry::SQUARE:      return &QuadrilateralFE;
      case Geometry::TETRAHEDRON: return &TetrahedronFE;
      case Geometry::CUBE:        return &ParallelepipedFE;
      default:
         if (error_mode == RETURN_NULL) { return nullptr; }
         mfem_error ("RefinedLinearFECollection: unknown geometry type.");
   }
   return &SegmentFE; // Make some compilers happy
}

int RefinedLinearFECollection::DofForGeometry(Geometry::Type GeomType) const
{
   switch (GeomType)
   {
      case Geometry::POINT:       return 1;
      case Geometry::SEGMENT:     return 1;
      case Geometry::TRIANGLE:    return 0;
      case Geometry::SQUARE:      return 1;
      case Geometry::TETRAHEDRON: return 0;
      case Geometry::CUBE:        return 1;
      default:
         mfem_error ("RefinedLinearFECollection: unknown geometry type.");
   }
   return 0; // Make some compilers happy
}

const int *RefinedLinearFECollection::DofOrderForOrientation(
   Geometry::Type GeomType, int Or) const
{
   static int indexes[] = { 0 };

   return indexes;
}


const FiniteElement *
ND1_3DFECollection::FiniteElementForGeometry(Geometry::Type GeomType) const
{
   switch (GeomType)
   {
      case Geometry::CUBE:        return &HexahedronFE;
      case Geometry::TETRAHEDRON: return &TetrahedronFE;
      case Geometry::PRISM:       return &WedgeFE;
      case Geometry::PYRAMID:     return &PyramidFE;
      default:
         if (error_mode == RETURN_NULL) { return nullptr; }
         mfem_error ("ND1_3DFECollection: unknown geometry type.");
   }
   return &HexahedronFE; // Make some compilers happy
}

int ND1_3DFECollection::DofForGeometry(Geometry::Type GeomType) const
{
   switch (GeomType)
   {
      case Geometry::POINT:       return 0;
      case Geometry::SEGMENT:     return 1;
      case Geometry::TRIANGLE:    return 0;
      case Geometry::SQUARE:      return 0;
      case Geometry::TETRAHEDRON: return 0;
      case Geometry::CUBE:        return 0;
      case Geometry::PRISM:       return 0;
      case Geometry::PYRAMID:     return 0;
      default:
         mfem_error ("ND1_3DFECollection: unknown geometry type.");
   }
   return 0; // Make some compilers happy
}

const int *ND1_3DFECollection::DofOrderForOrientation(Geometry::Type GeomType,
                                                      int Or) const
{
   static int ind_pos[] = { 0 };
   static int ind_neg[] = { -1 };

   if (Or > 0)
   {
      return ind_pos;
   }
   return ind_neg;
}


const FiniteElement *
RT0_3DFECollection::FiniteElementForGeometry(Geometry::Type GeomType) const
{
   switch (GeomType)
   {
      case Geometry::TRIANGLE:    return &TriangleFE;
      case Geometry::SQUARE:      return &QuadrilateralFE;
      case Geometry::CUBE:        return &HexahedronFE;
      case Geometry::TETRAHEDRON: return &TetrahedronFE;
      case Geometry::PRISM:       return &WedgeFE;
      case Geometry::PYRAMID:     return &PyramidFE;
      default:
         if (error_mode == RETURN_NULL) { return nullptr; }
         mfem_error ("RT0_3DFECollection: unknown geometry type.");
   }
   return &HexahedronFE; // Make some compilers happy
}

int RT0_3DFECollection::DofForGeometry(Geometry::Type GeomType) const
{
   switch (GeomType)
   {
      case Geometry::POINT:       return 0;
      case Geometry::SEGMENT:     return 0;
      case Geometry::TRIANGLE:    return 1;
      case Geometry::SQUARE:      return 1;
      case Geometry::TETRAHEDRON: return 0;
      case Geometry::CUBE:        return 0;
      case Geometry::PRISM:       return 0;
      case Geometry::PYRAMID:     return 0;
      default:
         mfem_error ("RT0_3DFECollection: unknown geometry type.");
   }
   return 0; // Make some compilers happy
}

const int *RT0_3DFECollection::DofOrderForOrientation(Geometry::Type GeomType,
                                                      int Or) const
{
   static int ind_pos[] = { 0 };
   static int ind_neg[] = { -1 };

   if ((GeomType == Geometry::TRIANGLE) || (GeomType == Geometry::SQUARE))
   {
      if (Or % 2 == 0)
      {
         return ind_pos;
      }
      return ind_neg;
   }
   return NULL;
}

const FiniteElement *
RT1_3DFECollection::FiniteElementForGeometry(Geometry::Type GeomType) const
{
   switch (GeomType)
   {
      case Geometry::TRIANGLE:    return &TriangleFE;
      case Geometry::SQUARE:      return &QuadrilateralFE;
      case Geometry::CUBE:        return &HexahedronFE;
      default:
         if (error_mode == RETURN_NULL) { return nullptr; }
         mfem_error ("RT1_3DFECollection: unknown geometry type.");
   }
   return &HexahedronFE; // Make some compilers happy
}

int RT1_3DFECollection::DofForGeometry(Geometry::Type GeomType) const
{
   switch (GeomType)
   {
      case Geometry::POINT:       return 0;
      case Geometry::SEGMENT:     return 0;
      case Geometry::TRIANGLE:    return 2;
      case Geometry::SQUARE:      return 4;
      case Geometry::CUBE:        return 12;
      default:
         mfem_error ("RT1_3DFECollection: unknown geometry type.");
   }
   return 0; // Make some compilers happy
}

const int *RT1_3DFECollection::DofOrderForOrientation(Geometry::Type GeomType,
                                                      int Or) const
{
   if (GeomType == Geometry::SQUARE)
   {
      static int sq_ind[8][4] =
      {
         {0, 1, 2, 3}, {-1, -3, -2, -4},
         {2, 0, 3, 1}, {-2, -1, -4, -3},
         {3, 2, 1, 0}, {-4, -2, -3, -1},
         {1, 3, 0, 2}, {-3, -4, -1, -2}
      };

      return sq_ind[Or];
   }
   else
   {
      return NULL;
   }
}


H1_FECollection::H1_FECollection(const int p, const int dim, const int btype)
   : FiniteElementCollection(p)
   , dim(dim)
{
   MFEM_VERIFY(p >= 1, "H1_FECollection requires order >= 1.");
   MFEM_VERIFY(dim >= 0 && dim <= 3, "H1_FECollection requires 0 <= dim <= 3.");

   const int pm1 = p - 1, pm2 = pm1 - 1, pm3 = pm2 - 1, pm4 = pm3 - 1;

   int pt_type = BasisType::GetQuadrature1D(btype);
   b_type = BasisType::Check(btype);
   switch (btype)
   {
      case BasisType::GaussLobatto:
      {
         snprintf(h1_name, 32, "H1_%dD_P%d", dim, p);
         break;
      }
      case BasisType::Positive:
      {
         snprintf(h1_name, 32, "H1Pos_%dD_P%d", dim, p);
         break;
      }
      case BasisType::Serendipity:
      {
         snprintf(h1_name, 32, "H1Ser_%dD_P%d", dim, p);
         break;
      }
      default:
      {
         MFEM_VERIFY(Quadrature1D::CheckClosed(pt_type) !=
                     Quadrature1D::Invalid,
                     "unsupported BasisType: " << BasisType::Name(btype));

         snprintf(h1_name, 32, "H1@%c_%dD_P%d",
                  (int)BasisType::GetChar(btype), dim, p);
      }
   }

   for (int g = 0; g < Geometry::NumGeom; g++)
   {
      H1_dof[g] = 0;
      H1_Elements[g] = NULL;
   }
   for (int i = 0; i < 2; i++)
   {
      SegDofOrd[i] = NULL;
   }
   for (int i = 0; i < 6; i++)
   {
      TriDofOrd[i] = NULL;
   }
   for (int i = 0; i < 8; i++)
   {
      QuadDofOrd[i] = NULL;
   }
   for (int i = 0; i < 24; i++)
   {
      TetDofOrd[i] = NULL;
   }

   H1_dof[Geometry::POINT] = 1;
   H1_Elements[Geometry::POINT] = new PointFiniteElement;

   if (dim >= 1)
   {
      H1_dof[Geometry::SEGMENT] = pm1;
      if (b_type == BasisType::Positive)
      {
         H1_Elements[Geometry::SEGMENT] = new H1Pos_SegmentElement(p);
      }
      else
      {
         H1_Elements[Geometry::SEGMENT] = new H1_SegmentElement(p, btype);
      }

      SegDofOrd[0] = (pm1 > 0) ? new int[2*pm1] : nullptr;
      SegDofOrd[1] = SegDofOrd[0] + pm1;
      for (int i = 0; i < pm1; i++)
      {
         SegDofOrd[0][i] = i;
         SegDofOrd[1][i] = pm2 - i;
      }
   }

   if (dim >= 2)
   {
      H1_dof[Geometry::TRIANGLE] = (pm1*pm2)/2;
      H1_dof[Geometry::SQUARE] = pm1*pm1;
      if (b_type == BasisType::Positive)
      {
         H1_Elements[Geometry::TRIANGLE] = new H1Pos_TriangleElement(p);
         H1_Elements[Geometry::SQUARE] = new H1Pos_QuadrilateralElement(p);
      }
      else if (b_type == BasisType::Serendipity)
      {
         // Note: in fe_coll.hpp the DofForGeometry(Geometry::Type) method
         // returns H1_dof[GeomType], so we need to fix the value of H1_dof here
         // for the serendipity case.

         // formula for number of interior serendipity DoFs (when p>1)
         H1_dof[Geometry::SQUARE] = (pm3*pm2)/2;
         H1_Elements[Geometry::SQUARE] = new H1Ser_QuadrilateralElement(p);
         // allows for mixed tri/quad meshes
         H1_Elements[Geometry::TRIANGLE] = new H1Pos_TriangleElement(p);
      }
      else
      {
         H1_Elements[Geometry::TRIANGLE] = new H1_TriangleElement(p, btype);
         H1_Elements[Geometry::SQUARE] = new H1_QuadrilateralElement(p, btype);
      }

      const int &TriDof = H1_dof[Geometry::TRIANGLE];
      const int &QuadDof = H1_dof[Geometry::SQUARE];
      TriDofOrd[0] = (TriDof > 0) ? new int[6*TriDof] : nullptr;
      for (int i = 1; i < 6; i++)
      {
         TriDofOrd[i] = TriDofOrd[i-1] + TriDof;
      }
      // see Mesh::GetTriOrientation in mesh/mesh.cpp
      for (int j = 0; j < pm2; j++)
      {
         for (int i = 0; i + j < pm2; i++)
         {
            int o = TriDof - ((pm1 - j)*(pm2 - j))/2 + i;
            int k = pm3 - j - i;
            TriDofOrd[0][o] = o;  // (0,1,2)
            TriDofOrd[1][o] = TriDof - ((pm1-j)*(pm2-j))/2 + k;  // (1,0,2)
            TriDofOrd[2][o] = TriDof - ((pm1-i)*(pm2-i))/2 + k;  // (2,0,1)
            TriDofOrd[3][o] = TriDof - ((pm1-k)*(pm2-k))/2 + i;  // (2,1,0)
            TriDofOrd[4][o] = TriDof - ((pm1-k)*(pm2-k))/2 + j;  // (1,2,0)
            TriDofOrd[5][o] = TriDof - ((pm1-i)*(pm2-i))/2 + j;  // (0,2,1)
         }
      }

      QuadDofOrd[0] = (QuadDof > 0) ? new int[8*QuadDof] : nullptr;
      for (int i = 1; i < 8; i++)
      {
         QuadDofOrd[i] = QuadDofOrd[i-1] + QuadDof;
      }

      // For serendipity order >=4, the QuadDofOrd array must be re-defined. We
      // do this by computing the corresponding tensor product QuadDofOrd array
      // or two orders less, which contains enough DoFs for their serendipity
      // basis. This could be optimized.
      if (b_type == BasisType::Serendipity)
      {
         if (p < 4)
         {
            // no face dofs --> don't need to adjust QuadDofOrd
         }
         else  // p >= 4 --> have face dofs
         {
            // Exactly the same as tensor product case, but with all orders
            // reduced by 2 e.g. in case p=5 it builds a 2x2 array, even though
            // there are only 3 serendipity dofs.
            // In the tensor product case, the i and j index tensor directions,
            // and o index from 0 to (pm1)^2,

            for (int j = 0; j < pm3; j++)   // pm3 instead of pm1, etc
            {
               for (int i = 0; i < pm3; i++)
               {
                  int o = i + j*pm3;
                  QuadDofOrd[0][o] = i + j*pm3;  // (0,1,2,3)
                  QuadDofOrd[1][o] = j + i*pm3;  // (0,3,2,1)
                  QuadDofOrd[2][o] = j + (pm4 - i)*pm3;  // (1,2,3,0)
                  QuadDofOrd[3][o] = (pm4 - i) + j*pm3;  // (1,0,3,2)
                  QuadDofOrd[4][o] = (pm4 - i) + (pm4 - j)*pm3;  // (2,3,0,1)
                  QuadDofOrd[5][o] = (pm4 - j) + (pm4 - i)*pm3;  // (2,1,0,3)
                  QuadDofOrd[6][o] = (pm4 - j) + i*pm3;  // (3,0,1,2)
                  QuadDofOrd[7][o] = i + (pm4 - j)*pm3;  // (3,2,1,0)
               }
            }

         }
      }
      else // not serendipity
      {
         for (int j = 0; j < pm1; j++)
         {
            for (int i = 0; i < pm1; i++)
            {
               int o = i + j*pm1;
               QuadDofOrd[0][o] = i + j*pm1;  // (0,1,2,3)
               QuadDofOrd[1][o] = j + i*pm1;  // (0,3,2,1)
               QuadDofOrd[2][o] = j + (pm2 - i)*pm1;  // (1,2,3,0)
               QuadDofOrd[3][o] = (pm2 - i) + j*pm1;  // (1,0,3,2)
               QuadDofOrd[4][o] = (pm2 - i) + (pm2 - j)*pm1;  // (2,3,0,1)
               QuadDofOrd[5][o] = (pm2 - j) + (pm2 - i)*pm1;  // (2,1,0,3)
               QuadDofOrd[6][o] = (pm2 - j) + i*pm1;  // (3,0,1,2)
               QuadDofOrd[7][o] = i + (pm2 - j)*pm1;  // (3,2,1,0)
            }
         }
      }

      if (dim >= 3)
      {
         H1_dof[Geometry::TETRAHEDRON] = (TriDof*pm3)/3;
         H1_dof[Geometry::CUBE] = QuadDof*pm1;
         H1_dof[Geometry::PRISM] = TriDof*pm1;
         H1_dof[Geometry::PYRAMID] = 0;
         if (b_type == BasisType::Positive)
         {
            H1_Elements[Geometry::TETRAHEDRON] = new H1Pos_TetrahedronElement(p);
            H1_Elements[Geometry::CUBE] = new H1Pos_HexahedronElement(p);
            H1_Elements[Geometry::PRISM] = new H1Pos_WedgeElement(p);
         }
         else
         {
            H1_Elements[Geometry::TETRAHEDRON] =
               new H1_TetrahedronElement(p, btype);
            H1_Elements[Geometry::CUBE] = new H1_HexahedronElement(p, btype);
            H1_Elements[Geometry::PRISM] = new H1_WedgeElement(p, btype);
         }
         H1_Elements[Geometry::PYRAMID] = new LinearPyramidFiniteElement;

         const int &TetDof = H1_dof[Geometry::TETRAHEDRON];
         TetDofOrd[0] = (TetDof > 0) ? new int[24*TetDof] : nullptr;
         for (int i = 1; i < 24; i++)
         {
            TetDofOrd[i] = TetDofOrd[i-1] + TetDof;
         }
         // see Mesh::GetTetOrientation in mesh/mesh.cpp
         for (int k = 0; k < pm3; k++)
         {
            for (int j = 0; j + k < pm3; j++)
            {
               for (int i = 0; i + j + k < pm3; i++)
               {
                  int l = pm4 - k - j - i;
                  int o   = TetDof - ((pm1 - k) * (pm2 - k) * (pm3 - k)) / 6
                            + (j * (2 * p - 5 - j - 2 * k)) / 2 + i;
                  int o1  = TetDof - ((pm1 - j) * (pm2 - j) * (pm3 - j)) / 6
                            + (k * (2 * p - 5 - k - 2 * j)) / 2 + i;
                  int o2  = TetDof - ((pm1 - i) * (pm2 - i) * (pm3 - i)) / 6
                            + (k * (2 * p - 5 - k - 2 * i)) / 2 + j;
                  int o3  = TetDof - ((pm1 - k) * (pm2 - k) * (pm3 - k)) / 6
                            + (i * (2 * p - 5 - i - 2 * k)) / 2 + j;
                  int o4  = TetDof - ((pm1 - j) * (pm2 - j) * (pm3 - j)) / 6
                            + (i * (2 * p - 5 - i - 2 * j)) / 2 + k;
                  int o5  = TetDof - ((pm1 - i) * (pm2 - i) * (pm3 - i)) / 6
                            + (j * (2 * p - 5 - j - 2 * i)) / 2 + k;
                  int o6  = TetDof - ((pm1 - k) * (pm2 - k) * (pm3 - k)) / 6
                            + (l * (2 * p - 5 - l - 2 * k)) / 2 + j;
                  int o7  = TetDof - ((pm1 - l) * (pm2 - l) * (pm3 - l)) / 6
                            + (k * (2 * p - 5 - k - 2 * l)) / 2 + j;
                  int o8  = TetDof - ((pm1 - l) * (pm2 - l) * (pm3 - l)) / 6
                            + (j * (2 * p - 5 - j - 2 * l)) / 2 + k;
                  int o9  = TetDof - ((pm1 - j) * (pm2 - j) * (pm3 - j)) / 6
                            + (l * (2 * p - 5 - l - 2 * j)) / 2 + k;
                  int o10 = TetDof - ((pm1 - j) * (pm2 - j) * (pm3 - j)) / 6
                            + (k * (2 * p - 5 - k - 2 * j)) / 2 + l;
                  int o11 = TetDof - ((pm1 - k) * (pm2 - k) * (pm3 - k)) / 6
                            + (j * (2 * p - 5 - j - 2 * k)) / 2 + l;
                  int o12 = TetDof - ((pm1 - i) * (pm2 - i) * (pm3 - i)) / 6
                            + (l * (2 * p - 5 - l - 2 * i)) / 2 + k;
                  int o13 = TetDof - ((pm1 - l) * (pm2 - l) * (pm3 - l)) / 6
                            + (i * (2 * p - 5 - i - 2 * l)) / 2 + k;
                  int o14 = TetDof - ((pm1 - k) * (pm2 - k) * (pm3 - k)) / 6
                            + (i * (2 * p - 5 - i - 2 * k)) / 2 + l;
                  int o15 = TetDof - ((pm1 - i) * (pm2 - i) * (pm3 - i)) / 6
                            + (k * (2 * p - 5 - k - 2 * i)) / 2 + l;
                  int o16 = TetDof - ((pm1 - l) * (pm2 - l) * (pm3 - l)) / 6
                            + (k * (2 * p - 5 - k - 2 * l)) / 2 + i;
                  int o17 = TetDof - ((pm1 - k) * (pm2 - k) * (pm3 - k)) / 6
                            + (l * (2 * p - 5 - l - 2 * k)) / 2 + i;
                  int o18 = TetDof - ((pm1 - i) * (pm2 - i) * (pm3 - i)) / 6
                            + (j * (2 * p - 5 - j - 2 * i)) / 2 + l;
                  int o19 = TetDof - ((pm1 - j) * (pm2 - j) * (pm3 - j)) / 6
                            + (i * (2 * p - 5 - i - 2 * j)) / 2 + l;
                  int o20 = TetDof - ((pm1 - j) * (pm2 - j) * (pm3 - j)) / 6
                            + (l * (2 * p - 5 - l - 2 * j)) / 2 + i;
                  int o21 = TetDof - ((pm1 - l) * (pm2 - l) * (pm3 - l)) / 6
                            + (j * (2 * p - 5 - j - 2 * l)) / 2 + i;
                  int o22 = TetDof - ((pm1 - l) * (pm2 - l) * (pm3 - l)) / 6
                            + (i * (2 * p - 5 - i - 2 * l)) / 2 + j;
                  int o23 = TetDof - ((pm1 - i) * (pm2 - i) * (pm3 - i)) / 6
                            + (l * (2 * p - 5 - l - 2 * i)) / 2 + j;
                  TetDofOrd[ 0][o] = o;   // (0,1,2,3)
                  TetDofOrd[ 1][o] = o1;  // (0,1,3,2)
                  TetDofOrd[ 2][o] = o2;  // (0,2,3,1)
                  TetDofOrd[ 3][o] = o3;  // (0,2,1,3)
                  TetDofOrd[ 4][o] = o4;  // (0,3,1,2)
                  TetDofOrd[ 5][o] = o5;  // (0,3,2,1)
                  TetDofOrd[ 6][o] = o6;  // (1,2,0,3)
                  TetDofOrd[ 7][o] = o7;  // (1,2,3,0)
                  TetDofOrd[ 8][o] = o8;  // (1,3,2,0)
                  TetDofOrd[ 9][o] = o9;  // (1,3,0,2)
                  TetDofOrd[10][o] = o10; // (1,0,3,2)
                  TetDofOrd[11][o] = o11; // (1,0,2,3)
                  TetDofOrd[12][o] = o12; // (2,3,0,1)
                  TetDofOrd[13][o] = o13; // (2,3,1,0)
                  TetDofOrd[14][o] = o14; // (2,0,1,3)
                  TetDofOrd[15][o] = o15; // (2,0,3,1)
                  TetDofOrd[16][o] = o16; // (2,1,3,0)
                  TetDofOrd[17][o] = o17; // (2,1,0,3)
                  TetDofOrd[18][o] = o18; // (3,0,2,1)
                  TetDofOrd[19][o] = o19; // (3,0,1,2)
                  TetDofOrd[20][o] = o20; // (3,1,0,2)
                  TetDofOrd[21][o] = o21; // (3,1,2,0)
                  TetDofOrd[22][o] = o22; // (3,2,1,0)
                  TetDofOrd[23][o] = o23; // (3,2,0,1)
               }
            }
         }
      }
   }
}

const FiniteElement *
H1_FECollection::FiniteElementForGeometry(Geometry::Type GeomType) const
{
   if (GeomType != Geometry::PYRAMID || this->GetOrder() == 1)
   {
      return H1_Elements[GeomType];
   }
   else
   {
      if (error_mode == RETURN_NULL) { return nullptr; }
      MFEM_ABORT("H1 Pyramid basis functions are not yet supported "
                 "for order > 1.");
      return NULL;
   }
}

const int *H1_FECollection::DofOrderForOrientation(Geometry::Type GeomType,
                                                   int Or) const
{
   if (GeomType == Geometry::SEGMENT)
   {
      return (Or > 0) ? SegDofOrd[0] : SegDofOrd[1];
   }
   else if (GeomType == Geometry::TRIANGLE)
   {
      return TriDofOrd[Or%6];
   }
   else if (GeomType == Geometry::SQUARE)
   {
      return QuadDofOrd[Or%8];
   }
   else if (GeomType == Geometry::TETRAHEDRON)
   {
      return TetDofOrd[Or%24];
   }
   return NULL;
}

FiniteElementCollection *H1_FECollection::GetTraceCollection() const
{
   int tr_p = H1_dof[Geometry::SEGMENT] + 1;
   int tr_dim = -1;
   if (!strncmp(h1_name, "H1_", 3))
   {
      tr_dim = atoi(h1_name + 3);
   }
   else if (!strncmp(h1_name, "H1Pos_", 6))
   {
      tr_dim = atoi(h1_name + 6);
   }
   else if (!strncmp(h1_name, "H1@", 3))
   {
      tr_dim = atoi(h1_name + 5);
   }
   return (dim < 0) ? NULL : new H1_Trace_FECollection(tr_p, tr_dim, b_type);
}

const int *H1_FECollection::GetDofMap(Geometry::Type GeomType) const
{
   const int *dof_map = NULL;
   const FiniteElement *fe = H1_Elements[GeomType];
   const NodalFiniteElement *nodal_fe =
      dynamic_cast<const NodalFiniteElement*>(fe);
   if (nodal_fe)
   {
      dof_map = nodal_fe->GetLexicographicOrdering().GetData();
   }
   else
   {
      MFEM_ABORT("Geometry type " << Geometry::Name[GeomType] << " is not "
                 "implemented");
   }
   return dof_map;
}

const int *H1_FECollection::GetDofMap(Geometry::Type GeomType, int p) const
{
   if (p == base_p) { return GetDofMap(GeomType); }
   if (p >= var_orders.Size() || !var_orders[p]) { InitVarOrder(p); }
   return ((H1_FECollection*) var_orders[p])->GetDofMap(GeomType);
}

H1_FECollection::~H1_FECollection()
{
   delete [] SegDofOrd[0];
   delete [] TriDofOrd[0];
   delete [] QuadDofOrd[0];
   delete [] TetDofOrd[0];
   for (int g = 0; g < Geometry::NumGeom; g++)
   {
      delete H1_Elements[g];
   }
}


H1_Trace_FECollection::H1_Trace_FECollection(const int p, const int dim,
                                             const int btype)
   : H1_FECollection(p, dim-1, btype)
{
   if (btype == BasisType::GaussLobatto)
   {
      snprintf(h1_name, 32, "H1_Trace_%dD_P%d", dim, p);
   }
   else if (btype == BasisType::Positive)
   {
      snprintf(h1_name, 32, "H1Pos_Trace_%dD_P%d", dim, p);
   }
   else // base class checks that type is closed
   {
      snprintf(h1_name, 32, "H1_Trace@%c_%dD_P%d",
               (int)BasisType::GetChar(btype), dim, p);
   }
}


L2_FECollection::L2_FECollection(const int p, const int dim, const int btype,
                                 const int map_type)
   : FiniteElementCollection(p)
   , dim(dim)
   , m_type(map_type)
{
   MFEM_VERIFY(p >= 0, "L2_FECollection requires order >= 0.");

   b_type = BasisType::Check(btype);
   const char *prefix = NULL;
   switch (map_type)
   {
      case FiniteElement::VALUE:    prefix = "L2";    break;
      case FiniteElement::INTEGRAL: prefix = "L2Int"; break;
      default:
         MFEM_ABORT("invalid map_type: " << map_type);
   }
   switch (btype)
   {
      case BasisType::GaussLegendre:
         snprintf(d_name, 32, "%s_%dD_P%d", prefix, dim, p);
         break;
      default:
         snprintf(d_name, 32, "%s_T%d_%dD_P%d", prefix, btype, dim, p);
   }

   for (int g = 0; g < Geometry::NumGeom; g++)
   {
      L2_Elements[g] = NULL;
      Tr_Elements[g] = NULL;
   }
   for (int i = 0; i < 2; i++)
   {
      SegDofOrd[i] = NULL;
   }
   for (int i = 0; i < 6; i++)
   {
      TriDofOrd[i] = NULL;
   }
   for (int i = 0; i < 24; i++)
   {
      TetDofOrd[i] = NULL;
   }
   OtherDofOrd = NULL;

   if (dim == 0)
   {
      L2_Elements[Geometry::POINT] = new PointFiniteElement;
   }
   else if (dim == 1)
   {
      if (b_type == BasisType::Positive)
      {
         L2_Elements[Geometry::SEGMENT] = new L2Pos_SegmentElement(p);
      }
      else
      {
         L2_Elements[Geometry::SEGMENT] = new L2_SegmentElement(p, btype);
      }
      L2_Elements[Geometry::SEGMENT]->SetMapType(map_type);

      Tr_Elements[Geometry::POINT] = new PointFiniteElement;
      // No need to set the map_type for Tr_Elements.

      const int pp1 = p + 1;
      SegDofOrd[0] = (pp1 > 0) ? new int[2*pp1] : nullptr;
      SegDofOrd[1] = SegDofOrd[0] + pp1;
      for (int i = 0; i <= p; i++)
      {
         SegDofOrd[0][i] = i;
         SegDofOrd[1][i] = p - i;
      }
   }
   else if (dim == 2)
   {
      if (b_type == BasisType::Positive)
      {
         L2_Elements[Geometry::TRIANGLE] = new L2Pos_TriangleElement(p);
         L2_Elements[Geometry::SQUARE] = new L2Pos_QuadrilateralElement(p);
      }
      else
      {
         L2_Elements[Geometry::TRIANGLE] = new L2_TriangleElement(p, btype);
         L2_Elements[Geometry::SQUARE] = new L2_QuadrilateralElement(p, btype);
      }
      L2_Elements[Geometry::TRIANGLE]->SetMapType(map_type);
      L2_Elements[Geometry::SQUARE]->SetMapType(map_type);
      // Trace element use the default Gauss-Legendre nodal points for positive basis
      if (b_type == BasisType::Positive)
      {
         Tr_Elements[Geometry::SEGMENT] = new L2Pos_SegmentElement(p);
      }
      else
      {
         Tr_Elements[Geometry::SEGMENT] = new L2_SegmentElement(p, btype);
      }

      const int TriDof = L2_Elements[Geometry::TRIANGLE]->GetDof();
      TriDofOrd[0] = (TriDof > 0) ? new int[6*TriDof] : nullptr;
      for (int i = 1; i < 6; i++)
      {
         TriDofOrd[i] = TriDofOrd[i-1] + TriDof;
      }
      const int pp1 = p + 1, pp2 = pp1 + 1;
      for (int j = 0; j <= p; j++)
      {
         for (int i = 0; i + j <= p; i++)
         {
            int o = TriDof - ((pp2 - j)*(pp1 - j))/2 + i;
            int k = p - j - i;
            TriDofOrd[0][o] = o;  // (0,1,2)
            TriDofOrd[1][o] = TriDof - ((pp2-j)*(pp1-j))/2 + k;  // (1,0,2)
            TriDofOrd[2][o] = TriDof - ((pp2-i)*(pp1-i))/2 + k;  // (2,0,1)
            TriDofOrd[3][o] = TriDof - ((pp2-k)*(pp1-k))/2 + i;  // (2,1,0)
            TriDofOrd[4][o] = TriDof - ((pp2-k)*(pp1-k))/2 + j;  // (1,2,0)
            TriDofOrd[5][o] = TriDof - ((pp2-i)*(pp1-i))/2 + j;  // (0,2,1)
         }
      }
      const int QuadDof = L2_Elements[Geometry::SQUARE]->GetDof();
      OtherDofOrd = (QuadDof > 0) ? new int[QuadDof] : nullptr;
      for (int j = 0; j < QuadDof; j++)
      {
         OtherDofOrd[j] = j; // for Or == 0
      }
   }
   else if (dim == 3)
   {
      if (b_type == BasisType::Positive)
      {
         L2_Elements[Geometry::TETRAHEDRON] = new L2Pos_TetrahedronElement(p);
         L2_Elements[Geometry::CUBE] = new L2Pos_HexahedronElement(p);
         L2_Elements[Geometry::PRISM] = new L2Pos_WedgeElement(p);
      }
      else
      {
         L2_Elements[Geometry::TETRAHEDRON] =
            new L2_TetrahedronElement(p, btype);
         L2_Elements[Geometry::CUBE] = new L2_HexahedronElement(p, btype);
         L2_Elements[Geometry::PRISM] = new L2_WedgeElement(p, btype);
      }
      L2_Elements[Geometry::PYRAMID] = new P0PyrFiniteElement;

      L2_Elements[Geometry::TETRAHEDRON]->SetMapType(map_type);
      L2_Elements[Geometry::CUBE]->SetMapType(map_type);
      L2_Elements[Geometry::PRISM]->SetMapType(map_type);
      L2_Elements[Geometry::PYRAMID]->SetMapType(map_type);
      // Trace element use the default Gauss-Legendre nodal points for positive basis
      if (b_type == BasisType::Positive)
      {
         Tr_Elements[Geometry::TRIANGLE] = new L2Pos_TriangleElement(p);
         Tr_Elements[Geometry::SQUARE] = new L2Pos_QuadrilateralElement(p);
      }
      else
      {
         Tr_Elements[Geometry::TRIANGLE] = new L2_TriangleElement(p, btype);
         Tr_Elements[Geometry::SQUARE] = new L2_QuadrilateralElement(p, btype);
      }

      const int TetDof = L2_Elements[Geometry::TETRAHEDRON]->GetDof();
      const int HexDof = L2_Elements[Geometry::CUBE]->GetDof();
      const int PriDof = L2_Elements[Geometry::PRISM]->GetDof();
      const int MaxDof = std::max(TetDof, std::max(PriDof, HexDof));

      TetDofOrd[0] = (TetDof > 0) ? new int[24*TetDof] : nullptr;
      for (int i = 1; i < 24; i++)
      {
         TetDofOrd[i] = TetDofOrd[i-1] + TetDof;
      }
      // see Mesh::GetTetOrientation in mesh/mesh.cpp
      const int pp1 = p + 1, pp2 = pp1 + 1, pp3 = pp2 + 1;
      for (int k = 0; k <= p; k++)
      {
         for (int j = 0; j + k <= p; j++)
         {
            for (int i = 0; i + j + k <= p; i++)
            {
               int l = p - k - j - i;
               int o   = TetDof - ((pp1 - k) * (pp2 - k) * (pp3 - k)) / 6
                         + (j * (2 * p + 3 - j - 2 * k)) / 2 + i;
               int o1  = TetDof - ((pp1 - j) * (pp2 - j) * (pp3 - j)) / 6
                         + (k * (2 * p + 3 - k - 2 * j)) / 2 + i;
               int o2  = TetDof - ((pp1 - i) * (pp2 - i) * (pp3 - i)) / 6
                         + (k * (2 * p + 3 - k - 2 * i)) / 2 + j;
               int o3  = TetDof - ((pp1 - k) * (pp2 - k) * (pp3 - k)) / 6
                         + (i * (2 * p + 3 - i - 2 * k)) / 2 + j;
               int o4  = TetDof - ((pp1 - j) * (pp2 - j) * (pp3 - j)) / 6
                         + (i * (2 * p + 3 - i - 2 * j)) / 2 + k;
               int o5  = TetDof - ((pp1 - i) * (pp2 - i) * (pp3 - i)) / 6
                         + (j * (2 * p + 3 - j - 2 * i)) / 2 + k;
               int o6  = TetDof - ((pp1 - k) * (pp2 - k) * (pp3 - k)) / 6
                         + (l * (2 * p + 3 - l - 2 * k)) / 2 + j;
               int o7  = TetDof - ((pp1 - l) * (pp2 - l) * (pp3 - l)) / 6
                         + (k * (2 * p + 3 - k - 2 * l)) / 2 + j;
               int o8  = TetDof - ((pp1 - l) * (pp2 - l) * (pp3 - l)) / 6
                         + (j * (2 * p + 3 - j - 2 * l)) / 2 + k;
               int o9  = TetDof - ((pp1 - j) * (pp2 - j) * (pp3 - j)) / 6
                         + (l * (2 * p + 3 - l - 2 * j)) / 2 + k;
               int o10 = TetDof - ((pp1 - j) * (pp2 - j) * (pp3 - j)) / 6
                         + (k * (2 * p + 3 - k - 2 * j)) / 2 + l;
               int o11 = TetDof - ((pp1 - k) * (pp2 - k) * (pp3 - k)) / 6
                         + (j * (2 * p + 3 - j - 2 * k)) / 2 + l;
               int o12 = TetDof - ((pp1 - i) * (pp2 - i) * (pp3 - i)) / 6
                         + (l * (2 * p + 3 - l - 2 * i)) / 2 + k;
               int o13 = TetDof - ((pp1 - l) * (pp2 - l) * (pp3 - l)) / 6
                         + (i * (2 * p + 3 - i - 2 * l)) / 2 + k;
               int o14 = TetDof - ((pp1 - k) * (pp2 - k) * (pp3 - k)) / 6
                         + (i * (2 * p + 3 - i - 2 * k)) / 2 + l;
               int o15 = TetDof - ((pp1 - i) * (pp2 - i) * (pp3 - i)) / 6
                         + (k * (2 * p + 3 - k - 2 * i)) / 2 + l;
               int o16 = TetDof - ((pp1 - l) * (pp2 - l) * (pp3 - l)) / 6
                         + (k * (2 * p + 3 - k - 2 * l)) / 2 + i;
               int o17 = TetDof - ((pp1 - k) * (pp2 - k) * (pp3 - k)) / 6
                         + (l * (2 * p + 3 - l - 2 * k)) / 2 + i;
               int o18 = TetDof - ((pp1 - i) * (pp2 - i) * (pp3 - i)) / 6
                         + (j * (2 * p + 3 - j - 2 * i)) / 2 + l;
               int o19 = TetDof - ((pp1 - j) * (pp2 - j) * (pp3 - j)) / 6
                         + (i * (2 * p + 3 - i - 2 * j)) / 2 + l;
               int o20 = TetDof - ((pp1 - j) * (pp2 - j) * (pp3 - j)) / 6
                         + (l * (2 * p + 3 - l - 2 * j)) / 2 + i;
               int o21 = TetDof - ((pp1 - l) * (pp2 - l) * (pp3 - l)) / 6
                         + (j * (2 * p + 3 - j - 2 * l)) / 2 + i;
               int o22 = TetDof - ((pp1 - l) * (pp2 - l) * (pp3 - l)) / 6
                         + (i * (2 * p + 3 - i - 2 * l)) / 2 + j;
               int o23 = TetDof - ((pp1 - i) * (pp2 - i) * (pp3 - i)) / 6
                         + (l * (2 * p + 3 - l - 2 * i)) / 2 + j;
               TetDofOrd[ 0][o] = o;   // (0,1,2,3)
               TetDofOrd[ 1][o] = o1;  // (0,1,3,2)
               TetDofOrd[ 2][o] = o2;  // (0,2,3,1)
               TetDofOrd[ 3][o] = o3;  // (0,2,1,3)
               TetDofOrd[ 4][o] = o4;  // (0,3,1,2)
               TetDofOrd[ 5][o] = o5;  // (0,3,2,1)
               TetDofOrd[ 6][o] = o6;  // (1,2,0,3)
               TetDofOrd[ 7][o] = o7;  // (1,2,3,0)
               TetDofOrd[ 8][o] = o8;  // (1,3,2,0)
               TetDofOrd[ 9][o] = o9;  // (1,3,0,2)
               TetDofOrd[10][o] = o10; // (1,0,3,2)
               TetDofOrd[11][o] = o11; // (1,0,2,3)
               TetDofOrd[12][o] = o12; // (2,3,0,1)
               TetDofOrd[13][o] = o13; // (2,3,1,0)
               TetDofOrd[14][o] = o14; // (2,0,1,3)
               TetDofOrd[15][o] = o15; // (2,0,3,1)
               TetDofOrd[16][o] = o16; // (2,1,3,0)
               TetDofOrd[17][o] = o17; // (2,1,0,3)
               TetDofOrd[18][o] = o18; // (3,0,2,1)
               TetDofOrd[19][o] = o19; // (3,0,1,2)
               TetDofOrd[20][o] = o20; // (3,1,0,2)
               TetDofOrd[21][o] = o21; // (3,1,2,0)
               TetDofOrd[22][o] = o22; // (3,2,1,0)
               TetDofOrd[23][o] = o23; // (3,2,0,1)
            }
         }
      }
      OtherDofOrd = (MaxDof > 0) ? new int[MaxDof] : nullptr;
      for (int j = 0; j < MaxDof; j++)
      {
         OtherDofOrd[j] = j; // for Or == 0
      }
   }
   else
   {
      mfem::err << "L2_FECollection::L2_FECollection : dim = "
                << dim << endl;
      mfem_error();
   }
}

const FiniteElement *
L2_FECollection::FiniteElementForGeometry(Geometry::Type GeomType) const
{
   if (GeomType != Geometry::PYRAMID || this->GetOrder() == 0)
   {
      return L2_Elements[GeomType];
   }
   else
   {
      if (error_mode == RETURN_NULL) { return nullptr; }
      MFEM_ABORT("L2 Pyramid basis functions are not yet supported "
                 "for order > 0.");
      return NULL;
   }
}

const int *L2_FECollection::DofOrderForOrientation(Geometry::Type GeomType,
                                                   int Or) const
{
   switch (GeomType)
   {
      case Geometry::SEGMENT:
         return (Or > 0) ? SegDofOrd[0] : SegDofOrd[1];

      case Geometry::TRIANGLE:
         return TriDofOrd[Or%6];

      case Geometry::TETRAHEDRON:
         return TetDofOrd[Or%24];

      default:
         return (Or == 0) ? OtherDofOrd : NULL;
   }
}

L2_FECollection::~L2_FECollection()
{
   delete [] OtherDofOrd;
   delete [] SegDofOrd[0];
   delete [] TriDofOrd[0];
   delete [] TetDofOrd[0];
   for (int i = 0; i < Geometry::NumGeom; i++)
   {
      delete L2_Elements[i];
      delete Tr_Elements[i];
   }
}


RT_FECollection::RT_FECollection(const int order, const int dim,
                                 const int cb_type, const int ob_type)
   : FiniteElementCollection(order + 1)
   , dim(dim)
   , cb_type(cb_type)
   , ob_type(ob_type)
{
   int p = order;
   MFEM_VERIFY(p >= 0, "RT_FECollection requires order >= 0.");

   int cp_type = BasisType::GetQuadrature1D(cb_type);
   int op_type = BasisType::GetQuadrature1D(ob_type);

   if (Quadrature1D::CheckClosed(cp_type) == Quadrature1D::Invalid)
   {
      const char *cb_name = BasisType::Name(cb_type); // this may abort
      MFEM_ABORT("unknown closed BasisType: " << cb_name);
   }
   if (Quadrature1D::CheckOpen(op_type) == Quadrature1D::Invalid &&
       ob_type != BasisType::IntegratedGLL)
   {
      const char *ob_name = BasisType::Name(ob_type); // this may abort
      MFEM_ABORT("unknown open BasisType: " << ob_name);
   }

   InitFaces(p, dim, FiniteElement::INTEGRAL, true);

   if (cb_type == BasisType::GaussLobatto &&
       ob_type == BasisType::GaussLegendre)
   {
      snprintf(rt_name, 32, "RT_%dD_P%d", dim, p);
   }
   else
   {
      snprintf(rt_name, 32, "RT@%c%c_%dD_P%d", (int)BasisType::GetChar(cb_type),
               (int)BasisType::GetChar(ob_type), dim, p);
   }

   const int pp1 = p + 1;
   if (dim == 2)
   {
      // TODO: cb_type, ob_type for triangles
      RT_Elements[Geometry::TRIANGLE] = new RT_TriangleElement(p);
      RT_dof[Geometry::TRIANGLE] = p*pp1;

      RT_Elements[Geometry::SQUARE] = new RT_QuadrilateralElement(p, cb_type,
                                                                  ob_type);
      // two vector components * n_unk_face *
      RT_dof[Geometry::SQUARE] = 2*p*pp1;
   }
   else if (dim == 3)
   {
      // TODO: cb_type, ob_type for tets
      RT_Elements[Geometry::TETRAHEDRON] = new RT_TetrahedronElement(p);
      RT_dof[Geometry::TETRAHEDRON] = p*pp1*(p + 2)/2;

      RT_Elements[Geometry::CUBE] = new RT_HexahedronElement(p, cb_type, ob_type);
      RT_dof[Geometry::CUBE] = 3*p*pp1*pp1;

      RT_Elements[Geometry::PRISM] = new RT_WedgeElement(p);
      RT_dof[Geometry::PRISM] = p*pp1*(3*p + 4)/2;

      RT_Elements[Geometry::PYRAMID] = new RT0PyrFiniteElement(false);
      RT_dof[Geometry::PYRAMID] = 0;
   }
   else
   {
      MFEM_ABORT("invalid dim = " << dim);
   }
}

// This is a special protected constructor only used by RT_Trace_FECollection
// and DG_Interface_FECollection
RT_FECollection::RT_FECollection(const int p, const int dim,
                                 const int map_type, const bool signs,
                                 const int ob_type)
   : FiniteElementCollection(p + 1)
   , ob_type(ob_type)
{
   if (Quadrature1D::CheckOpen(BasisType::GetQuadrature1D(ob_type)) ==
       Quadrature1D::Invalid)
   {
      const char *ob_name = BasisType::Name(ob_type); // this may abort
      MFEM_ABORT("Invalid open basis type: " << ob_name);
   }
   InitFaces(p, dim, map_type, signs);
}

void RT_FECollection::InitFaces(const int p, const int dim_,
                                const int map_type,
                                const bool signs)
{
   int op_type = BasisType::GetQuadrature1D(ob_type);

   MFEM_VERIFY(Quadrature1D::CheckOpen(op_type) != Quadrature1D::Invalid,
               "invalid open point type");

   const int pp1 = p + 1, pp2 = p + 2;

   for (int g = 0; g < Geometry::NumGeom; g++)
   {
      RT_Elements[g] = NULL;
      RT_dof[g] = 0;
   }
   // Degree of Freedom orderings
   for (int i = 0; i < 2; i++)
   {
      SegDofOrd[i] = NULL;
   }
   for (int i = 0; i < 6; i++)
   {
      TriDofOrd[i] = NULL;
   }
   for (int i = 0; i < 8; i++)
   {
      QuadDofOrd[i] = NULL;
   }

   if (dim_ == 2)
   {
      L2_SegmentElement *l2_seg = new L2_SegmentElement(p, ob_type);
      l2_seg->SetMapType(map_type);
      RT_Elements[Geometry::SEGMENT] = l2_seg;
      RT_dof[Geometry::SEGMENT] = pp1;

      SegDofOrd[0] = (pp1 > 0) ? new int[2*pp1] : nullptr;
      SegDofOrd[1] = SegDofOrd[0] + pp1;
      for (int i = 0; i <= p; i++)
      {
         SegDofOrd[0][i] = i;
         SegDofOrd[1][i] = signs ? (-1 - (p - i)) : (p - i);
      }
   }
   else if (dim_ == 3)
   {
      L2_TriangleElement *l2_tri = new L2_TriangleElement(p, ob_type);
      l2_tri->SetMapType(map_type);
      RT_Elements[Geometry::TRIANGLE] = l2_tri;
      RT_dof[Geometry::TRIANGLE] = pp1*pp2/2;

      L2_QuadrilateralElement *l2_quad = new L2_QuadrilateralElement(p, ob_type);
      l2_quad->SetMapType(map_type);
      RT_Elements[Geometry::SQUARE] = l2_quad;
      RT_dof[Geometry::SQUARE] = pp1*pp1;

      int TriDof = RT_dof[Geometry::TRIANGLE];
      TriDofOrd[0] = (TriDof > 0) ? new int[6*TriDof] : nullptr;
      for (int i = 1; i < 6; i++)
      {
         TriDofOrd[i] = TriDofOrd[i-1] + TriDof;
      }
      // see Mesh::GetTriOrientation in mesh/mesh.cpp,
      // the constructor of H1_FECollection
      for (int j = 0; j <= p; j++)
      {
         for (int i = 0; i + j <= p; i++)
         {
            int o = TriDof - ((pp2 - j)*(pp1 - j))/2 + i;
            int k = p - j - i;
            TriDofOrd[0][o] = o;  // (0,1,2)
            TriDofOrd[1][o] = -1-(TriDof-((pp2-j)*(pp1-j))/2+k);  // (1,0,2)
            TriDofOrd[2][o] =     TriDof-((pp2-i)*(pp1-i))/2+k;   // (2,0,1)
            TriDofOrd[3][o] = -1-(TriDof-((pp2-k)*(pp1-k))/2+i);  // (2,1,0)
            TriDofOrd[4][o] =     TriDof-((pp2-k)*(pp1-k))/2+j;   // (1,2,0)
            TriDofOrd[5][o] = -1-(TriDof-((pp2-i)*(pp1-i))/2+j);  // (0,2,1)
            if (!signs)
            {
               for (int kk = 1; kk < 6; kk += 2)
               {
                  TriDofOrd[kk][o] = -1 - TriDofOrd[kk][o];
               }
            }
         }
      }

      int QuadDof = RT_dof[Geometry::SQUARE];
      QuadDofOrd[0] = (QuadDof > 0) ? new int[8*QuadDof] : nullptr;
      for (int i = 1; i < 8; i++)
      {
         QuadDofOrd[i] = QuadDofOrd[i-1] + QuadDof;
      }
      // see Mesh::GetQuadOrientation in mesh/mesh.cpp
      for (int j = 0; j <= p; j++)
      {
         for (int i = 0; i <= p; i++)
         {
            int o = i + j*pp1;
            QuadDofOrd[0][o] = i + j*pp1;                    // (0,1,2,3)
            QuadDofOrd[1][o] = -1 - (j + i*pp1);             // (0,3,2,1)
            QuadDofOrd[2][o] = j + (p - i)*pp1;              // (1,2,3,0)
            QuadDofOrd[3][o] = -1 - ((p - i) + j*pp1);       // (1,0,3,2)
            QuadDofOrd[4][o] = (p - i) + (p - j)*pp1;        // (2,3,0,1)
            QuadDofOrd[5][o] = -1 - ((p - j) + (p - i)*pp1); // (2,1,0,3)
            QuadDofOrd[6][o] = (p - j) + i*pp1;              // (3,0,1,2)
            QuadDofOrd[7][o] = -1 - (i + (p - j)*pp1);       // (3,2,1,0)
            if (!signs)
            {
               for (int k = 1; k < 8; k += 2)
               {
                  QuadDofOrd[k][o] = -1 - QuadDofOrd[k][o];
               }
            }
         }
      }
   }
}

const FiniteElement *
RT_FECollection::FiniteElementForGeometry(Geometry::Type GeomType) const
{
   if (GeomType != Geometry::PYRAMID || this->GetOrder() == 1)
   {
      return RT_Elements[GeomType];
   }
   else
   {
      if (error_mode == RETURN_NULL) { return nullptr; }
      MFEM_ABORT("RT Pyramid basis functions are not yet supported "
                 "for order > 0.");
      return NULL;
   }
}

const int *RT_FECollection::DofOrderForOrientation(Geometry::Type GeomType,
                                                   int Or) const
{
   if (GeomType == Geometry::SEGMENT)
   {
      return (Or > 0) ? SegDofOrd[0] : SegDofOrd[1];
   }
   else if (GeomType == Geometry::TRIANGLE)
   {
      return TriDofOrd[Or%6];
   }
   else if (GeomType == Geometry::SQUARE)
   {
      return QuadDofOrd[Or%8];
   }
   return NULL;
}

FiniteElementCollection *RT_FECollection::GetTraceCollection() const
{
   int tr_dim, tr_p;
   if (!strncmp(rt_name, "RT_", 3))
   {
      tr_dim = atoi(rt_name + 3);
      tr_p = atoi(rt_name + 7);
   }
   else // rt_name = RT@.._.D_P*
   {
      tr_dim = atoi(rt_name + 6);
      tr_p = atoi(rt_name + 10);
   }
   return new RT_Trace_FECollection(tr_p, tr_dim, FiniteElement::INTEGRAL,
                                    ob_type);
}

RT_FECollection::~RT_FECollection()
{
   delete [] SegDofOrd[0];
   delete [] TriDofOrd[0];
   delete [] QuadDofOrd[0];
   for (int g = 0; g < Geometry::NumGeom; g++)
   {
      delete RT_Elements[g];
   }
}


RT_Trace_FECollection::RT_Trace_FECollection(const int p, const int dim,
                                             const int map_type,
                                             const int ob_type)
   : RT_FECollection(p, dim, map_type, true, ob_type)
{
   const char *prefix =
      (map_type == FiniteElement::INTEGRAL) ? "RT_Trace" : "RT_ValTrace";
   char ob_str[3] = { '\0', '\0', '\0' };

   if (ob_type != BasisType::GaussLegendre)
   {
      ob_str[0] = '@';
      ob_str[1] = BasisType::GetChar(ob_type);
   }
   snprintf(rt_name, 32, "%s%s_%dD_P%d", prefix, ob_str, dim, p);

   MFEM_VERIFY(dim == 2 || dim == 3, "Wrong dimension, dim = " << dim);
}


DG_Interface_FECollection::DG_Interface_FECollection(const int p, const int dim,
                                                     const int map_type,
                                                     const int ob_type)
   : RT_FECollection(p, dim, map_type, false, ob_type)
{
   MFEM_VERIFY(dim == 2 || dim == 3, "Wrong dimension, dim = " << dim);

   const char *prefix =
      (map_type == FiniteElement::VALUE) ? "DG_Iface" : "DG_IntIface";
   if (ob_type == BasisType::GaussLegendre)
   {
      snprintf(rt_name, 32, "%s_%dD_P%d", prefix, dim, p);
   }
   else
   {
      snprintf(rt_name, 32, "%s@%c_%dD_P%d", prefix,
               (int)BasisType::GetChar(ob_type), dim, p);
   }
}

ND_FECollection::ND_FECollection(const int p, const int dim,
                                 const int cb_type, const int ob_type)
   : FiniteElementCollection(dim > 1 ? p : p - 1)
   , dim(dim)
   , cb_type(cb_type)
   , ob_type(ob_type)
{
   MFEM_VERIFY(p >= 1, "ND_FECollection requires order >= 1.");
   MFEM_VERIFY(dim >= 1 && dim <= 3, "ND_FECollection requires 1 <= dim <= 3.");

   const int pm1 = p - 1, pm2 = p - 2;

   if (cb_type == BasisType::GaussLobatto &&
       ob_type == BasisType::GaussLegendre)
   {
      snprintf(nd_name, 32, "ND_%dD_P%d", dim, p);
   }
   else
   {
      snprintf(nd_name, 32, "ND@%c%c_%dD_P%d", (int)BasisType::GetChar(cb_type),
               (int)BasisType::GetChar(ob_type), dim, p);
   }

   for (int g = 0; g < Geometry::NumGeom; g++)
   {
      ND_Elements[g] = NULL;
      ND_dof[g] = 0;
   }
   for (int i = 0; i < 2; i++)
   {
      SegDofOrd[i] = NULL;
   }
   for (int i = 0; i < 6; i++)
   {
      TriDofOrd[i] = NULL;
   }
   for (int i = 0; i < 8; i++)
   {
      QuadDofOrd[i] = NULL;
   }

   int op_type = BasisType::GetQuadrature1D(ob_type);
   int cp_type = BasisType::GetQuadrature1D(cb_type);

   // Error checking
   if (Quadrature1D::CheckOpen(op_type) == Quadrature1D::Invalid &&
       ob_type != BasisType::IntegratedGLL)
   {
      const char *ob_name = BasisType::Name(ob_type);
      MFEM_ABORT("Invalid open basis point type: " << ob_name);
   }
   if (Quadrature1D::CheckClosed(cp_type) == Quadrature1D::Invalid)
   {
      const char *cb_name = BasisType::Name(cb_type);
      MFEM_ABORT("Invalid closed basis point type: " << cb_name);
   }

   if (dim >= 1)
   {
      ND_Elements[Geometry::SEGMENT] = new ND_SegmentElement(p, ob_type);
      ND_dof[Geometry::SEGMENT] = p;

      SegDofOrd[0] = (p > 0) ? new int[2*p] : nullptr;
      SegDofOrd[1] = SegDofOrd[0] + p;
      for (int i = 0; i < p; i++)
      {
         SegDofOrd[0][i] = i;
         SegDofOrd[1][i] = -1 - (pm1 - i);
      }
   }

   if (dim >= 2)
   {
      ND_Elements[Geometry::SQUARE] = new ND_QuadrilateralElement(p, cb_type,
                                                                  ob_type);
      ND_dof[Geometry::SQUARE] = 2*p*pm1;

      // TODO: cb_type and ob_type for triangles
      ND_Elements[Geometry::TRIANGLE] = new ND_TriangleElement(p);
      ND_dof[Geometry::TRIANGLE] = p*pm1;

      int QuadDof = ND_dof[Geometry::SQUARE];
      QuadDofOrd[0] = (QuadDof > 0) ? new int[8*QuadDof] : nullptr;
      for (int i = 1; i < 8; i++)
      {
         QuadDofOrd[i] = QuadDofOrd[i-1] + QuadDof;
      }
      // see Mesh::GetQuadOrientation in mesh/mesh.cpp
      for (int j = 0; j < pm1; j++)
      {
         for (int i = 0; i < p; i++)
         {
            int d1 = i + j*p;            // x-component
            int d2 = p*pm1 + j + i*pm1;  // y-component
            // (0,1,2,3)
            QuadDofOrd[0][d1] = d1;
            QuadDofOrd[0][d2] = d2;
            // (0,3,2,1)
            QuadDofOrd[1][d1] = d2;
            QuadDofOrd[1][d2] = d1;
            // (1,2,3,0)
            // QuadDofOrd[2][d1] = p*pm1 + (pm2 - j) + i*pm1;
            // QuadDofOrd[2][d2] = -1 - ((pm1 - i) + j*p);
            QuadDofOrd[2][d1] = -1 - (p*pm1 + j + (pm1 - i)*pm1);
            QuadDofOrd[2][d2] = i + (pm2 - j)*p;
            // (1,0,3,2)
            QuadDofOrd[3][d1] = -1 - ((pm1 - i) + j*p);
            QuadDofOrd[3][d2] = p*pm1 + (pm2 - j) + i*pm1;
            // (2,3,0,1)
            QuadDofOrd[4][d1] = -1 - ((pm1 - i) + (pm2 - j)*p);
            QuadDofOrd[4][d2] = -1 - (p*pm1 + (pm2 - j) + (pm1 - i)*pm1);
            // (2,1,0,3)
            QuadDofOrd[5][d1] = -1 - (p*pm1 + (pm2 - j) + (pm1 - i)*pm1);
            QuadDofOrd[5][d2] = -1 - ((pm1 - i) + (pm2 - j)*p);
            // (3,0,1,2)
            // QuadDofOrd[6][d1] = -1 - (p*pm1 + j + (pm1 - i)*pm1);
            // QuadDofOrd[6][d2] = i + (pm2 - j)*p;
            QuadDofOrd[6][d1] = p*pm1 + (pm2 - j) + i*pm1;
            QuadDofOrd[6][d2] = -1 - ((pm1 - i) + j*p);
            // (3,2,1,0)
            QuadDofOrd[7][d1] = i + (pm2 - j)*p;
            QuadDofOrd[7][d2] = -1 - (p*pm1 + j + (pm1 - i)*pm1);
         }
      }

      int TriDof = ND_dof[Geometry::TRIANGLE];
      TriDofOrd[0] = (TriDof > 0) ? new int[6*TriDof] : nullptr;
      for (int i = 1; i < 6; i++)
      {
         TriDofOrd[i] = TriDofOrd[i-1] + TriDof;
      }
      // see Mesh::GetTriOrientation in mesh/mesh.cpp,
      // the constructor of H1_FECollection
      for (int j = 0; j <= pm2; j++)
      {
         for (int i = 0; i + j <= pm2; i++)
         {
            int k0 = p*pm1 - (p - j)*(pm1 - j) + 2*i;
            int k1 = 2*pm2 - 2*i + ((2*p-3)-j)*j;
            int k2 = 2*pm2 - 2*j + ((2*p-3)-i)*i;
            int k3 = p*pm1 - 2 - 3*j - i - (i+j)*(i+j);
            int k4 = p*pm1 - 2 - 3*i - j - (i+j)*(i+j);
            int k5 = p*pm1 - (p - i)*(pm1 - i) + 2*j;

            // (0,1,2)
            TriDofOrd[0][k0  ] = k0;
            TriDofOrd[0][k0+1] = k0 + 1;
            // (1,0,2)
            TriDofOrd[1][k0  ] = k1;
            TriDofOrd[1][k0+1] = k1 + 1;
            // (2,0,1)
            TriDofOrd[2][k0  ] = k2;
            TriDofOrd[2][k0+1] = k2 + 1;
            // (2,1,0)
            TriDofOrd[3][k0  ] = k3;
            TriDofOrd[3][k0+1] = k3 + 1;
            // (1,2,0)
            TriDofOrd[4][k0  ] = k4;
            TriDofOrd[4][k0+1] = k4 + 1;
            // (0,2,1)
            TriDofOrd[5][k0  ] = k5;
            TriDofOrd[5][k0+1] = k5 + 1;
         }
      }
   }

   if (dim >= 3)
   {
      ND_Elements[Geometry::CUBE] = new ND_HexahedronElement(p, cb_type, ob_type);
      ND_dof[Geometry::CUBE] = 3*p*pm1*pm1;

      // TODO: cb_type and ob_type for tets
      ND_Elements[Geometry::TETRAHEDRON] = new ND_TetrahedronElement(p);
      ND_dof[Geometry::TETRAHEDRON] = p*pm1*pm2/2;

      ND_Elements[Geometry::PRISM] = new ND_WedgeElement(p);
      ND_dof[Geometry::PRISM] = p*pm1*(3*p-4)/2;

      ND_Elements[Geometry::PYRAMID] = new Nedelec1PyrFiniteElement;
      ND_dof[Geometry::PYRAMID] = 0;
   }
}

const FiniteElement *
ND_FECollection::FiniteElementForGeometry(Geometry::Type GeomType) const
{
   if (GeomType != Geometry::PYRAMID || this->GetOrder() == 1)
   {
      return ND_Elements[GeomType];
   }
   else
   {
      if (error_mode == RETURN_NULL) { return nullptr; }
      MFEM_ABORT("ND Pyramid basis functions are not yet supported "
                 "for order > 1.");
      return NULL;
   }
}

const StatelessDofTransformation *
ND_FECollection::DofTransformationForGeometry(Geometry::Type GeomType) const
{
   if (!Geometry::IsTensorProduct(GeomType) && this->GetOrder() > 1)
   {
      return FiniteElementForGeometry(GeomType)->GetDofTransformation();
   }
   else
   {
      return NULL;
   }
}

const int *ND_FECollection::DofOrderForOrientation(Geometry::Type GeomType,
                                                   int Or) const
{
   if (GeomType == Geometry::SEGMENT)
   {
      return (Or > 0) ? SegDofOrd[0] : SegDofOrd[1];
   }
   else if (GeomType == Geometry::TRIANGLE)
   {
      return TriDofOrd[Or%6];
   }
   else if (GeomType == Geometry::SQUARE)
   {
      return QuadDofOrd[Or%8];
   }
   return NULL;
}

FiniteElementCollection *ND_FECollection::GetTraceCollection() const
{
   int tr_p, tr_dim, tr_cb_type, tr_ob_type;

   tr_p = ND_dof[Geometry::SEGMENT];
   if (nd_name[2] == '_') // ND_
   {
      tr_dim = atoi(nd_name + 3);
      tr_cb_type = BasisType::GaussLobatto;
      tr_ob_type = BasisType::GaussLegendre;
   }
   else // ND@
   {
      tr_dim = atoi(nd_name + 6);
      tr_cb_type = BasisType::GetType(nd_name[3]);
      tr_ob_type = BasisType::GetType(nd_name[4]);
   }
   return new ND_Trace_FECollection(tr_p, tr_dim, tr_cb_type, tr_ob_type);
}

ND_FECollection::~ND_FECollection()
{
   delete [] SegDofOrd[0];
   delete [] TriDofOrd[0];
   delete [] QuadDofOrd[0];
   for (int g = 0; g < Geometry::NumGeom; g++)
   {
      delete ND_Elements[g];
   }
}


ND_Trace_FECollection::ND_Trace_FECollection(const int p, const int dim,
                                             const int cb_type,
                                             const int ob_type)
   : ND_FECollection(p, dim-1, cb_type, ob_type)
{
   if (cb_type == BasisType::GaussLobatto &&
       ob_type == BasisType::GaussLegendre)
   {
      snprintf(nd_name, 32, "ND_Trace_%dD_P%d", dim, p);
   }
   else
   {
      snprintf(nd_name, 32, "ND_Trace@%c%c_%dD_P%d",
               (int)BasisType::GetChar(cb_type),
               (int)BasisType::GetChar(ob_type), dim, p);
   }
}


ND_R1D_FECollection::ND_R1D_FECollection(const int p, const int dim,
                                         const int cb_type, const int ob_type)
   : FiniteElementCollection(p)
{
   MFEM_VERIFY(p >= 1, "ND_R1D_FECollection requires order >= 1.");
   MFEM_VERIFY(dim == 1, "ND_R1D_FECollection requires dim == 1.");

   if (cb_type == BasisType::GaussLobatto &&
       ob_type == BasisType::GaussLegendre)
   {
      snprintf(nd_name, 32, "ND_R1D_%dD_P%d", dim, p);
   }
   else
   {
      snprintf(nd_name, 32, "ND_R1D@%c%c_%dD_P%d",
               (int)BasisType::GetChar(cb_type),
               (int)BasisType::GetChar(ob_type), dim, p);
   }

   for (int g = 0; g < Geometry::NumGeom; g++)
   {
      ND_Elements[g] = NULL;
      ND_dof[g] = 0;
   }

   int op_type = BasisType::GetQuadrature1D(ob_type);
   int cp_type = BasisType::GetQuadrature1D(cb_type);

   // Error checking
   if (Quadrature1D::CheckOpen(op_type) == Quadrature1D::Invalid)
   {
      const char *ob_name = BasisType::Name(ob_type);
      MFEM_ABORT("Invalid open basis point type: " << ob_name);
   }
   if (Quadrature1D::CheckClosed(cp_type) == Quadrature1D::Invalid)
   {
      const char *cb_name = BasisType::Name(cb_type);
      MFEM_ABORT("Invalid closed basis point type: " << cb_name);
   }

   ND_Elements[Geometry::POINT] = new ND_R1D_PointElement(p);
   ND_dof[Geometry::POINT] = 2;

   ND_Elements[Geometry::SEGMENT] = new ND_R1D_SegmentElement(p,
                                                              cb_type,
                                                              ob_type);
   ND_dof[Geometry::SEGMENT] = 3 * p - 2;
}

const int *ND_R1D_FECollection::DofOrderForOrientation(Geometry::Type GeomType,
                                                       int Or) const
{
   return NULL;
}

FiniteElementCollection *ND_R1D_FECollection::GetTraceCollection() const
{
   return NULL;
}

ND_R1D_FECollection::~ND_R1D_FECollection()
{
   for (int g = 0; g < Geometry::NumGeom; g++)
   {
      delete ND_Elements[g];
   }
}


RT_R1D_FECollection::RT_R1D_FECollection(const int p, const int dim,
                                         const int cb_type, const int ob_type)
   : FiniteElementCollection(p + 1)
{
   MFEM_VERIFY(p >= 0, "RT_R1D_FECollection requires order >= 0.");
   MFEM_VERIFY(dim == 1, "RT_R1D_FECollection requires dim == 1.");

   if (cb_type == BasisType::GaussLobatto &&
       ob_type == BasisType::GaussLegendre)
   {
      snprintf(rt_name, 32, "RT_R1D_%dD_P%d", dim, p);
   }
   else
   {
      snprintf(rt_name, 32, "RT_R1D@%c%c_%dD_P%d",
               (int)BasisType::GetChar(cb_type),
               (int)BasisType::GetChar(ob_type), dim, p);
   }

   for (int g = 0; g < Geometry::NumGeom; g++)
   {
      RT_Elements[g] = NULL;
      RT_dof[g] = 0;
   }

   int op_type = BasisType::GetQuadrature1D(ob_type);
   int cp_type = BasisType::GetQuadrature1D(cb_type);

   // Error checking
   if (Quadrature1D::CheckOpen(op_type) == Quadrature1D::Invalid)
   {
      const char *ob_name = BasisType::Name(ob_type);
      MFEM_ABORT("Invalid open basis point type: " << ob_name);
   }
   if (Quadrature1D::CheckClosed(cp_type) == Quadrature1D::Invalid)
   {
      const char *cb_name = BasisType::Name(cb_type);
      MFEM_ABORT("Invalid closed basis point type: " << cb_name);
   }

   RT_Elements[Geometry::POINT] = new PointFiniteElement;
   RT_dof[Geometry::POINT] = 1;

   RT_Elements[Geometry::SEGMENT] = new RT_R1D_SegmentElement(p,
                                                              cb_type,
                                                              ob_type);
   RT_dof[Geometry::SEGMENT] = 3 * p + 2;
}

const int *RT_R1D_FECollection::DofOrderForOrientation(Geometry::Type GeomType,
                                                       int Or) const
{
   return NULL;
}

FiniteElementCollection *RT_R1D_FECollection::GetTraceCollection() const
{
   MFEM_ABORT("this method is not implemented in RT_R1D_FECollection!");
   return NULL;
}

RT_R1D_FECollection::~RT_R1D_FECollection()
{
   for (int g = 0; g < Geometry::NumGeom; g++)
   {
      delete RT_Elements[g];
   }
}


ND_R2D_FECollection::ND_R2D_FECollection(const int p, const int dim,
                                         const int cb_type, const int ob_type)
   : FiniteElementCollection(p)
{
   MFEM_VERIFY(p >= 1, "ND_R2D_FECollection requires order >= 1.");
   MFEM_VERIFY(dim >= 1 && dim <= 2,
               "ND_R2D_FECollection requires 1 <= dim <= 2.");

   const int pm1 = p - 1, pm2 = p - 2;

   if (cb_type == BasisType::GaussLobatto &&
       ob_type == BasisType::GaussLegendre)
   {
      snprintf(nd_name, 32, "ND_R2D_%dD_P%d", dim, p);
   }
   else
   {
      snprintf(nd_name, 32, "ND_R2D@%c%c_%dD_P%d",
               (int)BasisType::GetChar(cb_type),
               (int)BasisType::GetChar(ob_type), dim, p);
   }

   for (int g = 0; g < Geometry::NumGeom; g++)
   {
      ND_Elements[g] = NULL;
      ND_dof[g] = 0;
   }
   for (int i = 0; i < 2; i++)
   {
      SegDofOrd[i] = NULL;
   }

   int op_type = BasisType::GetQuadrature1D(ob_type);
   int cp_type = BasisType::GetQuadrature1D(cb_type);

   // Error checking
   if (Quadrature1D::CheckOpen(op_type) == Quadrature1D::Invalid)
   {
      const char *ob_name = BasisType::Name(ob_type);
      MFEM_ABORT("Invalid open basis point type: " << ob_name);
   }
   if (Quadrature1D::CheckClosed(cp_type) == Quadrature1D::Invalid)
   {
      const char *cb_name = BasisType::Name(cb_type);
      MFEM_ABORT("Invalid closed basis point type: " << cb_name);
   }

   ND_dof[Geometry::POINT] = 1;

   if (dim >= 1)
   {
      ND_Elements[Geometry::SEGMENT] = new ND_R2D_SegmentElement(p,
                                                                 cb_type,
                                                                 ob_type);
      ND_dof[Geometry::SEGMENT] = 2 * p - 1;

      SegDofOrd[0] = (4*p > 2) ? new int[4 * p - 2] : nullptr;
      SegDofOrd[1] = SegDofOrd[0] + 2 * p - 1;
      for (int i = 0; i < p; i++)
      {
         SegDofOrd[0][i] = i;
         SegDofOrd[1][i] = -1 - (pm1 - i);
      }
      for (int i = 0; i < pm1; i++)
      {
         SegDofOrd[0][p+i] = p + i;
         SegDofOrd[1][p+i] = 2 * pm1 - i;
      }
   }

   if (dim >= 2)
   {
      ND_Elements[Geometry::SQUARE] = new ND_R2D_QuadrilateralElement(p,
                                                                      cb_type,
                                                                      ob_type);
      ND_dof[Geometry::SQUARE] = 2*p*pm1 + pm1*pm1;

      // TODO: cb_type and ob_type for triangles
      ND_Elements[Geometry::TRIANGLE] = new ND_R2D_TriangleElement(p, cb_type);
      ND_dof[Geometry::TRIANGLE] = p*pm1 + (pm1*pm2)/2;
   }
}

const int *ND_R2D_FECollection::DofOrderForOrientation(Geometry::Type GeomType,
                                                       int Or) const
{
   if (GeomType == Geometry::SEGMENT)
   {
      return (Or > 0) ? SegDofOrd[0] : SegDofOrd[1];
   }
   return NULL;
}

FiniteElementCollection *ND_R2D_FECollection::GetTraceCollection() const
{
   int p, dim, cb_type, ob_type;

   p = ND_dof[Geometry::SEGMENT];
   if (nd_name[5] == '_') // ND_R2D_
   {
      dim = atoi(nd_name + 6);
      cb_type = BasisType::GaussLobatto;
      ob_type = BasisType::GaussLegendre;
   }
   else // ND_R2D@
   {
      dim = atoi(nd_name + 9);
      cb_type = BasisType::GetType(nd_name[6]);
      ob_type = BasisType::GetType(nd_name[7]);
   }
   return new ND_R2D_Trace_FECollection(p, dim, cb_type, ob_type);
}

ND_R2D_FECollection::~ND_R2D_FECollection()
{
   delete [] SegDofOrd[0];
   for (int g = 0; g < Geometry::NumGeom; g++)
   {
      delete ND_Elements[g];
   }
}


ND_R2D_Trace_FECollection::ND_R2D_Trace_FECollection(const int p, const int dim,
                                                     const int cb_type,
                                                     const int ob_type)
   : ND_R2D_FECollection(p, dim-1, cb_type, ob_type)
{
   if (cb_type == BasisType::GaussLobatto &&
       ob_type == BasisType::GaussLegendre)
   {
      snprintf(nd_name, 32, "ND_R2D_Trace_%dD_P%d", dim, p);
   }
   else
   {
      snprintf(nd_name, 32, "ND_R2D_Trace@%c%c_%dD_P%d",
               (int)BasisType::GetChar(cb_type),
               (int)BasisType::GetChar(ob_type), dim, p);
   }
}


RT_R2D_FECollection::RT_R2D_FECollection(const int p, const int dim,
                                         const int cb_type, const int ob_type)
   : FiniteElementCollection(p + 1),
     ob_type(ob_type)
{
   MFEM_VERIFY(p >= 0, "RT_R2D_FECollection requires order >= 0.");
   MFEM_VERIFY(dim >= 1 && dim <= 2,
               "RT_R2D_FECollection requires 1 <= dim <= 2.");

   int cp_type = BasisType::GetQuadrature1D(cb_type);
   int op_type = BasisType::GetQuadrature1D(ob_type);

   if (Quadrature1D::CheckClosed(cp_type) == Quadrature1D::Invalid)
   {
      const char *cb_name = BasisType::Name(cb_type); // this may abort
      MFEM_ABORT("unknown closed BasisType: " << cb_name);
   }
   if (Quadrature1D::CheckOpen(op_type) == Quadrature1D::Invalid)
   {
      const char *ob_name = BasisType::Name(ob_type); // this may abort
      MFEM_ABORT("unknown open BasisType: " << ob_name);
   }

   InitFaces(p, dim, FiniteElement::INTEGRAL, true);

   if (cb_type == BasisType::GaussLobatto &&
       ob_type == BasisType::GaussLegendre)
   {
      snprintf(rt_name, 32, "RT_R2D_%dD_P%d", dim, p);
   }
   else
   {
      snprintf(rt_name, 32, "RT_R2D@%c%c_%dD_P%d",
               (int)BasisType::GetChar(cb_type),
               (int)BasisType::GetChar(ob_type), dim, p);
   }

   const int pp1 = p + 1;
   const int pp2 = p + 2;
   if (dim == 2)
   {
      // TODO: cb_type, ob_type for triangles
      RT_Elements[Geometry::TRIANGLE] = new RT_R2D_TriangleElement(p);
      RT_dof[Geometry::TRIANGLE] = p*pp1 + (pp1 * pp2) / 2;

      RT_Elements[Geometry::SQUARE] = new RT_R2D_QuadrilateralElement(p,
                                                                      cb_type,
                                                                      ob_type);
      // two vector components * n_unk_face *
      RT_dof[Geometry::SQUARE] = 2*p*pp1 + pp1*pp1;
   }
}

// This is a special protected constructor only used by RT_Trace_FECollection
// and DG_Interface_FECollection
RT_R2D_FECollection::RT_R2D_FECollection(const int p, const int dim,
                                         const int map_type,
                                         const bool signs, const int ob_type)
   : ob_type(ob_type)
{
   if (Quadrature1D::CheckOpen(BasisType::GetQuadrature1D(ob_type)) ==
       Quadrature1D::Invalid)
   {
      const char *ob_name = BasisType::Name(ob_type); // this may abort
      MFEM_ABORT("Invalid open basis type: " << ob_name);
   }
   InitFaces(p, dim, map_type, signs);
}

void RT_R2D_FECollection::InitFaces(const int p, const int dim,
                                    const int map_type,
                                    const bool signs)
{
   int op_type = BasisType::GetQuadrature1D(ob_type);

   MFEM_VERIFY(Quadrature1D::CheckOpen(op_type) != Quadrature1D::Invalid,
               "invalid open point type");

   const int pp1 = p + 1;

   for (int g = 0; g < Geometry::NumGeom; g++)
   {
      RT_Elements[g] = NULL;
      RT_dof[g] = 0;
   }
   // Degree of Freedom orderings
   for (int i = 0; i < 2; i++)
   {
      SegDofOrd[i] = NULL;
   }

   if (dim == 2)
   {
      L2_SegmentElement *l2_seg = new L2_SegmentElement(p, ob_type);
      l2_seg->SetMapType(map_type);
      RT_Elements[Geometry::SEGMENT] = l2_seg;
      RT_dof[Geometry::SEGMENT] = pp1;

      SegDofOrd[0] = (pp1 > 0) ? new int[2*pp1] : nullptr;
      SegDofOrd[1] = SegDofOrd[0] + pp1;
      for (int i = 0; i <= p; i++)
      {
         SegDofOrd[0][i] = i;
         SegDofOrd[1][i] = signs ? (-1 - (p - i)) : (p - i);
      }
   }
}

const int *RT_R2D_FECollection::DofOrderForOrientation(Geometry::Type GeomType,
                                                       int Or) const
{
   if (GeomType == Geometry::SEGMENT)
   {
      return (Or > 0) ? SegDofOrd[0] : SegDofOrd[1];
   }
   return NULL;
}

FiniteElementCollection *RT_R2D_FECollection::GetTraceCollection() const
{
   int dim, p;
   if (!strncmp(rt_name, "RT_R2D_", 7))
   {
      dim = atoi(rt_name + 7);
      p = atoi(rt_name + 11);
   }
   else // rt_name = RT_R2D@.._.D_P*
   {
      dim = atoi(rt_name + 10);
      p = atoi(rt_name + 14);
   }
   return new RT_R2D_Trace_FECollection(p, dim, FiniteElement::INTEGRAL, ob_type);
}

RT_R2D_FECollection::~RT_R2D_FECollection()
{
   delete [] SegDofOrd[0];
   for (int g = 0; g < Geometry::NumGeom; g++)
   {
      delete RT_Elements[g];
   }
}


RT_R2D_Trace_FECollection::RT_R2D_Trace_FECollection(const int p, const int dim,
                                                     const int map_type,
                                                     const int ob_type)
   : RT_R2D_FECollection(p, dim-1, map_type, true, ob_type)
{
   const char *prefix =
      (map_type == FiniteElement::INTEGRAL) ? "RT_R2D_Trace" : "RT_R2D_ValTrace";
   char ob_str[3] = { '\0', '\0', '\0' };

   if (ob_type != BasisType::GaussLegendre)
   {
      ob_str[0] = '@';
      ob_str[1] = BasisType::GetChar(ob_type);
   }
   snprintf(rt_name, 32, "%s%s_%dD_P%d", prefix, ob_str, dim, p);

   MFEM_VERIFY(dim == 2, "Wrong dimension, dim = " << dim);
}


Local_FECollection::Local_FECollection(const char *fe_name)
{
   snprintf(d_name, 32, "Local_%s", fe_name);

   Local_Element = NULL;

   if (!strcmp(fe_name, "BiCubic2DFiniteElement") ||
       !strcmp(fe_name, "Quad_Q3"))
   {
      GeomType = Geometry::SQUARE;
      Local_Element = new BiCubic2DFiniteElement;
   }
   else if (!strcmp(fe_name, "Nedelec1HexFiniteElement") ||
            !strcmp(fe_name, "Hex_ND1"))
   {
      GeomType = Geometry::CUBE;
      Local_Element = new Nedelec1HexFiniteElement;
   }
   else if (!strncmp(fe_name, "H1_", 3))
   {
      GeomType = Geometry::SQUARE;
      Local_Element = new H1_QuadrilateralElement(atoi(fe_name + 7));
   }
   else if (!strncmp(fe_name, "H1Pos_", 6))
   {
      GeomType = Geometry::SQUARE;
      Local_Element = new H1Pos_QuadrilateralElement(atoi(fe_name + 10));
   }
   else if (!strncmp(fe_name, "L2_", 3))
   {
      GeomType = Geometry::SQUARE;
      Local_Element = new L2_QuadrilateralElement(atoi(fe_name + 7));
   }
   else
   {
      mfem::err << "Local_FECollection::Local_FECollection : fe_name = "
                << fe_name << endl;
      mfem_error();
   }
}


NURBSFECollection::NURBSFECollection(int Order)
   : FiniteElementCollection((Order == VariableOrder) ? 1 : Order)
{
   const int order = (Order == VariableOrder) ? 1 : Order;
   PointFE          = new PointFiniteElement();
   SegmentFE        = new NURBS1DFiniteElement(order);
   QuadrilateralFE  = new NURBS2DFiniteElement(order);
   ParallelepipedFE = new NURBS3DFiniteElement(order);

   SetOrder(Order);
}

void NURBSFECollection::SetOrder(int Order) const
{
   mOrder = Order;
   if (Order != VariableOrder)
   {
      snprintf(name, 16, "NURBS%i", Order);
   }
   else
   {
      snprintf(name, 16, "NURBS");
   }
}

NURBSFECollection::~NURBSFECollection()
{
   delete PointFE;
   delete SegmentFE;
   delete QuadrilateralFE;
   delete ParallelepipedFE;
}

const FiniteElement *
NURBSFECollection::FiniteElementForGeometry(Geometry::Type GeomType) const
{
   switch (GeomType)
   {
      case Geometry::POINT:       return PointFE;
      case Geometry::SEGMENT:     return SegmentFE;
      case Geometry::SQUARE:      return QuadrilateralFE;
      case Geometry::CUBE:        return ParallelepipedFE;
      default:
         if (error_mode == RETURN_NULL) { return nullptr; }
         mfem_error ("NURBSFECollection: unknown geometry type.");
   }
   return SegmentFE; // Make some compilers happy
}

int NURBSFECollection::DofForGeometry(Geometry::Type GeomType) const
{
   mfem_error("NURBSFECollection::DofForGeometry");
   return 0; // Make some compilers happy
}

const int *NURBSFECollection::DofOrderForOrientation(Geometry::Type GeomType,
                                                     int Or) const
{
   mfem_error("NURBSFECollection::DofOrderForOrientation");
   return NULL;
}

FiniteElementCollection *NURBSFECollection::GetTraceCollection() const
{
   MFEM_ABORT("NURBS finite elements can not be statically condensed!");
   return NULL;
}


NURBS_HDivFECollection::NURBS_HDivFECollection(int Order, const int dim)
   : NURBSFECollection((Order == VariableOrder) ? 1 : Order)
{
   const int order = (Order == VariableOrder) ? 1 : Order;

   SegmentFE       = new NURBS1DFiniteElement(order);
   QuadrilateralFE = new NURBS2DFiniteElement(order);

<<<<<<< HEAD
   QuadrilateralVFE  = new NURBS_HDiv2DFiniteElement(order,dim);
   ParallelepipedVFE = new NURBS_HDiv3DFiniteElement(order,dim);
=======
   QuadrilateralVFE  = new NURBS_HDiv2DFiniteElement(order);
   ParallelepipedVFE = new NURBS_HDiv3DFiniteElement(order);
>>>>>>> 8153d112

   if (dim != -1) { SetDim(dim); }
   SetOrder(Order);
}

void NURBS_HDivFECollection::SetDim(int dim)
{
   if (dim == 2)
   {
      sFE = SegmentFE;
      qFE = QuadrilateralVFE;
      hFE = nullptr;
   }
   else if (dim == 3)
   {
      sFE = nullptr;
      qFE = QuadrilateralFE;
      hFE = ParallelepipedVFE;
   }
   else
   {
      mfem::err<<"Dimension = "<<dim<<endl;
      mfem_error ("NURBS_HDivFECollection: wrong dimension!");
   }
}

NURBS_HDivFECollection::~NURBS_HDivFECollection()
{
   delete SegmentFE;
   delete QuadrilateralFE;
   delete QuadrilateralVFE;
   delete ParallelepipedVFE;
}

const FiniteElement *
NURBS_HDivFECollection::FiniteElementForGeometry(Geometry::Type GeomType) const
{
   switch (GeomType)
   {
      case Geometry::SEGMENT:     return sFE;
      case Geometry::SQUARE:      return qFE;
      case Geometry::CUBE:        return hFE;
      default:
         if (error_mode == RETURN_NULL) { return nullptr; }
         mfem_error ("NURBS_HDivFECollection: unknown geometry type.");
   }
   return QuadrilateralFE; // Make some compilers happy
}

void NURBS_HDivFECollection::SetOrder(int Order) const
{
   mOrder = Order;
   if (Order != VariableOrder)
   {
      snprintf(name, 16, "NURBS_HDiv%i", Order);
   }
   else
   {
      snprintf(name, 16, "NURBS_HDiv");
   }
}

int NURBS_HDivFECollection::DofForGeometry(Geometry::Type GeomType) const
{
   mfem_error("NURBS_HDivFECollection::DofForGeometry");
   return 0; // Make some compilers happy
}

const int *NURBS_HDivFECollection::DofOrderForOrientation(
   Geometry::Type GeomType,
   int Or) const
{
   mfem_error("NURBS_HDivFECollection::DofOrderForOrientation");
   return NULL;
}

FiniteElementCollection *NURBS_HDivFECollection::GetTraceCollection() const
{
   MFEM_ABORT("NURBS finite elements can not be statically condensed!");
   return NULL;
}

NURBS_HCurlFECollection::NURBS_HCurlFECollection(int Order, const int dim)
   : NURBSFECollection((Order == VariableOrder) ? 1 : Order)
{
   const int order = (Order == VariableOrder) ? 1 : Order;

   SegmentFE       = new NURBS1DFiniteElement(order+1);
   QuadrilateralFE = new NURBS2DFiniteElement(order+1);

<<<<<<< HEAD
   QuadrilateralVFE  = new NURBS_HCurl2DFiniteElement(order,dim);
   ParallelepipedVFE = new NURBS_HCurl3DFiniteElement(order,dim);
=======
   QuadrilateralVFE  = new NURBS_HCurl2DFiniteElement(order);
   ParallelepipedVFE = new NURBS_HCurl3DFiniteElement(order);
>>>>>>> 8153d112
   if (dim != -1) { SetDim(dim); }
   SetOrder(Order);
}

void NURBS_HCurlFECollection::SetDim(int dim)
{
   if (dim == 2)
   {
      sFE = SegmentFE;
      qFE = QuadrilateralVFE;
      hFE = nullptr;
   }
   else if (dim == 3)
   {
      sFE = nullptr;
      qFE = QuadrilateralFE;
      hFE = ParallelepipedVFE;
   }
   else
   {
      mfem::err<<"Dimension = "<<dim<<endl;
      mfem_error ("NURBS_HCurlFECollection: wrong dimension!");
   }
}



NURBS_HCurlFECollection::~NURBS_HCurlFECollection()
{
   delete SegmentFE;
   delete QuadrilateralFE;
   delete QuadrilateralVFE;
   delete ParallelepipedVFE;
}

const FiniteElement *
NURBS_HCurlFECollection::FiniteElementForGeometry(Geometry::Type GeomType) const
{
   switch (GeomType)
   {
      case Geometry::SEGMENT:     return sFE;
      case Geometry::SQUARE:      return qFE;
      case Geometry::CUBE:        return hFE;
      default:
         if (error_mode == RETURN_NULL) { return nullptr; }
         mfem_error ("NURBS_HCurlFECollection: unknown geometry type.");
   }
   return QuadrilateralFE; // Make some compilers happy
}

void NURBS_HCurlFECollection::SetOrder(int Order) const
{
   mOrder = Order;
   if (Order != VariableOrder)
   {
      snprintf(name, 16, "NURBS_HCurl%i", Order);
   }
   else
   {
      snprintf(name, 16, "NURBS_HCurl");
   }
}

int NURBS_HCurlFECollection::DofForGeometry(Geometry::Type GeomType) const
{
   mfem_error("NURBS_HCurlFECollection::DofForGeometry");
   return 0; // Make some compilers happy
}

const int *NURBS_HCurlFECollection::DofOrderForOrientation(
   Geometry::Type GeomType,
   int Or) const
{
   mfem_error("NURBS_HCurlFECollection::DofOrderForOrientation");
   return NULL;
}

FiniteElementCollection *NURBS_HCurlFECollection::GetTraceCollection() const
{
   MFEM_ABORT("NURBS finite elements can not be statically condensed!");
   return NULL;
}



}<|MERGE_RESOLUTION|>--- conflicted
+++ resolved
@@ -3568,13 +3568,8 @@
    SegmentFE       = new NURBS1DFiniteElement(order);
    QuadrilateralFE = new NURBS2DFiniteElement(order);
 
-<<<<<<< HEAD
-   QuadrilateralVFE  = new NURBS_HDiv2DFiniteElement(order,dim);
-   ParallelepipedVFE = new NURBS_HDiv3DFiniteElement(order,dim);
-=======
    QuadrilateralVFE  = new NURBS_HDiv2DFiniteElement(order);
    ParallelepipedVFE = new NURBS_HDiv3DFiniteElement(order);
->>>>>>> 8153d112
 
    if (dim != -1) { SetDim(dim); }
    SetOrder(Order);
@@ -3665,13 +3660,8 @@
    SegmentFE       = new NURBS1DFiniteElement(order+1);
    QuadrilateralFE = new NURBS2DFiniteElement(order+1);
 
-<<<<<<< HEAD
-   QuadrilateralVFE  = new NURBS_HCurl2DFiniteElement(order,dim);
-   ParallelepipedVFE = new NURBS_HCurl3DFiniteElement(order,dim);
-=======
    QuadrilateralVFE  = new NURBS_HCurl2DFiniteElement(order);
    ParallelepipedVFE = new NURBS_HCurl3DFiniteElement(order);
->>>>>>> 8153d112
    if (dim != -1) { SetDim(dim); }
    SetOrder(Order);
 }
