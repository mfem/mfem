// Copyright (c) 2010-2024, Lawrence Livermore National Security, LLC. Produced
// at the Lawrence Livermore National Laboratory. All Rights reserved. See files
// LICENSE and NOTICE for details. LLNL-CODE-806117.
//
// This file is part of the MFEM library. For more information and source code
// availability visit https://mfem.org.
//
// MFEM is free software; you can redistribute it and/or modify it under the
// terms of the BSD-3 license. We welcome feedback and contributions, see file
// CONTRIBUTING.md for details.

#include "fem.hpp"
#include <cstdlib>
#include <cstring>
#include <cstdio>
#ifdef _WIN32
#define snprintf _snprintf_s
#endif

namespace mfem
{

using namespace std;

const FiniteElement *
FiniteElementCollection::FiniteElementForDim(int dim) const
{
   ErrorMode save_error_mode = error_mode;
   error_mode = RETURN_NULL;
   const FiniteElement *fe = nullptr;
   for (int g = Geometry::DimStart[dim]; g < Geometry::DimStart[dim+1]; g++)
   {
      fe = FiniteElementForGeometry((Geometry::Type)g);
      if (fe != nullptr) { break; }
   }
   error_mode = save_error_mode;
   return fe;
}

int FiniteElementCollection::GetRangeType(int dim) const
{
   const FiniteElement *fe = FiniteElementForDim(dim);
   if (fe)
   {
      return fe->GetRangeType();
   }
   return FiniteElement::UNKNOWN_RANGE_TYPE;
}

int FiniteElementCollection::GetDerivRangeType(int dim) const
{
   const FiniteElement *fe = FiniteElementForDim(dim);
   if (fe)
   {
      return fe->GetDerivRangeType();
   }
   return FiniteElement::UNKNOWN_RANGE_TYPE;
}

int FiniteElementCollection::GetMapType(int dim) const
{
   const FiniteElement *fe = FiniteElementForDim(dim);
   if (fe)
   {
      return fe->GetMapType();
   }
   return FiniteElement::UNKNOWN_MAP_TYPE;
}

int FiniteElementCollection::GetDerivType(int dim) const
{
   const FiniteElement *fe = FiniteElementForDim(dim);
   if (fe)
   {
      return fe->GetDerivType();
   }
   return FiniteElement::NONE;
}

int FiniteElementCollection::GetDerivMapType(int dim) const
{
   const FiniteElement *fe = FiniteElementForDim(dim);
   if (fe)
   {
      return fe->GetDerivMapType();
   }
   return FiniteElement::UNKNOWN_MAP_TYPE;
}

int FiniteElementCollection::GetRangeDim(int dim) const
{
   const FiniteElement *fe = FiniteElementForDim(dim);
   if (fe)
   {
      return fe->GetRangeDim();
   }
   return 0;
}

int FiniteElementCollection::HasFaceDofs(Geometry::Type geom, int p) const
{
   switch (geom)
   {
      case Geometry::TETRAHEDRON:
         return GetNumDof(Geometry::TRIANGLE, p);
      case Geometry::CUBE:
         return GetNumDof(Geometry::SQUARE, p);
      case Geometry::PRISM:
         return max(GetNumDof(Geometry::TRIANGLE, p),
                    GetNumDof(Geometry::SQUARE, p));
<<<<<<< HEAD
      case Geometry::PENTATOPE:   return DofForGeometry (Geometry::TETRAHEDRON);
      case Geometry::TESSERACT:   return DofForGeometry (Geometry::CUBE);
=======
      case Geometry::PYRAMID:
         return max(GetNumDof(Geometry::TRIANGLE, p),
                    GetNumDof(Geometry::SQUARE, p));
>>>>>>> c3eb769a
      default:
         MFEM_ABORT("unknown geometry type");
   }
   return 0;
}

int FiniteElementCollection::HasPlanarDofs(Geometry::Type GeomType) const
{
   switch (GeomType)
   {
      case Geometry::PENTATOPE:   return DofForGeometry (Geometry::TRIANGLE);
      case Geometry::TESSERACT:   return DofForGeometry (Geometry::SQUARE);
      default:
         mfem_error ("FiniteElementCollection::HasPlanarDofs:"
                     " unknown geometry type.");
   }
   return 0;
}

FiniteElementCollection *FiniteElementCollection::GetTraceCollection() const
{
   MFEM_ABORT("this method is not implemented in this derived class!");
   return NULL;
}

FiniteElementCollection *FiniteElementCollection::New(const char *name)
{
   FiniteElementCollection *fec = NULL;

   if (!strcmp(name, "Linear"))
   {
      fec = new LinearFECollection;
   }
   else if (!strcmp(name, "Quadratic"))
   {
      fec = new QuadraticFECollection;
   }
   else if (!strcmp(name, "QuadraticPos"))
   {
      fec = new QuadraticPosFECollection;
   }
   else if (!strcmp(name, "Cubic"))
   {
      fec = new CubicFECollection;
   }
   else if (!strcmp(name, "Const3D"))
   {
      fec = new Const3DFECollection;
   }
   else if (!strcmp(name, "Const2D"))
   {
      fec = new Const2DFECollection;
   }
   else if (!strcmp(name, "LinearDiscont2D"))
   {
      fec = new LinearDiscont2DFECollection;
   }
   else if (!strcmp(name, "GaussLinearDiscont2D"))
   {
      fec = new GaussLinearDiscont2DFECollection;
   }
   else if (!strcmp(name, "P1OnQuad"))
   {
      fec = new P1OnQuadFECollection;
   }
   else if (!strcmp(name, "QuadraticDiscont2D"))
   {
      fec = new QuadraticDiscont2DFECollection;
   }
   else if (!strcmp(name, "QuadraticPosDiscont2D"))
   {
      fec = new QuadraticPosDiscont2DFECollection;
   }
   else if (!strcmp(name, "GaussQuadraticDiscont2D"))
   {
      fec = new GaussQuadraticDiscont2DFECollection;
   }
   else if (!strcmp(name, "CubicDiscont2D"))
   {
      fec = new CubicDiscont2DFECollection;
   }
   else if (!strcmp(name, "LinearDiscont3D"))
   {
      fec = new LinearDiscont3DFECollection;
   }
   else if (!strcmp(name, "QuadraticDiscont3D"))
   {
      fec = new QuadraticDiscont3DFECollection;
   }
   else if (!strcmp(name, "LinearNonConf3D"))
   {
      fec = new LinearNonConf3DFECollection;
   }
   else if (!strcmp(name, "CrouzeixRaviart"))
   {
      fec = new CrouzeixRaviartFECollection;
   }
   else if (!strcmp(name, "ND1_3D"))
   {
      fec = new ND1_3DFECollection;
   }
   else if (!strcmp(name, "RT0_2D"))
   {
      fec = new RT0_2DFECollection;
   }
   else if (!strcmp(name, "RT1_2D"))
   {
      fec = new RT1_2DFECollection;
   }
   else if (!strcmp(name, "RT2_2D"))
   {
      fec = new RT2_2DFECollection;
   }
   else if (!strcmp(name, "RT0_3D"))
   {
      fec = new RT0_3DFECollection;
   }
   else if (!strcmp(name, "RT1_3D"))
   {
      fec = new RT1_3DFECollection;
   }
   else if (!strncmp(name, "H1_Trace_", 9))
   {
      fec = new H1_Trace_FECollection(atoi(name + 13), atoi(name + 9));
   }
   else if (!strncmp(name, "H1_Trace@", 9))
   {
      fec = new H1_Trace_FECollection(atoi(name + 15), atoi(name + 11),
                                      BasisType::GetType(name[9]));
   }
   else if (!strncmp(name, "H1_", 3))
   {
      fec = new H1_FECollection(atoi(name + 7), atoi(name + 3));
   }
   else if (!strncmp(name, "H1Pos_Trace_", 12))
   {
      fec = new H1_Trace_FECollection(atoi(name + 16), atoi(name + 12),
                                      BasisType::Positive);
   }
   else if (!strncmp(name, "H1Pos_", 6))
   {
      fec = new H1Pos_FECollection(atoi(name + 10), atoi(name + 6));
   }
   else if (!strncmp(name, "H1Ser_", 6))
   {
      fec = new H1Ser_FECollection(atoi(name + 10), atoi(name + 6));
   }
   else if (!strncmp(name, "H1@", 3))
   {
      fec = new H1_FECollection(atoi(name + 9), atoi(name + 5),
                                BasisType::GetType(name[3]));
   }
   else if (!strncmp(name, "L2_T", 4))
      fec = new L2_FECollection(atoi(name + 10), atoi(name + 6),
                                atoi(name + 4));
   else if (!strncmp(name, "L2_", 3))
   {
      fec = new L2_FECollection(atoi(name + 7), atoi(name + 3));
   }
   else if (!strncmp(name, "L2Int_T", 7))
   {
      fec = new L2_FECollection(atoi(name + 13), atoi(name + 9),
                                atoi(name + 7), FiniteElement::INTEGRAL);
   }
   else if (!strncmp(name, "L2Int_", 6))
   {
      fec = new L2_FECollection(atoi(name + 10), atoi(name + 6),
                                BasisType::GaussLegendre,
                                FiniteElement::INTEGRAL);
   }
   else if (!strncmp(name, "RT_Trace_", 9))
   {
      fec = new RT_Trace_FECollection(atoi(name + 13), atoi(name + 9));
   }
   else if (!strncmp(name, "RT_ValTrace_", 12))
   {
      fec = new RT_Trace_FECollection(atoi(name + 16), atoi(name + 12),
                                      FiniteElement::VALUE);
   }
   else if (!strncmp(name, "RT_Trace@", 9))
   {
      fec = new RT_Trace_FECollection(atoi(name + 15), atoi(name + 11),
                                      FiniteElement::INTEGRAL,
                                      BasisType::GetType(name[9]));
   }
   else if (!strncmp(name, "RT_ValTrace@", 12))
   {
      fec = new RT_Trace_FECollection(atoi(name + 18), atoi(name + 14),
                                      FiniteElement::VALUE,
                                      BasisType::GetType(name[12]));
   }
   else if (!strncmp(name, "DG_Iface_", 9))
   {
      fec = new DG_Interface_FECollection(atoi(name + 13), atoi(name + 9));
   }
   else if (!strncmp(name, "DG_Iface@", 9))
   {
      fec = new DG_Interface_FECollection(atoi(name + 15), atoi(name + 11),
                                          FiniteElement::VALUE,
                                          BasisType::GetType(name[9]));
   }
   else if (!strncmp(name, "DG_IntIface_", 12))
   {
      fec = new DG_Interface_FECollection(atoi(name + 16), atoi(name + 12),
                                          FiniteElement::INTEGRAL);
   }
   else if (!strncmp(name, "DG_IntIface@", 12))
   {
      fec = new DG_Interface_FECollection(atoi(name + 18), atoi(name + 14),
                                          FiniteElement::INTEGRAL,
                                          BasisType::GetType(name[12]));
   }
   else if (!strncmp(name, "RT_", 3))
   {
      fec = new RT_FECollection(atoi(name + 7), atoi(name + 3));
   }
   else if (!strncmp(name, "RT@", 3))
   {
      fec = new RT_FECollection(atoi(name + 10), atoi(name + 6),
                                BasisType::GetType(name[3]),
                                BasisType::GetType(name[4]));
   }
   else if (!strncmp(name, "ND_Trace_", 9))
   {
      fec = new ND_Trace_FECollection(atoi(name + 13), atoi(name + 9));
   }
   else if (!strncmp(name, "ND_Trace@", 9))
   {
      fec = new ND_Trace_FECollection(atoi(name + 16), atoi(name + 12),
                                      BasisType::GetType(name[9]),
                                      BasisType::GetType(name[10]));
   }
   else if (!strncmp(name, "ND_", 3))
   {
      fec = new ND_FECollection(atoi(name + 7), atoi(name + 3));
   }
   else if (!strncmp(name, "ND@", 3))
   {
      fec = new ND_FECollection(atoi(name + 10), atoi(name + 6),
                                BasisType::GetType(name[3]),
                                BasisType::GetType(name[4]));
   }
   else if (!strncmp(name, "Local_", 6))
   {
      fec = new Local_FECollection(name + 6);
   }
   else if (!strncmp(name, "NURBS", 5))
   {
      if (name[5] != '\0')
      {
         // "NURBS" + "number" --> fixed order nurbs collection
         fec = new NURBSFECollection(atoi(name + 5));
      }
      else
      {
         // "NURBS" --> variable order nurbs collection
         fec = new NURBSFECollection();
      }
   }
   else
   {
      MFEM_ABORT("unknown FiniteElementCollection: " << name);
   }
   MFEM_VERIFY(!strcmp(fec->Name(), name), "input name: \"" << name
               << "\" does not match the created collection name: \""
               << fec->Name() << '"');

   return fec;
}

FiniteElementCollection *FiniteElementCollection::Clone(int p) const
{
   // default implementation for collections that don't care about variable p
   MFEM_ABORT("Collection " << Name() << " does not support variable orders.");
   (void) p;
   return NULL;
}

void FiniteElementCollection::InitVarOrder(int p) const
{
   if (p >= var_orders.Size())
   {
      var_orders.SetSize(p+1, NULL);
   }
   var_orders[p] = Clone(p);
}

FiniteElementCollection::~FiniteElementCollection()
{
   for (int i = 0; i < var_orders.Size(); i++)
   {
      delete var_orders[i];
   }
}

template <Geometry::Type geom>
inline void FiniteElementCollection::GetNVE(int &nv, int &ne)
{
   typedef typename Geometry::Constants<geom> g_consts;

   nv = g_consts::NumVert;
   ne = g_consts::NumEdges;
}

template <Geometry::Type geom, typename v_t>
inline void FiniteElementCollection::
GetEdge(int &nv, v_t &v, int &ne, int &e, int &eo, const int edge_info)
{
   typedef typename Geometry::Constants<Geometry::SEGMENT> e_consts;
   typedef typename Geometry::Constants<geom> g_consts;

   nv = e_consts::NumVert;
   ne = 1;
   e = edge_info/64;
   eo = edge_info%64;
   MFEM_ASSERT(0 <= e && e < g_consts::NumEdges, "");
   MFEM_ASSERT(0 <= eo && eo < e_consts::NumOrient, "");
   v[0] = e_consts::Orient[eo][0];
   v[1] = e_consts::Orient[eo][1];
   v[0] = g_consts::Edges[e][v[0]];
   v[1] = g_consts::Edges[e][v[1]];
}

template <Geometry::Type geom, Geometry::Type f_geom,
          typename v_t, typename e_t, typename eo_t>
inline void FiniteElementCollection::
GetFace(int &nv, v_t &v, int &ne, e_t &e, eo_t &eo,
        int &nf, int &f, Geometry::Type &fg, int &fo, const int face_info)
{
   typedef typename Geometry::Constants<  geom> g_consts;
   typedef typename Geometry::Constants<f_geom> f_consts;

   nv = f_consts::NumVert;
   nf = 1;
   f = face_info/64;
   fg = f_geom;
   fo = face_info%64;
   MFEM_ASSERT(0 <= f && f < g_consts::NumFaces, "");
   MFEM_ASSERT(0 <= fo && fo < f_consts::NumOrient, "");
   for (int i = 0; i < f_consts::NumVert; i++)
   {
      v[i] = f_consts::Orient[fo][i];
      v[i] = g_consts::FaceVert[f][v[i]];
   }
   ne = f_consts::NumEdges;
   for (int i = 0; i < f_consts::NumEdges; i++)
   {
      int v0 = v[f_consts::Edges[i][0]];
      int v1 = v[f_consts::Edges[i][1]];
      int eor = 0;
      if (v0 > v1) { swap(v0, v1); eor = 1; }
      for (int j = g_consts::VertToVert::I[v0]; true; j++)
      {
         MFEM_ASSERT(j < g_consts::VertToVert::I[v0+1],
                     "internal error, edge not found");
         if (v1 == g_consts::VertToVert::J[j][0])
         {
            int en = g_consts::VertToVert::J[j][1];
            if (en < 0)
            {
               en = -1-en;
               eor = 1-eor;
            }
            e[i] = en;
            eo[i] = eor;
            break;
         }
      }
   }
}

void FiniteElementCollection::SubDofOrder(Geometry::Type Geom, int SDim,
                                          int Info,
                                          Array<int> &dofs) const
{
   // Info = 64 * SubIndex + SubOrientation
   MFEM_ASSERT(0 <= Geom && Geom < Geometry::NumGeom,
               "invalid Geom = " << Geom);
   MFEM_ASSERT(0 <= SDim && SDim <= Geometry::Dimension[Geom],
               "invalid SDim = " << SDim <<
               " for Geom = " << Geometry::Name[Geom]);

   const int nvd = DofForGeometry(Geometry::POINT);
   if (SDim == 0) // vertex
   {
      const int off = nvd*(Info/64);
      dofs.SetSize(nvd);
      for (int i = 0; i < nvd; i++)
      {
         dofs[i] = off + i;
      }
   }
   else
   {
      int v[4], e[4], eo[4], f[1], fo[1];
      int av = 0, nv = 0, ae = 0, ne = 0, nf = 0;
      Geometry::Type fg[1];

      switch (Geom)
      {
         case Geometry::SEGMENT:
         {
            GetNVE<Geometry::SEGMENT>(av, ae);
            GetEdge<Geometry::SEGMENT>(nv, v, ne, e[0], eo[0], Info);
            break;
         }

         case Geometry::TRIANGLE:
         {
            GetNVE<Geometry::TRIANGLE>(av, ae);
            switch (SDim)
            {
               case 1:
                  GetEdge<Geometry::TRIANGLE>(nv, v, ne, e[0], eo[0], Info);
                  break;
               case 2:
                  GetFace<Geometry::TRIANGLE,Geometry::TRIANGLE>(
                     nv, v, ne, e, eo, nf, f[0], fg[0], fo[0], Info);
                  break;
               default:
                  goto not_supp;
            }
            break;
         }

         case Geometry::SQUARE:
         {
            GetNVE<Geometry::SQUARE>(av, ae);
            switch (SDim)
            {
               case 1:
                  GetEdge<Geometry::SQUARE>(nv, v, ne, e[0], eo[0], Info);
                  break;
               case 2:
                  GetFace<Geometry::SQUARE,Geometry::SQUARE>(
                     nv, v, ne, e, eo, nf, f[0], fg[0], fo[0], Info);
                  break;
               default:
                  goto not_supp;
            }
            break;
         }

         case Geometry::TETRAHEDRON:
         {
            GetNVE<Geometry::TETRAHEDRON>(av, ae);
            switch (SDim)
            {
               case 1:
                  GetEdge<Geometry::TETRAHEDRON>(nv, v, ne, e[0], eo[0], Info);
                  break;
               case 2:
                  GetFace<Geometry::TETRAHEDRON,Geometry::TRIANGLE>(
                     nv, v, ne, e, eo, nf, f[0], fg[0], fo[0], Info);
                  break;
               default:
                  goto not_supp;
            }
            break;
         }

         case Geometry::CUBE:
         {
            GetNVE<Geometry::CUBE>(av, ae);
            switch (SDim)
            {
               case 1:
                  GetEdge<Geometry::CUBE>(nv, v, ne, e[0], eo[0], Info);
                  break;
               case 2:
                  GetFace<Geometry::CUBE,Geometry::SQUARE>(
                     nv, v, ne, e, eo, nf, f[0], fg[0], fo[0], Info);
                  break;
               default:
                  goto not_supp;
            }
            break;
         }

         default:
            MFEM_ABORT("invalid Geom = " << Geom);
      }

      int ned = (ne > 0) ? DofForGeometry(Geometry::SEGMENT) : 0;

      // add vertex dofs
      dofs.SetSize(nv*nvd+ne*ned);
      for (int i = 0; i < nv; i++)
      {
         for (int j = 0; j < nvd; j++)
         {
            dofs[i*nvd+j] = v[i]*nvd+j;
         }
      }
      int l_off = nv*nvd, g_off = av*nvd;

      // add edge dofs
      if (ned > 0)
      {
         for (int i = 0; i < ne; i++)
         {
            const int *ed = DofOrderForOrientation(Geometry::SEGMENT,
                                                   eo[i] ? -1 : 1);
            for (int j = 0; j < ned; j++)
            {
               dofs[l_off+i*ned+j] =
                  ed[j] >= 0 ?
                  g_off+e[i]*ned+ed[j] :
                  -1-(g_off+e[i]*ned+(-1-ed[j]));
            }
         }
         l_off += ne*ned;
         g_off += ae*ned;
      }

      // add face dofs
      if (nf > 0)
      {
         const int nfd = DofForGeometry(fg[0]); // assume same face geometry
         dofs.SetSize(dofs.Size()+nf*nfd);
         for (int i = 0; i < nf; i++)
         {
            const int *fd = DofOrderForOrientation(fg[i], fo[i]);
            for (int j = 0; j < nfd; j++)
            {
               dofs[l_off+i*nfd+j] =
                  fd[j] >= 0 ?
                  g_off+f[i]*nfd+fd[j] :
                  -1-(g_off+f[i]*nfd+(-1-fd[j]));
            }
         }
      }

      // add volume dofs ...
   }
   return;

not_supp:
   MFEM_ABORT("Geom = " << Geometry::Name[Geom] <<
              ", SDim = " << SDim << " is not supported");
}

const FiniteElement *
LinearFECollection::FiniteElementForGeometry(Geometry::Type GeomType) const
{
   switch (GeomType)
   {
      case Geometry::POINT:       return &PointFE;
      case Geometry::SEGMENT:     return &SegmentFE;
      case Geometry::TRIANGLE:    return &TriangleFE;
      case Geometry::SQUARE:      return &QuadrilateralFE;
      case Geometry::TETRAHEDRON: return &TetrahedronFE;
      case Geometry::CUBE:        return &ParallelepipedFE;
      case Geometry::PRISM:       return &WedgeFE;
<<<<<<< HEAD
      case Geometry::PENTATOPE:   return &PentatopeFE;
      case Geometry::TESSERACT:   return &TesseractFE;
=======
      case Geometry::PYRAMID:     return &PyramidFE;
>>>>>>> c3eb769a
      default:
         if (error_mode == RETURN_NULL) { return nullptr; }
         mfem_error ("LinearFECollection: unknown geometry type.");
   }
   return &SegmentFE; // Make some compilers happy
}

int LinearFECollection::DofForGeometry(Geometry::Type GeomType) const
{
   switch (GeomType)
   {
      case Geometry::POINT:       return 1;
      case Geometry::SEGMENT:     return 0;
      case Geometry::TRIANGLE:    return 0;
      case Geometry::SQUARE:      return 0;
      case Geometry::TETRAHEDRON: return 0;
      case Geometry::CUBE:        return 0;
      case Geometry::PRISM:       return 0;
<<<<<<< HEAD
      case Geometry::PENTATOPE:   return 0;
      case Geometry::TESSERACT:   return 0;
=======
      case Geometry::PYRAMID:     return 0;
>>>>>>> c3eb769a
      default:
         mfem_error ("LinearFECollection: unknown geometry type.");
   }
   return 0; // Make some compilers happy
}

const int *LinearFECollection::DofOrderForOrientation(Geometry::Type GeomType,
                                                      int Or) const
{
   return NULL;
}


const FiniteElement *
QuadraticFECollection::FiniteElementForGeometry(Geometry::Type GeomType) const
{
   switch (GeomType)
   {
      case Geometry::POINT:       return &PointFE;
      case Geometry::SEGMENT:     return &SegmentFE;
      case Geometry::TRIANGLE:    return &TriangleFE;
      case Geometry::SQUARE:      return &QuadrilateralFE;
      case Geometry::TETRAHEDRON: return &TetrahedronFE;
      case Geometry::CUBE:        return &ParallelepipedFE;
      case Geometry::PRISM:       return &WedgeFE;
      case Geometry::PENTATOPE:   return &PentatopeFE;
      default:
         if (error_mode == RETURN_NULL) { return nullptr; }
         mfem_error ("QuadraticFECollection: unknown geometry type.");
   }
   return &SegmentFE; // Make some compilers happy
}

int QuadraticFECollection::DofForGeometry(Geometry::Type GeomType) const
{
   switch (GeomType)
   {
      case Geometry::POINT:       return 1;
      case Geometry::SEGMENT:     return 1;
      case Geometry::TRIANGLE:    return 0;
      case Geometry::SQUARE:      return 1;
      case Geometry::TETRAHEDRON: return 0;
      case Geometry::CUBE:        return 1;
      case Geometry::PRISM:       return 0;
      case Geometry::PENTATOPE:   return 0;
      default:
         mfem_error ("QuadraticFECollection: unknown geometry type.");
   }
   return 0; // Make some compilers happy
}

const int *QuadraticFECollection::DofOrderForOrientation(
   Geometry::Type GeomType, int Or) const
{
   static int indexes[] = { 0 };

   return indexes;
}


const FiniteElement *
QuadraticPosFECollection::FiniteElementForGeometry(
   Geometry::Type GeomType) const
{
   switch (GeomType)
   {
      case Geometry::SEGMENT:     return &SegmentFE;
      case Geometry::SQUARE:      return &QuadrilateralFE;
      default:
         if (error_mode == RETURN_NULL) { return nullptr; }
         mfem_error ("QuadraticPosFECollection: unknown geometry type.");
   }
   return NULL; // Make some compilers happy
}

int QuadraticPosFECollection::DofForGeometry(Geometry::Type GeomType) const
{
   switch (GeomType)
   {
      case Geometry::POINT:       return 1;
      case Geometry::SEGMENT:     return 1;
      case Geometry::SQUARE:      return 1;
      default:
         mfem_error ("QuadraticPosFECollection: unknown geometry type.");
   }
   return 0; // Make some compilers happy
}

const int *QuadraticPosFECollection::DofOrderForOrientation(
   Geometry::Type GeomType, int Or) const
{
   static int indexes[] = { 0 };

   return indexes;
}


const FiniteElement *
CubicFECollection::FiniteElementForGeometry(Geometry::Type GeomType) const
{
   switch (GeomType)
   {
      case Geometry::POINT:       return &PointFE;
      case Geometry::SEGMENT:     return &SegmentFE;
      case Geometry::TRIANGLE:    return &TriangleFE;
      case Geometry::SQUARE:      return &QuadrilateralFE;
      case Geometry::TETRAHEDRON: return &TetrahedronFE;
      case Geometry::CUBE:        return &ParallelepipedFE;
      case Geometry::PRISM:       return &WedgeFE;
      default:
         if (error_mode == RETURN_NULL) { return nullptr; }
         mfem_error ("CubicFECollection: unknown geometry type.");
   }
   return &SegmentFE; // Make some compilers happy
}

int CubicFECollection::DofForGeometry(Geometry::Type GeomType) const
{
   switch (GeomType)
   {
      case Geometry::POINT:       return 1;
      case Geometry::SEGMENT:     return 2;
      case Geometry::TRIANGLE:    return 1;
      case Geometry::SQUARE:      return 4;
      case Geometry::TETRAHEDRON: return 0;
      case Geometry::CUBE:        return 8;
      case Geometry::PRISM:       return 2;
      default:
         mfem_error ("CubicFECollection: unknown geometry type.");
   }
   return 0; // Make some compilers happy
}

const int *CubicFECollection::DofOrderForOrientation(Geometry::Type GeomType,
                                                     int Or) const
{
   if (GeomType == Geometry::SEGMENT)
   {
      static int ind_pos[] = { 0, 1 };
      static int ind_neg[] = { 1, 0 };

      if (Or < 0)
      {
         return ind_neg;
      }
      return ind_pos;
   }
   else if (GeomType == Geometry::TRIANGLE)
   {
      static int indexes[] = { 0 };

      return indexes;
   }
   else if (GeomType == Geometry::SQUARE)
   {
      static int sq_ind[8][4] = {{0, 1, 2, 3}, {0, 2, 1, 3},
         {2, 0, 3, 1}, {1, 0, 3, 2},
         {3, 2, 1, 0}, {3, 1, 2, 0},
         {1, 3, 0, 2}, {2, 3, 0, 1}
      };
      return sq_ind[Or];
   }

   return NULL;
}


const FiniteElement *
CrouzeixRaviartFECollection::FiniteElementForGeometry(
   Geometry::Type GeomType) const
{
   switch (GeomType)
   {
      case Geometry::SEGMENT:     return &SegmentFE;
      case Geometry::TRIANGLE:    return &TriangleFE;
      case Geometry::SQUARE:      return &QuadrilateralFE;
      default:
         if (error_mode == RETURN_NULL) { return nullptr; }
         mfem_error ("CrouzeixRaviartFECollection: unknown geometry type.");
   }
   return &SegmentFE; // Make some compilers happy
}

int CrouzeixRaviartFECollection::DofForGeometry(Geometry::Type GeomType) const
{
   switch (GeomType)
   {
      case Geometry::POINT:       return 0;
      case Geometry::SEGMENT:     return 1;
      case Geometry::TRIANGLE:    return 0;
      case Geometry::SQUARE:      return 0;
      default:
         mfem_error ("CrouzeixRaviartFECollection: unknown geometry type.");
   }
   return 0; // Make some compilers happy
}

const int *CrouzeixRaviartFECollection::DofOrderForOrientation(
   Geometry::Type GeomType, int Or) const
{
   static int indexes[] = { 0 };

   return indexes;
}


const FiniteElement *
RT0_2DFECollection::FiniteElementForGeometry(Geometry::Type GeomType) const
{
   switch (GeomType)
   {
      case Geometry::SEGMENT:     return &SegmentFE;
      case Geometry::TRIANGLE:    return &TriangleFE;
      case Geometry::SQUARE:      return &QuadrilateralFE;
      default:
         if (error_mode == RETURN_NULL) { return nullptr; }
         mfem_error ("RT0_2DFECollection: unknown geometry type.");
   }
   return &SegmentFE; // Make some compilers happy
}

int RT0_2DFECollection::DofForGeometry(Geometry::Type GeomType) const
{
   switch (GeomType)
   {
      case Geometry::POINT:       return 0;
      case Geometry::SEGMENT:     return 1;
      case Geometry::TRIANGLE:    return 0;
      case Geometry::SQUARE:      return 0;
      default:
         mfem_error ("RT0_2DFECollection: unknown geometry type.");
   }
   return 0; // Make some compilers happy
}

const int * RT0_2DFECollection::DofOrderForOrientation(Geometry::Type GeomType,
                                                       int Or) const
{
   static int ind_pos[] = { 0 };
   static int ind_neg[] = { -1 };

   if (Or > 0)
   {
      return ind_pos;
   }
   return ind_neg;
}


const FiniteElement *
RT1_2DFECollection::FiniteElementForGeometry(Geometry::Type GeomType) const
{
   switch (GeomType)
   {
      case Geometry::SEGMENT:     return &SegmentFE;
      case Geometry::TRIANGLE:    return &TriangleFE;
      case Geometry::SQUARE:      return &QuadrilateralFE;
      default:
         if (error_mode == RETURN_NULL) { return nullptr; }
         mfem_error ("RT1_2DFECollection: unknown geometry type.");
   }
   return &SegmentFE; // Make some compilers happy
}

int RT1_2DFECollection::DofForGeometry(Geometry::Type GeomType) const
{
   switch (GeomType)
   {
      case Geometry::POINT:       return 0;
      case Geometry::SEGMENT:     return 2;
      case Geometry::TRIANGLE:    return 2;
      case Geometry::SQUARE:      return 4;
      default:
         mfem_error ("RT1_2DFECollection: unknown geometry type.");
   }
   return 0; // Make some compilers happy
}

const int *RT1_2DFECollection::DofOrderForOrientation(Geometry::Type GeomType,
                                                      int Or) const
{
   static int ind_pos[] = {  0,  1 };
   static int ind_neg[] = { -2, -1 };

   if (Or > 0)
   {
      return ind_pos;
   }
   return ind_neg;
}

const FiniteElement *
RT2_2DFECollection::FiniteElementForGeometry(Geometry::Type GeomType) const
{
   switch (GeomType)
   {
      case Geometry::SEGMENT:     return &SegmentFE;
      case Geometry::TRIANGLE:    return &TriangleFE;
      case Geometry::SQUARE:      return &QuadrilateralFE;
      default:
         if (error_mode == RETURN_NULL) { return nullptr; }
         mfem_error ("RT2_2DFECollection: unknown geometry type.");
   }
   return &SegmentFE; // Make some compilers happy
}

int RT2_2DFECollection::DofForGeometry(Geometry::Type GeomType) const
{
   switch (GeomType)
   {
      case Geometry::POINT:       return 0;
      case Geometry::SEGMENT:     return 3;
      case Geometry::TRIANGLE:    return 6;
      case Geometry::SQUARE:      return 12;
      default:
         mfem_error ("RT2_2DFECollection: unknown geometry type.");
   }
   return 0; // Make some compilers happy
}

const int *RT2_2DFECollection::DofOrderForOrientation(Geometry::Type GeomType,
                                                      int Or) const
{
   static int ind_pos[] = { 0, 1, 2 };
   static int ind_neg[] = { -3, -2, -1 };

   if (Or > 0)
   {
      return ind_pos;
   }
   return ind_neg;
}


const FiniteElement *
Const2DFECollection::FiniteElementForGeometry(Geometry::Type GeomType) const
{
   switch (GeomType)
   {
      case Geometry::TRIANGLE:    return &TriangleFE;
      case Geometry::SQUARE:      return &QuadrilateralFE;
      default:
         if (error_mode == RETURN_NULL) { return nullptr; }
         mfem_error ("Const2DFECollection: unknown geometry type.");
   }
   return &TriangleFE; // Make some compilers happy
}

int Const2DFECollection::DofForGeometry(Geometry::Type GeomType) const
{
   switch (GeomType)
   {
      case Geometry::POINT:       return 0;
      case Geometry::SEGMENT:     return 0;
      case Geometry::TRIANGLE:    return 1;
      case Geometry::SQUARE:      return 1;
      default:
         mfem_error ("Const2DFECollection: unknown geometry type.");
   }
   return 0; // Make some compilers happy
}

const int *Const2DFECollection::DofOrderForOrientation(Geometry::Type GeomType,
                                                       int Or) const
{
   return NULL;
}


const FiniteElement *
LinearDiscont2DFECollection::FiniteElementForGeometry(
   Geometry::Type GeomType) const
{
   switch (GeomType)
   {
      case Geometry::TRIANGLE:    return &TriangleFE;
      case Geometry::SQUARE:      return &QuadrilateralFE;
      default:
         if (error_mode == RETURN_NULL) { return nullptr; }
         mfem_error ("LinearDiscont2DFECollection: unknown geometry type.");
   }
   return &TriangleFE; // Make some compilers happy
}

int LinearDiscont2DFECollection::DofForGeometry(Geometry::Type GeomType) const
{
   switch (GeomType)
   {
      case Geometry::POINT:       return 0;
      case Geometry::SEGMENT:     return 0;
      case Geometry::TRIANGLE:    return 3;
      case Geometry::SQUARE:      return 4;
      default:
         mfem_error ("LinearDiscont2DFECollection: unknown geometry type.");
   }
   return 0; // Make some compilers happy
}

const int * LinearDiscont2DFECollection::DofOrderForOrientation(
   Geometry::Type GeomType, int Or) const
{
   return NULL;
}


const FiniteElement *
GaussLinearDiscont2DFECollection::FiniteElementForGeometry(
   Geometry::Type GeomType) const
{
   switch (GeomType)
   {
      case Geometry::TRIANGLE:    return &TriangleFE;
      case Geometry::SQUARE:      return &QuadrilateralFE;
      default:
         if (error_mode == RETURN_NULL) { return nullptr; }
         mfem_error ("GaussLinearDiscont2DFECollection:"
                     " unknown geometry type.");
   }
   return &TriangleFE; // Make some compilers happy
}

int GaussLinearDiscont2DFECollection::DofForGeometry(Geometry::Type GeomType)
const
{
   switch (GeomType)
   {
      case Geometry::POINT:       return 0;
      case Geometry::SEGMENT:     return 0;
      case Geometry::TRIANGLE:    return 3;
      case Geometry::SQUARE:      return 4;
      default:
         mfem_error ("GaussLinearDiscont2DFECollection:"
                     " unknown geometry type.");
   }
   return 0; // Make some compilers happy
}

const int *GaussLinearDiscont2DFECollection::DofOrderForOrientation(
   Geometry::Type GeomType, int Or) const
{
   return NULL;
}


const FiniteElement *
P1OnQuadFECollection::FiniteElementForGeometry(Geometry::Type GeomType) const
{
   if (GeomType != Geometry::SQUARE)
   {
      if (error_mode == RETURN_NULL) { return nullptr; }
      mfem_error ("P1OnQuadFECollection: unknown geometry type.");
   }
   return &QuadrilateralFE;
}

int P1OnQuadFECollection::DofForGeometry(Geometry::Type GeomType) const
{
   switch (GeomType)
   {
      case Geometry::POINT:       return 0;
      case Geometry::SEGMENT:     return 0;
      case Geometry::SQUARE:      return 3;
      default:
         mfem_error ("P1OnQuadFECollection: unknown geometry type.");
   }
   return 0; // Make some compilers happy
}

const int *P1OnQuadFECollection::DofOrderForOrientation(
   Geometry::Type GeomType, int Or) const
{
   return NULL;
}


const FiniteElement *
QuadraticDiscont2DFECollection::FiniteElementForGeometry(
   Geometry::Type GeomType) const
{
   switch (GeomType)
   {
      case Geometry::TRIANGLE:    return &TriangleFE;
      case Geometry::SQUARE:      return &QuadrilateralFE;
      default:
         if (error_mode == RETURN_NULL) { return nullptr; }
         mfem_error ("QuadraticDiscont2DFECollection: unknown geometry type.");
   }
   return &TriangleFE; // Make some compilers happy
}

int QuadraticDiscont2DFECollection::DofForGeometry(Geometry::Type GeomType)
const
{
   switch (GeomType)
   {
      case Geometry::POINT:       return 0;
      case Geometry::SEGMENT:     return 0;
      case Geometry::TRIANGLE:    return 6;
      case Geometry::SQUARE:      return 9;
      default:
         mfem_error ("QuadraticDiscont2DFECollection: unknown geometry type.");
   }
   return 0; // Make some compilers happy
}

const int *QuadraticDiscont2DFECollection::DofOrderForOrientation(
   Geometry::Type GeomType, int Or) const
{
   return NULL;
}


const FiniteElement *
QuadraticPosDiscont2DFECollection::FiniteElementForGeometry(
   Geometry::Type GeomType) const
{
   switch (GeomType)
   {
      case Geometry::SQUARE:  return &QuadrilateralFE;
      default:
         if (error_mode == RETURN_NULL) { return nullptr; }
         mfem_error ("QuadraticPosDiscont2DFECollection: unknown geometry type.");
   }
   return NULL; // Make some compilers happy
}

int QuadraticPosDiscont2DFECollection::DofForGeometry(Geometry::Type GeomType)
const
{
   switch (GeomType)
   {
      case Geometry::POINT:       return 0;
      case Geometry::SEGMENT:     return 0;
      case Geometry::SQUARE:      return 9;
      default:
         mfem_error ("QuadraticPosDiscont2DFECollection: unknown geometry type.");
   }
   return 0; // Make some compilers happy
}


const FiniteElement *
GaussQuadraticDiscont2DFECollection::FiniteElementForGeometry(
   Geometry::Type GeomType)
const
{
   switch (GeomType)
   {
      case Geometry::TRIANGLE:    return &TriangleFE;
      case Geometry::SQUARE:      return &QuadrilateralFE;
      default:
         if (error_mode == RETURN_NULL) { return nullptr; }
         mfem_error ("GaussQuadraticDiscont2DFECollection:"
                     " unknown geometry type.");
   }
   return &QuadrilateralFE; // Make some compilers happy
}

int GaussQuadraticDiscont2DFECollection::DofForGeometry(
   Geometry::Type GeomType) const
{
   switch (GeomType)
   {
      case Geometry::POINT:       return 0;
      case Geometry::SEGMENT:     return 0;
      case Geometry::TRIANGLE:    return 6;
      case Geometry::SQUARE:      return 9;
      default:
         mfem_error ("GaussQuadraticDiscont2DFECollection:"
                     " unknown geometry type.");
   }
   return 0; // Make some compilers happy
}

const int *GaussQuadraticDiscont2DFECollection::DofOrderForOrientation(
   Geometry::Type GeomType, int Or) const
{
   return NULL;
}


const FiniteElement *
CubicDiscont2DFECollection::FiniteElementForGeometry(
   Geometry::Type GeomType) const
{
   switch (GeomType)
   {
      case Geometry::TRIANGLE:    return &TriangleFE;
      case Geometry::SQUARE:      return &QuadrilateralFE;
      default:
         if (error_mode == RETURN_NULL) { return nullptr; }
         mfem_error ("CubicDiscont2DFECollection: unknown geometry type.");
   }
   return &TriangleFE; // Make some compilers happy
}

int CubicDiscont2DFECollection::DofForGeometry(Geometry::Type GeomType) const
{
   switch (GeomType)
   {
      case Geometry::POINT:       return 0;
      case Geometry::SEGMENT:     return 0;
      case Geometry::TRIANGLE:    return 10;
      case Geometry::SQUARE:      return 16;
      default:
         mfem_error ("CubicDiscont2DFECollection: unknown geometry type.");
   }
   return 0; // Make some compilers happy
}

const int *CubicDiscont2DFECollection::DofOrderForOrientation(
   Geometry::Type GeomType, int Or) const
{
   return NULL;
}


const FiniteElement *
LinearNonConf3DFECollection::FiniteElementForGeometry(
   Geometry::Type GeomType) const
{
   switch (GeomType)
   {
      case Geometry::TRIANGLE:    return &TriangleFE;
      case Geometry::SQUARE:      return &QuadrilateralFE;
      case Geometry::TETRAHEDRON: return &TetrahedronFE;
      case Geometry::CUBE:        return &ParallelepipedFE;
      default:
         if (error_mode == RETURN_NULL) { return nullptr; }
         mfem_error ("LinearNonConf3DFECollection: unknown geometry type.");
   }
   return &TriangleFE; // Make some compilers happy
}

int LinearNonConf3DFECollection::DofForGeometry(Geometry::Type GeomType) const
{
   switch (GeomType)
   {
      case Geometry::POINT:       return 0;
      case Geometry::SEGMENT:     return 0;
      case Geometry::TRIANGLE:    return 1;
      case Geometry::SQUARE:      return 1;
      case Geometry::TETRAHEDRON: return 0;
      case Geometry::CUBE:        return 0;
      default:
         mfem_error ("LinearNonConf3DFECollection: unknown geometry type.");
   }
   return 0; // Make some compilers happy
}

const int *LinearNonConf3DFECollection::DofOrderForOrientation(
   Geometry::Type GeomType, int Or) const
{
   static int indexes[] = { 0 };

   return indexes;
}


const FiniteElement *
Const3DFECollection::FiniteElementForGeometry(Geometry::Type GeomType) const
{
   switch (GeomType)
   {
      case Geometry::TETRAHEDRON: return &TetrahedronFE;
      case Geometry::CUBE:        return &ParallelepipedFE;
      case Geometry::PRISM:       return &WedgeFE;
      case Geometry::PYRAMID:     return &PyramidFE;
      default:
         if (error_mode == RETURN_NULL) { return nullptr; }
         mfem_error ("Const3DFECollection: unknown geometry type.");
   }
   return &TetrahedronFE; // Make some compilers happy
}

int Const3DFECollection::DofForGeometry(Geometry::Type GeomType) const
{
   switch (GeomType)
   {
      case Geometry::POINT:       return 0;
      case Geometry::SEGMENT:     return 0;
      case Geometry::TRIANGLE:    return 0;
      case Geometry::SQUARE:      return 0;
      case Geometry::TETRAHEDRON: return 1;
      case Geometry::CUBE:        return 1;
      case Geometry::PRISM:       return 1;
      case Geometry::PYRAMID:     return 1;
      default:
         mfem_error ("Const3DFECollection: unknown geometry type.");
   }
   return 0; // Make some compilers happy
}

const int *Const3DFECollection::DofOrderForOrientation(Geometry::Type GeomType,
                                                       int Or) const
{
   return NULL;
}


const FiniteElement *
LinearDiscont3DFECollection::FiniteElementForGeometry(
   Geometry::Type GeomType) const
{
   switch (GeomType)
   {
      case Geometry::TETRAHEDRON: return &TetrahedronFE;
      case Geometry::PYRAMID:     return &PyramidFE;
      case Geometry::PRISM:       return &WedgeFE;
      case Geometry::CUBE:        return &ParallelepipedFE;
      default:
         if (error_mode == RETURN_NULL) { return nullptr; }
         mfem_error ("LinearDiscont3DFECollection: unknown geometry type.");
   }
   return &TetrahedronFE; // Make some compilers happy
}

int LinearDiscont3DFECollection::DofForGeometry(Geometry::Type GeomType) const
{
   switch (GeomType)
   {
      case Geometry::POINT:       return 0;
      case Geometry::SEGMENT:     return 0;
      case Geometry::TRIANGLE:    return 0;
      case Geometry::SQUARE:      return 0;
      case Geometry::TETRAHEDRON: return 4;
      case Geometry::PYRAMID:     return 5;
      case Geometry::PRISM:       return 6;
      case Geometry::CUBE:        return 8;
      default:
         mfem_error ("LinearDiscont3DFECollection: unknown geometry type.");
   }
   return 0; // Make some compilers happy
}

const int *LinearDiscont3DFECollection::DofOrderForOrientation(
   Geometry::Type GeomType, int Or) const
{
   return NULL;
}


const FiniteElement *
QuadraticDiscont3DFECollection::FiniteElementForGeometry(
   Geometry::Type GeomType) const
{
   switch (GeomType)
   {
      case Geometry::TETRAHEDRON: return &TetrahedronFE;
      case Geometry::CUBE:        return &ParallelepipedFE;
      default:
         if (error_mode == RETURN_NULL) { return nullptr; }
         mfem_error ("QuadraticDiscont3DFECollection: unknown geometry type.");
   }
   return &TetrahedronFE; // Make some compilers happy
}

int QuadraticDiscont3DFECollection::DofForGeometry(Geometry::Type GeomType)
const
{
   switch (GeomType)
   {
      case Geometry::POINT:       return 0;
      case Geometry::SEGMENT:     return 0;
      case Geometry::TRIANGLE:    return 0;
      case Geometry::SQUARE:      return 0;
      case Geometry::TETRAHEDRON: return 10;
      case Geometry::CUBE:        return 27;
      default:
         mfem_error ("QuadraticDiscont3DFECollection: unknown geometry type.");
   }
   return 0; // Make some compilers happy
}

const int *QuadraticDiscont3DFECollection::DofOrderForOrientation(
   Geometry::Type GeomType, int Or) const
{
   return NULL;
}

const FiniteElement *
RefinedLinearFECollection::FiniteElementForGeometry(
   Geometry::Type GeomType) const
{
   switch (GeomType)
   {
      case Geometry::POINT:       return &PointFE;
      case Geometry::SEGMENT:     return &SegmentFE;
      case Geometry::TRIANGLE:    return &TriangleFE;
      case Geometry::SQUARE:      return &QuadrilateralFE;
      case Geometry::TETRAHEDRON: return &TetrahedronFE;
      case Geometry::CUBE:        return &ParallelepipedFE;
      default:
         if (error_mode == RETURN_NULL) { return nullptr; }
         mfem_error ("RefinedLinearFECollection: unknown geometry type.");
   }
   return &SegmentFE; // Make some compilers happy
}

int RefinedLinearFECollection::DofForGeometry(Geometry::Type GeomType) const
{
   switch (GeomType)
   {
      case Geometry::POINT:       return 1;
      case Geometry::SEGMENT:     return 1;
      case Geometry::TRIANGLE:    return 0;
      case Geometry::SQUARE:      return 1;
      case Geometry::TETRAHEDRON: return 0;
      case Geometry::CUBE:        return 1;
      default:
         mfem_error ("RefinedLinearFECollection: unknown geometry type.");
   }
   return 0; // Make some compilers happy
}

const int *RefinedLinearFECollection::DofOrderForOrientation(
   Geometry::Type GeomType, int Or) const
{
   static int indexes[] = { 0 };

   return indexes;
}


const FiniteElement *
ND1_3DFECollection::FiniteElementForGeometry(Geometry::Type GeomType) const
{
   switch (GeomType)
   {
      case Geometry::CUBE:        return &HexahedronFE;
      case Geometry::TETRAHEDRON: return &TetrahedronFE;
      case Geometry::PRISM:       return &WedgeFE;
      case Geometry::PYRAMID:     return &PyramidFE;
      default:
         if (error_mode == RETURN_NULL) { return nullptr; }
         mfem_error ("ND1_3DFECollection: unknown geometry type.");
   }
   return &HexahedronFE; // Make some compilers happy
}

int ND1_3DFECollection::DofForGeometry(Geometry::Type GeomType) const
{
   switch (GeomType)
   {
      case Geometry::POINT:       return 0;
      case Geometry::SEGMENT:     return 1;
      case Geometry::TRIANGLE:    return 0;
      case Geometry::SQUARE:      return 0;
      case Geometry::TETRAHEDRON: return 0;
      case Geometry::CUBE:        return 0;
      case Geometry::PRISM:       return 0;
      case Geometry::PYRAMID:     return 0;
      default:
         mfem_error ("ND1_3DFECollection: unknown geometry type.");
   }
   return 0; // Make some compilers happy
}

const int *ND1_3DFECollection::DofOrderForOrientation(Geometry::Type GeomType,
                                                      int Or) const
{
   static int ind_pos[] = { 0 };
   static int ind_neg[] = { -1 };

   if (Or > 0)
   {
      return ind_pos;
   }
   return ind_neg;
}

const FiniteElement *
ND1_4DFECollection::FiniteElementForGeometry(Geometry::Type GeomType) const
{
   switch (GeomType)
   {
      case Geometry::PENTATOPE:   return &NedPentatopFE;
      default:
         mfem_error ("ND1_4DFECollection: unknown geometry type.");
   }
   return &NedPentatopFE; // Make some compilers happy
}

int ND1_4DFECollection::DofForGeometry(Geometry::Type GeomType) const
{
   switch (GeomType)
   {
      case Geometry::POINT:       return 0;
      case Geometry::SEGMENT:     return 1;
      case Geometry::TRIANGLE:    return 0;
      case Geometry::SQUARE:      return 0;
      case Geometry::TETRAHEDRON: return 0;
      case Geometry::CUBE:        return 0;
      case Geometry::PENTATOPE:   return 0;
      default:
         mfem_error ("ND1_4DFECollection: unknown geometry type.");
   }
   return 0; // Make some compilers happy
}

const int * ND1_4DFECollection::DofOrderForOrientation(Geometry::Type GeomType,
                                                       int Or)
const
{
   static int ind_pos[] = { 0 };
   static int ind_neg[] = { -1 };

   if (Or > 0)
   {
      return ind_pos;
   }
   return ind_neg;
}


const FiniteElement *
ND2_4DFECollection::FiniteElementForGeometry(Geometry::Type GeomType) const
{
   switch (GeomType)
   {
      case Geometry::PENTATOPE:   return &NedPentatopFE;
      default:
         mfem_error ("ND2_4DFECollection: unknown geometry type.");
   }
   return &NedPentatopFE; // Make some compilers happy
}

int ND2_4DFECollection::DofForGeometry(Geometry::Type GeomType) const
{
   switch (GeomType)
   {
      case Geometry::POINT:       return 0;
      case Geometry::SEGMENT:     return 2;
      case Geometry::TRIANGLE:    return 0;
      case Geometry::SQUARE:      return 0;
      case Geometry::TETRAHEDRON: return 0;
      case Geometry::CUBE:        return 0;
      case Geometry::PENTATOPE:   return 0;
      default:
         mfem_error ("ND2_4DFECollection: unknown geometry type.");
   }
   return 0; // Make some compilers happy
}

const int * ND2_4DFECollection::DofOrderForOrientation(Geometry::Type GeomType,
                                                       int Or)
const
{
   static int ind_pos[] = { 0, 1 };
   static int ind_neg[] = { -2, -1};

   if (Or > 0)
   {
      return ind_pos;
   }
   return ind_neg;
}

const FiniteElement *
DivSkew1_4DFECollection::FiniteElementForGeometry(Geometry::Type GeomType) const
{
   switch (GeomType)
   {
      case Geometry::PENTATOPE:   return &DivSkew0PentatopFE;
      default:
         mfem_error ("DivSkew1_4DFECollection: unknown geometry type 1.");
   }
   return &DivSkew0PentatopFE; // Make some compilers happy
}

int DivSkew1_4DFECollection::DofForGeometry(Geometry::Type GeomType) const
{
   switch (GeomType)
   {
      case Geometry::POINT:       return 0;
      case Geometry::SEGMENT:     return 0;
      case Geometry::TRIANGLE:    return 1;
      case Geometry::SQUARE:      return 0;
      case Geometry::TETRAHEDRON: return 0;
      case Geometry::CUBE:        return 0;
      case Geometry::PENTATOPE:   return 0;
      default:
         mfem_error ("DivSkew1_4DFECollection: unknown geometry type 2.");
   }
   return 0; // Make some compilers happy
}

const int * DivSkew1_4DFECollection::DofOrderForOrientation(
   Geometry::Type GeomType, int Or)
const
{
   static int ind_pos[] = { 0 };
   static int ind_neg[] = { -1 };

   if (Or %2 == 0)
   {
      return ind_pos;
   }
   return ind_neg;
}

const FiniteElement *
RT0_3DFECollection::FiniteElementForGeometry(Geometry::Type GeomType) const
{
   switch (GeomType)
   {
      case Geometry::TRIANGLE:    return &TriangleFE;
      case Geometry::SQUARE:      return &QuadrilateralFE;
      case Geometry::CUBE:        return &HexahedronFE;
      case Geometry::TETRAHEDRON: return &TetrahedronFE;
      case Geometry::PRISM:       return &WedgeFE;
      case Geometry::PYRAMID:     return &PyramidFE;
      default:
         if (error_mode == RETURN_NULL) { return nullptr; }
         mfem_error ("RT0_3DFECollection: unknown geometry type.");
   }
   return &HexahedronFE; // Make some compilers happy
}

int RT0_3DFECollection::DofForGeometry(Geometry::Type GeomType) const
{
   switch (GeomType)
   {
      case Geometry::POINT:       return 0;
      case Geometry::SEGMENT:     return 0;
      case Geometry::TRIANGLE:    return 1;
      case Geometry::SQUARE:      return 1;
      case Geometry::TETRAHEDRON: return 0;
      case Geometry::CUBE:        return 0;
      case Geometry::PRISM:       return 0;
      case Geometry::PYRAMID:     return 0;
      default:
         mfem_error ("RT0_3DFECollection: unknown geometry type.");
   }
   return 0; // Make some compilers happy
}

const int *RT0_3DFECollection::DofOrderForOrientation(Geometry::Type GeomType,
                                                      int Or) const
{
   static int ind_pos[] = { 0 };
   static int ind_neg[] = { -1 };

   if ((GeomType == Geometry::TRIANGLE) || (GeomType == Geometry::SQUARE))
   {
      if (Or % 2 == 0)
      {
         return ind_pos;
      }
      return ind_neg;
   }
   return NULL;
}

const FiniteElement *
RT1_3DFECollection::FiniteElementForGeometry(Geometry::Type GeomType) const
{
   switch (GeomType)
   {
      case Geometry::TRIANGLE:    return &TriangleFE;
      case Geometry::SQUARE:      return &QuadrilateralFE;
      case Geometry::CUBE:        return &HexahedronFE;
      default:
         if (error_mode == RETURN_NULL) { return nullptr; }
         mfem_error ("RT1_3DFECollection: unknown geometry type.");
   }
   return &HexahedronFE; // Make some compilers happy
}

int RT1_3DFECollection::DofForGeometry(Geometry::Type GeomType) const
{
   switch (GeomType)
   {
      case Geometry::POINT:       return 0;
      case Geometry::SEGMENT:     return 0;
      case Geometry::TRIANGLE:    return 2;
      case Geometry::SQUARE:      return 4;
      case Geometry::CUBE:        return 12;
      default:
         mfem_error ("RT1_3DFECollection: unknown geometry type.");
   }
   return 0; // Make some compilers happy
}

const int *RT1_3DFECollection::DofOrderForOrientation(Geometry::Type GeomType,
                                                      int Or) const
{
   if (GeomType == Geometry::SQUARE)
   {
      static int sq_ind[8][4] =
      {
         {0, 1, 2, 3}, {-1, -3, -2, -4},
         {2, 0, 3, 1}, {-2, -1, -4, -3},
         {3, 2, 1, 0}, {-4, -2, -3, -1},
         {1, 3, 0, 2}, {-3, -4, -1, -2}
      };

      return sq_ind[Or];
   }
   else
   {
      return NULL;
   }
}

const FiniteElement *
RT0_4DFECollection::FiniteElementForGeometry(Geometry::Type GeomType) const
{
   switch (GeomType)
   {
      case Geometry::TETRAHEDRON: return &TetrahedronFE;
      case Geometry::PENTATOPE: return &PentatopeFE;
      default:
         mfem_error ("RT0_4DFECollection: unknown geometry type.");
   }
   return &PentatopeFE; // Make some compilers happy
}

int RT0_4DFECollection::DofForGeometry(Geometry::Type GeomType) const
{
   switch (GeomType)
   {
      case Geometry::POINT:       return 0;
      case Geometry::SEGMENT:     return 0;
      case Geometry::TRIANGLE:    return 0;
      case Geometry::SQUARE:      return 0;
      case Geometry::TETRAHEDRON: return 1;
      case Geometry::CUBE:        return 0;
      case Geometry::PENTATOPE:   return 0;
      default:
         mfem_error ("RT0_4DFECollection: unknown geometry type.");
   }
   return 0; // Make some compilers happy
}

const int * RT0_4DFECollection::DofOrderForOrientation(Geometry::Type GeomType,
                                                       int Or)
const
{
   static int ind_pos[] = { 0 };
   static int ind_neg[] = { -1 };

   if (GeomType == Geometry::TETRAHEDRON)
   {
      if (Or % 2 == 0) { return ind_pos; }
      return ind_neg;
   }
   return NULL;
}

H1_FECollection::H1_FECollection(const int p, const int dim, const int btype)
   : FiniteElementCollection(p)
   , dim(dim)
{
   MFEM_VERIFY(p >= 1, "H1_FECollection requires order >= 1.");
   MFEM_VERIFY(dim >= 0 && dim <= 4, "H1_FECollection requires 0 <= dim <= 4.");

   const int pm1 = p - 1, pm2 = pm1 - 1, pm3 = pm2 - 1, pm4 = pm3 - 1;

   int pt_type = BasisType::GetQuadrature1D(btype);
   b_type = BasisType::Check(btype);
   switch (btype)
   {
      case BasisType::GaussLobatto:
      {
         snprintf(h1_name, 32, "H1_%dD_P%d", dim, p);
         break;
      }
      case BasisType::Positive:
      {
         snprintf(h1_name, 32, "H1Pos_%dD_P%d", dim, p);
         break;
      }
      case BasisType::Serendipity:
      {
         snprintf(h1_name, 32, "H1Ser_%dD_P%d", dim, p);
         break;
      }
      default:
      {
         MFEM_VERIFY(Quadrature1D::CheckClosed(pt_type) !=
                     Quadrature1D::Invalid,
                     "unsupported BasisType: " << BasisType::Name(btype));

         snprintf(h1_name, 32, "H1@%c_%dD_P%d",
                  (int)BasisType::GetChar(btype), dim, p);
      }
   }

   for (int g = 0; g < Geometry::NumGeom; g++)
   {
      H1_dof[g] = 0;
      H1_Elements[g] = NULL;
   }
   for (int i = 0; i < 2; i++)
   {
      SegDofOrd[i] = NULL;
   }
   for (int i = 0; i < 6; i++)
   {
      TriDofOrd[i] = NULL;
   }
   for (int i = 0; i < 8; i++)
   {
      QuadDofOrd[i] = NULL;
   }
   for (int i = 0; i < 24; i++)
   {
      TetDofOrd[i] = NULL;
   }

   H1_dof[Geometry::POINT] = 1;
   H1_Elements[Geometry::POINT] = new PointFiniteElement;

   if (dim >= 1)
   {
      H1_dof[Geometry::SEGMENT] = pm1;
      if (b_type == BasisType::Positive)
      {
         H1_Elements[Geometry::SEGMENT] = new H1Pos_SegmentElement(p);
      }
      else
      {
         H1_Elements[Geometry::SEGMENT] = new H1_SegmentElement(p, btype);
      }

      SegDofOrd[0] = (pm1 > 0) ? new int[2*pm1] : nullptr;
      SegDofOrd[1] = SegDofOrd[0] + pm1;
      for (int i = 0; i < pm1; i++)
      {
         SegDofOrd[0][i] = i;
         SegDofOrd[1][i] = pm2 - i;
      }
   }

   if (dim >= 2)
   {
      H1_dof[Geometry::TRIANGLE] = (pm1*pm2)/2;
      H1_dof[Geometry::SQUARE] = pm1*pm1;
      if (b_type == BasisType::Positive)
      {
         H1_Elements[Geometry::TRIANGLE] = new H1Pos_TriangleElement(p);
         H1_Elements[Geometry::SQUARE] = new H1Pos_QuadrilateralElement(p);
      }
      else if (b_type == BasisType::Serendipity)
      {
         // Note: in fe_coll.hpp the DofForGeometry(Geometry::Type) method
         // returns H1_dof[GeomType], so we need to fix the value of H1_dof here
         // for the serendipity case.

         // formula for number of interior serendipity DoFs (when p>1)
         H1_dof[Geometry::SQUARE] = (pm3*pm2)/2;
         H1_Elements[Geometry::SQUARE] = new H1Ser_QuadrilateralElement(p);
         // allows for mixed tri/quad meshes
         H1_Elements[Geometry::TRIANGLE] = new H1Pos_TriangleElement(p);
      }
      else
      {
         H1_Elements[Geometry::TRIANGLE] = new H1_TriangleElement(p, btype);
         H1_Elements[Geometry::SQUARE] = new H1_QuadrilateralElement(p, btype);
      }

      const int &TriDof = H1_dof[Geometry::TRIANGLE];
      const int &QuadDof = H1_dof[Geometry::SQUARE];
      TriDofOrd[0] = (TriDof > 0) ? new int[6*TriDof] : nullptr;
      for (int i = 1; i < 6; i++)
      {
         TriDofOrd[i] = TriDofOrd[i-1] + TriDof;
      }
      // see Mesh::GetTriOrientation in mesh/mesh.cpp
      for (int j = 0; j < pm2; j++)
      {
         for (int i = 0; i + j < pm2; i++)
         {
            int o = TriDof - ((pm1 - j)*(pm2 - j))/2 + i;
            int k = pm3 - j - i;
            TriDofOrd[0][o] = o;  // (0,1,2)
            TriDofOrd[1][o] = TriDof - ((pm1-j)*(pm2-j))/2 + k;  // (1,0,2)
            TriDofOrd[2][o] = TriDof - ((pm1-i)*(pm2-i))/2 + k;  // (2,0,1)
            TriDofOrd[3][o] = TriDof - ((pm1-k)*(pm2-k))/2 + i;  // (2,1,0)
            TriDofOrd[4][o] = TriDof - ((pm1-k)*(pm2-k))/2 + j;  // (1,2,0)
            TriDofOrd[5][o] = TriDof - ((pm1-i)*(pm2-i))/2 + j;  // (0,2,1)
         }
      }

      QuadDofOrd[0] = (QuadDof > 0) ? new int[8*QuadDof] : nullptr;
      for (int i = 1; i < 8; i++)
      {
         QuadDofOrd[i] = QuadDofOrd[i-1] + QuadDof;
      }

      // For serendipity order >=4, the QuadDofOrd array must be re-defined. We
      // do this by computing the corresponding tensor product QuadDofOrd array
      // or two orders less, which contains enough DoFs for their serendipity
      // basis. This could be optimized.
      if (b_type == BasisType::Serendipity)
      {
         if (p < 4)
         {
            // no face dofs --> don't need to adjust QuadDofOrd
         }
         else  // p >= 4 --> have face dofs
         {
            // Exactly the same as tensor product case, but with all orders
            // reduced by 2 e.g. in case p=5 it builds a 2x2 array, even though
            // there are only 3 serendipity dofs.
            // In the tensor product case, the i and j index tensor directions,
            // and o index from 0 to (pm1)^2,

            for (int j = 0; j < pm3; j++)   // pm3 instead of pm1, etc
            {
               for (int i = 0; i < pm3; i++)
               {
                  int o = i + j*pm3;
                  QuadDofOrd[0][o] = i + j*pm3;  // (0,1,2,3)
                  QuadDofOrd[1][o] = j + i*pm3;  // (0,3,2,1)
                  QuadDofOrd[2][o] = j + (pm4 - i)*pm3;  // (1,2,3,0)
                  QuadDofOrd[3][o] = (pm4 - i) + j*pm3;  // (1,0,3,2)
                  QuadDofOrd[4][o] = (pm4 - i) + (pm4 - j)*pm3;  // (2,3,0,1)
                  QuadDofOrd[5][o] = (pm4 - j) + (pm4 - i)*pm3;  // (2,1,0,3)
                  QuadDofOrd[6][o] = (pm4 - j) + i*pm3;  // (3,0,1,2)
                  QuadDofOrd[7][o] = i + (pm4 - j)*pm3;  // (3,2,1,0)
               }
            }

         }
      }
      else // not serendipity
      {
         for (int j = 0; j < pm1; j++)
         {
            for (int i = 0; i < pm1; i++)
            {
               int o = i + j*pm1;
               QuadDofOrd[0][o] = i + j*pm1;  // (0,1,2,3)
               QuadDofOrd[1][o] = j + i*pm1;  // (0,3,2,1)
               QuadDofOrd[2][o] = j + (pm2 - i)*pm1;  // (1,2,3,0)
               QuadDofOrd[3][o] = (pm2 - i) + j*pm1;  // (1,0,3,2)
               QuadDofOrd[4][o] = (pm2 - i) + (pm2 - j)*pm1;  // (2,3,0,1)
               QuadDofOrd[5][o] = (pm2 - j) + (pm2 - i)*pm1;  // (2,1,0,3)
               QuadDofOrd[6][o] = (pm2 - j) + i*pm1;  // (3,0,1,2)
               QuadDofOrd[7][o] = i + (pm2 - j)*pm1;  // (3,2,1,0)
            }
         }
      }

      if (dim >= 3)
      {
         H1_dof[Geometry::TETRAHEDRON] = (TriDof*pm3)/3;
         H1_dof[Geometry::CUBE] = QuadDof*pm1;
         H1_dof[Geometry::PRISM] = TriDof*pm1;
         H1_dof[Geometry::PYRAMID] = 0;
         if (b_type == BasisType::Positive)
         {
            H1_Elements[Geometry::TETRAHEDRON] = new H1Pos_TetrahedronElement(p);
            H1_Elements[Geometry::CUBE] = new H1Pos_HexahedronElement(p);
            H1_Elements[Geometry::PRISM] = new H1Pos_WedgeElement(p);
         }
         else
         {
            H1_Elements[Geometry::TETRAHEDRON] =
               new H1_TetrahedronElement(p, btype);
            H1_Elements[Geometry::CUBE] = new H1_HexahedronElement(p, btype);
            H1_Elements[Geometry::PRISM] = new H1_WedgeElement(p, btype);
         }
         H1_Elements[Geometry::PYRAMID] = new LinearPyramidFiniteElement;

         const int &TetDof = H1_dof[Geometry::TETRAHEDRON];
         TetDofOrd[0] = (TetDof > 0) ? new int[24*TetDof] : nullptr;
         for (int i = 1; i < 24; i++)
         {
            TetDofOrd[i] = TetDofOrd[i-1] + TetDof;
         }
         // see Mesh::GetTetOrientation in mesh/mesh.cpp
         for (int k = 0; k < pm3; k++)
         {
            for (int j = 0; j + k < pm3; j++)
            {
               for (int i = 0; i + j + k < pm3; i++)
               {
                  int l = pm4 - k - j - i;
                  int o   = TetDof - ((pm1 - k) * (pm2 - k) * (pm3 - k)) / 6
                            + (j * (2 * p - 5 - j - 2 * k)) / 2 + i;
                  int o1  = TetDof - ((pm1 - j) * (pm2 - j) * (pm3 - j)) / 6
                            + (k * (2 * p - 5 - k - 2 * j)) / 2 + i;
                  int o2  = TetDof - ((pm1 - i) * (pm2 - i) * (pm3 - i)) / 6
                            + (k * (2 * p - 5 - k - 2 * i)) / 2 + j;
                  int o3  = TetDof - ((pm1 - k) * (pm2 - k) * (pm3 - k)) / 6
                            + (i * (2 * p - 5 - i - 2 * k)) / 2 + j;
                  int o4  = TetDof - ((pm1 - j) * (pm2 - j) * (pm3 - j)) / 6
                            + (i * (2 * p - 5 - i - 2 * j)) / 2 + k;
                  int o5  = TetDof - ((pm1 - i) * (pm2 - i) * (pm3 - i)) / 6
                            + (j * (2 * p - 5 - j - 2 * i)) / 2 + k;
                  int o6  = TetDof - ((pm1 - k) * (pm2 - k) * (pm3 - k)) / 6
                            + (l * (2 * p - 5 - l - 2 * k)) / 2 + j;
                  int o7  = TetDof - ((pm1 - l) * (pm2 - l) * (pm3 - l)) / 6
                            + (k * (2 * p - 5 - k - 2 * l)) / 2 + j;
                  int o8  = TetDof - ((pm1 - l) * (pm2 - l) * (pm3 - l)) / 6
                            + (j * (2 * p - 5 - j - 2 * l)) / 2 + k;
                  int o9  = TetDof - ((pm1 - j) * (pm2 - j) * (pm3 - j)) / 6
                            + (l * (2 * p - 5 - l - 2 * j)) / 2 + k;
                  int o10 = TetDof - ((pm1 - j) * (pm2 - j) * (pm3 - j)) / 6
                            + (k * (2 * p - 5 - k - 2 * j)) / 2 + l;
                  int o11 = TetDof - ((pm1 - k) * (pm2 - k) * (pm3 - k)) / 6
                            + (j * (2 * p - 5 - j - 2 * k)) / 2 + l;
                  int o12 = TetDof - ((pm1 - i) * (pm2 - i) * (pm3 - i)) / 6
                            + (l * (2 * p - 5 - l - 2 * i)) / 2 + k;
                  int o13 = TetDof - ((pm1 - l) * (pm2 - l) * (pm3 - l)) / 6
                            + (i * (2 * p - 5 - i - 2 * l)) / 2 + k;
                  int o14 = TetDof - ((pm1 - k) * (pm2 - k) * (pm3 - k)) / 6
                            + (i * (2 * p - 5 - i - 2 * k)) / 2 + l;
                  int o15 = TetDof - ((pm1 - i) * (pm2 - i) * (pm3 - i)) / 6
                            + (k * (2 * p - 5 - k - 2 * i)) / 2 + l;
                  int o16 = TetDof - ((pm1 - l) * (pm2 - l) * (pm3 - l)) / 6
                            + (k * (2 * p - 5 - k - 2 * l)) / 2 + i;
                  int o17 = TetDof - ((pm1 - k) * (pm2 - k) * (pm3 - k)) / 6
                            + (l * (2 * p - 5 - l - 2 * k)) / 2 + i;
                  int o18 = TetDof - ((pm1 - i) * (pm2 - i) * (pm3 - i)) / 6
                            + (j * (2 * p - 5 - j - 2 * i)) / 2 + l;
                  int o19 = TetDof - ((pm1 - j) * (pm2 - j) * (pm3 - j)) / 6
                            + (i * (2 * p - 5 - i - 2 * j)) / 2 + l;
                  int o20 = TetDof - ((pm1 - j) * (pm2 - j) * (pm3 - j)) / 6
                            + (l * (2 * p - 5 - l - 2 * j)) / 2 + i;
                  int o21 = TetDof - ((pm1 - l) * (pm2 - l) * (pm3 - l)) / 6
                            + (j * (2 * p - 5 - j - 2 * l)) / 2 + i;
                  int o22 = TetDof - ((pm1 - l) * (pm2 - l) * (pm3 - l)) / 6
                            + (i * (2 * p - 5 - i - 2 * l)) / 2 + j;
                  int o23 = TetDof - ((pm1 - i) * (pm2 - i) * (pm3 - i)) / 6
                            + (l * (2 * p - 5 - l - 2 * i)) / 2 + j;
                  TetDofOrd[ 0][o] = o;   // (0,1,2,3)
                  TetDofOrd[ 1][o] = o1;  // (0,1,3,2)
                  TetDofOrd[ 2][o] = o2;  // (0,2,3,1)
                  TetDofOrd[ 3][o] = o3;  // (0,2,1,3)
                  TetDofOrd[ 4][o] = o4;  // (0,3,1,2)
                  TetDofOrd[ 5][o] = o5;  // (0,3,2,1)
                  TetDofOrd[ 6][o] = o6;  // (1,2,0,3)
                  TetDofOrd[ 7][o] = o7;  // (1,2,3,0)
                  TetDofOrd[ 8][o] = o8;  // (1,3,2,0)
                  TetDofOrd[ 9][o] = o9;  // (1,3,0,2)
                  TetDofOrd[10][o] = o10; // (1,0,3,2)
                  TetDofOrd[11][o] = o11; // (1,0,2,3)
                  TetDofOrd[12][o] = o12; // (2,3,0,1)
                  TetDofOrd[13][o] = o13; // (2,3,1,0)
                  TetDofOrd[14][o] = o14; // (2,0,1,3)
                  TetDofOrd[15][o] = o15; // (2,0,3,1)
                  TetDofOrd[16][o] = o16; // (2,1,3,0)
                  TetDofOrd[17][o] = o17; // (2,1,0,3)
                  TetDofOrd[18][o] = o18; // (3,0,2,1)
                  TetDofOrd[19][o] = o19; // (3,0,1,2)
                  TetDofOrd[20][o] = o20; // (3,1,0,2)
                  TetDofOrd[21][o] = o21; // (3,1,2,0)
                  TetDofOrd[22][o] = o22; // (3,2,1,0)
                  TetDofOrd[23][o] = o23; // (3,2,0,1)
               }
            }
         }

         if (dim >= 4)
         {
            H1_dof[Geometry::PENTATOPE] = (TriDof*pm3*pm4)/12;
            H1_dof[Geometry::TESSERACT] = QuadDof*pm1*pm1;
            if (b_type == BasisType::Positive)
            {
               mfem_error("H1_FECollection: BasisType::Positive not implemented");
            }
            else
            {
               H1_Elements[Geometry::PENTATOPE] = new H1_PentatopeElement(p, pt_type);
            }
         }
      }
   }
}

const FiniteElement *
H1_FECollection::FiniteElementForGeometry(Geometry::Type GeomType) const
{
   if (GeomType != Geometry::PYRAMID || this->GetOrder() == 1)
   {
      return H1_Elements[GeomType];
   }
   else
   {
      if (error_mode == RETURN_NULL) { return nullptr; }
      MFEM_ABORT("H1 Pyramid basis functions are not yet supported "
                 "for order > 1.");
      return NULL;
   }
}

const int *H1_FECollection::DofOrderForOrientation(Geometry::Type GeomType,
                                                   int Or) const
{
   if (GeomType == Geometry::SEGMENT)
   {
      return (Or > 0) ? SegDofOrd[0] : SegDofOrd[1];
   }
   else if (GeomType == Geometry::TRIANGLE)
   {
      return TriDofOrd[Or%6];
   }
   else if (GeomType == Geometry::SQUARE)
   {
      return QuadDofOrd[Or%8];
   }
   else if (GeomType == Geometry::TETRAHEDRON)
   {
      return TetDofOrd[Or%24];
   }
   return NULL;
}

FiniteElementCollection *H1_FECollection::GetTraceCollection() const
{
   int tr_p = H1_dof[Geometry::SEGMENT] + 1;
   int tr_dim = -1;
   if (!strncmp(h1_name, "H1_", 3))
   {
      tr_dim = atoi(h1_name + 3);
   }
   else if (!strncmp(h1_name, "H1Pos_", 6))
   {
      tr_dim = atoi(h1_name + 6);
   }
   else if (!strncmp(h1_name, "H1@", 3))
   {
      tr_dim = atoi(h1_name + 5);
   }
   return (dim < 0) ? NULL : new H1_Trace_FECollection(tr_p, tr_dim, b_type);
}

const int *H1_FECollection::GetDofMap(Geometry::Type GeomType) const
{
   const int *dof_map = NULL;
   const FiniteElement *fe = H1_Elements[GeomType];
   const NodalFiniteElement *nodal_fe =
      dynamic_cast<const NodalFiniteElement*>(fe);
   if (nodal_fe)
   {
      dof_map = nodal_fe->GetLexicographicOrdering().GetData();
   }
   else
   {
      MFEM_ABORT("Geometry type " << Geometry::Name[GeomType] << " is not "
                 "implemented");
   }
   return dof_map;
}

const int *H1_FECollection::GetDofMap(Geometry::Type GeomType, int p) const
{
   if (p == base_p) { return GetDofMap(GeomType); }
   if (p >= var_orders.Size() || !var_orders[p]) { InitVarOrder(p); }
   return ((H1_FECollection*) var_orders[p])->GetDofMap(GeomType);
}

H1_FECollection::~H1_FECollection()
{
   delete [] SegDofOrd[0];
   delete [] TriDofOrd[0];
   delete [] QuadDofOrd[0];
   delete [] TetDofOrd[0];
   for (int g = 0; g < Geometry::NumGeom; g++)
   {
      delete H1_Elements[g];
   }
}


H1_Trace_FECollection::H1_Trace_FECollection(const int p, const int dim,
                                             const int btype)
   : H1_FECollection(p, dim-1, btype)
{
   if (btype == BasisType::GaussLobatto)
   {
      snprintf(h1_name, 32, "H1_Trace_%dD_P%d", dim, p);
   }
   else if (btype == BasisType::Positive)
   {
      snprintf(h1_name, 32, "H1Pos_Trace_%dD_P%d", dim, p);
   }
   else // base class checks that type is closed
   {
      snprintf(h1_name, 32, "H1_Trace@%c_%dD_P%d",
               (int)BasisType::GetChar(btype), dim, p);
   }
}


L2_FECollection::L2_FECollection(const int p, const int dim, const int btype,
                                 const int map_type)
   : FiniteElementCollection(p)
   , dim(dim)
   , m_type(map_type)
{
   MFEM_VERIFY(p >= 0, "L2_FECollection requires order >= 0.");

   b_type = BasisType::Check(btype);
   const char *prefix = NULL;
   switch (map_type)
   {
      case FiniteElement::VALUE:    prefix = "L2";    break;
      case FiniteElement::INTEGRAL: prefix = "L2Int"; break;
      default:
         MFEM_ABORT("invalid map_type: " << map_type);
   }
   switch (btype)
   {
      case BasisType::GaussLegendre:
         snprintf(d_name, 32, "%s_%dD_P%d", prefix, dim, p);
         break;
      default:
         snprintf(d_name, 32, "%s_T%d_%dD_P%d", prefix, btype, dim, p);
   }

   for (int g = 0; g < Geometry::NumGeom; g++)
   {
      L2_Elements[g] = NULL;
      Tr_Elements[g] = NULL;
   }
   for (int i = 0; i < 2; i++)
   {
      SegDofOrd[i] = NULL;
   }
   for (int i = 0; i < 6; i++)
   {
      TriDofOrd[i] = NULL;
   }
   for (int i = 0; i < 24; i++)
   {
      TetDofOrd[i] = NULL;
   }
   OtherDofOrd = NULL;

   if (dim == 0)
   {
      L2_Elements[Geometry::POINT] = new PointFiniteElement;
   }
   else if (dim == 1)
   {
      if (b_type == BasisType::Positive)
      {
         L2_Elements[Geometry::SEGMENT] = new L2Pos_SegmentElement(p);
      }
      else
      {
         L2_Elements[Geometry::SEGMENT] = new L2_SegmentElement(p, btype);
      }
      L2_Elements[Geometry::SEGMENT]->SetMapType(map_type);

      Tr_Elements[Geometry::POINT] = new PointFiniteElement;
      // No need to set the map_type for Tr_Elements.

      const int pp1 = p + 1;
      SegDofOrd[0] = (pp1 > 0) ? new int[2*pp1] : nullptr;
      SegDofOrd[1] = SegDofOrd[0] + pp1;
      for (int i = 0; i <= p; i++)
      {
         SegDofOrd[0][i] = i;
         SegDofOrd[1][i] = p - i;
      }
   }
   else if (dim == 2)
   {
      if (b_type == BasisType::Positive)
      {
         L2_Elements[Geometry::TRIANGLE] = new L2Pos_TriangleElement(p);
         L2_Elements[Geometry::SQUARE] = new L2Pos_QuadrilateralElement(p);
      }
      else
      {
         L2_Elements[Geometry::TRIANGLE] = new L2_TriangleElement(p, btype);
         L2_Elements[Geometry::SQUARE] = new L2_QuadrilateralElement(p, btype);
      }
      L2_Elements[Geometry::TRIANGLE]->SetMapType(map_type);
      L2_Elements[Geometry::SQUARE]->SetMapType(map_type);
      // Trace element use the default Gauss-Legendre nodal points for positive basis
      if (b_type == BasisType::Positive)
      {
         Tr_Elements[Geometry::SEGMENT] = new L2Pos_SegmentElement(p);
      }
      else
      {
         Tr_Elements[Geometry::SEGMENT] = new L2_SegmentElement(p, btype);
      }

      const int TriDof = L2_Elements[Geometry::TRIANGLE]->GetDof();
      TriDofOrd[0] = (TriDof > 0) ? new int[6*TriDof] : nullptr;
      for (int i = 1; i < 6; i++)
      {
         TriDofOrd[i] = TriDofOrd[i-1] + TriDof;
      }
      const int pp1 = p + 1, pp2 = pp1 + 1;
      for (int j = 0; j <= p; j++)
      {
         for (int i = 0; i + j <= p; i++)
         {
            int o = TriDof - ((pp2 - j)*(pp1 - j))/2 + i;
            int k = p - j - i;
            TriDofOrd[0][o] = o;  // (0,1,2)
            TriDofOrd[1][o] = TriDof - ((pp2-j)*(pp1-j))/2 + k;  // (1,0,2)
            TriDofOrd[2][o] = TriDof - ((pp2-i)*(pp1-i))/2 + k;  // (2,0,1)
            TriDofOrd[3][o] = TriDof - ((pp2-k)*(pp1-k))/2 + i;  // (2,1,0)
            TriDofOrd[4][o] = TriDof - ((pp2-k)*(pp1-k))/2 + j;  // (1,2,0)
            TriDofOrd[5][o] = TriDof - ((pp2-i)*(pp1-i))/2 + j;  // (0,2,1)
         }
      }
      const int QuadDof = L2_Elements[Geometry::SQUARE]->GetDof();
      OtherDofOrd = (QuadDof > 0) ? new int[QuadDof] : nullptr;
      for (int j = 0; j < QuadDof; j++)
      {
         OtherDofOrd[j] = j; // for Or == 0
      }
   }
   else if (dim == 3)
   {
      if (b_type == BasisType::Positive)
      {
         L2_Elements[Geometry::TETRAHEDRON] = new L2Pos_TetrahedronElement(p);
         L2_Elements[Geometry::CUBE] = new L2Pos_HexahedronElement(p);
         L2_Elements[Geometry::PRISM] = new L2Pos_WedgeElement(p);
      }
      else
      {
         L2_Elements[Geometry::TETRAHEDRON] =
            new L2_TetrahedronElement(p, btype);
         L2_Elements[Geometry::CUBE] = new L2_HexahedronElement(p, btype);
         L2_Elements[Geometry::PRISM] = new L2_WedgeElement(p, btype);
      }
      L2_Elements[Geometry::PYRAMID] = new P0PyrFiniteElement;

      L2_Elements[Geometry::TETRAHEDRON]->SetMapType(map_type);
      L2_Elements[Geometry::CUBE]->SetMapType(map_type);
      L2_Elements[Geometry::PRISM]->SetMapType(map_type);
      L2_Elements[Geometry::PYRAMID]->SetMapType(map_type);
      // Trace element use the default Gauss-Legendre nodal points for positive basis
      if (b_type == BasisType::Positive)
      {
         Tr_Elements[Geometry::TRIANGLE] = new L2Pos_TriangleElement(p);
         Tr_Elements[Geometry::SQUARE] = new L2Pos_QuadrilateralElement(p);
      }
      else
      {
         Tr_Elements[Geometry::TRIANGLE] = new L2_TriangleElement(p, btype);
         Tr_Elements[Geometry::SQUARE] = new L2_QuadrilateralElement(p, btype);
      }

      const int TetDof = L2_Elements[Geometry::TETRAHEDRON]->GetDof();
      const int HexDof = L2_Elements[Geometry::CUBE]->GetDof();
      const int PriDof = L2_Elements[Geometry::PRISM]->GetDof();
      const int MaxDof = std::max(TetDof, std::max(PriDof, HexDof));

      TetDofOrd[0] = (TetDof > 0) ? new int[24*TetDof] : nullptr;
      for (int i = 1; i < 24; i++)
      {
         TetDofOrd[i] = TetDofOrd[i-1] + TetDof;
      }
      // see Mesh::GetTetOrientation in mesh/mesh.cpp
      const int pp1 = p + 1, pp2 = pp1 + 1, pp3 = pp2 + 1;
      for (int k = 0; k <= p; k++)
      {
         for (int j = 0; j + k <= p; j++)
         {
            for (int i = 0; i + j + k <= p; i++)
            {
               int l = p - k - j - i;
               int o   = TetDof - ((pp1 - k) * (pp2 - k) * (pp3 - k)) / 6
                         + (j * (2 * p + 3 - j - 2 * k)) / 2 + i;
               int o1  = TetDof - ((pp1 - j) * (pp2 - j) * (pp3 - j)) / 6
                         + (k * (2 * p + 3 - k - 2 * j)) / 2 + i;
               int o2  = TetDof - ((pp1 - i) * (pp2 - i) * (pp3 - i)) / 6
                         + (k * (2 * p + 3 - k - 2 * i)) / 2 + j;
               int o3  = TetDof - ((pp1 - k) * (pp2 - k) * (pp3 - k)) / 6
                         + (i * (2 * p + 3 - i - 2 * k)) / 2 + j;
               int o4  = TetDof - ((pp1 - j) * (pp2 - j) * (pp3 - j)) / 6
                         + (i * (2 * p + 3 - i - 2 * j)) / 2 + k;
               int o5  = TetDof - ((pp1 - i) * (pp2 - i) * (pp3 - i)) / 6
                         + (j * (2 * p + 3 - j - 2 * i)) / 2 + k;
               int o6  = TetDof - ((pp1 - k) * (pp2 - k) * (pp3 - k)) / 6
                         + (l * (2 * p + 3 - l - 2 * k)) / 2 + j;
               int o7  = TetDof - ((pp1 - l) * (pp2 - l) * (pp3 - l)) / 6
                         + (k * (2 * p + 3 - k - 2 * l)) / 2 + j;
               int o8  = TetDof - ((pp1 - l) * (pp2 - l) * (pp3 - l)) / 6
                         + (j * (2 * p + 3 - j - 2 * l)) / 2 + k;
               int o9  = TetDof - ((pp1 - j) * (pp2 - j) * (pp3 - j)) / 6
                         + (l * (2 * p + 3 - l - 2 * j)) / 2 + k;
               int o10 = TetDof - ((pp1 - j) * (pp2 - j) * (pp3 - j)) / 6
                         + (k * (2 * p + 3 - k - 2 * j)) / 2 + l;
               int o11 = TetDof - ((pp1 - k) * (pp2 - k) * (pp3 - k)) / 6
                         + (j * (2 * p + 3 - j - 2 * k)) / 2 + l;
               int o12 = TetDof - ((pp1 - i) * (pp2 - i) * (pp3 - i)) / 6
                         + (l * (2 * p + 3 - l - 2 * i)) / 2 + k;
               int o13 = TetDof - ((pp1 - l) * (pp2 - l) * (pp3 - l)) / 6
                         + (i * (2 * p + 3 - i - 2 * l)) / 2 + k;
               int o14 = TetDof - ((pp1 - k) * (pp2 - k) * (pp3 - k)) / 6
                         + (i * (2 * p + 3 - i - 2 * k)) / 2 + l;
               int o15 = TetDof - ((pp1 - i) * (pp2 - i) * (pp3 - i)) / 6
                         + (k * (2 * p + 3 - k - 2 * i)) / 2 + l;
               int o16 = TetDof - ((pp1 - l) * (pp2 - l) * (pp3 - l)) / 6
                         + (k * (2 * p + 3 - k - 2 * l)) / 2 + i;
               int o17 = TetDof - ((pp1 - k) * (pp2 - k) * (pp3 - k)) / 6
                         + (l * (2 * p + 3 - l - 2 * k)) / 2 + i;
               int o18 = TetDof - ((pp1 - i) * (pp2 - i) * (pp3 - i)) / 6
                         + (j * (2 * p + 3 - j - 2 * i)) / 2 + l;
               int o19 = TetDof - ((pp1 - j) * (pp2 - j) * (pp3 - j)) / 6
                         + (i * (2 * p + 3 - i - 2 * j)) / 2 + l;
               int o20 = TetDof - ((pp1 - j) * (pp2 - j) * (pp3 - j)) / 6
                         + (l * (2 * p + 3 - l - 2 * j)) / 2 + i;
               int o21 = TetDof - ((pp1 - l) * (pp2 - l) * (pp3 - l)) / 6
                         + (j * (2 * p + 3 - j - 2 * l)) / 2 + i;
               int o22 = TetDof - ((pp1 - l) * (pp2 - l) * (pp3 - l)) / 6
                         + (i * (2 * p + 3 - i - 2 * l)) / 2 + j;
               int o23 = TetDof - ((pp1 - i) * (pp2 - i) * (pp3 - i)) / 6
                         + (l * (2 * p + 3 - l - 2 * i)) / 2 + j;
               TetDofOrd[ 0][o] = o;   // (0,1,2,3)
               TetDofOrd[ 1][o] = o1;  // (0,1,3,2)
               TetDofOrd[ 2][o] = o2;  // (0,2,3,1)
               TetDofOrd[ 3][o] = o3;  // (0,2,1,3)
               TetDofOrd[ 4][o] = o4;  // (0,3,1,2)
               TetDofOrd[ 5][o] = o5;  // (0,3,2,1)
               TetDofOrd[ 6][o] = o6;  // (1,2,0,3)
               TetDofOrd[ 7][o] = o7;  // (1,2,3,0)
               TetDofOrd[ 8][o] = o8;  // (1,3,2,0)
               TetDofOrd[ 9][o] = o9;  // (1,3,0,2)
               TetDofOrd[10][o] = o10; // (1,0,3,2)
               TetDofOrd[11][o] = o11; // (1,0,2,3)
               TetDofOrd[12][o] = o12; // (2,3,0,1)
               TetDofOrd[13][o] = o13; // (2,3,1,0)
               TetDofOrd[14][o] = o14; // (2,0,1,3)
               TetDofOrd[15][o] = o15; // (2,0,3,1)
               TetDofOrd[16][o] = o16; // (2,1,3,0)
               TetDofOrd[17][o] = o17; // (2,1,0,3)
               TetDofOrd[18][o] = o18; // (3,0,2,1)
               TetDofOrd[19][o] = o19; // (3,0,1,2)
               TetDofOrd[20][o] = o20; // (3,1,0,2)
               TetDofOrd[21][o] = o21; // (3,1,2,0)
               TetDofOrd[22][o] = o22; // (3,2,1,0)
               TetDofOrd[23][o] = o23; // (3,2,0,1)
            }
         }
      }
      OtherDofOrd = (MaxDof > 0) ? new int[MaxDof] : nullptr;
      for (int j = 0; j < MaxDof; j++)
      {
         OtherDofOrd[j] = j; // for Or == 0
      }
   }
   else if (dim == 4)
   {
      if (b_type == BasisType::Positive)
      {
         mfem::err <<
                   "L2_FECollection::L2_FECollection : BasisType::Positive not implemented" <<
                   endl;
         mfem_error();
      }
      else
      {
         L2_Elements[Geometry::PENTATOPE] =
            new L2_PentatopeElement(p, btype);
         L2_Elements[Geometry::TESSERACT] = new L2_HexahedronElement(p, btype);
      }
      L2_Elements[Geometry::PENTATOPE]->SetMapType(map_type);
      L2_Elements[Geometry::TESSERACT]->SetMapType(map_type);
      // All trace element use the default Gauss-Legendre nodal points
      Tr_Elements[Geometry::TETRAHEDRON] = new L2_TetrahedronElement(p);
      Tr_Elements[Geometry::CUBE] = new L2_HexahedronElement(p);

      const int PentDof = L2_Elements[Geometry::PENTATOPE]->GetDof();
      const int TessDof = L2_Elements[Geometry::TESSERACT]->GetDof();
      const int MaxDof = std::max(PentDof, TessDof);
      OtherDofOrd = new int[MaxDof];
      for (int j = 0; j < MaxDof; j++)
      {
         OtherDofOrd[j] = j; // for Or == 0
      }
   }
   else
   {
      mfem::err << "L2_FECollection::L2_FECollection : dim = "
                << dim << endl;
      mfem_error();
   }
}

const FiniteElement *
L2_FECollection::FiniteElementForGeometry(Geometry::Type GeomType) const
{
   if (GeomType != Geometry::PYRAMID || this->GetOrder() == 0)
   {
      return L2_Elements[GeomType];
   }
   else
   {
      if (error_mode == RETURN_NULL) { return nullptr; }
      MFEM_ABORT("L2 Pyramid basis functions are not yet supported "
                 "for order > 0.");
      return NULL;
   }
}

const int *L2_FECollection::DofOrderForOrientation(Geometry::Type GeomType,
                                                   int Or) const
{
   switch (GeomType)
   {
      case Geometry::SEGMENT:
         return (Or > 0) ? SegDofOrd[0] : SegDofOrd[1];

      case Geometry::TRIANGLE:
         return TriDofOrd[Or%6];

      case Geometry::TETRAHEDRON:
         return TetDofOrd[Or%24];

      default:
         return (Or == 0) ? OtherDofOrd : NULL;
   }
}

L2_FECollection::~L2_FECollection()
{
   delete [] OtherDofOrd;
   delete [] SegDofOrd[0];
   delete [] TriDofOrd[0];
   delete [] TetDofOrd[0];
   for (int i = 0; i < Geometry::NumGeom; i++)
   {
      delete L2_Elements[i];
      delete Tr_Elements[i];
   }
}


RT_FECollection::RT_FECollection(const int order, const int dim,
                                 const int cb_type, const int ob_type)
   : FiniteElementCollection(order + 1)
   , dim(dim)
   , cb_type(cb_type)
   , ob_type(ob_type)
{
   int p = order;
   MFEM_VERIFY(p >= 0, "RT_FECollection requires order >= 0.");

   int cp_type = BasisType::GetQuadrature1D(cb_type);
   int op_type = BasisType::GetQuadrature1D(ob_type);

   if (Quadrature1D::CheckClosed(cp_type) == Quadrature1D::Invalid)
   {
      const char *cb_name = BasisType::Name(cb_type); // this may abort
      MFEM_ABORT("unknown closed BasisType: " << cb_name);
   }
   if (Quadrature1D::CheckOpen(op_type) == Quadrature1D::Invalid &&
       ob_type != BasisType::IntegratedGLL)
   {
      const char *ob_name = BasisType::Name(ob_type); // this may abort
      MFEM_ABORT("unknown open BasisType: " << ob_name);
   }

   InitFaces(p, dim, FiniteElement::INTEGRAL, true);

   if (cb_type == BasisType::GaussLobatto &&
       ob_type == BasisType::GaussLegendre)
   {
      snprintf(rt_name, 32, "RT_%dD_P%d", dim, p);
   }
   else
   {
      snprintf(rt_name, 32, "RT@%c%c_%dD_P%d", (int)BasisType::GetChar(cb_type),
               (int)BasisType::GetChar(ob_type), dim, p);
   }

   const int pp1 = p + 1;
   if (dim == 2)
   {
      // TODO: cb_type, ob_type for triangles
      RT_Elements[Geometry::TRIANGLE] = new RT_TriangleElement(p);
      RT_dof[Geometry::TRIANGLE] = p*pp1;

      RT_Elements[Geometry::SQUARE] = new RT_QuadrilateralElement(p, cb_type,
                                                                  ob_type);
      // two vector components * n_unk_face *
      RT_dof[Geometry::SQUARE] = 2*p*pp1;
   }
   else if (dim == 3)
   {
      // TODO: cb_type, ob_type for tets
      RT_Elements[Geometry::TETRAHEDRON] = new RT_TetrahedronElement(p);
      RT_dof[Geometry::TETRAHEDRON] = p*pp1*(p + 2)/2;

      RT_Elements[Geometry::CUBE] = new RT_HexahedronElement(p, cb_type, ob_type);
      RT_dof[Geometry::CUBE] = 3*p*pp1*pp1;

      RT_Elements[Geometry::PRISM] = new RT_WedgeElement(p);
      RT_dof[Geometry::PRISM] = p*pp1*(3*p + 4)/2;

      RT_Elements[Geometry::PYRAMID] = new RT0PyrFiniteElement(false);
      RT_dof[Geometry::PYRAMID] = 0;
   }
   else if (dim == 4)
   {
      RT_Elements[Geometry::PENTATOPE] = new RT_PentatopeElement(p);
      RT_dof[Geometry::PENTATOPE] = p*pp1*(p + 2)*(p + 3)/6;

      //TODO: tesseracts
   }
   else
   {
      MFEM_ABORT("invalid dim = " << dim);
   }
}

// This is a special protected constructor only used by RT_Trace_FECollection
// and DG_Interface_FECollection
RT_FECollection::RT_FECollection(const int p, const int dim,
                                 const int map_type, const bool signs,
                                 const int ob_type)
   : FiniteElementCollection(p + 1)
   , ob_type(ob_type)
{
   if (Quadrature1D::CheckOpen(BasisType::GetQuadrature1D(ob_type)) ==
       Quadrature1D::Invalid)
   {
      const char *ob_name = BasisType::Name(ob_type); // this may abort
      MFEM_ABORT("Invalid open basis type: " << ob_name);
   }
   InitFaces(p, dim, map_type, signs);
}

void RT_FECollection::InitFaces(const int p, const int dim_,
                                const int map_type,
                                const bool signs)
{
   int op_type = BasisType::GetQuadrature1D(ob_type);

   MFEM_VERIFY(Quadrature1D::CheckOpen(op_type) != Quadrature1D::Invalid,
               "invalid open point type");

   const int pp1 = p + 1, pp2 = p + 2, pp3 = p + 3;

   for (int g = 0; g < Geometry::NumGeom; g++)
   {
      RT_Elements[g] = NULL;
      RT_dof[g] = 0;
   }
   // Degree of Freedom orderings
   for (int i = 0; i < 2; i++)
   {
      SegDofOrd[i] = NULL;
   }
   for (int i = 0; i < 6; i++)
   {
      TriDofOrd[i] = NULL;
   }
   for (int i = 0; i < 8; i++)
   {
      QuadDofOrd[i] = NULL;
   }
   for (int i = 0; i < 24; i++)
   {
      TetDofOrd[i] = NULL;
   }

   if (dim_ == 2)
   {
      L2_SegmentElement *l2_seg = new L2_SegmentElement(p, ob_type);
      l2_seg->SetMapType(map_type);
      RT_Elements[Geometry::SEGMENT] = l2_seg;
      RT_dof[Geometry::SEGMENT] = pp1;

      SegDofOrd[0] = (pp1 > 0) ? new int[2*pp1] : nullptr;
      SegDofOrd[1] = SegDofOrd[0] + pp1;
      for (int i = 0; i <= p; i++)
      {
         SegDofOrd[0][i] = i;
         SegDofOrd[1][i] = signs ? (-1 - (p - i)) : (p - i);
      }
   }
   else if (dim_ == 3)
   {
      L2_TriangleElement *l2_tri = new L2_TriangleElement(p, ob_type);
      l2_tri->SetMapType(map_type);
      RT_Elements[Geometry::TRIANGLE] = l2_tri;
      RT_dof[Geometry::TRIANGLE] = pp1*pp2/2;

      L2_QuadrilateralElement *l2_quad = new L2_QuadrilateralElement(p, ob_type);
      l2_quad->SetMapType(map_type);
      RT_Elements[Geometry::SQUARE] = l2_quad;
      RT_dof[Geometry::SQUARE] = pp1*pp1;

      int TriDof = RT_dof[Geometry::TRIANGLE];
      TriDofOrd[0] = (TriDof > 0) ? new int[6*TriDof] : nullptr;
      for (int i = 1; i < 6; i++)
      {
         TriDofOrd[i] = TriDofOrd[i-1] + TriDof;
      }
      // see Mesh::GetTriOrientation in mesh/mesh.cpp,
      // the constructor of H1_FECollection
      for (int j = 0; j <= p; j++)
      {
         for (int i = 0; i + j <= p; i++)
         {
            int o = TriDof - ((pp2 - j)*(pp1 - j))/2 + i;
            int k = p - j - i;
            TriDofOrd[0][o] = o;  // (0,1,2)
            TriDofOrd[1][o] = -1-(TriDof-((pp2-j)*(pp1-j))/2+k);  // (1,0,2)
            TriDofOrd[2][o] =     TriDof-((pp2-i)*(pp1-i))/2+k;   // (2,0,1)
            TriDofOrd[3][o] = -1-(TriDof-((pp2-k)*(pp1-k))/2+i);  // (2,1,0)
            TriDofOrd[4][o] =     TriDof-((pp2-k)*(pp1-k))/2+j;   // (1,2,0)
            TriDofOrd[5][o] = -1-(TriDof-((pp2-i)*(pp1-i))/2+j);  // (0,2,1)
            if (!signs)
            {
               for (int kk = 1; kk < 6; kk += 2)
               {
                  TriDofOrd[kk][o] = -1 - TriDofOrd[kk][o];
               }
            }
         }
      }

      int QuadDof = RT_dof[Geometry::SQUARE];
      QuadDofOrd[0] = (QuadDof > 0) ? new int[8*QuadDof] : nullptr;
      for (int i = 1; i < 8; i++)
      {
         QuadDofOrd[i] = QuadDofOrd[i-1] + QuadDof;
      }
      // see Mesh::GetQuadOrientation in mesh/mesh.cpp
      for (int j = 0; j <= p; j++)
      {
         for (int i = 0; i <= p; i++)
         {
            int o = i + j*pp1;
            QuadDofOrd[0][o] = i + j*pp1;                    // (0,1,2,3)
            QuadDofOrd[1][o] = -1 - (j + i*pp1);             // (0,3,2,1)
            QuadDofOrd[2][o] = j + (p - i)*pp1;              // (1,2,3,0)
            QuadDofOrd[3][o] = -1 - ((p - i) + j*pp1);       // (1,0,3,2)
            QuadDofOrd[4][o] = (p - i) + (p - j)*pp1;        // (2,3,0,1)
            QuadDofOrd[5][o] = -1 - ((p - j) + (p - i)*pp1); // (2,1,0,3)
            QuadDofOrd[6][o] = (p - j) + i*pp1;              // (3,0,1,2)
            QuadDofOrd[7][o] = -1 - (i + (p - j)*pp1);       // (3,2,1,0)
            if (!signs)
            {
               for (int k = 1; k < 8; k += 2)
               {
                  QuadDofOrd[k][o] = -1 - QuadDofOrd[k][o];
               }
            }
         }
      }
   }
   else if (dim == 4)
   {
      L2_TetrahedronElement *l2_tet = new L2_TetrahedronElement(p, ob_type);
      l2_tet->SetMapType(map_type);
      RT_Elements[Geometry::TETRAHEDRON] = l2_tet;
      RT_dof[Geometry::TETRAHEDRON] = pp1*pp2*pp3/6;

      int TetDof = RT_dof[Geometry::TETRAHEDRON];
      int TriDof2 = pp2*pp1/2;
      TetDofOrd[0] = new int[24*TetDof];
      for (int i = 1; i < 24; i++)
      {
         TetDofOrd[i] = TetDofOrd[i-1] + TetDof;
      }
      // see Mesh::GetTriOrientation in mesh/mesh.cpp,
      // the constructor of H1_FECollection
      for (int k=0; k<=p; k++)
      {
         for (int j=0; j+k<=p; j++)
         {
            for (int i=0; i+j+k<=p; i++)
            {
               int o = TetDof + TriDof2 - ((pp3-k)*(pp2-k)*(pp1-k))/6 - (pp2-j)*
                       (pp1-j)/2 - k*j + i;
               int l = p-k-j-i;
               TetDofOrd[0][o] = o;
               TetDofOrd[1][o] =  -1 - (TetDof + TriDof2 - ((pp3-k)*(pp2-k)*(pp1-k))/6 -
                                        (pp2-j)*(pp1-j)/2 - k*j + l);
               TetDofOrd[2][o] =        TetDof + TriDof2 - ((pp3-k)*(pp2-k)*(pp1-k))/6 -
                                        (pp2-i)*(pp1-i)/2 - k*i + l;
               TetDofOrd[3][o] =  -1 - (TetDof + TriDof2 - ((pp3-k)*(pp2-k)*(pp1-k))/6 -
                                        (pp2-l)*(pp1-l)/2 - k*l + i);
               TetDofOrd[4][o] =        TetDof + TriDof2 - ((pp3-k)*(pp2-k)*(pp1-k))/6 -
                                        (pp2-l)*(pp1-l)/2 - k*l + j;
               TetDofOrd[5][o] =  -1 - (TetDof + TriDof2 - ((pp3-k)*(pp2-k)*(pp1-k))/6 -
                                        (pp2-i)*(pp1-i)/2 - k*i + j);
               TetDofOrd[6][o] =        TetDof + TriDof2 - ((pp3-j)*(pp2-j)*(pp1-j))/6 -
                                        (pp2-i)*(pp1-i)/2 - j*i + k;
               TetDofOrd[7][o] =  -1 - (TetDof + TriDof2 - ((pp3-j)*(pp2-j)*(pp1-j))/6 -
                                        (pp2-l)*(pp1-l)/2 - j*l + k);
               TetDofOrd[8][o] =        TetDof + TriDof2 - ((pp3-i)*(pp2-i)*(pp1-i))/6 -
                                        (pp2-l)*(pp1-l)/2 - i*l + k;
               TetDofOrd[9][o] =  -1 - (TetDof + TriDof2 - ((pp3-l)*(pp2-l)*(pp1-l))/6 -
                                        (pp2-i)*(pp1-i)/2 - l*i + k);
               TetDofOrd[10][o] =       TetDof + TriDof2 - ((pp3-l)*(pp2-l)*(pp1-l))/6 -
                                        (pp2-j)*(pp1-j)/2 - l*j + k;
               TetDofOrd[11][o] = -1 - (TetDof + TriDof2 - ((pp3-i)*(pp2-i)*(pp1-i))/6 -
                                        (pp2-j)*(pp1-j)/2 - i*j + k);
               TetDofOrd[12][o] =       TetDof + TriDof2 - ((pp3-i)*(pp2-i)*(pp1-i))/6 -
                                        (pp2-k)*(pp1-k)/2 - i*k + j;
               TetDofOrd[13][o] = -1 - (TetDof + TriDof2 - ((pp3-l)*(pp2-l)*(pp1-l))/6 -
                                        (pp2-k)*(pp1-k)/2 - l*k + j);
               TetDofOrd[14][o] =       TetDof + TriDof2 - ((pp3-l)*(pp2-l)*(pp1-l))/6 -
                                        (pp2-k)*(pp1-k)/2 - l*k + i;
               TetDofOrd[15][o] = -1 - (TetDof + TriDof2 - ((pp3-i)*(pp2-i)*(pp1-i))/6 -
                                        (pp2-k)*(pp1-k)/2 - i*k + l);
               TetDofOrd[16][o] =       TetDof + TriDof2 - ((pp3-j)*(pp2-j)*(pp1-j))/6 -
                                        (pp2-k)*(pp1-k)/2 - j*k + l;
               TetDofOrd[17][o] = -1 - (TetDof + TriDof2 - ((pp3-j)*(pp2-j)*(pp1-j))/6 -
                                        (pp2-k)*(pp1-k)/2 - j*k + i);
               TetDofOrd[18][o] =       TetDof + TriDof2 - ((pp3-j)*(pp2-j)*(pp1-j))/6 -
                                        (pp2-l)*(pp1-l)/2 - j*l + i;
               TetDofOrd[19][o] = -1 - (TetDof + TriDof2 - ((pp3-j)*(pp2-j)*(pp1-j))/6 -
                                        (pp2-i)*(pp1-i)/2 - j*i + l);
               TetDofOrd[20][o] =       TetDof + TriDof2 - ((pp3-i)*(pp2-i)*(pp1-i))/6 -
                                        (pp2-j)*(pp1-j)/2 - i*j + l;
               TetDofOrd[21][o] = -1 - (TetDof + TriDof2 - ((pp3-l)*(pp2-l)*(pp1-l))/6 -
                                        (pp2-j)*(pp1-j)/2 - l*j + i);
               TetDofOrd[22][o] =       TetDof + TriDof2 - ((pp3-l)*(pp2-l)*(pp1-l))/6 -
                                        (pp2-i)*(pp1-i)/2 - l*i + j;
               TetDofOrd[23][o] = -1 - (TetDof + TriDof2 - ((pp3-i)*(pp2-i)*(pp1-i))/6 -
                                        (pp2-l)*(pp1-l)/2 - i*l + j);
               if (!signs)
               {
                  for (int m = 0; m < 24; m+=2)
                  {
                     TetDofOrd[m][o] = -1 - TetDofOrd[m][o];
                  }
               }
            }
         }
      }
   }
}

const FiniteElement *
RT_FECollection::FiniteElementForGeometry(Geometry::Type GeomType) const
{
   if (GeomType != Geometry::PYRAMID || this->GetOrder() == 1)
   {
      return RT_Elements[GeomType];
   }
   else
   {
      if (error_mode == RETURN_NULL) { return nullptr; }
      MFEM_ABORT("RT Pyramid basis functions are not yet supported "
                 "for order > 0.");
      return NULL;
   }
}

const int *RT_FECollection::DofOrderForOrientation(Geometry::Type GeomType,
                                                   int Or) const
{
   if (GeomType == Geometry::SEGMENT)
   {
      return (Or > 0) ? SegDofOrd[0] : SegDofOrd[1];
   }
   else if (GeomType == Geometry::TRIANGLE)
   {
      return TriDofOrd[Or%6];
   }
   else if (GeomType == Geometry::SQUARE)
   {
      return QuadDofOrd[Or%8];
   }
   else if (GeomType == Geometry::TETRAHEDRON)
   {
      return TetDofOrd[Or%24];
   }
   return NULL;
}

FiniteElementCollection *RT_FECollection::GetTraceCollection() const
{
   int tr_dim, tr_p;
   if (!strncmp(rt_name, "RT_", 3))
   {
      tr_dim = atoi(rt_name + 3);
      tr_p = atoi(rt_name + 7);
   }
   else // rt_name = RT@.._.D_P*
   {
      tr_dim = atoi(rt_name + 6);
      tr_p = atoi(rt_name + 10);
   }
   return new RT_Trace_FECollection(tr_p, tr_dim, FiniteElement::INTEGRAL,
                                    ob_type);
}

RT_FECollection::~RT_FECollection()
{
   delete [] SegDofOrd[0];
   delete [] TriDofOrd[0];
   delete [] QuadDofOrd[0];
   for (int g = 0; g < Geometry::NumGeom; g++)
   {
      delete RT_Elements[g];
   }
}


RT_Trace_FECollection::RT_Trace_FECollection(const int p, const int dim,
                                             const int map_type,
                                             const int ob_type)
   : RT_FECollection(p, dim, map_type, true, ob_type)
{
   const char *prefix =
      (map_type == FiniteElement::INTEGRAL) ? "RT_Trace" : "RT_ValTrace";
   char ob_str[3] = { '\0', '\0', '\0' };

   if (ob_type != BasisType::GaussLegendre)
   {
      ob_str[0] = '@';
      ob_str[1] = BasisType::GetChar(ob_type);
   }
   snprintf(rt_name, 32, "%s%s_%dD_P%d", prefix, ob_str, dim, p);

   MFEM_VERIFY(dim == 2 || dim == 3, "Wrong dimension, dim = " << dim);
}


DG_Interface_FECollection::DG_Interface_FECollection(const int p, const int dim,
                                                     const int map_type,
                                                     const int ob_type)
   : RT_FECollection(p, dim, map_type, false, ob_type)
{
   MFEM_VERIFY(dim == 2 || dim == 3, "Wrong dimension, dim = " << dim);

   const char *prefix =
      (map_type == FiniteElement::VALUE) ? "DG_Iface" : "DG_IntIface";
   if (ob_type == BasisType::GaussLegendre)
   {
      snprintf(rt_name, 32, "%s_%dD_P%d", prefix, dim, p);
   }
   else
   {
      snprintf(rt_name, 32, "%s@%c_%dD_P%d", prefix,
               (int)BasisType::GetChar(ob_type), dim, p);
   }
}

ND_FECollection::ND_FECollection(const int p, const int dim,
                                 const int cb_type, const int ob_type)
   : FiniteElementCollection(dim > 1 ? p : p - 1)
   , dim(dim)
   , cb_type(cb_type)
   , ob_type(ob_type)
{
   MFEM_VERIFY(p >= 1, "ND_FECollection requires order >= 1.");
   MFEM_VERIFY(dim >= 1 && dim <= 3, "ND_FECollection requires 1 <= dim <= 3.");

   const int pm1 = p - 1, pm2 = p - 2;

   if (cb_type == BasisType::GaussLobatto &&
       ob_type == BasisType::GaussLegendre)
   {
      snprintf(nd_name, 32, "ND_%dD_P%d", dim, p);
   }
   else
   {
      snprintf(nd_name, 32, "ND@%c%c_%dD_P%d", (int)BasisType::GetChar(cb_type),
               (int)BasisType::GetChar(ob_type), dim, p);
   }

   for (int g = 0; g < Geometry::NumGeom; g++)
   {
      ND_Elements[g] = NULL;
      ND_dof[g] = 0;
   }
   for (int i = 0; i < 2; i++)
   {
      SegDofOrd[i] = NULL;
   }
   for (int i = 0; i < 6; i++)
   {
      TriDofOrd[i] = NULL;
   }
   for (int i = 0; i < 8; i++)
   {
      QuadDofOrd[i] = NULL;
   }

   int op_type = BasisType::GetQuadrature1D(ob_type);
   int cp_type = BasisType::GetQuadrature1D(cb_type);

   // Error checking
   if (Quadrature1D::CheckOpen(op_type) == Quadrature1D::Invalid &&
       ob_type != BasisType::IntegratedGLL)
   {
      const char *ob_name = BasisType::Name(ob_type);
      MFEM_ABORT("Invalid open basis point type: " << ob_name);
   }
   if (Quadrature1D::CheckClosed(cp_type) == Quadrature1D::Invalid)
   {
      const char *cb_name = BasisType::Name(cb_type);
      MFEM_ABORT("Invalid closed basis point type: " << cb_name);
   }

   if (dim >= 1)
   {
      ND_Elements[Geometry::SEGMENT] = new ND_SegmentElement(p, ob_type);
      ND_dof[Geometry::SEGMENT] = p;

      SegDofOrd[0] = (p > 0) ? new int[2*p] : nullptr;
      SegDofOrd[1] = SegDofOrd[0] + p;
      for (int i = 0; i < p; i++)
      {
         SegDofOrd[0][i] = i;
         SegDofOrd[1][i] = -1 - (pm1 - i);
      }
   }

   if (dim >= 2)
   {
      ND_Elements[Geometry::SQUARE] = new ND_QuadrilateralElement(p, cb_type,
                                                                  ob_type);
      ND_dof[Geometry::SQUARE] = 2*p*pm1;

      // TODO: cb_type and ob_type for triangles
      ND_Elements[Geometry::TRIANGLE] = new ND_TriangleElement(p);
      ND_dof[Geometry::TRIANGLE] = p*pm1;

      int QuadDof = ND_dof[Geometry::SQUARE];
      QuadDofOrd[0] = (QuadDof > 0) ? new int[8*QuadDof] : nullptr;
      for (int i = 1; i < 8; i++)
      {
         QuadDofOrd[i] = QuadDofOrd[i-1] + QuadDof;
      }
      // see Mesh::GetQuadOrientation in mesh/mesh.cpp
      for (int j = 0; j < pm1; j++)
      {
         for (int i = 0; i < p; i++)
         {
            int d1 = i + j*p;            // x-component
            int d2 = p*pm1 + j + i*pm1;  // y-component
            // (0,1,2,3)
            QuadDofOrd[0][d1] = d1;
            QuadDofOrd[0][d2] = d2;
            // (0,3,2,1)
            QuadDofOrd[1][d1] = d2;
            QuadDofOrd[1][d2] = d1;
            // (1,2,3,0)
            // QuadDofOrd[2][d1] = p*pm1 + (pm2 - j) + i*pm1;
            // QuadDofOrd[2][d2] = -1 - ((pm1 - i) + j*p);
            QuadDofOrd[2][d1] = -1 - (p*pm1 + j + (pm1 - i)*pm1);
            QuadDofOrd[2][d2] = i + (pm2 - j)*p;
            // (1,0,3,2)
            QuadDofOrd[3][d1] = -1 - ((pm1 - i) + j*p);
            QuadDofOrd[3][d2] = p*pm1 + (pm2 - j) + i*pm1;
            // (2,3,0,1)
            QuadDofOrd[4][d1] = -1 - ((pm1 - i) + (pm2 - j)*p);
            QuadDofOrd[4][d2] = -1 - (p*pm1 + (pm2 - j) + (pm1 - i)*pm1);
            // (2,1,0,3)
            QuadDofOrd[5][d1] = -1 - (p*pm1 + (pm2 - j) + (pm1 - i)*pm1);
            QuadDofOrd[5][d2] = -1 - ((pm1 - i) + (pm2 - j)*p);
            // (3,0,1,2)
            // QuadDofOrd[6][d1] = -1 - (p*pm1 + j + (pm1 - i)*pm1);
            // QuadDofOrd[6][d2] = i + (pm2 - j)*p;
            QuadDofOrd[6][d1] = p*pm1 + (pm2 - j) + i*pm1;
            QuadDofOrd[6][d2] = -1 - ((pm1 - i) + j*p);
            // (3,2,1,0)
            QuadDofOrd[7][d1] = i + (pm2 - j)*p;
            QuadDofOrd[7][d2] = -1 - (p*pm1 + j + (pm1 - i)*pm1);
         }
      }

      int TriDof = ND_dof[Geometry::TRIANGLE];
      TriDofOrd[0] = (TriDof > 0) ? new int[6*TriDof] : nullptr;
      for (int i = 1; i < 6; i++)
      {
         TriDofOrd[i] = TriDofOrd[i-1] + TriDof;
      }
      // see Mesh::GetTriOrientation in mesh/mesh.cpp,
      // the constructor of H1_FECollection
      for (int j = 0; j <= pm2; j++)
      {
         for (int i = 0; i + j <= pm2; i++)
         {
            int k0 = p*pm1 - (p - j)*(pm1 - j) + 2*i;
            int k1 = 2*pm2 - 2*i + ((2*p-3)-j)*j;
            int k2 = 2*pm2 - 2*j + ((2*p-3)-i)*i;
            int k3 = p*pm1 - 2 - 3*j - i - (i+j)*(i+j);
            int k4 = p*pm1 - 2 - 3*i - j - (i+j)*(i+j);
            int k5 = p*pm1 - (p - i)*(pm1 - i) + 2*j;

            // (0,1,2)
            TriDofOrd[0][k0  ] = k0;
            TriDofOrd[0][k0+1] = k0 + 1;
            // (1,0,2)
            TriDofOrd[1][k0  ] = k1;
            TriDofOrd[1][k0+1] = k1 + 1;
            // (2,0,1)
            TriDofOrd[2][k0  ] = k2;
            TriDofOrd[2][k0+1] = k2 + 1;
            // (2,1,0)
            TriDofOrd[3][k0  ] = k3;
            TriDofOrd[3][k0+1] = k3 + 1;
            // (1,2,0)
            TriDofOrd[4][k0  ] = k4;
            TriDofOrd[4][k0+1] = k4 + 1;
            // (0,2,1)
            TriDofOrd[5][k0  ] = k5;
            TriDofOrd[5][k0+1] = k5 + 1;
         }
      }
   }

   if (dim >= 3)
   {
      ND_Elements[Geometry::CUBE] = new ND_HexahedronElement(p, cb_type, ob_type);
      ND_dof[Geometry::CUBE] = 3*p*pm1*pm1;

      // TODO: cb_type and ob_type for tets
      ND_Elements[Geometry::TETRAHEDRON] = new ND_TetrahedronElement(p);
      ND_dof[Geometry::TETRAHEDRON] = p*pm1*pm2/2;

      ND_Elements[Geometry::PRISM] = new ND_WedgeElement(p);
      ND_dof[Geometry::PRISM] = p*pm1*(3*p-4)/2;

      ND_Elements[Geometry::PYRAMID] = new Nedelec1PyrFiniteElement;
      ND_dof[Geometry::PYRAMID] = 0;
   }
}

const FiniteElement *
ND_FECollection::FiniteElementForGeometry(Geometry::Type GeomType) const
{
   if (GeomType != Geometry::PYRAMID || this->GetOrder() == 1)
   {
      return ND_Elements[GeomType];
   }
   else
   {
      if (error_mode == RETURN_NULL) { return nullptr; }
      MFEM_ABORT("ND Pyramid basis functions are not yet supported "
                 "for order > 1.");
      return NULL;
   }
}

const StatelessDofTransformation *
ND_FECollection::DofTransformationForGeometry(Geometry::Type GeomType) const
{
   if (!Geometry::IsTensorProduct(GeomType) && this->GetOrder() > 1)
   {
      return FiniteElementForGeometry(GeomType)->GetDofTransformation();
   }
   else
   {
      return NULL;
   }
}

const int *ND_FECollection::DofOrderForOrientation(Geometry::Type GeomType,
                                                   int Or) const
{
   if (GeomType == Geometry::SEGMENT)
   {
      return (Or > 0) ? SegDofOrd[0] : SegDofOrd[1];
   }
   else if (GeomType == Geometry::TRIANGLE)
   {
      return TriDofOrd[Or%6];
   }
   else if (GeomType == Geometry::SQUARE)
   {
      return QuadDofOrd[Or%8];
   }
   return NULL;
}

FiniteElementCollection *ND_FECollection::GetTraceCollection() const
{
   int tr_p, tr_dim, tr_cb_type, tr_ob_type;

   tr_p = ND_dof[Geometry::SEGMENT];
   if (nd_name[2] == '_') // ND_
   {
      tr_dim = atoi(nd_name + 3);
      tr_cb_type = BasisType::GaussLobatto;
      tr_ob_type = BasisType::GaussLegendre;
   }
   else // ND@
   {
      tr_dim = atoi(nd_name + 6);
      tr_cb_type = BasisType::GetType(nd_name[3]);
      tr_ob_type = BasisType::GetType(nd_name[4]);
   }
   return new ND_Trace_FECollection(tr_p, tr_dim, tr_cb_type, tr_ob_type);
}

ND_FECollection::~ND_FECollection()
{
   delete [] SegDofOrd[0];
   delete [] TriDofOrd[0];
   delete [] QuadDofOrd[0];
   for (int g = 0; g < Geometry::NumGeom; g++)
   {
      delete ND_Elements[g];
   }
}


ND_Trace_FECollection::ND_Trace_FECollection(const int p, const int dim,
                                             const int cb_type,
                                             const int ob_type)
   : ND_FECollection(p, dim-1, cb_type, ob_type)
{
   if (cb_type == BasisType::GaussLobatto &&
       ob_type == BasisType::GaussLegendre)
   {
      snprintf(nd_name, 32, "ND_Trace_%dD_P%d", dim, p);
   }
   else
   {
      snprintf(nd_name, 32, "ND_Trace@%c%c_%dD_P%d",
               (int)BasisType::GetChar(cb_type),
               (int)BasisType::GetChar(ob_type), dim, p);
   }
}


ND_R1D_FECollection::ND_R1D_FECollection(const int p, const int dim,
                                         const int cb_type, const int ob_type)
   : FiniteElementCollection(p)
{
   MFEM_VERIFY(p >= 1, "ND_R1D_FECollection requires order >= 1.");
   MFEM_VERIFY(dim == 1, "ND_R1D_FECollection requires dim == 1.");

   if (cb_type == BasisType::GaussLobatto &&
       ob_type == BasisType::GaussLegendre)
   {
      snprintf(nd_name, 32, "ND_R1D_%dD_P%d", dim, p);
   }
   else
   {
      snprintf(nd_name, 32, "ND_R1D@%c%c_%dD_P%d",
               (int)BasisType::GetChar(cb_type),
               (int)BasisType::GetChar(ob_type), dim, p);
   }

   for (int g = 0; g < Geometry::NumGeom; g++)
   {
      ND_Elements[g] = NULL;
      ND_dof[g] = 0;
   }

   int op_type = BasisType::GetQuadrature1D(ob_type);
   int cp_type = BasisType::GetQuadrature1D(cb_type);

   // Error checking
   if (Quadrature1D::CheckOpen(op_type) == Quadrature1D::Invalid)
   {
      const char *ob_name = BasisType::Name(ob_type);
      MFEM_ABORT("Invalid open basis point type: " << ob_name);
   }
   if (Quadrature1D::CheckClosed(cp_type) == Quadrature1D::Invalid)
   {
      const char *cb_name = BasisType::Name(cb_type);
      MFEM_ABORT("Invalid closed basis point type: " << cb_name);
   }

   ND_Elements[Geometry::POINT] = new ND_R1D_PointElement(p);
   ND_dof[Geometry::POINT] = 2;

   ND_Elements[Geometry::SEGMENT] = new ND_R1D_SegmentElement(p,
                                                              cb_type,
                                                              ob_type);
   ND_dof[Geometry::SEGMENT] = 3 * p - 2;
}

const int *ND_R1D_FECollection::DofOrderForOrientation(Geometry::Type GeomType,
                                                       int Or) const
{
   return NULL;
}

FiniteElementCollection *ND_R1D_FECollection::GetTraceCollection() const
{
   return NULL;
}

ND_R1D_FECollection::~ND_R1D_FECollection()
{
   for (int g = 0; g < Geometry::NumGeom; g++)
   {
      delete ND_Elements[g];
   }
}


RT_R1D_FECollection::RT_R1D_FECollection(const int p, const int dim,
                                         const int cb_type, const int ob_type)
   : FiniteElementCollection(p + 1)
{
   MFEM_VERIFY(p >= 0, "RT_R1D_FECollection requires order >= 0.");
   MFEM_VERIFY(dim == 1, "RT_R1D_FECollection requires dim == 1.");

   if (cb_type == BasisType::GaussLobatto &&
       ob_type == BasisType::GaussLegendre)
   {
      snprintf(rt_name, 32, "RT_R1D_%dD_P%d", dim, p);
   }
   else
   {
      snprintf(rt_name, 32, "RT_R1D@%c%c_%dD_P%d",
               (int)BasisType::GetChar(cb_type),
               (int)BasisType::GetChar(ob_type), dim, p);
   }

   for (int g = 0; g < Geometry::NumGeom; g++)
   {
      RT_Elements[g] = NULL;
      RT_dof[g] = 0;
   }

   int op_type = BasisType::GetQuadrature1D(ob_type);
   int cp_type = BasisType::GetQuadrature1D(cb_type);

   // Error checking
   if (Quadrature1D::CheckOpen(op_type) == Quadrature1D::Invalid)
   {
      const char *ob_name = BasisType::Name(ob_type);
      MFEM_ABORT("Invalid open basis point type: " << ob_name);
   }
   if (Quadrature1D::CheckClosed(cp_type) == Quadrature1D::Invalid)
   {
      const char *cb_name = BasisType::Name(cb_type);
      MFEM_ABORT("Invalid closed basis point type: " << cb_name);
   }

   RT_Elements[Geometry::POINT] = new PointFiniteElement;
   RT_dof[Geometry::POINT] = 1;

   RT_Elements[Geometry::SEGMENT] = new RT_R1D_SegmentElement(p,
                                                              cb_type,
                                                              ob_type);
   RT_dof[Geometry::SEGMENT] = 3 * p + 2;
}

const int *RT_R1D_FECollection::DofOrderForOrientation(Geometry::Type GeomType,
                                                       int Or) const
{
   return NULL;
}

FiniteElementCollection *RT_R1D_FECollection::GetTraceCollection() const
{
   MFEM_ABORT("this method is not implemented in RT_R1D_FECollection!");
   return NULL;
}

RT_R1D_FECollection::~RT_R1D_FECollection()
{
   for (int g = 0; g < Geometry::NumGeom; g++)
   {
      delete RT_Elements[g];
   }
}


ND_R2D_FECollection::ND_R2D_FECollection(const int p, const int dim,
                                         const int cb_type, const int ob_type)
   : FiniteElementCollection(p)
{
   MFEM_VERIFY(p >= 1, "ND_R2D_FECollection requires order >= 1.");
   MFEM_VERIFY(dim >= 1 && dim <= 2,
               "ND_R2D_FECollection requires 1 <= dim <= 2.");

   const int pm1 = p - 1, pm2 = p - 2;

   if (cb_type == BasisType::GaussLobatto &&
       ob_type == BasisType::GaussLegendre)
   {
      snprintf(nd_name, 32, "ND_R2D_%dD_P%d", dim, p);
   }
   else
   {
      snprintf(nd_name, 32, "ND_R2D@%c%c_%dD_P%d",
               (int)BasisType::GetChar(cb_type),
               (int)BasisType::GetChar(ob_type), dim, p);
   }

   for (int g = 0; g < Geometry::NumGeom; g++)
   {
      ND_Elements[g] = NULL;
      ND_dof[g] = 0;
   }
   for (int i = 0; i < 2; i++)
   {
      SegDofOrd[i] = NULL;
   }

   int op_type = BasisType::GetQuadrature1D(ob_type);
   int cp_type = BasisType::GetQuadrature1D(cb_type);

   // Error checking
   if (Quadrature1D::CheckOpen(op_type) == Quadrature1D::Invalid)
   {
      const char *ob_name = BasisType::Name(ob_type);
      MFEM_ABORT("Invalid open basis point type: " << ob_name);
   }
   if (Quadrature1D::CheckClosed(cp_type) == Quadrature1D::Invalid)
   {
      const char *cb_name = BasisType::Name(cb_type);
      MFEM_ABORT("Invalid closed basis point type: " << cb_name);
   }

   ND_dof[Geometry::POINT] = 1;

   if (dim >= 1)
   {
      ND_Elements[Geometry::SEGMENT] = new ND_R2D_SegmentElement(p,
                                                                 cb_type,
                                                                 ob_type);
      ND_dof[Geometry::SEGMENT] = 2 * p - 1;

      SegDofOrd[0] = (4*p > 2) ? new int[4 * p - 2] : nullptr;
      SegDofOrd[1] = SegDofOrd[0] + 2 * p - 1;
      for (int i = 0; i < p; i++)
      {
         SegDofOrd[0][i] = i;
         SegDofOrd[1][i] = -1 - (pm1 - i);
      }
      for (int i = 0; i < pm1; i++)
      {
         SegDofOrd[0][p+i] = p + i;
         SegDofOrd[1][p+i] = 2 * pm1 - i;
      }
   }

   if (dim >= 2)
   {
      ND_Elements[Geometry::SQUARE] = new ND_R2D_QuadrilateralElement(p,
                                                                      cb_type,
                                                                      ob_type);
      ND_dof[Geometry::SQUARE] = 2*p*pm1 + pm1*pm1;

      // TODO: cb_type and ob_type for triangles
      ND_Elements[Geometry::TRIANGLE] = new ND_R2D_TriangleElement(p, cb_type);
      ND_dof[Geometry::TRIANGLE] = p*pm1 + (pm1*pm2)/2;
   }
}

const int *ND_R2D_FECollection::DofOrderForOrientation(Geometry::Type GeomType,
                                                       int Or) const
{
   if (GeomType == Geometry::SEGMENT)
   {
      return (Or > 0) ? SegDofOrd[0] : SegDofOrd[1];
   }
   return NULL;
}

FiniteElementCollection *ND_R2D_FECollection::GetTraceCollection() const
{
   int p, dim, cb_type, ob_type;

   p = ND_dof[Geometry::SEGMENT];
   if (nd_name[5] == '_') // ND_R2D_
   {
      dim = atoi(nd_name + 6);
      cb_type = BasisType::GaussLobatto;
      ob_type = BasisType::GaussLegendre;
   }
   else // ND_R2D@
   {
      dim = atoi(nd_name + 9);
      cb_type = BasisType::GetType(nd_name[6]);
      ob_type = BasisType::GetType(nd_name[7]);
   }
   return new ND_R2D_Trace_FECollection(p, dim, cb_type, ob_type);
}

ND_R2D_FECollection::~ND_R2D_FECollection()
{
   delete [] SegDofOrd[0];
   for (int g = 0; g < Geometry::NumGeom; g++)
   {
      delete ND_Elements[g];
   }
}


ND_R2D_Trace_FECollection::ND_R2D_Trace_FECollection(const int p, const int dim,
                                                     const int cb_type,
                                                     const int ob_type)
   : ND_R2D_FECollection(p, dim-1, cb_type, ob_type)
{
   if (cb_type == BasisType::GaussLobatto &&
       ob_type == BasisType::GaussLegendre)
   {
      snprintf(nd_name, 32, "ND_R2D_Trace_%dD_P%d", dim, p);
   }
   else
   {
      snprintf(nd_name, 32, "ND_R2D_Trace@%c%c_%dD_P%d",
               (int)BasisType::GetChar(cb_type),
               (int)BasisType::GetChar(ob_type), dim, p);
   }
}


RT_R2D_FECollection::RT_R2D_FECollection(const int p, const int dim,
                                         const int cb_type, const int ob_type)
   : FiniteElementCollection(p + 1),
     ob_type(ob_type)
{
   MFEM_VERIFY(p >= 0, "RT_R2D_FECollection requires order >= 0.");
   MFEM_VERIFY(dim >= 1 && dim <= 2,
               "RT_R2D_FECollection requires 1 <= dim <= 2.");

   int cp_type = BasisType::GetQuadrature1D(cb_type);
   int op_type = BasisType::GetQuadrature1D(ob_type);

   if (Quadrature1D::CheckClosed(cp_type) == Quadrature1D::Invalid)
   {
      const char *cb_name = BasisType::Name(cb_type); // this may abort
      MFEM_ABORT("unknown closed BasisType: " << cb_name);
   }
   if (Quadrature1D::CheckOpen(op_type) == Quadrature1D::Invalid)
   {
      const char *ob_name = BasisType::Name(ob_type); // this may abort
      MFEM_ABORT("unknown open BasisType: " << ob_name);
   }

   InitFaces(p, dim, FiniteElement::INTEGRAL, true);

   if (cb_type == BasisType::GaussLobatto &&
       ob_type == BasisType::GaussLegendre)
   {
      snprintf(rt_name, 32, "RT_R2D_%dD_P%d", dim, p);
   }
   else
   {
      snprintf(rt_name, 32, "RT_R2D@%c%c_%dD_P%d",
               (int)BasisType::GetChar(cb_type),
               (int)BasisType::GetChar(ob_type), dim, p);
   }

   const int pp1 = p + 1;
   const int pp2 = p + 2;
   if (dim == 2)
   {
      // TODO: cb_type, ob_type for triangles
      RT_Elements[Geometry::TRIANGLE] = new RT_R2D_TriangleElement(p);
      RT_dof[Geometry::TRIANGLE] = p*pp1 + (pp1 * pp2) / 2;

      RT_Elements[Geometry::SQUARE] = new RT_R2D_QuadrilateralElement(p,
                                                                      cb_type,
                                                                      ob_type);
      // two vector components * n_unk_face *
      RT_dof[Geometry::SQUARE] = 2*p*pp1 + pp1*pp1;
   }
}

// This is a special protected constructor only used by RT_Trace_FECollection
// and DG_Interface_FECollection
RT_R2D_FECollection::RT_R2D_FECollection(const int p, const int dim,
                                         const int map_type,
                                         const bool signs, const int ob_type)
   : ob_type(ob_type)
{
   if (Quadrature1D::CheckOpen(BasisType::GetQuadrature1D(ob_type)) ==
       Quadrature1D::Invalid)
   {
      const char *ob_name = BasisType::Name(ob_type); // this may abort
      MFEM_ABORT("Invalid open basis type: " << ob_name);
   }
   InitFaces(p, dim, map_type, signs);
}

void RT_R2D_FECollection::InitFaces(const int p, const int dim,
                                    const int map_type,
                                    const bool signs)
{
   int op_type = BasisType::GetQuadrature1D(ob_type);

   MFEM_VERIFY(Quadrature1D::CheckOpen(op_type) != Quadrature1D::Invalid,
               "invalid open point type");

   const int pp1 = p + 1;

   for (int g = 0; g < Geometry::NumGeom; g++)
   {
      RT_Elements[g] = NULL;
      RT_dof[g] = 0;
   }
   // Degree of Freedom orderings
   for (int i = 0; i < 2; i++)
   {
      SegDofOrd[i] = NULL;
   }

   if (dim == 2)
   {
      L2_SegmentElement *l2_seg = new L2_SegmentElement(p, ob_type);
      l2_seg->SetMapType(map_type);
      RT_Elements[Geometry::SEGMENT] = l2_seg;
      RT_dof[Geometry::SEGMENT] = pp1;

      SegDofOrd[0] = (pp1 > 0) ? new int[2*pp1] : nullptr;
      SegDofOrd[1] = SegDofOrd[0] + pp1;
      for (int i = 0; i <= p; i++)
      {
         SegDofOrd[0][i] = i;
         SegDofOrd[1][i] = signs ? (-1 - (p - i)) : (p - i);
      }
   }
}

const int *RT_R2D_FECollection::DofOrderForOrientation(Geometry::Type GeomType,
                                                       int Or) const
{
   if (GeomType == Geometry::SEGMENT)
   {
      return (Or > 0) ? SegDofOrd[0] : SegDofOrd[1];
   }
   return NULL;
}

FiniteElementCollection *RT_R2D_FECollection::GetTraceCollection() const
{
   int dim, p;
   if (!strncmp(rt_name, "RT_R2D_", 7))
   {
      dim = atoi(rt_name + 7);
      p = atoi(rt_name + 11);
   }
   else // rt_name = RT_R2D@.._.D_P*
   {
      dim = atoi(rt_name + 10);
      p = atoi(rt_name + 14);
   }
   return new RT_R2D_Trace_FECollection(p, dim, FiniteElement::INTEGRAL, ob_type);
}

RT_R2D_FECollection::~RT_R2D_FECollection()
{
   delete [] SegDofOrd[0];
   for (int g = 0; g < Geometry::NumGeom; g++)
   {
      delete RT_Elements[g];
   }
}


RT_R2D_Trace_FECollection::RT_R2D_Trace_FECollection(const int p, const int dim,
                                                     const int map_type,
                                                     const int ob_type)
   : RT_R2D_FECollection(p, dim-1, map_type, true, ob_type)
{
   const char *prefix =
      (map_type == FiniteElement::INTEGRAL) ? "RT_R2D_Trace" : "RT_R2D_ValTrace";
   char ob_str[3] = { '\0', '\0', '\0' };

   if (ob_type != BasisType::GaussLegendre)
   {
      ob_str[0] = '@';
      ob_str[1] = BasisType::GetChar(ob_type);
   }
   snprintf(rt_name, 32, "%s%s_%dD_P%d", prefix, ob_str, dim, p);

   MFEM_VERIFY(dim == 2, "Wrong dimension, dim = " << dim);
}


Local_FECollection::Local_FECollection(const char *fe_name)
{
   snprintf(d_name, 32, "Local_%s", fe_name);

   Local_Element = NULL;

   if (!strcmp(fe_name, "BiCubic2DFiniteElement") ||
       !strcmp(fe_name, "Quad_Q3"))
   {
      GeomType = Geometry::SQUARE;
      Local_Element = new BiCubic2DFiniteElement;
   }
   else if (!strcmp(fe_name, "Nedelec1HexFiniteElement") ||
            !strcmp(fe_name, "Hex_ND1"))
   {
      GeomType = Geometry::CUBE;
      Local_Element = new Nedelec1HexFiniteElement;
   }
   else if (!strncmp(fe_name, "H1_", 3))
   {
      GeomType = Geometry::SQUARE;
      Local_Element = new H1_QuadrilateralElement(atoi(fe_name + 7));
   }
   else if (!strncmp(fe_name, "H1Pos_", 6))
   {
      GeomType = Geometry::SQUARE;
      Local_Element = new H1Pos_QuadrilateralElement(atoi(fe_name + 10));
   }
   else if (!strncmp(fe_name, "L2_", 3))
   {
      GeomType = Geometry::SQUARE;
      Local_Element = new L2_QuadrilateralElement(atoi(fe_name + 7));
   }
   else
   {
      mfem::err << "Local_FECollection::Local_FECollection : fe_name = "
                << fe_name << endl;
      mfem_error();
   }
}


NURBSFECollection::NURBSFECollection(int Order)
   : FiniteElementCollection((Order == VariableOrder) ? 1 : Order)
{
   const int order = (Order == VariableOrder) ? 1 : Order;
   PointFE          = new PointFiniteElement();
   SegmentFE        = new NURBS1DFiniteElement(order);
   QuadrilateralFE  = new NURBS2DFiniteElement(order);
   ParallelepipedFE = new NURBS3DFiniteElement(order);

   SetOrder(Order);
}

void NURBSFECollection::SetOrder(int Order) const
{
   mOrder = Order;
   if (Order != VariableOrder)
   {
      snprintf(name, 16, "NURBS%i", Order);
   }
   else
   {
      snprintf(name, 16, "NURBS");
   }
}

NURBSFECollection::~NURBSFECollection()
{
   delete PointFE;
   delete SegmentFE;
   delete QuadrilateralFE;
   delete ParallelepipedFE;
}

const FiniteElement *
NURBSFECollection::FiniteElementForGeometry(Geometry::Type GeomType) const
{
   switch (GeomType)
   {
      case Geometry::POINT:       return PointFE;
      case Geometry::SEGMENT:     return SegmentFE;
      case Geometry::SQUARE:      return QuadrilateralFE;
      case Geometry::CUBE:        return ParallelepipedFE;
      default:
         if (error_mode == RETURN_NULL) { return nullptr; }
         mfem_error ("NURBSFECollection: unknown geometry type.");
   }
   return SegmentFE; // Make some compilers happy
}

int NURBSFECollection::DofForGeometry(Geometry::Type GeomType) const
{
   mfem_error("NURBSFECollection::DofForGeometry");
   return 0; // Make some compilers happy
}

const int *NURBSFECollection::DofOrderForOrientation(Geometry::Type GeomType,
                                                     int Or) const
{
   mfem_error("NURBSFECollection::DofOrderForOrientation");
   return NULL;
}

FiniteElementCollection *NURBSFECollection::GetTraceCollection() const
{
   MFEM_ABORT("NURBS finite elements can not be statically condensed!");
   return NULL;
}

}<|MERGE_RESOLUTION|>--- conflicted
+++ resolved
@@ -108,26 +108,25 @@
       case Geometry::PRISM:
          return max(GetNumDof(Geometry::TRIANGLE, p),
                     GetNumDof(Geometry::SQUARE, p));
-<<<<<<< HEAD
-      case Geometry::PENTATOPE:   return DofForGeometry (Geometry::TETRAHEDRON);
-      case Geometry::TESSERACT:   return DofForGeometry (Geometry::CUBE);
-=======
       case Geometry::PYRAMID:
          return max(GetNumDof(Geometry::TRIANGLE, p),
                     GetNumDof(Geometry::SQUARE, p));
->>>>>>> c3eb769a
+      case Geometry::PENTATOPE:
+         return GetNumDof(Geometry::TETRAHEDRON, p);
+      case Geometry::TESSERACT:
+         return GetNumDof(Geometry::CUBE, p);
       default:
          MFEM_ABORT("unknown geometry type");
    }
    return 0;
 }
 
-int FiniteElementCollection::HasPlanarDofs(Geometry::Type GeomType) const
-{
-   switch (GeomType)
-   {
-      case Geometry::PENTATOPE:   return DofForGeometry (Geometry::TRIANGLE);
-      case Geometry::TESSERACT:   return DofForGeometry (Geometry::SQUARE);
+int FiniteElementCollection::HasPlanarDofs(Geometry::Type GeomType, int p) const
+{
+   switch (GeomType)
+   {
+      case Geometry::PENTATOPE:   return GetNumDof(Geometry::TRIANGLE, p);
+      case Geometry::TESSERACT:   return GetNumDof(Geometry::SQUARE, p);
       default:
          mfem_error ("FiniteElementCollection::HasPlanarDofs:"
                      " unknown geometry type.");
@@ -670,12 +669,9 @@
       case Geometry::TETRAHEDRON: return &TetrahedronFE;
       case Geometry::CUBE:        return &ParallelepipedFE;
       case Geometry::PRISM:       return &WedgeFE;
-<<<<<<< HEAD
+      case Geometry::PYRAMID:     return &PyramidFE;
       case Geometry::PENTATOPE:   return &PentatopeFE;
       case Geometry::TESSERACT:   return &TesseractFE;
-=======
-      case Geometry::PYRAMID:     return &PyramidFE;
->>>>>>> c3eb769a
       default:
          if (error_mode == RETURN_NULL) { return nullptr; }
          mfem_error ("LinearFECollection: unknown geometry type.");
@@ -694,12 +690,9 @@
       case Geometry::TETRAHEDRON: return 0;
       case Geometry::CUBE:        return 0;
       case Geometry::PRISM:       return 0;
-<<<<<<< HEAD
+      case Geometry::PYRAMID:     return 0;
       case Geometry::PENTATOPE:   return 0;
       case Geometry::TESSERACT:   return 0;
-=======
-      case Geometry::PYRAMID:     return 0;
->>>>>>> c3eb769a
       default:
          mfem_error ("LinearFECollection: unknown geometry type.");
    }
@@ -2560,6 +2553,8 @@
       {
          L2_Elements[Geometry::PENTATOPE] =
             new L2_PentatopeElement(p, btype);
+
+         // 2025 November: check this
          L2_Elements[Geometry::TESSERACT] = new L2_HexahedronElement(p, btype);
       }
       L2_Elements[Geometry::PENTATOPE]->SetMapType(map_type);
@@ -2614,6 +2609,9 @@
 
       case Geometry::TETRAHEDRON:
          return TetDofOrd[Or%24];
+
+      case Geometry::PENTATOPE:
+         return TetDofOrd[Or%120];
 
       default:
          return (Or == 0) ? OtherDofOrd : NULL;
