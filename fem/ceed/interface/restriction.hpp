// Copyright (c) 2010-2022, Lawrence Livermore National Security, LLC. Produced
// at the Lawrence Livermore National Laboratory. All Rights reserved. See files
// LICENSE and NOTICE for details. LLNL-CODE-806117.
//
// This file is part of the MFEM library. For more information and source code
// availability visit https://mfem.org.
//
// MFEM is free software; you can redistribute it and/or modify it under the
// terms of the BSD-3 license. We welcome feedback and contributions, see file
// CONTRIBUTING.md for details.

#ifndef MFEM_LIBCEED_RESTR
#define MFEM_LIBCEED_RESTR

#include "ceed.hpp"

namespace mfem
{

namespace ceed
{

#ifdef MFEM_USE_CEED
/** @brief Initialize a CeedElemRestriction for non-mixed meshes.

<<<<<<< HEAD
    @param[in] fes The finite element space.
    @param[in] ceed The Ceed object.
    @param[out] restr The `CeedElemRestriction` to initialize. */
=======
/** @brief Initialize a CeedElemRestriction.
 *
 * @param[in] fes Input finite element space.
 * @param[in] ceed Input Ceed object.
   @param[out] restr The address of the initialized CeedElemRestriction object.
*/
>>>>>>> d3e94af7
void InitRestriction(const FiniteElementSpace &fes,
                     Ceed ceed,
                     CeedElemRestriction *restr);

<<<<<<< HEAD
/** @brief Initialize a CeedElemRestriction for mixed meshes.

    @param[in] fes The finite element space.
    @param[in] ceed The Ceed object.
    @param[in] nelem The number of elements.
    @param[in] indices The indices of the elements of same type in the
                       `FiniteElementSpace`.
    @param[out] restr The `CeedElemRestriction` to initialize. */
void InitRestrictionWithIndices(const FiniteElementSpace &fes,
                                int nelem,
                                const int* indices,
                                Ceed ceed,
                                CeedElemRestriction *restr);

/** @brief Initialize a strided CeedElemRestriction

    @param[in] nelem is the number of elements.
    @param[in] nqpts is the total number of quadrature points.
    @param[in] qdatasize is the number of data per quadrature point.
    @param[in] strides Array for strides between [nodes, components, elements].
    Data for node i, component j, element k can be found in the L-vector at
    index i*strides[0] + j*strides[1] + k*strides[2]. CEED_STRIDES_BACKEND may
    be used with vectors created by a Ceed backend.
    @param[out] restr The `CeedElemRestriction` to initialize. */
void InitStridedRestriction(const mfem::FiniteElementSpace &fes,
                            CeedInt nelem, CeedInt nqpts, CeedInt qdatasize,
                            const CeedInt *strides,
                            CeedElemRestriction *restr);

/** @brief Initialize a tensor CeedElemRestriction for non-mixed meshes.

    @param[in] fes The finite element space.
    @param[in] ceed The Ceed object.
    @param[out] restr The `CeedElemRestriction` to initialize. */
void InitTensorRestriction(const FiniteElementSpace &fes,
                           Ceed ceed, CeedElemRestriction *restr);

/** @brief Initialize a CeedElemRestriction for a mfem::Coefficient on a mixed
    mesh.

    @param[in] fes The finite element space.
    @param[in] nelem is the number of elements.
    @param[in] indices The indices of the elements of same type in the
                       `FiniteElementSpace`.
    @param[in] nquads is the total number of quadrature points
    @param[in] ncomp is the number of data per quadrature poin
    @param[in] ceed The Ceed object.
    @param[out] restr The `CeedElemRestriction` to initialize. */
void InitCoeffRestrictionWithIndices(const FiniteElementSpace &fes,
                                     int nelem,
                                     const int* indices,
                                     int nquads,
                                     int ncomp,
                                     Ceed ceed,
                                     CeedElemRestriction *restr);

=======
/** @brief Initialize a CeedElemRestriction.
 *
 * @param[in] fes Input finite element space.
 * @param[in] ceed Input Ceed object.
   @param[out] restr The address of the initialized CeedElemRestriction object.
*/
void InitTensorRestriction(const FiniteElementSpace &fes,
                           Ceed ceed, CeedElemRestriction *restr);

>>>>>>> d3e94af7
#endif

} // namespace ceed

} // namespace mfem

#endif // MFEM_LIBCEED_RESTR<|MERGE_RESOLUTION|>--- conflicted
+++ resolved
@@ -23,23 +23,14 @@
 #ifdef MFEM_USE_CEED
 /** @brief Initialize a CeedElemRestriction for non-mixed meshes.
 
-<<<<<<< HEAD
-    @param[in] fes The finite element space.
-    @param[in] ceed The Ceed object.
-    @param[out] restr The `CeedElemRestriction` to initialize. */
-=======
-/** @brief Initialize a CeedElemRestriction.
- *
- * @param[in] fes Input finite element space.
- * @param[in] ceed Input Ceed object.
-   @param[out] restr The address of the initialized CeedElemRestriction object.
+    @param[in] fes Input finite element space.
+    @param[in] ceed Input Ceed object.
+    @param[out] restr The address of the initialized CeedElemRestriction object.
 */
->>>>>>> d3e94af7
 void InitRestriction(const FiniteElementSpace &fes,
                      Ceed ceed,
                      CeedElemRestriction *restr);
 
-<<<<<<< HEAD
 /** @brief Initialize a CeedElemRestriction for mixed meshes.
 
     @param[in] fes The finite element space.
@@ -96,17 +87,6 @@
                                      Ceed ceed,
                                      CeedElemRestriction *restr);
 
-=======
-/** @brief Initialize a CeedElemRestriction.
- *
- * @param[in] fes Input finite element space.
- * @param[in] ceed Input Ceed object.
-   @param[out] restr The address of the initialized CeedElemRestriction object.
-*/
-void InitTensorRestriction(const FiniteElementSpace &fes,
-                           Ceed ceed, CeedElemRestriction *restr);
-
->>>>>>> d3e94af7
 #endif
 
 } // namespace ceed
