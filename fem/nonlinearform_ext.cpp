--- conflicted
+++ resolved
@@ -26,18 +26,13 @@
    NonlinearFormExtension(nlf),
    fes(*nlf->FESpace()),
    dnfi(*nlf->GetDNFI()),
-<<<<<<< HEAD
    elemR(fes.GetElementRestriction(edf)),
    paGrad(*this),
    edf(edf_)
-=======
-   elemR(nullptr),
-   Grad(*this)
->>>>>>> d84884d1
 {
    if (!DeviceCanUseCeed())
    {
-      elemR = fes.GetElementRestriction(ElementDofOrdering::LEXICOGRAPHIC);
+      //elemR = fes.GetElementRestriction(ElementDofOrdering::LEXICOGRAPHIC);
       // TODO: optimize for the case when 'elemR' is identity
       xe.SetSize(elemR->Height(), Device::GetMemoryType());
       ye.SetSize(elemR->Height(), Device::GetMemoryType());
@@ -284,12 +279,9 @@
 MFNonlinearFormExtension::MFNonlinearFormExtension(const NonlinearForm *form, const ElementDofOrdering edf_):
    NonlinearFormExtension(form), fes(*form->FESpace()), edf(edf_)
 {
-<<<<<<< HEAD
    elem_restrict_lex = fes.GetElementRestriction(edf);
    if (elem_restrict_lex) // replace with a check for not identity
-=======
    if (!DeviceCanUseCeed())
->>>>>>> d84884d1
    {
       const ElementDofOrdering ordering = ElementDofOrdering::LEXICOGRAPHIC;
       elem_restrict_lex = fes.GetElementRestriction(ordering);
