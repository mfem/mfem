--- conflicted
+++ resolved
@@ -246,11 +246,7 @@
    }
 }
 
-<<<<<<< HEAD
-void ParBilinearForm::AssembleDiagonal(Vector& diag) const
-=======
 void ParBilinearForm::AssembleDiagonal(Vector &diag) const
->>>>>>> e950d6c4
 {
    Vector local(pfes->GetVSize());
    BilinearForm::AssembleDiagonal(local);
