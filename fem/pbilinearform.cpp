// Copyright (c) 2010-2025, Lawrence Livermore National Security, LLC. Produced
// at the Lawrence Livermore National Laboratory. All Rights reserved. See files
// LICENSE and NOTICE for details. LLNL-CODE-806117.
//
// This file is part of the MFEM library. For more information and source code
// availability visit https://mfem.org.
//
// MFEM is free software; you can redistribute it and/or modify it under the
// terms of the BSD-3 license. We welcome feedback and contributions, see file
// CONTRIBUTING.md for details.

#include "../config/config.hpp"

#ifdef MFEM_USE_MPI

#include "fem.hpp"
#include "../general/sort_pairs.hpp"

namespace mfem
{

void ParBilinearForm::pAllocMat()
{
   int nbr_size = pfes->GetFaceNbrVSize();

   if (precompute_sparsity == 0 || fes->GetVDim() > 1)
   {
      if (keep_nbr_block)
      {
         mat = new SparseMatrix(height + nbr_size, width + nbr_size);
      }
      else
      {
         mat = new SparseMatrix(height, width + nbr_size);
      }
      return;
   }

   // the sparsity pattern is defined from the map: face->element->dof
   const Table &lelem_ldof = fes->GetElementToDofTable(); // <-- dofs
   const Table &nelem_ndof = pfes->face_nbr_element_dof; // <-- vdofs
   Table elem_dof; // element + nbr-element <---> dof
   if (nbr_size > 0)
   {
      // merge lelem_ldof and nelem_ndof into elem_dof
      int s1 = lelem_ldof.Size(), s2 = nelem_ndof.Size();
      const int *I1 = lelem_ldof.GetI(), *J1 = lelem_ldof.GetJ();
      const int *I2 = nelem_ndof.GetI(), *J2 = nelem_ndof.GetJ();
      const int nnz1 = I1[s1], nnz2 = I2[s2];

      elem_dof.SetDims(s1 + s2, nnz1 + nnz2);

      int *I = elem_dof.GetI(), *J = elem_dof.GetJ();
      for (int i = 0; i <= s1; i++)
      {
         I[i] = I1[i];
      }
      for (int j = 0; j < nnz1; j++)
      {
         J[j] = J1[j];
      }
      for (int i = 0; i <= s2; i++)
      {
         I[s1+i] = I2[i] + nnz1;
      }
      for (int j = 0; j < nnz2; j++)
      {
         J[nnz1+j] = J2[j] + height;
      }
   }
   //   dof_elem x  elem_face x face_elem x elem_dof  (keep_nbr_block = true)
   // ldof_lelem x lelem_face x face_elem x elem_dof  (keep_nbr_block = false)
   Table dof_dof;
   {
      Table face_dof; // face_elem x elem_dof
      {
         Table *face_elem = pfes->GetParMesh()->GetFaceToAllElementTable();
         if (nbr_size > 0)
         {
            mfem::Mult(*face_elem, elem_dof, face_dof);
         }
         else
         {
            mfem::Mult(*face_elem, lelem_ldof, face_dof);
         }
         delete face_elem;
         if (nbr_size > 0)
         {
            elem_dof.Clear();
         }
      }

      if (keep_nbr_block)
      {
         Table dof_face;
         Transpose(face_dof, dof_face, height + nbr_size);
         mfem::Mult(dof_face, face_dof, dof_dof);
      }
      else
      {
         Table ldof_face;
         {
            Table face_ldof;
            Table *face_lelem = fes->GetMesh()->GetFaceToElementTable();
            mfem::Mult(*face_lelem, lelem_ldof, face_ldof);
            delete face_lelem;
            Transpose(face_ldof, ldof_face, height);
         }
         mfem::Mult(ldof_face, face_dof, dof_dof);
      }
   }

   int *I = dof_dof.GetI();
   int *J = dof_dof.GetJ();
   int nrows = dof_dof.Size();
   real_t *data = Memory<real_t>(I[nrows]);

   mat = new SparseMatrix(I, J, data, nrows, height + nbr_size);
   *mat = 0.0;

   dof_dof.LoseData();
}

void ParBilinearForm::ParallelRAP(SparseMatrix &loc_A, OperatorHandle &A,
                                  bool steal_loc_A)
{
   ParFiniteElementSpace &pfespace = *ParFESpace();

   // Create a block diagonal parallel matrix
   OperatorHandle A_diag(Operator::Hypre_ParCSR);
   A_diag.MakeSquareBlockDiag(pfespace.GetComm(),
                              pfespace.GlobalVSize(),
                              pfespace.GetDofOffsets(),
                              &loc_A);

   // Parallel matrix assembly using P^t A P (if needed)
   if (IsIdentityProlongation(pfespace.GetProlongationMatrix()))
   {
      A_diag.SetOperatorOwner(false);
      A.Reset(A_diag.As<HypreParMatrix>());
      if (steal_loc_A)
      {
         HypreStealOwnership(*A.As<HypreParMatrix>(), loc_A);
      }
   }
   else
   {
      OperatorHandle P(Operator::Hypre_ParCSR);
      P.ConvertFrom(pfespace.Dof_TrueDof_Matrix());
      A.MakePtAP(A_diag, P);
   }
}

HypreParMatrix *ParBilinearForm::ParallelAssembleInternalMatrix()
{
   if (p_mat.Ptr() == NULL)
   {
      ParallelAssemble(p_mat, mat);
   }
   return p_mat.As<HypreParMatrix>();
}

void ParBilinearForm::ParallelAssemble(OperatorHandle &A, SparseMatrix *A_local)
{
   A.Clear();

   if (A_local == NULL) { return; }
   MFEM_VERIFY(A_local->Finalized(), "the local matrix must be finalized");

   OperatorHandle dA(A.Type()), Ph(A.Type()), hdA;

   if (interior_face_integs.Size() == 0)
   {
      // construct a parallel block-diagonal matrix 'A' based on 'a'
      dA.MakeSquareBlockDiag(pfes->GetComm(), pfes->GlobalVSize(),
                             pfes->GetDofOffsets(), A_local);
   }
   else
   {
      // handle the case when 'a' contains off-diagonal
      int lvsize = pfes->GetVSize();
      const HYPRE_BigInt *face_nbr_glob_ldof = pfes->GetFaceNbrGlobalDofMap();
      HYPRE_BigInt ldof_offset = pfes->GetMyDofOffset();

      Array<HYPRE_BigInt> glob_J(A_local->NumNonZeroElems());
      int *J = A_local->GetJ();
      for (int i = 0; i < glob_J.Size(); i++)
      {
         if (J[i] < lvsize)
         {
            glob_J[i] = J[i] + ldof_offset;
         }
         else
         {
            glob_J[i] = face_nbr_glob_ldof[J[i] - lvsize];
         }
      }

      // TODO - construct dA directly in the A format
      hdA.Reset(
         new HypreParMatrix(pfes->GetComm(), lvsize, pfes->GlobalVSize(),
                            pfes->GlobalVSize(), A_local->GetI(), glob_J,
                            A_local->GetData(), pfes->GetDofOffsets(),
                            pfes->GetDofOffsets()));
      // - hdA owns the new HypreParMatrix
      // - the above constructor copies all input arrays
      glob_J.DeleteAll();
      dA.ConvertFrom(hdA);
   }

   // TODO - assemble the Dof_TrueDof_Matrix directly in the required format?
   Ph.ConvertFrom(pfes->Dof_TrueDof_Matrix());
   // TODO: When Ph.Type() == Operator::ANY_TYPE we want to use the Operator
   // returned by pfes->GetProlongationMatrix(), however that Operator is a
   // const Operator, so we cannot store it in OperatorHandle. We need a const
   // version of class OperatorHandle, e.g. ConstOperatorHandle.

   A.MakePtAP(dA, Ph);
}

HypreParMatrix *ParBilinearForm::ParallelAssemble(SparseMatrix *m)
{
   OperatorHandle Mh(Operator::Hypre_ParCSR);
   ParallelAssemble(Mh, m);
   Mh.SetOperatorOwner(false);
   return Mh.As<HypreParMatrix>();
}

void ParBilinearForm::AssembleSharedFaces(int skip_zeros)
{
   ParMesh *pmesh = pfes->GetParMesh();
   FaceElementTransformations *T;
   Array<int> vdofs1, vdofs2, vdofs_all;
   DenseMatrix elemmat;

   int nfaces = pmesh->GetNSharedFaces();
   for (int i = 0; i < nfaces; i++)
   {
      T = pmesh->GetSharedFaceTransformations(i);
      int Elem2NbrNo = T->Elem2No - pmesh->GetNE();
      pfes->GetElementVDofs(T->Elem1No, vdofs1);
      pfes->GetFaceNbrElementVDofs(Elem2NbrNo, vdofs2);
      vdofs1.Copy(vdofs_all);
      for (int j = 0; j < vdofs2.Size(); j++)
      {
         if (vdofs2[j] >= 0)
         {
            vdofs2[j] += height;
         }
         else
         {
            vdofs2[j] -= height;
         }
      }
      vdofs_all.Append(vdofs2);
      for (int k = 0; k < interior_face_integs.Size(); k++)
      {
         interior_face_integs[k]->
         AssembleFaceMatrix(*pfes->GetFE(T->Elem1No),
                            *pfes->GetFaceNbrFE(Elem2NbrNo),
                            *T, elemmat);
         if (keep_nbr_block)
         {
            mat->AddSubMatrix(vdofs_all, vdofs_all, elemmat, skip_zeros);
         }
         else
         {
            mat->AddSubMatrix(vdofs1, vdofs_all, elemmat, skip_zeros);
         }
      }
   }
}

void ParBilinearForm::Assemble(int skip_zeros)
{
   if (interior_face_integs.Size())
   {
      pfes->ExchangeFaceNbrData();
      if (!ext && mat == NULL)
      {
         pAllocMat();
      }
   }

   BilinearForm::Assemble(skip_zeros);

   if (!ext && interior_face_integs.Size() > 0)
   {
      AssembleSharedFaces(skip_zeros);
   }
}

void ParBilinearForm::AssembleDiagonal(Vector &diag) const
{
   MFEM_ASSERT(diag.Size() == fes->GetTrueVSize(),
               "Vector for holding diagonal has wrong size!");
   const Operator *P = fes->GetProlongationMatrix();
   if (!ext)
   {
      MFEM_ASSERT(p_mat.Ptr(), "the ParBilinearForm is not assembled!");
      p_mat->AssembleDiagonal(diag); // TODO: add support for PETSc matrices
      return;
   }
   // Here, we have extension, ext.
   if (IsIdentityProlongation(P))
   {
      ext->AssembleDiagonal(diag);
      return;
   }
   // Here, we have extension, ext, and parallel/conforming prolongation, P.
   Vector local_diag(P->Height());
   ext->AssembleDiagonal(local_diag);
   if (fes->Conforming())
   {
      P->MultTranspose(local_diag, diag);
      return;
   }
   // For an AMR mesh, a convergent diagonal is assembled with |P^T| d_l,
   // where |P^T| has the entry-wise absolute values of the conforming
   // prolongation transpose operator.
   const HypreParMatrix *HP = dynamic_cast<const HypreParMatrix*>(P);
   if (HP)
   {
      HP->AbsMultTranspose(1.0, local_diag, 0.0, diag);
   }
   else
   {
      MFEM_ABORT("unsupported prolongation matrix type.");
   }
}

void ParBilinearForm
::ParallelEliminateEssentialBC(const Array<int> &bdr_attr_is_ess,
                               HypreParMatrix &A, const HypreParVector &X,
                               HypreParVector &B) const
{
   Array<int> dof_list;

   pfes->GetEssentialTrueDofs(bdr_attr_is_ess, dof_list);

   // do the parallel elimination
   A.EliminateRowsCols(dof_list, X, B);
}

void ParBilinearForm::ParallelEliminateEssentialBC(
   const Array<int> &bdr_attr_is_ess, const HypreParVector &X, HypreParVector &B)
{
   Array<int> dof_list;
   pfes->GetEssentialTrueDofs(bdr_attr_is_ess, dof_list);

   p_mat.As<HypreParMatrix>()->EliminateRowsCols(dof_list, X, B);
}

HypreParMatrix *ParBilinearForm::
ParallelEliminateEssentialBC(const Array<int> &bdr_attr_is_ess,
                             HypreParMatrix &A) const
{
   Array<int> dof_list;

   pfes->GetEssentialTrueDofs(bdr_attr_is_ess, dof_list);

   return A.EliminateRowsCols(dof_list);
}

void ParBilinearForm::ParallelEliminateEssentialBC(const Array<int>
                                                   &bdr_attr_is_ess)
{
   Array<int> tdofs_list;
   pfes->GetEssentialTrueDofs(bdr_attr_is_ess, tdofs_list);

   ParallelEliminateTDofs(tdofs_list);
}

void ParBilinearForm::ParallelEliminateTDofs(const Array<int> &tdofs_list)
{
   p_mat_e.EliminateRowsCols(p_mat, tdofs_list);
}

void ParBilinearForm::ParallelEliminateTDofsInRHS(
   const Array<int> &tdofs_list, const Vector &x, Vector &b)
{
   p_mat.EliminateBC(p_mat_e, tdofs_list, x, b);
}

void ParBilinearForm::TrueAddMult(const Vector &x, Vector &y, const real_t a)
const
{
   const Operator *P = pfes->GetProlongationMatrix();
   Xaux.SetSize(P->Height());
   Yaux.SetSize(P->Height());
   Ytmp.SetSize(P->Width());

   P->Mult(x, Xaux);
   if (ext)
   {
      ext->Mult(Xaux, Yaux);
   }
   else
   {
      MFEM_VERIFY(interior_face_integs.Size() == 0,
                  "the case of interior face integrators is not"
                  " implemented");
      mat->Mult(Xaux, Yaux);
   }
   P->MultTranspose(Yaux, Ytmp);
   y.Add(a, Ytmp);
}

real_t ParBilinearForm::ParInnerProduct(const ParGridFunction &x,
                                        const ParGridFunction &y) const
{
   MFEM_ASSERT(mat != NULL, "local matrix must be assembled");

   real_t loc = InnerProduct(x, y);
   real_t glob = 0.;

   MPI_Allreduce(&loc, &glob, 1, MPITypeMap<real_t>::mpi_type, MPI_SUM,
                 pfes->GetComm());

   return glob;
}

real_t ParBilinearForm::TrueInnerProduct(const ParGridFunction &x,
                                         const ParGridFunction &y) const
{
   MFEM_ASSERT(x.ParFESpace() == pfes, "the parallel spaces must match");
   MFEM_ASSERT(y.ParFESpace() == pfes, "the parallel spaces must match");

   HypreParVector *x_p = x.ParallelProject();
   HypreParVector *y_p = y.ParallelProject();

   real_t res = TrueInnerProduct(*x_p, *y_p);

   delete x_p;
   delete y_p;

   return res;
}

real_t ParBilinearForm::TrueInnerProduct(HypreParVector &x,
                                         HypreParVector &y) const
{
   MFEM_VERIFY(p_mat.Ptr() != NULL, "parallel matrix must be assembled");

   if (p_mat->GetType() != Operator::Hypre_ParCSR)
   {
      return TrueInnerProduct((const Vector&)x, (const Vector&)y);
   }

   HypreParVector *Ax = new HypreParVector(pfes);
   HypreParMatrix *A = p_mat.As<HypreParMatrix>();

   A->Mult(x, *Ax);

   real_t res = mfem::InnerProduct(y, *Ax);

   delete Ax;

   return res;
}

real_t ParBilinearForm::TrueInnerProduct(const Vector &x,
                                         const Vector &y) const
{
   MFEM_VERIFY(p_mat.Ptr() != NULL, "parallel matrix must be assembled");

   Vector Ax(pfes->GetTrueVSize());
   p_mat->Mult(x, Ax);

   real_t res = mfem::InnerProduct(pfes->GetComm(), y, Ax);

   return res;
}

void ParBilinearForm::FormLinearSystem(
   const Array<int> &ess_tdof_list, Vector &x, Vector &b,
   OperatorHandle &A, Vector &X, Vector &B, int copy_interior)
{
   const Operator &P = *pfes->GetProlongationMatrix();
   const SparseMatrix &R = *pfes->GetRestrictionMatrix();

   if (ext)
   {
      if (hybridization)
      {
         HypreParVector true_X(pfes), true_B(pfes);
         P.MultTranspose(b, true_B);
         R.Mult(x, true_X);

         FormSystemMatrix(ess_tdof_list, A);
         ConstrainedOperator *A_constrained;
         Operator::FormConstrainedSystemOperator(ess_tdof_list, A_constrained);
         A_constrained->EliminateRHS(true_X, true_B);
         delete A_constrained;
         R.MultTranspose(true_B, b);
         hybridization->ReduceRHS(true_B, B);
         X.SetSize(B.Size());
         X = 0.0;
      }
      else
      {
         ext->FormLinearSystem(ess_tdof_list, x, b, A, X, B, copy_interior);
      }
      return;
   }

   // Finish the matrix assembly and perform BC elimination, storing the
   // eliminated part of the matrix.
   FormSystemMatrix(ess_tdof_list, A);

   // Transform the system and perform the elimination in B, based on the
   // essential BC values from x. Restrict the BC part of x in X, and set the
   // non-BC part to zero. Since there is no good initial guess for the Lagrange
   // multipliers, set X = 0.0 for hybridization.
   if (static_cond)
   {
      // Schur complement reduction to the exposed dofs
      static_cond->ReduceSystem(x, b, X, B, copy_interior);
   }
   else if (hybridization)
   {
      // Reduction to the Lagrange multipliers system
      HypreParVector true_X(pfes), true_B(pfes);
      P.MultTranspose(b, true_B);
      R.Mult(x, true_X);
      ParallelEliminateTDofsInRHS(ess_tdof_list, true_X, true_B);
      R.MultTranspose(true_B, b);
      hybridization->ReduceRHS(true_B, B);
      X.SetSize(B.Size());
      X = 0.0;
   }
   else
   {
      // Variational restriction with P
      X.SetSize(P.Width());
      B.SetSize(X.Size());
      P.MultTranspose(b, B);
      R.Mult(x, X);
      ParallelEliminateTDofsInRHS(ess_tdof_list, X, B);
      if (!copy_interior) { X.SetSubVectorComplement(ess_tdof_list, 0.0); }
   }
}

void ParBilinearForm::FormSystemMatrix(const Array<int> &ess_tdof_list,
                                       OperatorHandle &A)
{
   if (ext)
   {
      if (hybridization)
      {
         const int remove_zeros = 0;
         Finalize(remove_zeros);
         hybridization->GetParallelMatrix(A);
      }
      else
      {
         ext->FormSystemMatrix(ess_tdof_list, A);
      }
      return;
   }

   // Finish the matrix assembly and perform BC elimination, storing the
   // eliminated part of the matrix.
   if (static_cond)
   {
      if (!static_cond->HasEliminatedBC())
      {
         static_cond->SetEssentialTrueDofs(ess_tdof_list);
         static_cond->Finalize();
         static_cond->EliminateReducedTrueDofs(Matrix::DIAG_ONE);
      }
      static_cond->GetParallelMatrix(A);
   }
   else
   {
      if (mat)
      {
         const int remove_zeros = 0;
         Finalize(remove_zeros);
         MFEM_VERIFY(p_mat.Ptr() == NULL && p_mat_e.Ptr() == NULL,
                     "The ParBilinearForm must be updated with Update() before "
                     "re-assembling the ParBilinearForm.");
         ParallelAssemble(p_mat, mat);
         delete mat;
         mat = NULL;
         delete mat_e;
         mat_e = NULL;
         ParallelEliminateTDofs(ess_tdof_list);
      }
      if (hybridization)
      {
         hybridization->GetParallelMatrix(A);
      }
      else
      {
         A = p_mat;
      }
   }
}

void ParBilinearForm::RecoverFEMSolution(
   const Vector &X, const Vector &b, Vector &x)
{
   if (ext && !hybridization)
   {
      ext->RecoverFEMSolution(X, b, x);
      return;
   }

   const Operator &P = *pfes->GetProlongationMatrix();

   if (static_cond)
   {
      // Private dofs back solve
      static_cond->ComputeSolution(b, X, x);
   }
   else if (hybridization)
   {
      // Primal unknowns recovery
      HypreParVector true_X(pfes), true_B(pfes);
      P.MultTranspose(b, true_B);
      const SparseMatrix &R = *pfes->GetRestrictionMatrix();
      R.Mult(x, true_X); // get essential b.c. from x
      hybridization->ComputeSolution(true_B, X, true_X);
      x.SetSize(P.Height());
      P.Mult(true_X, x);
   }
   else
   {
      // Apply conforming prolongation
      x.SetSize(P.Height(), GetHypreMemoryType());
      P.Mult(X, x);
   }
}

void ParBilinearForm::Update(FiniteElementSpace *nfes)
{
   BilinearForm::Update(nfes);

   if (nfes)
   {
      pfes = dynamic_cast<ParFiniteElementSpace *>(nfes);
      MFEM_VERIFY(pfes != NULL, "nfes must be a ParFiniteElementSpace!");
   }

   p_mat.Clear();
   p_mat_e.Clear();
}

void ParMixedBilinearForm::pAllocMat()
{
   const int trial_nbr_size = trial_pfes->GetFaceNbrVSize();
   const int test_nbr_size = test_pfes->GetFaceNbrVSize();

   if (keep_nbr_block)
   {
      mat = new SparseMatrix(height + test_nbr_size, width + trial_nbr_size);
   }
   else
   {
      mat = new SparseMatrix(height, width + trial_nbr_size);
   }
}

<<<<<<< HEAD
void ParMixedBilinearForm::pAllocMat()
{
   int tr_nbr_size = trial_pfes->GetFaceNbrVSize();
   int te_nbr_size = test_pfes->GetFaceNbrVSize();
   if (keep_nbr_block)
   {
      mat = new SparseMatrix(height + te_nbr_size, width + tr_nbr_size);
   }
   else
   {
      mat = new SparseMatrix(height, width + tr_nbr_size);
   }
}

void ParMixedBilinearForm::AssembleSharedFaces(int skip_zeros)
{
   ParMesh *pmesh = trial_pfes->GetParMesh();
   FaceElementTransformations *T;
   Array<int> tr_vdofs1, tr_vdofs2, tr_vdofs_all;
   Array<int> te_vdofs1, te_vdofs2, te_vdofs_all;
   DenseMatrix elemmat;

   int nfaces = pmesh->GetNSharedFaces();
   for (int i = 0; i < nfaces; i++)
   {
      T = pmesh->GetSharedFaceTransformations(i);
      int Elem2NbrNo = T->Elem2No - pmesh->GetNE();
      trial_pfes->GetElementVDofs(T->Elem1No, tr_vdofs1);
      trial_pfes->GetFaceNbrElementVDofs(Elem2NbrNo, tr_vdofs2);
      test_pfes->GetElementVDofs(T->Elem1No, te_vdofs1);
      test_pfes->GetFaceNbrElementVDofs(Elem2NbrNo, te_vdofs2);
      tr_vdofs1.Copy(tr_vdofs_all);
      te_vdofs1.Copy(te_vdofs_all);
      for (int j = 0; j < tr_vdofs2.Size(); j++)
      {
         if (tr_vdofs2[j] >= 0)
         {
            tr_vdofs2[j] += width;
         }
         else
         {
            tr_vdofs2[j] -= width;
         }
      }
      tr_vdofs_all.Append(tr_vdofs2);

      for (int j = 0; j < te_vdofs2.Size(); j++)
      {
         if (te_vdofs2[j] >= 0)
         {
            te_vdofs2[j] += height;
         }
         else
         {
            te_vdofs2[j] -= height;
         }
      }
      te_vdofs_all.Append(te_vdofs2);

      for (int k = 0; k < interior_face_integs.Size(); k++)
      {
         interior_face_integs[k]->AssembleFaceMatrix(*trial_pfes->GetFE(T->Elem1No),
                                                     *test_pfes->GetFE(T->Elem1No),
                                                     *trial_pfes->GetFaceNbrFE(Elem2NbrNo),
                                                     *test_pfes->GetFaceNbrFE(Elem2NbrNo),
                                                     *T, elemmat);

         if (keep_nbr_block)
         {
            mat->AddSubMatrix(te_vdofs_all, tr_vdofs_all, elemmat, skip_zeros);
         }
         else
         {
            mat->AddSubMatrix(te_vdofs1, tr_vdofs_all, elemmat, skip_zeros);
         }
      }
   }
}

void ParMixedBilinearForm::Assemble(int skip_zeros)
{
   if (mat == NULL && interior_face_integs.Size() > 0)
   {
      trial_pfes->ExchangeFaceNbrData();
      test_pfes->ExchangeFaceNbrData();
      pAllocMat();
   }

   MixedBilinearForm::Assemble(skip_zeros);

   if (!ext && interior_face_integs.Size() > 0)
   {
      AssembleSharedFaces(skip_zeros);
   }
}

HypreParMatrix *ParMixedBilinearForm::ParallelAssemble()
{
   if (interior_face_integs.Size() == 0)
   {
      // construct the block-diagonal matrix A
      HypreParMatrix *A =
         new HypreParMatrix(trial_pfes->GetComm(),
                            test_pfes->GlobalVSize(),
                            trial_pfes->GlobalVSize(),
                            test_pfes->GetDofOffsets(),
                            trial_pfes->GetDofOffsets(),
                            mat);

      HypreParMatrix *rap = RAP(test_pfes->Dof_TrueDof_Matrix(), A,
                                trial_pfes->Dof_TrueDof_Matrix());

      delete A;

      return rap;
   }
   else
   {
      // parallel matrix has off-diagonal blocks
      int tr_lvsize = trial_pfes->GetVSize();
      int te_lvsize = test_pfes->GetVSize();
      const HYPRE_Int *tr_face_nbr_glob_ldof = trial_pfes->GetFaceNbrGlobalDofMap();
      HYPRE_Int tr_ldof_offset = trial_pfes->GetMyDofOffset();

      Array<HYPRE_Int> glob_J(mat->NumNonZeroElems());
      int *J = mat->GetJ();
      for (int i = 0; i < glob_J.Size(); i++)
      {
         if (J[i] < tr_lvsize)
         {
            glob_J[i] = J[i] + tr_ldof_offset;
         }
         else
         {
            glob_J[i] = tr_face_nbr_glob_ldof[J[i] - tr_lvsize];
         }
      }

      // TODO - construct dA directly in the A format
      HypreParMatrix *A =
         new HypreParMatrix(trial_pfes->GetComm(), te_lvsize, test_pfes->GlobalVSize(),
                            trial_pfes->GlobalVSize(), mat->GetI(), glob_J,
                            mat->GetData(), test_pfes->GetDofOffsets(),
                            trial_pfes->GetDofOffsets());

      HypreParMatrix *rap = RAP(test_pfes->Dof_TrueDof_Matrix(), A,
                                trial_pfes->Dof_TrueDof_Matrix());

      glob_J.DeleteAll();
      delete A;
      return rap;
=======
void ParMixedBilinearForm::AssembleSharedFaces(int skip_zeros)
{
   ParMesh *pmesh = trial_pfes->GetParMesh();
   FaceElementTransformations *T;
   Array<int> tr_vdofs1, tr_vdofs2, tr_vdofs_all;
   Array<int> te_vdofs1, te_vdofs2, te_vdofs_all;
   DenseMatrix elemmat;

   int nfaces = pmesh->GetNSharedFaces();
   for (int i = 0; i < nfaces; i++)
   {
      T = pmesh->GetSharedFaceTransformations(i);
      int Elem2NbrNo = T->Elem2No - pmesh->GetNE();
      trial_pfes->GetElementVDofs(T->Elem1No, tr_vdofs1);
      test_pfes->GetElementVDofs(T->Elem1No, te_vdofs1);
      trial_pfes->GetFaceNbrElementVDofs(Elem2NbrNo, tr_vdofs2);
      test_pfes->GetFaceNbrElementVDofs(Elem2NbrNo, te_vdofs2);

      tr_vdofs1.Copy(tr_vdofs_all);
      for (int j = 0; j < tr_vdofs2.Size(); j++)
      {
         if (tr_vdofs2[j] >= 0)
         {
            tr_vdofs2[j] += width;
         }
         else
         {
            tr_vdofs2[j] -= width;
         }
      }
      tr_vdofs_all.Append(tr_vdofs2);

      if (keep_nbr_block)
      {
         te_vdofs1.Copy(te_vdofs_all);
         for (int j = 0; j < te_vdofs2.Size(); j++)
         {
            if (te_vdofs2[j] >= 0)
            {
               te_vdofs2[j] += height;
            }
            else
            {
               te_vdofs2[j] -= height;
            }
         }
         te_vdofs_all.Append(te_vdofs2);
      }

      for (int k = 0; k < interior_face_integs.Size(); k++)
      {
         interior_face_integs[k]->
         AssembleFaceMatrix(*trial_pfes->GetFE(T->Elem1No),
                            *test_pfes->GetFE(T->Elem1No),
                            *trial_pfes->GetFaceNbrFE(Elem2NbrNo),
                            *test_pfes->GetFaceNbrFE(Elem2NbrNo),
                            *T, elemmat);
         if (keep_nbr_block)
         {
            mat->AddSubMatrix(te_vdofs_all, tr_vdofs_all, elemmat, skip_zeros);
         }
         else
         {
            mat->AddSubMatrix(te_vdofs1, tr_vdofs_all, elemmat, skip_zeros);
         }
      }
>>>>>>> cd4e583f
   }
}

void ParMixedBilinearForm::Assemble(int skip_zeros)
{
   if (interior_face_integs.Size())
   {
      trial_pfes->ExchangeFaceNbrData();
      test_pfes->ExchangeFaceNbrData();
      if (!ext && mat == NULL)
      {
         pAllocMat();
      }
   }

   MixedBilinearForm::Assemble(skip_zeros);

   if (!ext && interior_face_integs.Size() > 0)
   {
      AssembleSharedFaces(skip_zeros);
   }
}

HypreParMatrix *ParMixedBilinearForm::ParallelAssembleInternalMatrix()
{
   if (p_mat.Ptr() == NULL)
   {
      ParallelAssemble(p_mat, mat);
   }
   return p_mat.As<HypreParMatrix>();
}

HypreParMatrix *ParMixedBilinearForm::ParallelAssemble(SparseMatrix *m)
{
   OperatorHandle Mh(Operator::Hypre_ParCSR);
   ParallelAssemble(Mh, m);
   Mh.SetOperatorOwner(false);
   return Mh.As<HypreParMatrix>();
}

void ParMixedBilinearForm::ParallelAssemble(OperatorHandle &A,
                                            SparseMatrix *A_local)
{
   A.Clear();

   if (A_local == NULL) { return; }
   MFEM_VERIFY(A_local->Finalized(), "the local matrix must be finalized");

   OperatorHandle dA(A.Type()), hdA;

   if (interior_face_integs.Size() == 0)
   {
      // construct the rectangular block-diagonal matrix dA
      dA.MakeRectangularBlockDiag(trial_pfes->GetComm(),
                                  test_pfes->GlobalVSize(),
                                  trial_pfes->GlobalVSize(),
                                  test_pfes->GetDofOffsets(),
                                  trial_pfes->GetDofOffsets(),
                                  A_local);
   }
   else
   {
      // handle the case when 'a' contains off-diagonal
      const int lvrows = test_pfes->GetVSize();
      const int lvcols = trial_pfes->GetVSize();
      const HYPRE_BigInt *face_nbr_glob_lcol = trial_pfes->GetFaceNbrGlobalDofMap();
      const HYPRE_BigInt lcol_offset = trial_pfes->GetMyDofOffset();

      Array<HYPRE_BigInt> glob_J(A_local->NumNonZeroElems());
      const int *J = A_local->GetJ();
      for (int i = 0; i < glob_J.Size(); i++)
      {
         if (J[i] < lvcols)
         {
            glob_J[i] = J[i] + lcol_offset;
         }
         else
         {
            glob_J[i] = face_nbr_glob_lcol[J[i] - lvcols];
         }
      }

      // TODO - construct dA directly in the A format
      hdA.Reset(
         new HypreParMatrix(trial_pfes->GetComm(), lvrows, test_pfes->GlobalVSize(),
                            trial_pfes->GlobalVSize(), A_local->GetI(), glob_J,
                            A_local->GetData(), test_pfes->GetDofOffsets(),
                            trial_pfes->GetDofOffsets()));
      // - hdA owns the new HypreParMatrix
      // - the above constructor copies all input arrays
      glob_J.DeleteAll();
      dA.ConvertFrom(hdA);
   }

   OperatorHandle P_test(A.Type()), P_trial(A.Type());

   // TODO - construct the Dof_TrueDof_Matrix directly in the required format.
   P_test.ConvertFrom(test_pfes->Dof_TrueDof_Matrix());
   P_trial.ConvertFrom(trial_pfes->Dof_TrueDof_Matrix());

   A.MakeRAP(P_test, dA, P_trial);
}

/// Compute y += a (P^t A P) x, where x and y are vectors on the true dofs
void ParMixedBilinearForm::TrueAddMult(const Vector &x, Vector &y,
                                       const real_t a) const
{
   if (Xaux.ParFESpace() != trial_pfes)
   {
      Xaux.SetSpace(trial_pfes);
      Yaux.SetSpace(test_pfes);
   }

   Xaux.Distribute(&x);
   mat->Mult(Xaux, Yaux);
   test_pfes->Dof_TrueDof_Matrix()->MultTranspose(a, Yaux, 1.0, y);
}

void ParMixedBilinearForm::ParallelEliminateTrialEssentialBC(
   const Array<int> &bdr_attr_is_ess)
{
   Array<int> trial_tdof_list;
   trial_pfes->GetEssentialTrueDofs(bdr_attr_is_ess, trial_tdof_list);

   ParallelEliminateTrialTDofs(trial_tdof_list);
}

void ParMixedBilinearForm::ParallelEliminateTrialTDofs(
   const Array<int> &trial_tdof_list)
{
   HypreParMatrix *temp = p_mat.As<HypreParMatrix>()->EliminateCols(
                             trial_tdof_list);
   p_mat_e.Reset(temp, true);
}

void ParMixedBilinearForm::ParallelEliminateTrialTDofsInRHS(
   const Array<int> &trial_tdof_list, const Vector &x, Vector &b)
{
   p_mat_e.As<HypreParMatrix>()->Mult(-1.0, x, 1.0, b);
}

void ParMixedBilinearForm::ParallelEliminateTestEssentialBC(
   const Array<int> &bdr_attr_is_ess)
{
   Array<int> test_tdof_list;
   test_pfes->GetEssentialTrueDofs(bdr_attr_is_ess, test_tdof_list);

   ParallelEliminateTestTDofs(test_tdof_list);
}

void ParMixedBilinearForm::ParallelEliminateTestTDofs(
   const Array<int> &test_tdof_list)
{
   p_mat.As<HypreParMatrix>()->EliminateRows(test_tdof_list);
}

void ParMixedBilinearForm::FormRectangularSystemMatrix(
   const Array<int>
   &trial_tdof_list,
   const Array<int> &test_tdof_list,
   OperatorHandle &A)
{
   if (ext)
   {
      ext->FormRectangularSystemOperator(trial_tdof_list, test_tdof_list, A);
      return;
   }

   if (mat)
   {
      Finalize();
      ParallelAssemble(p_mat);
      delete mat;
      mat = NULL;
      delete mat_e;
      mat_e = NULL;
      ParallelEliminateTrialTDofs(trial_tdof_list);
      ParallelEliminateTestTDofs(test_tdof_list);
   }

   A = p_mat;
}

void ParMixedBilinearForm::FormRectangularLinearSystem(
   const Array<int>
   &trial_tdof_list,
   const Array<int> &test_tdof_list, Vector &x,
   Vector &b, OperatorHandle &A, Vector &X,
   Vector &B)
{
   if (ext)
   {
      ext->FormRectangularLinearSystem(trial_tdof_list, test_tdof_list,
                                       x, b, A, X, B);
      return;
   }

   FormRectangularSystemMatrix(trial_tdof_list, test_tdof_list, A);

   const Operator *test_P = test_pfes->GetProlongationMatrix();
   const SparseMatrix *trial_R = trial_pfes->GetRestrictionMatrix();

   X.SetSize(trial_pfes->TrueVSize());
   B.SetSize(test_pfes->TrueVSize());
   test_P->MultTranspose(b, B);
   trial_R->Mult(x, X);

   ParallelEliminateTrialTDofsInRHS(trial_tdof_list, X, B);
   B.SetSubVector(test_tdof_list, 0.0);
}

HypreParMatrix* ParDiscreteLinearOperator::ParallelAssemble() const
{
   MFEM_ASSERT(mat, "Matrix is not assembled");
   MFEM_ASSERT(mat->Finalized(), "Matrix is not finalized");
   SparseMatrix* RA = mfem::Mult(*range_fes->GetRestrictionMatrix(), *mat);
   HypreParMatrix* P = domain_fes->Dof_TrueDof_Matrix();
   HypreParMatrix* RAP = P->LeftDiagMult(*RA, range_fes->GetTrueDofOffsets());
   delete RA;
   return RAP;
}


void ParDiscreteLinearOperator::ParallelAssemble(OperatorHandle &A)
{
   // construct the rectangular block-diagonal matrix dA
   OperatorHandle dA(A.Type());
   dA.MakeRectangularBlockDiag(domain_fes->GetComm(),
                               range_fes->GlobalVSize(),
                               domain_fes->GlobalVSize(),
                               range_fes->GetDofOffsets(),
                               domain_fes->GetDofOffsets(),
                               mat);

   SparseMatrix *Rt = Transpose(*range_fes->GetRestrictionMatrix());
   OperatorHandle R_test_transpose(A.Type());
   R_test_transpose.MakeRectangularBlockDiag(range_fes->GetComm(),
                                             range_fes->GlobalVSize(),
                                             range_fes->GlobalTrueVSize(),
                                             range_fes->GetDofOffsets(),
                                             range_fes->GetTrueDofOffsets(),
                                             Rt);

   // TODO - construct the Dof_TrueDof_Matrix directly in the required format.
   OperatorHandle P_trial(A.Type());
   P_trial.ConvertFrom(domain_fes->Dof_TrueDof_Matrix());

   A.MakeRAP(R_test_transpose, dA, P_trial);
   delete Rt;
}

void ParDiscreteLinearOperator::FormRectangularSystemMatrix(OperatorHandle &A)
{
   if (ext)
   {
      Array<int> empty;
      ext->FormRectangularSystemOperator(empty, empty, A);
      return;
   }

   mfem_error("not implemented!");
}

void ParDiscreteLinearOperator::GetParBlocks(Array2D<HypreParMatrix *> &blocks)
const
{
   MFEM_VERIFY(mat->Finalized(), "Local matrix needs to be finalized for "
               "GetParBlocks");

   HypreParMatrix* RLP = ParallelAssemble();

   blocks.SetSize(range_fes->GetVDim(), domain_fes->GetVDim());

   RLP->GetBlocks(blocks,
                  range_fes->GetOrdering() == Ordering::byVDIM,
                  domain_fes->GetOrdering() == Ordering::byVDIM);

   delete RLP;
}

}

#endif<|MERGE_RESOLUTION|>--- conflicted
+++ resolved
@@ -662,159 +662,6 @@
    }
 }
 
-<<<<<<< HEAD
-void ParMixedBilinearForm::pAllocMat()
-{
-   int tr_nbr_size = trial_pfes->GetFaceNbrVSize();
-   int te_nbr_size = test_pfes->GetFaceNbrVSize();
-   if (keep_nbr_block)
-   {
-      mat = new SparseMatrix(height + te_nbr_size, width + tr_nbr_size);
-   }
-   else
-   {
-      mat = new SparseMatrix(height, width + tr_nbr_size);
-   }
-}
-
-void ParMixedBilinearForm::AssembleSharedFaces(int skip_zeros)
-{
-   ParMesh *pmesh = trial_pfes->GetParMesh();
-   FaceElementTransformations *T;
-   Array<int> tr_vdofs1, tr_vdofs2, tr_vdofs_all;
-   Array<int> te_vdofs1, te_vdofs2, te_vdofs_all;
-   DenseMatrix elemmat;
-
-   int nfaces = pmesh->GetNSharedFaces();
-   for (int i = 0; i < nfaces; i++)
-   {
-      T = pmesh->GetSharedFaceTransformations(i);
-      int Elem2NbrNo = T->Elem2No - pmesh->GetNE();
-      trial_pfes->GetElementVDofs(T->Elem1No, tr_vdofs1);
-      trial_pfes->GetFaceNbrElementVDofs(Elem2NbrNo, tr_vdofs2);
-      test_pfes->GetElementVDofs(T->Elem1No, te_vdofs1);
-      test_pfes->GetFaceNbrElementVDofs(Elem2NbrNo, te_vdofs2);
-      tr_vdofs1.Copy(tr_vdofs_all);
-      te_vdofs1.Copy(te_vdofs_all);
-      for (int j = 0; j < tr_vdofs2.Size(); j++)
-      {
-         if (tr_vdofs2[j] >= 0)
-         {
-            tr_vdofs2[j] += width;
-         }
-         else
-         {
-            tr_vdofs2[j] -= width;
-         }
-      }
-      tr_vdofs_all.Append(tr_vdofs2);
-
-      for (int j = 0; j < te_vdofs2.Size(); j++)
-      {
-         if (te_vdofs2[j] >= 0)
-         {
-            te_vdofs2[j] += height;
-         }
-         else
-         {
-            te_vdofs2[j] -= height;
-         }
-      }
-      te_vdofs_all.Append(te_vdofs2);
-
-      for (int k = 0; k < interior_face_integs.Size(); k++)
-      {
-         interior_face_integs[k]->AssembleFaceMatrix(*trial_pfes->GetFE(T->Elem1No),
-                                                     *test_pfes->GetFE(T->Elem1No),
-                                                     *trial_pfes->GetFaceNbrFE(Elem2NbrNo),
-                                                     *test_pfes->GetFaceNbrFE(Elem2NbrNo),
-                                                     *T, elemmat);
-
-         if (keep_nbr_block)
-         {
-            mat->AddSubMatrix(te_vdofs_all, tr_vdofs_all, elemmat, skip_zeros);
-         }
-         else
-         {
-            mat->AddSubMatrix(te_vdofs1, tr_vdofs_all, elemmat, skip_zeros);
-         }
-      }
-   }
-}
-
-void ParMixedBilinearForm::Assemble(int skip_zeros)
-{
-   if (mat == NULL && interior_face_integs.Size() > 0)
-   {
-      trial_pfes->ExchangeFaceNbrData();
-      test_pfes->ExchangeFaceNbrData();
-      pAllocMat();
-   }
-
-   MixedBilinearForm::Assemble(skip_zeros);
-
-   if (!ext && interior_face_integs.Size() > 0)
-   {
-      AssembleSharedFaces(skip_zeros);
-   }
-}
-
-HypreParMatrix *ParMixedBilinearForm::ParallelAssemble()
-{
-   if (interior_face_integs.Size() == 0)
-   {
-      // construct the block-diagonal matrix A
-      HypreParMatrix *A =
-         new HypreParMatrix(trial_pfes->GetComm(),
-                            test_pfes->GlobalVSize(),
-                            trial_pfes->GlobalVSize(),
-                            test_pfes->GetDofOffsets(),
-                            trial_pfes->GetDofOffsets(),
-                            mat);
-
-      HypreParMatrix *rap = RAP(test_pfes->Dof_TrueDof_Matrix(), A,
-                                trial_pfes->Dof_TrueDof_Matrix());
-
-      delete A;
-
-      return rap;
-   }
-   else
-   {
-      // parallel matrix has off-diagonal blocks
-      int tr_lvsize = trial_pfes->GetVSize();
-      int te_lvsize = test_pfes->GetVSize();
-      const HYPRE_Int *tr_face_nbr_glob_ldof = trial_pfes->GetFaceNbrGlobalDofMap();
-      HYPRE_Int tr_ldof_offset = trial_pfes->GetMyDofOffset();
-
-      Array<HYPRE_Int> glob_J(mat->NumNonZeroElems());
-      int *J = mat->GetJ();
-      for (int i = 0; i < glob_J.Size(); i++)
-      {
-         if (J[i] < tr_lvsize)
-         {
-            glob_J[i] = J[i] + tr_ldof_offset;
-         }
-         else
-         {
-            glob_J[i] = tr_face_nbr_glob_ldof[J[i] - tr_lvsize];
-         }
-      }
-
-      // TODO - construct dA directly in the A format
-      HypreParMatrix *A =
-         new HypreParMatrix(trial_pfes->GetComm(), te_lvsize, test_pfes->GlobalVSize(),
-                            trial_pfes->GlobalVSize(), mat->GetI(), glob_J,
-                            mat->GetData(), test_pfes->GetDofOffsets(),
-                            trial_pfes->GetDofOffsets());
-
-      HypreParMatrix *rap = RAP(test_pfes->Dof_TrueDof_Matrix(), A,
-                                trial_pfes->Dof_TrueDof_Matrix());
-
-      glob_J.DeleteAll();
-      delete A;
-      return rap;
-=======
 void ParMixedBilinearForm::AssembleSharedFaces(int skip_zeros)
 {
    ParMesh *pmesh = trial_pfes->GetParMesh();
@@ -881,7 +728,6 @@
             mat->AddSubMatrix(te_vdofs1, tr_vdofs_all, elemmat, skip_zeros);
          }
       }
->>>>>>> cd4e583f
    }
 }
 
