--- conflicted
+++ resolved
@@ -525,7 +525,7 @@
    }
 }
 
-<<<<<<< HEAD
+
 void VectorFunctionRestrictedCoefficient::Eval(Vector &V,
                                                ElementTransformation &T,
                                                const IntegrationPoint &ip)
@@ -548,8 +548,9 @@
    {
       V *= Q->Eval(T, ip, GetTime());
    }
-
-=======
+}
+
+
 void PWMatrixCoefficient::InitMap(const Array<int> & attr,
                                   const Array<MatrixCoefficient*> & coefs)
 {
@@ -620,7 +621,6 @@
 {
    if (Q) { Q->SetTime(t); }
    this->MatrixCoefficient::SetTime(t);
->>>>>>> a96065ed
 }
 
 void MatrixFunctionCoefficient::Eval(DenseMatrix &K, ElementTransformation &T,
