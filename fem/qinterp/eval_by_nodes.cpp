--- conflicted
+++ resolved
@@ -21,118 +21,6 @@
 
 void InitEvalByNodesKernels()
 {
-<<<<<<< HEAD
-   if (NE == 0) { return; }
-   const int dim = maps.FE->GetDim();
-   const int D1D = maps.ndof;
-   const int Q1D = maps.nqpt;
-   const double *B = maps.B.Read();
-   const double *X = e_vec.Read();
-   double *Y = q_val.Write();
-
-   constexpr QVectorLayout L = QVectorLayout::byNODES;
-
-   const int id = (vdim<<8) | (D1D<<4) | Q1D;
-
-   if (dim == 1)
-   {
-      MFEM_VERIFY(D1D <= MAX_D1D, "Orders higher than " << MAX_D1D-1
-                  << " are not supported!");
-      MFEM_VERIFY(Q1D <= MAX_Q1D, "Quadrature rules with more than "
-                  << MAX_Q1D << " 1D points are not supported!");
-      Values1D<L>(NE, B, X, Y, vdim, D1D, Q1D);
-      return;
-   }
-   if (dim == 2)
-   {
-      switch (id)
-      {
-         case 0x133: return Values2D<L,1,3,3>(NE,B,X,Y);
-         case 0x124: return Values2D<L,1,2,4>(NE,B,X,Y);
-         case 0x132: return Values2D<L,1,3,2>(NE,B,X,Y);
-         case 0x134: return Values2D<L,1,3,4>(NE,B,X,Y);
-         case 0x143: return Values2D<L,1,4,3>(NE,B,X,Y);
-         case 0x144: return Values2D<L,1,4,4>(NE,B,X,Y);
-
-         case 0x222: return Values2D<L,2,2,2>(NE,B,X,Y);
-         case 0x223: return Values2D<L,2,2,3>(NE,B,X,Y);
-         case 0x224: return Values2D<L,2,2,4>(NE,B,X,Y);
-         case 0x225: return Values2D<L,2,2,5>(NE,B,X,Y);
-         case 0x226: return Values2D<L,2,2,6>(NE,B,X,Y);
-
-         case 0x233: return Values2D<L,2,3,3>(NE,B,X,Y);
-         case 0x234: return Values2D<L,2,3,4>(NE,B,X,Y);
-         case 0x236: return Values2D<L,2,3,6>(NE,B,X,Y);
-
-         case 0x243: return Values2D<L,2,4,3>(NE,B,X,Y);
-         case 0x244: return Values2D<L,2,4,4>(NE,B,X,Y);
-         case 0x245: return Values2D<L,2,4,5>(NE,B,X,Y);
-         case 0x246: return Values2D<L,2,4,6>(NE,B,X,Y);
-         case 0x247: return Values2D<L,2,4,7>(NE,B,X,Y);
-
-         case 0x256: return Values2D<L,2,5,6>(NE,B,X,Y);
-
-         default:
-         {
-            constexpr int MD = MAX_D1D;
-            constexpr int MQ = MAX_Q1D;
-            MFEM_VERIFY(D1D <= MD, "Orders higher than " << MD-1
-                        << " are not supported!");
-            MFEM_VERIFY(Q1D <= MQ, "Quadrature rules with more than "
-                        << MQ << " 1D points are not supported!");
-            Values2D<L,0,0,0,0,MD,MQ>(NE,B,X,Y,vdim,D1D,Q1D);
-            return;
-         }
-      }
-   }
-   if (dim == 3)
-   {
-      switch (id)
-      {
-         case 0x124: return Values3D<L,1,2,4>(NE,B,X,Y);
-         case 0x133: return Values3D<L,1,3,3>(NE,B,X,Y);
-         case 0x134: return Values3D<L,1,3,4>(NE,B,X,Y);
-         case 0x136: return Values3D<L,1,3,6>(NE,B,X,Y);
-         case 0x143: return Values3D<L,1,4,3>(NE,B,X,Y);
-         case 0x144: return Values3D<L,1,4,4>(NE,B,X,Y);
-         case 0x148: return Values3D<L,1,4,8>(NE,B,X,Y);
-
-         case 0x222: return Values3D<L,2,2,2>(NE,B,X,Y);
-         case 0x223: return Values3D<L,2,2,3>(NE,B,X,Y);
-         case 0x234: return Values3D<L,2,3,4>(NE,B,X,Y);
-
-         case 0x323: return Values3D<L,3,2,3>(NE,B,X,Y);
-         case 0x324: return Values3D<L,3,2,4>(NE,B,X,Y);
-         case 0x325: return Values3D<L,3,2,5>(NE,B,X,Y);
-         case 0x326: return Values3D<L,3,2,6>(NE,B,X,Y);
-
-         case 0x333: return Values3D<L,3,3,3>(NE,B,X,Y);
-         case 0x334: return Values3D<L,3,3,4>(NE,B,X,Y);
-         case 0x335: return Values3D<L,3,3,5>(NE,B,X,Y);
-         case 0x336: return Values3D<L,3,3,6>(NE,B,X,Y);
-
-         case 0x343: return Values3D<L,3,4,3>(NE,B,X,Y);
-         case 0x344: return Values3D<L,3,4,4>(NE,B,X,Y);
-         case 0x346: return Values3D<L,3,4,6>(NE,B,X,Y);
-         case 0x347: return Values3D<L,3,4,7>(NE,B,X,Y);
-         case 0x348: return Values3D<L,3,4,8>(NE,B,X,Y);
-
-         default:
-         {
-            constexpr int MD = 9;
-            constexpr int MQ = 9;
-            MFEM_VERIFY(D1D <= MD, "Orders higher than " << MD-1
-                        << " are not supported!");
-            MFEM_VERIFY(Q1D <= MQ, "Quadrature rules with more than "
-                        << MQ << " 1D points are not supported!");
-            Values3D<L,0,0,0,MD,MQ>(NE,B,X,Y,vdim,D1D,Q1D);
-            return;
-         }
-      }
-   }
-   mfem::out << "Unknown kernel 0x" << std::hex << id << std::endl;
-   MFEM_ABORT("Kernel not supported yet");
-=======
    using k = QuadratureInterpolator::TensorEvalKernels;
 
    // 2D
@@ -189,7 +77,6 @@
    k::Specialization<3,QVectorLayout::byNODES,3,4,6>::Opt<1>::Add();
    k::Specialization<3,QVectorLayout::byNODES,3,4,7>::Opt<1>::Add();
    k::Specialization<3,QVectorLayout::byNODES,3,4,8>::Opt<1>::Add();
->>>>>>> 8447e627
 }
 
 } // namespace quadrature_interpolator
