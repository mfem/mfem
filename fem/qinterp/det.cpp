--- conflicted
+++ resolved
@@ -217,12 +217,7 @@
    const auto X = Reshape(x, D1D, D1D, D1D, DIM, NE);
    auto Y = Reshape(y, Q1D, Q1D, Q1D, NE);
 
-<<<<<<< HEAD
-   double *GM = nullptr;
    int buffer_size = 0;
-=======
-   real_t *GM = nullptr;
->>>>>>> 057a5a43
    if (!SMEM)
    {
       const DeviceDofQuadLimits &limits = DeviceDofQuadLimits::Get();
@@ -234,7 +229,7 @@
    }
    // if SMEM is true, d_buff will be empty (zero size)
    Vector d_buff(buffer_size, Device::GetDeviceTemporaryMemoryType());
-   GM = d_buff.Write();
+   real_t *GM = d_buff.Write();
 
    mfem::forall_3D_grid(NE, Q1D, Q1D, Q1D, GRID, [=] MFEM_HOST_DEVICE (int e)
    {
@@ -352,12 +347,7 @@
             if (D1D <= MD && Q1D <= MQ)
             { return Det3D<0,0,true>(NE,B,G,X,Y,D1D,Q1D); }
             // Last fall-back will use global memory
-            return Det3D<0,0,false>(
-<<<<<<< HEAD
-                      NE,B,G,X,Y,vdim,D1D,Q1D);
-=======
-                      NE,B,G,X,Y,D1D,Q1D,&d_buff);
->>>>>>> 057a5a43
+            return Det3D<0,0,false>(NE,B,G,X,Y,D1D,Q1D);
          }
       }
    }
