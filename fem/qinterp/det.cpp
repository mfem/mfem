--- conflicted
+++ resolved
@@ -32,11 +32,9 @@
                   const real_t *x,
                   real_t *y,
                   const int d1d,
-                  const int q1d,
-                  Vector *d_buff = nullptr)
+                  const int q1d)
 {
    MFEM_CONTRACT_VAR(b);
-   MFEM_CONTRACT_VAR(d_buff);
    const auto G = Reshape(g, q1d, d1d);
    const auto X = Reshape(x, d1d, NE);
 
@@ -63,10 +61,8 @@
                   const real_t *x,
                   real_t *y,
                   const int d1d = 0,
-                  const int q1d = 0,
-                  Vector *d_buff = nullptr)
-{
-   MFEM_CONTRACT_VAR(d_buff);
+                  const int q1d = 0)
+{
    static constexpr int SDIM = 2;
    static constexpr int NBZ = 1;
 
@@ -115,11 +111,8 @@
                          const real_t *x,
                          real_t *y,
                          const int d1d = 0,
-                         const int q1d = 0,
-                         Vector *d_buff = nullptr)
-{
-   MFEM_CONTRACT_VAR(d_buff);
-
+                         const int q1d = 0)
+{
    static constexpr int SDIM = 3;
    static constexpr int NBZ = 1;
 
@@ -282,87 +275,6 @@
    });
 }
 
-<<<<<<< HEAD
-// Tensor-product evaluation of quadrature point determinants: dispatch
-// function.
-void TensorDeterminants(const int NE,
-                        const int vdim,
-                        const DofToQuad &maps,
-                        const Vector &e_vec,
-                        Vector &q_det)
-{
-   if (NE == 0) { return; }
-   const int dim = maps.FE->GetDim();
-   const int D1D = maps.ndof;
-   const int Q1D = maps.nqpt;
-   const real_t *B = maps.B.Read();
-   const real_t *G = maps.G.Read();
-   const real_t *X = e_vec.Read();
-   real_t *Y = q_det.Write();
-
-   const int id = (vdim<<8) | (D1D<<4) | Q1D;
-
-   if (dim == 1)
-   {
-      MFEM_VERIFY(D1D <= DeviceDofQuadLimits::Get().MAX_D1D,
-                  "Orders higher than " << DeviceDofQuadLimits::Get().MAX_D1D-1
-                  << " are not supported!");
-      MFEM_VERIFY(Q1D <= DeviceDofQuadLimits::Get().MAX_Q1D,
-                  "Quadrature rules with more than "
-                  << DeviceDofQuadLimits::Get().MAX_Q1D << " 1D points are not supported!");
-      Det1D(NE, G, X, Y, D1D, Q1D);
-      return;
-   }
-   if (dim == 2)
-   {
-      switch (id)
-      {
-         case 0x222: return Det2D<2,2>(NE,B,G,X,Y);
-         case 0x223: return Det2D<2,3>(NE,B,G,X,Y);
-         case 0x224: return Det2D<2,4>(NE,B,G,X,Y);
-         case 0x226: return Det2D<2,6>(NE,B,G,X,Y);
-         case 0x234: return Det2D<3,4>(NE,B,G,X,Y);
-         case 0x236: return Det2D<3,6>(NE,B,G,X,Y);
-         case 0x244: return Det2D<4,4>(NE,B,G,X,Y);
-         case 0x246: return Det2D<4,6>(NE,B,G,X,Y);
-         case 0x256: return Det2D<5,6>(NE,B,G,X,Y);
-         default:
-         {
-            const int MD = DeviceDofQuadLimits::Get().MAX_D1D;
-            const int MQ = DeviceDofQuadLimits::Get().MAX_Q1D;
-            MFEM_VERIFY(D1D <= MD, "Orders higher than " << MD-1
-                        << " are not supported!");
-            MFEM_VERIFY(Q1D <= MQ, "Quadrature rules with more than "
-                        << MQ << " 1D points are not supported!");
-            if (vdim == 2) { Det2D(NE,B,G,X,Y,D1D,Q1D); }
-            else if (vdim == 3) { Det2DSurface(NE,B,G,X,Y,D1D,Q1D); }
-            else { MFEM_ABORT("Invalid space dimension."); }
-            return;
-         }
-      }
-   }
-   if (dim == 3)
-   {
-      switch (id)
-      {
-         case 0x324: return Det3D<2,4>(NE,B,G,X,Y);
-         case 0x333: return Det3D<3,3>(NE,B,G,X,Y);
-         case 0x335: return Det3D<3,5>(NE,B,G,X,Y);
-         case 0x336: return Det3D<3,6>(NE,B,G,X,Y);
-         default:
-         {
-            const int MD = DeviceDofQuadLimits::Get().MAX_DET_1D;
-            const int MQ = DeviceDofQuadLimits::Get().MAX_DET_1D;
-            // Highest orders that fit in shared memory
-            if (D1D <= MD && Q1D <= MQ)
-            { return Det3D<0,0,true>(NE,B,G,X,Y,D1D,Q1D); }
-            // Last fall-back will use global memory
-            return Det3D<0,0,false>(NE,B,G,X,Y,D1D,Q1D);
-         }
-      }
-   }
-   MFEM_ABORT("Kernel " << std::hex << id << std::dec << " not supported yet");
-=======
 void InitDetKernels()
 {
    using k = QuadratureInterpolator::DetKernels;
@@ -381,7 +293,6 @@
    k::Specialization<3,3,3,3>::Add();
    k::Specialization<3,3,3,5>::Add();
    k::Specialization<3,3,3,6>::Add();
->>>>>>> 8ed11a5c
 }
 
 } // namespace quadrature_interpolator
