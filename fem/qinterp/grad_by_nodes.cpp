--- conflicted
+++ resolved
@@ -92,93 +92,8 @@
    k2::Specialization<3,L,P,3,4>::Add();
 }
 
-<<<<<<< HEAD
-template<>
-void CollocatedTensorDerivatives<QVectorLayout::byNODES>(const int NE,
-                                                         const int vdim,
-                                                         const DofToQuad &maps,
-                                                         const Vector &e_vec,
-                                                         Vector &q_der)
-{
-   if (NE == 0) { return; }
-   MFEM_VERIFY(maps.mode == DofToQuad::Mode::TENSOR,
-               "CollocatedTensorDerivatives only supports tensor-product"
-               " elements.");
-   const int dim = maps.FE->GetDim();
-   const int D1D = maps.ndof;
-   const real_t *G = maps.G.Read();
-   const real_t *J = nullptr; // not used in DERIVATIVES (non-GRAD_PHYS) mode
-   const real_t *X = e_vec.Read();
-   real_t *Y = q_der.Write();
-
-   constexpr QVectorLayout L = QVectorLayout::byNODES;
-   constexpr bool P = false; // GRAD_PHYS
-
-   const int id = (vdim<<4) | D1D;
-
-   if (dim == 1)
-   {
-      return CollocatedDerivatives1D<L,P>(NE,G,J,X,Y,dim,vdim,D1D);
-   }
-   if (dim == 2)
-   {
-      switch (id)
-      {
-         case 0x12: return CollocatedDerivatives2D<L,P,1,2,16>(NE,G,J,X,Y);
-         case 0x13: return CollocatedDerivatives2D<L,P,1,3,16>(NE,G,J,X,Y);
-         case 0x14: return CollocatedDerivatives2D<L,P,1,4,16>(NE,G,J,X,Y);
-
-         case 0x22: return CollocatedDerivatives2D<L,P,2,2,16>(NE,G,J,X,Y);
-         case 0x23: return CollocatedDerivatives2D<L,P,2,3,4>(NE,G,J,X,Y);
-         case 0x24: return CollocatedDerivatives2D<L,P,2,4,2>(NE,G,J,X,Y);
-
-         default:
-         {
-            const int MD = DeviceDofQuadLimits::Get().MAX_D1D;
-            MFEM_VERIFY(D1D <= MD, "Orders higher than " << MD-1
-                        << " are not supported!");
-            CollocatedDerivatives2D<L,P>(NE,G,J,X,Y,dim,vdim,D1D);
-            return;
-         }
-      }
-   }
-   if (dim == 3)
-   {
-      switch (id)
-      {
-         case 0x12: return CollocatedDerivatives3D<L,P,1,2>(NE,G,J,X,Y);
-         case 0x13: return CollocatedDerivatives3D<L,P,1,3>(NE,G,J,X,Y);
-         case 0x14: return CollocatedDerivatives3D<L,P,1,4>(NE,G,J,X,Y);
-
-
-         case 0x22: return CollocatedDerivatives3D<L,P,2,2>(NE,G,J,X,Y);
-         case 0x23: return CollocatedDerivatives3D<L,P,2,3>(NE,G,J,X,Y);
-         case 0x24: return CollocatedDerivatives3D<L,P,2,4>(NE,G,J,X,Y);
-
-
-         case 0x32: return CollocatedDerivatives3D<L,P,3,2>(NE,G,J,X,Y);
-         case 0x33: return CollocatedDerivatives3D<L,P,3,3>(NE,G,J,X,Y);
-         case 0x34: return CollocatedDerivatives3D<L,P,3,4>(NE,G,J,X,Y);
-
-         default:
-         {
-            const int MD = DeviceDofQuadLimits::Get().MAX_INTERP_1D;
-            MFEM_VERIFY(D1D <= MD, "Orders higher than " << MD-1
-                        << " are not supported!");
-            CollocatedDerivatives3D<L,P>(NE,G,J,X,Y,vdim,D1D);
-            return;
-         }
-      }
-   }
-   mfem::out << "Unknown kernel 0x" << std::hex << id << std::endl;
-   MFEM_ABORT("Kernel not supported yet");
-}
-
-} // namespace quadrature_interpolator
-=======
 template void InitGradByNodesKernels<true>();
 template void InitGradByNodesKernels<false>();
->>>>>>> 302be130
 
 } // namespace quadrature_interpolator
 } // namespace internal
