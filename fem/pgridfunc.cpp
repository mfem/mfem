// Copyright (c) 2010-2023, Lawrence Livermore National Security, LLC. Produced
// at the Lawrence Livermore National Laboratory. All Rights reserved. See files
// LICENSE and NOTICE for details. LLNL-CODE-806117.
//
// This file is part of the MFEM library. For more information and source code
// availability visit https://mfem.org.
//
// MFEM is free software; you can redistribute it and/or modify it under the
// terms of the BSD-3 license. We welcome feedback and contributions, see file
// CONTRIBUTING.md for details.

#include "../config/config.hpp"

#ifdef MFEM_USE_MPI

#include "fem.hpp"
#include <iostream>
#include <limits>
#include "../general/forall.hpp"
using namespace std;

namespace mfem
{

ParGridFunction::ParGridFunction(ParFiniteElementSpace *pf, GridFunction *gf)
{
   fes = pfes = pf;
   SetDataAndSize(gf->GetData(), gf->Size());
}

ParGridFunction::ParGridFunction(ParFiniteElementSpace *pf, HypreParVector *tv)
   : GridFunction(pf), pfes(pf)
{
   Distribute(tv);
}

ParGridFunction::ParGridFunction(ParMesh *pmesh, const GridFunction *gf,
                                 const int *partitioning)
{
   const FiniteElementSpace *glob_fes = gf->FESpace();
   // duplicate the FiniteElementCollection from 'gf'
   fec = FiniteElementCollection::New(glob_fes->FEColl()->Name());
   // create a local ParFiniteElementSpace from the global one:
   fes = pfes = new ParFiniteElementSpace(pmesh, glob_fes, partitioning, fec);
   SetSize(pfes->GetVSize());

   if (partitioning)
   {
      // Assumption: the map "local element id" -> "global element id" is
      // increasing, i.e. the local numbering preserves the element order from
      // the global numbering.
      Array<int> gvdofs, lvdofs;
      Vector lnodes;
      int element_counter = 0;
      const int MyRank = pfes->GetMyRank();
      const int glob_ne = glob_fes->GetNE();
      for (int i = 0; i < glob_ne; i++)
      {
         if (partitioning[i] == MyRank)
         {
            const DofTransformation* const ltrans = pfes->GetElementVDofs(element_counter,
                                                                          lvdofs);
            const DofTransformation* const gtrans = glob_fes->GetElementVDofs(i, gvdofs);
            gf->GetSubVector(gvdofs, lnodes);
            if (gtrans)
            {
               gtrans->InvTransformPrimal(lnodes);
            }
            if (ltrans)
            {
               ltrans->TransformPrimal(lnodes);
            }
            SetSubVector(lvdofs, lnodes);
            element_counter++;
         }
      }
   }
}

ParGridFunction::ParGridFunction(ParMesh *pmesh, std::istream &input)
   : GridFunction(pmesh, input)
{
   // Convert the FiniteElementSpace, fes, to a ParFiniteElementSpace:
   pfes = new ParFiniteElementSpace(pmesh, fec, fes->GetVDim(),
                                    fes->GetOrdering());
   delete fes;
   fes = pfes;
}

void ParGridFunction::Update()
{
   face_nbr_data.Destroy();
   GridFunction::Update();
}

void ParGridFunction::SetSpace(FiniteElementSpace *f)
{
   face_nbr_data.Destroy();
   GridFunction::SetSpace(f);
   pfes = dynamic_cast<ParFiniteElementSpace*>(f);
   MFEM_ASSERT(pfes != NULL, "not a ParFiniteElementSpace");
}

void ParGridFunction::SetSpace(ParFiniteElementSpace *f)
{
   face_nbr_data.Destroy();
   GridFunction::SetSpace(f);
   pfes = f;
}

void ParGridFunction::MakeRef(FiniteElementSpace *f, double *v)
{
   face_nbr_data.Destroy();
   GridFunction::MakeRef(f, v);
   pfes = dynamic_cast<ParFiniteElementSpace*>(f);
   MFEM_ASSERT(pfes != NULL, "not a ParFiniteElementSpace");
}

void ParGridFunction::MakeRef(ParFiniteElementSpace *f, double *v)
{
   face_nbr_data.Destroy();
   GridFunction::MakeRef(f, v);
   pfes = f;
}

void ParGridFunction::MakeRef(FiniteElementSpace *f, Vector &v, int v_offset)
{
   face_nbr_data.Destroy();
   GridFunction::MakeRef(f, v, v_offset);
   pfes = dynamic_cast<ParFiniteElementSpace*>(f);
   MFEM_ASSERT(pfes != NULL, "not a ParFiniteElementSpace");
}

void ParGridFunction::MakeRef(ParFiniteElementSpace *f, Vector &v, int v_offset)
{
   face_nbr_data.Destroy();
   GridFunction::MakeRef(f, v, v_offset);
   pfes = f;
}

void ParGridFunction::Distribute(const Vector *tv)
{
   const Operator *prolong = pfes->GetProlongationMatrix();
   prolong->Mult(*tv, *this);
}

void ParGridFunction::AddDistribute(double a, const Vector *tv)
{
   pfes->Dof_TrueDof_Matrix()->Mult(a, *tv, 1.0, *this);
}

HypreParVector *ParGridFunction::GetTrueDofs() const
{
   HypreParVector *tv = pfes->NewTrueDofVector();
   GetTrueDofs(*tv);
   return tv;
}

void ParGridFunction::ParallelAverage(Vector &tv) const
{
   MFEM_VERIFY(pfes->Conforming(), "not implemented for NC meshes");
   pfes->GetProlongationMatrix()->MultTranspose(*this, tv);
   pfes->DivideByGroupSize(tv.HostReadWrite());
}

void ParGridFunction::ParallelAverage(HypreParVector &tv) const
{
   MFEM_VERIFY(pfes->Conforming(), "not implemented for NC meshes");
   pfes->GetProlongationMatrix()->MultTranspose(*this, tv);
   pfes->DivideByGroupSize(tv.HostReadWrite());
}

HypreParVector *ParGridFunction::ParallelAverage() const
{
   HypreParVector *tv = pfes->NewTrueDofVector();
   ParallelAverage(*tv);
   return tv;
}

void ParGridFunction::ParallelProject(Vector &tv) const
{
   pfes->GetRestrictionMatrix()->Mult(*this, tv);
}

void ParGridFunction::ParallelProject(HypreParVector &tv) const
{
   pfes->GetRestrictionMatrix()->Mult(*this, tv);
}

HypreParVector *ParGridFunction::ParallelProject() const
{
   HypreParVector *tv = pfes->NewTrueDofVector();
   ParallelProject(*tv);
   return tv;
}

void ParGridFunction::ParallelAssemble(Vector &tv) const
{
   pfes->GetProlongationMatrix()->MultTranspose(*this, tv);
}

void ParGridFunction::ParallelAssemble(HypreParVector &tv) const
{
   pfes->GetProlongationMatrix()->MultTranspose(*this, tv);
}

HypreParVector *ParGridFunction::ParallelAssemble() const
{
   HypreParVector *tv = pfes->NewTrueDofVector();
   ParallelAssemble(*tv);
   return tv;
}

void ParGridFunction::ExchangeFaceNbrData()
{
   pfes->ExchangeFaceNbrData();

   if (pfes->GetFaceNbrVSize() <= 0)
   {
      return;
   }

   ParMesh *pmesh = pfes->GetParMesh();

   face_nbr_data.SetSize(pfes->GetFaceNbrVSize());
   send_data.SetSize(pfes->send_face_nbr_ldof.Size_of_connections());

   int *send_offset = pfes->send_face_nbr_ldof.GetI();
   const int *d_send_ldof = mfem::Read(pfes->send_face_nbr_ldof.GetJMemory(),
                                       send_data.Size());
   int *recv_offset = pfes->face_nbr_ldof.GetI();
   MPI_Comm MyComm = pfes->GetComm();

   int num_face_nbrs = pmesh->GetNFaceNeighbors();
   MPI_Request *requests = new MPI_Request[2*num_face_nbrs];
   MPI_Request *send_requests = requests;
   MPI_Request *recv_requests = requests + num_face_nbrs;
   MPI_Status  *statuses = new MPI_Status[num_face_nbrs];

   auto d_data = this->Read();
   auto d_send_data = send_data.Write();
   mfem::forall(send_data.Size(), [=] MFEM_HOST_DEVICE (int i)
   {
      const int ldof = d_send_ldof[i];
      d_send_data[i] = d_data[ldof >= 0 ? ldof : -1-ldof];
   });

   bool mpi_gpu_aware = Device::GetGPUAwareMPI();
   auto send_data_ptr = mpi_gpu_aware ? send_data.Read() : send_data.HostRead();
   auto face_nbr_data_ptr = mpi_gpu_aware ? face_nbr_data.Write() :
                            face_nbr_data.HostWrite();
   for (int fn = 0; fn < num_face_nbrs; fn++)
   {
      int nbr_rank = pmesh->GetFaceNbrRank(fn);
      int tag = 0;

      MPI_Isend(&send_data_ptr[send_offset[fn]],
                send_offset[fn+1] - send_offset[fn],
                MPI_DOUBLE, nbr_rank, tag, MyComm, &send_requests[fn]);

      MPI_Irecv(&face_nbr_data_ptr[recv_offset[fn]],
                recv_offset[fn+1] - recv_offset[fn],
                MPI_DOUBLE, nbr_rank, tag, MyComm, &recv_requests[fn]);
   }

   MPI_Waitall(num_face_nbrs, send_requests, statuses);
   MPI_Waitall(num_face_nbrs, recv_requests, statuses);

   delete [] statuses;
   delete [] requests;
}

double ParGridFunction::GetValue(int i, const IntegrationPoint &ip, int vdim)
const
{
   Array<int> dofs;
   Vector DofVal, LocVec;
   int nbr_el_no = i - pfes->GetParMesh()->GetNE();
   if (nbr_el_no >= 0)
   {
      int fes_vdim = pfes->GetVDim();
      const DofTransformation* const doftrans = pfes->GetFaceNbrElementVDofs(
                                                   nbr_el_no, dofs);
      const FiniteElement *fe = pfes->GetFaceNbrFE(nbr_el_no);
      if (fes_vdim > 1)
      {
         int s = dofs.Size()/fes_vdim;
         Array<int> dofs_(&dofs[(vdim-1)*s], s);
         face_nbr_data.GetSubVector(dofs_, LocVec);

         DofVal.SetSize(s);
      }
      else
      {
         face_nbr_data.GetSubVector(dofs, LocVec);
         DofVal.SetSize(dofs.Size());
      }
      if (doftrans)
      {
         doftrans->InvTransformPrimal(LocVec);
      }

      if (fe->GetMapType() == FiniteElement::VALUE)
      {
         fe->CalcShape(ip, DofVal);
      }
      else
      {
         ElementTransformation *Tr =
            pfes->GetFaceNbrElementTransformation(nbr_el_no);
         Tr->SetIntPoint(&ip);
         fe->CalcPhysShape(*Tr, DofVal);
      }
   }
   else
   {
      const DofTransformation* const doftrans = fes->GetElementDofs(i, dofs);
      fes->DofsToVDofs(vdim-1, dofs);
      DofVal.SetSize(dofs.Size());
      const FiniteElement *fe = fes->GetFE(i);
      if (fe->GetMapType() == FiniteElement::VALUE)
      {
         fe->CalcShape(ip, DofVal);
      }
      else
      {
         ElementTransformation *Tr = fes->GetElementTransformation(i);
         Tr->SetIntPoint(&ip);
         fe->CalcPhysShape(*Tr, DofVal);
      }
      GetSubVector(dofs, LocVec);
      if (doftrans)
      {
         doftrans->InvTransformPrimal(LocVec);
      }
   }

   return (DofVal * LocVec);
}

void ParGridFunction::GetVectorValue(int i, const IntegrationPoint &ip,
                                     Vector &val) const
{
   int nbr_el_no = i - pfes->GetParMesh()->GetNE();
   if (nbr_el_no >= 0)
   {
      Array<int> dofs;
      const DofTransformation* const doftrans = pfes->GetFaceNbrElementVDofs(
                                                   nbr_el_no,
                                                   dofs);
      Vector loc_data;
      face_nbr_data.GetSubVector(dofs, loc_data);
      if (doftrans)
      {
         doftrans->InvTransformPrimal(loc_data);
      }
      const FiniteElement *FElem = pfes->GetFaceNbrFE(nbr_el_no);
      int dof = FElem->GetDof();
      if (FElem->GetRangeType() == FiniteElement::SCALAR)
      {
         Vector shape(dof);
         if (FElem->GetMapType() == FiniteElement::VALUE)
         {
            FElem->CalcShape(ip, shape);
         }
         else
         {
            ElementTransformation *Tr =
               pfes->GetParMesh()->GetFaceNbrElementTransformation(nbr_el_no);
            Tr->SetIntPoint(&ip);
            FElem->CalcPhysShape(*Tr, shape);
         }
         int vdim = fes->GetVDim();
         val.SetSize(vdim);
         for (int k = 0; k < vdim; k++)
         {
            val(k) = shape * (&loc_data[dof * k]);
         }
      }
      else
      {
         int spaceDim = fes->GetMesh()->SpaceDimension();
         DenseMatrix vshape(dof, spaceDim);
         ElementTransformation *Tr =
            pfes->GetParMesh()->GetFaceNbrElementTransformation(nbr_el_no);
         Tr->SetIntPoint(&ip);
         FElem->CalcVShape(*Tr, vshape);
         val.SetSize(spaceDim);
         vshape.MultTranspose(loc_data, val);
      }
   }
   else
   {
      GridFunction::GetVectorValue(i, ip, val);
   }
}

double ParGridFunction::GetValue(ElementTransformation &T,
                                 const IntegrationPoint &ip,
                                 int comp, Vector *tr) const
{
   // We can assume faces and edges are local
   if (T.ElementType != ElementTransformation::ELEMENT)
   {
      return GridFunction::GetValue(T, ip, comp, tr);
   }

   // Check for evaluation in a local element
   int nbr_el_no = T.ElementNo - pfes->GetParMesh()->GetNE();
   if (nbr_el_no < 0)
   {
      return GridFunction::GetValue(T, ip, comp, tr);
   }

   // Evaluate using DoFs from a neighboring element
   if (tr)
   {
      T.SetIntPoint(&ip);
      T.Transform(ip, *tr);
   }

   Array<int> dofs;
   const FiniteElement * fe = pfes->GetFaceNbrFE(nbr_el_no);
   const DofTransformation* const doftrans = pfes->GetFaceNbrElementVDofs(
                                                nbr_el_no, dofs);

   pfes->DofsToVDofs(comp-1, dofs);
   Vector DofVal(dofs.Size()), LocVec;
   if (fe->GetMapType() == FiniteElement::VALUE)
   {
      fe->CalcShape(ip, DofVal);
   }
   else
   {
      fe->CalcPhysShape(T, DofVal);
   }
   face_nbr_data.GetSubVector(dofs, LocVec);
   if (doftrans)
   {
      doftrans->InvTransformPrimal(LocVec);
   }


   return (DofVal * LocVec);
}

void ParGridFunction::GetVectorValue(ElementTransformation &T,
                                     const IntegrationPoint &ip,
                                     Vector &val, Vector *tr) const
{
   // We can assume faces and edges are local
   if (T.ElementType != ElementTransformation::ELEMENT)
   {
      return GridFunction::GetVectorValue(T, ip, val, tr);
   }

   // Check for evaluation in a local element
   int nbr_el_no = T.ElementNo - pfes->GetParMesh()->GetNE();
   if (nbr_el_no < 0)
   {
      return GridFunction::GetVectorValue(T, ip, val, tr);
   }

   // Evaluate using DoFs from a neighboring element
   if (tr)
   {
      T.SetIntPoint(&ip);
      T.Transform(ip, *tr);
   }

   Array<int> vdofs;
   DofTransformation * doftrans = pfes->GetFaceNbrElementVDofs(nbr_el_no,
                                                               vdofs);
   const FiniteElement *fe = pfes->GetFaceNbrFE(nbr_el_no);

   int dof = fe->GetDof();
   Vector loc_data;
   face_nbr_data.GetSubVector(vdofs, loc_data);
   if (doftrans)
   {
      doftrans->InvTransformPrimal(loc_data);
   }
   if (fe->GetRangeType() == FiniteElement::SCALAR)
   {
      Vector shape(dof);
      if (fe->GetMapType() == FiniteElement::VALUE)
      {
         fe->CalcShape(ip, shape);
      }
      else
      {
         fe->CalcPhysShape(T, shape);
      }
      int vdim = pfes->GetVDim();
      val.SetSize(vdim);
      for (int k = 0; k < vdim; k++)
      {
         val(k) = shape * (&loc_data[dof * k]);
      }
   }
   else
   {
      int spaceDim = pfes->GetMesh()->SpaceDimension();
      int vdim = std::max(spaceDim, fe->GetVDim());
      DenseMatrix vshape(dof, vdim);
      fe->CalcVShape(T, vshape);
      val.SetSize(vdim);
      vshape.MultTranspose(loc_data, val);
   }
}

<<<<<<< HEAD
void ParGridFunction::CountZones(Array<int> &zones_per_vdof) const
{
   GridFunction::CountZones(zones_per_vdof);
   // Count the zones globally.
   GroupCommunicator &gcomm = this->ParFESpace()->GroupComm();
   gcomm.Reduce<int>(zones_per_vdof, GroupCommunicator::Sum);
   gcomm.Bcast(zones_per_vdof);
=======
void ParGridFunction::CountElementsPerVDof(Array<int> &elem_per_vdof) const
{
   GridFunction::CountElementsPerVDof(elem_per_vdof);
   // Count the zones globally.
   GroupCommunicator &gcomm = this->ParFESpace()->GroupComm();
   gcomm.Reduce<int>(elem_per_vdof, GroupCommunicator::Sum);
   gcomm.Bcast(elem_per_vdof);
>>>>>>> 89caa3ac
}

void ParGridFunction::GetDerivative(int comp, int der_comp,
                                    ParGridFunction &der) const
{
   Array<int> overlap;
   AccumulateAndCountDerivativeValues(comp, der_comp, der, overlap);

   // Count the zones globally.
   GroupCommunicator &gcomm = der.ParFESpace()->GroupComm();
   gcomm.Reduce<int>(overlap, GroupCommunicator::Sum);
   gcomm.Bcast(overlap);

   // Accumulate for all dofs.
   gcomm.Reduce<double>(der.HostReadWrite(), GroupCommunicator::Sum);
   gcomm.Bcast<double>(der.HostReadWrite());

   for (int i = 0; i < overlap.Size(); i++)
   {
      der(i) /= overlap[i];
   }
}

void ParGridFunction::GetElementDofValues(int el, Vector &dof_vals) const
{
   int ne = fes->GetNE();
   if (el >= ne)
   {
      MFEM_ASSERT(face_nbr_data.Size() > 0,
                  "ParGridFunction::GetElementDofValues: ExchangeFaceNbrData "
                  "must be called before accessing face neighbor elements.");
      // Face neighbor element
      Array<int> dof_idx;
      pfes->GetFaceNbrElementVDofs(el - ne, dof_idx);
      face_nbr_data.GetSubVector(dof_idx, dof_vals);
   }
   else
   {
      GridFunction::GetElementDofValues(el, dof_vals);
   }
}

void ParGridFunction::ProjectCoefficient(Coefficient &coeff)
{
   DeltaCoefficient *delta_c = dynamic_cast<DeltaCoefficient *>(&coeff);

   if (delta_c == NULL)
   {
      GridFunction::ProjectCoefficient(coeff);
   }
   else
   {
      double loc_integral, glob_integral;

      ProjectDeltaCoefficient(*delta_c, loc_integral);

      MPI_Allreduce(&loc_integral, &glob_integral, 1, MPI_DOUBLE, MPI_SUM,
                    pfes->GetComm());

      (*this) *= (delta_c->Scale() / glob_integral);
   }
}

void ParGridFunction::ProjectDiscCoefficient(VectorCoefficient &coeff)
{
   // local maximal element attribute for each dof
   Array<int> ldof_attr;

   // local projection
   GridFunction::ProjectDiscCoefficient(coeff, ldof_attr);

   // global maximal element attribute for each dof
   Array<int> gdof_attr;
   ldof_attr.Copy(gdof_attr);
   GroupCommunicator &gcomm = pfes->GroupComm();
   gcomm.Reduce<int>(gdof_attr, GroupCommunicator::Max);
   gcomm.Bcast(gdof_attr);

   // set local value to zero if global maximal element attribute is larger than
   // the local one, and mark (in gdof_attr) if we have the correct value
   for (int i = 0; i < pfes->GetVSize(); i++)
   {
      if (gdof_attr[i] > ldof_attr[i])
      {
         (*this)(i) = 0.0;
         gdof_attr[i] = 0;
      }
      else
      {
         gdof_attr[i] = 1;
      }
   }

   // parallel averaging plus interpolation to determine final values
   HypreParVector *tv = pfes->NewTrueDofVector();
   gcomm.Reduce<int>(gdof_attr, GroupCommunicator::Sum);
   gcomm.Bcast(gdof_attr);
   for (int i = 0; i < fes->GetVSize(); i++)
   {
      (*this)(i) /= gdof_attr[i];
   }
   this->ParallelAssemble(*tv);
   this->Distribute(tv);
   delete tv;
}


void ParGridFunction::ProjectDiscCoefficient(Coefficient &coeff, AvgType type)
{
   // Harmonic  (x1 ... xn) = [ (1/x1 + ... + 1/xn) / n ]^-1.
   // Arithmetic(x1 ... xn) = (x1 + ... + xn) / n.

   // Number of zones that contain a given dof.
   Array<int> zones_per_vdof;
   AccumulateAndCountZones(coeff, type, zones_per_vdof);

   // Count the zones globally.
   GroupCommunicator &gcomm = pfes->GroupComm();
   gcomm.Reduce<int>(zones_per_vdof, GroupCommunicator::Sum);
   gcomm.Bcast(zones_per_vdof);

   // Accumulate for all vdofs.
   gcomm.Reduce<double>(data, GroupCommunicator::Sum);
   gcomm.Bcast<double>(data);

   ComputeMeans(type, zones_per_vdof);
}

void ParGridFunction::ProjectDiscCoefficient(VectorCoefficient &vcoeff,
                                             AvgType type)
{
   // Harmonic  (x1 ... xn) = [ (1/x1 + ... + 1/xn) / n ]^-1.
   // Arithmetic(x1 ... xn) = (x1 + ... + xn) / n.

   // Number of zones that contain a given dof.
   Array<int> zones_per_vdof;
   AccumulateAndCountZones(vcoeff, type, zones_per_vdof);

   // Count the zones globally.
   GroupCommunicator &gcomm = pfes->GroupComm();
   gcomm.Reduce<int>(zones_per_vdof, GroupCommunicator::Sum);
   gcomm.Bcast(zones_per_vdof);

   // Accumulate for all vdofs.
   gcomm.Reduce<double>(data, GroupCommunicator::Sum);
   gcomm.Bcast<double>(data);

   ComputeMeans(type, zones_per_vdof);
}

void ParGridFunction::GroupCommunicatorOp(int op)
{
   GroupCommunicator &gcomm = (this)->ParFESpace()->GroupComm();
   Array<double> gf_array((this)->GetData(), (this)->Size());
   if (op == 0)
   {
      gcomm.Reduce<double>(gf_array, GroupCommunicator::Sum);
   }
   else if (op == 1)
   {
      gcomm.Reduce<double>(gf_array, GroupCommunicator::Min);
   }
   else if (op == 2)
   {
      gcomm.Reduce<double>(gf_array, GroupCommunicator::Max);
   }
   else
   {
      MFEM_ABORT("Invalid GroupCommunicator option.");
   }
   gcomm.Bcast(gf_array);
   ExchangeFaceNbrData();
}

void ParGridFunction::ProjectBdrCoefficient(
   Coefficient *coeff[], VectorCoefficient *vcoeff, Array<int> &attr)
{
   Array<int> values_counter;
   AccumulateAndCountBdrValues(coeff, vcoeff, attr, values_counter);

   Vector values(Size());
   for (int i = 0; i < values.Size(); i++)
   {
      values(i) = values_counter[i] ? (*this)(i) : 0.0;
   }

   // Count the values globally.
   GroupCommunicator &gcomm = pfes->GroupComm();
   gcomm.Reduce<int>(values_counter.HostReadWrite(), GroupCommunicator::Sum);
   // Accumulate the values globally.
   gcomm.Reduce<double>(values.HostReadWrite(), GroupCommunicator::Sum);
   // Only the values in the master are guaranteed to be correct!
   for (int i = 0; i < values.Size(); i++)
   {
      if (values_counter[i])
      {
         (*this)(i) = values(i)/values_counter[i];
      }
   }

#ifdef MFEM_DEBUG
   Array<int> ess_vdofs_marker;
   pfes->GetEssentialVDofs(attr, ess_vdofs_marker);
   for (int i = 0; i < values_counter.Size(); i++)
   {
      MFEM_ASSERT(pfes->GetLocalTDofNumber(i) == -1 ||
                  bool(values_counter[i]) == bool(ess_vdofs_marker[i]),
                  "internal error");
   }
#endif
}

void ParGridFunction::ProjectBdrCoefficientTangent(VectorCoefficient &vcoeff,
                                                   Array<int> &bdr_attr)
{
   Array<int> values_counter;
   AccumulateAndCountBdrTangentValues(vcoeff, bdr_attr, values_counter);

   Vector values(Size());
   for (int i = 0; i < values.Size(); i++)
   {
      values(i) = values_counter[i] ? (*this)(i) : 0.0;
   }

   // Count the values globally.
   GroupCommunicator &gcomm = pfes->GroupComm();
   gcomm.Reduce<int>(values_counter.HostReadWrite(), GroupCommunicator::Sum);
   // Accumulate the values globally.
   gcomm.Reduce<double>(values.HostReadWrite(), GroupCommunicator::Sum);
   // Only the values in the master are guaranteed to be correct!
   for (int i = 0; i < values.Size(); i++)
   {
      if (values_counter[i])
      {
         (*this)(i) = values(i)/values_counter[i];
      }
   }

#ifdef MFEM_DEBUG
   Array<int> ess_vdofs_marker;
   pfes->GetEssentialVDofs(bdr_attr, ess_vdofs_marker);
   for (int i = 0; i < values_counter.Size(); i++)
   {
      MFEM_ASSERT(pfes->GetLocalTDofNumber(i) == -1 ||
                  bool(values_counter[i]) == bool(ess_vdofs_marker[i]),
                  "internal error");
   }
#endif
}

double ParGridFunction::ComputeDGFaceJumpError(Coefficient *exsol,
                                               Coefficient *ell_coeff,
                                               JumpScaling jump_scaling,
                                               const IntegrationRule *irs[]) const
{
   const_cast<ParGridFunction *>(this)->ExchangeFaceNbrData();

   int fdof, intorder, k;
   ElementTransformation *transf;
   Vector shape, el_dofs, err_val, ell_coeff_val;
   Array<int> vdofs;
   IntegrationPoint eip;
   double error = 0.0;

   ParMesh *mesh = pfes->GetParMesh();

   std::map<int,int> local_to_shared;
   for (int i = 0; i < mesh->GetNSharedFaces(); ++i)
   {
      int i_local = mesh->GetSharedFace(i);
      local_to_shared[i_local] = i;
   }

   for (int i = 0; i < mesh->GetNumFaces(); i++)
   {
      double shared_face_factor = 1.0;
      bool shared_face = false;
      int iel1, iel2, info1, info2;
      mesh->GetFaceElements(i, &iel1, &iel2);
      mesh->GetFaceInfos(i, &info1, &info2);

      double h = mesh->GetElementSize(iel1);
      intorder = fes->GetFE(iel1)->GetOrder();

      FaceElementTransformations *face_elem_transf;
      const FiniteElement *fe1, *fe2;
      if (info2 >= 0 && iel2 < 0)
      {
         int ishared = local_to_shared[i];
         face_elem_transf = mesh->GetSharedFaceTransformations(ishared);
         iel2 = face_elem_transf->Elem2No - mesh->GetNE();
         fe2 = pfes->GetFaceNbrFE(iel2);
         if ( (k = fe2->GetOrder()) > intorder )
         {
            intorder = k;
         }
         shared_face = true;
         shared_face_factor = 0.5;
         h = std::min(h, mesh->GetFaceNbrElementSize(iel2));
      }
      else
      {
         if (iel2 >= 0)
         {
            fe2 = pfes->GetFE(iel2);
            if ( (k = fe2->GetOrder()) > intorder )
            {
               intorder = k;
            }
            h = std::min(h, mesh->GetElementSize(iel2));
         }
         else
         {
            fe2 = NULL;
         }
         face_elem_transf = mesh->GetFaceElementTransformations(i);
      }
      int p = intorder;

      intorder = 2 * intorder;  // <-------------
      const IntegrationRule *ir;
      if (irs)
      {
         ir = irs[face_elem_transf->GetGeometryType()];
      }
      else
      {
         ir = &(IntRules.Get(face_elem_transf->GetGeometryType(), intorder));
      }
      err_val.SetSize(ir->GetNPoints());
      ell_coeff_val.SetSize(ir->GetNPoints());
      // side 1
      transf = face_elem_transf->Elem1;
      fe1 = fes->GetFE(iel1);
      fdof = fe1->GetDof();
      fes->GetElementVDofs(iel1, vdofs);
      shape.SetSize(fdof);
      el_dofs.SetSize(fdof);
      for (k = 0; k < fdof; k++)
         if (vdofs[k] >= 0)
         {
            el_dofs(k) =   (*this)(vdofs[k]);
         }
         else
         {
            el_dofs(k) = - (*this)(-1-vdofs[k]);
         }
      for (int j = 0; j < ir->GetNPoints(); j++)
      {
         face_elem_transf->Loc1.Transform(ir->IntPoint(j), eip);
         fe1->CalcShape(eip, shape);
         transf->SetIntPoint(&eip);
         ell_coeff_val(j) = ell_coeff->Eval(*transf, eip);
         err_val(j) = exsol->Eval(*transf, eip) - (shape * el_dofs);
      }
      if (fe2 != NULL)
      {
         // side 2
         transf = face_elem_transf->Elem2;
         fdof = fe2->GetDof();
         shape.SetSize(fdof);
         el_dofs.SetSize(fdof);
         if (shared_face)
         {
            pfes->GetFaceNbrElementVDofs(iel2, vdofs);
            for (k = 0; k < fdof; k++)
               if (vdofs[k] >= 0)
               {
                  el_dofs(k) = face_nbr_data[vdofs[k]];
               }
               else
               {
                  el_dofs(k) = - face_nbr_data[-1-vdofs[k]];
               }
         }
         else
         {
            pfes->GetElementVDofs(iel2, vdofs);
            for (k = 0; k < fdof; k++)
               if (vdofs[k] >= 0)
               {
                  el_dofs(k) = (*this)(vdofs[k]);
               }
               else
               {
                  el_dofs(k) = - (*this)(-1 - vdofs[k]);
               }
         }
         for (int j = 0; j < ir->GetNPoints(); j++)
         {
            face_elem_transf->Loc2.Transform(ir->IntPoint(j), eip);
            fe2->CalcShape(eip, shape);
            transf->SetIntPoint(&eip);
            ell_coeff_val(j) += ell_coeff->Eval(*transf, eip);
            ell_coeff_val(j) *= 0.5;
            err_val(j) -= (exsol->Eval(*transf, eip) - (shape * el_dofs));
         }
      }
      transf = face_elem_transf;
      for (int j = 0; j < ir->GetNPoints(); j++)
      {
         const IntegrationPoint &ip = ir->IntPoint(j);
         transf->SetIntPoint(&ip);
         double nu = jump_scaling.Eval(h, p);
         error += shared_face_factor*(ip.weight * nu * ell_coeff_val(j) *
                                      transf->Weight() *
                                      err_val(j) * err_val(j));
      }
   }

   error = (error < 0.0) ? -sqrt(-error) : sqrt(error);
   return GlobalLpNorm(2.0, error, pfes->GetComm());
}

void ParGridFunction::Save(std::ostream &os) const
{
   double *data_  = const_cast<double*>(HostRead());
   for (int i = 0; i < size; i++)
   {
      if (pfes->GetDofSign(i) < 0) { data_[i] = -data_[i]; }
   }

   GridFunction::Save(os);

   for (int i = 0; i < size; i++)
   {
      if (pfes->GetDofSign(i) < 0) { data_[i] = -data_[i]; }
   }
}

void ParGridFunction::Save(const char *fname, int precision) const
{
   int rank = pfes->GetMyRank();
   ostringstream fname_with_suffix;
   fname_with_suffix << fname << "." << setfill('0') << setw(6) << rank;
   ofstream ofs(fname_with_suffix.str().c_str());
   ofs.precision(precision);
   Save(ofs);
}

void ParGridFunction::SaveAsOne(const char *fname, int precision) const
{
   ofstream ofs;
   int rank = pfes->GetMyRank();
   if (rank == 0)
   {
      ofs.open(fname);
      ofs.precision(precision);
   }
   SaveAsOne(ofs);
}

void ParGridFunction::SaveAsSerial(const char *fname, int precision,
                                   int save_rank) const
{
<<<<<<< HEAD
   GridFunction serialgf = GetSerialGridFunction(save_rank);
   ParMesh *pmesh = ParFESpace()->GetParMesh();
=======
   ParMesh *pmesh = ParFESpace()->GetParMesh();
   Mesh serial_mesh = pmesh->GetSerialMesh(save_rank);
   GridFunction serialgf = GetSerialGridFunction(save_rank, serial_mesh);

>>>>>>> 89caa3ac
   if (pmesh->GetMyRank() == save_rank)
   {
      serialgf.Save(fname, precision);
   }
   MPI_Barrier(pmesh->GetComm());
}

<<<<<<< HEAD
GridFunction ParGridFunction::GetSerialGridFunction(int save_rank) const
=======
GridFunction ParGridFunction::GetSerialGridFunction(int save_rank,
                                                    Mesh &serial_mesh) const
>>>>>>> 89caa3ac
{
   ParFiniteElementSpace *pfespace = ParFESpace();
   ParMesh *pmesh = pfespace->GetParMesh();

<<<<<<< HEAD
   Mesh serialmesh = pmesh->GetSerialMesh(save_rank);

   int vdim = pfespace->GetVDim();
   auto *fespace_serial = new FiniteElementSpace(&serialmesh,
                                                 pfespace->FEColl(),
=======
   int vdim = pfespace->GetVDim();
   auto *fec_serial = FiniteElementCollection::New(pfespace->FEColl()->Name());
   auto *fespace_serial = new FiniteElementSpace(&serial_mesh,
                                                 fec_serial,
>>>>>>> 89caa3ac
                                                 vdim,
                                                 pfespace->GetOrdering());

   GridFunction gf_serial(fespace_serial);
<<<<<<< HEAD
=======
   gf_serial.MakeOwner(fec_serial);
>>>>>>> 89caa3ac
   Array<double> vals;
   Array<int> dofs;
   MPI_Status status;
   int n_send_recv;

<<<<<<< HEAD
   int MyRank = pmesh->GetMyRank(),
       NRanks = pmesh->GetNRanks();
   MPI_Comm MyComm = pmesh->GetComm();

   int elem_count = 0; // To keep track of element count in serial mesh

   if (MyRank == save_rank)
=======
   int my_rank = pmesh->GetMyRank(),
       nranks = pmesh->GetNRanks();
   MPI_Comm my_comm = pmesh->GetComm();

   int elem_count = 0; // To keep track of element count in serial mesh

   if (my_rank == save_rank)
>>>>>>> 89caa3ac
   {
      Vector nodeval;
      for (int e = 0; e < pmesh->GetNE(); e++)
      {
         GetElementDofValues(e, nodeval);
         fespace_serial->GetElementVDofs(elem_count++, dofs);
         gf_serial.SetSubVector(dofs, nodeval);
      }

<<<<<<< HEAD
      for (int p = 0; p < NRanks; p++)
      {
         if (p == save_rank) { continue; }
         MPI_Recv(&n_send_recv, 1, MPI_INT, p, 448, MyComm, &status);
         vals.SetSize(n_send_recv);
         if (n_send_recv)
         {
            MPI_Recv(&vals[0], n_send_recv, MPI_DOUBLE, p, 449, MyComm, &status);
=======
      for (int p = 0; p < nranks; p++)
      {
         if (p == save_rank) { continue; }
         MPI_Recv(&n_send_recv, 1, MPI_INT, p, 448, my_comm, &status);
         vals.SetSize(n_send_recv);
         if (n_send_recv)
         {
            MPI_Recv(&vals[0], n_send_recv, MPI_DOUBLE, p, 449, my_comm, &status);
>>>>>>> 89caa3ac
         }
         for (int i = 0; i < n_send_recv; )
         {
            fespace_serial->GetElementVDofs(elem_count++, dofs);
            gf_serial.SetSubVector(dofs, &vals[i]);
            i += dofs.Size();
         }
      }
<<<<<<< HEAD
   } // MyRank == save_rank
=======
   } // my_rank == save_rank
>>>>>>> 89caa3ac
   else
   {
      n_send_recv = 0;
      Vector nodeval;
      for (int e = 0; e < pmesh->GetNE(); e++)
      {
         const FiniteElement *fe = pfespace->GetFE(e);
         n_send_recv += vdim*fe->GetDof();
      }
<<<<<<< HEAD
      MPI_Send(&n_send_recv, 1, MPI_INT, save_rank, 448, MyComm);
=======
      MPI_Send(&n_send_recv, 1, MPI_INT, save_rank, 448, my_comm);
>>>>>>> 89caa3ac
      vals.Reserve(n_send_recv);
      vals.SetSize(0);
      for (int e = 0; e < pmesh->GetNE(); e++)
      {
         GetElementDofValues(e, nodeval);
         for (int j = 0; j < nodeval.Size(); j++)
         {
            vals.Append(nodeval(j));
         }
      }
      if (n_send_recv)
      {
<<<<<<< HEAD
         MPI_Send(&vals[0], n_send_recv, MPI_DOUBLE, save_rank, 449, MyComm);
      }
   }

   MPI_Barrier(MyComm);
   return gf_serial;
}


=======
         MPI_Send(&vals[0], n_send_recv, MPI_DOUBLE, save_rank, 449, my_comm);
      }
   }

   MPI_Barrier(my_comm);
   return gf_serial;
}

>>>>>>> 89caa3ac
#ifdef MFEM_USE_ADIOS2
void ParGridFunction::Save(adios2stream &os,
                           const std::string& variable_name,
                           const adios2stream::data_type type) const
{
   double *data_  = const_cast<double*>(HostRead());
   for (int i = 0; i < size; i++)
   {
      if (pfes->GetDofSign(i) < 0) { data_[i] = -data_[i]; }
   }

   GridFunction::Save(os, variable_name, type);

   for (int i = 0; i < size; i++)
   {
      if (pfes->GetDofSign(i) < 0) { data_[i] = -data_[i]; }
   }
}
#endif

void ParGridFunction::SaveAsOne(std::ostream &os) const
{
   int i, p;

   MPI_Comm MyComm;
   MPI_Status status;
   int MyRank, NRanks;

   MyComm = pfes -> GetComm();

   MPI_Comm_size(MyComm, &NRanks);
   MPI_Comm_rank(MyComm, &MyRank);

   double **values = new double*[NRanks];
   int *nv = new int[NRanks];
   int *nvdofs = new int[NRanks];
   int *nedofs = new int[NRanks];
   int *nfdofs = new int[NRanks];
   int *nrdofs = new int[NRanks];

   double * h_data = const_cast<double *>(this->HostRead());

   values[0] = h_data;
   nv[0]     = pfes -> GetVSize();
   nvdofs[0] = pfes -> GetNVDofs();
   nedofs[0] = pfes -> GetNEDofs();
   nfdofs[0] = pfes -> GetNFDofs();

   if (MyRank == 0)
   {
      pfes -> Save(os);
      os << '\n';

      for (p = 1; p < NRanks; p++)
      {
         MPI_Recv(&nv[p], 1, MPI_INT, p, 455, MyComm, &status);
         MPI_Recv(&nvdofs[p], 1, MPI_INT, p, 456, MyComm, &status);
         MPI_Recv(&nedofs[p], 1, MPI_INT, p, 457, MyComm, &status);
         MPI_Recv(&nfdofs[p], 1, MPI_INT, p, 458, MyComm, &status);
         values[p] = new double[nv[p]];
         MPI_Recv(values[p], nv[p], MPI_DOUBLE, p, 460, MyComm, &status);
      }

      int vdim = pfes -> GetVDim();

      for (p = 0; p < NRanks; p++)
      {
         nrdofs[p] = nv[p]/vdim - nvdofs[p] - nedofs[p] - nfdofs[p];
      }

      if (pfes->GetOrdering() == Ordering::byNODES)
      {
         for (int d = 0; d < vdim; d++)
         {
            for (p = 0; p < NRanks; p++)
               for (i = 0; i < nvdofs[p]; i++)
               {
                  os << *values[p]++ << '\n';
               }

            for (p = 0; p < NRanks; p++)
               for (i = 0; i < nedofs[p]; i++)
               {
                  os << *values[p]++ << '\n';
               }

            for (p = 0; p < NRanks; p++)
               for (i = 0; i < nfdofs[p]; i++)
               {
                  os << *values[p]++ << '\n';
               }

            for (p = 0; p < NRanks; p++)
               for (i = 0; i < nrdofs[p]; i++)
               {
                  os << *values[p]++ << '\n';
               }
         }
      }
      else
      {
         for (p = 0; p < NRanks; p++)
            for (i = 0; i < nvdofs[p]; i++)
               for (int d = 0; d < vdim; d++)
               {
                  os << *values[p]++ << '\n';
               }

         for (p = 0; p < NRanks; p++)
            for (i = 0; i < nedofs[p]; i++)
               for (int d = 0; d < vdim; d++)
               {
                  os << *values[p]++ << '\n';
               }

         for (p = 0; p < NRanks; p++)
            for (i = 0; i < nfdofs[p]; i++)
               for (int d = 0; d < vdim; d++)
               {
                  os << *values[p]++ << '\n';
               }

         for (p = 0; p < NRanks; p++)
            for (i = 0; i < nrdofs[p]; i++)
               for (int d = 0; d < vdim; d++)
               {
                  os << *values[p]++ << '\n';
               }
      }

      for (p = 1; p < NRanks; p++)
      {
         values[p] -= nv[p];
         delete [] values[p];
      }
      os.flush();
   }
   else
   {
      MPI_Send(&nv[0], 1, MPI_INT, 0, 455, MyComm);
      MPI_Send(&nvdofs[0], 1, MPI_INT, 0, 456, MyComm);
      MPI_Send(&nedofs[0], 1, MPI_INT, 0, 457, MyComm);
      MPI_Send(&nfdofs[0], 1, MPI_INT, 0, 458, MyComm);
      MPI_Send(h_data, nv[0], MPI_DOUBLE, 0, 460, MyComm);
   }

   delete [] values;
   delete [] nv;
   delete [] nvdofs;
   delete [] nedofs;
   delete [] nfdofs;
   delete [] nrdofs;
}

double GlobalLpNorm(const double p, double loc_norm, MPI_Comm comm)
{
   double glob_norm;

   if (p < infinity())
   {
      // negative quadrature weights may cause the error to be negative
      if (loc_norm < 0.0)
      {
         loc_norm = -pow(-loc_norm, p);
      }
      else
      {
         loc_norm = pow(loc_norm, p);
      }

      MPI_Allreduce(&loc_norm, &glob_norm, 1, MPI_DOUBLE, MPI_SUM, comm);

      if (glob_norm < 0.0)
      {
         glob_norm = -pow(-glob_norm, 1.0/p);
      }
      else
      {
         glob_norm = pow(glob_norm, 1.0/p);
      }
   }
   else
   {
      MPI_Allreduce(&loc_norm, &glob_norm, 1, MPI_DOUBLE, MPI_MAX, comm);
   }

   return glob_norm;
}

void ParGridFunction::ComputeFlux(
   BilinearFormIntegrator &blfi,
   GridFunction &flux, bool wcoef, int subdomain)
{
   ParFiniteElementSpace *ffes =
      dynamic_cast<ParFiniteElementSpace*>(flux.FESpace());
   MFEM_VERIFY(ffes, "the flux FE space must be ParFiniteElementSpace");

   Array<int> count(flux.Size());
   SumFluxAndCount(blfi, flux, count, wcoef, subdomain);

   // Accumulate flux and counts in parallel
   ffes->GroupComm().Reduce<double>(flux.HostReadWrite(), GroupCommunicator::Sum);
   ffes->GroupComm().Bcast<double>(flux.HostReadWrite());

   ffes->GroupComm().Reduce<int>(count.HostReadWrite(), GroupCommunicator::Sum);
   ffes->GroupComm().Bcast<int>(count.HostReadWrite());

   // complete averaging
   for (int i = 0; i < count.Size(); i++)
   {
      if (count[i] != 0) { flux(i) /= count[i]; }
   }

   if (ffes->Nonconforming())
   {
      // On a partially conforming flux space, project on the conforming space.
      // Using this code may lead to worse refinements in ex6, so we do not use
      // it by default.

      // Vector conf_flux;
      // flux.ConformingProject(conf_flux);
      // flux.ConformingProlongate(conf_flux);
   }
}


double L2ZZErrorEstimator(BilinearFormIntegrator &flux_integrator,
                          const ParGridFunction &x,
                          ParFiniteElementSpace &smooth_flux_fes,
                          ParFiniteElementSpace &flux_fes,
                          Vector &errors,
                          int norm_p, double solver_tol, int solver_max_it)
{
   // Compute fluxes in discontinuous space
   GridFunction flux(&flux_fes);
   flux = 0.0;

   ParFiniteElementSpace *xfes = x.ParFESpace();
   Array<int> xdofs, fdofs;
   Vector el_x, el_f;

   for (int i = 0; i < xfes->GetNE(); i++)
   {
      const DofTransformation* const xtrans = xfes->GetElementVDofs(i, xdofs);
      x.GetSubVector(xdofs, el_x);
      if (xtrans)
      {
         xtrans->InvTransformPrimal(el_x);
      }

      ElementTransformation *Transf = xfes->GetElementTransformation(i);
      flux_integrator.ComputeElementFlux(*xfes->GetFE(i), *Transf, el_x,
                                         *flux_fes.GetFE(i), el_f, false);

      const DofTransformation* const ftrans = flux_fes.GetElementVDofs(i, fdofs);
      if (ftrans)
      {
         ftrans->TransformPrimal(el_f);
      }
      flux.SetSubVector(fdofs, el_f);
   }

   // Assemble the linear system for L2 projection into the "smooth" space
   ParBilinearForm *a = new ParBilinearForm(&smooth_flux_fes);
   ParLinearForm *b = new ParLinearForm(&smooth_flux_fes);
   VectorGridFunctionCoefficient f(&flux);

   if (xfes->GetNE())
   {
      MFEM_VERIFY(smooth_flux_fes.GetFE(0) != NULL,
                  "Could not obtain FE of smooth flux space.");

      if (smooth_flux_fes.GetFE(0)->GetRangeType() == FiniteElement::SCALAR)
      {
         VectorMassIntegrator *vmass = new VectorMassIntegrator;
         vmass->SetVDim(smooth_flux_fes.GetVDim());
         a->AddDomainIntegrator(vmass);
         b->AddDomainIntegrator(new VectorDomainLFIntegrator(f));
      }
      else
      {
         a->AddDomainIntegrator(new VectorFEMassIntegrator);
         b->AddDomainIntegrator(new VectorFEDomainLFIntegrator(f));
      }
   }

   b->Assemble();
   a->Assemble();
   a->Finalize();

   // The destination of the projected discontinuous flux
   ParGridFunction smooth_flux(&smooth_flux_fes);
   smooth_flux = 0.0;

   HypreParMatrix* A = a->ParallelAssemble();
   HypreParVector* B = b->ParallelAssemble();
   HypreParVector* X = smooth_flux.ParallelProject();

   delete a;
   delete b;

   // Define and apply a parallel PCG solver for AX=B with the BoomerAMG
   // preconditioner from hypre.
   HypreBoomerAMG *amg = new HypreBoomerAMG(*A);
   amg->SetPrintLevel(0);
   HyprePCG *pcg = new HyprePCG(*A);
   pcg->SetTol(solver_tol);
   pcg->SetMaxIter(solver_max_it);
   pcg->SetPrintLevel(0);
   pcg->SetPreconditioner(*amg);
   pcg->Mult(*B, *X);

   // Extract the parallel grid function corresponding to the finite element
   // approximation X. This is the local solution on each processor.
   smooth_flux = *X;

   delete A;
   delete B;
   delete X;
   delete amg;
   delete pcg;

   // Proceed through the elements one by one, and find the Lp norm differences
   // between the flux as computed per element and the flux projected onto the
   // smooth_flux_fes space.
   double total_error = 0.0;
   errors.SetSize(xfes->GetNE());
   for (int i = 0; i < xfes->GetNE(); i++)
   {
      errors(i) = ComputeElementLpDistance(norm_p, i, smooth_flux, flux);
      total_error += pow(errors(i), norm_p);
   }

   double glob_error;
   MPI_Allreduce(&total_error, &glob_error, 1, MPI_DOUBLE, MPI_SUM,
                 xfes->GetComm());

   return pow(glob_error, 1.0/norm_p);
}

} // namespace mfem

#endif // MFEM_USE_MPI<|MERGE_RESOLUTION|>--- conflicted
+++ resolved
@@ -509,15 +509,6 @@
    }
 }
 
-<<<<<<< HEAD
-void ParGridFunction::CountZones(Array<int> &zones_per_vdof) const
-{
-   GridFunction::CountZones(zones_per_vdof);
-   // Count the zones globally.
-   GroupCommunicator &gcomm = this->ParFESpace()->GroupComm();
-   gcomm.Reduce<int>(zones_per_vdof, GroupCommunicator::Sum);
-   gcomm.Bcast(zones_per_vdof);
-=======
 void ParGridFunction::CountElementsPerVDof(Array<int> &elem_per_vdof) const
 {
    GridFunction::CountElementsPerVDof(elem_per_vdof);
@@ -525,7 +516,6 @@
    GroupCommunicator &gcomm = this->ParFESpace()->GroupComm();
    gcomm.Reduce<int>(elem_per_vdof, GroupCommunicator::Sum);
    gcomm.Bcast(elem_per_vdof);
->>>>>>> 89caa3ac
 }
 
 void ParGridFunction::GetDerivative(int comp, int der_comp,
@@ -981,15 +971,10 @@
 void ParGridFunction::SaveAsSerial(const char *fname, int precision,
                                    int save_rank) const
 {
-<<<<<<< HEAD
-   GridFunction serialgf = GetSerialGridFunction(save_rank);
-   ParMesh *pmesh = ParFESpace()->GetParMesh();
-=======
    ParMesh *pmesh = ParFESpace()->GetParMesh();
    Mesh serial_mesh = pmesh->GetSerialMesh(save_rank);
    GridFunction serialgf = GetSerialGridFunction(save_rank, serial_mesh);
 
->>>>>>> 89caa3ac
    if (pmesh->GetMyRank() == save_rank)
    {
       serialgf.Save(fname, precision);
@@ -997,50 +982,26 @@
    MPI_Barrier(pmesh->GetComm());
 }
 
-<<<<<<< HEAD
-GridFunction ParGridFunction::GetSerialGridFunction(int save_rank) const
-=======
 GridFunction ParGridFunction::GetSerialGridFunction(int save_rank,
                                                     Mesh &serial_mesh) const
->>>>>>> 89caa3ac
 {
    ParFiniteElementSpace *pfespace = ParFESpace();
    ParMesh *pmesh = pfespace->GetParMesh();
 
-<<<<<<< HEAD
-   Mesh serialmesh = pmesh->GetSerialMesh(save_rank);
-
-   int vdim = pfespace->GetVDim();
-   auto *fespace_serial = new FiniteElementSpace(&serialmesh,
-                                                 pfespace->FEColl(),
-=======
    int vdim = pfespace->GetVDim();
    auto *fec_serial = FiniteElementCollection::New(pfespace->FEColl()->Name());
    auto *fespace_serial = new FiniteElementSpace(&serial_mesh,
                                                  fec_serial,
->>>>>>> 89caa3ac
                                                  vdim,
                                                  pfespace->GetOrdering());
 
    GridFunction gf_serial(fespace_serial);
-<<<<<<< HEAD
-=======
    gf_serial.MakeOwner(fec_serial);
->>>>>>> 89caa3ac
    Array<double> vals;
    Array<int> dofs;
    MPI_Status status;
    int n_send_recv;
 
-<<<<<<< HEAD
-   int MyRank = pmesh->GetMyRank(),
-       NRanks = pmesh->GetNRanks();
-   MPI_Comm MyComm = pmesh->GetComm();
-
-   int elem_count = 0; // To keep track of element count in serial mesh
-
-   if (MyRank == save_rank)
-=======
    int my_rank = pmesh->GetMyRank(),
        nranks = pmesh->GetNRanks();
    MPI_Comm my_comm = pmesh->GetComm();
@@ -1048,7 +1009,6 @@
    int elem_count = 0; // To keep track of element count in serial mesh
 
    if (my_rank == save_rank)
->>>>>>> 89caa3ac
    {
       Vector nodeval;
       for (int e = 0; e < pmesh->GetNE(); e++)
@@ -1058,16 +1018,6 @@
          gf_serial.SetSubVector(dofs, nodeval);
       }
 
-<<<<<<< HEAD
-      for (int p = 0; p < NRanks; p++)
-      {
-         if (p == save_rank) { continue; }
-         MPI_Recv(&n_send_recv, 1, MPI_INT, p, 448, MyComm, &status);
-         vals.SetSize(n_send_recv);
-         if (n_send_recv)
-         {
-            MPI_Recv(&vals[0], n_send_recv, MPI_DOUBLE, p, 449, MyComm, &status);
-=======
       for (int p = 0; p < nranks; p++)
       {
          if (p == save_rank) { continue; }
@@ -1076,7 +1026,6 @@
          if (n_send_recv)
          {
             MPI_Recv(&vals[0], n_send_recv, MPI_DOUBLE, p, 449, my_comm, &status);
->>>>>>> 89caa3ac
          }
          for (int i = 0; i < n_send_recv; )
          {
@@ -1085,11 +1034,7 @@
             i += dofs.Size();
          }
       }
-<<<<<<< HEAD
-   } // MyRank == save_rank
-=======
    } // my_rank == save_rank
->>>>>>> 89caa3ac
    else
    {
       n_send_recv = 0;
@@ -1099,11 +1044,7 @@
          const FiniteElement *fe = pfespace->GetFE(e);
          n_send_recv += vdim*fe->GetDof();
       }
-<<<<<<< HEAD
-      MPI_Send(&n_send_recv, 1, MPI_INT, save_rank, 448, MyComm);
-=======
       MPI_Send(&n_send_recv, 1, MPI_INT, save_rank, 448, my_comm);
->>>>>>> 89caa3ac
       vals.Reserve(n_send_recv);
       vals.SetSize(0);
       for (int e = 0; e < pmesh->GetNE(); e++)
@@ -1116,17 +1057,6 @@
       }
       if (n_send_recv)
       {
-<<<<<<< HEAD
-         MPI_Send(&vals[0], n_send_recv, MPI_DOUBLE, save_rank, 449, MyComm);
-      }
-   }
-
-   MPI_Barrier(MyComm);
-   return gf_serial;
-}
-
-
-=======
          MPI_Send(&vals[0], n_send_recv, MPI_DOUBLE, save_rank, 449, my_comm);
       }
    }
@@ -1135,7 +1065,6 @@
    return gf_serial;
 }
 
->>>>>>> 89caa3ac
 #ifdef MFEM_USE_ADIOS2
 void ParGridFunction::Save(adios2stream &os,
                            const std::string& variable_name,
