--- conflicted
+++ resolved
@@ -682,13 +682,8 @@
    GroupCommunicator &gcomm = pfes->GroupComm();
    gcomm.Reduce<int>(values_counter.HostReadWrite(), GroupCommunicator::Sum);
    // Accumulate the values globally.
-<<<<<<< HEAD
-   gcomm.Reduce<double>(values.HostReadWrite(), GroupCommunicator::Sum);
-
-=======
    gcomm.Reduce<real_t>(values.HostReadWrite(), GroupCommunicator::Sum);
-   // Only the values in the master are guaranteed to be correct!
->>>>>>> bcdf7cc6
+
    for (int i = 0; i < values.Size(); i++)
    {
       if (values_counter[i])
@@ -743,13 +738,8 @@
    GroupCommunicator &gcomm = pfes->GroupComm();
    gcomm.Reduce<int>(values_counter.HostReadWrite(), GroupCommunicator::Sum);
    // Accumulate the values globally.
-<<<<<<< HEAD
-   gcomm.Reduce<double>(values.HostReadWrite(), GroupCommunicator::Sum);
-
-=======
    gcomm.Reduce<real_t>(values.HostReadWrite(), GroupCommunicator::Sum);
-   // Only the values in the master are guaranteed to be correct!
->>>>>>> bcdf7cc6
+
    for (int i = 0; i < values.Size(); i++)
    {
       if (values_counter[i])
