// Copyright (c) 2010-2025, Lawrence Livermore National Security, LLC. Produced
// at the Lawrence Livermore National Laboratory. All Rights reserved. See files
// LICENSE and NOTICE for details. LLNL-CODE-806117.
//
// This file is part of the MFEM library. For more information and source code
// availability visit https://mfem.org.
//
// MFEM is free software; you can redistribute it and/or modify it under the
// terms of the BSD-3 license. We welcome feedback and contributions, see file
// CONTRIBUTING.md for details.

#include "../config/config.hpp"

#ifdef MFEM_USE_MPI

#include "fem.hpp"
#include <iostream>
#include <limits>
#include "../general/forall.hpp"
using namespace std;

namespace mfem
{

ParGridFunction::ParGridFunction(ParFiniteElementSpace *pf, GridFunction *gf)
{
   fes = pfes = pf;
   SetDataAndSize(gf->GetData(), gf->Size());
}

ParGridFunction::ParGridFunction(ParFiniteElementSpace *pf, HypreParVector *tv)
   : GridFunction(pf), pfes(pf)
{
   Distribute(tv);
}

ParGridFunction::ParGridFunction(ParMesh *pmesh, const GridFunction *gf,
                                 const int *partitioning)
{
   const FiniteElementSpace *glob_fes = gf->FESpace();
   // duplicate the FiniteElementCollection from 'gf'
   fec_owned = FiniteElementCollection::New(glob_fes->FEColl()->Name());
   // create a local ParFiniteElementSpace from the global one:
   fes = pfes = new ParFiniteElementSpace(pmesh, glob_fes, partitioning,
                                          fec_owned);
   SetSize(pfes->GetVSize());

   if (partitioning)
   {
      // Assumption: the map "local element id" -> "global element id" is
      // increasing, i.e. the local numbering preserves the element order from
      // the global numbering.
      Array<int> gvdofs, lvdofs;
      Vector lnodes;
      int element_counter = 0;
      const int MyRank = pfes->GetMyRank();
      const int glob_ne = glob_fes->GetNE();
      DofTransformation ltrans, gtrans;
      for (int i = 0; i < glob_ne; i++)
      {
         if (partitioning[i] == MyRank)
         {
            pfes->GetElementVDofs(element_counter, lvdofs, ltrans);
            glob_fes->GetElementVDofs(i, gvdofs, gtrans);
            gf->GetSubVector(gvdofs, lnodes);
            gtrans.InvTransformPrimal(lnodes);
            ltrans.TransformPrimal(lnodes);
            SetSubVector(lvdofs, lnodes);
            element_counter++;
         }
      }
   }
}

ParGridFunction::ParGridFunction(ParMesh *pmesh, std::istream &input)
   : GridFunction(pmesh, input)
{
   // Convert the FiniteElementSpace, fes, to a ParFiniteElementSpace:
   pfes = new ParFiniteElementSpace(pmesh, fec_owned, fes->GetVDim(),
                                    fes->GetOrdering());
   delete fes;
   fes = pfes;
}

void ParGridFunction::Update()
{
   face_nbr_data.Destroy();
   GridFunction::Update();
}

void ParGridFunction::SetSpace(FiniteElementSpace *f)
{
   face_nbr_data.Destroy();
   GridFunction::SetSpace(f);
   pfes = dynamic_cast<ParFiniteElementSpace*>(f);
   MFEM_ASSERT(pfes != NULL, "not a ParFiniteElementSpace");
}

void ParGridFunction::SetSpace(ParFiniteElementSpace *f)
{
   face_nbr_data.Destroy();
   GridFunction::SetSpace(f);
   pfes = f;
}

void ParGridFunction::MakeRef(FiniteElementSpace *f, real_t *v)
{
   face_nbr_data.Destroy();
   GridFunction::MakeRef(f, v);
   pfes = dynamic_cast<ParFiniteElementSpace*>(f);
   MFEM_ASSERT(pfes != NULL, "not a ParFiniteElementSpace");
}

void ParGridFunction::MakeRef(ParFiniteElementSpace *f, real_t *v)
{
   face_nbr_data.Destroy();
   GridFunction::MakeRef(f, v);
   pfes = f;
}

void ParGridFunction::MakeRef(FiniteElementSpace *f, Vector &v, int v_offset)
{
   face_nbr_data.Destroy();
   GridFunction::MakeRef(f, v, v_offset);
   pfes = dynamic_cast<ParFiniteElementSpace*>(f);
   MFEM_ASSERT(pfes != NULL, "not a ParFiniteElementSpace");
}

void ParGridFunction::MakeRef(ParFiniteElementSpace *f, Vector &v, int v_offset)
{
   face_nbr_data.Destroy();
   GridFunction::MakeRef(f, v, v_offset);
   pfes = f;
}

void ParGridFunction::Distribute(const Vector *tv)
{
   const Operator *prolong = pfes->GetProlongationMatrix();
   prolong->Mult(*tv, *this);
}

void ParGridFunction::AddDistribute(real_t a, const Vector *tv)
{
   pfes->Dof_TrueDof_Matrix()->Mult(a, *tv, 1.0, *this);
}

HypreParVector *ParGridFunction::GetTrueDofs() const
{
   HypreParVector *tv = pfes->NewTrueDofVector();
   GetTrueDofs(*tv);
   return tv;
}

void ParGridFunction::ParallelAverage(Vector &tv) const
{
   MFEM_VERIFY(pfes->Conforming(), "not implemented for NC meshes");
   pfes->GetProlongationMatrix()->MultTranspose(*this, tv);
   pfes->DivideByGroupSize(tv.HostReadWrite());
}

void ParGridFunction::ParallelAverage(HypreParVector &tv) const
{
   MFEM_VERIFY(pfes->Conforming(), "not implemented for NC meshes");
   pfes->GetProlongationMatrix()->MultTranspose(*this, tv);
   pfes->DivideByGroupSize(tv.HostReadWrite());
}

HypreParVector *ParGridFunction::ParallelAverage() const
{
   HypreParVector *tv = pfes->NewTrueDofVector();
   ParallelAverage(*tv);
   return tv;
}

void ParGridFunction::ParallelProject(Vector &tv) const
{
   pfes->GetRestrictionMatrix()->Mult(*this, tv);
}

void ParGridFunction::ParallelProject(HypreParVector &tv) const
{
   pfes->GetRestrictionMatrix()->Mult(*this, tv);
}

HypreParVector *ParGridFunction::ParallelProject() const
{
   HypreParVector *tv = pfes->NewTrueDofVector();
   ParallelProject(*tv);
   return tv;
}

void ParGridFunction::ParallelAssemble(Vector &tv) const
{
   pfes->GetProlongationMatrix()->MultTranspose(*this, tv);
}

void ParGridFunction::ParallelAssemble(HypreParVector &tv) const
{
   pfes->GetProlongationMatrix()->MultTranspose(*this, tv);
}

HypreParVector *ParGridFunction::ParallelAssemble() const
{
   HypreParVector *tv = pfes->NewTrueDofVector();
   ParallelAssemble(*tv);
   return tv;
}

void ParGridFunction::ExchangeFaceNbrData()
{
   pfes->ExchangeFaceNbrData();

   if (pfes->GetFaceNbrVSize() <= 0)
   {
      return;
   }

   ParMesh *pmesh = pfes->GetParMesh();

   face_nbr_data.SetSize(pfes->GetFaceNbrVSize());
   send_data.SetSize(pfes->send_face_nbr_ldof.Size_of_connections());

   int *send_offset = pfes->send_face_nbr_ldof.GetI();
   const int *d_send_ldof = mfem::Read(pfes->send_face_nbr_ldof.GetJMemory(),
                                       send_data.Size());
   int *recv_offset = pfes->face_nbr_ldof.GetI();
   MPI_Comm MyComm = pfes->GetComm();

   const int num_face_nbrs = pmesh->GetNFaceNeighbors();
   MPI_Request *requests = new MPI_Request[2*num_face_nbrs];
   MPI_Request *send_requests = requests;
   MPI_Request *recv_requests = requests + num_face_nbrs;
   MPI_Status  *statuses = new MPI_Status[num_face_nbrs];

   auto d_data = this->Read();
   auto d_send_data = send_data.Write();
   mfem::forall(send_data.Size(), [=] MFEM_HOST_DEVICE (int i)
   {
      const int ldof = d_send_ldof[i];
      d_send_data[i] = d_data[ldof >= 0 ? ldof : -1-ldof];
   });

   const bool mpi_gpu_aware = Device::GetGPUAwareMPI();
   auto send_data_ptr = mpi_gpu_aware ? send_data.Read() : send_data.HostRead();
   auto face_nbr_data_ptr = mpi_gpu_aware ? face_nbr_data.Write() :
                            face_nbr_data.HostWrite();
   // Wait for the kernel to be done since it updates what's sent and it may be async
   if (mpi_gpu_aware) { MFEM_STREAM_SYNC; }
   for (int fn = 0; fn < num_face_nbrs; fn++)
   {
      int nbr_rank = pmesh->GetFaceNbrRank(fn);
      int tag = 0;

      MPI_Isend(&send_data_ptr[send_offset[fn]],
                send_offset[fn+1] - send_offset[fn],
                MPITypeMap<real_t>::mpi_type, nbr_rank, tag, MyComm, &send_requests[fn]);

      MPI_Irecv(&face_nbr_data_ptr[recv_offset[fn]],
                recv_offset[fn+1] - recv_offset[fn],
                MPITypeMap<real_t>::mpi_type, nbr_rank, tag, MyComm, &recv_requests[fn]);
   }

   MPI_Waitall(num_face_nbrs, send_requests, statuses);
   MPI_Waitall(num_face_nbrs, recv_requests, statuses);

   delete [] statuses;
   delete [] requests;
}

real_t ParGridFunction::GetValue(int i, const IntegrationPoint &ip, int vdim)
const
{
   Array<int> dofs;
   Vector DofVal, LocVec;
   const int nbr_el_no = i - pfes->GetParMesh()->GetNE();
   DofTransformation doftrans;
   if (nbr_el_no >= 0)
   {
      int fes_vdim = pfes->GetVDim();
      pfes->GetFaceNbrElementVDofs(nbr_el_no, dofs, doftrans);
      // Choose fe to be of the order whose number of DOFs matches dofs.Size(),
      // in the variable order case.
      const int ndofs = pfes->IsVariableOrder() ? dofs.Size() : 0;
      const FiniteElement *fe = pfes->GetFaceNbrFE(nbr_el_no, fes_vdim * ndofs);

      if (fes_vdim > 1)
      {
         int s = dofs.Size()/fes_vdim;
         Array<int> dofs_(&dofs[(vdim-1)*s], s);
         face_nbr_data.GetSubVector(dofs_, LocVec);

         DofVal.SetSize(s);
      }
      else
      {
         face_nbr_data.GetSubVector(dofs, LocVec);
         DofVal.SetSize(dofs.Size());
      }
      doftrans.InvTransformPrimal(LocVec);

      if (fe->GetMapType() == FiniteElement::VALUE)
      {
         fe->CalcShape(ip, DofVal);
      }
      else
      {
         ElementTransformation *Tr =
            pfes->GetFaceNbrElementTransformation(nbr_el_no);
         Tr->SetIntPoint(&ip);
         fe->CalcPhysShape(*Tr, DofVal);
      }
   }
   else
   {
      fes->GetElementDofs(i, dofs, doftrans);
      fes->DofsToVDofs(vdim-1, dofs);
      DofVal.SetSize(dofs.Size());
      const FiniteElement *fe = fes->GetFE(i);
      if (fe->GetMapType() == FiniteElement::VALUE)
      {
         fe->CalcShape(ip, DofVal);
      }
      else
      {
         ElementTransformation *Tr = fes->GetElementTransformation(i);
         Tr->SetIntPoint(&ip);
         fe->CalcPhysShape(*Tr, DofVal);
      }
      GetSubVector(dofs, LocVec);
      doftrans.InvTransformPrimal(LocVec);
   }

   return (DofVal * LocVec);
}

void ParGridFunction::GetVectorValue(int i, const IntegrationPoint &ip,
                                     Vector &val) const
{
   const int nbr_el_no = i - pfes->GetParMesh()->GetNE();
   if (nbr_el_no >= 0)
   {
      Array<int> dofs;
      DofTransformation doftrans;
      pfes->GetFaceNbrElementVDofs(nbr_el_no, dofs, doftrans);
      Vector loc_data;
      face_nbr_data.GetSubVector(dofs, loc_data);
      doftrans.InvTransformPrimal(loc_data);
      const FiniteElement *FElem = pfes->GetFaceNbrFE(nbr_el_no);
      int dof = FElem->GetDof();
      if (FElem->GetRangeType() == FiniteElement::SCALAR)
      {
         Vector shape(dof);
         if (FElem->GetMapType() == FiniteElement::VALUE)
         {
            FElem->CalcShape(ip, shape);
         }
         else
         {
            ElementTransformation *Tr =
               pfes->GetParMesh()->GetFaceNbrElementTransformation(nbr_el_no);
            Tr->SetIntPoint(&ip);
            FElem->CalcPhysShape(*Tr, shape);
         }
         int vdim = fes->GetVDim();
         val.SetSize(vdim);
         for (int k = 0; k < vdim; k++)
         {
            val(k) = shape * (&loc_data[dof * k]);
         }
      }
      else
      {
         int spaceDim = fes->GetMesh()->SpaceDimension();
         DenseMatrix vshape(dof, spaceDim);
         ElementTransformation *Tr =
            pfes->GetParMesh()->GetFaceNbrElementTransformation(nbr_el_no);
         Tr->SetIntPoint(&ip);
         FElem->CalcVShape(*Tr, vshape);
         val.SetSize(spaceDim);
         vshape.MultTranspose(loc_data, val);
      }
   }
   else
   {
      GridFunction::GetVectorValue(i, ip, val);
   }
}

real_t ParGridFunction::GetValue(ElementTransformation &T,
                                 const IntegrationPoint &ip,
                                 int comp, Vector *tr) const
{
   // We can assume faces and edges are local
   if (T.ElementType != ElementTransformation::ELEMENT)
   {
      return GridFunction::GetValue(T, ip, comp, tr);
   }

   // Check for evaluation in a local element
   const int nbr_el_no = T.ElementNo - pfes->GetParMesh()->GetNE();
   if (nbr_el_no < 0)
   {
      return GridFunction::GetValue(T, ip, comp, tr);
   }

   // Evaluate using DoFs from a neighboring element
   if (tr)
   {
      T.SetIntPoint(&ip);
      T.Transform(ip, *tr);
   }

   Array<int> dofs;
   const FiniteElement * fe = pfes->GetFaceNbrFE(nbr_el_no);
   DofTransformation doftrans;
   pfes->GetFaceNbrElementVDofs(nbr_el_no, dofs, doftrans);

   pfes->DofsToVDofs(comp-1, dofs);
   Vector DofVal(dofs.Size()), LocVec;
   if (fe->GetMapType() == FiniteElement::VALUE)
   {
      fe->CalcShape(ip, DofVal);
   }
   else
   {
      fe->CalcPhysShape(T, DofVal);
   }
   face_nbr_data.GetSubVector(dofs, LocVec);
   doftrans.InvTransformPrimal(LocVec);


   return (DofVal * LocVec);
}

void ParGridFunction::GetVectorValue(ElementTransformation &T,
                                     const IntegrationPoint &ip,
                                     Vector &val, Vector *tr) const
{
   // We can assume faces and edges are local
   if (T.ElementType != ElementTransformation::ELEMENT)
   {
      return GridFunction::GetVectorValue(T, ip, val, tr);
   }

   // Check for evaluation in a local element
   const int nbr_el_no = T.ElementNo - pfes->GetParMesh()->GetNE();
   if (nbr_el_no < 0)
   {
      return GridFunction::GetVectorValue(T, ip, val, tr);
   }

   // Evaluate using DoFs from a neighboring element
   if (tr)
   {
      T.SetIntPoint(&ip);
      T.Transform(ip, *tr);
   }

   Array<int> vdofs;
   DofTransformation doftrans;
   pfes->GetFaceNbrElementVDofs(nbr_el_no, vdofs, doftrans);
   Vector loc_data;
   face_nbr_data.GetSubVector(vdofs, loc_data);
   doftrans.InvTransformPrimal(loc_data);

   const FiniteElement *fe = pfes->GetFaceNbrFE(nbr_el_no);
   const int dof = fe->GetDof();
   if (fe->GetRangeType() == FiniteElement::SCALAR)
   {
      Vector shape(dof);
      if (fe->GetMapType() == FiniteElement::VALUE)
      {
         fe->CalcShape(ip, shape);
      }
      else
      {
         fe->CalcPhysShape(T, shape);
      }
      int vdim = pfes->GetVDim();
      val.SetSize(vdim);
      for (int k = 0; k < vdim; k++)
      {
         val(k) = shape * (&loc_data[dof * k]);
      }
   }
   else
   {
      int spaceDim = pfes->GetMesh()->SpaceDimension();
      int vdim = std::max(spaceDim, fe->GetRangeDim());
      DenseMatrix vshape(dof, vdim);
      fe->CalcVShape(T, vshape);
      val.SetSize(vdim);
      vshape.MultTranspose(loc_data, val);
   }
}

void ParGridFunction::CountElementsPerVDof(Array<int> &elem_per_vdof) const
{
   GridFunction::CountElementsPerVDof(elem_per_vdof);
   // Count the zones globally.
   GroupCommunicator &gcomm = this->ParFESpace()->GroupComm();
   gcomm.Reduce<int>(elem_per_vdof, GroupCommunicator::Sum);
   gcomm.Bcast(elem_per_vdof);
}

void ParGridFunction::GetDerivative(int comp, int der_comp,
                                    ParGridFunction &der) const
{
   Array<int> overlap;
   AccumulateAndCountDerivativeValues(comp, der_comp, der, overlap);

   // Count the zones globally.
   GroupCommunicator &gcomm = der.ParFESpace()->GroupComm();
   gcomm.Reduce<int>(overlap, GroupCommunicator::Sum);
   gcomm.Bcast(overlap);

   // Accumulate for all dofs.
   gcomm.Reduce<real_t>(der.HostReadWrite(), GroupCommunicator::Sum);
   gcomm.Bcast<real_t>(der.HostReadWrite());

   for (int i = 0; i < overlap.Size(); i++)
   {
      der(i) /= overlap[i];
   }
}

void ParGridFunction::GetElementDofValues(int el, Vector &dof_vals) const
{
   int ne = fes->GetNE();
   if (el >= ne)
   {
      MFEM_ASSERT(face_nbr_data.Size() > 0,
                  "ParGridFunction::GetElementDofValues: ExchangeFaceNbrData "
                  "must be called before accessing face neighbor elements.");
      // Face neighbor element
      Array<int> dof_idx;
      pfes->GetFaceNbrElementVDofs(el - ne, dof_idx);
      face_nbr_data.GetSubVector(dof_idx, dof_vals);
   }
   else
   {
      GridFunction::GetElementDofValues(el, dof_vals);
   }
}

void ParGridFunction::ProjectCoefficient(Coefficient &coeff)
{
   DeltaCoefficient *delta_c = dynamic_cast<DeltaCoefficient *>(&coeff);

   if (delta_c == NULL)
   {
      GridFunction::ProjectCoefficient(coeff);
   }
   else
   {
      real_t loc_integral, glob_integral;

      ProjectDeltaCoefficient(*delta_c, loc_integral);

      MPI_Allreduce(&loc_integral, &glob_integral, 1, MPITypeMap<real_t>::mpi_type,
                    MPI_SUM,
                    pfes->GetComm());

      (*this) *= (delta_c->Scale() / glob_integral);
   }
}

void ParGridFunction::ProjectDiscCoefficient(VectorCoefficient &coeff)
{
   // local maximal element attribute for each dof
   Array<int> ldof_attr;

   // local projection
   GridFunction::ProjectDiscCoefficient(coeff, ldof_attr);

   // global maximal element attribute for each dof
   Array<int> gdof_attr;
   ldof_attr.Copy(gdof_attr);
   GroupCommunicator &gcomm = pfes->GroupComm();
   gcomm.Reduce<int>(gdof_attr, GroupCommunicator::Max);
   gcomm.Bcast(gdof_attr);

   // set local value to zero if global maximal element attribute is larger than
   // the local one, and mark (in gdof_attr) if we have the correct value
   for (int i = 0; i < pfes->GetVSize(); i++)
   {
      if (gdof_attr[i] > ldof_attr[i])
      {
         (*this)(i) = 0.0;
         gdof_attr[i] = 0;
      }
      else
      {
         gdof_attr[i] = 1;
      }
   }

   // parallel averaging plus interpolation to determine final values
   HypreParVector *tv = pfes->NewTrueDofVector();
   gcomm.Reduce<int>(gdof_attr, GroupCommunicator::Sum);
   gcomm.Bcast(gdof_attr);
   for (int i = 0; i < fes->GetVSize(); i++)
   {
      (*this)(i) /= gdof_attr[i];
   }
   this->ParallelAssemble(*tv);
   this->Distribute(tv);
   delete tv;
}


void ParGridFunction::ProjectDiscCoefficient(Coefficient &coeff, AvgType type)
{
   // Harmonic  (x1 ... xn) = [ (1/x1 + ... + 1/xn) / n ]^-1.
   // Arithmetic(x1 ... xn) = (x1 + ... + xn) / n.

   // Number of zones that contain a given dof.
   Array<int> zones_per_vdof;
   AccumulateAndCountZones(coeff, type, zones_per_vdof);

   // Count the zones globally.
   GroupCommunicator &gcomm = pfes->GroupComm();
   gcomm.Reduce<int>(zones_per_vdof, GroupCommunicator::Sum);
   gcomm.Bcast(zones_per_vdof);

   // Accumulate for all vdofs.
   gcomm.Reduce<real_t>(data, GroupCommunicator::Sum);
   gcomm.Bcast<real_t>(data);

   ComputeMeans(type, zones_per_vdof);
}

void ParGridFunction::ProjectDiscCoefficient(VectorCoefficient &vcoeff,
                                             AvgType type)
{
   // Harmonic  (x1 ... xn) = [ (1/x1 + ... + 1/xn) / n ]^-1.
   // Arithmetic(x1 ... xn) = (x1 + ... + xn) / n.

   // Number of zones that contain a given dof.
   Array<int> zones_per_vdof;
   AccumulateAndCountZones(vcoeff, type, zones_per_vdof);

   // Count the zones globally.
   GroupCommunicator &gcomm = pfes->GroupComm();
   gcomm.Reduce<int>(zones_per_vdof, GroupCommunicator::Sum);
   gcomm.Bcast(zones_per_vdof);

   // Accumulate for all vdofs.
   gcomm.Reduce<real_t>(data, GroupCommunicator::Sum);
   gcomm.Bcast<real_t>(data);

   ComputeMeans(type, zones_per_vdof);
}

void ParGridFunction::ProjectBdrCoefficient(
   Coefficient *coeff[], VectorCoefficient *vcoeff, const Array<int> &attr)
{
   Array<int> values_counter;
   AccumulateAndCountBdrValues(coeff, vcoeff, attr, values_counter);

   Vector values(Size());
   for (int i = 0; i < values.Size(); i++)
   {
      values(i) = values_counter[i] ? (*this)(i) : 0.0;
   }

   // Count the values globally.
   GroupCommunicator &gcomm = pfes->GroupComm();
   gcomm.Reduce<int>(values_counter.HostReadWrite(), GroupCommunicator::Sum);
   // Accumulate the values globally.
   gcomm.Reduce<real_t>(values.HostReadWrite(), GroupCommunicator::Sum);

   for (int i = 0; i < values.Size(); i++)
   {
      if (values_counter[i])
      {
         (*this)(i) = values(i)/values_counter[i];
      }
   }
   // Broadcast values to other processors to have a consistent GridFunction
   gcomm.Bcast<real_t>((*this).HostReadWrite());

#ifdef MFEM_DEBUG
   Array<int> ess_vdofs_marker;
   if (vcoeff) { pfes->GetEssentialVDofs(attr, ess_vdofs_marker); }
   else
   {
      ess_vdofs_marker.SetSize(Size());
      ess_vdofs_marker = 0;
      for (int i = 0; i < fes->GetVDim(); i++)
      {
         if (!coeff[i]) { continue; }
         Array<int> component_dof_marker;
         pfes->GetEssentialVDofs(attr, component_dof_marker,i);
         for (int j = 0; j<Size(); j++)
         {
            ess_vdofs_marker[j] = bool(ess_vdofs_marker[j]) ||
                                  bool(component_dof_marker[j]);
         }
      }
   }
   gcomm.Bcast<int>(values_counter.HostReadWrite());
   for (int i = 0; i < values_counter.Size(); i++)
   {
      MFEM_ASSERT(bool(values_counter[i]) == bool(ess_vdofs_marker[i]),
                  "internal error");
   }
#endif
}

void ParGridFunction::ProjectBdrCoefficientTangent(VectorCoefficient &vcoeff,
                                                   const Array<int> &bdr_attr)
{
   Array<int> values_counter;
   AccumulateAndCountBdrTangentValues(vcoeff, bdr_attr, values_counter);

   Vector values(Size());
   for (int i = 0; i < values.Size(); i++)
   {
      values(i) = values_counter[i] ? (*this)(i) : 0.0;
   }

   // Count the values globally.
   GroupCommunicator &gcomm = pfes->GroupComm();
   gcomm.Reduce<int>(values_counter.HostReadWrite(), GroupCommunicator::Sum);
   // Accumulate the values globally.
   gcomm.Reduce<real_t>(values.HostReadWrite(), GroupCommunicator::Sum);

   for (int i = 0; i < values.Size(); i++)
   {
      if (values_counter[i])
      {
         (*this)(i) = values(i)/values_counter[i];
      }
   }
   // Broadcast values to other processors to have a consistent GridFunction
   gcomm.Bcast<real_t>((*this).HostReadWrite());

#ifdef MFEM_DEBUG
   Array<int> ess_vdofs_marker;
   pfes->GetEssentialVDofs(bdr_attr, ess_vdofs_marker);
   gcomm.Bcast<int>(values_counter.HostReadWrite());
   for (int i = 0; i < values_counter.Size(); i++)
   {
      MFEM_ASSERT(bool(values_counter[i]) == bool(ess_vdofs_marker[i]),
                  "internal error: " << pfes->GetLocalTDofNumber(i) << ' ' << bool(
                     values_counter[i]));
   }
#endif
}

real_t ParGridFunction::ComputeDGFaceJumpError(Coefficient *exsol,
                                               Coefficient *ell_coeff,
                                               JumpScaling jump_scaling,
                                               const IntegrationRule *irs[]) const
{
   const_cast<ParGridFunction *>(this)->ExchangeFaceNbrData();

   int fdof, intorder, k;
   ElementTransformation *transf;
   Vector shape, el_dofs, err_val, ell_coeff_val;
   Array<int> vdofs;
   IntegrationPoint eip;
   real_t error = 0.0;

   ParMesh *mesh = pfes->GetParMesh();

   std::map<int,int> local_to_shared;
   for (int i = 0; i < mesh->GetNSharedFaces(); ++i)
   {
      int i_local = mesh->GetSharedFace(i);
      local_to_shared[i_local] = i;
   }

   for (int i = 0; i < mesh->GetNumFaces(); i++)
   {
      real_t shared_face_factor = 1.0;
      bool shared_face = false;
      int iel1, iel2, info1, info2;
      mesh->GetFaceElements(i, &iel1, &iel2);
      mesh->GetFaceInfos(i, &info1, &info2);

      real_t h = mesh->GetElementSize(iel1);
      intorder = fes->GetFE(iel1)->GetOrder();

      FaceElementTransformations *face_elem_transf;
      const FiniteElement *fe1, *fe2;
      if (info2 >= 0 && iel2 < 0)
      {
         int ishared = local_to_shared[i];
         face_elem_transf = mesh->GetSharedFaceTransformations(ishared);
         iel2 = face_elem_transf->Elem2No - mesh->GetNE();
         fe2 = pfes->GetFaceNbrFE(iel2);
         if ( (k = fe2->GetOrder()) > intorder )
         {
            intorder = k;
         }
         shared_face = true;
         shared_face_factor = 0.5;
         h = std::min(h, mesh->GetFaceNbrElementSize(iel2));
      }
      else
      {
         if (iel2 >= 0)
         {
            fe2 = pfes->GetFE(iel2);
            if ( (k = fe2->GetOrder()) > intorder )
            {
               intorder = k;
            }
            h = std::min(h, mesh->GetElementSize(iel2));
         }
         else
         {
            fe2 = NULL;
         }
         face_elem_transf = mesh->GetFaceElementTransformations(i);
      }
      int p = intorder;

      intorder = 2 * intorder;  // <-------------
      const IntegrationRule *ir;
      if (irs)
      {
         ir = irs[face_elem_transf->GetGeometryType()];
      }
      else
      {
         ir = &(IntRules.Get(face_elem_transf->GetGeometryType(), intorder));
      }
      err_val.SetSize(ir->GetNPoints());
      ell_coeff_val.SetSize(ir->GetNPoints());
      // side 1
      transf = face_elem_transf->Elem1;
      fe1 = fes->GetFE(iel1);
      fdof = fe1->GetDof();
      fes->GetElementVDofs(iel1, vdofs);
      shape.SetSize(fdof);
      el_dofs.SetSize(fdof);
      for (k = 0; k < fdof; k++)
         if (vdofs[k] >= 0)
         {
            el_dofs(k) =   (*this)(vdofs[k]);
         }
         else
         {
            el_dofs(k) = - (*this)(-1-vdofs[k]);
         }
      for (int j = 0; j < ir->GetNPoints(); j++)
      {
         face_elem_transf->Loc1.Transform(ir->IntPoint(j), eip);
         fe1->CalcShape(eip, shape);
         transf->SetIntPoint(&eip);
         ell_coeff_val(j) = ell_coeff->Eval(*transf, eip);
         err_val(j) = exsol->Eval(*transf, eip) - (shape * el_dofs);
      }
      if (fe2 != NULL)
      {
         // side 2
         transf = face_elem_transf->Elem2;
         fdof = fe2->GetDof();
         shape.SetSize(fdof);
         el_dofs.SetSize(fdof);
         if (shared_face)
         {
            pfes->GetFaceNbrElementVDofs(iel2, vdofs);
            for (k = 0; k < fdof; k++)
               if (vdofs[k] >= 0)
               {
                  el_dofs(k) = face_nbr_data[vdofs[k]];
               }
               else
               {
                  el_dofs(k) = - face_nbr_data[-1-vdofs[k]];
               }
         }
         else
         {
            pfes->GetElementVDofs(iel2, vdofs);
            for (k = 0; k < fdof; k++)
               if (vdofs[k] >= 0)
               {
                  el_dofs(k) = (*this)(vdofs[k]);
               }
               else
               {
                  el_dofs(k) = - (*this)(-1 - vdofs[k]);
               }
         }
         for (int j = 0; j < ir->GetNPoints(); j++)
         {
            face_elem_transf->Loc2.Transform(ir->IntPoint(j), eip);
            fe2->CalcShape(eip, shape);
            transf->SetIntPoint(&eip);
            ell_coeff_val(j) += ell_coeff->Eval(*transf, eip);
            ell_coeff_val(j) *= 0.5;
            err_val(j) -= (exsol->Eval(*transf, eip) - (shape * el_dofs));
         }
      }
      real_t face_error = 0.0;
      transf = face_elem_transf;
      for (int j = 0; j < ir->GetNPoints(); j++)
      {
         const IntegrationPoint &ip = ir->IntPoint(j);
         transf->SetIntPoint(&ip);
         real_t nu = jump_scaling.Eval(h, p);
         face_error += shared_face_factor*(ip.weight * nu * ell_coeff_val(j) *
                                           transf->Weight() *
                                           err_val(j) * err_val(j));
      }
      // negative quadrature weights may cause the error to be negative
      error += fabs(face_error);
   }

   error = sqrt(error);
   return GlobalLpNorm(2.0, error, pfes->GetComm());
}

void ParGridFunction::Save(std::ostream &os) const
{
   real_t *data_  = const_cast<real_t*>(HostRead());
   for (int i = 0; i < size; i++)
   {
      if (pfes->GetDofSign(i) < 0) { data_[i] = -data_[i]; }
   }

   GridFunction::Save(os);

   for (int i = 0; i < size; i++)
   {
      if (pfes->GetDofSign(i) < 0) { data_[i] = -data_[i]; }
   }
}

void ParGridFunction::Save(const char *fname, int precision) const
{
   int rank = pfes->GetMyRank();
   ostringstream fname_with_suffix;
   fname_with_suffix << fname << "." << setfill('0') << setw(6) << rank;
   ofstream ofs(fname_with_suffix.str().c_str());
   ofs.precision(precision);
   Save(ofs);
}

void ParGridFunction::SaveAsOne(const char *fname, int precision) const
{
   ofstream ofs;
   int rank = pfes->GetMyRank();
   if (rank == 0)
   {
      ofs.open(fname);
      ofs.precision(precision);
   }
   SaveAsOne(ofs);
}

void ParGridFunction::SaveAsSerial(const char *fname, int precision,
                                   int save_rank) const
{
   ParMesh *pmesh = ParFESpace()->GetParMesh();
   Mesh serial_mesh = pmesh->GetSerialMesh(save_rank);
   GridFunction serialgf = GetSerialGridFunction(save_rank, serial_mesh);

   if (pmesh->GetMyRank() == save_rank)
   {
      serialgf.Save(fname, precision);
   }
   MPI_Barrier(pmesh->GetComm());
}

GridFunction ParGridFunction::GetSerialGridFunction(
   int save_rank, FiniteElementSpace &serial_fes) const
{
   ParFiniteElementSpace *pfespace = ParFESpace();
   ParMesh *pmesh = pfespace->GetParMesh();

   GridFunction serial_gf(&serial_fes);

   Array<real_t> vals;
   Array<int> dofs;
   MPI_Status status;

   const int vdim = pfespace->GetVDim();

   const int my_rank = pmesh->GetMyRank();
   const int nranks = pmesh->GetNRanks();
   MPI_Comm comm = pmesh->GetComm();

   if (my_rank == save_rank)
   {
      int elem_count = 0; // To keep track of element count in serial mesh

      Vector nodeval;
      for (int e = 0; e < pmesh->GetNE(); e++)
      {
         GetElementDofValues(e, nodeval);
         serial_fes.GetElementVDofs(elem_count++, dofs);
         serial_gf.SetSubVector(dofs, nodeval);
      }

      for (int p = 0; p < nranks; p++)
      {
         if (p == save_rank) { continue; }
         int n_send_recv;
         MPI_Recv(&n_send_recv, 1, MPI_INT, p, 448, comm, &status);
         vals.SetSize(n_send_recv);
         if (n_send_recv)
         {
            MPI_Recv(&vals[0], n_send_recv, MPITypeMap<real_t>::mpi_type, p, 449, comm,
                     &status);
         }
         for (int i = 0; i < n_send_recv; )
         {
            serial_fes.GetElementVDofs(elem_count++, dofs);
            serial_gf.SetSubVector(dofs, &vals[i]);
            i += dofs.Size();
         }
      }
   } // my_rank == save_rank
   else
   {
      int n_send_recv = 0;
      Vector nodeval;
      for (int e = 0; e < pmesh->GetNE(); e++)
      {
         const FiniteElement *fe = pfespace->GetFE(e);
         n_send_recv += vdim*fe->GetDof();
      }
      MPI_Send(&n_send_recv, 1, MPI_INT, save_rank, 448, comm);
      vals.Reserve(n_send_recv);
      vals.SetSize(0);
      for (int e = 0; e < pmesh->GetNE(); e++)
      {
         GetElementDofValues(e, nodeval);
         for (int j = 0; j < nodeval.Size(); j++)
         {
            vals.Append(nodeval(j));
         }
      }
      if (n_send_recv)
      {
         MPI_Send(&vals[0], n_send_recv, MPITypeMap<real_t>::mpi_type, save_rank, 449,
                  comm);
      }
   }

   return serial_gf;
}

GridFunction ParGridFunction::GetSerialGridFunction(int save_rank,
                                                    Mesh &serial_mesh) const
{
   auto *serial_fec = pfes->FEColl()->Clone(pfes->FEColl()->GetOrder());
   auto *serial_fes = new FiniteElementSpace(&serial_mesh,
                                             serial_fec,
                                             pfes->GetVDim(),
                                             pfes->GetOrdering());
   GridFunction serial_gf = GetSerialGridFunction(save_rank, *serial_fes);
   serial_gf.MakeOwner(serial_fec); // Also assumes ownership of serial_fes
   return serial_gf;
}

#ifdef MFEM_USE_ADIOS2
void ParGridFunction::Save(adios2stream &os,
                           const std::string& variable_name,
                           const adios2stream::data_type type) const
{
   real_t *data_  = const_cast<real_t*>(HostRead());
   for (int i = 0; i < size; i++)
   {
      if (pfes->GetDofSign(i) < 0) { data_[i] = -data_[i]; }
   }

   GridFunction::Save(os, variable_name, type);

   for (int i = 0; i < size; i++)
   {
      if (pfes->GetDofSign(i) < 0) { data_[i] = -data_[i]; }
   }
}
#endif

void ParGridFunction::SaveAsOne(std::ostream &os) const
{
   int i, p;

   MPI_Comm MyComm;
   MPI_Status status;
   int MyRank, NRanks;

   MyComm = pfes -> GetComm();

   MPI_Comm_size(MyComm, &NRanks);
   MPI_Comm_rank(MyComm, &MyRank);

   real_t **values = new real_t*[NRanks];
   int *nv = new int[NRanks];
   int *nvdofs = new int[NRanks];
   int *nedofs = new int[NRanks];
   int *nfdofs = new int[NRanks];
   int *nrdofs = new int[NRanks];

   real_t * h_data = const_cast<real_t *>(this->HostRead());

   values[0] = h_data;
   nv[0]     = pfes -> GetVSize();
   nvdofs[0] = pfes -> GetNVDofs();
   nedofs[0] = pfes -> GetNEDofs();
   nfdofs[0] = pfes -> GetNFDofs();

   if (MyRank == 0)
   {
      pfes -> Save(os);
      os << '\n';

      for (p = 1; p < NRanks; p++)
      {
         MPI_Recv(&nv[p], 1, MPI_INT, p, 455, MyComm, &status);
         MPI_Recv(&nvdofs[p], 1, MPI_INT, p, 456, MyComm, &status);
         MPI_Recv(&nedofs[p], 1, MPI_INT, p, 457, MyComm, &status);
         MPI_Recv(&nfdofs[p], 1, MPI_INT, p, 458, MyComm, &status);
         values[p] = new real_t[nv[p]];
         MPI_Recv(values[p], nv[p], MPITypeMap<real_t>::mpi_type, p, 460, MyComm,
                  &status);
      }

      int vdim = pfes -> GetVDim();

      for (p = 0; p < NRanks; p++)
      {
         nrdofs[p] = nv[p]/vdim - nvdofs[p] - nedofs[p] - nfdofs[p];
      }

      if (pfes->GetOrdering() == Ordering::byNODES)
      {
         for (int d = 0; d < vdim; d++)
         {
            for (p = 0; p < NRanks; p++)
               for (i = 0; i < nvdofs[p]; i++)
               {
                  os << *values[p]++ << '\n';
               }

            for (p = 0; p < NRanks; p++)
               for (i = 0; i < nedofs[p]; i++)
               {
                  os << *values[p]++ << '\n';
               }

            for (p = 0; p < NRanks; p++)
               for (i = 0; i < nfdofs[p]; i++)
               {
                  os << *values[p]++ << '\n';
               }

            for (p = 0; p < NRanks; p++)
               for (i = 0; i < nrdofs[p]; i++)
               {
                  os << *values[p]++ << '\n';
               }
         }
      }
      else
      {
         for (p = 0; p < NRanks; p++)
            for (i = 0; i < nvdofs[p]; i++)
               for (int d = 0; d < vdim; d++)
               {
                  os << *values[p]++ << '\n';
               }

         for (p = 0; p < NRanks; p++)
            for (i = 0; i < nedofs[p]; i++)
               for (int d = 0; d < vdim; d++)
               {
                  os << *values[p]++ << '\n';
               }

         for (p = 0; p < NRanks; p++)
            for (i = 0; i < nfdofs[p]; i++)
               for (int d = 0; d < vdim; d++)
               {
                  os << *values[p]++ << '\n';
               }

         for (p = 0; p < NRanks; p++)
            for (i = 0; i < nrdofs[p]; i++)
               for (int d = 0; d < vdim; d++)
               {
                  os << *values[p]++ << '\n';
               }
      }

      for (p = 1; p < NRanks; p++)
      {
         values[p] -= nv[p];
         delete [] values[p];
      }
      os.flush();
   }
   else
   {
      MPI_Send(&nv[0], 1, MPI_INT, 0, 455, MyComm);
      MPI_Send(&nvdofs[0], 1, MPI_INT, 0, 456, MyComm);
      MPI_Send(&nedofs[0], 1, MPI_INT, 0, 457, MyComm);
      MPI_Send(&nfdofs[0], 1, MPI_INT, 0, 458, MyComm);
      MPI_Send(h_data, nv[0], MPITypeMap<real_t>::mpi_type, 0, 460, MyComm);
   }

   delete [] values;
   delete [] nv;
   delete [] nvdofs;
   delete [] nedofs;
   delete [] nfdofs;
   delete [] nrdofs;
}

real_t GlobalLpNorm(const real_t p, real_t loc_norm, MPI_Comm comm)
{
   real_t glob_norm;

   // negative quadrature weights may cause the local norm to be negative
   loc_norm = fabs(loc_norm);

   if (p < infinity())
   {
      loc_norm = pow(loc_norm, p);

      MPI_Allreduce(&loc_norm, &glob_norm, 1, MPITypeMap<real_t>::mpi_type,
                    MPI_SUM, comm);

      glob_norm = pow(fabs(glob_norm), 1.0/p);
   }
   else
   {
      MPI_Allreduce(&loc_norm, &glob_norm, 1, MPITypeMap<real_t>::mpi_type,
                    MPI_MAX, comm);
   }

   return glob_norm;
}

void ParGridFunction::ComputeFlux(
   BilinearFormIntegrator &blfi,
   GridFunction &flux, bool wcoef, int subdomain)
{
   ParFiniteElementSpace *ffes =
      dynamic_cast<ParFiniteElementSpace*>(flux.FESpace());
   MFEM_VERIFY(ffes, "the flux FE space must be ParFiniteElementSpace");

   Array<int> count(flux.Size());
   SumFluxAndCount(blfi, flux, count, wcoef, subdomain);

   // Accumulate flux and counts in parallel
   ffes->GroupComm().Reduce<real_t>(flux.HostReadWrite(), GroupCommunicator::Sum);
   ffes->GroupComm().Bcast<real_t>(flux.HostReadWrite());

   ffes->GroupComm().Reduce<int>(count.HostReadWrite(), GroupCommunicator::Sum);
   ffes->GroupComm().Bcast<int>(count.HostReadWrite());

   // complete averaging
   for (int i = 0; i < count.Size(); i++)
   {
      if (count[i] != 0) { flux(i) /= count[i]; }
   }

   if (ffes->Nonconforming())
   {
      // On a partially conforming flux space, project on the conforming space.
      // Using this code may lead to worse refinements in ex6, so we do not use
      // it by default.

      // Vector conf_flux;
      // flux.ConformingProject(conf_flux);
      // flux.ConformingProlongate(conf_flux);
   }
}

std::unique_ptr<ParGridFunction> ParGridFunction::ProlongateToMaxOrder() const
{
   ParMesh *mesh = pfes->GetParMesh();
   const FiniteElementCollection *pfesc = pfes->FEColl();
   const int vdim = pfes->GetVDim();

   // Find the max order in the space
   const int maxOrder = pfes->GetMaxElementOrder();

   // Create a visualization space of max order for all elements
   FiniteElementCollection *fecMax = pfesc->Clone(maxOrder);
   ParFiniteElementSpace *pfesMax = new ParFiniteElementSpace(mesh, fecMax, vdim,
                                                              pfes->GetOrdering());

   ParGridFunction *xMax = new ParGridFunction(pfesMax);

   // Interpolate in the maximum-order space
   PRefinementTransferOperator P(*pfes, *pfesMax);
   P.Mult(*this, *xMax);

   xMax->MakeOwner(fecMax);
   return std::unique_ptr<ParGridFunction>(xMax);
}

real_t L2ZZErrorEstimator(BilinearFormIntegrator &flux_integrator,
                          const ParGridFunction &x,
                          ParFiniteElementSpace &smooth_flux_fes,
                          ParFiniteElementSpace &flux_fes,
                          Vector &errors,
                          int norm_p, real_t solver_tol, int solver_max_it)
{
   // Compute fluxes in discontinuous space
   GridFunction flux(&flux_fes);
   flux = 0.0;

   ParFiniteElementSpace *xfes = x.ParFESpace();
   Array<int> xdofs, fdofs;
   Vector el_x, el_f;
   DofTransformation xtrans, ftrans;

   for (int i = 0; i < xfes->GetNE(); i++)
   {
      xfes->GetElementVDofs(i, xdofs, xtrans);
      x.GetSubVector(xdofs, el_x);
      xtrans.InvTransformPrimal(el_x);

      ElementTransformation *Transf = xfes->GetElementTransformation(i);
      flux_integrator.ComputeElementFlux(*xfes->GetFE(i), *Transf, el_x,
                                         *flux_fes.GetFE(i), el_f, false);

      flux_fes.GetElementVDofs(i, fdofs, ftrans);
      ftrans.TransformPrimal(el_f);
      flux.SetSubVector(fdofs, el_f);
   }

   // Assemble the linear system for L2 projection into the "smooth" space
   ParBilinearForm *a = new ParBilinearForm(&smooth_flux_fes);
   ParLinearForm *b = new ParLinearForm(&smooth_flux_fes);
   VectorGridFunctionCoefficient f(&flux);

   const FiniteElement *smooth_flux_fe = smooth_flux_fes.GetTypicalFE();

   if (smooth_flux_fe->GetRangeType() == FiniteElement::SCALAR)
   {
      VectorMassIntegrator *vmass = new VectorMassIntegrator;
      vmass->SetVDim(smooth_flux_fes.GetVDim());
      a->AddDomainIntegrator(vmass);
      b->AddDomainIntegrator(new VectorDomainLFIntegrator(f));
   }
   else
   {
      a->AddDomainIntegrator(new VectorFEMassIntegrator);
      b->AddDomainIntegrator(new VectorFEDomainLFIntegrator(f));
   }

   b->Assemble();
   a->Assemble();
   a->Finalize();

   // The destination of the projected discontinuous flux
   ParGridFunction smooth_flux(&smooth_flux_fes);
   smooth_flux = 0.0;

   HypreParMatrix* A = a->ParallelAssemble();
   HypreParVector* B = b->ParallelAssemble();
   HypreParVector* X = smooth_flux.ParallelProject();

   delete a;
   delete b;

   // Define and apply a parallel PCG solver for AX=B with the BoomerAMG
   // preconditioner from hypre.
   HypreBoomerAMG *amg = new HypreBoomerAMG(*A);
   amg->SetPrintLevel(0);
   HyprePCG *pcg = new HyprePCG(*A);
   pcg->SetTol(solver_tol);
   pcg->SetMaxIter(solver_max_it);
   pcg->SetPrintLevel(0);
   pcg->SetPreconditioner(*amg);
   pcg->Mult(*B, *X);

   // Extract the parallel grid function corresponding to the finite element
   // approximation X. This is the local solution on each processor.
   smooth_flux = *X;

   delete A;
   delete B;
   delete X;
   delete amg;
   delete pcg;

   // Proceed through the elements one by one, and find the Lp norm differences
   // between the flux as computed per element and the flux projected onto the
   // smooth_flux_fes space.
   real_t total_error = 0.0;
   errors.SetSize(xfes->GetNE());
   for (int i = 0; i < xfes->GetNE(); i++)
   {
      errors(i) = ComputeElementLpDistance(norm_p, i, smooth_flux, flux);
      total_error += pow(errors(i), norm_p);
   }

   real_t glob_error;
   MPI_Allreduce(&total_error, &glob_error, 1, MPITypeMap<real_t>::mpi_type,
                 MPI_SUM,
                 xfes->GetComm());

   return pow(glob_error, 1.0/norm_p);
}

PLBound ParGridFunction::GetBounds(Vector &lower, Vector &upper,
                                   const int ref_factor, const int vdim) const
{
   PLBound plb = GridFunction::GetBounds(lower, upper, ref_factor, vdim);
   int siz = vdim > 0 ? 1 : fes->GetVDim();
   MPI_Allreduce(MPI_IN_PLACE, lower.HostReadWrite(), siz,
                 MFEM_MPI_REAL_T, MPI_MIN, pfes->GetComm());
   MPI_Allreduce(MPI_IN_PLACE, upper.HostReadWrite(), siz,
                 MFEM_MPI_REAL_T, MPI_MAX, pfes->GetComm());
   return plb;
}

<<<<<<< HEAD
void ParGridFunction::GetBounds(Vector &lower, Vector &upper,
                                PLBound &plb, int vdim) const
{
   GridFunction::GetBounds(lower, upper, plb, vdim);
   int siz = vdim > 0 ? 1 : fes->GetVDim();
   MPI_Allreduce(MPI_IN_PLACE, lower.HostReadWrite(), siz,
                 MFEM_MPI_REAL_T, MPI_MIN, pfes->GetComm());
   MPI_Allreduce(MPI_IN_PLACE, upper.HostReadWrite(), siz,
                 MFEM_MPI_REAL_T, MPI_MAX, pfes->GetComm());
=======
std::pair<real_t, real_t> ParGridFunction::EstimateFunctionMinimum(
   const int vdim, const PLBound &plb, const int max_depth, const real_t tol)
{
   std::pair<real_t, real_t> minmax =
      GridFunction::EstimateFunctionMinimum(vdim, plb, max_depth, tol);

   real_t glob_min_lower = minmax.first;
   real_t glob_min_upper = minmax.second;
   MPI_Allreduce(MPI_IN_PLACE, &glob_min_lower, 1,
                 MFEM_MPI_REAL_T, MPI_MIN, pfes->GetComm());
   MPI_Allreduce(MPI_IN_PLACE, &glob_min_upper, 1,
                 MFEM_MPI_REAL_T, MPI_MIN, pfes->GetComm());

   return std::make_pair(glob_min_lower, glob_min_upper);
}

std::pair<real_t, real_t> ParGridFunction::EstimateFunctionMaximum(
   const int vdim, const PLBound &plb, const int max_depth, const real_t tol)
{
   std::pair<real_t, real_t> minmax =
      GridFunction::EstimateFunctionMaximum(vdim, plb, max_depth, tol);

   real_t glob_max_lower = minmax.first;
   real_t glob_max_upper = minmax.second;
   MPI_Allreduce(MPI_IN_PLACE, &glob_max_lower, 1,
                 MFEM_MPI_REAL_T, MPI_MAX, pfes->GetComm());
   MPI_Allreduce(MPI_IN_PLACE, &glob_max_upper, 1,
                 MFEM_MPI_REAL_T, MPI_MAX, pfes->GetComm());
   return std::make_pair(glob_max_lower, glob_max_upper);
>>>>>>> f956c6b2
}

} // namespace mfem

#endif // MFEM_USE_MPI<|MERGE_RESOLUTION|>--- conflicted
+++ resolved
@@ -1418,7 +1418,6 @@
    return plb;
 }
 
-<<<<<<< HEAD
 void ParGridFunction::GetBounds(Vector &lower, Vector &upper,
                                 PLBound &plb, int vdim) const
 {
@@ -1428,7 +1427,8 @@
                  MFEM_MPI_REAL_T, MPI_MIN, pfes->GetComm());
    MPI_Allreduce(MPI_IN_PLACE, upper.HostReadWrite(), siz,
                  MFEM_MPI_REAL_T, MPI_MAX, pfes->GetComm());
-=======
+}
+
 std::pair<real_t, real_t> ParGridFunction::EstimateFunctionMinimum(
    const int vdim, const PLBound &plb, const int max_depth, const real_t tol)
 {
@@ -1458,7 +1458,6 @@
    MPI_Allreduce(MPI_IN_PLACE, &glob_max_upper, 1,
                  MFEM_MPI_REAL_T, MPI_MAX, pfes->GetComm());
    return std::make_pair(glob_max_lower, glob_max_upper);
->>>>>>> f956c6b2
 }
 
 } // namespace mfem
