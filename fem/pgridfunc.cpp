// Copyright (c) 2010-2025, Lawrence Livermore National Security, LLC. Produced
// at the Lawrence Livermore National Laboratory. All Rights reserved. See files
// LICENSE and NOTICE for details. LLNL-CODE-806117.
//
// This file is part of the MFEM library. For more information and source code
// availability visit https://mfem.org.
//
// MFEM is free software; you can redistribute it and/or modify it under the
// terms of the BSD-3 license. We welcome feedback and contributions, see file
// CONTRIBUTING.md for details.

#include "../config/config.hpp"

#ifdef MFEM_USE_MPI

#include "fem.hpp"
#include <iostream>
#include <limits>
#include "../general/forall.hpp"
using namespace std;

namespace mfem
{

ParGridFunction::ParGridFunction(ParFiniteElementSpace *pf, GridFunction *gf)
{
   fes = pfes = pf;
   SetDataAndSize(gf->GetData(), gf->Size());
}

ParGridFunction::ParGridFunction(ParFiniteElementSpace *pf, HypreParVector *tv)
   : GridFunction(pf), pfes(pf)
{
   Distribute(tv);
}

ParGridFunction::ParGridFunction(ParMesh *pmesh, const GridFunction *gf,
                                 const int *partitioning)
{
   const FiniteElementSpace *glob_fes = gf->FESpace();
   // duplicate the FiniteElementCollection from 'gf'
   fec_owned = FiniteElementCollection::New(glob_fes->FEColl()->Name());
   // create a local ParFiniteElementSpace from the global one:
   fes = pfes = new ParFiniteElementSpace(pmesh, glob_fes, partitioning,
                                          fec_owned);
   SetSize(pfes->GetVSize());

   if (partitioning)
   {
      // Assumption: the map "local element id" -> "global element id" is
      // increasing, i.e. the local numbering preserves the element order from
      // the global numbering.
      Array<int> gvdofs, lvdofs;
      Vector lnodes;
      int element_counter = 0;
      const int MyRank = pfes->GetMyRank();
      const int glob_ne = glob_fes->GetNE();
      DofTransformation ltrans, gtrans;
      for (int i = 0; i < glob_ne; i++)
      {
         if (partitioning[i] == MyRank)
         {
            pfes->GetElementVDofs(element_counter, lvdofs, ltrans);
            glob_fes->GetElementVDofs(i, gvdofs, gtrans);
            gf->GetSubVector(gvdofs, lnodes);
            gtrans.InvTransformPrimal(lnodes);
            ltrans.TransformPrimal(lnodes);
            SetSubVector(lvdofs, lnodes);
            element_counter++;
         }
      }
   }
}

ParGridFunction::ParGridFunction(ParMesh *pmesh, std::istream &input)
   : GridFunction(pmesh, input)
{
   // Convert the FiniteElementSpace, fes, to a ParFiniteElementSpace:
   pfes = new ParFiniteElementSpace(pmesh, fec_owned, fes->GetVDim(),
                                    fes->GetOrdering());
   delete fes;
   fes = pfes;
}

void ParGridFunction::Update()
{
   face_nbr_data.Destroy();
   GridFunction::Update();
}

void ParGridFunction::SetSpace(FiniteElementSpace *f)
{
   face_nbr_data.Destroy();
   GridFunction::SetSpace(f);
   pfes = dynamic_cast<ParFiniteElementSpace*>(f);
   MFEM_ASSERT(pfes != NULL, "not a ParFiniteElementSpace");
}

void ParGridFunction::SetSpace(ParFiniteElementSpace *f)
{
   face_nbr_data.Destroy();
   GridFunction::SetSpace(f);
   pfes = f;
}

void ParGridFunction::MakeRef(FiniteElementSpace *f, real_t *v)
{
   face_nbr_data.Destroy();
   GridFunction::MakeRef(f, v);
   pfes = dynamic_cast<ParFiniteElementSpace*>(f);
   MFEM_ASSERT(pfes != NULL, "not a ParFiniteElementSpace");
}

void ParGridFunction::MakeRef(ParFiniteElementSpace *f, real_t *v)
{
   face_nbr_data.Destroy();
   GridFunction::MakeRef(f, v);
   pfes = f;
}

void ParGridFunction::MakeRef(FiniteElementSpace *f, Vector &v, int v_offset)
{
   face_nbr_data.Destroy();
   GridFunction::MakeRef(f, v, v_offset);
   pfes = dynamic_cast<ParFiniteElementSpace*>(f);
   MFEM_ASSERT(pfes != NULL, "not a ParFiniteElementSpace");
}

void ParGridFunction::MakeRef(ParFiniteElementSpace *f, Vector &v, int v_offset)
{
   face_nbr_data.Destroy();
   GridFunction::MakeRef(f, v, v_offset);
   pfes = f;
}

void ParGridFunction::Distribute(const Vector *tv)
{
   const Operator *prolong = pfes->GetProlongationMatrix();
   prolong->Mult(*tv, *this);
}

void ParGridFunction::AddDistribute(real_t a, const Vector *tv)
{
   pfes->Dof_TrueDof_Matrix()->Mult(a, *tv, 1.0, *this);
}

HypreParVector *ParGridFunction::GetTrueDofs() const
{
   HypreParVector *tv = pfes->NewTrueDofVector();
   GetTrueDofs(*tv);
   return tv;
}

void ParGridFunction::ParallelAverage(Vector &tv) const
{
   MFEM_VERIFY(pfes->Conforming(), "not implemented for NC meshes");
   pfes->GetProlongationMatrix()->MultTranspose(*this, tv);
   pfes->DivideByGroupSize(tv.HostReadWrite());
}

void ParGridFunction::ParallelAverage(HypreParVector &tv) const
{
   MFEM_VERIFY(pfes->Conforming(), "not implemented for NC meshes");
   pfes->GetProlongationMatrix()->MultTranspose(*this, tv);
   pfes->DivideByGroupSize(tv.HostReadWrite());
}

HypreParVector *ParGridFunction::ParallelAverage() const
{
   HypreParVector *tv = pfes->NewTrueDofVector();
   ParallelAverage(*tv);
   return tv;
}

void ParGridFunction::ParallelProject(Vector &tv) const
{
   pfes->GetRestrictionMatrix()->Mult(*this, tv);
}

void ParGridFunction::ParallelProject(HypreParVector &tv) const
{
   pfes->GetRestrictionMatrix()->Mult(*this, tv);
}

HypreParVector *ParGridFunction::ParallelProject() const
{
   HypreParVector *tv = pfes->NewTrueDofVector();
   ParallelProject(*tv);
   return tv;
}

void ParGridFunction::ParallelAssemble(Vector &tv) const
{
   pfes->GetProlongationMatrix()->MultTranspose(*this, tv);
}

void ParGridFunction::ParallelAssemble(HypreParVector &tv) const
{
   pfes->GetProlongationMatrix()->MultTranspose(*this, tv);
}

HypreParVector *ParGridFunction::ParallelAssemble() const
{
   HypreParVector *tv = pfes->NewTrueDofVector();
   ParallelAssemble(*tv);
   return tv;
}

void ParGridFunction::ExchangeFaceNbrData()
{
   pfes->ExchangeFaceNbrData();

   if (pfes->GetFaceNbrVSize() <= 0)
   {
      return;
   }

   ParMesh *pmesh = pfes->GetParMesh();

   face_nbr_data.SetSize(pfes->GetFaceNbrVSize());
   send_data.SetSize(pfes->send_face_nbr_ldof.Size_of_connections());

   int *send_offset = pfes->send_face_nbr_ldof.GetI();
   const int *d_send_ldof = mfem::Read(pfes->send_face_nbr_ldof.GetJMemory(),
                                       send_data.Size());
   int *recv_offset = pfes->face_nbr_ldof.GetI();
   MPI_Comm MyComm = pfes->GetComm();

   const int num_face_nbrs = pmesh->GetNFaceNeighbors();
   MPI_Request *requests = new MPI_Request[2*num_face_nbrs];
   MPI_Request *send_requests = requests;
   MPI_Request *recv_requests = requests + num_face_nbrs;
   MPI_Status  *statuses = new MPI_Status[num_face_nbrs];

   auto d_data = this->Read();
   auto d_send_data = send_data.Write();
   mfem::forall(send_data.Size(), [=] MFEM_HOST_DEVICE (int i)
   {
      const int ldof = d_send_ldof[i];
      d_send_data[i] = d_data[ldof >= 0 ? ldof : -1-ldof];
   });

   const bool mpi_gpu_aware = Device::GetGPUAwareMPI();
   auto send_data_ptr = mpi_gpu_aware ? send_data.Read() : send_data.HostRead();
   auto face_nbr_data_ptr = mpi_gpu_aware ? face_nbr_data.Write() :
                            face_nbr_data.HostWrite();
   // Wait for the kernel to be done since it updates what's sent and it may be async
   if (mpi_gpu_aware) { MFEM_STREAM_SYNC; }
   for (int fn = 0; fn < num_face_nbrs; fn++)
   {
      int nbr_rank = pmesh->GetFaceNbrRank(fn);
      int tag = 0;

      MPI_Isend(&send_data_ptr[send_offset[fn]],
                send_offset[fn+1] - send_offset[fn],
                MPITypeMap<real_t>::mpi_type, nbr_rank, tag, MyComm, &send_requests[fn]);

      MPI_Irecv(&face_nbr_data_ptr[recv_offset[fn]],
                recv_offset[fn+1] - recv_offset[fn],
                MPITypeMap<real_t>::mpi_type, nbr_rank, tag, MyComm, &recv_requests[fn]);
   }

   MPI_Waitall(num_face_nbrs, send_requests, statuses);
   MPI_Waitall(num_face_nbrs, recv_requests, statuses);

   delete [] statuses;
   delete [] requests;
}

real_t ParGridFunction::GetValue(int i, const IntegrationPoint &ip, int vdim)
const
{
   Array<int> dofs;
   Vector DofVal, LocVec;
   const int nbr_el_no = i - pfes->GetParMesh()->GetNE();
   DofTransformation doftrans;
   if (nbr_el_no >= 0)
   {
      int fes_vdim = pfes->GetVDim();
      pfes->GetFaceNbrElementVDofs(nbr_el_no, dofs, doftrans);
      // Choose fe to be of the order whose number of DOFs matches dofs.Size(),
      // in the variable order case.
      const int ndofs = pfes->IsVariableOrder() ? dofs.Size() : 0;
      const FiniteElement *fe = pfes->GetFaceNbrFE(nbr_el_no, fes_vdim * ndofs);

      if (fes_vdim > 1)
      {
         int s = dofs.Size()/fes_vdim;
         Array<int> dofs_(&dofs[(vdim-1)*s], s);
         face_nbr_data.GetSubVector(dofs_, LocVec);

         DofVal.SetSize(s);
      }
      else
      {
         face_nbr_data.GetSubVector(dofs, LocVec);
         DofVal.SetSize(dofs.Size());
      }
      doftrans.InvTransformPrimal(LocVec);

      if (fe->GetMapType() == FiniteElement::VALUE)
      {
         fe->CalcShape(ip, DofVal);
      }
      else
      {
         ElementTransformation *Tr =
            pfes->GetFaceNbrElementTransformation(nbr_el_no);
         Tr->SetIntPoint(&ip);
         fe->CalcPhysShape(*Tr, DofVal);
      }
   }
   else
   {
      fes->GetElementDofs(i, dofs, doftrans);
      fes->DofsToVDofs(vdim-1, dofs);
      DofVal.SetSize(dofs.Size());
      const FiniteElement *fe = fes->GetFE(i);
      if (fe->GetMapType() == FiniteElement::VALUE)
      {
         fe->CalcShape(ip, DofVal);
      }
      else
      {
         ElementTransformation *Tr = fes->GetElementTransformation(i);
         Tr->SetIntPoint(&ip);
         fe->CalcPhysShape(*Tr, DofVal);
      }
      GetSubVector(dofs, LocVec);
      doftrans.InvTransformPrimal(LocVec);
   }

   return (DofVal * LocVec);
}

void ParGridFunction::GetVectorValue(int i, const IntegrationPoint &ip,
                                     Vector &val) const
{
   const int nbr_el_no = i - pfes->GetParMesh()->GetNE();
   if (nbr_el_no >= 0)
   {
      Array<int> dofs;
      DofTransformation doftrans;
      pfes->GetFaceNbrElementVDofs(nbr_el_no, dofs, doftrans);
      Vector loc_data;
      face_nbr_data.GetSubVector(dofs, loc_data);
      doftrans.InvTransformPrimal(loc_data);
      const FiniteElement *FElem = pfes->GetFaceNbrFE(nbr_el_no);
      int dof = FElem->GetDof();
      if (FElem->GetRangeType() == FiniteElement::SCALAR)
      {
         Vector shape(dof);
         if (FElem->GetMapType() == FiniteElement::VALUE)
         {
            FElem->CalcShape(ip, shape);
         }
         else
         {
            ElementTransformation *Tr =
               pfes->GetParMesh()->GetFaceNbrElementTransformation(nbr_el_no);
            Tr->SetIntPoint(&ip);
            FElem->CalcPhysShape(*Tr, shape);
         }
         int vdim = fes->GetVDim();
         val.SetSize(vdim);
         for (int k = 0; k < vdim; k++)
         {
            val(k) = shape * (&loc_data[dof * k]);
         }
      }
      else
      {
         int spaceDim = fes->GetMesh()->SpaceDimension();
         DenseMatrix vshape(dof, spaceDim);
         ElementTransformation *Tr =
            pfes->GetParMesh()->GetFaceNbrElementTransformation(nbr_el_no);
         Tr->SetIntPoint(&ip);
         FElem->CalcVShape(*Tr, vshape);
         val.SetSize(spaceDim);
         vshape.MultTranspose(loc_data, val);
      }
   }
   else
   {
      GridFunction::GetVectorValue(i, ip, val);
   }
}

real_t ParGridFunction::GetValue(ElementTransformation &T,
                                 const IntegrationPoint &ip,
                                 int comp, Vector *tr) const
{
   // We can assume faces and edges are local
   if (T.ElementType != ElementTransformation::ELEMENT)
   {
      return GridFunction::GetValue(T, ip, comp, tr);
   }

   // Check for evaluation in a local element
   const int nbr_el_no = T.ElementNo - pfes->GetParMesh()->GetNE();
   if (nbr_el_no < 0)
   {
      return GridFunction::GetValue(T, ip, comp, tr);
   }

   // Evaluate using DoFs from a neighboring element
   if (tr)
   {
      T.SetIntPoint(&ip);
      T.Transform(ip, *tr);
   }

   Array<int> dofs;
   const FiniteElement * fe = pfes->GetFaceNbrFE(nbr_el_no);
   DofTransformation doftrans;
   pfes->GetFaceNbrElementVDofs(nbr_el_no, dofs, doftrans);

   pfes->DofsToVDofs(comp-1, dofs);
   Vector DofVal(dofs.Size()), LocVec;
   if (fe->GetMapType() == FiniteElement::VALUE)
   {
      fe->CalcShape(ip, DofVal);
   }
   else
   {
      fe->CalcPhysShape(T, DofVal);
   }
   face_nbr_data.GetSubVector(dofs, LocVec);
   doftrans.InvTransformPrimal(LocVec);


   return (DofVal * LocVec);
}

void ParGridFunction::GetVectorValue(ElementTransformation &T,
                                     const IntegrationPoint &ip,
                                     Vector &val, Vector *tr) const
{
   // We can assume faces and edges are local
   if (T.ElementType != ElementTransformation::ELEMENT)
   {
      return GridFunction::GetVectorValue(T, ip, val, tr);
   }

   // Check for evaluation in a local element
   const int nbr_el_no = T.ElementNo - pfes->GetParMesh()->GetNE();
   if (nbr_el_no < 0)
   {
      return GridFunction::GetVectorValue(T, ip, val, tr);
   }

   // Evaluate using DoFs from a neighboring element
   if (tr)
   {
      T.SetIntPoint(&ip);
      T.Transform(ip, *tr);
   }

   Array<int> vdofs;
   DofTransformation doftrans;
   pfes->GetFaceNbrElementVDofs(nbr_el_no, vdofs, doftrans);
   Vector loc_data;
   face_nbr_data.GetSubVector(vdofs, loc_data);
   doftrans.InvTransformPrimal(loc_data);

   const FiniteElement *fe = pfes->GetFaceNbrFE(nbr_el_no);
   const int dof = fe->GetDof();
   if (fe->GetRangeType() == FiniteElement::SCALAR)
   {
      Vector shape(dof);
      if (fe->GetMapType() == FiniteElement::VALUE)
      {
         fe->CalcShape(ip, shape);
      }
      else
      {
         fe->CalcPhysShape(T, shape);
      }
      int vdim = pfes->GetVDim();
      val.SetSize(vdim);
      for (int k = 0; k < vdim; k++)
      {
         val(k) = shape * (&loc_data[dof * k]);
      }
   }
   else
   {
      int spaceDim = pfes->GetMesh()->SpaceDimension();
      int vdim = std::max(spaceDim, fe->GetRangeDim());
      DenseMatrix vshape(dof, vdim);
      fe->CalcVShape(T, vshape);
      val.SetSize(vdim);
      vshape.MultTranspose(loc_data, val);
   }
}

void ParGridFunction::CountElementsPerVDof(Array<int> &elem_per_vdof) const
{
   GridFunction::CountElementsPerVDof(elem_per_vdof);
   // Count the zones globally.
   GroupCommunicator &gcomm = this->ParFESpace()->GroupComm();
   gcomm.Reduce<int>(elem_per_vdof, GroupCommunicator::Sum);
   gcomm.Bcast(elem_per_vdof);
}

void ParGridFunction::GetDerivative(int comp, int der_comp,
                                    ParGridFunction &der) const
{
   Array<int> overlap;
   AccumulateAndCountDerivativeValues(comp, der_comp, der, overlap);

   // Count the zones globally.
   GroupCommunicator &gcomm = der.ParFESpace()->GroupComm();
   gcomm.Reduce<int>(overlap, GroupCommunicator::Sum);
   gcomm.Bcast(overlap);

   // Accumulate for all dofs.
   gcomm.Reduce<real_t>(der.HostReadWrite(), GroupCommunicator::Sum);
   gcomm.Bcast<real_t>(der.HostReadWrite());

   for (int i = 0; i < overlap.Size(); i++)
   {
      der(i) /= overlap[i];
   }
}

void ParGridFunction::GetElementDofValues(int el, Vector &dof_vals) const
{
   int ne = fes->GetNE();
   if (el >= ne)
   {
      MFEM_ASSERT(face_nbr_data.Size() > 0,
                  "ParGridFunction::GetElementDofValues: ExchangeFaceNbrData "
                  "must be called before accessing face neighbor elements.");
      // Face neighbor element
      Array<int> dof_idx;
      pfes->GetFaceNbrElementVDofs(el - ne, dof_idx);
      face_nbr_data.GetSubVector(dof_idx, dof_vals);
   }
   else
   {
      GridFunction::GetElementDofValues(el, dof_vals);
   }
}

void ParGridFunction::ProjectCoefficient(Coefficient &coeff)
{
   DeltaCoefficient *delta_c = dynamic_cast<DeltaCoefficient *>(&coeff);

   if (delta_c == NULL)
   {
      GridFunction::ProjectCoefficient(coeff);
   }
   else
   {
      real_t loc_integral, glob_integral;

      ProjectDeltaCoefficient(*delta_c, loc_integral);

      MPI_Allreduce(&loc_integral, &glob_integral, 1, MPITypeMap<real_t>::mpi_type,
                    MPI_SUM,
                    pfes->GetComm());

      (*this) *= (delta_c->Scale() / glob_integral);
   }
}

void ParGridFunction::ProjectDiscCoefficient(VectorCoefficient &coeff)
{
   // local maximal element attribute for each dof
   Array<int> ldof_attr;

   // local projection
   GridFunction::ProjectDiscCoefficient(coeff, ldof_attr);

   // global maximal element attribute for each dof
   Array<int> gdof_attr;
   ldof_attr.Copy(gdof_attr);
   GroupCommunicator &gcomm = pfes->GroupComm();
   gcomm.Reduce<int>(gdof_attr, GroupCommunicator::Max);
   gcomm.Bcast(gdof_attr);

   // set local value to zero if global maximal element attribute is larger than
   // the local one, and mark (in gdof_attr) if we have the correct value
   for (int i = 0; i < pfes->GetVSize(); i++)
   {
      if (gdof_attr[i] > ldof_attr[i])
      {
         (*this)(i) = 0.0;
         gdof_attr[i] = 0;
      }
      else
      {
         gdof_attr[i] = 1;
      }
   }

   // parallel averaging plus interpolation to determine final values
   HypreParVector *tv = pfes->NewTrueDofVector();
   gcomm.Reduce<int>(gdof_attr, GroupCommunicator::Sum);
   gcomm.Bcast(gdof_attr);
   for (int i = 0; i < fes->GetVSize(); i++)
   {
      (*this)(i) /= gdof_attr[i];
   }
   this->ParallelAssemble(*tv);
   this->Distribute(tv);
   delete tv;
}


void ParGridFunction::ProjectDiscCoefficient(Coefficient &coeff, AvgType type)
{
   // Harmonic  (x1 ... xn) = [ (1/x1 + ... + 1/xn) / n ]^-1.
   // Arithmetic(x1 ... xn) = (x1 + ... + xn) / n.

   // Number of zones that contain a given dof.
   Array<int> zones_per_vdof;
   AccumulateAndCountZones(coeff, type, zones_per_vdof);

   // Count the zones globally.
   GroupCommunicator &gcomm = pfes->GroupComm();
   gcomm.Reduce<int>(zones_per_vdof, GroupCommunicator::Sum);
   gcomm.Bcast(zones_per_vdof);

   // Accumulate for all vdofs.
   gcomm.Reduce<real_t>(data, GroupCommunicator::Sum);
   gcomm.Bcast<real_t>(data);

   ComputeMeans(type, zones_per_vdof);
}

void ParGridFunction::ProjectDiscCoefficient(VectorCoefficient &vcoeff,
                                             AvgType type)
{
   // Harmonic  (x1 ... xn) = [ (1/x1 + ... + 1/xn) / n ]^-1.
   // Arithmetic(x1 ... xn) = (x1 + ... + xn) / n.

   // Number of zones that contain a given dof.
   Array<int> zones_per_vdof;
   AccumulateAndCountZones(vcoeff, type, zones_per_vdof);

   // Count the zones globally.
   GroupCommunicator &gcomm = pfes->GroupComm();
   gcomm.Reduce<int>(zones_per_vdof, GroupCommunicator::Sum);
   gcomm.Bcast(zones_per_vdof);

   // Accumulate for all vdofs.
   gcomm.Reduce<real_t>(data, GroupCommunicator::Sum);
   gcomm.Bcast<real_t>(data);

   ComputeMeans(type, zones_per_vdof);
}

void ParGridFunction::ProjectBdrCoefficient(
   Coefficient *coeff[], VectorCoefficient *vcoeff, const Array<int> &attr)
{
   Array<int> values_counter;
   AccumulateAndCountBdrValues(coeff, vcoeff, attr, values_counter);

   Vector values(Size());
   for (int i = 0; i < values.Size(); i++)
   {
      values(i) = values_counter[i] ? (*this)(i) : 0.0;
   }

   // Count the values globally.
   GroupCommunicator &gcomm = pfes->GroupComm();
   gcomm.Reduce<int>(values_counter.HostReadWrite(), GroupCommunicator::Sum);
   // Accumulate the values globally.
   gcomm.Reduce<real_t>(values.HostReadWrite(), GroupCommunicator::Sum);

   for (int i = 0; i < values.Size(); i++)
   {
      if (values_counter[i])
      {
         (*this)(i) = values(i)/values_counter[i];
      }
   }
   // Broadcast values to other processors to have a consistent GridFunction
   gcomm.Bcast<real_t>((*this).HostReadWrite());

#ifdef MFEM_DEBUG
   Array<int> ess_vdofs_marker;
   if (vcoeff) { pfes->GetEssentialVDofs(attr, ess_vdofs_marker); }
   else
   {
      ess_vdofs_marker.SetSize(Size());
      ess_vdofs_marker = 0;
      for (int i = 0; i < fes->GetVDim(); i++)
      {
         if (!coeff[i]) { continue; }
         Array<int> component_dof_marker;
         pfes->GetEssentialVDofs(attr, component_dof_marker,i);
         for (int j = 0; j<Size(); j++)
         {
            ess_vdofs_marker[j] = bool(ess_vdofs_marker[j]) ||
                                  bool(component_dof_marker[j]);
         }
      }
   }
   gcomm.Bcast<int>(values_counter.HostReadWrite());
   for (int i = 0; i < values_counter.Size(); i++)
   {
      MFEM_ASSERT(bool(values_counter[i]) == bool(ess_vdofs_marker[i]),
                  "internal error");
   }
#endif
}

void ParGridFunction::ProjectBdrCoefficientTangent(VectorCoefficient &vcoeff,
                                                   const Array<int> &bdr_attr)
{
   Array<int> values_counter;
   AccumulateAndCountBdrTangentValues(vcoeff, bdr_attr, values_counter);

   Vector values(Size());
   for (int i = 0; i < values.Size(); i++)
   {
      values(i) = values_counter[i] ? (*this)(i) : 0.0;
   }

   // Count the values globally.
   GroupCommunicator &gcomm = pfes->GroupComm();
   gcomm.Reduce<int>(values_counter.HostReadWrite(), GroupCommunicator::Sum);
   // Accumulate the values globally.
   gcomm.Reduce<real_t>(values.HostReadWrite(), GroupCommunicator::Sum);

   for (int i = 0; i < values.Size(); i++)
   {
      if (values_counter[i])
      {
         (*this)(i) = values(i)/values_counter[i];
      }
   }
   // Broadcast values to other processors to have a consistent GridFunction
   gcomm.Bcast<real_t>((*this).HostReadWrite());

#ifdef MFEM_DEBUG
   Array<int> ess_vdofs_marker;
   pfes->GetEssentialVDofs(bdr_attr, ess_vdofs_marker);
   gcomm.Bcast<int>(values_counter.HostReadWrite());
   for (int i = 0; i < values_counter.Size(); i++)
   {
      MFEM_ASSERT(bool(values_counter[i]) == bool(ess_vdofs_marker[i]),
                  "internal error: " << pfes->GetLocalTDofNumber(i) << ' ' << bool(
                     values_counter[i]));
   }
#endif
}

real_t ParGridFunction::ComputeDGFaceJumpError(Coefficient *exsol,
                                               Coefficient *ell_coeff,
                                               JumpScaling jump_scaling,
                                               const IntegrationRule *irs[]) const
{
   const_cast<ParGridFunction *>(this)->ExchangeFaceNbrData();

   int fdof, intorder, k;
   ElementTransformation *transf;
   Vector shape, el_dofs, err_val, ell_coeff_val;
   Array<int> vdofs;
   IntegrationPoint eip;
   real_t error = 0.0;

   ParMesh *mesh = pfes->GetParMesh();

   std::map<int,int> local_to_shared;
   for (int i = 0; i < mesh->GetNSharedFaces(); ++i)
   {
      int i_local = mesh->GetSharedFace(i);
      local_to_shared[i_local] = i;
   }

   for (int i = 0; i < mesh->GetNumFaces(); i++)
   {
      real_t shared_face_factor = 1.0;
      bool shared_face = false;
      int iel1, iel2, info1, info2;
      mesh->GetFaceElements(i, &iel1, &iel2);
      mesh->GetFaceInfos(i, &info1, &info2);

      real_t h = mesh->GetElementSize(iel1);
      intorder = fes->GetFE(iel1)->GetOrder();

      FaceElementTransformations *face_elem_transf;
      const FiniteElement *fe1, *fe2;
      if (info2 >= 0 && iel2 < 0)
      {
         int ishared = local_to_shared[i];
         face_elem_transf = mesh->GetSharedFaceTransformations(ishared);
         iel2 = face_elem_transf->Elem2No - mesh->GetNE();
         fe2 = pfes->GetFaceNbrFE(iel2);
         if ( (k = fe2->GetOrder()) > intorder )
         {
            intorder = k;
         }
         shared_face = true;
         shared_face_factor = 0.5;
         h = std::min(h, mesh->GetFaceNbrElementSize(iel2));
      }
      else
      {
         if (iel2 >= 0)
         {
            fe2 = pfes->GetFE(iel2);
            if ( (k = fe2->GetOrder()) > intorder )
            {
               intorder = k;
            }
            h = std::min(h, mesh->GetElementSize(iel2));
         }
         else
         {
            fe2 = NULL;
         }
         face_elem_transf = mesh->GetFaceElementTransformations(i);
      }
      int p = intorder;

      intorder = 2 * intorder;  // <-------------
      const IntegrationRule *ir;
      if (irs)
      {
         ir = irs[face_elem_transf->GetGeometryType()];
      }
      else
      {
         ir = &(IntRules.Get(face_elem_transf->GetGeometryType(), intorder));
      }
      err_val.SetSize(ir->GetNPoints());
      ell_coeff_val.SetSize(ir->GetNPoints());
      // side 1
      transf = face_elem_transf->Elem1;
      fe1 = fes->GetFE(iel1);
      fdof = fe1->GetDof();
      fes->GetElementVDofs(iel1, vdofs);
      shape.SetSize(fdof);
      el_dofs.SetSize(fdof);
      for (k = 0; k < fdof; k++)
         if (vdofs[k] >= 0)
         {
            el_dofs(k) =   (*this)(vdofs[k]);
         }
         else
         {
            el_dofs(k) = - (*this)(-1-vdofs[k]);
         }
      for (int j = 0; j < ir->GetNPoints(); j++)
      {
         face_elem_transf->Loc1.Transform(ir->IntPoint(j), eip);
         fe1->CalcShape(eip, shape);
         transf->SetIntPoint(&eip);
         ell_coeff_val(j) = ell_coeff->Eval(*transf, eip);
         err_val(j) = exsol->Eval(*transf, eip) - (shape * el_dofs);
      }
      if (fe2 != NULL)
      {
         // side 2
         transf = face_elem_transf->Elem2;
         fdof = fe2->GetDof();
         shape.SetSize(fdof);
         el_dofs.SetSize(fdof);
         if (shared_face)
         {
            pfes->GetFaceNbrElementVDofs(iel2, vdofs);
            for (k = 0; k < fdof; k++)
               if (vdofs[k] >= 0)
               {
                  el_dofs(k) = face_nbr_data[vdofs[k]];
               }
               else
               {
                  el_dofs(k) = - face_nbr_data[-1-vdofs[k]];
               }
         }
         else
         {
            pfes->GetElementVDofs(iel2, vdofs);
            for (k = 0; k < fdof; k++)
               if (vdofs[k] >= 0)
               {
                  el_dofs(k) = (*this)(vdofs[k]);
               }
               else
               {
                  el_dofs(k) = - (*this)(-1 - vdofs[k]);
               }
         }
         for (int j = 0; j < ir->GetNPoints(); j++)
         {
            face_elem_transf->Loc2.Transform(ir->IntPoint(j), eip);
            fe2->CalcShape(eip, shape);
            transf->SetIntPoint(&eip);
            ell_coeff_val(j) += ell_coeff->Eval(*transf, eip);
            ell_coeff_val(j) *= 0.5;
            err_val(j) -= (exsol->Eval(*transf, eip) - (shape * el_dofs));
         }
      }
      real_t face_error = 0.0;
      transf = face_elem_transf;
      for (int j = 0; j < ir->GetNPoints(); j++)
      {
         const IntegrationPoint &ip = ir->IntPoint(j);
         transf->SetIntPoint(&ip);
         real_t nu = jump_scaling.Eval(h, p);
         face_error += shared_face_factor*(ip.weight * nu * ell_coeff_val(j) *
                                           transf->Weight() *
                                           err_val(j) * err_val(j));
      }
      // negative quadrature weights may cause the error to be negative
      error += fabs(face_error);
   }

   error = sqrt(error);
   return GlobalLpNorm(2.0, error, pfes->GetComm());
}

void ParGridFunction::Save(std::ostream &os) const
{
   real_t *data_  = const_cast<real_t*>(HostRead());
   for (int i = 0; i < size; i++)
   {
      if (pfes->GetDofSign(i) < 0) { data_[i] = -data_[i]; }
   }

   GridFunction::Save(os);

   for (int i = 0; i < size; i++)
   {
      if (pfes->GetDofSign(i) < 0) { data_[i] = -data_[i]; }
   }
}

void ParGridFunction::Save(const char *fname, int precision) const
{
   int rank = pfes->GetMyRank();
   ostringstream fname_with_suffix;
   fname_with_suffix << fname << "." << setfill('0') << setw(6) << rank;
   ofstream ofs(fname_with_suffix.str().c_str());
   ofs.precision(precision);
   Save(ofs);
}

void ParGridFunction::SaveAsOne(const char *fname, int precision) const
{
   ofstream ofs;
   int rank = pfes->GetMyRank();
   if (rank == 0)
   {
      ofs.open(fname);
      ofs.precision(precision);
   }
   SaveAsOne(ofs);
}

void ParGridFunction::SaveAsSerial(const char *fname, int precision,
                                   int save_rank) const
{
   ParMesh *pmesh = ParFESpace()->GetParMesh();
   Mesh serial_mesh = pmesh->GetSerialMesh(save_rank);
   GridFunction serialgf = GetSerialGridFunction(save_rank, serial_mesh);

   if (pmesh->GetMyRank() == save_rank)
   {
      serialgf.Save(fname, precision);
   }
   MPI_Barrier(pmesh->GetComm());
}

GridFunction ParGridFunction::GetSerialGridFunction(
   int save_rank, FiniteElementSpace &serial_fes) const
{
   ParFiniteElementSpace *pfespace = ParFESpace();
   ParMesh *pmesh = pfespace->GetParMesh();

   GridFunction serial_gf(&serial_fes);

   Array<real_t> vals;
   Array<int> dofs;
   MPI_Status status;

   const int vdim = pfespace->GetVDim();

   const int my_rank = pmesh->GetMyRank();
   const int nranks = pmesh->GetNRanks();
   MPI_Comm comm = pmesh->GetComm();

   if (my_rank == save_rank)
   {
      int elem_count = 0; // To keep track of element count in serial mesh

      Vector nodeval;
      for (int e = 0; e < pmesh->GetNE(); e++)
      {
         GetElementDofValues(e, nodeval);
         serial_fes.GetElementVDofs(elem_count++, dofs);
         serial_gf.SetSubVector(dofs, nodeval);
      }

      for (int p = 0; p < nranks; p++)
      {
         if (p == save_rank) { continue; }
         int n_send_recv;
         MPI_Recv(&n_send_recv, 1, MPI_INT, p, 448, comm, &status);
         vals.SetSize(n_send_recv);
         if (n_send_recv)
         {
            MPI_Recv(&vals[0], n_send_recv, MPITypeMap<real_t>::mpi_type, p, 449, comm,
                     &status);
         }
         for (int i = 0; i < n_send_recv; )
         {
            serial_fes.GetElementVDofs(elem_count++, dofs);
            serial_gf.SetSubVector(dofs, &vals[i]);
            i += dofs.Size();
         }
      }
   } // my_rank == save_rank
   else
   {
      int n_send_recv = 0;
      Vector nodeval;
      for (int e = 0; e < pmesh->GetNE(); e++)
      {
         const FiniteElement *fe = pfespace->GetFE(e);
         n_send_recv += vdim*fe->GetDof();
      }
      MPI_Send(&n_send_recv, 1, MPI_INT, save_rank, 448, comm);
      vals.Reserve(n_send_recv);
      vals.SetSize(0);
      for (int e = 0; e < pmesh->GetNE(); e++)
      {
         GetElementDofValues(e, nodeval);
         for (int j = 0; j < nodeval.Size(); j++)
         {
            vals.Append(nodeval(j));
         }
      }
      if (n_send_recv)
      {
         MPI_Send(&vals[0], n_send_recv, MPITypeMap<real_t>::mpi_type, save_rank, 449,
                  comm);
      }
   }

   return serial_gf;
}

GridFunction ParGridFunction::GetSerialGridFunction(int save_rank,
                                                    Mesh &serial_mesh) const
{
   auto *serial_fec = pfes->FEColl()->Clone(pfes->FEColl()->GetOrder());
   auto *serial_fes = new FiniteElementSpace(&serial_mesh,
                                             serial_fec,
                                             pfes->GetVDim(),
                                             pfes->GetOrdering());
   GridFunction serial_gf = GetSerialGridFunction(save_rank, *serial_fes);
   serial_gf.MakeOwner(serial_fec); // Also assumes ownership of serial_fes
   return serial_gf;
}

#ifdef MFEM_USE_ADIOS2
void ParGridFunction::Save(adios2stream &os,
                           const std::string& variable_name,
                           const adios2stream::data_type type) const
{
   real_t *data_  = const_cast<real_t*>(HostRead());
   for (int i = 0; i < size; i++)
   {
      if (pfes->GetDofSign(i) < 0) { data_[i] = -data_[i]; }
   }

   GridFunction::Save(os, variable_name, type);

   for (int i = 0; i < size; i++)
   {
      if (pfes->GetDofSign(i) < 0) { data_[i] = -data_[i]; }
   }
}
#endif

void ParGridFunction::SaveAsOne(std::ostream &os) const
{
   int i, p;

   MPI_Comm MyComm;
   MPI_Status status;
   int MyRank, NRanks;

   MyComm = pfes -> GetComm();

   MPI_Comm_size(MyComm, &NRanks);
   MPI_Comm_rank(MyComm, &MyRank);

   real_t **values = new real_t*[NRanks];
   int *nv = new int[NRanks];
   int *nvdofs = new int[NRanks];
   int *nedofs = new int[NRanks];
   int *nfdofs = new int[NRanks];
   int *nrdofs = new int[NRanks];

   real_t * h_data = const_cast<real_t *>(this->HostRead());

   values[0] = h_data;
   nv[0]     = pfes -> GetVSize();
   nvdofs[0] = pfes -> GetNVDofs();
   nedofs[0] = pfes -> GetNEDofs();
   nfdofs[0] = pfes -> GetNFDofs();

   if (MyRank == 0)
   {
      pfes -> Save(os);
      os << '\n';

      for (p = 1; p < NRanks; p++)
      {
         MPI_Recv(&nv[p], 1, MPI_INT, p, 455, MyComm, &status);
         MPI_Recv(&nvdofs[p], 1, MPI_INT, p, 456, MyComm, &status);
         MPI_Recv(&nedofs[p], 1, MPI_INT, p, 457, MyComm, &status);
         MPI_Recv(&nfdofs[p], 1, MPI_INT, p, 458, MyComm, &status);
         values[p] = new real_t[nv[p]];
         MPI_Recv(values[p], nv[p], MPITypeMap<real_t>::mpi_type, p, 460, MyComm,
                  &status);
      }

      int vdim = pfes -> GetVDim();

      for (p = 0; p < NRanks; p++)
      {
         nrdofs[p] = nv[p]/vdim - nvdofs[p] - nedofs[p] - nfdofs[p];
      }

      if (pfes->GetOrdering() == Ordering::byNODES)
      {
         for (int d = 0; d < vdim; d++)
         {
            for (p = 0; p < NRanks; p++)
               for (i = 0; i < nvdofs[p]; i++)
               {
                  os << *values[p]++ << '\n';
               }

            for (p = 0; p < NRanks; p++)
               for (i = 0; i < nedofs[p]; i++)
               {
                  os << *values[p]++ << '\n';
               }

            for (p = 0; p < NRanks; p++)
               for (i = 0; i < nfdofs[p]; i++)
               {
                  os << *values[p]++ << '\n';
               }

            for (p = 0; p < NRanks; p++)
               for (i = 0; i < nrdofs[p]; i++)
               {
                  os << *values[p]++ << '\n';
               }
         }
      }
      else
      {
         for (p = 0; p < NRanks; p++)
            for (i = 0; i < nvdofs[p]; i++)
               for (int d = 0; d < vdim; d++)
               {
                  os << *values[p]++ << '\n';
               }

         for (p = 0; p < NRanks; p++)
            for (i = 0; i < nedofs[p]; i++)
               for (int d = 0; d < vdim; d++)
               {
                  os << *values[p]++ << '\n';
               }

         for (p = 0; p < NRanks; p++)
            for (i = 0; i < nfdofs[p]; i++)
               for (int d = 0; d < vdim; d++)
               {
                  os << *values[p]++ << '\n';
               }

         for (p = 0; p < NRanks; p++)
            for (i = 0; i < nrdofs[p]; i++)
               for (int d = 0; d < vdim; d++)
               {
                  os << *values[p]++ << '\n';
               }
      }

      for (p = 1; p < NRanks; p++)
      {
         values[p] -= nv[p];
         delete [] values[p];
      }
      os.flush();
   }
   else
   {
      MPI_Send(&nv[0], 1, MPI_INT, 0, 455, MyComm);
      MPI_Send(&nvdofs[0], 1, MPI_INT, 0, 456, MyComm);
      MPI_Send(&nedofs[0], 1, MPI_INT, 0, 457, MyComm);
      MPI_Send(&nfdofs[0], 1, MPI_INT, 0, 458, MyComm);
      MPI_Send(h_data, nv[0], MPITypeMap<real_t>::mpi_type, 0, 460, MyComm);
   }

   delete [] values;
   delete [] nv;
   delete [] nvdofs;
   delete [] nedofs;
   delete [] nfdofs;
   delete [] nrdofs;
}

real_t GlobalLpNorm(const real_t p, real_t loc_norm, MPI_Comm comm)
{
   real_t glob_norm;

   // negative quadrature weights may cause the local norm to be negative
   loc_norm = fabs(loc_norm);

   if (p < infinity())
   {
      loc_norm = pow(loc_norm, p);

      MPI_Allreduce(&loc_norm, &glob_norm, 1, MPITypeMap<real_t>::mpi_type,
                    MPI_SUM, comm);

      glob_norm = pow(fabs(glob_norm), 1.0/p);
   }
   else
   {
      MPI_Allreduce(&loc_norm, &glob_norm, 1, MPITypeMap<real_t>::mpi_type,
                    MPI_MAX, comm);
   }

   return glob_norm;
}

void ParGridFunction::ComputeFlux(
   BilinearFormIntegrator &blfi,
   GridFunction &flux, bool wcoef, int subdomain)
{
   ParFiniteElementSpace *ffes =
      dynamic_cast<ParFiniteElementSpace*>(flux.FESpace());
   MFEM_VERIFY(ffes, "the flux FE space must be ParFiniteElementSpace");

   Array<int> count(flux.Size());
   SumFluxAndCount(blfi, flux, count, wcoef, subdomain);

   // Accumulate flux and counts in parallel
   ffes->GroupComm().Reduce<real_t>(flux.HostReadWrite(), GroupCommunicator::Sum);
   ffes->GroupComm().Bcast<real_t>(flux.HostReadWrite());

   ffes->GroupComm().Reduce<int>(count.HostReadWrite(), GroupCommunicator::Sum);
   ffes->GroupComm().Bcast<int>(count.HostReadWrite());

   // complete averaging
   for (int i = 0; i < count.Size(); i++)
   {
      if (count[i] != 0) { flux(i) /= count[i]; }
   }

   if (ffes->Nonconforming())
   {
      // On a partially conforming flux space, project on the conforming space.
      // Using this code may lead to worse refinements in ex6, so we do not use
      // it by default.

      // Vector conf_flux;
      // flux.ConformingProject(conf_flux);
      // flux.ConformingProlongate(conf_flux);
   }
}

std::unique_ptr<ParGridFunction> ParGridFunction::ProlongateToMaxOrder() const
{
   ParMesh *mesh = pfes->GetParMesh();
   const FiniteElementCollection *pfesc = pfes->FEColl();
   const int vdim = pfes->GetVDim();

   // Find the max order in the space
   const int maxOrder = pfes->GetMaxElementOrder();

   // Create a visualization space of max order for all elements
   FiniteElementCollection *fecMax = pfesc->Clone(maxOrder);
   ParFiniteElementSpace *pfesMax = new ParFiniteElementSpace(mesh, fecMax, vdim,
                                                              pfes->GetOrdering());

   ParGridFunction *xMax = new ParGridFunction(pfesMax);

   // Interpolate in the maximum-order space
   PRefinementTransferOperator P(*pfes, *pfesMax);
   P.Mult(*this, *xMax);

   xMax->MakeOwner(fecMax);
   return std::unique_ptr<ParGridFunction>(xMax);
}

real_t L2ZZErrorEstimator(BilinearFormIntegrator &flux_integrator,
                          const ParGridFunction &x,
                          ParFiniteElementSpace &smooth_flux_fes,
                          ParFiniteElementSpace &flux_fes,
                          Vector &errors,
                          int norm_p, real_t solver_tol, int solver_max_it)
{
   // Compute fluxes in discontinuous space
   GridFunction flux(&flux_fes);
   flux = 0.0;

   ParFiniteElementSpace *xfes = x.ParFESpace();
   Array<int> xdofs, fdofs;
   Vector el_x, el_f;
   DofTransformation xtrans, ftrans;

   for (int i = 0; i < xfes->GetNE(); i++)
   {
      xfes->GetElementVDofs(i, xdofs, xtrans);
      x.GetSubVector(xdofs, el_x);
      xtrans.InvTransformPrimal(el_x);

      ElementTransformation *Transf = xfes->GetElementTransformation(i);
      flux_integrator.ComputeElementFlux(*xfes->GetFE(i), *Transf, el_x,
                                         *flux_fes.GetFE(i), el_f, false);

      flux_fes.GetElementVDofs(i, fdofs, ftrans);
      ftrans.TransformPrimal(el_f);
      flux.SetSubVector(fdofs, el_f);
   }

   // Assemble the linear system for L2 projection into the "smooth" space
   ParBilinearForm *a = new ParBilinearForm(&smooth_flux_fes);
   ParLinearForm *b = new ParLinearForm(&smooth_flux_fes);
   VectorGridFunctionCoefficient f(&flux);

   const FiniteElement *smooth_flux_fe = smooth_flux_fes.GetTypicalFE();

   if (smooth_flux_fe->GetRangeType() == FiniteElement::SCALAR)
   {
      VectorMassIntegrator *vmass = new VectorMassIntegrator;
      vmass->SetVDim(smooth_flux_fes.GetVDim());
      a->AddDomainIntegrator(vmass);
      b->AddDomainIntegrator(new VectorDomainLFIntegrator(f));
   }
   else
   {
      a->AddDomainIntegrator(new VectorFEMassIntegrator);
      b->AddDomainIntegrator(new VectorFEDomainLFIntegrator(f));
   }

   b->Assemble();
   a->Assemble();
   a->Finalize();

   // The destination of the projected discontinuous flux
   ParGridFunction smooth_flux(&smooth_flux_fes);
   smooth_flux = 0.0;

   HypreParMatrix* A = a->ParallelAssemble();
   HypreParVector* B = b->ParallelAssemble();
   HypreParVector* X = smooth_flux.ParallelProject();

   delete a;
   delete b;

   // Define and apply a parallel PCG solver for AX=B with the BoomerAMG
   // preconditioner from hypre.
   HypreBoomerAMG *amg = new HypreBoomerAMG(*A);
   amg->SetPrintLevel(0);
   HyprePCG *pcg = new HyprePCG(*A);
   pcg->SetTol(solver_tol);
   pcg->SetMaxIter(solver_max_it);
   pcg->SetPrintLevel(0);
   pcg->SetPreconditioner(*amg);
   pcg->Mult(*B, *X);

   // Extract the parallel grid function corresponding to the finite element
   // approximation X. This is the local solution on each processor.
   smooth_flux = *X;

   delete A;
   delete B;
   delete X;
   delete amg;
   delete pcg;

   // Proceed through the elements one by one, and find the Lp norm differences
   // between the flux as computed per element and the flux projected onto the
   // smooth_flux_fes space.
   real_t total_error = 0.0;
   errors.SetSize(xfes->GetNE());
   for (int i = 0; i < xfes->GetNE(); i++)
   {
      errors(i) = ComputeElementLpDistance(norm_p, i, smooth_flux, flux);
      total_error += pow(errors(i), norm_p);
   }

   real_t glob_error;
   MPI_Allreduce(&total_error, &glob_error, 1, MPITypeMap<real_t>::mpi_type,
                 MPI_SUM,
                 xfes->GetComm());

   return pow(glob_error, 1.0/norm_p);
}

<<<<<<< HEAD
ParGridFunction::PLBound ParGridFunction::GetBounds(Vector &lower,
                                                    Vector &upper,
                                                    const int ref_factor,
                                                    const int vdim)
{
   PLBound plb = GridFunction::GetBounds(lower, upper, ref_factor, vdim);
   int siz = vdim > 0 ? 1 : fes->GetVDim();
   MPI_Allreduce(MPI_IN_PLACE, lower.GetData(), siz,
                 MPITypeMap<real_t>::mpi_type, MPI_MIN, pfes->GetComm());
   MPI_Allreduce(MPI_IN_PLACE, upper.GetData(), siz,
                 MPITypeMap<real_t>::mpi_type, MPI_MAX, pfes->GetComm());
=======
PLBound ParGridFunction::GetBounds(Vector &lower, Vector &upper,
                                   const int ref_factor, const int vdim)
{
   PLBound plb = GridFunction::GetBounds(lower, upper, ref_factor, vdim);
   int siz = vdim > 0 ? 1 : fes->GetVDim();
   MPI_Allreduce(MPI_IN_PLACE, lower.HostReadWrite(), siz,
                 MFEM_MPI_REAL_T, MPI_MIN, pfes->GetComm());
   MPI_Allreduce(MPI_IN_PLACE, upper.HostReadWrite(), siz,
                 MFEM_MPI_REAL_T, MPI_MAX, pfes->GetComm());
>>>>>>> 0648e50e
   return plb;
}

} // namespace mfem

#endif // MFEM_USE_MPI<|MERGE_RESOLUTION|>--- conflicted
+++ resolved
@@ -1406,19 +1406,6 @@
    return pow(glob_error, 1.0/norm_p);
 }
 
-<<<<<<< HEAD
-ParGridFunction::PLBound ParGridFunction::GetBounds(Vector &lower,
-                                                    Vector &upper,
-                                                    const int ref_factor,
-                                                    const int vdim)
-{
-   PLBound plb = GridFunction::GetBounds(lower, upper, ref_factor, vdim);
-   int siz = vdim > 0 ? 1 : fes->GetVDim();
-   MPI_Allreduce(MPI_IN_PLACE, lower.GetData(), siz,
-                 MPITypeMap<real_t>::mpi_type, MPI_MIN, pfes->GetComm());
-   MPI_Allreduce(MPI_IN_PLACE, upper.GetData(), siz,
-                 MPITypeMap<real_t>::mpi_type, MPI_MAX, pfes->GetComm());
-=======
 PLBound ParGridFunction::GetBounds(Vector &lower, Vector &upper,
                                    const int ref_factor, const int vdim)
 {
@@ -1428,7 +1415,6 @@
                  MFEM_MPI_REAL_T, MPI_MIN, pfes->GetComm());
    MPI_Allreduce(MPI_IN_PLACE, upper.HostReadWrite(), siz,
                  MFEM_MPI_REAL_T, MPI_MAX, pfes->GetComm());
->>>>>>> 0648e50e
    return plb;
 }
 
