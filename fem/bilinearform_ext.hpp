// Copyright (c) 2010, Lawrence Livermore National Security, LLC. Produced at
// the Lawrence Livermore National Laboratory. LLNL-CODE-443211. All Rights
// reserved. See file COPYRIGHT for details.
//
// This file is part of the MFEM library. For more information and source code
// availability see http://mfem.org.
//
// MFEM is free software; you can redistribute it and/or modify it under the
// terms of the GNU Lesser General Public License (as published by the Free
// Software Foundation) version 2.1 dated February 1999.

#ifndef MFEM_BILINEARFORM_EXT
#define MFEM_BILINEARFORM_EXT

#include "../config/config.hpp"
#include "../linalg/linalg.hpp"
#include "fespace.hpp"
#include "gridfunc.hpp"
#include "linearform.hpp"
#include "bilininteg.hpp"
#include "staticcond.hpp"
#include "hybridization.hpp"

namespace mfem
{

class BilinearForm;

/// Element restriction operator
class ElemRestriction: public Operator
{
public:
   const FiniteElementSpace &fes;
   const int ne;
   const int vdim;
   const bool byvdim;
   const int ndofs;
   const int dof;
   const int nedofs;
   Array<int> offsets;
   Array<int> indices;
public:
   ElemRestriction(const FiniteElementSpace&);
   void Mult(const Vector &x, Vector &y) const;
   void MultTranspose(const Vector &x, Vector &y) const;
};

/// Data and methods for fully-assembled bilinear forms
class FABilinearFormExtension : public Operator
{
private:
   BilinearForm *a;
public:
   FABilinearFormExtension(BilinearForm *form);

   /// TODO
   void AddDomainIntegrator(AbstractBilinearFormIntegrator*) {}
   void Assemble() {}
   void FormSystemOperator(const Array<int> &ess_tdof_list, Operator *&A) {}
   void FormLinearSystem(const Array<int> &ess_tdof_list,
                         Vector &x, Vector &b,
                         Operator *&A, Vector &X, Vector &B,
                         int copy_interior = 0) {}
   void RecoverFEMSolution(const Vector &X, const Vector &b, Vector &x) {}
   void Mult(const Vector &x, Vector &y) const {}
   void MultTranspose(const Vector &x, Vector &y) const {}
   ~FABilinearFormExtension() {}
};

/// Data and methods for element-assembled bilinear forms
class EABilinearFormExtension : public Operator
{
private:
   BilinearForm *a;
public:
   EABilinearFormExtension(BilinearForm *form);

   /// TODO
   void AddDomainIntegrator(AbstractBilinearFormIntegrator*) {}
   void Assemble() {}
   void FormSystemOperator(const Array<int> &ess_tdof_list, Operator *&A) {}
   void FormLinearSystem(const Array<int> &ess_tdof_list,
                         Vector &x, Vector &b,
                         Operator *&A, Vector &X, Vector &B,
                         int copy_interior = 0) {}
   void RecoverFEMSolution(const Vector &X, const Vector &b, Vector &x) {}
   void Mult(const Vector &x, Vector &y) const {}
   void MultTranspose(const Vector &x, Vector &y) const {}
   ~EABilinearFormExtension() {}
};

/// Data and methods for partially-assembled bilinear forms
class PABilinearFormExtension : public Operator
{
private:
   BilinearForm *a;
   const FiniteElementSpace *trialFes, *testFes;
   Array<BilinearPAFormIntegrator*> integrators;
   mutable Vector localX, localY;
<<<<<<< HEAD
   kFiniteElementSpace *kfes;
=======
   ElemRestriction *elem_restrict;
>>>>>>> 76a1c705

public:
   PABilinearFormExtension(BilinearForm*);
   void AddDomainIntegrator(AbstractBilinearFormIntegrator*);
   // void AddBoundaryIntegrator(AbstractBilinearFormIntegrator*);
   // void AddInteriorFaceIntegrator(AbstractBilinearFormIntegrator*);
   // void AddBoundaryFaceIntegrator(AbstractBilinearFormIntegrator*);

   void Assemble();
   void FormSystemOperator(const Array<int> &ess_tdof_list, Operator *&A);
   void FormLinearSystem(const Array<int> &ess_tdof_list,
                         Vector &x, Vector &b,
                         Operator *&A, Vector &X, Vector &B,
                         int copy_interior = 0);
   void RecoverFEMSolution(const Vector &X, const Vector &b, Vector &x);

   void Mult(const Vector &x, Vector &y) const;
   void MultTranspose(const Vector &x, Vector &y) const;
<<<<<<< HEAD
=======
   void Update(FiniteElementSpace *fes);
>>>>>>> 76a1c705

   ~PABilinearFormExtension();
};

/// Data and methods for matrix-free bilinear forms
class MFBilinearFormExtension : public Operator
{
private:
   BilinearForm *a;
public:
   MFBilinearFormExtension(BilinearForm *form);

   /// TODO
   void AddDomainIntegrator(AbstractBilinearFormIntegrator*) {}
   void Assemble() {}
   void FormSystemOperator(const Array<int> &ess_tdof_list, Operator *&A) {}
   void FormLinearSystem(const Array<int> &ess_tdof_list,
                         Vector &x, Vector &b,
                         Operator *&A, Vector &X, Vector &B,
                         int copy_interior = 0) {}
   void RecoverFEMSolution(const Vector &X, const Vector &b, Vector &x) {}
   void Mult(const Vector &x, Vector &y) const {}
   void MultTranspose(const Vector &x, Vector &y) const {}
   ~MFBilinearFormExtension() {}
};

}

#endif<|MERGE_RESOLUTION|>--- conflicted
+++ resolved
@@ -97,11 +97,7 @@
    const FiniteElementSpace *trialFes, *testFes;
    Array<BilinearPAFormIntegrator*> integrators;
    mutable Vector localX, localY;
-<<<<<<< HEAD
-   kFiniteElementSpace *kfes;
-=======
    ElemRestriction *elem_restrict;
->>>>>>> 76a1c705
 
 public:
    PABilinearFormExtension(BilinearForm*);
@@ -120,10 +116,7 @@
 
    void Mult(const Vector &x, Vector &y) const;
    void MultTranspose(const Vector &x, Vector &y) const;
-<<<<<<< HEAD
-=======
    void Update(FiniteElementSpace *fes);
->>>>>>> 76a1c705
 
    ~PABilinearFormExtension();
 };
