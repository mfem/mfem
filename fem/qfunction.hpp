--- conflicted
+++ resolved
@@ -263,12 +263,8 @@
 }
 
 
-<<<<<<< HEAD
-inline void QuadratureFunction::SetSpace(QuadratureSpaceBase *qspace_, int vdim_)
-=======
 inline void QuadratureFunction::SetSpace(QuadratureSpaceBase *qspace_,
                                          int vdim_)
->>>>>>> 86e07bee
 {
    if (qspace_ != qspace)
    {
