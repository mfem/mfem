// Copyright (c) 2010-2022, Lawrence Livermore National Security, LLC. Produced
// at the Lawrence Livermore National Laboratory. All Rights reserved. See files
// LICENSE and NOTICE for details. LLNL-CODE-806117.
//
// This file is part of the MFEM library. For more information and source code
// availability visit https://mfem.org.
//
// MFEM is free software; you can redistribute it and/or modify it under the
// terms of the BSD-3 license. We welcome feedback and contributions, see file
// CONTRIBUTING.md for details.

#include "../general/forall.hpp"
#include "bilininteg.hpp"
#include "gridfunc.hpp"

using namespace std;

namespace mfem
{

void PAHcurlMassApply2D(const int D1D,
                        const int Q1D,
                        const int NE,
                        const bool symmetric,
                        const Array<double> &bo,
                        const Array<double> &bc,
                        const Array<double> &bot,
                        const Array<double> &bct,
                        const Vector &pa_data,
                        const Vector &x,
                        Vector &y)
{
   constexpr static int VDIM = 2;
   constexpr static int MAX_D1D = HCURL_MAX_D1D;
   constexpr static int MAX_Q1D = HCURL_MAX_Q1D;

   auto Bo = Reshape(bo.Read(), Q1D, D1D-1);
   auto Bc = Reshape(bc.Read(), Q1D, D1D);
   auto Bot = Reshape(bot.Read(), D1D-1, Q1D);
   auto Bct = Reshape(bct.Read(), D1D, Q1D);
   auto op = Reshape(pa_data.Read(), Q1D, Q1D, symmetric ? 3 : 4, NE);
   auto X = Reshape(x.Read(), 2*(D1D-1)*D1D, NE);
   auto Y = Reshape(y.ReadWrite(), 2*(D1D-1)*D1D, NE);

   MFEM_FORALL(e, NE,
   {
      double mass[MAX_Q1D][MAX_Q1D][VDIM];

      for (int qy = 0; qy < Q1D; ++qy)
      {
         for (int qx = 0; qx < Q1D; ++qx)
         {
            for (int c = 0; c < VDIM; ++c)
            {
               mass[qy][qx][c] = 0.0;
            }
         }
      }

      int osc = 0;

      for (int c = 0; c < VDIM; ++c)  // loop over x, y components
      {
         const int D1Dy = (c == 1) ? D1D - 1 : D1D;
         const int D1Dx = (c == 0) ? D1D - 1 : D1D;

         for (int dy = 0; dy < D1Dy; ++dy)
         {
            double massX[MAX_Q1D];
            for (int qx = 0; qx < Q1D; ++qx)
            {
               massX[qx] = 0.0;
            }

            for (int dx = 0; dx < D1Dx; ++dx)
            {
               const double t = X(dx + (dy * D1Dx) + osc, e);
               for (int qx = 0; qx < Q1D; ++qx)
               {
                  massX[qx] += t * ((c == 0) ? Bo(qx,dx) : Bc(qx,dx));
               }
            }

            for (int qy = 0; qy < Q1D; ++qy)
            {
               const double wy = (c == 1) ? Bo(qy,dy) : Bc(qy,dy);
               for (int qx = 0; qx < Q1D; ++qx)
               {
                  mass[qy][qx][c] += massX[qx] * wy;
               }
            }
         }

         osc += D1Dx * D1Dy;
      }  // loop (c) over components

      // Apply D operator.
      for (int qy = 0; qy < Q1D; ++qy)
      {
         for (int qx = 0; qx < Q1D; ++qx)
         {
            const double O11 = op(qx,qy,0,e);
            const double O21 = op(qx,qy,1,e);
            const double O12 = symmetric ? O21 : op(qx,qy,2,e);
            const double O22 = symmetric ? op(qx,qy,2,e) : op(qx,qy,3,e);
            const double massX = mass[qy][qx][0];
            const double massY = mass[qy][qx][1];
            mass[qy][qx][0] = (O11*massX)+(O12*massY);
            mass[qy][qx][1] = (O21*massX)+(O22*massY);
         }
      }

      for (int qy = 0; qy < Q1D; ++qy)
      {
         osc = 0;

         for (int c = 0; c < VDIM; ++c)  // loop over x, y components
         {
            const int D1Dy = (c == 1) ? D1D - 1 : D1D;
            const int D1Dx = (c == 0) ? D1D - 1 : D1D;

            double massX[MAX_D1D];
            for (int dx = 0; dx < D1Dx; ++dx)
            {
               massX[dx] = 0.0;
            }
            for (int qx = 0; qx < Q1D; ++qx)
            {
               for (int dx = 0; dx < D1Dx; ++dx)
               {
                  massX[dx] += mass[qy][qx][c] * ((c == 0) ? Bot(dx,qx) : Bct(dx,qx));
               }
            }

            for (int dy = 0; dy < D1Dy; ++dy)
            {
               const double wy = (c == 1) ? Bot(dy,qy) : Bct(dy,qy);

               for (int dx = 0; dx < D1Dx; ++dx)
               {
                  Y(dx + (dy * D1Dx) + osc, e) += massX[dx] * wy;
               }
            }

            osc += D1Dx * D1Dy;
         }  // loop c
      }  // loop qy
   }); // end of element loop
}

void PAHcurlMassAssembleDiagonal2D(const int D1D,
                                   const int Q1D,
                                   const int NE,
                                   const bool symmetric,
                                   const Array<double> &bo,
                                   const Array<double> &bc,
                                   const Vector &pa_data,
                                   Vector &diag)
{
   constexpr static int VDIM = 2;
   constexpr static int MAX_Q1D = HCURL_MAX_Q1D;

   auto Bo = Reshape(bo.Read(), Q1D, D1D-1);
   auto Bc = Reshape(bc.Read(), Q1D, D1D);
   auto op = Reshape(pa_data.Read(), Q1D, Q1D, symmetric ? 3 : 4, NE);
   auto D = Reshape(diag.ReadWrite(), 2*(D1D-1)*D1D, NE);

   MFEM_FORALL(e, NE,
   {
      int osc = 0;

      for (int c = 0; c < VDIM; ++c)  // loop over x, y components
      {
         const int D1Dy = (c == 1) ? D1D - 1 : D1D;
         const int D1Dx = (c == 0) ? D1D - 1 : D1D;

         double mass[MAX_Q1D];

         for (int dy = 0; dy < D1Dy; ++dy)
         {
            for (int qx = 0; qx < Q1D; ++qx)
            {
               mass[qx] = 0.0;
               for (int qy = 0; qy < Q1D; ++qy)
               {
                  const double wy = (c == 1) ? Bo(qy,dy) : Bc(qy,dy);

                  mass[qx] += wy * wy * ((c == 0) ? op(qx,qy,0,e) :
                                         op(qx,qy,symmetric ? 2 : 3, e));
               }
            }

            for (int dx = 0; dx < D1Dx; ++dx)
            {
               for (int qx = 0; qx < Q1D; ++qx)
               {
                  const double wx = ((c == 0) ? Bo(qx,dx) : Bc(qx,dx));
                  D(dx + (dy * D1Dx) + osc, e) += mass[qx] * wx * wx;
               }
            }
         }

         osc += D1Dx * D1Dy;
      }  // loop c
   }); // end of element loop
}

void PAHcurlMassAssembleDiagonal3D(const int D1D,
                                   const int Q1D,
                                   const int NE,
                                   const bool symmetric,
                                   const Array<double> &bo,
                                   const Array<double> &bc,
                                   const Vector &pa_data,
                                   Vector &diag)
{
   constexpr static int MAX_D1D = HCURL_MAX_D1D;
   constexpr static int MAX_Q1D = HCURL_MAX_Q1D;

   MFEM_VERIFY(D1D <= MAX_D1D, "Error: D1D > MAX_D1D");
   MFEM_VERIFY(Q1D <= MAX_Q1D, "Error: Q1D > MAX_Q1D");
   constexpr static int VDIM = 3;

   auto Bo = Reshape(bo.Read(), Q1D, D1D-1);
   auto Bc = Reshape(bc.Read(), Q1D, D1D);
   auto op = Reshape(pa_data.Read(), Q1D, Q1D, Q1D, symmetric ? 6 : 9, NE);
   auto D = Reshape(diag.ReadWrite(), 3*(D1D-1)*D1D*D1D, NE);

   MFEM_FORALL(e, NE,
   {
      int osc = 0;

      for (int c = 0; c < VDIM; ++c)  // loop over x, y, z components
      {
         const int D1Dz = (c == 2) ? D1D - 1 : D1D;
         const int D1Dy = (c == 1) ? D1D - 1 : D1D;
         const int D1Dx = (c == 0) ? D1D - 1 : D1D;

         const int opc = (c == 0) ? 0 : ((c == 1) ? (symmetric ? 3 : 4) :
                                         (symmetric ? 5 : 8));

         double mass[MAX_Q1D];

         for (int dz = 0; dz < D1Dz; ++dz)
         {
            for (int dy = 0; dy < D1Dy; ++dy)
            {
               for (int qx = 0; qx < Q1D; ++qx)
               {
                  mass[qx] = 0.0;
                  for (int qy = 0; qy < Q1D; ++qy)
                  {
                     const double wy = (c == 1) ? Bo(qy,dy) : Bc(qy,dy);

                     for (int qz = 0; qz < Q1D; ++qz)
                     {
                        const double wz = (c == 2) ? Bo(qz,dz) : Bc(qz,dz);

                        mass[qx] += wy * wy * wz * wz * op(qx,qy,qz,opc,e);
                     }
                  }
               }

               for (int dx = 0; dx < D1Dx; ++dx)
               {
                  for (int qx = 0; qx < Q1D; ++qx)
                  {
                     const double wx = ((c == 0) ? Bo(qx,dx) : Bc(qx,dx));
                     D(dx + ((dy + (dz * D1Dy)) * D1Dx) + osc, e) += mass[qx] * wx * wx;
                  }
               }
            }
         }

         osc += D1Dx * D1Dy * D1Dz;
      }  // loop c
   }); // end of element loop
}

template<int T_D1D, int T_Q1D>
void SmemPAHcurlMassAssembleDiagonal3D(const int D1D,
                                       const int Q1D,
                                       const int NE,
                                       const bool symmetric,
                                       const Array<double> &bo,
                                       const Array<double> &bc,
                                       const Vector &pa_data,
                                       Vector &diag)
{
   MFEM_VERIFY(D1D <= HCURL_MAX_D1D, "Error: D1D > MAX_D1D");
   MFEM_VERIFY(Q1D <= HCURL_MAX_Q1D, "Error: Q1D > MAX_Q1D");

   auto Bo = Reshape(bo.Read(), Q1D, D1D-1);
   auto Bc = Reshape(bc.Read(), Q1D, D1D);
   auto op = Reshape(pa_data.Read(), Q1D, Q1D, Q1D, symmetric ? 6 : 9, NE);
   auto D = Reshape(diag.ReadWrite(), 3*(D1D-1)*D1D*D1D, NE);

   MFEM_FORALL_3D(e, NE, Q1D, Q1D, Q1D,
   {
      constexpr int VDIM = 3;
      constexpr int tD1D = T_D1D ? T_D1D : HCURL_MAX_D1D;
      constexpr int tQ1D = T_Q1D ? T_Q1D : HCURL_MAX_Q1D;

      MFEM_SHARED double sBo[tQ1D][tD1D];
      MFEM_SHARED double sBc[tQ1D][tD1D];

      double op3[3];
      MFEM_SHARED double sop[3][tQ1D][tQ1D];

      MFEM_FOREACH_THREAD(qx,x,Q1D)
      {
         MFEM_FOREACH_THREAD(qy,y,Q1D)
         {
            MFEM_FOREACH_THREAD(qz,z,Q1D)
            {
               op3[0] = op(qx,qy,qz,0,e);
               op3[1] = op(qx,qy,qz,symmetric ? 3 : 4,e);
               op3[2] = op(qx,qy,qz,symmetric ? 5 : 8,e);
            }
         }
      }

      const int tidx = MFEM_THREAD_ID(x);
      const int tidy = MFEM_THREAD_ID(y);
      const int tidz = MFEM_THREAD_ID(z);

      if (tidz == 0)
      {
         MFEM_FOREACH_THREAD(d,y,D1D)
         {
            MFEM_FOREACH_THREAD(q,x,Q1D)
            {
               sBc[q][d] = Bc(q,d);
               if (d < D1D-1)
               {
                  sBo[q][d] = Bo(q,d);
               }
            }
         }
      }
      MFEM_SYNC_THREAD;

      int osc = 0;
      for (int c = 0; c < VDIM; ++c)  // loop over x, y, z components
      {
         const int D1Dz = (c == 2) ? D1D - 1 : D1D;
         const int D1Dy = (c == 1) ? D1D - 1 : D1D;
         const int D1Dx = (c == 0) ? D1D - 1 : D1D;

         double dxyz = 0.0;

         for (int qz=0; qz < Q1D; ++qz)
         {
            if (tidz == qz)
            {
               for (int i=0; i<3; ++i)
               {
                  sop[i][tidx][tidy] = op3[i];
               }
            }

            MFEM_SYNC_THREAD;

            MFEM_FOREACH_THREAD(dz,z,D1Dz)
            {
               const double wz = ((c == 2) ? sBo[qz][dz] : sBc[qz][dz]);

               MFEM_FOREACH_THREAD(dy,y,D1Dy)
               {
                  MFEM_FOREACH_THREAD(dx,x,D1Dx)
                  {
                     for (int qy = 0; qy < Q1D; ++qy)
                     {
                        const double wy = ((c == 1) ? sBo[qy][dy] : sBc[qy][dy]);

                        for (int qx = 0; qx < Q1D; ++qx)
                        {
                           const double wx = ((c == 0) ? sBo[qx][dx] : sBc[qx][dx]);
                           dxyz += sop[c][qx][qy] * wx * wx * wy * wy * wz * wz;
                        }
                     }
                  }
               }
            }

            MFEM_SYNC_THREAD;
         }  // qz loop

         MFEM_FOREACH_THREAD(dz,z,D1Dz)
         {
            MFEM_FOREACH_THREAD(dy,y,D1Dy)
            {
               MFEM_FOREACH_THREAD(dx,x,D1Dx)
               {
                  D(dx + ((dy + (dz * D1Dy)) * D1Dx) + osc, e) += dxyz;
               }
            }
         }

         osc += D1Dx * D1Dy * D1Dz;
      }  // c loop
   }); // end of element loop
}

void PAHcurlMassApply3D(const int D1D,
                        const int Q1D,
                        const int NE,
                        const bool symmetric,
                        const Array<double> &bo,
                        const Array<double> &bc,
                        const Array<double> &bot,
                        const Array<double> &bct,
                        const Vector &pa_data,
                        const Vector &x,
                        Vector &y)
{
   constexpr static int MAX_D1D = HCURL_MAX_D1D;
   constexpr static int MAX_Q1D = HCURL_MAX_Q1D;

   MFEM_VERIFY(D1D <= MAX_D1D, "Error: D1D > MAX_D1D");
   MFEM_VERIFY(Q1D <= MAX_Q1D, "Error: Q1D > MAX_Q1D");
   constexpr static int VDIM = 3;

   auto Bo = Reshape(bo.Read(), Q1D, D1D-1);
   auto Bc = Reshape(bc.Read(), Q1D, D1D);
   auto Bot = Reshape(bot.Read(), D1D-1, Q1D);
   auto Bct = Reshape(bct.Read(), D1D, Q1D);
   auto op = Reshape(pa_data.Read(), Q1D, Q1D, Q1D, symmetric ? 6 : 9, NE);
   auto X = Reshape(x.Read(), 3*(D1D-1)*D1D*D1D, NE);
   auto Y = Reshape(y.ReadWrite(), 3*(D1D-1)*D1D*D1D, NE);

   MFEM_FORALL(e, NE,
   {
      double mass[MAX_Q1D][MAX_Q1D][MAX_Q1D][VDIM];

      for (int qz = 0; qz < Q1D; ++qz)
      {
         for (int qy = 0; qy < Q1D; ++qy)
         {
            for (int qx = 0; qx < Q1D; ++qx)
            {
               for (int c = 0; c < VDIM; ++c)
               {
                  mass[qz][qy][qx][c] = 0.0;
               }
            }
         }
      }

      int osc = 0;

      for (int c = 0; c < VDIM; ++c)  // loop over x, y, z components
      {
         const int D1Dz = (c == 2) ? D1D - 1 : D1D;
         const int D1Dy = (c == 1) ? D1D - 1 : D1D;
         const int D1Dx = (c == 0) ? D1D - 1 : D1D;

         for (int dz = 0; dz < D1Dz; ++dz)
         {
            double massXY[MAX_Q1D][MAX_Q1D];
            for (int qy = 0; qy < Q1D; ++qy)
            {
               for (int qx = 0; qx < Q1D; ++qx)
               {
                  massXY[qy][qx] = 0.0;
               }
            }

            for (int dy = 0; dy < D1Dy; ++dy)
            {
               double massX[MAX_Q1D];
               for (int qx = 0; qx < Q1D; ++qx)
               {
                  massX[qx] = 0.0;
               }

               for (int dx = 0; dx < D1Dx; ++dx)
               {
                  const double t = X(dx + ((dy + (dz * D1Dy)) * D1Dx) + osc, e);
                  for (int qx = 0; qx < Q1D; ++qx)
                  {
                     massX[qx] += t * ((c == 0) ? Bo(qx,dx) : Bc(qx,dx));
                  }
               }

               for (int qy = 0; qy < Q1D; ++qy)
               {
                  const double wy = (c == 1) ? Bo(qy,dy) : Bc(qy,dy);
                  for (int qx = 0; qx < Q1D; ++qx)
                  {
                     const double wx = massX[qx];
                     massXY[qy][qx] += wx * wy;
                  }
               }
            }

            for (int qz = 0; qz < Q1D; ++qz)
            {
               const double wz = (c == 2) ? Bo(qz,dz) : Bc(qz,dz);
               for (int qy = 0; qy < Q1D; ++qy)
               {
                  for (int qx = 0; qx < Q1D; ++qx)
                  {
                     mass[qz][qy][qx][c] += massXY[qy][qx] * wz;
                  }
               }
            }
         }

         osc += D1Dx * D1Dy * D1Dz;
      }  // loop (c) over components

      // Apply D operator.
      for (int qz = 0; qz < Q1D; ++qz)
      {
         for (int qy = 0; qy < Q1D; ++qy)
         {
            for (int qx = 0; qx < Q1D; ++qx)
            {
               const double O11 = op(qx,qy,qz,0,e);
               const double O12 = op(qx,qy,qz,1,e);
               const double O13 = op(qx,qy,qz,2,e);
               const double O21 = symmetric ? O12 : op(qx,qy,qz,3,e);
               const double O22 = symmetric ? op(qx,qy,qz,3,e) : op(qx,qy,qz,4,e);
               const double O23 = symmetric ? op(qx,qy,qz,4,e) : op(qx,qy,qz,5,e);
               const double O31 = symmetric ? O13 : op(qx,qy,qz,6,e);
               const double O32 = symmetric ? O23 : op(qx,qy,qz,7,e);
               const double O33 = symmetric ? op(qx,qy,qz,5,e) : op(qx,qy,qz,8,e);
               const double massX = mass[qz][qy][qx][0];
               const double massY = mass[qz][qy][qx][1];
               const double massZ = mass[qz][qy][qx][2];
               mass[qz][qy][qx][0] = (O11*massX)+(O12*massY)+(O13*massZ);
               mass[qz][qy][qx][1] = (O21*massX)+(O22*massY)+(O23*massZ);
               mass[qz][qy][qx][2] = (O31*massX)+(O32*massY)+(O33*massZ);
            }
         }
      }

      for (int qz = 0; qz < Q1D; ++qz)
      {
         double massXY[MAX_D1D][MAX_D1D];

         osc = 0;

         for (int c = 0; c < VDIM; ++c)  // loop over x, y, z components
         {
            const int D1Dz = (c == 2) ? D1D - 1 : D1D;
            const int D1Dy = (c == 1) ? D1D - 1 : D1D;
            const int D1Dx = (c == 0) ? D1D - 1 : D1D;

            for (int dy = 0; dy < D1Dy; ++dy)
            {
               for (int dx = 0; dx < D1Dx; ++dx)
               {
                  massXY[dy][dx] = 0.0;
               }
            }
            for (int qy = 0; qy < Q1D; ++qy)
            {
               double massX[MAX_D1D];
               for (int dx = 0; dx < D1Dx; ++dx)
               {
                  massX[dx] = 0;
               }
               for (int qx = 0; qx < Q1D; ++qx)
               {
                  for (int dx = 0; dx < D1Dx; ++dx)
                  {
                     massX[dx] += mass[qz][qy][qx][c] * ((c == 0) ? Bot(dx,qx) : Bct(dx,qx));
                  }
               }
               for (int dy = 0; dy < D1Dy; ++dy)
               {
                  const double wy = (c == 1) ? Bot(dy,qy) : Bct(dy,qy);
                  for (int dx = 0; dx < D1Dx; ++dx)
                  {
                     massXY[dy][dx] += massX[dx] * wy;
                  }
               }
            }

            for (int dz = 0; dz < D1Dz; ++dz)
            {
               const double wz = (c == 2) ? Bot(dz,qz) : Bct(dz,qz);
               for (int dy = 0; dy < D1Dy; ++dy)
               {
                  for (int dx = 0; dx < D1Dx; ++dx)
                  {
                     Y(dx + ((dy + (dz * D1Dy)) * D1Dx) + osc, e) += massXY[dy][dx] * wz;
                  }
               }
            }

            osc += D1Dx * D1Dy * D1Dz;
         }  // loop c
      }  // loop qz
   }); // end of element loop
}

template<int T_D1D, int T_Q1D>
void SmemPAHcurlMassApply3D(const int D1D,
                            const int Q1D,
                            const int NE,
                            const bool symmetric,
                            const Array<double> &bo,
                            const Array<double> &bc,
                            const Array<double> &bot,
                            const Array<double> &bct,
                            const Vector &pa_data,
                            const Vector &x,
                            Vector &y)
{
   MFEM_VERIFY(D1D <= HCURL_MAX_D1D, "Error: D1D > MAX_D1D");
   MFEM_VERIFY(Q1D <= HCURL_MAX_Q1D, "Error: Q1D > MAX_Q1D");

   const int dataSize = symmetric ? 6 : 9;

   auto Bo = Reshape(bo.Read(), Q1D, D1D-1);
   auto Bc = Reshape(bc.Read(), Q1D, D1D);
   auto op = Reshape(pa_data.Read(), Q1D, Q1D, Q1D, dataSize, NE);
   auto X = Reshape(x.Read(), 3*(D1D-1)*D1D*D1D, NE);
   auto Y = Reshape(y.ReadWrite(), 3*(D1D-1)*D1D*D1D, NE);

   MFEM_FORALL_3D(e, NE, Q1D, Q1D, Q1D,
   {
      constexpr int VDIM = 3;
      constexpr int tD1D = T_D1D ? T_D1D : HCURL_MAX_D1D;
      constexpr int tQ1D = T_Q1D ? T_Q1D : HCURL_MAX_Q1D;

      MFEM_SHARED double sBo[tQ1D][tD1D];
      MFEM_SHARED double sBc[tQ1D][tD1D];

      double op9[9];
      MFEM_SHARED double sop[9*tQ1D*tQ1D];
      MFEM_SHARED double mass[tQ1D][tQ1D][3];

      MFEM_SHARED double sX[tD1D][tD1D][tD1D];

      MFEM_FOREACH_THREAD(qx,x,Q1D)
      {
         MFEM_FOREACH_THREAD(qy,y,Q1D)
         {
            MFEM_FOREACH_THREAD(qz,z,Q1D)
            {
               for (int i=0; i<dataSize; ++i)
               {
                  op9[i] = op(qx,qy,qz,i,e);
               }
            }
         }
      }

      const int tidx = MFEM_THREAD_ID(x);
      const int tidy = MFEM_THREAD_ID(y);
      const int tidz = MFEM_THREAD_ID(z);

      if (tidz == 0)
      {
         MFEM_FOREACH_THREAD(d,y,D1D)
         {
            MFEM_FOREACH_THREAD(q,x,Q1D)
            {
               sBc[q][d] = Bc(q,d);
               if (d < D1D-1)
               {
                  sBo[q][d] = Bo(q,d);
               }
            }
         }
      }
      MFEM_SYNC_THREAD;

      for (int qz=0; qz < Q1D; ++qz)
      {
         int osc = 0;
         for (int c = 0; c < VDIM; ++c)  // loop over x, y, z components
         {
            const int D1Dz = (c == 2) ? D1D - 1 : D1D;
            const int D1Dy = (c == 1) ? D1D - 1 : D1D;
            const int D1Dx = (c == 0) ? D1D - 1 : D1D;

            MFEM_FOREACH_THREAD(dz,z,D1Dz)
            {
               MFEM_FOREACH_THREAD(dy,y,D1Dy)
               {
                  MFEM_FOREACH_THREAD(dx,x,D1Dx)
                  {
                     sX[dz][dy][dx] = X(dx + ((dy + (dz * D1Dy)) * D1Dx) + osc, e);
                  }
               }
            }
            MFEM_SYNC_THREAD;

            if (tidz == qz)
            {
               for (int i=0; i<dataSize; ++i)
               {
                  sop[i + (dataSize*tidx) + (dataSize*Q1D*tidy)] = op9[i];
               }

               MFEM_FOREACH_THREAD(qy,y,Q1D)
               {
                  MFEM_FOREACH_THREAD(qx,x,Q1D)
                  {
                     double u = 0.0;

                     for (int dz = 0; dz < D1Dz; ++dz)
                     {
                        const double wz = (c == 2) ? sBo[qz][dz] : sBc[qz][dz];
                        for (int dy = 0; dy < D1Dy; ++dy)
                        {
                           const double wy = (c == 1) ? sBo[qy][dy] : sBc[qy][dy];
                           for (int dx = 0; dx < D1Dx; ++dx)
                           {
                              const double t = sX[dz][dy][dx];
                              const double wx = (c == 0) ? sBo[qx][dx] : sBc[qx][dx];
                              u += t * wx * wy * wz;
                           }
                        }
                     }

                     mass[qy][qx][c] = u;
                  } // qx
               } // qy
            } // tidz == qz

            osc += D1Dx * D1Dy * D1Dz;
            MFEM_SYNC_THREAD;
         } // c

         MFEM_SYNC_THREAD;  // Sync mass[qy][qx][d] and sop

         osc = 0;
         for (int c = 0; c < VDIM; ++c)  // loop over x, y, z components
         {
            const int D1Dz = (c == 2) ? D1D - 1 : D1D;
            const int D1Dy = (c == 1) ? D1D - 1 : D1D;
            const int D1Dx = (c == 0) ? D1D - 1 : D1D;

            double dxyz = 0.0;

            MFEM_FOREACH_THREAD(dz,z,D1Dz)
            {
               const double wz = (c == 2) ? sBo[qz][dz] : sBc[qz][dz];

               MFEM_FOREACH_THREAD(dy,y,D1Dy)
               {
                  MFEM_FOREACH_THREAD(dx,x,D1Dx)
                  {
                     for (int qy = 0; qy < Q1D; ++qy)
                     {
                        const double wy = (c == 1) ? sBo[qy][dy] : sBc[qy][dy];
                        for (int qx = 0; qx < Q1D; ++qx)
                        {
                           const int os = (dataSize*qx) + (dataSize*Q1D*qy);
                           const int id1 = os + ((c == 0) ? 0 : ((c == 1) ? (symmetric ? 1 : 3) :
                                                                 (symmetric ? 2 : 6))); // O11, O21, O31
                           const int id2 = os + ((c == 0) ? 1 : ((c == 1) ? (symmetric ? 3 : 4) :
                                                                 (symmetric ? 4 : 7))); // O12, O22, O32
                           const int id3 = os + ((c == 0) ? 2 : ((c == 1) ? (symmetric ? 4 : 5) :
                                                                 (symmetric ? 5 : 8))); // O13, O23, O33

                           const double m_c = (sop[id1] * mass[qy][qx][0]) + (sop[id2] * mass[qy][qx][1]) +
                                              (sop[id3] * mass[qy][qx][2]);

                           const double wx = (c == 0) ? sBo[qx][dx] : sBc[qx][dx];
                           dxyz += m_c * wx * wy * wz;
                        }
                     }
                  }
               }
            }

            MFEM_SYNC_THREAD;

            MFEM_FOREACH_THREAD(dz,z,D1Dz)
            {
               MFEM_FOREACH_THREAD(dy,y,D1Dy)
               {
                  MFEM_FOREACH_THREAD(dx,x,D1Dx)
                  {
                     Y(dx + ((dy + (dz * D1Dy)) * D1Dx) + osc, e) += dxyz;
                  }
               }
            }

            osc += D1Dx * D1Dy * D1Dz;
         } // c loop
      } // qz
   }); // end of element loop
}

// PA H(curl) curl-curl assemble 2D kernel
static void PACurlCurlSetup2D(const int Q1D,
                              const int NE,
                              const Array<double> &w,
                              const Vector &j,
                              Vector &coeff,
                              Vector &op)
{
   const int NQ = Q1D*Q1D;
   auto W = w.Read();
   auto J = Reshape(j.Read(), NQ, 2, 2, NE);
   auto C = Reshape(coeff.Read(), NQ, NE);
   auto y = Reshape(op.Write(), NQ, NE);
   MFEM_FORALL(e, NE,
   {
      for (int q = 0; q < NQ; ++q)
      {
         const double J11 = J(q,0,0,e);
         const double J21 = J(q,1,0,e);
         const double J12 = J(q,0,1,e);
         const double J22 = J(q,1,1,e);
         const double detJ = (J11*J22)-(J21*J12);
         y(q,e) = W[q] * C(q,e) / detJ;
      }
   });
}

// PA H(curl) curl-curl assemble 3D kernel
static void PACurlCurlSetup3D(const int Q1D,
                              const int coeffDim,
                              const int NE,
                              const Array<double> &w,
                              const Vector &j,
                              Vector &coeff,
                              Vector &op)
{
   const int NQ = Q1D*Q1D*Q1D;
   const bool symmetric = (coeffDim != 9);
   auto W = w.Read();
   auto J = Reshape(j.Read(), NQ, 3, 3, NE);
   auto C = Reshape(coeff.Read(), coeffDim, NQ, NE);
   auto y = Reshape(op.Write(), NQ, symmetric ? 6 : 9, NE);

   MFEM_FORALL(e, NE,
   {
      for (int q = 0; q < NQ; ++q)
      {
         const double J11 = J(q,0,0,e);
         const double J21 = J(q,1,0,e);
         const double J31 = J(q,2,0,e);
         const double J12 = J(q,0,1,e);
         const double J22 = J(q,1,1,e);
         const double J32 = J(q,2,1,e);
         const double J13 = J(q,0,2,e);
         const double J23 = J(q,1,2,e);
         const double J33 = J(q,2,2,e);
         const double detJ = J11 * (J22 * J33 - J32 * J23) -
         /* */               J21 * (J12 * J33 - J32 * J13) +
         /* */               J31 * (J12 * J23 - J22 * J13);

         const double c_detJ = W[q] / detJ;

         if (coeffDim == 6 || coeffDim == 9) // Matrix coefficient version
         {
            // Set y to the 6 or 9 entries of J^T M J / det
            const double M11 = C(0, q, e);
            const double M12 = C(1, q, e);
            const double M13 = C(2, q, e);
            const double M21 = (!symmetric) ? C(3, q, e) : M12;
            const double M22 = (!symmetric) ? C(4, q, e) : C(3, q, e);
            const double M23 = (!symmetric) ? C(5, q, e) : C(4, q, e);
            const double M31 = (!symmetric) ? C(6, q, e) : M13;
            const double M32 = (!symmetric) ? C(7, q, e) : M23;
            const double M33 = (!symmetric) ? C(8, q, e) : C(5, q, e);

            // First compute R = MJ
            const double R11 = M11*J11 + M12*J21 + M13*J31;
            const double R12 = M11*J12 + M12*J22 + M13*J32;
            const double R13 = M11*J13 + M12*J23 + M13*J33;
            const double R21 = M21*J11 + M22*J21 + M23*J31;
            const double R22 = M21*J12 + M22*J22 + M23*J32;
            const double R23 = M21*J13 + M22*J23 + M23*J33;
            const double R31 = M31*J11 + M32*J21 + M33*J31;
            const double R32 = M31*J12 + M32*J22 + M33*J32;
            const double R33 = M31*J13 + M32*J23 + M33*J33;

            // Now set y to J^T R / det
            y(q,0,e) = c_detJ * (J11*R11 + J21*R21 + J31*R31); // 1,1
            const double Y12 = c_detJ * (J11*R12 + J21*R22 + J31*R32);
            y(q,1,e) = Y12; // 1,2
            y(q,2,e) = c_detJ * (J11*R13 + J21*R23 + J31*R33); // 1,3

            const double Y21 = c_detJ * (J12*R11 + J22*R21 + J32*R31);
            const double Y22 = c_detJ * (J12*R12 + J22*R22 + J32*R32);
            const double Y23 = c_detJ * (J12*R13 + J22*R23 + J32*R33);

            const double Y33 = c_detJ * (J13*R13 + J23*R23 + J33*R33);

            y(q,3,e) = symmetric ? Y22 : Y21; // 2,2 or 2,1
            y(q,4,e) = symmetric ? Y23 : Y22; // 2,3 or 2,2
            y(q,5,e) = symmetric ? Y33 : Y23; // 3,3 or 2,3

            if (!symmetric)
            {
               y(q,6,e) = c_detJ * (J13*R11 + J23*R21 + J33*R31); // 3,1
               y(q,7,e) = c_detJ * (J13*R12 + J23*R22 + J33*R32); // 3,2
               y(q,8,e) = Y33; // 3,3
            }
         }
         else  // Vector or scalar coefficient version
         {
            // Set y to the 6 entries of J^T D J / det^2
            const double D1 = C(0, q, e);
            const double D2 = coeffDim == 3 ? C(1, q, e) : D1;
            const double D3 = coeffDim == 3 ? C(2, q, e) : D1;

            y(q,0,e) = c_detJ * (D1*J11*J11 + D2*J21*J21 + D3*J31*J31); // 1,1
            y(q,1,e) = c_detJ * (D1*J11*J12 + D2*J21*J22 + D3*J31*J32); // 1,2
            y(q,2,e) = c_detJ * (D1*J11*J13 + D2*J21*J23 + D3*J31*J33); // 1,3
            y(q,3,e) = c_detJ * (D1*J12*J12 + D2*J22*J22 + D3*J32*J32); // 2,2
            y(q,4,e) = c_detJ * (D1*J12*J13 + D2*J22*J23 + D3*J32*J33); // 2,3
            y(q,5,e) = c_detJ * (D1*J13*J13 + D2*J23*J23 + D3*J33*J33); // 3,3
         }
      }
   });
}

// PA H(curl)-L2 assemble 2D kernel
static void PACurlL2Setup2D(const int Q1D,
                            const int NE,
                            const Array<double> &w,
                            Vector &coeff,
                            Vector &op)
{
   const int NQ = Q1D*Q1D;
   auto W = w.Read();
   auto C = Reshape(coeff.Read(), NQ, NE);
   auto y = Reshape(op.Write(), NQ, NE);
   MFEM_FORALL(e, NE,
   {
      for (int q = 0; q < NQ; ++q)
      {
         y(q,e) = W[q] * C(q,e);
      }
   });
}

void CurlCurlIntegrator::AssemblePA(const FiniteElementSpace &fes)
{
   // Assumes tensor-product elements
   Mesh *mesh = fes.GetMesh();
   const FiniteElement *fel = fes.GetFE(0);

   const VectorTensorFiniteElement *el =
      dynamic_cast<const VectorTensorFiniteElement*>(fel);
   MFEM_VERIFY(el != NULL, "Only VectorTensorFiniteElement is supported!");

   const IntegrationRule *ir
      = IntRule ? IntRule : &MassIntegrator::GetRule(*el, *el,
                                                     *mesh->GetElementTransformation(0));

   const int dims = el->GetDim();
   MFEM_VERIFY(dims == 2 || dims == 3, "");

   nq = ir->GetNPoints();
   dim = mesh->Dimension();
   MFEM_VERIFY(dim == 2 || dim == 3, "");

   const int dimc = (dim == 3) ? 3 : 1;

   ne = fes.GetNE();
   geom = mesh->GetGeometricFactors(*ir, GeometricFactors::JACOBIANS);
   mapsC = &el->GetDofToQuad(*ir, DofToQuad::TENSOR);
   mapsO = &el->GetDofToQuadOpen(*ir, DofToQuad::TENSOR);
   dofs1D = mapsC->ndof;
   quad1D = mapsC->nqpt;

   MFEM_VERIFY(dofs1D == mapsO->ndof + 1 && quad1D == mapsO->nqpt, "");

   auto SMQ = dynamic_cast<SymmetricMatrixCoefficient *>(MQ);

   const int MQsymmDim = SMQ ? (SMQ->GetSize() * (SMQ->GetSize() + 1)) / 2 : 0;
   const int MQfullDim = MQ ? (MQ->GetHeight() * MQ->GetWidth()) : 0;
   const int MQdim = SMQ ? MQsymmDim : MQfullDim;
   const int coeffDim = MQ ? MQdim : (DQ ? DQ->GetVDim() : 1);

   symmetric = (SMQ || MQ == NULL);

   const int symmDims = (dims * (dims + 1)) / 2; // 1x1: 1, 2x2: 3, 3x3: 6
   const int ndata = (dim == 2) ? 1 : (symmetric ? symmDims : MQfullDim);
   pa_data.SetSize(ndata * nq * ne, Device::GetMemoryType());

   Vector coeff(coeffDim * ne * nq);
   coeff = 1.0;
   auto coeffh = Reshape(coeff.HostWrite(), coeffDim, nq, ne);
   if (Q || DQ || MQ)
   {
      Vector DM(DQ ? coeffDim : 0);
      DenseMatrix GM;
      DenseSymmetricMatrix SM;

      if (DQ)
      {
         MFEM_VERIFY(coeffDim == dimc, "");
      }
<<<<<<< HEAD
=======
      if (MQ)
      {
         GM.SetSize(dimc);
         MFEM_VERIFY(coeffDim == MQdim, "");
         MFEM_VERIFY(MQ->GetHeight() == dimc && MQ->GetWidth() == dimc, "");
      }
>>>>>>> d0ed1df4
      if (SMQ)
      {
         SM.SetSize(dimc);
         MFEM_VERIFY(SMQ->GetSize() == dimc, "");
      }
      else if (MQ)
      {
         M.SetSize(dimc);
         MFEM_VERIFY(coeffDim == MQdim, "");
         MFEM_VERIFY(MQ->GetHeight() == dimc && MQ->GetWidth() == dimc, "");
      }

      for (int e=0; e<ne; ++e)
      {
         ElementTransformation *tr = mesh->GetElementTransformation(e);
         for (int p=0; p<nq; ++p)
         {
            if (SMQ)
            {
<<<<<<< HEAD
               SMQ->Eval(SM, *tr, ir->IntPoint(p));
=======
               MQ->Eval(GM, *tr, ir->IntPoint(p));
>>>>>>> d0ed1df4

               int cnt = 0;
               for (int i=0; i<dimc; ++i)
                  for (int j=i; j<dimc; ++j, ++cnt)
                  {
<<<<<<< HEAD
                     coeffh(cnt, p, e) = SM(i,j);
=======
                     coeffh(j+(i*dimc), p, e) = GM(i,j);
>>>>>>> d0ed1df4
                  }

            }
            else if (MQ)
            {
               MQ->Eval(M, *tr, ir->IntPoint(p));

               for (int i=0; i<dimc; ++i)
                  for (int j=0; j<dimc; ++j)
                  {
                     coeffh(j+(i*dimc), p, e) = M(i,j);
                  }

            }
            else if (DQ)
            {
               DQ->Eval(DM, *tr, ir->IntPoint(p));
               for (int i=0; i<coeffDim; ++i)
               {
                  coeffh(i, p, e) = DM[i];
               }
            }
            else
            {
               coeffh(0, p, e) = Q->Eval(*tr, ir->IntPoint(p));
            }
         }
      }
   }

   if (el->GetDerivType() != mfem::FiniteElement::CURL)
   {
      MFEM_ABORT("Unknown kernel.");
   }

   if (dim == 3)
   {
      PACurlCurlSetup3D(quad1D, coeffDim, ne, ir->GetWeights(), geom->J, coeff,
                        pa_data);
   }
   else
   {
      PACurlCurlSetup2D(quad1D, ne, ir->GetWeights(), geom->J, coeff, pa_data);
   }
}

static void PACurlCurlApply2D(const int D1D,
                              const int Q1D,
                              const int NE,
                              const Array<double> &bo,
                              const Array<double> &bot,
                              const Array<double> &gc,
                              const Array<double> &gct,
                              const Vector &pa_data,
                              const Vector &x,
                              Vector &y)
{
   constexpr static int VDIM = 2;
   constexpr static int MAX_D1D = HCURL_MAX_D1D;
   constexpr static int MAX_Q1D = HCURL_MAX_Q1D;

   auto Bo = Reshape(bo.Read(), Q1D, D1D-1);
   auto Bot = Reshape(bot.Read(), D1D-1, Q1D);
   auto Gc = Reshape(gc.Read(), Q1D, D1D);
   auto Gct = Reshape(gct.Read(), D1D, Q1D);
   auto op = Reshape(pa_data.Read(), Q1D, Q1D, NE);
   auto X = Reshape(x.Read(), 2*(D1D-1)*D1D, NE);
   auto Y = Reshape(y.ReadWrite(), 2*(D1D-1)*D1D, NE);

   MFEM_FORALL(e, NE,
   {
      double curl[MAX_Q1D][MAX_Q1D];

      // curl[qy][qx] will be computed as du_y/dx - du_x/dy

      for (int qy = 0; qy < Q1D; ++qy)
      {
         for (int qx = 0; qx < Q1D; ++qx)
         {
            curl[qy][qx] = 0.0;
         }
      }

      int osc = 0;

      for (int c = 0; c < VDIM; ++c)  // loop over x, y components
      {
         const int D1Dy = (c == 1) ? D1D - 1 : D1D;
         const int D1Dx = (c == 0) ? D1D - 1 : D1D;

         for (int dy = 0; dy < D1Dy; ++dy)
         {
            double gradX[MAX_Q1D];
            for (int qx = 0; qx < Q1D; ++qx)
            {
               gradX[qx] = 0;
            }

            for (int dx = 0; dx < D1Dx; ++dx)
            {
               const double t = X(dx + (dy * D1Dx) + osc, e);
               for (int qx = 0; qx < Q1D; ++qx)
               {
                  gradX[qx] += t * ((c == 0) ? Bo(qx,dx) : Gc(qx,dx));
               }
            }

            for (int qy = 0; qy < Q1D; ++qy)
            {
               const double wy = (c == 0) ? -Gc(qy,dy) : Bo(qy,dy);
               for (int qx = 0; qx < Q1D; ++qx)
               {
                  curl[qy][qx] += gradX[qx] * wy;
               }
            }
         }

         osc += D1Dx * D1Dy;
      }  // loop (c) over components

      // Apply D operator.
      for (int qy = 0; qy < Q1D; ++qy)
      {
         for (int qx = 0; qx < Q1D; ++qx)
         {
            curl[qy][qx] *= op(qx,qy,e);
         }
      }

      for (int qy = 0; qy < Q1D; ++qy)
      {
         osc = 0;

         for (int c = 0; c < VDIM; ++c)  // loop over x, y components
         {
            const int D1Dy = (c == 1) ? D1D - 1 : D1D;
            const int D1Dx = (c == 0) ? D1D - 1 : D1D;

            double gradX[MAX_D1D];
            for (int dx = 0; dx < D1Dx; ++dx)
            {
               gradX[dx] = 0.0;
            }
            for (int qx = 0; qx < Q1D; ++qx)
            {
               for (int dx = 0; dx < D1Dx; ++dx)
               {
                  gradX[dx] += curl[qy][qx] * ((c == 0) ? Bot(dx,qx) : Gct(dx,qx));
               }
            }
            for (int dy = 0; dy < D1Dy; ++dy)
            {
               const double wy = (c == 0) ? -Gct(dy,qy) : Bot(dy,qy);

               for (int dx = 0; dx < D1Dx; ++dx)
               {
                  Y(dx + (dy * D1Dx) + osc, e) += gradX[dx] * wy;
               }
            }

            osc += D1Dx * D1Dy;
         }  // loop c
      }  // loop qy
   }); // end of element loop
}

template<int MAX_D1D = HCURL_MAX_D1D, int MAX_Q1D = HCURL_MAX_Q1D>
static void PACurlCurlApply3D(const int D1D,
                              const int Q1D,
                              const bool symmetric,
                              const int NE,
                              const Array<double> &bo,
                              const Array<double> &bc,
                              const Array<double> &bot,
                              const Array<double> &bct,
                              const Array<double> &gc,
                              const Array<double> &gct,
                              const Vector &pa_data,
                              const Vector &x,
                              Vector &y)
{
   MFEM_VERIFY(D1D <= MAX_D1D, "Error: D1D > MAX_D1D");
   MFEM_VERIFY(Q1D <= MAX_Q1D, "Error: Q1D > MAX_Q1D");
   // Using (\nabla\times u) F = 1/det(dF) dF \hat{\nabla}\times\hat{u} (p. 78 of Monk), we get
   // (\nabla\times u) \cdot (\nabla\times v) = 1/det(dF)^2 \hat{\nabla}\times\hat{u}^T dF^T dF \hat{\nabla}\times\hat{v}
   // If c = 0, \hat{\nabla}\times\hat{u} reduces to [0, (u_0)_{x_2}, -(u_0)_{x_1}]
   // If c = 1, \hat{\nabla}\times\hat{u} reduces to [-(u_1)_{x_2}, 0, (u_1)_{x_0}]
   // If c = 2, \hat{\nabla}\times\hat{u} reduces to [(u_2)_{x_1}, -(u_2)_{x_0}, 0]

   constexpr static int VDIM = 3;

   auto Bo = Reshape(bo.Read(), Q1D, D1D-1);
   auto Bc = Reshape(bc.Read(), Q1D, D1D);
   auto Bot = Reshape(bot.Read(), D1D-1, Q1D);
   auto Bct = Reshape(bct.Read(), D1D, Q1D);
   auto Gc = Reshape(gc.Read(), Q1D, D1D);
   auto Gct = Reshape(gct.Read(), D1D, Q1D);
   auto op = Reshape(pa_data.Read(), Q1D, Q1D, Q1D, (symmetric ? 6 : 9), NE);
   auto X = Reshape(x.Read(), 3*(D1D-1)*D1D*D1D, NE);
   auto Y = Reshape(y.ReadWrite(), 3*(D1D-1)*D1D*D1D, NE);

   MFEM_FORALL(e, NE,
   {
      double curl[MAX_Q1D][MAX_Q1D][MAX_Q1D][VDIM];
      // curl[qz][qy][qx] will be computed as the vector curl at each quadrature point.

      for (int qz = 0; qz < Q1D; ++qz)
      {
         for (int qy = 0; qy < Q1D; ++qy)
         {
            for (int qx = 0; qx < Q1D; ++qx)
            {
               for (int c = 0; c < VDIM; ++c)
               {
                  curl[qz][qy][qx][c] = 0.0;
               }
            }
         }
      }

      // We treat x, y, z components separately for optimization specific to each.

      int osc = 0;

      {
         // x component
         const int D1Dz = D1D;
         const int D1Dy = D1D;
         const int D1Dx = D1D - 1;

         for (int dz = 0; dz < D1Dz; ++dz)
         {
            double gradXY[MAX_Q1D][MAX_Q1D][2];
            for (int qy = 0; qy < Q1D; ++qy)
            {
               for (int qx = 0; qx < Q1D; ++qx)
               {
                  for (int d = 0; d < 2; ++d)
                  {
                     gradXY[qy][qx][d] = 0.0;
                  }
               }
            }

            for (int dy = 0; dy < D1Dy; ++dy)
            {
               double massX[MAX_Q1D];
               for (int qx = 0; qx < Q1D; ++qx)
               {
                  massX[qx] = 0.0;
               }

               for (int dx = 0; dx < D1Dx; ++dx)
               {
                  const double t = X(dx + ((dy + (dz * D1Dy)) * D1Dx) + osc, e);
                  for (int qx = 0; qx < Q1D; ++qx)
                  {
                     massX[qx] += t * Bo(qx,dx);
                  }
               }

               for (int qy = 0; qy < Q1D; ++qy)
               {
                  const double wy = Bc(qy,dy);
                  const double wDy = Gc(qy,dy);
                  for (int qx = 0; qx < Q1D; ++qx)
                  {
                     const double wx = massX[qx];
                     gradXY[qy][qx][0] += wx * wDy;
                     gradXY[qy][qx][1] += wx * wy;
                  }
               }
            }

            for (int qz = 0; qz < Q1D; ++qz)
            {
               const double wz = Bc(qz,dz);
               const double wDz = Gc(qz,dz);
               for (int qy = 0; qy < Q1D; ++qy)
               {
                  for (int qx = 0; qx < Q1D; ++qx)
                  {
                     // \hat{\nabla}\times\hat{u} is [0, (u_0)_{x_2}, -(u_0)_{x_1}]
                     curl[qz][qy][qx][1] += gradXY[qy][qx][1] * wDz; // (u_0)_{x_2}
                     curl[qz][qy][qx][2] -= gradXY[qy][qx][0] * wz;  // -(u_0)_{x_1}
                  }
               }
            }
         }

         osc += D1Dx * D1Dy * D1Dz;
      }

      {
         // y component
         const int D1Dz = D1D;
         const int D1Dy = D1D - 1;
         const int D1Dx = D1D;

         for (int dz = 0; dz < D1Dz; ++dz)
         {
            double gradXY[MAX_Q1D][MAX_Q1D][2];
            for (int qy = 0; qy < Q1D; ++qy)
            {
               for (int qx = 0; qx < Q1D; ++qx)
               {
                  for (int d = 0; d < 2; ++d)
                  {
                     gradXY[qy][qx][d] = 0.0;
                  }
               }
            }

            for (int dx = 0; dx < D1Dx; ++dx)
            {
               double massY[MAX_Q1D];
               for (int qy = 0; qy < Q1D; ++qy)
               {
                  massY[qy] = 0.0;
               }

               for (int dy = 0; dy < D1Dy; ++dy)
               {
                  const double t = X(dx + ((dy + (dz * D1Dy)) * D1Dx) + osc, e);
                  for (int qy = 0; qy < Q1D; ++qy)
                  {
                     massY[qy] += t * Bo(qy,dy);
                  }
               }

               for (int qx = 0; qx < Q1D; ++qx)
               {
                  const double wx = Bc(qx,dx);
                  const double wDx = Gc(qx,dx);
                  for (int qy = 0; qy < Q1D; ++qy)
                  {
                     const double wy = massY[qy];
                     gradXY[qy][qx][0] += wDx * wy;
                     gradXY[qy][qx][1] += wx * wy;
                  }
               }
            }

            for (int qz = 0; qz < Q1D; ++qz)
            {
               const double wz = Bc(qz,dz);
               const double wDz = Gc(qz,dz);
               for (int qy = 0; qy < Q1D; ++qy)
               {
                  for (int qx = 0; qx < Q1D; ++qx)
                  {
                     // \hat{\nabla}\times\hat{u} is [-(u_1)_{x_2}, 0, (u_1)_{x_0}]
                     curl[qz][qy][qx][0] -= gradXY[qy][qx][1] * wDz; // -(u_1)_{x_2}
                     curl[qz][qy][qx][2] += gradXY[qy][qx][0] * wz;  // (u_1)_{x_0}
                  }
               }
            }
         }

         osc += D1Dx * D1Dy * D1Dz;
      }

      {
         // z component
         const int D1Dz = D1D - 1;
         const int D1Dy = D1D;
         const int D1Dx = D1D;

         for (int dx = 0; dx < D1Dx; ++dx)
         {
            double gradYZ[MAX_Q1D][MAX_Q1D][2];
            for (int qz = 0; qz < Q1D; ++qz)
            {
               for (int qy = 0; qy < Q1D; ++qy)
               {
                  for (int d = 0; d < 2; ++d)
                  {
                     gradYZ[qz][qy][d] = 0.0;
                  }
               }
            }

            for (int dy = 0; dy < D1Dy; ++dy)
            {
               double massZ[MAX_Q1D];
               for (int qz = 0; qz < Q1D; ++qz)
               {
                  massZ[qz] = 0.0;
               }

               for (int dz = 0; dz < D1Dz; ++dz)
               {
                  const double t = X(dx + ((dy + (dz * D1Dy)) * D1Dx) + osc, e);
                  for (int qz = 0; qz < Q1D; ++qz)
                  {
                     massZ[qz] += t * Bo(qz,dz);
                  }
               }

               for (int qy = 0; qy < Q1D; ++qy)
               {
                  const double wy = Bc(qy,dy);
                  const double wDy = Gc(qy,dy);
                  for (int qz = 0; qz < Q1D; ++qz)
                  {
                     const double wz = massZ[qz];
                     gradYZ[qz][qy][0] += wz * wy;
                     gradYZ[qz][qy][1] += wz * wDy;
                  }
               }
            }

            for (int qx = 0; qx < Q1D; ++qx)
            {
               const double wx = Bc(qx,dx);
               const double wDx = Gc(qx,dx);

               for (int qy = 0; qy < Q1D; ++qy)
               {
                  for (int qz = 0; qz < Q1D; ++qz)
                  {
                     // \hat{\nabla}\times\hat{u} is [(u_2)_{x_1}, -(u_2)_{x_0}, 0]
                     curl[qz][qy][qx][0] += gradYZ[qz][qy][1] * wx;  // (u_2)_{x_1}
                     curl[qz][qy][qx][1] -= gradYZ[qz][qy][0] * wDx; // -(u_2)_{x_0}
                  }
               }
            }
         }
      }

      // Apply D operator.
      for (int qz = 0; qz < Q1D; ++qz)
      {
         for (int qy = 0; qy < Q1D; ++qy)
         {
            for (int qx = 0; qx < Q1D; ++qx)
            {
               const double O11 = op(qx,qy,qz,0,e);
               const double O12 = op(qx,qy,qz,1,e);
               const double O13 = op(qx,qy,qz,2,e);
               const double O21 = symmetric ? O12 : op(qx,qy,qz,3,e);
               const double O22 = symmetric ? op(qx,qy,qz,3,e) : op(qx,qy,qz,4,e);
               const double O23 = symmetric ? op(qx,qy,qz,4,e) : op(qx,qy,qz,5,e);
               const double O31 = symmetric ? O13 : op(qx,qy,qz,6,e);
               const double O32 = symmetric ? O23 : op(qx,qy,qz,7,e);
               const double O33 = symmetric ? op(qx,qy,qz,5,e) : op(qx,qy,qz,8,e);

               const double c1 = (O11 * curl[qz][qy][qx][0]) + (O12 * curl[qz][qy][qx][1]) +
                                 (O13 * curl[qz][qy][qx][2]);
               const double c2 = (O21 * curl[qz][qy][qx][0]) + (O22 * curl[qz][qy][qx][1]) +
                                 (O23 * curl[qz][qy][qx][2]);
               const double c3 = (O31 * curl[qz][qy][qx][0]) + (O32 * curl[qz][qy][qx][1]) +
                                 (O33 * curl[qz][qy][qx][2]);

               curl[qz][qy][qx][0] = c1;
               curl[qz][qy][qx][1] = c2;
               curl[qz][qy][qx][2] = c3;
            }
         }
      }

      // x component
      osc = 0;
      {
         const int D1Dz = D1D;
         const int D1Dy = D1D;
         const int D1Dx = D1D - 1;

         for (int qz = 0; qz < Q1D; ++qz)
         {
            double gradXY12[MAX_D1D][MAX_D1D];
            double gradXY21[MAX_D1D][MAX_D1D];

            for (int dy = 0; dy < D1Dy; ++dy)
            {
               for (int dx = 0; dx < D1Dx; ++dx)
               {
                  gradXY12[dy][dx] = 0.0;
                  gradXY21[dy][dx] = 0.0;
               }
            }
            for (int qy = 0; qy < Q1D; ++qy)
            {
               double massX[MAX_D1D][2];
               for (int dx = 0; dx < D1Dx; ++dx)
               {
                  for (int n = 0; n < 2; ++n)
                  {
                     massX[dx][n] = 0.0;
                  }
               }
               for (int qx = 0; qx < Q1D; ++qx)
               {
                  for (int dx = 0; dx < D1Dx; ++dx)
                  {
                     const double wx = Bot(dx,qx);

                     massX[dx][0] += wx * curl[qz][qy][qx][1];
                     massX[dx][1] += wx * curl[qz][qy][qx][2];
                  }
               }
               for (int dy = 0; dy < D1Dy; ++dy)
               {
                  const double wy = Bct(dy,qy);
                  const double wDy = Gct(dy,qy);

                  for (int dx = 0; dx < D1Dx; ++dx)
                  {
                     gradXY21[dy][dx] += massX[dx][0] * wy;
                     gradXY12[dy][dx] += massX[dx][1] * wDy;
                  }
               }
            }

            for (int dz = 0; dz < D1Dz; ++dz)
            {
               const double wz = Bct(dz,qz);
               const double wDz = Gct(dz,qz);
               for (int dy = 0; dy < D1Dy; ++dy)
               {
                  for (int dx = 0; dx < D1Dx; ++dx)
                  {
                     // \hat{\nabla}\times\hat{u} is [0, (u_0)_{x_2}, -(u_0)_{x_1}]
                     // (u_0)_{x_2} * (op * curl)_1 - (u_0)_{x_1} * (op * curl)_2
                     Y(dx + ((dy + (dz * D1Dy)) * D1Dx) + osc,
                       e) += (gradXY21[dy][dx] * wDz) - (gradXY12[dy][dx] * wz);
                  }
               }
            }
         }  // loop qz

         osc += D1Dx * D1Dy * D1Dz;
      }

      // y component
      {
         const int D1Dz = D1D;
         const int D1Dy = D1D - 1;
         const int D1Dx = D1D;

         for (int qz = 0; qz < Q1D; ++qz)
         {
            double gradXY02[MAX_D1D][MAX_D1D];
            double gradXY20[MAX_D1D][MAX_D1D];

            for (int dy = 0; dy < D1Dy; ++dy)
            {
               for (int dx = 0; dx < D1Dx; ++dx)
               {
                  gradXY02[dy][dx] = 0.0;
                  gradXY20[dy][dx] = 0.0;
               }
            }
            for (int qx = 0; qx < Q1D; ++qx)
            {
               double massY[MAX_D1D][2];
               for (int dy = 0; dy < D1Dy; ++dy)
               {
                  massY[dy][0] = 0.0;
                  massY[dy][1] = 0.0;
               }
               for (int qy = 0; qy < Q1D; ++qy)
               {
                  for (int dy = 0; dy < D1Dy; ++dy)
                  {
                     const double wy = Bot(dy,qy);

                     massY[dy][0] += wy * curl[qz][qy][qx][2];
                     massY[dy][1] += wy * curl[qz][qy][qx][0];
                  }
               }
               for (int dx = 0; dx < D1Dx; ++dx)
               {
                  const double wx = Bct(dx,qx);
                  const double wDx = Gct(dx,qx);

                  for (int dy = 0; dy < D1Dy; ++dy)
                  {
                     gradXY02[dy][dx] += massY[dy][0] * wDx;
                     gradXY20[dy][dx] += massY[dy][1] * wx;
                  }
               }
            }

            for (int dz = 0; dz < D1Dz; ++dz)
            {
               const double wz = Bct(dz,qz);
               const double wDz = Gct(dz,qz);
               for (int dy = 0; dy < D1Dy; ++dy)
               {
                  for (int dx = 0; dx < D1Dx; ++dx)
                  {
                     // \hat{\nabla}\times\hat{u} is [-(u_1)_{x_2}, 0, (u_1)_{x_0}]
                     // -(u_1)_{x_2} * (op * curl)_0 + (u_1)_{x_0} * (op * curl)_2
                     Y(dx + ((dy + (dz * D1Dy)) * D1Dx) + osc,
                       e) += (-gradXY20[dy][dx] * wDz) + (gradXY02[dy][dx] * wz);
                  }
               }
            }
         }  // loop qz

         osc += D1Dx * D1Dy * D1Dz;
      }

      // z component
      {
         const int D1Dz = D1D - 1;
         const int D1Dy = D1D;
         const int D1Dx = D1D;

         for (int qx = 0; qx < Q1D; ++qx)
         {
            double gradYZ01[MAX_D1D][MAX_D1D];
            double gradYZ10[MAX_D1D][MAX_D1D];

            for (int dy = 0; dy < D1Dy; ++dy)
            {
               for (int dz = 0; dz < D1Dz; ++dz)
               {
                  gradYZ01[dz][dy] = 0.0;
                  gradYZ10[dz][dy] = 0.0;
               }
            }
            for (int qy = 0; qy < Q1D; ++qy)
            {
               double massZ[MAX_D1D][2];
               for (int dz = 0; dz < D1Dz; ++dz)
               {
                  for (int n = 0; n < 2; ++n)
                  {
                     massZ[dz][n] = 0.0;
                  }
               }
               for (int qz = 0; qz < Q1D; ++qz)
               {
                  for (int dz = 0; dz < D1Dz; ++dz)
                  {
                     const double wz = Bot(dz,qz);

                     massZ[dz][0] += wz * curl[qz][qy][qx][0];
                     massZ[dz][1] += wz * curl[qz][qy][qx][1];
                  }
               }
               for (int dy = 0; dy < D1Dy; ++dy)
               {
                  const double wy = Bct(dy,qy);
                  const double wDy = Gct(dy,qy);

                  for (int dz = 0; dz < D1Dz; ++dz)
                  {
                     gradYZ01[dz][dy] += wy * massZ[dz][1];
                     gradYZ10[dz][dy] += wDy * massZ[dz][0];
                  }
               }
            }

            for (int dx = 0; dx < D1Dx; ++dx)
            {
               const double wx = Bct(dx,qx);
               const double wDx = Gct(dx,qx);

               for (int dy = 0; dy < D1Dy; ++dy)
               {
                  for (int dz = 0; dz < D1Dz; ++dz)
                  {
                     // \hat{\nabla}\times\hat{u} is [(u_2)_{x_1}, -(u_2)_{x_0}, 0]
                     // (u_2)_{x_1} * (op * curl)_0 - (u_2)_{x_0} * (op * curl)_1
                     Y(dx + ((dy + (dz * D1Dy)) * D1Dx) + osc,
                       e) += (gradYZ10[dz][dy] * wx) - (gradYZ01[dz][dy] * wDx);
                  }
               }
            }
         }  // loop qx
      }
   }); // end of element loop
}

template<int MAX_D1D = HCURL_MAX_D1D, int MAX_Q1D = HCURL_MAX_Q1D>
static void SmemPACurlCurlApply3D(const int D1D,
                                  const int Q1D,
                                  const bool symmetric,
                                  const int NE,
                                  const Array<double> &bo,
                                  const Array<double> &bc,
                                  const Array<double> &bot,
                                  const Array<double> &bct,
                                  const Array<double> &gc,
                                  const Array<double> &gct,
                                  const Vector &pa_data,
                                  const Vector &x,
                                  Vector &y)
{
   MFEM_VERIFY(D1D <= MAX_D1D, "Error: D1D > MAX_D1D");
   MFEM_VERIFY(Q1D <= MAX_Q1D, "Error: Q1D > MAX_Q1D");
   // Using (\nabla\times u) F = 1/det(dF) dF \hat{\nabla}\times\hat{u} (p. 78 of Monk), we get
   // (\nabla\times u) \cdot (\nabla\times v) = 1/det(dF)^2 \hat{\nabla}\times\hat{u}^T dF^T dF \hat{\nabla}\times\hat{v}
   // If c = 0, \hat{\nabla}\times\hat{u} reduces to [0, (u_0)_{x_2}, -(u_0)_{x_1}]
   // If c = 1, \hat{\nabla}\times\hat{u} reduces to [-(u_1)_{x_2}, 0, (u_1)_{x_0}]
   // If c = 2, \hat{\nabla}\times\hat{u} reduces to [(u_2)_{x_1}, -(u_2)_{x_0}, 0]

   auto Bo = Reshape(bo.Read(), Q1D, D1D-1);
   auto Bc = Reshape(bc.Read(), Q1D, D1D);
   auto Gc = Reshape(gc.Read(), Q1D, D1D);
   auto op = Reshape(pa_data.Read(), Q1D, Q1D, Q1D, symmetric ? 6 : 9, NE);
   auto X = Reshape(x.Read(), 3*(D1D-1)*D1D*D1D, NE);
   auto Y = Reshape(y.ReadWrite(), 3*(D1D-1)*D1D*D1D, NE);

   const int s = symmetric ? 6 : 9;

   auto device_kernel = [=] MFEM_DEVICE (int e)
   {
      constexpr int VDIM = 3;

      MFEM_SHARED double sBo[MAX_D1D][MAX_Q1D];
      MFEM_SHARED double sBc[MAX_D1D][MAX_Q1D];
      MFEM_SHARED double sGc[MAX_D1D][MAX_Q1D];

      double ope[9];
      MFEM_SHARED double sop[9][MAX_Q1D][MAX_Q1D];
      MFEM_SHARED double curl[MAX_Q1D][MAX_Q1D][3];

      MFEM_SHARED double sX[MAX_D1D][MAX_D1D][MAX_D1D];

      MFEM_FOREACH_THREAD(qx,x,Q1D)
      {
         MFEM_FOREACH_THREAD(qy,y,Q1D)
         {
            MFEM_FOREACH_THREAD(qz,z,Q1D)
            {
               for (int i=0; i<s; ++i)
               {
                  ope[i] = op(qx,qy,qz,i,e);
               }
            }
         }
      }

      const int tidx = MFEM_THREAD_ID(x);
      const int tidy = MFEM_THREAD_ID(y);
      const int tidz = MFEM_THREAD_ID(z);

      if (tidz == 0)
      {
         MFEM_FOREACH_THREAD(d,y,D1D)
         {
            MFEM_FOREACH_THREAD(q,x,Q1D)
            {
               sBc[d][q] = Bc(q,d);
               sGc[d][q] = Gc(q,d);
               if (d < D1D-1)
               {
                  sBo[d][q] = Bo(q,d);
               }
            }
         }
      }
      MFEM_SYNC_THREAD;

      for (int qz=0; qz < Q1D; ++qz)
      {
         if (tidz == qz)
         {
            MFEM_FOREACH_THREAD(qy,y,Q1D)
            {
               MFEM_FOREACH_THREAD(qx,x,Q1D)
               {
                  for (int i=0; i<3; ++i)
                  {
                     curl[qy][qx][i] = 0.0;
                  }
               }
            }
         }

         int osc = 0;
         for (int c = 0; c < VDIM; ++c)  // loop over x, y, z components
         {
            const int D1Dz = (c == 2) ? D1D - 1 : D1D;
            const int D1Dy = (c == 1) ? D1D - 1 : D1D;
            const int D1Dx = (c == 0) ? D1D - 1 : D1D;

            MFEM_FOREACH_THREAD(dz,z,D1Dz)
            {
               MFEM_FOREACH_THREAD(dy,y,D1Dy)
               {
                  MFEM_FOREACH_THREAD(dx,x,D1Dx)
                  {
                     sX[dz][dy][dx] = X(dx + ((dy + (dz * D1Dy)) * D1Dx) + osc, e);
                  }
               }
            }
            MFEM_SYNC_THREAD;

            if (tidz == qz)
            {
               if (c == 0)
               {
                  for (int i=0; i<s; ++i)
                  {
                     sop[i][tidx][tidy] = ope[i];
                  }
               }

               MFEM_FOREACH_THREAD(qy,y,Q1D)
               {
                  MFEM_FOREACH_THREAD(qx,x,Q1D)
                  {
                     double u = 0.0;
                     double v = 0.0;

                     // We treat x, y, z components separately for optimization specific to each.
                     if (c == 0) // x component
                     {
                        // \hat{\nabla}\times\hat{u} is [0, (u_0)_{x_2}, -(u_0)_{x_1}]

                        for (int dz = 0; dz < D1Dz; ++dz)
                        {
                           const double wz = sBc[dz][qz];
                           const double wDz = sGc[dz][qz];

                           for (int dy = 0; dy < D1Dy; ++dy)
                           {
                              const double wy = sBc[dy][qy];
                              const double wDy = sGc[dy][qy];

                              for (int dx = 0; dx < D1Dx; ++dx)
                              {
                                 const double wx = sX[dz][dy][dx] * sBo[dx][qx];
                                 u += wx * wDy * wz;
                                 v += wx * wy * wDz;
                              }
                           }
                        }

                        curl[qy][qx][1] += v; // (u_0)_{x_2}
                        curl[qy][qx][2] -= u;  // -(u_0)_{x_1}
                     }
                     else if (c == 1)  // y component
                     {
                        // \hat{\nabla}\times\hat{u} is [-(u_1)_{x_2}, 0, (u_1)_{x_0}]

                        for (int dz = 0; dz < D1Dz; ++dz)
                        {
                           const double wz = sBc[dz][qz];
                           const double wDz = sGc[dz][qz];

                           for (int dy = 0; dy < D1Dy; ++dy)
                           {
                              const double wy = sBo[dy][qy];

                              for (int dx = 0; dx < D1Dx; ++dx)
                              {
                                 const double t = sX[dz][dy][dx];
                                 const double wx = t * sBc[dx][qx];
                                 const double wDx = t * sGc[dx][qx];

                                 u += wDx * wy * wz;
                                 v += wx * wy * wDz;
                              }
                           }
                        }

                        curl[qy][qx][0] -= v; // -(u_1)_{x_2}
                        curl[qy][qx][2] += u; // (u_1)_{x_0}
                     }
                     else // z component
                     {
                        // \hat{\nabla}\times\hat{u} is [(u_2)_{x_1}, -(u_2)_{x_0}, 0]

                        for (int dz = 0; dz < D1Dz; ++dz)
                        {
                           const double wz = sBo[dz][qz];

                           for (int dy = 0; dy < D1Dy; ++dy)
                           {
                              const double wy = sBc[dy][qy];
                              const double wDy = sGc[dy][qy];

                              for (int dx = 0; dx < D1Dx; ++dx)
                              {
                                 const double t = sX[dz][dy][dx];
                                 const double wx = t * sBc[dx][qx];
                                 const double wDx = t * sGc[dx][qx];

                                 u += wDx * wy * wz;
                                 v += wx * wDy * wz;
                              }
                           }
                        }

                        curl[qy][qx][0] += v; // (u_2)_{x_1}
                        curl[qy][qx][1] -= u; // -(u_2)_{x_0}
                     }
                  } // qx
               } // qy
            } // tidz == qz

            osc += D1Dx * D1Dy * D1Dz;
            MFEM_SYNC_THREAD;
         } // c

         double dxyz1 = 0.0;
         double dxyz2 = 0.0;
         double dxyz3 = 0.0;

         MFEM_FOREACH_THREAD(dz,z,D1D)
         {
            const double wcz = sBc[dz][qz];
            const double wcDz = sGc[dz][qz];
            const double wz = (dz < D1D-1) ? sBo[dz][qz] : 0.0;

            MFEM_FOREACH_THREAD(dy,y,D1D)
            {
               MFEM_FOREACH_THREAD(dx,x,D1D)
               {
                  for (int qy = 0; qy < Q1D; ++qy)
                  {
                     const double wcy = sBc[dy][qy];
                     const double wcDy = sGc[dy][qy];
                     const double wy = (dy < D1D-1) ? sBo[dy][qy] : 0.0;

                     for (int qx = 0; qx < Q1D; ++qx)
                     {
                        const double O11 = sop[0][qx][qy];
                        const double O12 = sop[1][qx][qy];
                        const double O13 = sop[2][qx][qy];
                        const double O21 = symmetric ? O12 : sop[3][qx][qy];
                        const double O22 = symmetric ? sop[3][qx][qy] : sop[4][qx][qy];
                        const double O23 = symmetric ? sop[4][qx][qy] : sop[5][qx][qy];
                        const double O31 = symmetric ? O13 : sop[6][qx][qy];
                        const double O32 = symmetric ? O23 : sop[7][qx][qy];
                        const double O33 = symmetric ? sop[5][qx][qy] : sop[8][qx][qy];

                        const double c1 = (O11 * curl[qy][qx][0]) + (O12 * curl[qy][qx][1]) +
                                          (O13 * curl[qy][qx][2]);
                        const double c2 = (O21 * curl[qy][qx][0]) + (O22 * curl[qy][qx][1]) +
                                          (O23 * curl[qy][qx][2]);
                        const double c3 = (O31 * curl[qy][qx][0]) + (O32 * curl[qy][qx][1]) +
                                          (O33 * curl[qy][qx][2]);

                        const double wcx = sBc[dx][qx];
                        const double wDx = sGc[dx][qx];

                        if (dx < D1D-1)
                        {
                           // \hat{\nabla}\times\hat{u} is [0, (u_0)_{x_2}, -(u_0)_{x_1}]
                           // (u_0)_{x_2} * (op * curl)_1 - (u_0)_{x_1} * (op * curl)_2
                           const double wx = sBo[dx][qx];
                           dxyz1 += (wx * c2 * wcy * wcDz) - (wx * c3 * wcDy * wcz);
                        }

                        // \hat{\nabla}\times\hat{u} is [-(u_1)_{x_2}, 0, (u_1)_{x_0}]
                        // -(u_1)_{x_2} * (op * curl)_0 + (u_1)_{x_0} * (op * curl)_2
                        dxyz2 += (-wy * c1 * wcx * wcDz) + (wy * c3 * wDx * wcz);

                        // \hat{\nabla}\times\hat{u} is [(u_2)_{x_1}, -(u_2)_{x_0}, 0]
                        // (u_2)_{x_1} * (op * curl)_0 - (u_2)_{x_0} * (op * curl)_1
                        dxyz3 += (wcDy * wz * c1 * wcx) - (wcy * wz * c2 * wDx);
                     } // qx
                  } // qy
               } // dx
            } // dy
         } // dz

         MFEM_SYNC_THREAD;

         MFEM_FOREACH_THREAD(dz,z,D1D)
         {
            MFEM_FOREACH_THREAD(dy,y,D1D)
            {
               MFEM_FOREACH_THREAD(dx,x,D1D)
               {
                  if (dx < D1D-1)
                  {
                     Y(dx + ((dy + (dz * D1D)) * (D1D-1)), e) += dxyz1;
                  }
                  if (dy < D1D-1)
                  {
                     Y(dx + ((dy + (dz * (D1D-1))) * D1D) + ((D1D-1)*D1D*D1D), e) += dxyz2;
                  }
                  if (dz < D1D-1)
                  {
                     Y(dx + ((dy + (dz * D1D)) * D1D) + (2*(D1D-1)*D1D*D1D), e) += dxyz3;
                  }
               }
            }
         }
      } // qz
   }; // end of element loop

   auto host_kernel = [&] MFEM_LAMBDA (int)
   {
      MFEM_ABORT_KERNEL("This kernel should only be used on GPU.");
   };

   ForallWrap<3>(true, NE, device_kernel, host_kernel, Q1D, Q1D, Q1D);
}

static void PACurlL2Apply2D(const int D1D,
                            const int D1Dtest,
                            const int Q1D,
                            const int NE,
                            const Array<double> &bo,
                            const Array<double> &bot,
                            const Array<double> &bt,
                            const Array<double> &gc,
                            const Vector &pa_data,
                            const Vector &x, // trial = H(curl)
                            Vector &y)  // test = L2 or H1
{
   constexpr static int VDIM = 2;
   constexpr static int MAX_D1D = HCURL_MAX_D1D;
   constexpr static int MAX_Q1D = HCURL_MAX_Q1D;
   const int H1 = (D1Dtest == D1D);

   MFEM_VERIFY(y.Size() == NE*D1Dtest*D1Dtest, "Test vector of wrong dimension");

   auto Bo = Reshape(bo.Read(), Q1D, D1D-1);
   auto Bot = Reshape(bot.Read(), D1D-1, Q1D);
   auto Bt = Reshape(bt.Read(), D1D, Q1D);
   auto Gc = Reshape(gc.Read(), Q1D, D1D);
   auto op = Reshape(pa_data.Read(), Q1D, Q1D, NE);
   auto X = Reshape(x.Read(), 2*(D1D-1)*D1D, NE);
   auto Y = Reshape(y.ReadWrite(), D1Dtest, D1Dtest, NE);

   MFEM_FORALL(e, NE,
   {
      double curl[MAX_Q1D][MAX_Q1D];

      // curl[qy][qx] will be computed as du_y/dx - du_x/dy

      for (int qy = 0; qy < Q1D; ++qy)
      {
         for (int qx = 0; qx < Q1D; ++qx)
         {
            curl[qy][qx] = 0.0;
         }
      }

      int osc = 0;

      for (int c = 0; c < VDIM; ++c)  // loop over x, y components
      {
         const int D1Dy = (c == 1) ? D1D - 1 : D1D;
         const int D1Dx = (c == 0) ? D1D - 1 : D1D;

         for (int dy = 0; dy < D1Dy; ++dy)
         {
            double gradX[MAX_Q1D];
            for (int qx = 0; qx < Q1D; ++qx)
            {
               gradX[qx] = 0;
            }

            for (int dx = 0; dx < D1Dx; ++dx)
            {
               const double t = X(dx + (dy * D1Dx) + osc, e);
               for (int qx = 0; qx < Q1D; ++qx)
               {
                  gradX[qx] += t * ((c == 0) ? Bo(qx,dx) : Gc(qx,dx));
               }
            }

            for (int qy = 0; qy < Q1D; ++qy)
            {
               const double wy = (c == 0) ? -Gc(qy,dy) : Bo(qy,dy);
               for (int qx = 0; qx < Q1D; ++qx)
               {
                  curl[qy][qx] += gradX[qx] * wy;
               }
            }
         }

         osc += D1Dx * D1Dy;
      }  // loop (c) over components

      // Apply D operator.
      for (int qy = 0; qy < Q1D; ++qy)
      {
         for (int qx = 0; qx < Q1D; ++qx)
         {
            curl[qy][qx] *= op(qx,qy,e);
         }
      }

      for (int qy = 0; qy < Q1D; ++qy)
      {
         double sol_x[MAX_D1D];
         for (int dx = 0; dx < D1Dtest; ++dx)
         {
            sol_x[dx] = 0.0;
         }
         for (int qx = 0; qx < Q1D; ++qx)
         {
            const double s = curl[qy][qx];
            for (int dx = 0; dx < D1Dtest; ++dx)
            {
               sol_x[dx] += s * ((H1 == 1) ? Bt(dx,qx) : Bot(dx,qx));
            }
         }
         for (int dy = 0; dy < D1Dtest; ++dy)
         {
            const double wy = (H1 == 1) ? Bt(dy,qy) : Bot(dy,qy);

            for (int dx = 0; dx < D1Dtest; ++dx)
            {
               Y(dx,dy,e) += sol_x[dx] * wy;
            }
         }
      }  // loop qy
   }); // end of element loop
}

static void PACurlL2ApplyTranspose2D(const int D1D,
                                     const int D1Dtest,
                                     const int Q1D,
                                     const int NE,
                                     const Array<double> &bo,
                                     const Array<double> &bot,
                                     const Array<double> &b,
                                     const Array<double> &gct,
                                     const Vector &pa_data,
                                     const Vector &x, // trial = H(curl)
                                     Vector &y)  // test = L2 or H1
{
   constexpr static int VDIM = 2;
   constexpr static int MAX_D1D = HCURL_MAX_D1D;
   constexpr static int MAX_Q1D = HCURL_MAX_Q1D;
   const int H1 = (D1Dtest == D1D);

   MFEM_VERIFY(x.Size() == NE*D1Dtest*D1Dtest, "Test vector of wrong dimension");

   auto Bo = Reshape(bo.Read(), Q1D, D1D-1);
   auto B = Reshape(b.Read(), Q1D, D1D);
   auto Bot = Reshape(bot.Read(), D1D-1, Q1D);
   auto Gct = Reshape(gct.Read(), D1D, Q1D);
   auto op = Reshape(pa_data.Read(), Q1D, Q1D, NE);
   auto X = Reshape(x.Read(), D1Dtest, D1Dtest, NE);
   auto Y = Reshape(y.ReadWrite(), 2*(D1D-1)*D1D, NE);

   MFEM_FORALL(e, NE,
   {
      double mass[MAX_Q1D][MAX_Q1D];

      // Zero-order term in L2 or H1 test space

      for (int qy = 0; qy < Q1D; ++qy)
      {
         for (int qx = 0; qx < Q1D; ++qx)
         {
            mass[qy][qx] = 0.0;
         }
      }

      for (int dy = 0; dy < D1Dtest; ++dy)
      {
         double sol_x[MAX_Q1D];
         for (int qy = 0; qy < Q1D; ++qy)
         {
            sol_x[qy] = 0.0;
         }
         for (int dx = 0; dx < D1Dtest; ++dx)
         {
            const double s = X(dx,dy,e);
            for (int qx = 0; qx < Q1D; ++qx)
            {
               sol_x[qx] += s * ((H1 == 1) ? B(qx,dx) : Bo(qx,dx));
            }
         }
         for (int qy = 0; qy < Q1D; ++qy)
         {
            const double d2q = (H1 == 1) ? B(qy,dy) : Bo(qy,dy);
            for (int qx = 0; qx < Q1D; ++qx)
            {
               mass[qy][qx] += d2q * sol_x[qx];
            }
         }
      }

      // Apply D operator.
      for (int qy = 0; qy < Q1D; ++qy)
      {
         for (int qx = 0; qx < Q1D; ++qx)
         {
            mass[qy][qx] *= op(qx,qy,e);
         }
      }

      for (int qy = 0; qy < Q1D; ++qy)
      {
         int osc = 0;

         for (int c = 0; c < VDIM; ++c)  // loop over x, y components
         {
            const int D1Dy = (c == 1) ? D1D - 1 : D1D;
            const int D1Dx = (c == 0) ? D1D - 1 : D1D;

            double gradX[MAX_D1D];
            for (int dx = 0; dx < D1Dx; ++dx)
            {
               gradX[dx] = 0.0;
            }
            for (int qx = 0; qx < Q1D; ++qx)
            {
               for (int dx = 0; dx < D1Dx; ++dx)
               {
                  gradX[dx] += mass[qy][qx] * ((c == 0) ? Bot(dx,qx) : Gct(dx,qx));
               }
            }
            for (int dy = 0; dy < D1Dy; ++dy)
            {
               const double wy = (c == 0) ? -Gct(dy,qy) : Bot(dy,qy);

               for (int dx = 0; dx < D1Dx; ++dx)
               {
                  Y(dx + (dy * D1Dx) + osc, e) += gradX[dx] * wy;
               }
            }

            osc += D1Dx * D1Dy;
         }  // loop c
      }  // loop qy
   }); // end of element loop
}

void CurlCurlIntegrator::AddMultPA(const Vector &x, Vector &y) const
{
   if (dim == 3)
   {
      if (Device::Allows(Backend::DEVICE_MASK))
      {
         const int ID = (dofs1D << 4) | quad1D;
         switch (ID)
         {
            case 0x23: return SmemPACurlCurlApply3D<2,3>(dofs1D, quad1D, symmetric, ne,
                                                            mapsO->B, mapsC->B, mapsO->Bt,
                                                            mapsC->Bt, mapsC->G, mapsC->Gt, pa_data, x, y);
            case 0x34: return SmemPACurlCurlApply3D<3,4>(dofs1D, quad1D, symmetric, ne,
                                                            mapsO->B, mapsC->B, mapsO->Bt,
                                                            mapsC->Bt, mapsC->G, mapsC->Gt, pa_data, x, y);
            case 0x45: return SmemPACurlCurlApply3D<4,5>(dofs1D, quad1D, symmetric, ne,
                                                            mapsO->B,
                                                            mapsC->B, mapsO->Bt,
                                                            mapsC->Bt, mapsC->G, mapsC->Gt, pa_data, x, y);
            case 0x56: return SmemPACurlCurlApply3D<5,6>(dofs1D, quad1D, symmetric, ne,
                                                            mapsO->B, mapsC->B, mapsO->Bt,
                                                            mapsC->Bt, mapsC->G, mapsC->Gt, pa_data, x, y);
            default: return SmemPACurlCurlApply3D(dofs1D, quad1D, symmetric, ne, mapsO->B,
                                                     mapsC->B, mapsO->Bt, mapsC->Bt,
                                                     mapsC->G, mapsC->Gt, pa_data, x, y);
         }
      }
      else
         PACurlCurlApply3D(dofs1D, quad1D, symmetric, ne, mapsO->B, mapsC->B, mapsO->Bt,
                           mapsC->Bt, mapsC->G, mapsC->Gt, pa_data, x, y);
   }
   else if (dim == 2)
   {
      PACurlCurlApply2D(dofs1D, quad1D, ne, mapsO->B, mapsO->Bt,
                        mapsC->G, mapsC->Gt, pa_data, x, y);
   }
   else
   {
      MFEM_ABORT("Unsupported dimension!");
   }
}

static void PACurlCurlAssembleDiagonal2D(const int D1D,
                                         const int Q1D,
                                         const int NE,
                                         const Array<double> &bo,
                                         const Array<double> &gc,
                                         const Vector &pa_data,
                                         Vector &diag)
{
   constexpr static int VDIM = 2;
   constexpr static int MAX_Q1D = HCURL_MAX_Q1D;

   auto Bo = Reshape(bo.Read(), Q1D, D1D-1);
   auto Gc = Reshape(gc.Read(), Q1D, D1D);
   auto op = Reshape(pa_data.Read(), Q1D, Q1D, NE);
   auto D = Reshape(diag.ReadWrite(), 2*(D1D-1)*D1D, NE);

   MFEM_FORALL(e, NE,
   {
      int osc = 0;

      for (int c = 0; c < VDIM; ++c)  // loop over x, y components
      {
         const int D1Dy = (c == 1) ? D1D - 1 : D1D;
         const int D1Dx = (c == 0) ? D1D - 1 : D1D;

         double t[MAX_Q1D];

         for (int dy = 0; dy < D1Dy; ++dy)
         {
            for (int qx = 0; qx < Q1D; ++qx)
            {
               t[qx] = 0.0;
               for (int qy = 0; qy < Q1D; ++qy)
               {
                  const double wy = (c == 1) ? Bo(qy,dy) : -Gc(qy,dy);
                  t[qx] += wy * wy * op(qx,qy,e);
               }
            }

            for (int dx = 0; dx < D1Dx; ++dx)
            {
               for (int qx = 0; qx < Q1D; ++qx)
               {
                  const double wx = ((c == 0) ? Bo(qx,dx) : Gc(qx,dx));
                  D(dx + (dy * D1Dx) + osc, e) += t[qx] * wx * wx;
               }
            }
         }

         osc += D1Dx * D1Dy;
      }  // loop c
   }); // end of element loop
}

template<int MAX_D1D = HCURL_MAX_D1D, int MAX_Q1D = HCURL_MAX_Q1D>
static void PACurlCurlAssembleDiagonal3D(const int D1D,
                                         const int Q1D,
                                         const bool symmetric,
                                         const int NE,
                                         const Array<double> &bo,
                                         const Array<double> &bc,
                                         const Array<double> &go,
                                         const Array<double> &gc,
                                         const Vector &pa_data,
                                         Vector &diag)
{
   constexpr static int VDIM = 3;
   MFEM_VERIFY(D1D <= MAX_D1D, "Error: D1D > MAX_D1D");
   MFEM_VERIFY(Q1D <= MAX_Q1D, "Error: Q1D > MAX_Q1D");

   auto Bo = Reshape(bo.Read(), Q1D, D1D-1);
   auto Bc = Reshape(bc.Read(), Q1D, D1D);
   auto Go = Reshape(go.Read(), Q1D, D1D-1);
   auto Gc = Reshape(gc.Read(), Q1D, D1D);
   auto op = Reshape(pa_data.Read(), Q1D, Q1D, Q1D, (symmetric ? 6 : 9), NE);
   auto D = Reshape(diag.ReadWrite(), 3*(D1D-1)*D1D*D1D, NE);

   const int s = symmetric ? 6 : 9;
   const int i11 = 0;
   const int i12 = 1;
   const int i13 = 2;
   const int i21 = symmetric ? i12 : 3;
   const int i22 = symmetric ? 3 : 4;
   const int i23 = symmetric ? 4 : 5;
   const int i31 = symmetric ? i13 : 6;
   const int i32 = symmetric ? i23 : 7;
   const int i33 = symmetric ? 5 : 8;

   MFEM_FORALL(e, NE,
   {
      // Using (\nabla\times u) F = 1/det(dF) dF \hat{\nabla}\times\hat{u} (p. 78 of Monk), we get
      // (\nabla\times u) \cdot (\nabla\times u) = 1/det(dF)^2 \hat{\nabla}\times\hat{u}^T dF^T dF \hat{\nabla}\times\hat{u}
      // If c = 0, \hat{\nabla}\times\hat{u} reduces to [0, (u_0)_{x_2}, -(u_0)_{x_1}]
      // If c = 1, \hat{\nabla}\times\hat{u} reduces to [-(u_1)_{x_2}, 0, (u_1)_{x_0}]
      // If c = 2, \hat{\nabla}\times\hat{u} reduces to [(u_2)_{x_1}, -(u_2)_{x_0}, 0]

      // For each c, we will keep 9 arrays for derivatives multiplied by the 9 entries of the 3x3 matrix (dF^T C dF),
      // which may be non-symmetric depending on a possibly non-symmetric matrix coefficient.

      int osc = 0;

      for (int c = 0; c < VDIM; ++c)  // loop over x, y, z components
      {
         const int D1Dz = (c == 2) ? D1D - 1 : D1D;
         const int D1Dy = (c == 1) ? D1D - 1 : D1D;
         const int D1Dx = (c == 0) ? D1D - 1 : D1D;

         double zt[MAX_Q1D][MAX_Q1D][MAX_D1D][9][3];

         // z contraction
         for (int qx = 0; qx < Q1D; ++qx)
         {
            for (int qy = 0; qy < Q1D; ++qy)
            {
               for (int dz = 0; dz < D1Dz; ++dz)
               {
                  for (int i=0; i<s; ++i)
                  {
                     for (int d=0; d<3; ++d)
                     {
                        zt[qx][qy][dz][i][d] = 0.0;
                     }
                  }

                  for (int qz = 0; qz < Q1D; ++qz)
                  {
                     const double wz = ((c == 2) ? Bo(qz,dz) : Bc(qz,dz));
                     const double wDz = ((c == 2) ? Go(qz,dz) : Gc(qz,dz));

                     for (int i=0; i<s; ++i)
                     {
                        zt[qx][qy][dz][i][0] += wz * wz * op(qx,qy,qz,i,e);
                        zt[qx][qy][dz][i][1] += wDz * wz * op(qx,qy,qz,i,e);
                        zt[qx][qy][dz][i][2] += wDz * wDz * op(qx,qy,qz,i,e);
                     }
                  }
               }
            }
         }  // end of z contraction

         double yt[MAX_Q1D][MAX_D1D][MAX_D1D][9][3][3];

         // y contraction
         for (int qx = 0; qx < Q1D; ++qx)
         {
            for (int dz = 0; dz < D1Dz; ++dz)
            {
               for (int dy = 0; dy < D1Dy; ++dy)
               {
                  for (int i=0; i<s; ++i)
                  {
                     for (int d=0; d<3; ++d)
                        for (int j=0; j<3; ++j)
                        {
                           yt[qx][dy][dz][i][d][j] = 0.0;
                        }
                  }

                  for (int qy = 0; qy < Q1D; ++qy)
                  {
                     const double wy = ((c == 1) ? Bo(qy,dy) : Bc(qy,dy));
                     const double wDy = ((c == 1) ? Go(qy,dy) : Gc(qy,dy));

                     for (int i=0; i<s; ++i)
                     {
                        for (int d=0; d<3; ++d)
                        {
                           yt[qx][dy][dz][i][d][0] += wy * wy * zt[qx][qy][dz][i][d];
                           yt[qx][dy][dz][i][d][1] += wDy * wy * zt[qx][qy][dz][i][d];
                           yt[qx][dy][dz][i][d][2] += wDy * wDy * zt[qx][qy][dz][i][d];
                        }
                     }
                  }
               }
            }
         }  // end of y contraction

         // x contraction
         for (int dz = 0; dz < D1Dz; ++dz)
         {
            for (int dy = 0; dy < D1Dy; ++dy)
            {
               for (int dx = 0; dx < D1Dx; ++dx)
               {
                  for (int qx = 0; qx < Q1D; ++qx)
                  {
                     const double wx = ((c == 0) ? Bo(qx,dx) : Bc(qx,dx));
                     const double wDx = ((c == 0) ? Go(qx,dx) : Gc(qx,dx));

                     // Using (\nabla\times u) F = 1/det(dF) dF \hat{\nabla}\times\hat{u} (p. 78 of Monk), we get
                     // (\nabla\times u) \cdot (\nabla\times u) = 1/det(dF)^2 \hat{\nabla}\times\hat{u}^T dF^T dF \hat{\nabla}\times\hat{u}
                     // If c = 0, \hat{\nabla}\times\hat{u} reduces to [0, (u_0)_{x_2}, -(u_0)_{x_1}]
                     // If c = 1, \hat{\nabla}\times\hat{u} reduces to [-(u_1)_{x_2}, 0, (u_1)_{x_0}]
                     // If c = 2, \hat{\nabla}\times\hat{u} reduces to [(u_2)_{x_1}, -(u_2)_{x_0}, 0]

                     /*
                       const double O11 = op(q,0,e);
                       const double O12 = op(q,1,e);
                       const double O13 = op(q,2,e);
                       const double O22 = op(q,3,e);
                       const double O23 = op(q,4,e);
                       const double O33 = op(q,5,e);
                     */

                     if (c == 0)
                     {
                        // (u_0)_{x_2} (O22 (u_0)_{x_2} - O23 (u_0)_{x_1}) - (u_0)_{x_1} (O32 (u_0)_{x_2} - O33 (u_0)_{x_1})
                        const double sumy = yt[qx][dy][dz][i22][2][0] - yt[qx][dy][dz][i23][1][1]
                                            - yt[qx][dy][dz][i32][1][1] + yt[qx][dy][dz][i33][0][2];

                        D(dx + ((dy + (dz * D1Dy)) * D1Dx) + osc, e) += sumy * wx * wx;
                     }
                     else if (c == 1)
                     {
                        // (u_1)_{x_2} (O11 (u_1)_{x_2} - O13 (u_1)_{x_0}) + (u_1)_{x_0} (-O31 (u_1)_{x_2} + O33 (u_1)_{x_0})
                        const double d = (yt[qx][dy][dz][i11][2][0] * wx * wx)
                                         - ((yt[qx][dy][dz][i13][1][0] + yt[qx][dy][dz][i31][1][0]) * wDx * wx)
                                         + (yt[qx][dy][dz][i33][0][0] * wDx * wDx);

                        D(dx + ((dy + (dz * D1Dy)) * D1Dx) + osc, e) += d;
                     }
                     else
                     {
                        // (u_2)_{x_1} (O11 (u_2)_{x_1} - O12 (u_2)_{x_0}) - (u_2)_{x_0} (O21 (u_2)_{x_1} - O22 (u_2)_{x_0})
                        const double d = (yt[qx][dy][dz][i11][0][2] * wx * wx)
                                         - ((yt[qx][dy][dz][i12][0][1] + yt[qx][dy][dz][i21][0][1]) * wDx * wx)
                                         + (yt[qx][dy][dz][i22][0][0] * wDx * wDx);

                        D(dx + ((dy + (dz * D1Dy)) * D1Dx) + osc, e) += d;
                     }
                  }
               }
            }
         }  // end of x contraction

         osc += D1Dx * D1Dy * D1Dz;
      }  // loop c
   }); // end of element loop
}

template<int MAX_D1D = HCURL_MAX_D1D, int MAX_Q1D = HCURL_MAX_Q1D>
static void SmemPACurlCurlAssembleDiagonal3D(const int D1D,
                                             const int Q1D,
                                             const bool symmetric,
                                             const int NE,
                                             const Array<double> &bo,
                                             const Array<double> &bc,
                                             const Array<double> &go,
                                             const Array<double> &gc,
                                             const Vector &pa_data,
                                             Vector &diag)
{
   MFEM_VERIFY(D1D <= MAX_D1D, "Error: D1D > MAX_D1D");
   MFEM_VERIFY(Q1D <= MAX_Q1D, "Error: Q1D > MAX_Q1D");

   auto Bo = Reshape(bo.Read(), Q1D, D1D-1);
   auto Bc = Reshape(bc.Read(), Q1D, D1D);
   auto Go = Reshape(go.Read(), Q1D, D1D-1);
   auto Gc = Reshape(gc.Read(), Q1D, D1D);
   auto op = Reshape(pa_data.Read(), Q1D, Q1D, Q1D, (symmetric ? 6 : 9), NE);
   auto D = Reshape(diag.ReadWrite(), 3*(D1D-1)*D1D*D1D, NE);

   const int s = symmetric ? 6 : 9;
   const int i11 = 0;
   const int i12 = 1;
   const int i13 = 2;
   const int i21 = symmetric ? i12 : 3;
   const int i22 = symmetric ? 3 : 4;
   const int i23 = symmetric ? 4 : 5;
   const int i31 = symmetric ? i13 : 6;
   const int i32 = symmetric ? i23 : 7;
   const int i33 = symmetric ? 5 : 8;

   MFEM_FORALL_3D(e, NE, Q1D, Q1D, Q1D,
   {
      // Using (\nabla\times u) F = 1/det(dF) dF \hat{\nabla}\times\hat{u} (p. 78 of Monk), we get
      // (\nabla\times u) \cdot (\nabla\times u) = 1/det(dF)^2 \hat{\nabla}\times\hat{u}^T dF^T dF \hat{\nabla}\times\hat{u}
      // If c = 0, \hat{\nabla}\times\hat{u} reduces to [0, (u_0)_{x_2}, -(u_0)_{x_1}]
      // If c = 1, \hat{\nabla}\times\hat{u} reduces to [-(u_1)_{x_2}, 0, (u_1)_{x_0}]
      // If c = 2, \hat{\nabla}\times\hat{u} reduces to [(u_2)_{x_1}, -(u_2)_{x_0}, 0]

      constexpr int VDIM = 3;

      MFEM_SHARED double sBo[MAX_Q1D][MAX_D1D];
      MFEM_SHARED double sBc[MAX_Q1D][MAX_D1D];
      MFEM_SHARED double sGo[MAX_Q1D][MAX_D1D];
      MFEM_SHARED double sGc[MAX_Q1D][MAX_D1D];

      double ope[9];
      MFEM_SHARED double sop[9][MAX_Q1D][MAX_Q1D];

      MFEM_FOREACH_THREAD(qx,x,Q1D)
      {
         MFEM_FOREACH_THREAD(qy,y,Q1D)
         {
            MFEM_FOREACH_THREAD(qz,z,Q1D)
            {
               for (int i=0; i<s; ++i)
               {
                  ope[i] = op(qx,qy,qz,i,e);
               }
            }
         }
      }

      const int tidx = MFEM_THREAD_ID(x);
      const int tidy = MFEM_THREAD_ID(y);
      const int tidz = MFEM_THREAD_ID(z);

      if (tidz == 0)
      {
         MFEM_FOREACH_THREAD(d,y,D1D)
         {
            MFEM_FOREACH_THREAD(q,x,Q1D)
            {
               sBc[q][d] = Bc(q,d);
               sGc[q][d] = Gc(q,d);
               if (d < D1D-1)
               {
                  sBo[q][d] = Bo(q,d);
                  sGo[q][d] = Go(q,d);
               }
            }
         }
      }
      MFEM_SYNC_THREAD;

      int osc = 0;
      for (int c = 0; c < VDIM; ++c)  // loop over x, y, z components
      {
         const int D1Dz = (c == 2) ? D1D - 1 : D1D;
         const int D1Dy = (c == 1) ? D1D - 1 : D1D;
         const int D1Dx = (c == 0) ? D1D - 1 : D1D;

         double dxyz = 0.0;

         for (int qz=0; qz < Q1D; ++qz)
         {
            if (tidz == qz)
            {
               for (int i=0; i<s; ++i)
               {
                  sop[i][tidx][tidy] = ope[i];
               }
            }

            MFEM_SYNC_THREAD;

            MFEM_FOREACH_THREAD(dz,z,D1Dz)
            {
               const double wz = ((c == 2) ? sBo[qz][dz] : sBc[qz][dz]);
               const double wDz = ((c == 2) ? sGo[qz][dz] : sGc[qz][dz]);

               MFEM_FOREACH_THREAD(dy,y,D1Dy)
               {
                  MFEM_FOREACH_THREAD(dx,x,D1Dx)
                  {
                     for (int qy = 0; qy < Q1D; ++qy)
                     {
                        const double wy = ((c == 1) ? sBo[qy][dy] : sBc[qy][dy]);
                        const double wDy = ((c == 1) ? sGo[qy][dy] : sGc[qy][dy]);

                        for (int qx = 0; qx < Q1D; ++qx)
                        {
                           const double wx = ((c == 0) ? sBo[qx][dx] : sBc[qx][dx]);
                           const double wDx = ((c == 0) ? sGo[qx][dx] : sGc[qx][dx]);

                           if (c == 0)
                           {
                              // (u_0)_{x_2} (O22 (u_0)_{x_2} - O23 (u_0)_{x_1}) - (u_0)_{x_1} (O32 (u_0)_{x_2} - O33 (u_0)_{x_1})

                              // (u_0)_{x_2} O22 (u_0)_{x_2}
                              dxyz += sop[i22][qx][qy] * wx * wx * wy * wy * wDz * wDz;

                              // -(u_0)_{x_2} O23 (u_0)_{x_1} - (u_0)_{x_1} O32 (u_0)_{x_2}
                              dxyz += -(sop[i23][qx][qy] + sop[i32][qx][qy]) * wx * wx * wDy * wy * wDz * wz;

                              // (u_0)_{x_1} O33 (u_0)_{x_1}
                              dxyz += sop[i33][qx][qy] * wx * wx * wDy * wDy * wz * wz;
                           }
                           else if (c == 1)
                           {
                              // (u_1)_{x_2} (O11 (u_1)_{x_2} - O13 (u_1)_{x_0}) + (u_1)_{x_0} (-O31 (u_1)_{x_2} + O33 (u_1)_{x_0})

                              // (u_1)_{x_2} O11 (u_1)_{x_2}
                              dxyz += sop[i11][qx][qy] * wx * wx * wy * wy * wDz * wDz;

                              // -(u_1)_{x_2} O13 (u_1)_{x_0} - (u_1)_{x_0} O31 (u_1)_{x_2}
                              dxyz += -(sop[i13][qx][qy] + sop[i31][qx][qy]) * wDx * wx * wy * wy * wDz * wz;

                              // (u_1)_{x_0} O33 (u_1)_{x_0})
                              dxyz += sop[i33][qx][qy] * wDx * wDx * wy * wy * wz * wz;
                           }
                           else
                           {
                              // (u_2)_{x_1} (O11 (u_2)_{x_1} - O12 (u_2)_{x_0}) - (u_2)_{x_0} (O21 (u_2)_{x_1} - O22 (u_2)_{x_0})

                              // (u_2)_{x_1} O11 (u_2)_{x_1}
                              dxyz += sop[i11][qx][qy] * wx * wx * wDy * wDy * wz * wz;

                              // -(u_2)_{x_1} O12 (u_2)_{x_0} - (u_2)_{x_0} O21 (u_2)_{x_1}
                              dxyz += -(sop[i12][qx][qy] + sop[i21][qx][qy]) * wDx * wx * wDy * wy * wz * wz;

                              // (u_2)_{x_0} O22 (u_2)_{x_0}
                              dxyz += sop[i22][qx][qy] * wDx * wDx * wy * wy * wz * wz;
                           }
                        }
                     }
                  }
               }
            }

            MFEM_SYNC_THREAD;
         }  // qz loop

         MFEM_FOREACH_THREAD(dz,z,D1Dz)
         {
            MFEM_FOREACH_THREAD(dy,y,D1Dy)
            {
               MFEM_FOREACH_THREAD(dx,x,D1Dx)
               {
                  D(dx + ((dy + (dz * D1Dy)) * D1Dx) + osc, e) += dxyz;
               }
            }
         }

         osc += D1Dx * D1Dy * D1Dz;
      }  // c loop
   }); // end of element loop
}

void CurlCurlIntegrator::AssembleDiagonalPA(Vector& diag)
{
   if (dim == 3)
   {
      if (Device::Allows(Backend::DEVICE_MASK))
      {
         const int ID = (dofs1D << 4) | quad1D;
         switch (ID)
         {
            case 0x23: return SmemPACurlCurlAssembleDiagonal3D<2,3>(dofs1D, quad1D,
                                                                       symmetric, ne,
                                                                       mapsO->B, mapsC->B,
                                                                       mapsO->G, mapsC->G,
                                                                       pa_data, diag);
            case 0x34: return SmemPACurlCurlAssembleDiagonal3D<3,4>(dofs1D, quad1D,
                                                                       symmetric, ne,
                                                                       mapsO->B, mapsC->B,
                                                                       mapsO->G, mapsC->G,
                                                                       pa_data, diag);
            case 0x45: return SmemPACurlCurlAssembleDiagonal3D<4,5>(dofs1D, quad1D,
                                                                       symmetric, ne,
                                                                       mapsO->B, mapsC->B,
                                                                       mapsO->G, mapsC->G,
                                                                       pa_data, diag);
            case 0x56: return SmemPACurlCurlAssembleDiagonal3D<5,6>(dofs1D, quad1D,
                                                                       symmetric, ne,
                                                                       mapsO->B, mapsC->B,
                                                                       mapsO->G, mapsC->G,
                                                                       pa_data, diag);
            default: return SmemPACurlCurlAssembleDiagonal3D(dofs1D, quad1D, symmetric, ne,
                                                                mapsO->B, mapsC->B,
                                                                mapsO->G, mapsC->G,
                                                                pa_data, diag);
         }
      }
      else
         PACurlCurlAssembleDiagonal3D(dofs1D, quad1D, symmetric, ne,
                                      mapsO->B, mapsC->B,
                                      mapsO->G, mapsC->G,
                                      pa_data, diag);
   }
   else if (dim == 2)
   {
      PACurlCurlAssembleDiagonal2D(dofs1D, quad1D, ne,
                                   mapsO->B, mapsC->G, pa_data, diag);
   }
   else
   {
      MFEM_ABORT("Unsupported dimension!");
   }
}

// Apply to x corresponding to DOF's in H^1 (trial), whose gradients are
// integrated against H(curl) test functions corresponding to y.
void PAHcurlH1Apply3D(const int D1D,
                      const int Q1D,
                      const int NE,
                      const Array<double> &bc,
                      const Array<double> &gc,
                      const Array<double> &bot,
                      const Array<double> &bct,
                      const Vector &pa_data,
                      const Vector &x,
                      Vector &y)
{
   constexpr static int MAX_D1D = HCURL_MAX_D1D;
   constexpr static int MAX_Q1D = HCURL_MAX_Q1D;

   MFEM_VERIFY(D1D <= MAX_D1D, "Error: D1D > MAX_D1D");
   MFEM_VERIFY(Q1D <= MAX_Q1D, "Error: Q1D > MAX_Q1D");

   constexpr static int VDIM = 3;

   auto Bc = Reshape(bc.Read(), Q1D, D1D);
   auto Gc = Reshape(gc.Read(), Q1D, D1D);
   auto Bot = Reshape(bot.Read(), D1D-1, Q1D);
   auto Bct = Reshape(bct.Read(), D1D, Q1D);
   auto op = Reshape(pa_data.Read(), Q1D, Q1D, Q1D, 6, NE);
   auto X = Reshape(x.Read(), D1D, D1D, D1D, NE);
   auto Y = Reshape(y.ReadWrite(), 3*(D1D-1)*D1D*D1D, NE);

   MFEM_FORALL(e, NE,
   {
      double mass[MAX_Q1D][MAX_Q1D][MAX_Q1D][VDIM];

      for (int qz = 0; qz < Q1D; ++qz)
      {
         for (int qy = 0; qy < Q1D; ++qy)
         {
            for (int qx = 0; qx < Q1D; ++qx)
            {
               for (int c = 0; c < VDIM; ++c)
               {
                  mass[qz][qy][qx][c] = 0.0;
               }
            }
         }
      }

      for (int dz = 0; dz < D1D; ++dz)
      {
         double gradXY[MAX_Q1D][MAX_Q1D][3];
         for (int qy = 0; qy < Q1D; ++qy)
         {
            for (int qx = 0; qx < Q1D; ++qx)
            {
               gradXY[qy][qx][0] = 0.0;
               gradXY[qy][qx][1] = 0.0;
               gradXY[qy][qx][2] = 0.0;
            }
         }
         for (int dy = 0; dy < D1D; ++dy)
         {
            double gradX[MAX_Q1D][2];
            for (int qx = 0; qx < Q1D; ++qx)
            {
               gradX[qx][0] = 0.0;
               gradX[qx][1] = 0.0;
            }
            for (int dx = 0; dx < D1D; ++dx)
            {
               const double s = X(dx,dy,dz,e);
               for (int qx = 0; qx < Q1D; ++qx)
               {
                  gradX[qx][0] += s * Bc(qx,dx);
                  gradX[qx][1] += s * Gc(qx,dx);
               }
            }
            for (int qy = 0; qy < Q1D; ++qy)
            {
               const double wy  = Bc(qy,dy);
               const double wDy = Gc(qy,dy);
               for (int qx = 0; qx < Q1D; ++qx)
               {
                  const double wx  = gradX[qx][0];
                  const double wDx = gradX[qx][1];
                  gradXY[qy][qx][0] += wDx * wy;
                  gradXY[qy][qx][1] += wx * wDy;
                  gradXY[qy][qx][2] += wx * wy;
               }
            }
         }
         for (int qz = 0; qz < Q1D; ++qz)
         {
            const double wz  = Bc(qz,dz);
            const double wDz = Gc(qz,dz);
            for (int qy = 0; qy < Q1D; ++qy)
            {
               for (int qx = 0; qx < Q1D; ++qx)
               {
                  mass[qz][qy][qx][0] += gradXY[qy][qx][0] * wz;
                  mass[qz][qy][qx][1] += gradXY[qy][qx][1] * wz;
                  mass[qz][qy][qx][2] += gradXY[qy][qx][2] * wDz;
               }
            }
         }
      }

      // Apply D operator.
      for (int qz = 0; qz < Q1D; ++qz)
      {
         for (int qy = 0; qy < Q1D; ++qy)
         {
            for (int qx = 0; qx < Q1D; ++qx)
            {
               const double O11 = op(qx,qy,qz,0,e);
               const double O12 = op(qx,qy,qz,1,e);
               const double O13 = op(qx,qy,qz,2,e);
               const double O22 = op(qx,qy,qz,3,e);
               const double O23 = op(qx,qy,qz,4,e);
               const double O33 = op(qx,qy,qz,5,e);
               const double massX = mass[qz][qy][qx][0];
               const double massY = mass[qz][qy][qx][1];
               const double massZ = mass[qz][qy][qx][2];
               mass[qz][qy][qx][0] = (O11*massX)+(O12*massY)+(O13*massZ);
               mass[qz][qy][qx][1] = (O12*massX)+(O22*massY)+(O23*massZ);
               mass[qz][qy][qx][2] = (O13*massX)+(O23*massY)+(O33*massZ);
            }
         }
      }

      for (int qz = 0; qz < Q1D; ++qz)
      {
         double massXY[MAX_D1D][MAX_D1D];

         int osc = 0;

         for (int c = 0; c < VDIM; ++c)  // loop over x, y, z components
         {
            const int D1Dz = (c == 2) ? D1D - 1 : D1D;
            const int D1Dy = (c == 1) ? D1D - 1 : D1D;
            const int D1Dx = (c == 0) ? D1D - 1 : D1D;

            for (int dy = 0; dy < D1Dy; ++dy)
            {
               for (int dx = 0; dx < D1Dx; ++dx)
               {
                  massXY[dy][dx] = 0.0;
               }
            }
            for (int qy = 0; qy < Q1D; ++qy)
            {
               double massX[MAX_D1D];
               for (int dx = 0; dx < D1Dx; ++dx)
               {
                  massX[dx] = 0;
               }
               for (int qx = 0; qx < Q1D; ++qx)
               {
                  for (int dx = 0; dx < D1Dx; ++dx)
                  {
                     massX[dx] += mass[qz][qy][qx][c] * ((c == 0) ? Bot(dx,qx) : Bct(dx,qx));
                  }
               }
               for (int dy = 0; dy < D1Dy; ++dy)
               {
                  const double wy = (c == 1) ? Bot(dy,qy) : Bct(dy,qy);
                  for (int dx = 0; dx < D1Dx; ++dx)
                  {
                     massXY[dy][dx] += massX[dx] * wy;
                  }
               }
            }

            for (int dz = 0; dz < D1Dz; ++dz)
            {
               const double wz = (c == 2) ? Bot(dz,qz) : Bct(dz,qz);
               for (int dy = 0; dy < D1Dy; ++dy)
               {
                  for (int dx = 0; dx < D1Dx; ++dx)
                  {
                     Y(dx + ((dy + (dz * D1Dy)) * D1Dx) + osc, e) += massXY[dy][dx] * wz;
                  }
               }
            }

            osc += D1Dx * D1Dy * D1Dz;
         }  // loop c
      }  // loop qz
   }); // end of element loop
}

// Apply to x corresponding to DOF's in H(curl), integrated
// against gradients of H^1 functions corresponding to y.
void PAHcurlH1ApplyTranspose3D(const int D1D,
                               const int Q1D,
                               const int NE,
                               const Array<double> &bc,
                               const Array<double> &bo,
                               const Array<double> &bct,
                               const Array<double> &gct,
                               const Vector &pa_data,
                               const Vector &x,
                               Vector &y)
{
   constexpr static int MAX_D1D = HCURL_MAX_D1D;
   constexpr static int MAX_Q1D = HCURL_MAX_Q1D;

   MFEM_VERIFY(D1D <= MAX_D1D, "Error: D1D > MAX_D1D");
   MFEM_VERIFY(Q1D <= MAX_Q1D, "Error: Q1D > MAX_Q1D");

   constexpr static int VDIM = 3;

   auto Bc = Reshape(bc.Read(), Q1D, D1D);
   auto Bo = Reshape(bo.Read(), Q1D, D1D-1);
   auto Bt = Reshape(bct.Read(), D1D, Q1D);
   auto Gt = Reshape(gct.Read(), D1D, Q1D);
   auto op = Reshape(pa_data.Read(), Q1D, Q1D, Q1D, 6, NE);
   auto X = Reshape(x.Read(), 3*(D1D-1)*D1D*D1D, NE);
   auto Y = Reshape(y.ReadWrite(), D1D, D1D, D1D, NE);

   MFEM_FORALL(e, NE,
   {
      double mass[MAX_Q1D][MAX_Q1D][MAX_Q1D][VDIM];

      for (int qz = 0; qz < Q1D; ++qz)
      {
         for (int qy = 0; qy < Q1D; ++qy)
         {
            for (int qx = 0; qx < Q1D; ++qx)
            {
               for (int c = 0; c < VDIM; ++c)
               {
                  mass[qz][qy][qx][c] = 0.0;
               }
            }
         }
      }

      int osc = 0;

      for (int c = 0; c < VDIM; ++c)  // loop over x, y, z components
      {
         const int D1Dz = (c == 2) ? D1D - 1 : D1D;
         const int D1Dy = (c == 1) ? D1D - 1 : D1D;
         const int D1Dx = (c == 0) ? D1D - 1 : D1D;

         for (int dz = 0; dz < D1Dz; ++dz)
         {
            double massXY[MAX_Q1D][MAX_Q1D];
            for (int qy = 0; qy < Q1D; ++qy)
            {
               for (int qx = 0; qx < Q1D; ++qx)
               {
                  massXY[qy][qx] = 0.0;
               }
            }

            for (int dy = 0; dy < D1Dy; ++dy)
            {
               double massX[MAX_Q1D];
               for (int qx = 0; qx < Q1D; ++qx)
               {
                  massX[qx] = 0.0;
               }

               for (int dx = 0; dx < D1Dx; ++dx)
               {
                  const double t = X(dx + ((dy + (dz * D1Dy)) * D1Dx) + osc, e);
                  for (int qx = 0; qx < Q1D; ++qx)
                  {
                     massX[qx] += t * ((c == 0) ? Bo(qx,dx) : Bc(qx,dx));
                  }
               }

               for (int qy = 0; qy < Q1D; ++qy)
               {
                  const double wy = (c == 1) ? Bo(qy,dy) : Bc(qy,dy);
                  for (int qx = 0; qx < Q1D; ++qx)
                  {
                     const double wx = massX[qx];
                     massXY[qy][qx] += wx * wy;
                  }
               }
            }

            for (int qz = 0; qz < Q1D; ++qz)
            {
               const double wz = (c == 2) ? Bo(qz,dz) : Bc(qz,dz);
               for (int qy = 0; qy < Q1D; ++qy)
               {
                  for (int qx = 0; qx < Q1D; ++qx)
                  {
                     mass[qz][qy][qx][c] += massXY[qy][qx] * wz;
                  }
               }
            }
         }

         osc += D1Dx * D1Dy * D1Dz;
      }  // loop (c) over components

      // Apply D operator.
      for (int qz = 0; qz < Q1D; ++qz)
      {
         for (int qy = 0; qy < Q1D; ++qy)
         {
            for (int qx = 0; qx < Q1D; ++qx)
            {
               const double O11 = op(qx,qy,qz,0,e);
               const double O12 = op(qx,qy,qz,1,e);
               const double O13 = op(qx,qy,qz,2,e);
               const double O22 = op(qx,qy,qz,3,e);
               const double O23 = op(qx,qy,qz,4,e);
               const double O33 = op(qx,qy,qz,5,e);
               const double massX = mass[qz][qy][qx][0];
               const double massY = mass[qz][qy][qx][1];
               const double massZ = mass[qz][qy][qx][2];
               mass[qz][qy][qx][0] = (O11*massX)+(O12*massY)+(O13*massZ);
               mass[qz][qy][qx][1] = (O12*massX)+(O22*massY)+(O23*massZ);
               mass[qz][qy][qx][2] = (O13*massX)+(O23*massY)+(O33*massZ);
            }
         }
      }

      for (int qz = 0; qz < Q1D; ++qz)
      {
         double gradXY[MAX_D1D][MAX_D1D][3];
         for (int dy = 0; dy < D1D; ++dy)
         {
            for (int dx = 0; dx < D1D; ++dx)
            {
               gradXY[dy][dx][0] = 0;
               gradXY[dy][dx][1] = 0;
               gradXY[dy][dx][2] = 0;
            }
         }
         for (int qy = 0; qy < Q1D; ++qy)
         {
            double gradX[MAX_D1D][3];
            for (int dx = 0; dx < D1D; ++dx)
            {
               gradX[dx][0] = 0;
               gradX[dx][1] = 0;
               gradX[dx][2] = 0;
            }
            for (int qx = 0; qx < Q1D; ++qx)
            {
               const double gX = mass[qz][qy][qx][0];
               const double gY = mass[qz][qy][qx][1];
               const double gZ = mass[qz][qy][qx][2];
               for (int dx = 0; dx < D1D; ++dx)
               {
                  const double wx  = Bt(dx,qx);
                  const double wDx = Gt(dx,qx);
                  gradX[dx][0] += gX * wDx;
                  gradX[dx][1] += gY * wx;
                  gradX[dx][2] += gZ * wx;
               }
            }
            for (int dy = 0; dy < D1D; ++dy)
            {
               const double wy  = Bt(dy,qy);
               const double wDy = Gt(dy,qy);
               for (int dx = 0; dx < D1D; ++dx)
               {
                  gradXY[dy][dx][0] += gradX[dx][0] * wy;
                  gradXY[dy][dx][1] += gradX[dx][1] * wDy;
                  gradXY[dy][dx][2] += gradX[dx][2] * wy;
               }
            }
         }
         for (int dz = 0; dz < D1D; ++dz)
         {
            const double wz  = Bt(dz,qz);
            const double wDz = Gt(dz,qz);
            for (int dy = 0; dy < D1D; ++dy)
            {
               for (int dx = 0; dx < D1D; ++dx)
               {
                  Y(dx,dy,dz,e) +=
                     ((gradXY[dy][dx][0] * wz) +
                      (gradXY[dy][dx][1] * wz) +
                      (gradXY[dy][dx][2] * wDz));
               }
            }
         }
      }  // loop qz
   }); // end of element loop
}

// Apply to x corresponding to DOF's in H^1 (trial), whose gradients are
// integrated against H(curl) test functions corresponding to y.
void PAHcurlH1Apply2D(const int D1D,
                      const int Q1D,
                      const int NE,
                      const Array<double> &bc,
                      const Array<double> &gc,
                      const Array<double> &bot,
                      const Array<double> &bct,
                      const Vector &pa_data,
                      const Vector &x,
                      Vector &y)
{
   constexpr static int VDIM = 2;
   constexpr static int MAX_D1D = HCURL_MAX_D1D;
   constexpr static int MAX_Q1D = HCURL_MAX_Q1D;

   auto Bc = Reshape(bc.Read(), Q1D, D1D);
   auto Gc = Reshape(gc.Read(), Q1D, D1D);
   auto Bot = Reshape(bot.Read(), D1D-1, Q1D);
   auto Bct = Reshape(bct.Read(), D1D, Q1D);
   auto op = Reshape(pa_data.Read(), Q1D, Q1D, 3, NE);
   auto X = Reshape(x.Read(), D1D, D1D, NE);
   auto Y = Reshape(y.ReadWrite(), 2*(D1D-1)*D1D, NE);

   MFEM_FORALL(e, NE,
   {
      double mass[MAX_Q1D][MAX_Q1D][VDIM];

      for (int qy = 0; qy < Q1D; ++qy)
      {
         for (int qx = 0; qx < Q1D; ++qx)
         {
            for (int c = 0; c < VDIM; ++c)
            {
               mass[qy][qx][c] = 0.0;
            }
         }
      }

      for (int dy = 0; dy < D1D; ++dy)
      {
         double gradX[MAX_Q1D][2];
         for (int qx = 0; qx < Q1D; ++qx)
         {
            gradX[qx][0] = 0.0;
            gradX[qx][1] = 0.0;
         }
         for (int dx = 0; dx < D1D; ++dx)
         {
            const double s = X(dx,dy,e);
            for (int qx = 0; qx < Q1D; ++qx)
            {
               gradX[qx][0] += s * Bc(qx,dx);
               gradX[qx][1] += s * Gc(qx,dx);
            }
         }
         for (int qy = 0; qy < Q1D; ++qy)
         {
            const double wy  = Bc(qy,dy);
            const double wDy = Gc(qy,dy);
            for (int qx = 0; qx < Q1D; ++qx)
            {
               const double wx  = gradX[qx][0];
               const double wDx = gradX[qx][1];
               mass[qy][qx][0] += wDx * wy;
               mass[qy][qx][1] += wx * wDy;
            }
         }
      }

      // Apply D operator.
      for (int qy = 0; qy < Q1D; ++qy)
      {
         for (int qx = 0; qx < Q1D; ++qx)
         {
            const double O11 = op(qx,qy,0,e);
            const double O12 = op(qx,qy,1,e);
            const double O22 = op(qx,qy,2,e);
            const double massX = mass[qy][qx][0];
            const double massY = mass[qy][qx][1];
            mass[qy][qx][0] = (O11*massX)+(O12*massY);
            mass[qy][qx][1] = (O12*massX)+(O22*massY);
         }
      }

      for (int qy = 0; qy < Q1D; ++qy)
      {
         int osc = 0;

         for (int c = 0; c < VDIM; ++c)  // loop over x, y components
         {
            const int D1Dy = (c == 1) ? D1D - 1 : D1D;
            const int D1Dx = (c == 0) ? D1D - 1 : D1D;

            double massX[MAX_D1D];
            for (int dx = 0; dx < D1Dx; ++dx)
            {
               massX[dx] = 0;
            }
            for (int qx = 0; qx < Q1D; ++qx)
            {
               for (int dx = 0; dx < D1Dx; ++dx)
               {
                  massX[dx] += mass[qy][qx][c] * ((c == 0) ? Bot(dx,qx) : Bct(dx,qx));
               }
            }

            for (int dy = 0; dy < D1Dy; ++dy)
            {
               const double wy = (c == 1) ? Bot(dy,qy) : Bct(dy,qy);

               for (int dx = 0; dx < D1Dx; ++dx)
               {
                  Y(dx + (dy * D1Dx) + osc, e) += massX[dx] * wy;
               }
            }

            osc += D1Dx * D1Dy;
         }  // loop c
      }
   }); // end of element loop
}

// Apply to x corresponding to DOF's in H(curl), integrated
// against gradients of H^1 functions corresponding to y.
void PAHcurlH1ApplyTranspose2D(const int D1D,
                               const int Q1D,
                               const int NE,
                               const Array<double> &bc,
                               const Array<double> &bo,
                               const Array<double> &bct,
                               const Array<double> &gct,
                               const Vector &pa_data,
                               const Vector &x,
                               Vector &y)
{
   constexpr static int VDIM = 2;
   constexpr static int MAX_D1D = HCURL_MAX_D1D;
   constexpr static int MAX_Q1D = HCURL_MAX_Q1D;

   auto Bc = Reshape(bc.Read(), Q1D, D1D);
   auto Bo = Reshape(bo.Read(), Q1D, D1D-1);
   auto Bt = Reshape(bct.Read(), D1D, Q1D);
   auto Gt = Reshape(gct.Read(), D1D, Q1D);
   auto op = Reshape(pa_data.Read(), Q1D, Q1D, 3, NE);
   auto X = Reshape(x.Read(), 2*(D1D-1)*D1D, NE);
   auto Y = Reshape(y.ReadWrite(), D1D, D1D, NE);

   MFEM_FORALL(e, NE,
   {
      double mass[MAX_Q1D][MAX_Q1D][VDIM];

      for (int qy = 0; qy < Q1D; ++qy)
      {
         for (int qx = 0; qx < Q1D; ++qx)
         {
            for (int c = 0; c < VDIM; ++c)
            {
               mass[qy][qx][c] = 0.0;
            }
         }
      }

      int osc = 0;

      for (int c = 0; c < VDIM; ++c)  // loop over x, y components
      {
         const int D1Dy = (c == 1) ? D1D - 1 : D1D;
         const int D1Dx = (c == 0) ? D1D - 1 : D1D;

         for (int dy = 0; dy < D1Dy; ++dy)
         {
            double massX[MAX_Q1D];
            for (int qx = 0; qx < Q1D; ++qx)
            {
               massX[qx] = 0.0;
            }

            for (int dx = 0; dx < D1Dx; ++dx)
            {
               const double t = X(dx + (dy * D1Dx) + osc, e);
               for (int qx = 0; qx < Q1D; ++qx)
               {
                  massX[qx] += t * ((c == 0) ? Bo(qx,dx) : Bc(qx,dx));
               }
            }

            for (int qy = 0; qy < Q1D; ++qy)
            {
               const double wy = (c == 1) ? Bo(qy,dy) : Bc(qy,dy);
               for (int qx = 0; qx < Q1D; ++qx)
               {
                  mass[qy][qx][c] += massX[qx] * wy;
               }
            }
         }

         osc += D1Dx * D1Dy;
      }  // loop (c) over components

      // Apply D operator.
      for (int qy = 0; qy < Q1D; ++qy)
      {
         for (int qx = 0; qx < Q1D; ++qx)
         {
            const double O11 = op(qx,qy,0,e);
            const double O12 = op(qx,qy,1,e);
            const double O22 = op(qx,qy,2,e);
            const double massX = mass[qy][qx][0];
            const double massY = mass[qy][qx][1];
            mass[qy][qx][0] = (O11*massX)+(O12*massY);
            mass[qy][qx][1] = (O12*massX)+(O22*massY);
         }
      }

      for (int qy = 0; qy < Q1D; ++qy)
      {
         double gradX[MAX_D1D][2];
         for (int dx = 0; dx < D1D; ++dx)
         {
            gradX[dx][0] = 0;
            gradX[dx][1] = 0;
         }
         for (int qx = 0; qx < Q1D; ++qx)
         {
            const double gX = mass[qy][qx][0];
            const double gY = mass[qy][qx][1];
            for (int dx = 0; dx < D1D; ++dx)
            {
               const double wx  = Bt(dx,qx);
               const double wDx = Gt(dx,qx);
               gradX[dx][0] += gX * wDx;
               gradX[dx][1] += gY * wx;
            }
         }
         for (int dy = 0; dy < D1D; ++dy)
         {
            const double wy  = Bt(dy,qy);
            const double wDy = Gt(dy,qy);
            for (int dx = 0; dx < D1D; ++dx)
            {
               Y(dx,dy,e) += ((gradX[dx][0] * wy) + (gradX[dx][1] * wDy));
            }
         }
      }
   }); // end of element loop
}

// PA H(curl) Mass Assemble 3D kernel
void PAHcurlL2Setup(const int NQ,
                    const int coeffDim,
                    const int NE,
                    const Array<double> &w,
                    Vector &coeff,
                    Vector &op)
{
   auto W = w.Read();
   auto C = Reshape(coeff.Read(), coeffDim, NQ, NE);
   auto y = Reshape(op.Write(), coeffDim, NQ, NE);

   MFEM_FORALL(e, NE,
   {
      for (int q = 0; q < NQ; ++q)
      {
         for (int c=0; c<coeffDim; ++c)
         {
            y(c,q,e) = W[q] * C(c,q,e);
         }
      }
   });
}

void MixedScalarCurlIntegrator::AssemblePA(const FiniteElementSpace &trial_fes,
                                           const FiniteElementSpace &test_fes)
{
   // Assumes tensor-product elements
   Mesh *mesh = trial_fes.GetMesh();
   const FiniteElement *fel = trial_fes.GetFE(0); // In H(curl)
   const FiniteElement *eltest = test_fes.GetFE(0); // In scalar space

   const VectorTensorFiniteElement *el =
      dynamic_cast<const VectorTensorFiniteElement*>(fel);
   MFEM_VERIFY(el != NULL, "Only VectorTensorFiniteElement is supported!");

   if (el->GetDerivType() != mfem::FiniteElement::CURL)
   {
      MFEM_ABORT("Unknown kernel.");
   }

   const IntegrationRule *ir
      = IntRule ? IntRule : &MassIntegrator::GetRule(*eltest, *eltest,
                                                     *mesh->GetElementTransformation(0));

   const int dims = el->GetDim();
   MFEM_VERIFY(dims == 2, "");

   const int nq = ir->GetNPoints();
   dim = mesh->Dimension();
   MFEM_VERIFY(dim == 2, "");

   ne = test_fes.GetNE();
   mapsC = &el->GetDofToQuad(*ir, DofToQuad::TENSOR);
   mapsO = &el->GetDofToQuadOpen(*ir, DofToQuad::TENSOR);
   dofs1D = mapsC->ndof;
   quad1D = mapsC->nqpt;

   MFEM_VERIFY(dofs1D == mapsO->ndof + 1 && quad1D == mapsO->nqpt, "");

   if (el->GetOrder() == eltest->GetOrder())
   {
      dofs1Dtest = dofs1D;
   }
   else
   {
      dofs1Dtest = dofs1D - 1;
   }

   pa_data.SetSize(nq * ne, Device::GetMemoryType());

   Vector coeff(ne * nq);
   coeff = 1.0;
   auto coeffh = Reshape(coeff.HostWrite(), nq, ne);
   if (Q)
   {
      for (int e=0; e<ne; ++e)
      {
         ElementTransformation *tr = mesh->GetElementTransformation(e);
         for (int p=0; p<nq; ++p)
         {
            coeffh(p, e) = Q->Eval(*tr, ir->IntPoint(p));
         }
      }
   }

   if (dim == 2)
   {
      PACurlL2Setup2D(quad1D, ne, ir->GetWeights(), coeff, pa_data);
   }
   else
   {
      MFEM_ABORT("Unsupported dimension!");
   }
}

void MixedScalarCurlIntegrator::AddMultPA(const Vector &x, Vector &y) const
{
   if (dim == 2)
   {
      PACurlL2Apply2D(dofs1D, dofs1Dtest, quad1D, ne, mapsO->B, mapsO->Bt,
                      mapsC->Bt, mapsC->G, pa_data, x, y);
   }
   else
   {
      MFEM_ABORT("Unsupported dimension!");
   }
}

void MixedScalarCurlIntegrator::AddMultTransposePA(const Vector &x,
                                                   Vector &y) const
{
   if (dim == 2)
   {
      PACurlL2ApplyTranspose2D(dofs1D, dofs1Dtest, quad1D, ne, mapsO->B, mapsO->Bt,
                               mapsC->B, mapsC->Gt, pa_data, x, y);
   }
   else
   {
      MFEM_ABORT("Unsupported dimension!");
   }
}

void MixedVectorCurlIntegrator::AssemblePA(const FiniteElementSpace &trial_fes,
                                           const FiniteElementSpace &test_fes)
{
   // Assumes tensor-product elements, with vector test and trial spaces.
   Mesh *mesh = trial_fes.GetMesh();
   const FiniteElement *trial_fel = trial_fes.GetFE(0);
   const FiniteElement *test_fel = test_fes.GetFE(0);

   const VectorTensorFiniteElement *trial_el =
      dynamic_cast<const VectorTensorFiniteElement*>(trial_fel);
   MFEM_VERIFY(trial_el != NULL, "Only VectorTensorFiniteElement is supported!");

   const VectorTensorFiniteElement *test_el =
      dynamic_cast<const VectorTensorFiniteElement*>(test_fel);
   MFEM_VERIFY(test_el != NULL, "Only VectorTensorFiniteElement is supported!");

   const IntegrationRule *ir
      = IntRule ? IntRule : &MassIntegrator::GetRule(*trial_el, *trial_el,
                                                     *mesh->GetElementTransformation(0));
   const int dims = trial_el->GetDim();
   MFEM_VERIFY(dims == 3, "");

   const int nq = ir->GetNPoints();
   dim = mesh->Dimension();
   MFEM_VERIFY(dim == 3, "");

   MFEM_VERIFY(trial_el->GetOrder() == test_el->GetOrder(), "");

   ne = trial_fes.GetNE();
   geom = mesh->GetGeometricFactors(*ir, GeometricFactors::JACOBIANS);
   mapsC = &trial_el->GetDofToQuad(*ir, DofToQuad::TENSOR);
   mapsO = &trial_el->GetDofToQuadOpen(*ir, DofToQuad::TENSOR);
   mapsCtest = &test_el->GetDofToQuad(*ir, DofToQuad::TENSOR);
   mapsOtest = &test_el->GetDofToQuadOpen(*ir, DofToQuad::TENSOR);
   dofs1D = mapsC->ndof;
   quad1D = mapsC->nqpt;
   dofs1Dtest = mapsCtest->ndof;

   MFEM_VERIFY(dofs1D == mapsO->ndof + 1 && quad1D == mapsO->nqpt, "");

   testType = test_el->GetDerivType();
   trialType = trial_el->GetDerivType();

   const int symmDims = (dims * (dims + 1)) / 2; // 1x1: 1, 2x2: 3, 3x3: 6
   coeffDim = (DQ ? 3 : 1);

   const bool curlSpaces = (testType == mfem::FiniteElement::CURL &&
                            trialType == mfem::FiniteElement::CURL);

   const int ndata = curlSpaces ? coeffDim : symmDims;
   pa_data.SetSize(ndata * nq * ne, Device::GetMemoryType());

   Vector coeff(coeffDim * nq * ne);
   coeff = 1.0;
   auto coeffh = Reshape(coeff.HostWrite(), coeffDim, nq, ne);
   if (Q || DQ)
   {
      Vector V(coeffDim);
      if (DQ)
      {
         MFEM_VERIFY(DQ->GetVDim() == coeffDim, "");
      }

      for (int e=0; e<ne; ++e)
      {
         ElementTransformation *tr = mesh->GetElementTransformation(e);

         for (int p=0; p<nq; ++p)
         {
            if (DQ)
            {
               DQ->Eval(V, *tr, ir->IntPoint(p));
               for (int i=0; i<coeffDim; ++i)
               {
                  coeffh(i, p, e) = V[i];
               }
            }
            else
            {
               coeffh(0, p, e) = Q->Eval(*tr, ir->IntPoint(p));
            }
         }
      }
   }

   if (testType == mfem::FiniteElement::CURL &&
       trialType == mfem::FiniteElement::CURL && dim == 3)
   {
      PAHcurlL2Setup(nq, coeffDim, ne, ir->GetWeights(), coeff, pa_data);
   }
   else if (testType == mfem::FiniteElement::DIV &&
            trialType == mfem::FiniteElement::CURL && dim == 3 &&
            test_fel->GetOrder() == trial_fel->GetOrder())
   {
      PACurlCurlSetup3D(quad1D, coeffDim, ne, ir->GetWeights(), geom->J, coeff,
                        pa_data);
   }
   else
   {
      MFEM_ABORT("Unknown kernel.");
   }
}

// Apply to x corresponding to DOF's in H(curl) (trial), whose curl is
// integrated against H(curl) test functions corresponding to y.
template<int MAX_D1D = HCURL_MAX_D1D, int MAX_Q1D = HCURL_MAX_Q1D>
static void PAHcurlL2Apply3D(const int D1D,
                             const int Q1D,
                             const int coeffDim,
                             const int NE,
                             const Array<double> &bo,
                             const Array<double> &bc,
                             const Array<double> &bot,
                             const Array<double> &bct,
                             const Array<double> &gc,
                             const Vector &pa_data,
                             const Vector &x,
                             Vector &y)
{
   MFEM_VERIFY(D1D <= MAX_D1D, "Error: D1D > MAX_D1D");
   MFEM_VERIFY(Q1D <= MAX_Q1D, "Error: Q1D > MAX_Q1D");
   // Using u = dF^{-T} \hat{u} and (\nabla\times u) F = 1/det(dF) dF \hat{\nabla}\times\hat{u} (p. 78 of Monk), we get
   // (\nabla\times u) \cdot v = 1/det(dF) \hat{\nabla}\times\hat{u}^T dF^T dF^{-T} \hat{v}
   // = 1/det(dF) \hat{\nabla}\times\hat{u}^T \hat{v}
   // If c = 0, \hat{\nabla}\times\hat{u} reduces to [0, (u_0)_{x_2}, -(u_0)_{x_1}]
   // If c = 1, \hat{\nabla}\times\hat{u} reduces to [-(u_1)_{x_2}, 0, (u_1)_{x_0}]
   // If c = 2, \hat{\nabla}\times\hat{u} reduces to [(u_2)_{x_1}, -(u_2)_{x_0}, 0]

   constexpr static int VDIM = 3;

   auto Bo = Reshape(bo.Read(), Q1D, D1D-1);
   auto Bc = Reshape(bc.Read(), Q1D, D1D);
   auto Bot = Reshape(bot.Read(), D1D-1, Q1D);
   auto Bct = Reshape(bct.Read(), D1D, Q1D);
   auto Gc = Reshape(gc.Read(), Q1D, D1D);
   auto op = Reshape(pa_data.Read(), coeffDim, Q1D, Q1D, Q1D, NE);
   auto X = Reshape(x.Read(), 3*(D1D-1)*D1D*D1D, NE);
   auto Y = Reshape(y.ReadWrite(), 3*(D1D-1)*D1D*D1D, NE);

   MFEM_FORALL(e, NE,
   {
      double curl[MAX_Q1D][MAX_Q1D][MAX_Q1D][VDIM];
      // curl[qz][qy][qx] will be computed as the vector curl at each quadrature point.

      for (int qz = 0; qz < Q1D; ++qz)
      {
         for (int qy = 0; qy < Q1D; ++qy)
         {
            for (int qx = 0; qx < Q1D; ++qx)
            {
               for (int c = 0; c < VDIM; ++c)
               {
                  curl[qz][qy][qx][c] = 0.0;
               }
            }
         }
      }

      // We treat x, y, z components separately for optimization specific to each.

      int osc = 0;

      {
         // x component
         const int D1Dz = D1D;
         const int D1Dy = D1D;
         const int D1Dx = D1D - 1;

         for (int dz = 0; dz < D1Dz; ++dz)
         {
            double gradXY[MAX_Q1D][MAX_Q1D][2];
            for (int qy = 0; qy < Q1D; ++qy)
            {
               for (int qx = 0; qx < Q1D; ++qx)
               {
                  for (int d = 0; d < 2; ++d)
                  {
                     gradXY[qy][qx][d] = 0.0;
                  }
               }
            }

            for (int dy = 0; dy < D1Dy; ++dy)
            {
               double massX[MAX_Q1D];
               for (int qx = 0; qx < Q1D; ++qx)
               {
                  massX[qx] = 0.0;
               }

               for (int dx = 0; dx < D1Dx; ++dx)
               {
                  const double t = X(dx + ((dy + (dz * D1Dy)) * D1Dx) + osc, e);
                  for (int qx = 0; qx < Q1D; ++qx)
                  {
                     massX[qx] += t * Bo(qx,dx);
                  }
               }

               for (int qy = 0; qy < Q1D; ++qy)
               {
                  const double wy = Bc(qy,dy);
                  const double wDy = Gc(qy,dy);
                  for (int qx = 0; qx < Q1D; ++qx)
                  {
                     const double wx = massX[qx];
                     gradXY[qy][qx][0] += wx * wDy;
                     gradXY[qy][qx][1] += wx * wy;
                  }
               }
            }

            for (int qz = 0; qz < Q1D; ++qz)
            {
               const double wz = Bc(qz,dz);
               const double wDz = Gc(qz,dz);
               for (int qy = 0; qy < Q1D; ++qy)
               {
                  for (int qx = 0; qx < Q1D; ++qx)
                  {
                     // \hat{\nabla}\times\hat{u} is [0, (u_0)_{x_2}, -(u_0)_{x_1}]
                     curl[qz][qy][qx][1] += gradXY[qy][qx][1] * wDz; // (u_0)_{x_2}
                     curl[qz][qy][qx][2] -= gradXY[qy][qx][0] * wz;  // -(u_0)_{x_1}
                  }
               }
            }
         }

         osc += D1Dx * D1Dy * D1Dz;
      }

      {
         // y component
         const int D1Dz = D1D;
         const int D1Dy = D1D - 1;
         const int D1Dx = D1D;

         for (int dz = 0; dz < D1Dz; ++dz)
         {
            double gradXY[MAX_Q1D][MAX_Q1D][2];
            for (int qy = 0; qy < Q1D; ++qy)
            {
               for (int qx = 0; qx < Q1D; ++qx)
               {
                  for (int d = 0; d < 2; ++d)
                  {
                     gradXY[qy][qx][d] = 0.0;
                  }
               }
            }

            for (int dx = 0; dx < D1Dx; ++dx)
            {
               double massY[MAX_Q1D];
               for (int qy = 0; qy < Q1D; ++qy)
               {
                  massY[qy] = 0.0;
               }

               for (int dy = 0; dy < D1Dy; ++dy)
               {
                  const double t = X(dx + ((dy + (dz * D1Dy)) * D1Dx) + osc, e);
                  for (int qy = 0; qy < Q1D; ++qy)
                  {
                     massY[qy] += t * Bo(qy,dy);
                  }
               }

               for (int qx = 0; qx < Q1D; ++qx)
               {
                  const double wx = Bc(qx,dx);
                  const double wDx = Gc(qx,dx);
                  for (int qy = 0; qy < Q1D; ++qy)
                  {
                     const double wy = massY[qy];
                     gradXY[qy][qx][0] += wDx * wy;
                     gradXY[qy][qx][1] += wx * wy;
                  }
               }
            }

            for (int qz = 0; qz < Q1D; ++qz)
            {
               const double wz = Bc(qz,dz);
               const double wDz = Gc(qz,dz);
               for (int qy = 0; qy < Q1D; ++qy)
               {
                  for (int qx = 0; qx < Q1D; ++qx)
                  {
                     // \hat{\nabla}\times\hat{u} is [-(u_1)_{x_2}, 0, (u_1)_{x_0}]
                     curl[qz][qy][qx][0] -= gradXY[qy][qx][1] * wDz; // -(u_1)_{x_2}
                     curl[qz][qy][qx][2] += gradXY[qy][qx][0] * wz;  // (u_1)_{x_0}
                  }
               }
            }
         }

         osc += D1Dx * D1Dy * D1Dz;
      }

      {
         // z component
         const int D1Dz = D1D - 1;
         const int D1Dy = D1D;
         const int D1Dx = D1D;

         for (int dx = 0; dx < D1Dx; ++dx)
         {
            double gradYZ[MAX_Q1D][MAX_Q1D][2];
            for (int qz = 0; qz < Q1D; ++qz)
            {
               for (int qy = 0; qy < Q1D; ++qy)
               {
                  for (int d = 0; d < 2; ++d)
                  {
                     gradYZ[qz][qy][d] = 0.0;
                  }
               }
            }

            for (int dy = 0; dy < D1Dy; ++dy)
            {
               double massZ[MAX_Q1D];
               for (int qz = 0; qz < Q1D; ++qz)
               {
                  massZ[qz] = 0.0;
               }

               for (int dz = 0; dz < D1Dz; ++dz)
               {
                  const double t = X(dx + ((dy + (dz * D1Dy)) * D1Dx) + osc, e);
                  for (int qz = 0; qz < Q1D; ++qz)
                  {
                     massZ[qz] += t * Bo(qz,dz);
                  }
               }

               for (int qy = 0; qy < Q1D; ++qy)
               {
                  const double wy = Bc(qy,dy);
                  const double wDy = Gc(qy,dy);
                  for (int qz = 0; qz < Q1D; ++qz)
                  {
                     const double wz = massZ[qz];
                     gradYZ[qz][qy][0] += wz * wy;
                     gradYZ[qz][qy][1] += wz * wDy;
                  }
               }
            }

            for (int qx = 0; qx < Q1D; ++qx)
            {
               const double wx = Bc(qx,dx);
               const double wDx = Gc(qx,dx);

               for (int qy = 0; qy < Q1D; ++qy)
               {
                  for (int qz = 0; qz < Q1D; ++qz)
                  {
                     // \hat{\nabla}\times\hat{u} is [(u_2)_{x_1}, -(u_2)_{x_0}, 0]
                     curl[qz][qy][qx][0] += gradYZ[qz][qy][1] * wx;  // (u_2)_{x_1}
                     curl[qz][qy][qx][1] -= gradYZ[qz][qy][0] * wDx; // -(u_2)_{x_0}
                  }
               }
            }
         }
      }

      // Apply D operator.
      for (int qz = 0; qz < Q1D; ++qz)
      {
         for (int qy = 0; qy < Q1D; ++qy)
         {
            for (int qx = 0; qx < Q1D; ++qx)
            {
               for (int c = 0; c < VDIM; ++c)
               {
                  curl[qz][qy][qx][c] *= op(coeffDim == 3 ? c : 0, qx,qy,qz,e);
               }
            }
         }
      }

      for (int qz = 0; qz < Q1D; ++qz)
      {
         double massXY[MAX_D1D][MAX_D1D];

         osc = 0;

         for (int c = 0; c < VDIM; ++c)  // loop over x, y, z components
         {
            const int D1Dz = (c == 2) ? D1D - 1 : D1D;
            const int D1Dy = (c == 1) ? D1D - 1 : D1D;
            const int D1Dx = (c == 0) ? D1D - 1 : D1D;

            for (int dy = 0; dy < D1Dy; ++dy)
            {
               for (int dx = 0; dx < D1Dx; ++dx)
               {
                  massXY[dy][dx] = 0;
               }
            }
            for (int qy = 0; qy < Q1D; ++qy)
            {
               double massX[MAX_D1D];
               for (int dx = 0; dx < D1Dx; ++dx)
               {
                  massX[dx] = 0.0;
               }
               for (int qx = 0; qx < Q1D; ++qx)
               {
                  for (int dx = 0; dx < D1Dx; ++dx)
                  {
                     massX[dx] += curl[qz][qy][qx][c] * ((c == 0) ? Bot(dx,qx) : Bct(dx,qx));
                  }
               }

               for (int dy = 0; dy < D1Dy; ++dy)
               {
                  const double wy = (c == 1) ? Bot(dy,qy) : Bct(dy,qy);
                  for (int dx = 0; dx < D1Dx; ++dx)
                  {
                     massXY[dy][dx] += massX[dx] * wy;
                  }
               }
            }

            for (int dz = 0; dz < D1Dz; ++dz)
            {
               const double wz = (c == 2) ? Bot(dz,qz) : Bct(dz,qz);
               for (int dy = 0; dy < D1Dy; ++dy)
               {
                  for (int dx = 0; dx < D1Dx; ++dx)
                  {
                     Y(dx + ((dy + (dz * D1Dy)) * D1Dx) + osc, e) += massXY[dy][dx] * wz;
                  }
               }
            }

            osc += D1Dx * D1Dy * D1Dz;
         }  // loop c
      }  // loop qz
   }); // end of element loop
}

// Apply to x corresponding to DOF's in H(curl) (trial), whose curl is
// integrated against H(curl) test functions corresponding to y.
template<int MAX_D1D = HCURL_MAX_D1D, int MAX_Q1D = HCURL_MAX_Q1D>
static void SmemPAHcurlL2Apply3D(const int D1D,
                                 const int Q1D,
                                 const int coeffDim,
                                 const int NE,
                                 const Array<double> &bo,
                                 const Array<double> &bc,
                                 const Array<double> &gc,
                                 const Vector &pa_data,
                                 const Vector &x,
                                 Vector &y)
{
   MFEM_VERIFY(D1D <= MAX_D1D, "Error: D1D > MAX_D1D");
   MFEM_VERIFY(Q1D <= MAX_Q1D, "Error: Q1D > MAX_Q1D");

   auto Bo = Reshape(bo.Read(), Q1D, D1D-1);
   auto Bc = Reshape(bc.Read(), Q1D, D1D);
   auto Gc = Reshape(gc.Read(), Q1D, D1D);
   auto op = Reshape(pa_data.Read(), coeffDim, Q1D, Q1D, Q1D, NE);
   auto X = Reshape(x.Read(), 3*(D1D-1)*D1D*D1D, NE);
   auto Y = Reshape(y.ReadWrite(), 3*(D1D-1)*D1D*D1D, NE);

   auto device_kernel = [=] MFEM_DEVICE (int e)
   {
      constexpr int VDIM = 3;
      constexpr int maxCoeffDim = 3;

      MFEM_SHARED double sBo[MAX_D1D][MAX_Q1D];
      MFEM_SHARED double sBc[MAX_D1D][MAX_Q1D];
      MFEM_SHARED double sGc[MAX_D1D][MAX_Q1D];

      double opc[maxCoeffDim];
      MFEM_SHARED double sop[maxCoeffDim][MAX_Q1D][MAX_Q1D];
      MFEM_SHARED double curl[MAX_Q1D][MAX_Q1D][3];

      MFEM_SHARED double sX[MAX_D1D][MAX_D1D][MAX_D1D];

      MFEM_FOREACH_THREAD(qx,x,Q1D)
      {
         MFEM_FOREACH_THREAD(qy,y,Q1D)
         {
            MFEM_FOREACH_THREAD(qz,z,Q1D)
            {
               for (int i=0; i<coeffDim; ++i)
               {
                  opc[i] = op(i,qx,qy,qz,e);
               }
            }
         }
      }

      const int tidx = MFEM_THREAD_ID(x);
      const int tidy = MFEM_THREAD_ID(y);
      const int tidz = MFEM_THREAD_ID(z);

      if (tidz == 0)
      {
         MFEM_FOREACH_THREAD(d,y,D1D)
         {
            MFEM_FOREACH_THREAD(q,x,Q1D)
            {
               sBc[d][q] = Bc(q,d);
               sGc[d][q] = Gc(q,d);
               if (d < D1D-1)
               {
                  sBo[d][q] = Bo(q,d);
               }
            }
         }
      }
      MFEM_SYNC_THREAD;

      for (int qz=0; qz < Q1D; ++qz)
      {
         if (tidz == qz)
         {
            MFEM_FOREACH_THREAD(qy,y,Q1D)
            {
               MFEM_FOREACH_THREAD(qx,x,Q1D)
               {
                  for (int i=0; i<3; ++i)
                  {
                     curl[qy][qx][i] = 0.0;
                  }
               }
            }
         }

         int osc = 0;
         for (int c = 0; c < VDIM; ++c)  // loop over x, y, z components
         {
            const int D1Dz = (c == 2) ? D1D - 1 : D1D;
            const int D1Dy = (c == 1) ? D1D - 1 : D1D;
            const int D1Dx = (c == 0) ? D1D - 1 : D1D;

            MFEM_FOREACH_THREAD(dz,z,D1Dz)
            {
               MFEM_FOREACH_THREAD(dy,y,D1Dy)
               {
                  MFEM_FOREACH_THREAD(dx,x,D1Dx)
                  {
                     sX[dz][dy][dx] = X(dx + ((dy + (dz * D1Dy)) * D1Dx) + osc, e);
                  }
               }
            }
            MFEM_SYNC_THREAD;

            if (tidz == qz)
            {
               if (c == 0)
               {
                  for (int i=0; i<coeffDim; ++i)
                  {
                     sop[i][tidx][tidy] = opc[i];
                  }
               }

               MFEM_FOREACH_THREAD(qy,y,Q1D)
               {
                  MFEM_FOREACH_THREAD(qx,x,Q1D)
                  {
                     double u = 0.0;
                     double v = 0.0;

                     // We treat x, y, z components separately for optimization specific to each.
                     if (c == 0) // x component
                     {
                        // \hat{\nabla}\times\hat{u} is [0, (u_0)_{x_2}, -(u_0)_{x_1}]

                        for (int dz = 0; dz < D1Dz; ++dz)
                        {
                           const double wz = sBc[dz][qz];
                           const double wDz = sGc[dz][qz];

                           for (int dy = 0; dy < D1Dy; ++dy)
                           {
                              const double wy = sBc[dy][qy];
                              const double wDy = sGc[dy][qy];

                              for (int dx = 0; dx < D1Dx; ++dx)
                              {
                                 const double wx = sX[dz][dy][dx] * sBo[dx][qx];
                                 u += wx * wDy * wz;
                                 v += wx * wy * wDz;
                              }
                           }
                        }

                        curl[qy][qx][1] += v; // (u_0)_{x_2}
                        curl[qy][qx][2] -= u;  // -(u_0)_{x_1}
                     }
                     else if (c == 1)  // y component
                     {
                        // \hat{\nabla}\times\hat{u} is [-(u_1)_{x_2}, 0, (u_1)_{x_0}]

                        for (int dz = 0; dz < D1Dz; ++dz)
                        {
                           const double wz = sBc[dz][qz];
                           const double wDz = sGc[dz][qz];

                           for (int dy = 0; dy < D1Dy; ++dy)
                           {
                              const double wy = sBo[dy][qy];

                              for (int dx = 0; dx < D1Dx; ++dx)
                              {
                                 const double t = sX[dz][dy][dx];
                                 const double wx = t * sBc[dx][qx];
                                 const double wDx = t * sGc[dx][qx];

                                 u += wDx * wy * wz;
                                 v += wx * wy * wDz;
                              }
                           }
                        }

                        curl[qy][qx][0] -= v; // -(u_1)_{x_2}
                        curl[qy][qx][2] += u; // (u_1)_{x_0}
                     }
                     else // z component
                     {
                        // \hat{\nabla}\times\hat{u} is [(u_2)_{x_1}, -(u_2)_{x_0}, 0]

                        for (int dz = 0; dz < D1Dz; ++dz)
                        {
                           const double wz = sBo[dz][qz];

                           for (int dy = 0; dy < D1Dy; ++dy)
                           {
                              const double wy = sBc[dy][qy];
                              const double wDy = sGc[dy][qy];

                              for (int dx = 0; dx < D1Dx; ++dx)
                              {
                                 const double t = sX[dz][dy][dx];
                                 const double wx = t * sBc[dx][qx];
                                 const double wDx = t * sGc[dx][qx];

                                 u += wDx * wy * wz;
                                 v += wx * wDy * wz;
                              }
                           }
                        }

                        curl[qy][qx][0] += v; // (u_2)_{x_1}
                        curl[qy][qx][1] -= u; // -(u_2)_{x_0}
                     }
                  } // qx
               } // qy
            } // tidz == qz

            osc += D1Dx * D1Dy * D1Dz;
            MFEM_SYNC_THREAD;
         } // c

         double dxyz1 = 0.0;
         double dxyz2 = 0.0;
         double dxyz3 = 0.0;

         MFEM_FOREACH_THREAD(dz,z,D1D)
         {
            const double wcz = sBc[dz][qz];
            const double wz = (dz < D1D-1) ? sBo[dz][qz] : 0.0;

            MFEM_FOREACH_THREAD(dy,y,D1D)
            {
               MFEM_FOREACH_THREAD(dx,x,D1D)
               {
                  for (int qy = 0; qy < Q1D; ++qy)
                  {
                     const double wcy = sBc[dy][qy];
                     const double wy = (dy < D1D-1) ? sBo[dy][qy] : 0.0;

                     for (int qx = 0; qx < Q1D; ++qx)
                     {
                        const double O1 = sop[0][qx][qy];
                        const double O2 = (coeffDim == 3) ? sop[1][qx][qy] : O1;
                        const double O3 = (coeffDim == 3) ? sop[2][qx][qy] : O1;

                        const double c1 = O1 * curl[qy][qx][0];
                        const double c2 = O2 * curl[qy][qx][1];
                        const double c3 = O3 * curl[qy][qx][2];

                        const double wcx = sBc[dx][qx];

                        if (dx < D1D-1)
                        {
                           const double wx = sBo[dx][qx];
                           dxyz1 += c1 * wx * wcy * wcz;
                        }

                        dxyz2 += c2 * wcx * wy * wcz;
                        dxyz3 += c3 * wcx * wcy * wz;
                     } // qx
                  } // qy
               } // dx
            } // dy
         } // dz

         MFEM_SYNC_THREAD;

         MFEM_FOREACH_THREAD(dz,z,D1D)
         {
            MFEM_FOREACH_THREAD(dy,y,D1D)
            {
               MFEM_FOREACH_THREAD(dx,x,D1D)
               {
                  if (dx < D1D-1)
                  {
                     Y(dx + ((dy + (dz * D1D)) * (D1D-1)), e) += dxyz1;
                  }
                  if (dy < D1D-1)
                  {
                     Y(dx + ((dy + (dz * (D1D-1))) * D1D) + ((D1D-1)*D1D*D1D), e) += dxyz2;
                  }
                  if (dz < D1D-1)
                  {
                     Y(dx + ((dy + (dz * D1D)) * D1D) + (2*(D1D-1)*D1D*D1D), e) += dxyz3;
                  }
               }
            }
         }
      } // qz
   }; // end of element loop

   auto host_kernel = [&] MFEM_LAMBDA (int)
   {
      MFEM_ABORT_KERNEL("This kernel should only be used on GPU.");
   };

   ForallWrap<3>(true, NE, device_kernel, host_kernel, Q1D, Q1D, Q1D);
}

// Apply to x corresponding to DOF's in H(curl) (trial), whose curl is
// integrated against H(div) test functions corresponding to y.
template<int MAX_D1D = HCURL_MAX_D1D, int MAX_Q1D = HCURL_MAX_Q1D>
static void PAHcurlHdivApply3D(const int D1D,
                               const int D1Dtest,
                               const int Q1D,
                               const int NE,
                               const Array<double> &bo,
                               const Array<double> &bc,
                               const Array<double> &bot,
                               const Array<double> &bct,
                               const Array<double> &gc,
                               const Vector &pa_data,
                               const Vector &x,
                               Vector &y)
{
   MFEM_VERIFY(D1D <= MAX_D1D, "Error: D1D > MAX_D1D");
   MFEM_VERIFY(Q1D <= MAX_Q1D, "Error: Q1D > MAX_Q1D");
   // Using Piola transformations (\nabla\times u) F = 1/det(dF) dF \hat{\nabla}\times\hat{u}
   // for u in H(curl) and w = (1 / det (dF)) dF \hat{w} for w in H(div), we get
   // (\nabla\times u) \cdot w = 1/det(dF)^2 \hat{\nabla}\times\hat{u}^T dF^T dF \hat{w}
   // If c = 0, \hat{\nabla}\times\hat{u} reduces to [0, (u_0)_{x_2}, -(u_0)_{x_1}]
   // If c = 1, \hat{\nabla}\times\hat{u} reduces to [-(u_1)_{x_2}, 0, (u_1)_{x_0}]
   // If c = 2, \hat{\nabla}\times\hat{u} reduces to [(u_2)_{x_1}, -(u_2)_{x_0}, 0]

   constexpr static int VDIM = 3;

   auto Bo = Reshape(bo.Read(), Q1D, D1D-1);
   auto Bc = Reshape(bc.Read(), Q1D, D1D);
   auto Bot = Reshape(bot.Read(), D1Dtest-1, Q1D);
   auto Bct = Reshape(bct.Read(), D1Dtest, Q1D);
   auto Gc = Reshape(gc.Read(), Q1D, D1D);
   auto op = Reshape(pa_data.Read(), Q1D, Q1D, Q1D, 6, NE);
   auto X = Reshape(x.Read(), 3*(D1D-1)*D1D*D1D, NE);
   auto Y = Reshape(y.ReadWrite(), 3*(D1Dtest-1)*(D1Dtest-1)*D1D, NE);

   MFEM_FORALL(e, NE,
   {
      double curl[MAX_Q1D][MAX_Q1D][MAX_Q1D][VDIM];
      // curl[qz][qy][qx] will be computed as the vector curl at each quadrature point.

      for (int qz = 0; qz < Q1D; ++qz)
      {
         for (int qy = 0; qy < Q1D; ++qy)
         {
            for (int qx = 0; qx < Q1D; ++qx)
            {
               for (int c = 0; c < VDIM; ++c)
               {
                  curl[qz][qy][qx][c] = 0.0;
               }
            }
         }
      }

      // We treat x, y, z components separately for optimization specific to each.

      int osc = 0;

      {
         // x component
         const int D1Dz = D1D;
         const int D1Dy = D1D;
         const int D1Dx = D1D - 1;

         for (int dz = 0; dz < D1Dz; ++dz)
         {
            double gradXY[MAX_Q1D][MAX_Q1D][2];
            for (int qy = 0; qy < Q1D; ++qy)
            {
               for (int qx = 0; qx < Q1D; ++qx)
               {
                  for (int d = 0; d < 2; ++d)
                  {
                     gradXY[qy][qx][d] = 0.0;
                  }
               }
            }

            for (int dy = 0; dy < D1Dy; ++dy)
            {
               double massX[MAX_Q1D];
               for (int qx = 0; qx < Q1D; ++qx)
               {
                  massX[qx] = 0.0;
               }

               for (int dx = 0; dx < D1Dx; ++dx)
               {
                  const double t = X(dx + ((dy + (dz * D1Dy)) * D1Dx) + osc, e);
                  for (int qx = 0; qx < Q1D; ++qx)
                  {
                     massX[qx] += t * Bo(qx,dx);
                  }
               }

               for (int qy = 0; qy < Q1D; ++qy)
               {
                  const double wy = Bc(qy,dy);
                  const double wDy = Gc(qy,dy);
                  for (int qx = 0; qx < Q1D; ++qx)
                  {
                     const double wx = massX[qx];
                     gradXY[qy][qx][0] += wx * wDy;
                     gradXY[qy][qx][1] += wx * wy;
                  }
               }
            }

            for (int qz = 0; qz < Q1D; ++qz)
            {
               const double wz = Bc(qz,dz);
               const double wDz = Gc(qz,dz);
               for (int qy = 0; qy < Q1D; ++qy)
               {
                  for (int qx = 0; qx < Q1D; ++qx)
                  {
                     // \hat{\nabla}\times\hat{u} is [0, (u_0)_{x_2}, -(u_0)_{x_1}]
                     curl[qz][qy][qx][1] += gradXY[qy][qx][1] * wDz; // (u_0)_{x_2}
                     curl[qz][qy][qx][2] -= gradXY[qy][qx][0] * wz;  // -(u_0)_{x_1}
                  }
               }
            }
         }

         osc += D1Dx * D1Dy * D1Dz;
      }

      {
         // y component
         const int D1Dz = D1D;
         const int D1Dy = D1D - 1;
         const int D1Dx = D1D;

         for (int dz = 0; dz < D1Dz; ++dz)
         {
            double gradXY[MAX_Q1D][MAX_Q1D][2];
            for (int qy = 0; qy < Q1D; ++qy)
            {
               for (int qx = 0; qx < Q1D; ++qx)
               {
                  for (int d = 0; d < 2; ++d)
                  {
                     gradXY[qy][qx][d] = 0.0;
                  }
               }
            }

            for (int dx = 0; dx < D1Dx; ++dx)
            {
               double massY[MAX_Q1D];
               for (int qy = 0; qy < Q1D; ++qy)
               {
                  massY[qy] = 0.0;
               }

               for (int dy = 0; dy < D1Dy; ++dy)
               {
                  const double t = X(dx + ((dy + (dz * D1Dy)) * D1Dx) + osc, e);
                  for (int qy = 0; qy < Q1D; ++qy)
                  {
                     massY[qy] += t * Bo(qy,dy);
                  }
               }

               for (int qx = 0; qx < Q1D; ++qx)
               {
                  const double wx = Bc(qx,dx);
                  const double wDx = Gc(qx,dx);
                  for (int qy = 0; qy < Q1D; ++qy)
                  {
                     const double wy = massY[qy];
                     gradXY[qy][qx][0] += wDx * wy;
                     gradXY[qy][qx][1] += wx * wy;
                  }
               }
            }

            for (int qz = 0; qz < Q1D; ++qz)
            {
               const double wz = Bc(qz,dz);
               const double wDz = Gc(qz,dz);
               for (int qy = 0; qy < Q1D; ++qy)
               {
                  for (int qx = 0; qx < Q1D; ++qx)
                  {
                     // \hat{\nabla}\times\hat{u} is [-(u_1)_{x_2}, 0, (u_1)_{x_0}]
                     curl[qz][qy][qx][0] -= gradXY[qy][qx][1] * wDz; // -(u_1)_{x_2}
                     curl[qz][qy][qx][2] += gradXY[qy][qx][0] * wz;  // (u_1)_{x_0}
                  }
               }
            }
         }

         osc += D1Dx * D1Dy * D1Dz;
      }

      {
         // z component
         const int D1Dz = D1D - 1;
         const int D1Dy = D1D;
         const int D1Dx = D1D;

         for (int dx = 0; dx < D1Dx; ++dx)
         {
            double gradYZ[MAX_Q1D][MAX_Q1D][2];
            for (int qz = 0; qz < Q1D; ++qz)
            {
               for (int qy = 0; qy < Q1D; ++qy)
               {
                  for (int d = 0; d < 2; ++d)
                  {
                     gradYZ[qz][qy][d] = 0.0;
                  }
               }
            }

            for (int dy = 0; dy < D1Dy; ++dy)
            {
               double massZ[MAX_Q1D];
               for (int qz = 0; qz < Q1D; ++qz)
               {
                  massZ[qz] = 0.0;
               }

               for (int dz = 0; dz < D1Dz; ++dz)
               {
                  const double t = X(dx + ((dy + (dz * D1Dy)) * D1Dx) + osc, e);
                  for (int qz = 0; qz < Q1D; ++qz)
                  {
                     massZ[qz] += t * Bo(qz,dz);
                  }
               }

               for (int qy = 0; qy < Q1D; ++qy)
               {
                  const double wy = Bc(qy,dy);
                  const double wDy = Gc(qy,dy);
                  for (int qz = 0; qz < Q1D; ++qz)
                  {
                     const double wz = massZ[qz];
                     gradYZ[qz][qy][0] += wz * wy;
                     gradYZ[qz][qy][1] += wz * wDy;
                  }
               }
            }

            for (int qx = 0; qx < Q1D; ++qx)
            {
               const double wx = Bc(qx,dx);
               const double wDx = Gc(qx,dx);

               for (int qy = 0; qy < Q1D; ++qy)
               {
                  for (int qz = 0; qz < Q1D; ++qz)
                  {
                     // \hat{\nabla}\times\hat{u} is [(u_2)_{x_1}, -(u_2)_{x_0}, 0]
                     curl[qz][qy][qx][0] += gradYZ[qz][qy][1] * wx;  // (u_2)_{x_1}
                     curl[qz][qy][qx][1] -= gradYZ[qz][qy][0] * wDx; // -(u_2)_{x_0}
                  }
               }
            }
         }
      }

      // Apply D operator.
      for (int qz = 0; qz < Q1D; ++qz)
      {
         for (int qy = 0; qy < Q1D; ++qy)
         {
            for (int qx = 0; qx < Q1D; ++qx)
            {
               const double O11 = op(qx,qy,qz,0,e);
               const double O12 = op(qx,qy,qz,1,e);
               const double O13 = op(qx,qy,qz,2,e);
               const double O22 = op(qx,qy,qz,3,e);
               const double O23 = op(qx,qy,qz,4,e);
               const double O33 = op(qx,qy,qz,5,e);

               const double c1 = (O11 * curl[qz][qy][qx][0]) + (O12 * curl[qz][qy][qx][1]) +
                                 (O13 * curl[qz][qy][qx][2]);
               const double c2 = (O12 * curl[qz][qy][qx][0]) + (O22 * curl[qz][qy][qx][1]) +
                                 (O23 * curl[qz][qy][qx][2]);
               const double c3 = (O13 * curl[qz][qy][qx][0]) + (O23 * curl[qz][qy][qx][1]) +
                                 (O33 * curl[qz][qy][qx][2]);

               curl[qz][qy][qx][0] = c1;
               curl[qz][qy][qx][1] = c2;
               curl[qz][qy][qx][2] = c3;
            }
         }
      }

      for (int qz = 0; qz < Q1D; ++qz)
      {
         double massXY[HCURL_MAX_D1D][HCURL_MAX_D1D];  // Assuming HDIV_MAX_D1D <= HCURL_MAX_D1D

         osc = 0;

         for (int c = 0; c < VDIM; ++c)  // loop over x, y, z components
         {
            const int D1Dz = (c == 2) ? D1Dtest : D1Dtest - 1;
            const int D1Dy = (c == 1) ? D1Dtest : D1Dtest - 1;
            const int D1Dx = (c == 0) ? D1Dtest : D1Dtest - 1;

            for (int dy = 0; dy < D1Dy; ++dy)
            {
               for (int dx = 0; dx < D1Dx; ++dx)
               {
                  massXY[dy][dx] = 0;
               }
            }
            for (int qy = 0; qy < Q1D; ++qy)
            {
               double massX[HCURL_MAX_D1D];
               for (int dx = 0; dx < D1Dx; ++dx)
               {
                  massX[dx] = 0;
               }
               for (int qx = 0; qx < Q1D; ++qx)
               {
                  for (int dx = 0; dx < D1Dx; ++dx)
                  {
                     massX[dx] += curl[qz][qy][qx][c] *
                                  ((c == 0) ? Bct(dx,qx) : Bot(dx,qx));
                  }
               }
               for (int dy = 0; dy < D1Dy; ++dy)
               {
                  const double wy = (c == 1) ? Bct(dy,qy) : Bot(dy,qy);
                  for (int dx = 0; dx < D1Dx; ++dx)
                  {
                     massXY[dy][dx] += massX[dx] * wy;
                  }
               }
            }

            for (int dz = 0; dz < D1Dz; ++dz)
            {
               const double wz = (c == 2) ? Bct(dz,qz) : Bot(dz,qz);
               for (int dy = 0; dy < D1Dy; ++dy)
               {
                  for (int dx = 0; dx < D1Dx; ++dx)
                  {
                     Y(dx + ((dy + (dz * D1Dy)) * D1Dx) + osc, e) +=
                        massXY[dy][dx] * wz;
                  }
               }
            }

            osc += D1Dx * D1Dy * D1Dz;
         }  // loop c
      }  // loop qz
   }); // end of element loop
}

void MixedVectorCurlIntegrator::AddMultPA(const Vector &x, Vector &y) const
{
   if (testType == mfem::FiniteElement::CURL &&
       trialType == mfem::FiniteElement::CURL && dim == 3)
   {
      if (Device::Allows(Backend::DEVICE_MASK))
      {
         const int ID = (dofs1D << 4) | quad1D;
         switch (ID)
         {
            case 0x23: return SmemPAHcurlL2Apply3D<2,3>(dofs1D, quad1D, coeffDim, ne,
                                                           mapsO->B, mapsC->B,
                                                           mapsC->G, pa_data, x, y);
            case 0x34: return SmemPAHcurlL2Apply3D<3,4>(dofs1D, quad1D, coeffDim, ne,
                                                           mapsO->B, mapsC->B,
                                                           mapsC->G, pa_data, x, y);
            case 0x45: return SmemPAHcurlL2Apply3D<4,5>(dofs1D, quad1D, coeffDim, ne,
                                                           mapsO->B, mapsC->B,
                                                           mapsC->G, pa_data, x, y);
            case 0x56: return SmemPAHcurlL2Apply3D<5,6>(dofs1D, quad1D, coeffDim, ne,
                                                           mapsO->B, mapsC->B,
                                                           mapsC->G, pa_data, x, y);
            default: return SmemPAHcurlL2Apply3D(dofs1D, quad1D, coeffDim, ne, mapsO->B,
                                                    mapsC->B,
                                                    mapsC->G, pa_data, x, y);
         }
      }
      else
         PAHcurlL2Apply3D(dofs1D, quad1D, coeffDim, ne, mapsO->B, mapsC->B,
                          mapsO->Bt, mapsC->Bt, mapsC->G, pa_data, x, y);
   }
   else if (testType == mfem::FiniteElement::DIV &&
            trialType == mfem::FiniteElement::CURL && dim == 3)
      PAHcurlHdivApply3D(dofs1D, dofs1Dtest, quad1D, ne, mapsO->B,
                         mapsC->B, mapsOtest->Bt, mapsCtest->Bt, mapsC->G,
                         pa_data, x, y);
   else
   {
      MFEM_ABORT("Unsupported dimension or space!");
   }
}

void MixedVectorWeakCurlIntegrator::AssemblePA(const FiniteElementSpace
                                               &trial_fes,
                                               const FiniteElementSpace &test_fes)
{
   // Assumes tensor-product elements, with vector test and trial spaces.
   Mesh *mesh = trial_fes.GetMesh();
   const FiniteElement *trial_fel = trial_fes.GetFE(0);
   const FiniteElement *test_fel = test_fes.GetFE(0);

   const VectorTensorFiniteElement *trial_el =
      dynamic_cast<const VectorTensorFiniteElement*>(trial_fel);
   MFEM_VERIFY(trial_el != NULL, "Only VectorTensorFiniteElement is supported!");

   const VectorTensorFiniteElement *test_el =
      dynamic_cast<const VectorTensorFiniteElement*>(test_fel);
   MFEM_VERIFY(test_el != NULL, "Only VectorTensorFiniteElement is supported!");

   const IntegrationRule *ir
      = IntRule ? IntRule : &MassIntegrator::GetRule(*trial_el, *trial_el,
                                                     *mesh->GetElementTransformation(0));
   const int dims = trial_el->GetDim();
   MFEM_VERIFY(dims == 3, "");

   const int nq = ir->GetNPoints();
   dim = mesh->Dimension();
   MFEM_VERIFY(dim == 3, "");

   MFEM_VERIFY(trial_el->GetOrder() == test_el->GetOrder(), "");

   ne = trial_fes.GetNE();
   geom = mesh->GetGeometricFactors(*ir, GeometricFactors::JACOBIANS);
   mapsC = &test_el->GetDofToQuad(*ir, DofToQuad::TENSOR);
   mapsO = &test_el->GetDofToQuadOpen(*ir, DofToQuad::TENSOR);
   dofs1D = mapsC->ndof;
   quad1D = mapsC->nqpt;

   MFEM_VERIFY(dofs1D == mapsO->ndof + 1 && quad1D == mapsO->nqpt, "");

   coeffDim = DQ ? 3 : 1;

   pa_data.SetSize(coeffDim * nq * ne, Device::GetMemoryType());

   Vector coeff(coeffDim * nq * ne);
   coeff = 1.0;
   auto coeffh = Reshape(coeff.HostWrite(), coeffDim, nq, ne);
   if (Q || DQ)
   {
      Vector V(coeffDim);
      if (DQ)
      {
         MFEM_VERIFY(DQ->GetVDim() == coeffDim, "");
      }

      for (int e=0; e<ne; ++e)
      {
         ElementTransformation *tr = mesh->GetElementTransformation(e);

         for (int p=0; p<nq; ++p)
         {
            if (DQ)
            {
               DQ->Eval(V, *tr, ir->IntPoint(p));
               for (int i=0; i<coeffDim; ++i)
               {
                  coeffh(i, p, e) = V[i];
               }
            }
            else
            {
               coeffh(0, p, e) = Q->Eval(*tr, ir->IntPoint(p));
            }
         }
      }
   }

   testType = test_el->GetDerivType();
   trialType = trial_el->GetDerivType();

   if (trialType == mfem::FiniteElement::CURL && dim == 3)
   {
      PAHcurlL2Setup(nq, coeffDim, ne, ir->GetWeights(), coeff, pa_data);
   }
   else
   {
      MFEM_ABORT("Unknown kernel.");
   }
}

// Apply to x corresponding to DOF's in H(curl) (trial), integrated against curl
// of H(curl) test functions corresponding to y.
template<int MAX_D1D = HCURL_MAX_D1D, int MAX_Q1D = HCURL_MAX_Q1D>
static void PAHcurlL2Apply3DTranspose(const int D1D,
                                      const int Q1D,
                                      const int coeffDim,
                                      const int NE,
                                      const Array<double> &bo,
                                      const Array<double> &bc,
                                      const Array<double> &bot,
                                      const Array<double> &bct,
                                      const Array<double> &gct,
                                      const Vector &pa_data,
                                      const Vector &x,
                                      Vector &y)
{
   // See PAHcurlL2Apply3D for comments.

   MFEM_VERIFY(D1D <= MAX_D1D, "Error: D1D > MAX_D1D");
   MFEM_VERIFY(Q1D <= MAX_Q1D, "Error: Q1D > MAX_Q1D");

   constexpr static int VDIM = 3;

   auto Bo = Reshape(bo.Read(), Q1D, D1D-1);
   auto Bc = Reshape(bc.Read(), Q1D, D1D);
   auto Bot = Reshape(bot.Read(), D1D-1, Q1D);
   auto Bct = Reshape(bct.Read(), D1D, Q1D);
   auto Gct = Reshape(gct.Read(), D1D, Q1D);
   auto op = Reshape(pa_data.Read(), coeffDim, Q1D, Q1D, Q1D, NE);
   auto X = Reshape(x.Read(), 3*(D1D-1)*D1D*D1D, NE);
   auto Y = Reshape(y.ReadWrite(), 3*(D1D-1)*D1D*D1D, NE);

   MFEM_FORALL(e, NE,
   {
      double mass[MAX_Q1D][MAX_Q1D][MAX_Q1D][VDIM];

      for (int qz = 0; qz < Q1D; ++qz)
      {
         for (int qy = 0; qy < Q1D; ++qy)
         {
            for (int qx = 0; qx < Q1D; ++qx)
            {
               for (int c = 0; c < VDIM; ++c)
               {
                  mass[qz][qy][qx][c] = 0.0;
               }
            }
         }
      }

      int osc = 0;

      for (int c = 0; c < VDIM; ++c)  // loop over x, y, z components
      {
         const int D1Dz = (c == 2) ? D1D - 1 : D1D;
         const int D1Dy = (c == 1) ? D1D - 1 : D1D;
         const int D1Dx = (c == 0) ? D1D - 1 : D1D;

         for (int dz = 0; dz < D1Dz; ++dz)
         {
            double massXY[MAX_Q1D][MAX_Q1D];
            for (int qy = 0; qy < Q1D; ++qy)
            {
               for (int qx = 0; qx < Q1D; ++qx)
               {
                  massXY[qy][qx] = 0.0;
               }
            }

            for (int dy = 0; dy < D1Dy; ++dy)
            {
               double massX[MAX_Q1D];
               for (int qx = 0; qx < Q1D; ++qx)
               {
                  massX[qx] = 0.0;
               }

               for (int dx = 0; dx < D1Dx; ++dx)
               {
                  const double t = X(dx + ((dy + (dz * D1Dy)) * D1Dx) + osc, e);
                  for (int qx = 0; qx < Q1D; ++qx)
                  {
                     massX[qx] += t * ((c == 0) ? Bo(qx,dx) : Bc(qx,dx));
                  }
               }

               for (int qy = 0; qy < Q1D; ++qy)
               {
                  const double wy = (c == 1) ? Bo(qy,dy) : Bc(qy,dy);
                  for (int qx = 0; qx < Q1D; ++qx)
                  {
                     const double wx = massX[qx];
                     massXY[qy][qx] += wx * wy;
                  }
               }
            }

            for (int qz = 0; qz < Q1D; ++qz)
            {
               const double wz = (c == 2) ? Bo(qz,dz) : Bc(qz,dz);
               for (int qy = 0; qy < Q1D; ++qy)
               {
                  for (int qx = 0; qx < Q1D; ++qx)
                  {
                     mass[qz][qy][qx][c] += massXY[qy][qx] * wz;
                  }
               }
            }
         }

         osc += D1Dx * D1Dy * D1Dz;
      }  // loop (c) over components

      // Apply D operator.
      for (int qz = 0; qz < Q1D; ++qz)
      {
         for (int qy = 0; qy < Q1D; ++qy)
         {
            for (int qx = 0; qx < Q1D; ++qx)
            {
               for (int c=0; c<VDIM; ++c)
               {
                  mass[qz][qy][qx][c] *= op(coeffDim == 3 ? c : 0, qx,qy,qz,e);
               }
            }
         }
      }

      // x component
      osc = 0;
      {
         const int D1Dz = D1D;
         const int D1Dy = D1D;
         const int D1Dx = D1D - 1;

         for (int qz = 0; qz < Q1D; ++qz)
         {
            double gradXY12[MAX_D1D][MAX_D1D];
            double gradXY21[MAX_D1D][MAX_D1D];

            for (int dy = 0; dy < D1Dy; ++dy)
            {
               for (int dx = 0; dx < D1Dx; ++dx)
               {
                  gradXY12[dy][dx] = 0.0;
                  gradXY21[dy][dx] = 0.0;
               }
            }
            for (int qy = 0; qy < Q1D; ++qy)
            {
               double massX[MAX_D1D][2];
               for (int dx = 0; dx < D1Dx; ++dx)
               {
                  for (int n = 0; n < 2; ++n)
                  {
                     massX[dx][n] = 0.0;
                  }
               }
               for (int qx = 0; qx < Q1D; ++qx)
               {
                  for (int dx = 0; dx < D1Dx; ++dx)
                  {
                     const double wx = Bot(dx,qx);

                     massX[dx][0] += wx * mass[qz][qy][qx][1];
                     massX[dx][1] += wx * mass[qz][qy][qx][2];
                  }
               }
               for (int dy = 0; dy < D1Dy; ++dy)
               {
                  const double wy = Bct(dy,qy);
                  const double wDy = Gct(dy,qy);

                  for (int dx = 0; dx < D1Dx; ++dx)
                  {
                     gradXY21[dy][dx] += massX[dx][0] * wy;
                     gradXY12[dy][dx] += massX[dx][1] * wDy;
                  }
               }
            }

            for (int dz = 0; dz < D1Dz; ++dz)
            {
               const double wz = Bct(dz,qz);
               const double wDz = Gct(dz,qz);
               for (int dy = 0; dy < D1Dy; ++dy)
               {
                  for (int dx = 0; dx < D1Dx; ++dx)
                  {
                     // \hat{\nabla}\times\hat{u} is [0, (u_0)_{x_2}, -(u_0)_{x_1}]
                     // (u_0)_{x_2} * (op * curl)_1 - (u_0)_{x_1} * (op * curl)_2
                     Y(dx + ((dy + (dz * D1Dy)) * D1Dx) + osc,
                       e) += (gradXY21[dy][dx] * wDz) - (gradXY12[dy][dx] * wz);
                  }
               }
            }
         }  // loop qz

         osc += D1Dx * D1Dy * D1Dz;
      }

      // y component
      {
         const int D1Dz = D1D;
         const int D1Dy = D1D - 1;
         const int D1Dx = D1D;

         for (int qz = 0; qz < Q1D; ++qz)
         {
            double gradXY02[MAX_D1D][MAX_D1D];
            double gradXY20[MAX_D1D][MAX_D1D];

            for (int dy = 0; dy < D1Dy; ++dy)
            {
               for (int dx = 0; dx < D1Dx; ++dx)
               {
                  gradXY02[dy][dx] = 0.0;
                  gradXY20[dy][dx] = 0.0;
               }
            }
            for (int qx = 0; qx < Q1D; ++qx)
            {
               double massY[MAX_D1D][2];
               for (int dy = 0; dy < D1Dy; ++dy)
               {
                  massY[dy][0] = 0.0;
                  massY[dy][1] = 0.0;
               }
               for (int qy = 0; qy < Q1D; ++qy)
               {
                  for (int dy = 0; dy < D1Dy; ++dy)
                  {
                     const double wy = Bot(dy,qy);

                     massY[dy][0] += wy * mass[qz][qy][qx][2];
                     massY[dy][1] += wy * mass[qz][qy][qx][0];
                  }
               }
               for (int dx = 0; dx < D1Dx; ++dx)
               {
                  const double wx = Bct(dx,qx);
                  const double wDx = Gct(dx,qx);

                  for (int dy = 0; dy < D1Dy; ++dy)
                  {
                     gradXY02[dy][dx] += massY[dy][0] * wDx;
                     gradXY20[dy][dx] += massY[dy][1] * wx;
                  }
               }
            }

            for (int dz = 0; dz < D1Dz; ++dz)
            {
               const double wz = Bct(dz,qz);
               const double wDz = Gct(dz,qz);
               for (int dy = 0; dy < D1Dy; ++dy)
               {
                  for (int dx = 0; dx < D1Dx; ++dx)
                  {
                     // \hat{\nabla}\times\hat{u} is [-(u_1)_{x_2}, 0, (u_1)_{x_0}]
                     // -(u_1)_{x_2} * (op * curl)_0 + (u_1)_{x_0} * (op * curl)_2
                     Y(dx + ((dy + (dz * D1Dy)) * D1Dx) + osc,
                       e) += (-gradXY20[dy][dx] * wDz) + (gradXY02[dy][dx] * wz);
                  }
               }
            }
         }  // loop qz

         osc += D1Dx * D1Dy * D1Dz;
      }

      // z component
      {
         const int D1Dz = D1D - 1;
         const int D1Dy = D1D;
         const int D1Dx = D1D;

         for (int qx = 0; qx < Q1D; ++qx)
         {
            double gradYZ01[MAX_D1D][MAX_D1D];
            double gradYZ10[MAX_D1D][MAX_D1D];

            for (int dy = 0; dy < D1Dy; ++dy)
            {
               for (int dz = 0; dz < D1Dz; ++dz)
               {
                  gradYZ01[dz][dy] = 0.0;
                  gradYZ10[dz][dy] = 0.0;
               }
            }
            for (int qy = 0; qy < Q1D; ++qy)
            {
               double massZ[MAX_D1D][2];
               for (int dz = 0; dz < D1Dz; ++dz)
               {
                  for (int n = 0; n < 2; ++n)
                  {
                     massZ[dz][n] = 0.0;
                  }
               }
               for (int qz = 0; qz < Q1D; ++qz)
               {
                  for (int dz = 0; dz < D1Dz; ++dz)
                  {
                     const double wz = Bot(dz,qz);

                     massZ[dz][0] += wz * mass[qz][qy][qx][0];
                     massZ[dz][1] += wz * mass[qz][qy][qx][1];
                  }
               }
               for (int dy = 0; dy < D1Dy; ++dy)
               {
                  const double wy = Bct(dy,qy);
                  const double wDy = Gct(dy,qy);

                  for (int dz = 0; dz < D1Dz; ++dz)
                  {
                     gradYZ01[dz][dy] += wy * massZ[dz][1];
                     gradYZ10[dz][dy] += wDy * massZ[dz][0];
                  }
               }
            }

            for (int dx = 0; dx < D1Dx; ++dx)
            {
               const double wx = Bct(dx,qx);
               const double wDx = Gct(dx,qx);

               for (int dy = 0; dy < D1Dy; ++dy)
               {
                  for (int dz = 0; dz < D1Dz; ++dz)
                  {
                     // \hat{\nabla}\times\hat{u} is [(u_2)_{x_1}, -(u_2)_{x_0}, 0]
                     // (u_2)_{x_1} * (op * curl)_0 - (u_2)_{x_0} * (op * curl)_1
                     Y(dx + ((dy + (dz * D1Dy)) * D1Dx) + osc,
                       e) += (gradYZ10[dz][dy] * wx) - (gradYZ01[dz][dy] * wDx);
                  }
               }
            }
         }  // loop qx
      }
   });
}

template<int MAX_D1D = HCURL_MAX_D1D, int MAX_Q1D = HCURL_MAX_Q1D>
static void SmemPAHcurlL2Apply3DTranspose(const int D1D,
                                          const int Q1D,
                                          const int coeffDim,
                                          const int NE,
                                          const Array<double> &bo,
                                          const Array<double> &bc,
                                          const Array<double> &gc,
                                          const Vector &pa_data,
                                          const Vector &x,
                                          Vector &y)
{
   MFEM_VERIFY(D1D <= MAX_D1D, "Error: D1D > MAX_D1D");
   MFEM_VERIFY(Q1D <= MAX_Q1D, "Error: Q1D > MAX_Q1D");

   auto Bo = Reshape(bo.Read(), Q1D, D1D-1);
   auto Bc = Reshape(bc.Read(), Q1D, D1D);
   auto Gc = Reshape(gc.Read(), Q1D, D1D);
   auto op = Reshape(pa_data.Read(), coeffDim, Q1D, Q1D, Q1D, NE);
   auto X = Reshape(x.Read(), 3*(D1D-1)*D1D*D1D, NE);
   auto Y = Reshape(y.ReadWrite(), 3*(D1D-1)*D1D*D1D, NE);

   auto device_kernel = [=] MFEM_DEVICE (int e)
   {
      constexpr int VDIM = 3;
      constexpr int maxCoeffDim = 3;

      MFEM_SHARED double sBo[MAX_D1D][MAX_Q1D];
      MFEM_SHARED double sBc[MAX_D1D][MAX_Q1D];
      MFEM_SHARED double sGc[MAX_D1D][MAX_Q1D];

      double opc[maxCoeffDim];
      MFEM_SHARED double sop[maxCoeffDim][MAX_Q1D][MAX_Q1D];
      MFEM_SHARED double mass[MAX_Q1D][MAX_Q1D][3];

      MFEM_SHARED double sX[MAX_D1D][MAX_D1D][MAX_D1D];

      MFEM_FOREACH_THREAD(qx,x,Q1D)
      {
         MFEM_FOREACH_THREAD(qy,y,Q1D)
         {
            MFEM_FOREACH_THREAD(qz,z,Q1D)
            {
               for (int i=0; i<coeffDim; ++i)
               {
                  opc[i] = op(i,qx,qy,qz,e);
               }
            }
         }
      }

      const int tidx = MFEM_THREAD_ID(x);
      const int tidy = MFEM_THREAD_ID(y);
      const int tidz = MFEM_THREAD_ID(z);

      if (tidz == 0)
      {
         MFEM_FOREACH_THREAD(d,y,D1D)
         {
            MFEM_FOREACH_THREAD(q,x,Q1D)
            {
               sBc[d][q] = Bc(q,d);
               sGc[d][q] = Gc(q,d);
               if (d < D1D-1)
               {
                  sBo[d][q] = Bo(q,d);
               }
            }
         }
      }
      MFEM_SYNC_THREAD;

      for (int qz=0; qz < Q1D; ++qz)
      {
         if (tidz == qz)
         {
            MFEM_FOREACH_THREAD(qy,y,Q1D)
            {
               MFEM_FOREACH_THREAD(qx,x,Q1D)
               {
                  for (int i=0; i<3; ++i)
                  {
                     mass[qy][qx][i] = 0.0;
                  }
               }
            }
         }

         int osc = 0;
         for (int c = 0; c < VDIM; ++c)  // loop over x, y, z components
         {
            const int D1Dz = (c == 2) ? D1D - 1 : D1D;
            const int D1Dy = (c == 1) ? D1D - 1 : D1D;
            const int D1Dx = (c == 0) ? D1D - 1 : D1D;

            MFEM_FOREACH_THREAD(dz,z,D1Dz)
            {
               MFEM_FOREACH_THREAD(dy,y,D1Dy)
               {
                  MFEM_FOREACH_THREAD(dx,x,D1Dx)
                  {
                     sX[dz][dy][dx] = X(dx + ((dy + (dz * D1Dy)) * D1Dx) + osc, e);
                  }
               }
            }
            MFEM_SYNC_THREAD;

            if (tidz == qz)
            {
               if (c == 0)
               {
                  for (int i=0; i<coeffDim; ++i)
                  {
                     sop[i][tidx][tidy] = opc[i];
                  }
               }

               MFEM_FOREACH_THREAD(qy,y,Q1D)
               {
                  MFEM_FOREACH_THREAD(qx,x,Q1D)
                  {
                     double u = 0.0;

                     for (int dz = 0; dz < D1Dz; ++dz)
                     {
                        const double wz = (c == 2) ? sBo[dz][qz] : sBc[dz][qz];

                        for (int dy = 0; dy < D1Dy; ++dy)
                        {
                           const double wy = (c == 1) ? sBo[dy][qy] : sBc[dy][qy];

                           for (int dx = 0; dx < D1Dx; ++dx)
                           {
                              const double wx = sX[dz][dy][dx] * ((c == 0) ? sBo[dx][qx] : sBc[dx][qx]);
                              u += wx * wy * wz;
                           }
                        }
                     }

                     mass[qy][qx][c] += u;
                  } // qx
               } // qy
            } // tidz == qz

            osc += D1Dx * D1Dy * D1Dz;
            MFEM_SYNC_THREAD;
         } // c

         double dxyz1 = 0.0;
         double dxyz2 = 0.0;
         double dxyz3 = 0.0;

         MFEM_FOREACH_THREAD(dz,z,D1D)
         {
            const double wcz = sBc[dz][qz];
            const double wcDz = sGc[dz][qz];
            const double wz = (dz < D1D-1) ? sBo[dz][qz] : 0.0;

            MFEM_FOREACH_THREAD(dy,y,D1D)
            {
               MFEM_FOREACH_THREAD(dx,x,D1D)
               {
                  for (int qy = 0; qy < Q1D; ++qy)
                  {
                     const double wcy = sBc[dy][qy];
                     const double wcDy = sGc[dy][qy];
                     const double wy = (dy < D1D-1) ? sBo[dy][qy] : 0.0;

                     for (int qx = 0; qx < Q1D; ++qx)
                     {
                        const double O1 = sop[0][qx][qy];
                        const double O2 = (coeffDim == 3) ? sop[1][qx][qy] : O1;
                        const double O3 = (coeffDim == 3) ? sop[2][qx][qy] : O1;

                        const double c1 = O1 * mass[qy][qx][0];
                        const double c2 = O2 * mass[qy][qx][1];
                        const double c3 = O3 * mass[qy][qx][2];

                        const double wcx = sBc[dx][qx];
                        const double wDx = sGc[dx][qx];

                        if (dx < D1D-1)
                        {
                           const double wx = sBo[dx][qx];
                           dxyz1 += (wx * c2 * wcy * wcDz) - (wx * c3 * wcDy * wcz);
                        }

                        dxyz2 += (-wy * c1 * wcx * wcDz) + (wy * c3 * wDx * wcz);

                        dxyz3 += (wcDy * wz * c1 * wcx) - (wcy * wz * c2 * wDx);
                     } // qx
                  } // qy
               } // dx
            } // dy
         } // dz

         MFEM_SYNC_THREAD;

         MFEM_FOREACH_THREAD(dz,z,D1D)
         {
            MFEM_FOREACH_THREAD(dy,y,D1D)
            {
               MFEM_FOREACH_THREAD(dx,x,D1D)
               {
                  if (dx < D1D-1)
                  {
                     Y(dx + ((dy + (dz * D1D)) * (D1D-1)), e) += dxyz1;
                  }
                  if (dy < D1D-1)
                  {
                     Y(dx + ((dy + (dz * (D1D-1))) * D1D) + ((D1D-1)*D1D*D1D), e) += dxyz2;
                  }
                  if (dz < D1D-1)
                  {
                     Y(dx + ((dy + (dz * D1D)) * D1D) + (2*(D1D-1)*D1D*D1D), e) += dxyz3;
                  }
               }
            }
         }
      } // qz
   }; // end of element loop

   auto host_kernel = [&] MFEM_LAMBDA (int)
   {
      MFEM_ABORT_KERNEL("This kernel should only be used on GPU.");
   };

   ForallWrap<3>(true, NE, device_kernel, host_kernel, Q1D, Q1D, Q1D);
}

void MixedVectorWeakCurlIntegrator::AddMultPA(const Vector &x, Vector &y) const
{
   if (testType == mfem::FiniteElement::CURL &&
       trialType == mfem::FiniteElement::CURL && dim == 3)
   {
      if (Device::Allows(Backend::DEVICE_MASK))
      {
         const int ID = (dofs1D << 4) | quad1D;
         switch (ID)
         {
            case 0x23: return SmemPAHcurlL2Apply3DTranspose<2,3>(dofs1D, quad1D, coeffDim,
                                                                    ne, mapsO->B, mapsC->B,
                                                                    mapsC->G, pa_data, x, y);
            case 0x34: return SmemPAHcurlL2Apply3DTranspose<3,4>(dofs1D, quad1D, coeffDim,
                                                                    ne, mapsO->B, mapsC->B,
                                                                    mapsC->G, pa_data, x, y);
            case 0x45: return SmemPAHcurlL2Apply3DTranspose<4,5>(dofs1D, quad1D, coeffDim,
                                                                    ne, mapsO->B, mapsC->B,
                                                                    mapsC->G, pa_data, x, y);
            case 0x56: return SmemPAHcurlL2Apply3DTranspose<5,6>(dofs1D, quad1D, coeffDim,
                                                                    ne, mapsO->B, mapsC->B,
                                                                    mapsC->G, pa_data, x, y);
            default: return SmemPAHcurlL2Apply3DTranspose(dofs1D, quad1D, coeffDim, ne,
                                                             mapsO->B, mapsC->B,
                                                             mapsC->G, pa_data, x, y);
         }
      }
      else
         PAHcurlL2Apply3DTranspose(dofs1D, quad1D, coeffDim, ne, mapsO->B, mapsC->B,
                                   mapsO->Bt, mapsC->Bt, mapsC->Gt, pa_data, x, y);
   }
   else
   {
      MFEM_ABORT("Unsupported dimension or space!");
   }
}

// Apply to x corresponding to DOFs in H^1 (domain) the (topological) gradient
// to get a dof in H(curl) (range). You can think of the range as the "test" space
// and the domain as the "trial" space, but there's no integration.
static void PAHcurlApplyGradient2D(const int c_dofs1D,
                                   const int o_dofs1D,
                                   const int NE,
                                   const Array<double> &B_,
                                   const Array<double> &G_,
                                   const Vector &x_,
                                   Vector &y_)
{
   auto B = Reshape(B_.Read(), c_dofs1D, c_dofs1D);
   auto G = Reshape(G_.Read(), o_dofs1D, c_dofs1D);

   auto x = Reshape(x_.Read(), c_dofs1D, c_dofs1D, NE);
   auto y = Reshape(y_.ReadWrite(), 2 * c_dofs1D * o_dofs1D, NE);

   constexpr static int MAX_D1D = HCURL_MAX_D1D;
   MFEM_VERIFY(c_dofs1D <= MAX_D1D && o_dofs1D <= c_dofs1D, "");

   MFEM_FORALL(e, NE,
   {
      double w[MAX_D1D][MAX_D1D];

      // horizontal part
      for (int dx = 0; dx < c_dofs1D; ++dx)
      {
         for (int ey = 0; ey < c_dofs1D; ++ey)
         {
            w[dx][ey] = 0.0;
            for (int dy = 0; dy < c_dofs1D; ++dy)
            {
               w[dx][ey] += B(ey, dy) * x(dx, dy, e);
            }
         }
      }

      for (int ey = 0; ey < c_dofs1D; ++ey)
      {
         for (int ex = 0; ex < o_dofs1D; ++ex)
         {
            double s = 0.0;
            for (int dx = 0; dx < c_dofs1D; ++dx)
            {
               s += G(ex, dx) * w[dx][ey];
            }
            const int local_index = ey*o_dofs1D + ex;
            y(local_index, e) += s;
         }
      }

      // vertical part
      for (int dx = 0; dx < c_dofs1D; ++dx)
      {
         for (int ey = 0; ey < o_dofs1D; ++ey)
         {
            w[dx][ey] = 0.0;
            for (int dy = 0; dy < c_dofs1D; ++dy)
            {
               w[dx][ey] += G(ey, dy) * x(dx, dy, e);
            }
         }
      }

      for (int ey = 0; ey < o_dofs1D; ++ey)
      {
         for (int ex = 0; ex < c_dofs1D; ++ex)
         {
            double s = 0.0;
            for (int dx = 0; dx < c_dofs1D; ++dx)
            {
               s += B(ex, dx) * w[dx][ey];
            }
            const int local_index = c_dofs1D * o_dofs1D + ey*c_dofs1D + ex;
            y(local_index, e) += s;
         }
      }
   });
}

// Specialization of PAHcurlApplyGradient2D to the case where B is identity
static void PAHcurlApplyGradient2DBId(const int c_dofs1D,
                                      const int o_dofs1D,
                                      const int NE,
                                      const Array<double> &G_,
                                      const Vector &x_,
                                      Vector &y_)
{
   auto G = Reshape(G_.Read(), o_dofs1D, c_dofs1D);

   auto x = Reshape(x_.Read(), c_dofs1D, c_dofs1D, NE);
   auto y = Reshape(y_.ReadWrite(), 2 * c_dofs1D * o_dofs1D, NE);

   constexpr static int MAX_D1D = HCURL_MAX_D1D;
   MFEM_VERIFY(c_dofs1D <= MAX_D1D && o_dofs1D <= c_dofs1D, "");

   MFEM_FORALL(e, NE,
   {
      double w[MAX_D1D][MAX_D1D];

      // horizontal part
      for (int dx = 0; dx < c_dofs1D; ++dx)
      {
         for (int ey = 0; ey < c_dofs1D; ++ey)
         {
            const int dy = ey;
            w[dx][ey] = x(dx, dy, e);
         }
      }

      for (int ey = 0; ey < c_dofs1D; ++ey)
      {
         for (int ex = 0; ex < o_dofs1D; ++ex)
         {
            double s = 0.0;
            for (int dx = 0; dx < c_dofs1D; ++dx)
            {
               s += G(ex, dx) * w[dx][ey];
            }
            const int local_index = ey*o_dofs1D + ex;
            y(local_index, e) += s;
         }
      }

      // vertical part
      for (int dx = 0; dx < c_dofs1D; ++dx)
      {
         for (int ey = 0; ey < o_dofs1D; ++ey)
         {
            w[dx][ey] = 0.0;
            for (int dy = 0; dy < c_dofs1D; ++dy)
            {
               w[dx][ey] += G(ey, dy) * x(dx, dy, e);
            }
         }
      }

      for (int ey = 0; ey < o_dofs1D; ++ey)
      {
         for (int ex = 0; ex < c_dofs1D; ++ex)
         {
            const int dx = ex;
            const double s = w[dx][ey];
            const int local_index = c_dofs1D * o_dofs1D + ey*c_dofs1D + ex;
            y(local_index, e) += s;
         }
      }
   });
}

static void PAHcurlApplyGradientTranspose2D(
   const int c_dofs1D, const int o_dofs1D, const int NE,
   const Array<double> &B_, const Array<double> &G_,
   const Vector &x_, Vector &y_)
{
   auto B = Reshape(B_.Read(), c_dofs1D, c_dofs1D);
   auto G = Reshape(G_.Read(), o_dofs1D, c_dofs1D);

   auto x = Reshape(x_.Read(), 2 * c_dofs1D * o_dofs1D, NE);
   auto y = Reshape(y_.ReadWrite(), c_dofs1D, c_dofs1D, NE);

   constexpr static int MAX_D1D = HCURL_MAX_D1D;
   MFEM_VERIFY(c_dofs1D <= MAX_D1D && o_dofs1D <= c_dofs1D, "");

   MFEM_FORALL(e, NE,
   {
      double w[MAX_D1D][MAX_D1D];

      // horizontal part (open x, closed y)
      for (int dy = 0; dy < c_dofs1D; ++dy)
      {
         for (int ex = 0; ex < o_dofs1D; ++ex)
         {
            w[dy][ex] = 0.0;
            for (int ey = 0; ey < c_dofs1D; ++ey)
            {
               const int local_index = ey*o_dofs1D + ex;
               w[dy][ex] += B(ey, dy) * x(local_index, e);
            }
         }
      }

      for (int dy = 0; dy < c_dofs1D; ++dy)
      {
         for (int dx = 0; dx < c_dofs1D; ++dx)
         {
            double s = 0.0;
            for (int ex = 0; ex < o_dofs1D; ++ex)
            {
               s += G(ex, dx) * w[dy][ex];
            }
            y(dx, dy, e) += s;
         }
      }

      // vertical part (open y, closed x)
      for (int dy = 0; dy < c_dofs1D; ++dy)
      {
         for (int ex = 0; ex < c_dofs1D; ++ex)
         {
            w[dy][ex] = 0.0;
            for (int ey = 0; ey < o_dofs1D; ++ey)
            {
               const int local_index = c_dofs1D * o_dofs1D + ey*c_dofs1D + ex;
               w[dy][ex] += G(ey, dy) * x(local_index, e);
            }
         }
      }

      for (int dy = 0; dy < c_dofs1D; ++dy)
      {
         for (int dx = 0; dx < c_dofs1D; ++dx)
         {
            double s = 0.0;
            for (int ex = 0; ex < c_dofs1D; ++ex)
            {
               s += B(ex, dx) * w[dy][ex];
            }
            y(dx, dy, e) += s;
         }
      }
   });
}

// Specialization of PAHcurlApplyGradientTranspose2D to the case where
// B is identity
static void PAHcurlApplyGradientTranspose2DBId(
   const int c_dofs1D, const int o_dofs1D, const int NE,
   const Array<double> &G_,
   const Vector &x_, Vector &y_)
{
   auto G = Reshape(G_.Read(), o_dofs1D, c_dofs1D);

   auto x = Reshape(x_.Read(), 2 * c_dofs1D * o_dofs1D, NE);
   auto y = Reshape(y_.ReadWrite(), c_dofs1D, c_dofs1D, NE);

   constexpr static int MAX_D1D = HCURL_MAX_D1D;
   MFEM_VERIFY(c_dofs1D <= MAX_D1D && o_dofs1D <= c_dofs1D, "");

   MFEM_FORALL(e, NE,
   {
      double w[MAX_D1D][MAX_D1D];

      // horizontal part (open x, closed y)
      for (int dy = 0; dy < c_dofs1D; ++dy)
      {
         for (int ex = 0; ex < o_dofs1D; ++ex)
         {
            const int ey = dy;
            const int local_index = ey*o_dofs1D + ex;
            w[dy][ex] = x(local_index, e);
         }
      }

      for (int dy = 0; dy < c_dofs1D; ++dy)
      {
         for (int dx = 0; dx < c_dofs1D; ++dx)
         {
            double s = 0.0;
            for (int ex = 0; ex < o_dofs1D; ++ex)
            {
               s += G(ex, dx) * w[dy][ex];
            }
            y(dx, dy, e) += s;
         }
      }

      // vertical part (open y, closed x)
      for (int dy = 0; dy < c_dofs1D; ++dy)
      {
         for (int ex = 0; ex < c_dofs1D; ++ex)
         {
            w[dy][ex] = 0.0;
            for (int ey = 0; ey < o_dofs1D; ++ey)
            {
               const int local_index = c_dofs1D * o_dofs1D + ey*c_dofs1D + ex;
               w[dy][ex] += G(ey, dy) * x(local_index, e);
            }
         }
      }

      for (int dy = 0; dy < c_dofs1D; ++dy)
      {
         for (int dx = 0; dx < c_dofs1D; ++dx)
         {
            const int ex = dx;
            const double s = w[dy][ex];
            y(dx, dy, e) += s;
         }
      }
   });
}

static void PAHcurlApplyGradient3D(const int c_dofs1D,
                                   const int o_dofs1D,
                                   const int NE,
                                   const Array<double> &B_,
                                   const Array<double> &G_,
                                   const Vector &x_,
                                   Vector &y_)
{
   auto B = Reshape(B_.Read(), c_dofs1D, c_dofs1D);
   auto G = Reshape(G_.Read(), o_dofs1D, c_dofs1D);

   auto x = Reshape(x_.Read(), c_dofs1D, c_dofs1D, c_dofs1D, NE);
   auto y = Reshape(y_.ReadWrite(), (3 * c_dofs1D * c_dofs1D * o_dofs1D), NE);

   constexpr static int MAX_D1D = HCURL_MAX_D1D;
   MFEM_VERIFY(c_dofs1D <= MAX_D1D && o_dofs1D <= c_dofs1D, "");

   MFEM_FORALL(e, NE,
   {
      double w1[MAX_D1D][MAX_D1D][MAX_D1D];
      double w2[MAX_D1D][MAX_D1D][MAX_D1D];

      // ---
      // dofs that point parallel to x-axis (open in x, closed in y, z)
      // ---

      // contract in z
      for (int ez = 0; ez < c_dofs1D; ++ez)
      {
         for (int dx = 0; dx < c_dofs1D; ++dx)
         {
            for (int dy = 0; dy < c_dofs1D; ++dy)
            {
               w1[dx][dy][ez] = 0.0;
               for (int dz = 0; dz < c_dofs1D; ++dz)
               {
                  w1[dx][dy][ez] += B(ez, dz) * x(dx, dy, dz, e);
               }
            }
         }
      }

      // contract in y
      for (int ez = 0; ez < c_dofs1D; ++ez)
      {
         for (int ey = 0; ey < c_dofs1D; ++ey)
         {
            for (int dx = 0; dx < c_dofs1D; ++dx)
            {
               w2[dx][ey][ez] = 0.0;
               for (int dy = 0; dy < c_dofs1D; ++dy)
               {
                  w2[dx][ey][ez] += B(ey, dy) * w1[dx][dy][ez];
               }
            }
         }
      }

      // contract in x
      for (int ez = 0; ez < c_dofs1D; ++ez)
      {
         for (int ey = 0; ey < c_dofs1D; ++ey)
         {
            for (int ex = 0; ex < o_dofs1D; ++ex)
            {
               double s = 0.0;
               for (int dx = 0; dx < c_dofs1D; ++dx)
               {
                  s += G(ex, dx) * w2[dx][ey][ez];
               }
               const int local_index = ez*c_dofs1D*o_dofs1D + ey*o_dofs1D + ex;
               y(local_index, e) += s;
            }
         }
      }

      // ---
      // dofs that point parallel to y-axis (open in y, closed in x, z)
      // ---

      // contract in z
      for (int ez = 0; ez < c_dofs1D; ++ez)
      {
         for (int dx = 0; dx < c_dofs1D; ++dx)
         {
            for (int dy = 0; dy < c_dofs1D; ++dy)
            {
               w1[dx][dy][ez] = 0.0;
               for (int dz = 0; dz < c_dofs1D; ++dz)
               {
                  w1[dx][dy][ez] += B(ez, dz) * x(dx, dy, dz, e);
               }
            }
         }
      }

      // contract in y
      for (int ez = 0; ez < c_dofs1D; ++ez)
      {
         for (int ey = 0; ey < o_dofs1D; ++ey)
         {
            for (int dx = 0; dx < c_dofs1D; ++dx)
            {
               w2[dx][ey][ez] = 0.0;
               for (int dy = 0; dy < c_dofs1D; ++dy)
               {
                  w2[dx][ey][ez] += G(ey, dy) * w1[dx][dy][ez];
               }
            }
         }
      }

      // contract in x
      for (int ez = 0; ez < c_dofs1D; ++ez)
      {
         for (int ey = 0; ey < o_dofs1D; ++ey)
         {
            for (int ex = 0; ex < c_dofs1D; ++ex)
            {
               double s = 0.0;
               for (int dx = 0; dx < c_dofs1D; ++dx)
               {
                  s += B(ex, dx) * w2[dx][ey][ez];
               }
               const int local_index = c_dofs1D*c_dofs1D*o_dofs1D +
                                       ez*c_dofs1D*o_dofs1D + ey*c_dofs1D + ex;
               y(local_index, e) += s;
            }
         }
      }

      // ---
      // dofs that point parallel to z-axis (open in z, closed in x, y)
      // ---

      // contract in z
      for (int ez = 0; ez < o_dofs1D; ++ez)
      {
         for (int dx = 0; dx < c_dofs1D; ++dx)
         {
            for (int dy = 0; dy < c_dofs1D; ++dy)
            {
               w1[dx][dy][ez] = 0.0;
               for (int dz = 0; dz < c_dofs1D; ++dz)
               {
                  w1[dx][dy][ez] += G(ez, dz) * x(dx, dy, dz, e);
               }
            }
         }
      }

      // contract in y
      for (int ez = 0; ez < o_dofs1D; ++ez)
      {
         for (int ey = 0; ey < c_dofs1D; ++ey)
         {
            for (int dx = 0; dx < c_dofs1D; ++dx)
            {
               w2[dx][ey][ez] = 0.0;
               for (int dy = 0; dy < c_dofs1D; ++dy)
               {
                  w2[dx][ey][ez] += B(ey, dy) * w1[dx][dy][ez];
               }
            }
         }
      }

      // contract in x
      for (int ez = 0; ez < o_dofs1D; ++ez)
      {
         for (int ey = 0; ey < c_dofs1D; ++ey)
         {
            for (int ex = 0; ex < c_dofs1D; ++ex)
            {
               double s = 0.0;
               for (int dx = 0; dx < c_dofs1D; ++dx)
               {
                  s += B(ex, dx) * w2[dx][ey][ez];
               }
               const int local_index = 2*c_dofs1D*c_dofs1D*o_dofs1D +
                                       ez*c_dofs1D*c_dofs1D + ey*c_dofs1D + ex;
               y(local_index, e) += s;
            }
         }
      }
   });
}

// Specialization of PAHcurlApplyGradient3D to the case where
static void PAHcurlApplyGradient3DBId(const int c_dofs1D,
                                      const int o_dofs1D,
                                      const int NE,
                                      const Array<double> &G_,
                                      const Vector &x_,
                                      Vector &y_)
{
   auto G = Reshape(G_.Read(), o_dofs1D, c_dofs1D);

   auto x = Reshape(x_.Read(), c_dofs1D, c_dofs1D, c_dofs1D, NE);
   auto y = Reshape(y_.ReadWrite(), (3 * c_dofs1D * c_dofs1D * o_dofs1D), NE);

   constexpr static int MAX_D1D = HCURL_MAX_D1D;
   MFEM_VERIFY(c_dofs1D <= MAX_D1D && o_dofs1D <= c_dofs1D, "");

   MFEM_FORALL(e, NE,
   {
      double w1[MAX_D1D][MAX_D1D][MAX_D1D];
      double w2[MAX_D1D][MAX_D1D][MAX_D1D];

      // ---
      // dofs that point parallel to x-axis (open in x, closed in y, z)
      // ---

      // contract in z
      for (int ez = 0; ez < c_dofs1D; ++ez)
      {
         for (int dx = 0; dx < c_dofs1D; ++dx)
         {
            for (int dy = 0; dy < c_dofs1D; ++dy)
            {
               const int dz = ez;
               w1[dx][dy][ez] = x(dx, dy, dz, e);
            }
         }
      }

      // contract in y
      for (int ez = 0; ez < c_dofs1D; ++ez)
      {
         for (int ey = 0; ey < c_dofs1D; ++ey)
         {
            for (int dx = 0; dx < c_dofs1D; ++dx)
            {
               const int dy = ey;
               w2[dx][ey][ez] = w1[dx][dy][ez];
            }
         }
      }

      // contract in x
      for (int ez = 0; ez < c_dofs1D; ++ez)
      {
         for (int ey = 0; ey < c_dofs1D; ++ey)
         {
            for (int ex = 0; ex < o_dofs1D; ++ex)
            {
               double s = 0.0;
               for (int dx = 0; dx < c_dofs1D; ++dx)
               {
                  s += G(ex, dx) * w2[dx][ey][ez];
               }
               const int local_index = ez*c_dofs1D*o_dofs1D + ey*o_dofs1D + ex;
               y(local_index, e) += s;
            }
         }
      }

      // ---
      // dofs that point parallel to y-axis (open in y, closed in x, z)
      // ---

      // contract in z
      for (int ez = 0; ez < c_dofs1D; ++ez)
      {
         for (int dx = 0; dx < c_dofs1D; ++dx)
         {
            for (int dy = 0; dy < c_dofs1D; ++dy)
            {
               const int dz = ez;
               w1[dx][dy][ez] = x(dx, dy, dz, e);
            }
         }
      }

      // contract in y
      for (int ez = 0; ez < c_dofs1D; ++ez)
      {
         for (int ey = 0; ey < o_dofs1D; ++ey)
         {
            for (int dx = 0; dx < c_dofs1D; ++dx)
            {
               w2[dx][ey][ez] = 0.0;
               for (int dy = 0; dy < c_dofs1D; ++dy)
               {
                  w2[dx][ey][ez] += G(ey, dy) * w1[dx][dy][ez];
               }
            }
         }
      }

      // contract in x
      for (int ez = 0; ez < c_dofs1D; ++ez)
      {
         for (int ey = 0; ey < o_dofs1D; ++ey)
         {
            for (int ex = 0; ex < c_dofs1D; ++ex)
            {
               const int dx = ex;
               const double s = w2[dx][ey][ez];
               const int local_index = c_dofs1D*c_dofs1D*o_dofs1D +
                                       ez*c_dofs1D*o_dofs1D + ey*c_dofs1D + ex;
               y(local_index, e) += s;
            }
         }
      }

      // ---
      // dofs that point parallel to z-axis (open in z, closed in x, y)
      // ---

      // contract in z
      for (int ez = 0; ez < o_dofs1D; ++ez)
      {
         for (int dx = 0; dx < c_dofs1D; ++dx)
         {
            for (int dy = 0; dy < c_dofs1D; ++dy)
            {
               w1[dx][dy][ez] = 0.0;
               for (int dz = 0; dz < c_dofs1D; ++dz)
               {
                  w1[dx][dy][ez] += G(ez, dz) * x(dx, dy, dz, e);
               }
            }
         }
      }

      // contract in y
      for (int ez = 0; ez < o_dofs1D; ++ez)
      {
         for (int ey = 0; ey < c_dofs1D; ++ey)
         {
            for (int dx = 0; dx < c_dofs1D; ++dx)
            {
               const int dy = ey;
               w2[dx][ey][ez] = w1[dx][dy][ez];
            }
         }
      }

      // contract in x
      for (int ez = 0; ez < o_dofs1D; ++ez)
      {
         for (int ey = 0; ey < c_dofs1D; ++ey)
         {
            for (int ex = 0; ex < c_dofs1D; ++ex)
            {
               const int dx = ex;
               const double s = w2[dx][ey][ez];
               const int local_index = 2*c_dofs1D*c_dofs1D*o_dofs1D +
                                       ez*c_dofs1D*c_dofs1D + ey*c_dofs1D + ex;
               y(local_index, e) += s;
            }
         }
      }
   });
}

static void PAHcurlApplyGradientTranspose3D(
   const int c_dofs1D, const int o_dofs1D, const int NE,
   const Array<double> &B_, const Array<double> &G_,
   const Vector &x_, Vector &y_)
{
   auto B = Reshape(B_.Read(), c_dofs1D, c_dofs1D);
   auto G = Reshape(G_.Read(), o_dofs1D, c_dofs1D);

   auto x = Reshape(x_.Read(), (3 * c_dofs1D * c_dofs1D * o_dofs1D), NE);
   auto y = Reshape(y_.ReadWrite(), c_dofs1D, c_dofs1D, c_dofs1D, NE);

   constexpr static int MAX_D1D = HCURL_MAX_D1D;
   MFEM_VERIFY(c_dofs1D <= MAX_D1D && o_dofs1D <= c_dofs1D, "");

   MFEM_FORALL(e, NE,
   {
      double w1[MAX_D1D][MAX_D1D][MAX_D1D];
      double w2[MAX_D1D][MAX_D1D][MAX_D1D];
      // ---
      // dofs that point parallel to x-axis (open in x, closed in y, z)
      // ---

      // contract in z
      for (int dz = 0; dz < c_dofs1D; ++dz)
      {
         for (int ex = 0; ex < o_dofs1D; ++ex)
         {
            for (int ey = 0; ey < c_dofs1D; ++ey)
            {
               w1[ex][ey][dz] = 0.0;
               for (int ez = 0; ez < c_dofs1D; ++ez)
               {
                  const int local_index = ez*c_dofs1D*o_dofs1D + ey*o_dofs1D + ex;
                  w1[ex][ey][dz] += B(ez, dz) * x(local_index, e);
               }
            }
         }
      }

      // contract in y
      for (int dz = 0; dz < c_dofs1D; ++dz)
      {
         for (int dy = 0; dy < c_dofs1D; ++dy)
         {
            for (int ex = 0; ex < o_dofs1D; ++ex)
            {
               w2[ex][dy][dz] = 0.0;
               for (int ey = 0; ey < c_dofs1D; ++ey)
               {
                  w2[ex][dy][dz] += B(ey, dy) * w1[ex][ey][dz];
               }
            }
         }
      }

      // contract in x
      for (int dz = 0; dz < c_dofs1D; ++dz)
      {
         for (int dy = 0; dy < c_dofs1D; ++dy)
         {
            for (int dx = 0; dx < c_dofs1D; ++dx)
            {
               double s = 0.0;
               for (int ex = 0; ex < o_dofs1D; ++ex)
               {
                  s += G(ex, dx) * w2[ex][dy][dz];
               }
               y(dx, dy, dz, e) += s;
            }
         }
      }

      // ---
      // dofs that point parallel to y-axis (open in y, closed in x, z)
      // ---

      // contract in z
      for (int dz = 0; dz < c_dofs1D; ++dz)
      {
         for (int ex = 0; ex < c_dofs1D; ++ex)
         {
            for (int ey = 0; ey < o_dofs1D; ++ey)
            {
               w1[ex][ey][dz] = 0.0;
               for (int ez = 0; ez < c_dofs1D; ++ez)
               {
                  const int local_index = c_dofs1D*c_dofs1D*o_dofs1D +
                                          ez*c_dofs1D*o_dofs1D + ey*c_dofs1D + ex;
                  w1[ex][ey][dz] += B(ez, dz) * x(local_index, e);
               }
            }
         }
      }

      // contract in y
      for (int dz = 0; dz < c_dofs1D; ++dz)
      {
         for (int dy = 0; dy < c_dofs1D; ++dy)
         {
            for (int ex = 0; ex < c_dofs1D; ++ex)
            {
               w2[ex][dy][dz] = 0.0;
               for (int ey = 0; ey < o_dofs1D; ++ey)
               {
                  w2[ex][dy][dz] += G(ey, dy) * w1[ex][ey][dz];
               }
            }
         }
      }

      // contract in x
      for (int dz = 0; dz < c_dofs1D; ++dz)
      {
         for (int dy = 0; dy < c_dofs1D; ++dy)
         {
            for (int dx = 0; dx < c_dofs1D; ++dx)
            {
               double s = 0.0;
               for (int ex = 0; ex < c_dofs1D; ++ex)
               {
                  s += B(ex, dx) * w2[ex][dy][dz];
               }
               y(dx, dy, dz, e) += s;
            }
         }
      }

      // ---
      // dofs that point parallel to z-axis (open in z, closed in x, y)
      // ---

      // contract in z
      for (int dz = 0; dz < c_dofs1D; ++dz)
      {
         for (int ex = 0; ex < c_dofs1D; ++ex)
         {
            for (int ey = 0; ey < c_dofs1D; ++ey)
            {
               w1[ex][ey][dz] = 0.0;
               for (int ez = 0; ez < o_dofs1D; ++ez)
               {
                  const int local_index = 2*c_dofs1D*c_dofs1D*o_dofs1D +
                                          ez*c_dofs1D*c_dofs1D + ey*c_dofs1D + ex;
                  w1[ex][ey][dz] += G(ez, dz) * x(local_index, e);
               }
            }
         }
      }

      // contract in y
      for (int dz = 0; dz < c_dofs1D; ++dz)
      {
         for (int dy = 0; dy < c_dofs1D; ++dy)
         {
            for (int ex = 0; ex < c_dofs1D; ++ex)
            {
               w2[ex][dy][dz] = 0.0;
               for (int ey = 0; ey < c_dofs1D; ++ey)
               {
                  w2[ex][dy][dz] += B(ey, dy) * w1[ex][ey][dz];
               }
            }
         }
      }

      // contract in x
      for (int dz = 0; dz < c_dofs1D; ++dz)
      {
         for (int dy = 0; dy < c_dofs1D; ++dy)
         {
            for (int dx = 0; dx < c_dofs1D; ++dx)
            {
               double s = 0.0;
               for (int ex = 0; ex < c_dofs1D; ++ex)
               {
                  s += B(ex, dx) * w2[ex][dy][dz];
               }
               y(dx, dy, dz, e) += s;
            }
         }
      }
   });
}

// Specialization of PAHcurlApplyGradientTranspose3D to the case where
static void PAHcurlApplyGradientTranspose3DBId(
   const int c_dofs1D, const int o_dofs1D, const int NE,
   const Array<double> &G_,
   const Vector &x_, Vector &y_)
{
   auto G = Reshape(G_.Read(), o_dofs1D, c_dofs1D);

   auto x = Reshape(x_.Read(), (3 * c_dofs1D * c_dofs1D * o_dofs1D), NE);
   auto y = Reshape(y_.ReadWrite(), c_dofs1D, c_dofs1D, c_dofs1D, NE);

   constexpr static int MAX_D1D = HCURL_MAX_D1D;
   MFEM_VERIFY(c_dofs1D <= MAX_D1D && o_dofs1D <= c_dofs1D, "");

   MFEM_FORALL(e, NE,
   {
      double w1[MAX_D1D][MAX_D1D][MAX_D1D];
      double w2[MAX_D1D][MAX_D1D][MAX_D1D];
      // ---
      // dofs that point parallel to x-axis (open in x, closed in y, z)
      // ---

      // contract in z
      for (int dz = 0; dz < c_dofs1D; ++dz)
      {
         for (int ex = 0; ex < o_dofs1D; ++ex)
         {
            for (int ey = 0; ey < c_dofs1D; ++ey)
            {
               const int ez = dz;
               const int local_index = ez*c_dofs1D*o_dofs1D + ey*o_dofs1D + ex;
               w1[ex][ey][dz] = x(local_index, e);
            }
         }
      }

      // contract in y
      for (int dz = 0; dz < c_dofs1D; ++dz)
      {
         for (int dy = 0; dy < c_dofs1D; ++dy)
         {
            for (int ex = 0; ex < o_dofs1D; ++ex)
            {
               const int ey = dy;
               w2[ex][dy][dz] = w1[ex][ey][dz];
            }
         }
      }

      // contract in x
      for (int dz = 0; dz < c_dofs1D; ++dz)
      {
         for (int dy = 0; dy < c_dofs1D; ++dy)
         {
            for (int dx = 0; dx < c_dofs1D; ++dx)
            {
               double s = 0.0;
               for (int ex = 0; ex < o_dofs1D; ++ex)
               {
                  s += G(ex, dx) * w2[ex][dy][dz];
               }
               y(dx, dy, dz, e) += s;
            }
         }
      }

      // ---
      // dofs that point parallel to y-axis (open in y, closed in x, z)
      // ---

      // contract in z
      for (int dz = 0; dz < c_dofs1D; ++dz)
      {
         for (int ex = 0; ex < c_dofs1D; ++ex)
         {
            for (int ey = 0; ey < o_dofs1D; ++ey)
            {
               const int ez = dz;
               const int local_index = c_dofs1D*c_dofs1D*o_dofs1D +
                                       ez*c_dofs1D*o_dofs1D + ey*c_dofs1D + ex;
               w1[ex][ey][dz] = x(local_index, e);
            }
         }
      }

      // contract in y
      for (int dz = 0; dz < c_dofs1D; ++dz)
      {
         for (int dy = 0; dy < c_dofs1D; ++dy)
         {
            for (int ex = 0; ex < c_dofs1D; ++ex)
            {
               w2[ex][dy][dz] = 0.0;
               for (int ey = 0; ey < o_dofs1D; ++ey)
               {
                  w2[ex][dy][dz] += G(ey, dy) * w1[ex][ey][dz];
               }
            }
         }
      }

      // contract in x
      for (int dz = 0; dz < c_dofs1D; ++dz)
      {
         for (int dy = 0; dy < c_dofs1D; ++dy)
         {
            for (int dx = 0; dx < c_dofs1D; ++dx)
            {
               const int ex = dx;
               double s = w2[ex][dy][dz];
               y(dx, dy, dz, e) += s;
            }
         }
      }

      // ---
      // dofs that point parallel to z-axis (open in z, closed in x, y)
      // ---

      // contract in z
      for (int dz = 0; dz < c_dofs1D; ++dz)
      {
         for (int ex = 0; ex < c_dofs1D; ++ex)
         {
            for (int ey = 0; ey < c_dofs1D; ++ey)
            {
               w1[ex][ey][dz] = 0.0;
               for (int ez = 0; ez < o_dofs1D; ++ez)
               {
                  const int local_index = 2*c_dofs1D*c_dofs1D*o_dofs1D +
                                          ez*c_dofs1D*c_dofs1D + ey*c_dofs1D + ex;
                  w1[ex][ey][dz] += G(ez, dz) * x(local_index, e);
               }
            }
         }
      }

      // contract in y
      for (int dz = 0; dz < c_dofs1D; ++dz)
      {
         for (int dy = 0; dy < c_dofs1D; ++dy)
         {
            for (int ex = 0; ex < c_dofs1D; ++ex)
            {
               const int ey = dy;
               w2[ex][dy][dz] = w1[ex][ey][dz];
            }
         }
      }

      // contract in x
      for (int dz = 0; dz < c_dofs1D; ++dz)
      {
         for (int dy = 0; dy < c_dofs1D; ++dy)
         {
            for (int dx = 0; dx < c_dofs1D; ++dx)
            {
               const int ex = dx;
               double s = w2[ex][dy][dz];
               y(dx, dy, dz, e) += s;
            }
         }
      }
   });
}

void GradientInterpolator::AssemblePA(const FiniteElementSpace &trial_fes,
                                      const FiniteElementSpace &test_fes)
{
   // Assumes tensor-product elements, with a vector test space and H^1 trial space.
   Mesh *mesh = trial_fes.GetMesh();
   const FiniteElement *trial_fel = trial_fes.GetFE(0);
   const FiniteElement *test_fel = test_fes.GetFE(0);

   const NodalTensorFiniteElement *trial_el =
      dynamic_cast<const NodalTensorFiniteElement*>(trial_fel);
   MFEM_VERIFY(trial_el != NULL, "Only NodalTensorFiniteElement is supported!");

   const VectorTensorFiniteElement *test_el =
      dynamic_cast<const VectorTensorFiniteElement*>(test_fel);
   MFEM_VERIFY(test_el != NULL, "Only VectorTensorFiniteElement is supported!");

   const int dims = trial_el->GetDim();
   MFEM_VERIFY(dims == 2 || dims == 3, "Bad dimension!");
   dim = mesh->Dimension();
   MFEM_VERIFY(dim == 2 || dim == 3, "Bad dimension!");
   MFEM_VERIFY(trial_el->GetOrder() == test_el->GetOrder(),
               "Orders do not match!");
   ne = trial_fes.GetNE();

   const int order = trial_el->GetOrder();
   dofquad_fe = new H1_SegmentElement(order, trial_el->GetBasisType());
   mfem::QuadratureFunctions1D qf1d;
   mfem::IntegrationRule closed_ir;
   closed_ir.SetSize(order + 1);
   qf1d.GaussLobatto(order + 1, &closed_ir);
   mfem::IntegrationRule open_ir;
   open_ir.SetSize(order);
   qf1d.GaussLegendre(order, &open_ir);

   maps_O_C = &dofquad_fe->GetDofToQuad(open_ir, DofToQuad::TENSOR);
   o_dofs1D = maps_O_C->nqpt;
   if (trial_el->GetBasisType() == BasisType::GaussLobatto)
   {
      B_id = true;
      c_dofs1D = maps_O_C->ndof;
   }
   else
   {
      B_id = false;
      maps_C_C = &dofquad_fe->GetDofToQuad(closed_ir, DofToQuad::TENSOR);
      c_dofs1D = maps_C_C->nqpt;
   }
}

void GradientInterpolator::AddMultPA(const Vector &x, Vector &y) const
{
   if (dim == 3)
   {
      if (B_id)
      {
         PAHcurlApplyGradient3DBId(c_dofs1D, o_dofs1D, ne,
                                   maps_O_C->G, x, y);
      }
      else
      {
         PAHcurlApplyGradient3D(c_dofs1D, o_dofs1D, ne, maps_C_C->B,
                                maps_O_C->G, x, y);
      }
   }
   else if (dim == 2)
   {
      if (B_id)
      {
         PAHcurlApplyGradient2DBId(c_dofs1D, o_dofs1D, ne,
                                   maps_O_C->G, x, y);
      }
      else
      {
         PAHcurlApplyGradient2D(c_dofs1D, o_dofs1D, ne, maps_C_C->B, maps_O_C->G,
                                x, y);
      }
   }
   else
   {
      mfem_error("Bad dimension!");
   }
}

void GradientInterpolator::AddMultTransposePA(const Vector &x, Vector &y) const
{
   if (dim == 3)
   {
      if (B_id)
      {
         PAHcurlApplyGradientTranspose3DBId(c_dofs1D, o_dofs1D, ne,
                                            maps_O_C->G, x, y);
      }
      else
      {
         PAHcurlApplyGradientTranspose3D(c_dofs1D, o_dofs1D, ne, maps_C_C->B,
                                         maps_O_C->G, x, y);
      }
   }
   else if (dim == 2)
   {
      if (B_id)
      {
         PAHcurlApplyGradientTranspose2DBId(c_dofs1D, o_dofs1D, ne,
                                            maps_O_C->G, x, y);
      }
      else
      {
         PAHcurlApplyGradientTranspose2D(c_dofs1D, o_dofs1D, ne, maps_C_C->B,
                                         maps_O_C->G, x, y);
      }
   }
   else
   {
      mfem_error("Bad dimension!");
   }
}

static void PAHcurlVecH1IdentityApply3D(const int c_dofs1D,
                                        const int o_dofs1D,
                                        const int NE,
                                        const Array<double> &Bclosed,
                                        const Array<double> &Bopen,
                                        const Vector &pa_data,
                                        const Vector &x_,
                                        Vector &y_)
{
   auto Bc = Reshape(Bclosed.Read(), c_dofs1D, c_dofs1D);
   auto Bo = Reshape(Bopen.Read(), o_dofs1D, c_dofs1D);

   auto x = Reshape(x_.Read(), c_dofs1D, c_dofs1D, c_dofs1D, 3, NE);
   auto y = Reshape(y_.ReadWrite(), (3 * c_dofs1D * c_dofs1D * o_dofs1D), NE);

   auto vk = Reshape(pa_data.Read(), 3, (3 * c_dofs1D * c_dofs1D * o_dofs1D),
                     NE);

   constexpr static int MAX_D1D = HCURL_MAX_D1D;
   MFEM_VERIFY(c_dofs1D <= MAX_D1D && o_dofs1D <= c_dofs1D, "");

   MFEM_FORALL(e, NE,
   {
      double w1[3][MAX_D1D][MAX_D1D][MAX_D1D];
      double w2[3][MAX_D1D][MAX_D1D][MAX_D1D];

      // dofs that point parallel to x-axis (open in x, closed in y, z)

      // contract in z
      for (int ez = 0; ez < c_dofs1D; ++ez)
      {
         for (int dx = 0; dx < c_dofs1D; ++dx)
         {
            for (int dy = 0; dy < c_dofs1D; ++dy)
            {
               for (int j=0; j<3; ++j)
               {
                  w1[j][dx][dy][ez] = 0.0;
                  for (int dz = 0; dz < c_dofs1D; ++dz)
                  {
                     w1[j][dx][dy][ez] += Bc(ez, dz) * x(dx, dy, dz, j, e);
                  }
               }
            }
         }
      }

      // contract in y
      for (int ez = 0; ez < c_dofs1D; ++ez)
      {
         for (int ey = 0; ey < c_dofs1D; ++ey)
         {
            for (int dx = 0; dx < c_dofs1D; ++dx)
            {
               for (int j=0; j<3; ++j)
               {
                  w2[j][dx][ey][ez] = 0.0;
                  for (int dy = 0; dy < c_dofs1D; ++dy)
                  {
                     w2[j][dx][ey][ez] += Bc(ey, dy) * w1[j][dx][dy][ez];
                  }
               }
            }
         }
      }

      // contract in x
      for (int ez = 0; ez < c_dofs1D; ++ez)
      {
         for (int ey = 0; ey < c_dofs1D; ++ey)
         {
            for (int ex = 0; ex < o_dofs1D; ++ex)
            {
               for (int j=0; j<3; ++j)
               {
                  double s = 0.0;
                  for (int dx = 0; dx < c_dofs1D; ++dx)
                  {
                     s += Bo(ex, dx) * w2[j][dx][ey][ez];
                  }
                  const int local_index = ez*c_dofs1D*o_dofs1D + ey*o_dofs1D + ex;
                  y(local_index, e) += s * vk(j, local_index, e);
               }
            }
         }
      }

      // dofs that point parallel to y-axis (open in y, closed in x, z)

      // contract in z
      for (int ez = 0; ez < c_dofs1D; ++ez)
      {
         for (int dx = 0; dx < c_dofs1D; ++dx)
         {
            for (int dy = 0; dy < c_dofs1D; ++dy)
            {
               for (int j=0; j<3; ++j)
               {
                  w1[j][dx][dy][ez] = 0.0;
                  for (int dz = 0; dz < c_dofs1D; ++dz)
                  {
                     w1[j][dx][dy][ez] += Bc(ez, dz) * x(dx, dy, dz, j, e);
                  }
               }
            }
         }
      }

      // contract in y
      for (int ez = 0; ez < c_dofs1D; ++ez)
      {
         for (int ey = 0; ey < o_dofs1D; ++ey)
         {
            for (int dx = 0; dx < c_dofs1D; ++dx)
            {
               for (int j=0; j<3; ++j)
               {
                  w2[j][dx][ey][ez] = 0.0;
                  for (int dy = 0; dy < c_dofs1D; ++dy)
                  {
                     w2[j][dx][ey][ez] += Bo(ey, dy) * w1[j][dx][dy][ez];
                  }
               }
            }
         }
      }

      // contract in x
      for (int ez = 0; ez < c_dofs1D; ++ez)
      {
         for (int ey = 0; ey < o_dofs1D; ++ey)
         {
            for (int ex = 0; ex < c_dofs1D; ++ex)
            {
               for (int j=0; j<3; ++j)
               {
                  double s = 0.0;
                  for (int dx = 0; dx < c_dofs1D; ++dx)
                  {
                     s += Bc(ex, dx) * w2[j][dx][ey][ez];
                  }
                  const int local_index = c_dofs1D*c_dofs1D*o_dofs1D +
                                          ez*c_dofs1D*o_dofs1D + ey*c_dofs1D + ex;
                  y(local_index, e) += s * vk(j, local_index, e);
               }
            }
         }
      }

      // dofs that point parallel to z-axis (open in z, closed in x, y)

      // contract in z
      for (int ez = 0; ez < o_dofs1D; ++ez)
      {
         for (int dx = 0; dx < c_dofs1D; ++dx)
         {
            for (int dy = 0; dy < c_dofs1D; ++dy)
            {
               for (int j=0; j<3; ++j)
               {
                  w1[j][dx][dy][ez] = 0.0;
                  for (int dz = 0; dz < c_dofs1D; ++dz)
                  {
                     w1[j][dx][dy][ez] += Bo(ez, dz) * x(dx, dy, dz, j, e);
                  }
               }
            }
         }
      }

      // contract in y
      for (int ez = 0; ez < o_dofs1D; ++ez)
      {
         for (int ey = 0; ey < c_dofs1D; ++ey)
         {
            for (int dx = 0; dx < c_dofs1D; ++dx)
            {
               for (int j=0; j<3; ++j)
               {
                  w2[j][dx][ey][ez] = 0.0;
                  for (int dy = 0; dy < c_dofs1D; ++dy)
                  {
                     w2[j][dx][ey][ez] += Bc(ey, dy) * w1[j][dx][dy][ez];
                  }
               }
            }
         }
      }

      // contract in x
      for (int ez = 0; ez < o_dofs1D; ++ez)
      {
         for (int ey = 0; ey < c_dofs1D; ++ey)
         {
            for (int ex = 0; ex < c_dofs1D; ++ex)
            {
               for (int j=0; j<3; ++j)
               {
                  double s = 0.0;
                  for (int dx = 0; dx < c_dofs1D; ++dx)
                  {
                     s += Bc(ex, dx) * w2[j][dx][ey][ez];
                  }
                  const int local_index = 2*c_dofs1D*c_dofs1D*o_dofs1D +
                                          ez*c_dofs1D*c_dofs1D + ey*c_dofs1D + ex;
                  y(local_index, e) += s * vk(j, local_index, e);
               }
            }
         }
      }
   });
}

static void PAHcurlVecH1IdentityApplyTranspose3D(const int c_dofs1D,
                                                 const int o_dofs1D,
                                                 const int NE,
                                                 const Array<double> &Bclosed,
                                                 const Array<double> &Bopen,
                                                 const Vector &pa_data,
                                                 const Vector &x_,
                                                 Vector &y_)
{
   auto Bc = Reshape(Bclosed.Read(), c_dofs1D, c_dofs1D);
   auto Bo = Reshape(Bopen.Read(), o_dofs1D, c_dofs1D);

   auto x = Reshape(x_.Read(), (3 * c_dofs1D * c_dofs1D * o_dofs1D), NE);
   auto y = Reshape(y_.ReadWrite(), c_dofs1D, c_dofs1D, c_dofs1D, 3, NE);

   auto vk = Reshape(pa_data.Read(), 3, (3 * c_dofs1D * c_dofs1D * o_dofs1D),
                     NE);

   constexpr static int MAX_D1D = HCURL_MAX_D1D;

   MFEM_VERIFY(c_dofs1D <= MAX_D1D && o_dofs1D <= c_dofs1D, "");

   MFEM_FORALL(e, NE,
   {
      double w1[3][MAX_D1D][MAX_D1D][MAX_D1D];
      double w2[3][MAX_D1D][MAX_D1D][MAX_D1D];

      // dofs that point parallel to x-axis (open in x, closed in y, z)

      // contract in x
      for (int ez = 0; ez < c_dofs1D; ++ez)
      {
         for (int ey = 0; ey < c_dofs1D; ++ey)
         {
            for (int j=0; j<3; ++j)
            {
               for (int dx = 0; dx < c_dofs1D; ++dx)
               {
                  w2[j][dx][ey][ez] = 0.0;
               }
               for (int ex = 0; ex < o_dofs1D; ++ex)
               {
                  const int local_index = ez*c_dofs1D*o_dofs1D + ey*o_dofs1D + ex;
                  const double xv = x(local_index, e) * vk(j, local_index, e);
                  for (int dx = 0; dx < c_dofs1D; ++dx)
                  {
                     w2[j][dx][ey][ez] += xv * Bo(ex, dx);
                  }
               }
            }
         }
      }

      // contract in y
      for (int ez = 0; ez < c_dofs1D; ++ez)
      {
         for (int dx = 0; dx < c_dofs1D; ++dx)
         {
            for (int dy = 0; dy < c_dofs1D; ++dy)
            {
               for (int j=0; j<3; ++j)
               {
                  w1[j][dx][dy][ez] = 0.0;
                  for (int ey = 0; ey < c_dofs1D; ++ey)
                  {
                     w1[j][dx][dy][ez] += w2[j][dx][ey][ez] * Bc(ey, dy);
                  }
               }
            }
         }
      }

      // contract in z
      for (int dx = 0; dx < c_dofs1D; ++dx)
      {
         for (int dy = 0; dy < c_dofs1D; ++dy)
         {
            for (int dz = 0; dz < c_dofs1D; ++dz)
            {
               for (int j=0; j<3; ++j)
               {
                  double s = 0.0;
                  for (int ez = 0; ez < c_dofs1D; ++ez)
                  {
                     s += w1[j][dx][dy][ez] * Bc(ez, dz);
                  }
                  y(dx, dy, dz, j, e) += s;
               }
            }
         }
      }

      // dofs that point parallel to y-axis (open in y, closed in x, z)

      // contract in x
      for (int ez = 0; ez < c_dofs1D; ++ez)
      {
         for (int ey = 0; ey < o_dofs1D; ++ey)
         {
            for (int j=0; j<3; ++j)
            {
               for (int dx = 0; dx < c_dofs1D; ++dx)
               {
                  w2[j][dx][ey][ez] = 0.0;
               }
               for (int ex = 0; ex < c_dofs1D; ++ex)
               {
                  const int local_index = c_dofs1D*c_dofs1D*o_dofs1D +
                                          ez*c_dofs1D*o_dofs1D + ey*c_dofs1D + ex;
                  const double xv = x(local_index, e) * vk(j, local_index, e);
                  for (int dx = 0; dx < c_dofs1D; ++dx)
                  {
                     w2[j][dx][ey][ez] += xv * Bc(ex, dx);
                  }
               }
            }
         }
      }

      // contract in y
      for (int ez = 0; ez < c_dofs1D; ++ez)
      {
         for (int dx = 0; dx < c_dofs1D; ++dx)
         {
            for (int dy = 0; dy < c_dofs1D; ++dy)
            {
               for (int j=0; j<3; ++j)
               {
                  w1[j][dx][dy][ez] = 0.0;
                  for (int ey = 0; ey < o_dofs1D; ++ey)
                  {
                     w1[j][dx][dy][ez] += w2[j][dx][ey][ez] * Bo(ey, dy);
                  }
               }
            }
         }
      }

      // contract in z
      for (int dx = 0; dx < c_dofs1D; ++dx)
      {
         for (int dy = 0; dy < c_dofs1D; ++dy)
         {
            for (int dz = 0; dz < c_dofs1D; ++dz)
            {
               for (int j=0; j<3; ++j)
               {
                  double s = 0.0;
                  for (int ez = 0; ez < c_dofs1D; ++ez)
                  {
                     s += w1[j][dx][dy][ez] * Bc(ez, dz);
                  }
                  y(dx, dy, dz, j, e) += s;
               }
            }
         }
      }

      // dofs that point parallel to z-axis (open in z, closed in x, y)

      // contract in x
      for (int ez = 0; ez < o_dofs1D; ++ez)
      {
         for (int ey = 0; ey < c_dofs1D; ++ey)
         {
            for (int j=0; j<3; ++j)
            {
               for (int dx = 0; dx < c_dofs1D; ++dx)
               {
                  w2[j][dx][ey][ez] = 0.0;
               }
               for (int ex = 0; ex < c_dofs1D; ++ex)
               {
                  const int local_index = 2*c_dofs1D*c_dofs1D*o_dofs1D +
                                          ez*c_dofs1D*c_dofs1D + ey*c_dofs1D + ex;
                  const double xv = x(local_index, e) * vk(j, local_index, e);
                  for (int dx = 0; dx < c_dofs1D; ++dx)
                  {
                     w2[j][dx][ey][ez] += xv * Bc(ex, dx);
                  }
               }
            }
         }
      }

      // contract in y
      for (int ez = 0; ez < o_dofs1D; ++ez)
      {
         for (int dx = 0; dx < c_dofs1D; ++dx)
         {
            for (int dy = 0; dy < c_dofs1D; ++dy)
            {
               for (int j=0; j<3; ++j)
               {
                  w1[j][dx][dy][ez] = 0.0;
                  for (int ey = 0; ey < c_dofs1D; ++ey)
                  {
                     w1[j][dx][dy][ez] += w2[j][dx][ey][ez] * Bc(ey, dy);
                  }
               }
            }
         }
      }

      // contract in z
      for (int dx = 0; dx < c_dofs1D; ++dx)
      {
         for (int dy = 0; dy < c_dofs1D; ++dy)
         {
            for (int dz = 0; dz < c_dofs1D; ++dz)
            {
               for (int j=0; j<3; ++j)
               {
                  double s = 0.0;
                  for (int ez = 0; ez < o_dofs1D; ++ez)
                  {
                     s += w1[j][dx][dy][ez] * Bo(ez, dz);
                  }
                  y(dx, dy, dz, j, e) += s;
               }
            }
         }
      }
   });
}

static void PAHcurlVecH1IdentityApply2D(const int c_dofs1D,
                                        const int o_dofs1D,
                                        const int NE,
                                        const Array<double> &Bclosed,
                                        const Array<double> &Bopen,
                                        const Vector &pa_data,
                                        const Vector &x_,
                                        Vector &y_)
{
   auto Bc = Reshape(Bclosed.Read(), c_dofs1D, c_dofs1D);
   auto Bo = Reshape(Bopen.Read(), o_dofs1D, c_dofs1D);

   auto x = Reshape(x_.Read(), c_dofs1D, c_dofs1D, 2, NE);
   auto y = Reshape(y_.ReadWrite(), (2 * c_dofs1D * o_dofs1D), NE);

   auto vk = Reshape(pa_data.Read(), 2, (2 * c_dofs1D * o_dofs1D), NE);

   constexpr static int MAX_D1D = HCURL_MAX_D1D;

   MFEM_VERIFY(c_dofs1D <= MAX_D1D && o_dofs1D <= c_dofs1D, "");

   MFEM_FORALL(e, NE,
   {
      double w[2][MAX_D1D][MAX_D1D];

      // dofs that point parallel to x-axis (open in x, closed in y)

      // contract in y
      for (int ey = 0; ey < c_dofs1D; ++ey)
      {
         for (int dx = 0; dx < c_dofs1D; ++dx)
         {
            for (int j=0; j<2; ++j)
            {
               w[j][dx][ey] = 0.0;
               for (int dy = 0; dy < c_dofs1D; ++dy)
               {
                  w[j][dx][ey] += Bc(ey, dy) * x(dx, dy, j, e);
               }
            }
         }
      }

      // contract in x
      for (int ey = 0; ey < c_dofs1D; ++ey)
      {
         for (int ex = 0; ex < o_dofs1D; ++ex)
         {
            for (int j=0; j<2; ++j)
            {
               double s = 0.0;
               for (int dx = 0; dx < c_dofs1D; ++dx)
               {
                  s += Bo(ex, dx) * w[j][dx][ey];
               }
               const int local_index = ey*o_dofs1D + ex;
               y(local_index, e) += s * vk(j, local_index, e);
            }
         }
      }

      // dofs that point parallel to y-axis (open in y, closed in x)

      // contract in y
      for (int ey = 0; ey < o_dofs1D; ++ey)
      {
         for (int dx = 0; dx < c_dofs1D; ++dx)
         {
            for (int j=0; j<2; ++j)
            {
               w[j][dx][ey] = 0.0;
               for (int dy = 0; dy < c_dofs1D; ++dy)
               {
                  w[j][dx][ey] += Bo(ey, dy) * x(dx, dy, j, e);
               }
            }
         }
      }

      // contract in x
      for (int ey = 0; ey < o_dofs1D; ++ey)
      {
         for (int ex = 0; ex < c_dofs1D; ++ex)
         {
            for (int j=0; j<2; ++j)
            {
               double s = 0.0;
               for (int dx = 0; dx < c_dofs1D; ++dx)
               {
                  s += Bc(ex, dx) * w[j][dx][ey];
               }
               const int local_index = c_dofs1D*o_dofs1D + ey*c_dofs1D + ex;
               y(local_index, e) += s * vk(j, local_index, e);
            }
         }
      }
   });
}

static void PAHcurlVecH1IdentityApplyTranspose2D(const int c_dofs1D,
                                                 const int o_dofs1D,
                                                 const int NE,
                                                 const Array<double> &Bclosed,
                                                 const Array<double> &Bopen,
                                                 const Vector &pa_data,
                                                 const Vector &x_,
                                                 Vector &y_)
{
   auto Bc = Reshape(Bclosed.Read(), c_dofs1D, c_dofs1D);
   auto Bo = Reshape(Bopen.Read(), o_dofs1D, c_dofs1D);

   auto x = Reshape(x_.Read(), (2 * c_dofs1D * o_dofs1D), NE);
   auto y = Reshape(y_.ReadWrite(), c_dofs1D, c_dofs1D, 2, NE);

   auto vk = Reshape(pa_data.Read(), 2, (2 * c_dofs1D * o_dofs1D), NE);

   constexpr static int MAX_D1D = HCURL_MAX_D1D;
   //constexpr static int MAX_Q1D = HCURL_MAX_Q1D;

   MFEM_VERIFY(c_dofs1D <= MAX_D1D && o_dofs1D <= c_dofs1D, "");

   MFEM_FORALL(e, NE,
   {
      double w[2][MAX_D1D][MAX_D1D];

      // dofs that point parallel to x-axis (open in x, closed in y)

      // contract in x
      for (int ey = 0; ey < c_dofs1D; ++ey)
      {
         for (int dx = 0; dx < c_dofs1D; ++dx)
         {
            for (int j=0; j<2; ++j) { w[j][dx][ey] = 0.0; }
         }
         for (int ex = 0; ex < o_dofs1D; ++ex)
         {
            const int local_index = ey*o_dofs1D + ex;
            const double xd = x(local_index, e);

            for (int dx = 0; dx < c_dofs1D; ++dx)
            {
               for (int j=0; j<2; ++j)
               {
                  w[j][dx][ey] += Bo(ex, dx) * xd * vk(j, local_index, e);
               }
            }
         }
      }

      // contract in y
      for (int dx = 0; dx < c_dofs1D; ++dx)
      {
         for (int dy = 0; dy < c_dofs1D; ++dy)
         {
            for (int j=0; j<2; ++j)
            {
               double s = 0.0;
               for (int ey = 0; ey < c_dofs1D; ++ey)
               {
                  s += w[j][dx][ey] * Bc(ey, dy);
               }
               y(dx, dy, j, e) += s;
            }
         }
      }

      // dofs that point parallel to y-axis (open in y, closed in x)

      // contract in x
      for (int ey = 0; ey < o_dofs1D; ++ey)
      {
         for (int dx = 0; dx < c_dofs1D; ++dx)
         {
            for (int j=0; j<2; ++j) { w[j][dx][ey] = 0.0; }
         }
         for (int ex = 0; ex < c_dofs1D; ++ex)
         {
            const int local_index = c_dofs1D*o_dofs1D + ey*c_dofs1D + ex;
            const double xd = x(local_index, e);
            for (int dx = 0; dx < c_dofs1D; ++dx)
            {
               for (int j=0; j<2; ++j)
               {
                  w[j][dx][ey] += Bc(ex, dx) * xd * vk(j, local_index, e);
               }
            }
         }
      }

      // contract in y
      for (int dx = 0; dx < c_dofs1D; ++dx)
      {
         for (int dy = 0; dy < c_dofs1D; ++dy)
         {
            for (int j=0; j<2; ++j)
            {
               double s = 0.0;
               for (int ey = 0; ey < o_dofs1D; ++ey)
               {
                  s += w[j][dx][ey] * Bo(ey, dy);
               }
               y(dx, dy, j, e) += s;
            }
         }
      }
   });
}

void IdentityInterpolator::AssemblePA(const FiniteElementSpace &trial_fes,
                                      const FiniteElementSpace &test_fes)
{
   // Assumes tensor-product elements, with a vector test space and H^1 trial space.
   Mesh *mesh = trial_fes.GetMesh();
   const FiniteElement *trial_fel = trial_fes.GetFE(0);
   const FiniteElement *test_fel = test_fes.GetFE(0);

   const NodalTensorFiniteElement *trial_el =
      dynamic_cast<const NodalTensorFiniteElement*>(trial_fel);
   MFEM_VERIFY(trial_el != NULL, "Only NodalTensorFiniteElement is supported!");

   const VectorTensorFiniteElement *test_el =
      dynamic_cast<const VectorTensorFiniteElement*>(test_fel);
   MFEM_VERIFY(test_el != NULL, "Only VectorTensorFiniteElement is supported!");

   const int dims = trial_el->GetDim();
   MFEM_VERIFY(dims == 2 || dims == 3, "");

   dim = mesh->Dimension();
   MFEM_VERIFY(dim == 2 || dim == 3, "");

   MFEM_VERIFY(trial_el->GetOrder() == test_el->GetOrder(), "");

   ne = trial_fes.GetNE();

   const int order = trial_el->GetOrder();
   dofquad_fe = new H1_SegmentElement(order);
   mfem::QuadratureFunctions1D qf1d;
   mfem::IntegrationRule closed_ir;
   closed_ir.SetSize(order + 1);
   qf1d.GaussLobatto(order + 1, &closed_ir);
   mfem::IntegrationRule open_ir;
   open_ir.SetSize(order);
   qf1d.GaussLegendre(order, &open_ir);

   maps_C_C = &dofquad_fe->GetDofToQuad(closed_ir, DofToQuad::TENSOR);
   maps_O_C = &dofquad_fe->GetDofToQuad(open_ir, DofToQuad::TENSOR);

   o_dofs1D = maps_O_C->nqpt;
   c_dofs1D = maps_C_C->nqpt;
   MFEM_VERIFY(maps_O_C->ndof == c_dofs1D &&
               maps_C_C->ndof == c_dofs1D, "Discrepancy in the number of DOFs");

   const int ndof_test = (dim == 3) ? 3 * c_dofs1D * c_dofs1D * o_dofs1D
                         : 2 * c_dofs1D * o_dofs1D;

   const IntegrationRule & Nodes = test_el->GetNodes();

   pa_data.SetSize(dim * ndof_test * ne, Device::GetMemoryType());
   auto op = Reshape(pa_data.HostWrite(), dim, ndof_test, ne);

   const Array<int> &dofmap = test_el->GetDofMap();

   if (dim == 3)
   {
      // Note that ND_HexahedronElement uses 6 vectors in tk rather than 3, with
      // the last 3 having negative signs. Here the signs are all positive, as
      // signs are applied in ElementRestriction.

      const double tk[9] = { 1.,0.,0.,  0.,1.,0.,  0.,0.,1. };

      for (int c=0; c<3; ++c)
      {
         for (int i=0; i<ndof_test/3; ++i)
         {
            const int d = (c*ndof_test/3) + i;
            // ND_HexahedronElement sets dof2tk = (dofmap < 0) ? 3+c : c, but here
            // no signs should be applied due to ElementRestriction.
            const int dof2tk = c;
            const int id = (dofmap[d] >= 0) ? dofmap[d] : -1 - dofmap[d];

            for (int e=0; e<ne; ++e)
            {
               double v[3];
               ElementTransformation *tr = mesh->GetElementTransformation(e);
               tr->SetIntPoint(&Nodes.IntPoint(id));
               tr->Jacobian().Mult(tk + dof2tk*dim, v);

               for (int j=0; j<3; ++j)
               {
                  op(j,d,e) = v[j];
               }
            }
         }
      }
   }
   else // 2D case
   {
      const double tk[4] = { 1.,0.,  0.,1. };
      for (int c=0; c<2; ++c)
      {
         for (int i=0; i<ndof_test/2; ++i)
         {
            const int d = (c*ndof_test/2) + i;
            // ND_QuadrilateralElement sets dof2tk = (dofmap < 0) ? 2+c : c, but here
            // no signs should be applied due to ElementRestriction.
            const int dof2tk = c;
            const int id = (dofmap[d] >= 0) ? dofmap[d] : -1 - dofmap[d];

            for (int e=0; e<ne; ++e)
            {
               double v[2];
               ElementTransformation *tr = mesh->GetElementTransformation(e);
               tr->SetIntPoint(&Nodes.IntPoint(id));
               tr->Jacobian().Mult(tk + dof2tk*dim, v);

               for (int j=0; j<2; ++j)
               {
                  op(j,d,e) = v[j];
               }
            }
         }
      }
   }
}

void IdentityInterpolator::AddMultPA(const Vector &x, Vector &y) const
{
   if (dim == 3)
   {
      PAHcurlVecH1IdentityApply3D(c_dofs1D, o_dofs1D, ne, maps_C_C->B, maps_O_C->B,
                                  pa_data, x, y);
   }
   else if (dim == 2)
   {
      PAHcurlVecH1IdentityApply2D(c_dofs1D, o_dofs1D, ne, maps_C_C->B, maps_O_C->B,
                                  pa_data, x, y);
   }
   else
   {
      mfem_error("Bad dimension!");
   }
}

void IdentityInterpolator::AddMultTransposePA(const Vector &x, Vector &y) const
{
   if (dim == 3)
   {
      PAHcurlVecH1IdentityApplyTranspose3D(c_dofs1D, o_dofs1D, ne, maps_C_C->B,
                                           maps_O_C->B, pa_data, x, y);
   }
   else if (dim == 2)
   {
      PAHcurlVecH1IdentityApplyTranspose2D(c_dofs1D, o_dofs1D, ne, maps_C_C->B,
                                           maps_O_C->B, pa_data, x, y);
   }
   else
   {
      mfem_error("Bad dimension!");
   }
}

template void SmemPAHcurlMassAssembleDiagonal3D<0,0>(const int D1D,
                                                     const int Q1D,
                                                     const int NE,
                                                     const bool symmetric,
                                                     const Array<double> &bo,
                                                     const Array<double> &bc,
                                                     const Vector &pa_data,
                                                     Vector &diag);

template void SmemPAHcurlMassAssembleDiagonal3D<2,3>(const int D1D,
                                                     const int Q1D,
                                                     const int NE,
                                                     const bool symmetric,
                                                     const Array<double> &bo,
                                                     const Array<double> &bc,
                                                     const Vector &pa_data,
                                                     Vector &diag);

template void SmemPAHcurlMassAssembleDiagonal3D<3,4>(const int D1D,
                                                     const int Q1D,
                                                     const int NE,
                                                     const bool symmetric,
                                                     const Array<double> &bo,
                                                     const Array<double> &bc,
                                                     const Vector &pa_data,
                                                     Vector &diag);

template void SmemPAHcurlMassAssembleDiagonal3D<4,5>(const int D1D,
                                                     const int Q1D,
                                                     const int NE,
                                                     const bool symmetric,
                                                     const Array<double> &bo,
                                                     const Array<double> &bc,
                                                     const Vector &pa_data,
                                                     Vector &diag);

template void SmemPAHcurlMassAssembleDiagonal3D<5,6>(const int D1D,
                                                     const int Q1D,
                                                     const int NE,
                                                     const bool symmetric,
                                                     const Array<double> &bo,
                                                     const Array<double> &bc,
                                                     const Vector &pa_data,
                                                     Vector &diag);

template void SmemPAHcurlMassApply3D<0,0>(const int D1D,
                                          const int Q1D,
                                          const int NE,
                                          const bool symmetric,
                                          const Array<double> &bo,
                                          const Array<double> &bc,
                                          const Array<double> &bot,
                                          const Array<double> &bct,
                                          const Vector &pa_data,
                                          const Vector &x,
                                          Vector &y);

template void SmemPAHcurlMassApply3D<2,3>(const int D1D,
                                          const int Q1D,
                                          const int NE,
                                          const bool symmetric,
                                          const Array<double> &bo,
                                          const Array<double> &bc,
                                          const Array<double> &bot,
                                          const Array<double> &bct,
                                          const Vector &pa_data,
                                          const Vector &x,
                                          Vector &y);

template void SmemPAHcurlMassApply3D<3,4>(const int D1D,
                                          const int Q1D,
                                          const int NE,
                                          const bool symmetric,
                                          const Array<double> &bo,
                                          const Array<double> &bc,
                                          const Array<double> &bot,
                                          const Array<double> &bct,
                                          const Vector &pa_data,
                                          const Vector &x,
                                          Vector &y);

template void SmemPAHcurlMassApply3D<4,5>(const int D1D,
                                          const int Q1D,
                                          const int NE,
                                          const bool symmetric,
                                          const Array<double> &bo,
                                          const Array<double> &bc,
                                          const Array<double> &bot,
                                          const Array<double> &bct,
                                          const Vector &pa_data,
                                          const Vector &x,
                                          Vector &y);

template void SmemPAHcurlMassApply3D<5,6>(const int D1D,
                                          const int Q1D,
                                          const int NE,
                                          const bool symmetric,
                                          const Array<double> &bo,
                                          const Array<double> &bc,
                                          const Array<double> &bot,
                                          const Array<double> &bct,
                                          const Vector &pa_data,
                                          const Vector &x,
                                          Vector &y);

} // namespace mfem<|MERGE_RESOLUTION|>--- conflicted
+++ resolved
@@ -995,15 +995,6 @@
       {
          MFEM_VERIFY(coeffDim == dimc, "");
       }
-<<<<<<< HEAD
-=======
-      if (MQ)
-      {
-         GM.SetSize(dimc);
-         MFEM_VERIFY(coeffDim == MQdim, "");
-         MFEM_VERIFY(MQ->GetHeight() == dimc && MQ->GetWidth() == dimc, "");
-      }
->>>>>>> d0ed1df4
       if (SMQ)
       {
          SM.SetSize(dimc);
@@ -1023,21 +1014,13 @@
          {
             if (SMQ)
             {
-<<<<<<< HEAD
                SMQ->Eval(SM, *tr, ir->IntPoint(p));
-=======
-               MQ->Eval(GM, *tr, ir->IntPoint(p));
->>>>>>> d0ed1df4
 
                int cnt = 0;
                for (int i=0; i<dimc; ++i)
                   for (int j=i; j<dimc; ++j, ++cnt)
                   {
-<<<<<<< HEAD
                      coeffh(cnt, p, e) = SM(i,j);
-=======
-                     coeffh(j+(i*dimc), p, e) = GM(i,j);
->>>>>>> d0ed1df4
                   }
 
             }
