// Copyright (c) 2010-2023, Lawrence Livermore National Security, LLC. Produced
// at the Lawrence Livermore National Laboratory. All Rights reserved. See files
// LICENSE and NOTICE for details. LLNL-CODE-806117.
//
// This file is part of the MFEM library. For more information and source code
// availability visit https://mfem.org.
//
// MFEM is free software; you can redistribute it and/or modify it under the
// terms of the BSD-3 license. We welcome feedback and contributions, see file
// CONTRIBUTING.md for details.

// Implementation of class BilinearForm

#include "fem.hpp"
#include "../general/device.hpp"
#include "../mesh/nurbs.hpp"
#include <cmath>

namespace mfem
{

void BilinearForm::AllocMat()
{
   if (static_cond) { return; }

   if (precompute_sparsity == 0 || fes->GetVDim() > 1)
   {
      mat = new SparseMatrix(height);
      return;
   }

   const Table &elem_dof = fes->GetElementToDofTable();
   Table dof_dof;

   if (interior_face_integs.Size() > 0)
   {
      // the sparsity pattern is defined from the map: face->element->dof
      Table face_dof, dof_face;
      {
         Table *face_elem = fes->GetMesh()->GetFaceToElementTable();
         mfem::Mult(*face_elem, elem_dof, face_dof);
         delete face_elem;
      }
      Transpose(face_dof, dof_face, height);
      mfem::Mult(dof_face, face_dof, dof_dof);
   }
   else
   {
      // the sparsity pattern is defined from the map: element->dof
      Table dof_elem;
      Transpose(elem_dof, dof_elem, height);
      mfem::Mult(dof_elem, elem_dof, dof_dof);
   }

   dof_dof.SortRows();

   int *I = dof_dof.GetI();
   int *J = dof_dof.GetJ();
   double *data = Memory<double>(I[height]);

   mat = new SparseMatrix(I, J, data, height, height, true, true, true);
   *mat = 0.0;

   dof_dof.LoseData();
}

BilinearForm::BilinearForm(FiniteElementSpace * f)
   : Matrix (f->GetVSize())
{
   fes = f;
   sequence = f->GetSequence();
   mat = mat_e = NULL;
   extern_bfs = 0;
   element_matrices = NULL;
   static_cond = NULL;
   hybridization = NULL;
   precompute_sparsity = 0;
   diag_policy = DIAG_KEEP;

   assembly = AssemblyLevel::LEGACY;
   batch = 1;
   ext = NULL;
}

BilinearForm::BilinearForm (FiniteElementSpace * f, BilinearForm * bf, int ps)
   : Matrix (f->GetVSize())
{
   fes = f;
   sequence = f->GetSequence();
   mat_e = NULL;
   extern_bfs = 1;
   element_matrices = NULL;
   static_cond = NULL;
   hybridization = NULL;
   precompute_sparsity = ps;
   diag_policy = DIAG_KEEP;

   assembly = AssemblyLevel::LEGACY;
   batch = 1;
   ext = NULL;

   // Copy the pointers to the integrators
   domain_integs = bf->domain_integs;
   domain_integs_marker = bf->domain_integs_marker;

   boundary_integs = bf->boundary_integs;
   boundary_integs_marker = bf->boundary_integs_marker;

   interior_face_integs = bf->interior_face_integs;

   boundary_face_integs = bf->boundary_face_integs;
   boundary_face_integs_marker = bf->boundary_face_integs_marker;

   AllocMat();
}

void BilinearForm::SetAssemblyLevel(AssemblyLevel assembly_level)
{
   if (ext)
   {
      MFEM_ABORT("the assembly level has already been set!");
   }
   assembly = assembly_level;
   switch (assembly)
   {
      case AssemblyLevel::LEGACY:
         break;
      case AssemblyLevel::FULL:
         SetDiagonalPolicy( DIAG_ONE ); // Only diagonal policy supported on device
         ext = new FABilinearFormExtension(this);
         break;
      case AssemblyLevel::ELEMENT:
         ext = new EABilinearFormExtension(this);
         break;
      case AssemblyLevel::PARTIAL:
         ext = new PABilinearFormExtension(this);
         break;
      case AssemblyLevel::NONE:
         ext = new MFBilinearFormExtension(this);
         break;
      default:
         MFEM_ABORT("BilinearForm: unknown assembly level");
   }
}

void BilinearForm::EnableStaticCondensation()
{
   delete static_cond;
   if (assembly != AssemblyLevel::LEGACY)
   {
      static_cond = NULL;
      MFEM_WARNING("Static condensation not supported for this assembly level");
      return;
   }
   static_cond = new StaticCondensation(fes);
   if (static_cond->ReducesTrueVSize())
   {
      bool symmetric = false;      // TODO
      bool block_diagonal = false; // TODO
      static_cond->Init(symmetric, block_diagonal);
   }
   else
   {
      delete static_cond;
      static_cond = NULL;
   }
}

void BilinearForm::EnableHybridization(FiniteElementSpace *constr_space,
                                       BilinearFormIntegrator *constr_integ,
                                       const Array<int> &ess_tdof_list)
{
   delete hybridization;
   if (assembly != AssemblyLevel::LEGACY)
   {
      delete constr_integ;
      hybridization = NULL;
      MFEM_WARNING("Hybridization not supported for this assembly level");
      return;
   }
   hybridization = new Hybridization(fes, constr_space);
   hybridization->SetConstraintIntegrator(constr_integ);
   hybridization->Init(ess_tdof_list);
}

void BilinearForm::UseSparsity(int *I, int *J, bool isSorted)
{
   if (static_cond) { return; }

   if (mat)
   {
      if (mat->Finalized() && mat->GetI() == I && mat->GetJ() == J)
      {
         return; // mat is already using the given sparsity
      }
      delete mat;
   }
   height = width = fes->GetVSize();
   mat = new SparseMatrix(I, J, NULL, height, width, false, true, isSorted);
}

void BilinearForm::UseSparsity(SparseMatrix &A)
{
   MFEM_ASSERT(A.Height() == fes->GetVSize() && A.Width() == fes->GetVSize(),
               "invalid matrix A dimensions: "
               << A.Height() << " x " << A.Width());
   MFEM_ASSERT(A.Finalized(), "matrix A must be Finalized");

   UseSparsity(A.GetI(), A.GetJ(), A.ColumnsAreSorted());
}

double& BilinearForm::Elem (int i, int j)
{
   return mat -> Elem(i,j);
}

const double& BilinearForm::Elem (int i, int j) const
{
   return mat -> Elem(i,j);
}

MatrixInverse * BilinearForm::Inverse() const
{
   return mat -> Inverse();
}

void BilinearForm::Finalize (int skip_zeros)
{
   if (assembly == AssemblyLevel::LEGACY)
   {
      if (!static_cond) { mat->Finalize(skip_zeros); }
      if (mat_e) { mat_e->Finalize(skip_zeros); }
      if (static_cond) { static_cond->Finalize(); }
      if (hybridization) { hybridization->Finalize(); }
   }
}

void BilinearForm::AddDomainIntegrator(BilinearFormIntegrator *bfi)
{
   domain_integs.Append(bfi);
   domain_integs_marker.Append(NULL); // NULL marker means apply everywhere
}

void BilinearForm::AddDomainIntegrator(BilinearFormIntegrator *bfi,
                                       Array<int> &elem_marker)
{
   domain_integs.Append(bfi);
   domain_integs_marker.Append(&elem_marker);
}

void BilinearForm::AddBoundaryIntegrator (BilinearFormIntegrator * bfi)
{
   boundary_integs.Append (bfi);
   boundary_integs_marker.Append(NULL); // NULL marker means apply everywhere
}

void BilinearForm::AddBoundaryIntegrator (BilinearFormIntegrator * bfi,
                                          Array<int> &bdr_marker)
{
   boundary_integs.Append (bfi);
   boundary_integs_marker.Append(&bdr_marker);
}

void BilinearForm::AddInteriorFaceIntegrator(BilinearFormIntegrator * bfi)
{
   interior_face_integs.Append (bfi);
}

void BilinearForm::AddBdrFaceIntegrator(BilinearFormIntegrator *bfi)
{
   boundary_face_integs.Append(bfi);
   // NULL marker means apply everywhere
   boundary_face_integs_marker.Append(NULL);
}

void BilinearForm::AddBdrFaceIntegrator(BilinearFormIntegrator *bfi,
                                        Array<int> &bdr_marker)
{
   boundary_face_integs.Append(bfi);
   boundary_face_integs_marker.Append(&bdr_marker);
}

void BilinearForm::ComputeElementMatrix(int i, DenseMatrix &elmat)
{
   if (element_matrices)
   {
      elmat.SetSize(element_matrices->SizeI(), element_matrices->SizeJ());
      elmat = element_matrices->GetData(i);
      return;
   }

   if (domain_integs.Size())
   {
      const FiniteElement &fe = *fes->GetFE(i);
      ElementTransformation *eltrans = fes->GetElementTransformation(i);
      domain_integs[0]->AssembleElementMatrix(fe, *eltrans, elmat);
      for (int k = 1; k < domain_integs.Size(); k++)
      {
         domain_integs[k]->AssembleElementMatrix(fe, *eltrans, elemmat);
         elmat += elemmat;
      }
   }
   else
   {
      fes->GetElementVDofs(i, vdofs);
      elmat.SetSize(vdofs.Size());
      elmat = 0.0;
   }
}

void BilinearForm::ComputeBdrElementMatrix(int i, DenseMatrix &elmat)
{
   if (boundary_integs.Size())
   {
      const FiniteElement &be = *fes->GetBE(i);
      ElementTransformation *eltrans = fes->GetBdrElementTransformation(i);
      boundary_integs[0]->AssembleElementMatrix(be, *eltrans, elmat);
      for (int k = 1; k < boundary_integs.Size(); k++)
      {
         boundary_integs[k]->AssembleElementMatrix(be, *eltrans, elemmat);
         elmat += elemmat;
      }
   }
   else
   {
      fes->GetBdrElementVDofs(i, vdofs);
      elmat.SetSize(vdofs.Size());
      elmat = 0.0;
   }
}

void BilinearForm::AssembleElementMatrix(
   int i, const DenseMatrix &elmat, int skip_zeros)
{
   AssembleElementMatrix(i, elmat, vdofs, skip_zeros);
}

void BilinearForm::AssembleElementMatrix(
   int i, const DenseMatrix &elmat, Array<int> &vdofs_, int skip_zeros)
{
   fes->GetElementVDofs(i, vdofs_);
   if (static_cond)
   {
      static_cond->AssembleMatrix(i, elmat);
   }
   else
   {
      if (mat == NULL)
      {
         AllocMat();
      }
      mat->AddSubMatrix(vdofs_, vdofs_, elmat, skip_zeros);
      if (hybridization)
      {
         hybridization->AssembleMatrix(i, elmat);
      }
   }
}

void BilinearForm::AssembleBdrElementMatrix(
   int i, const DenseMatrix &elmat, int skip_zeros)
{
   AssembleBdrElementMatrix(i, elmat, vdofs, skip_zeros);
}

void BilinearForm::AssembleBdrElementMatrix(
   int i, const DenseMatrix &elmat, Array<int> &vdofs_, int skip_zeros)
{
   fes->GetBdrElementVDofs(i, vdofs_);
   if (static_cond)
   {
      static_cond->AssembleBdrMatrix(i, elmat);
   }
   else
   {
      if (mat == NULL)
      {
         AllocMat();
      }
      mat->AddSubMatrix(vdofs_, vdofs_, elmat, skip_zeros);
      if (hybridization)
      {
         hybridization->AssembleBdrMatrix(i, elmat);
      }
   }
}

void BilinearForm::Assemble(int skip_zeros)
{
   if (ext)
   {
      ext->Assemble();
      return;
   }

   ElementTransformation *eltrans;
   DofTransformation * doftrans;
   Mesh *mesh = fes -> GetMesh();
   DenseMatrix elmat, *elmat_p;

   if (mat == NULL)
   {
      AllocMat();
   }

#ifdef MFEM_USE_LEGACY_OPENMP
   int free_element_matrices = 0;
   if (!element_matrices)
   {
      ComputeElementMatrices();
      free_element_matrices = 1;
   }
#endif

   if (domain_integs.Size())
   {
      for (int k = 0; k < domain_integs.Size(); k++)
      {
         if (domain_integs_marker[k] != NULL)
         {
            MFEM_VERIFY(domain_integs_marker[k]->Size() ==
                        (mesh->attributes.Size() ? mesh->attributes.Max() : 0),
                        "invalid element marker for domain integrator #"
                        << k << ", counting from zero");
         }

         if (domain_integs[k]->Patchwise())
         {
            MFEM_VERIFY(fes->GetNURBSext(), "Patchwise integration requires a "
                        << "NURBS FE space");
         }
      }

      // Element-wise integration
      for (int i = 0; i < fes -> GetNE(); i++)
      {
         // Set both doftrans (potentially needed to assemble the element
         // matrix) and vdofs, which is also needed when the element matrices
         // are pre-assembled.
         doftrans = fes->GetElementVDofs(i, vdofs);
         if (element_matrices)
         {
            elmat_p = &(*element_matrices)(i);
         }
         else
         {
            const int elem_attr = fes->GetMesh()->GetAttribute(i);
            eltrans = fes->GetElementTransformation(i);

            elmat.SetSize(0);
            for (int k = 0; k < domain_integs.Size(); k++)
            {
               if ((domain_integs_marker[k] == NULL ||
                    (*(domain_integs_marker[k]))[elem_attr-1] == 1)
                   && !domain_integs[k]->Patchwise())
               {
                  domain_integs[k]->AssembleElementMatrix(*fes->GetFE(i),
                                                          *eltrans, elemmat);
                  if (elmat.Size() == 0)
                  {
                     elmat = elemmat;
                  }
                  else
                  {
                     elmat += elemmat;
                  }
               }
            }
            if (elmat.Size() == 0)
            {
               continue;
            }
            else
            {
               elmat_p = &elmat;
            }
            if (doftrans)
            {
               doftrans->TransformDual(elmat);
            }
            elmat_p = &elmat;
         }
         if (static_cond)
         {
            static_cond->AssembleMatrix(i, *elmat_p);
         }
         else
         {
            mat->AddSubMatrix(vdofs, vdofs, *elmat_p, skip_zeros);
            if (hybridization)
            {
               hybridization->AssembleMatrix(i, *elmat_p);
            }
         }
      }

      // Patch-wise integration
      if (fes->GetNURBSext())
      {
         for (int p=0; p<mesh->NURBSext->GetNP(); ++p)
         {
            bool vdofsSet = false;
            for (int k = 0; k < domain_integs.Size(); k++)
            {
               if (domain_integs[k]->Patchwise())
               {
                  if (!vdofsSet)
                  {
                     fes->GetPatchVDofs(p, vdofs);
                     vdofsSet = true;
                  }

                  SparseMatrix* spmat = nullptr;
                  domain_integs[k]->AssemblePatchMatrix(p, *fes, spmat);
                  Array<int> cols;
                  Vector srow;

                  for (int r=0; r<spmat->Height(); ++r)
                  {
                     spmat->GetRow(r, cols, srow);
                     for (int i=0; i<cols.Size(); ++i)
                     {
                        cols[i] = vdofs[cols[i]];
                     }
                     mat->AddRow(vdofs[r], cols, srow);
                  }

                  delete spmat;
               }
            }
         }
      }
   }

   if (boundary_integs.Size())
   {
      // Which boundary attributes need to be processed?
      Array<int> bdr_attr_marker(mesh->bdr_attributes.Size() ?
                                 mesh->bdr_attributes.Max() : 0);
      bdr_attr_marker = 0;
      for (int k = 0; k < boundary_integs.Size(); k++)
      {
         if (boundary_integs_marker[k] == NULL)
         {
            bdr_attr_marker = 1;
            break;
         }
         Array<int> &bdr_marker = *boundary_integs_marker[k];
         MFEM_ASSERT(bdr_marker.Size() == bdr_attr_marker.Size(),
                     "invalid boundary marker for boundary integrator #"
                     << k << ", counting from zero");
         for (int i = 0; i < bdr_attr_marker.Size(); i++)
         {
            bdr_attr_marker[i] |= bdr_marker[i];
         }
      }

      for (int i = 0; i < fes -> GetNBE(); i++)
      {
         const int bdr_attr = mesh->GetBdrAttribute(i);
         if (bdr_attr_marker[bdr_attr-1] == 0) { continue; }

         const FiniteElement &be = *fes->GetBE(i);
         doftrans = fes -> GetBdrElementVDofs (i, vdofs);
         eltrans = fes -> GetBdrElementTransformation (i);
         int k = 0;
         for (; k < boundary_integs.Size(); k++)
         {
            if (boundary_integs_marker[k] &&
                (*boundary_integs_marker[k])[bdr_attr-1] == 0) { continue; }

            boundary_integs[k]->AssembleElementMatrix(be, *eltrans, elmat);
            k++;
            break;
         }
         for (; k < boundary_integs.Size(); k++)
         {
            if (boundary_integs_marker[k] &&
                (*boundary_integs_marker[k])[bdr_attr-1] == 0) { continue; }

            boundary_integs[k]->AssembleElementMatrix(be, *eltrans, elemmat);
            elmat += elemmat;
         }
         if (doftrans)
         {
            doftrans->TransformDual(elmat);
         }
         elmat_p = &elmat;
         if (!static_cond)
         {
            mat->AddSubMatrix(vdofs, vdofs, *elmat_p, skip_zeros);
            if (hybridization)
            {
               hybridization->AssembleBdrMatrix(i, *elmat_p);
            }
         }
         else
         {
            static_cond->AssembleBdrMatrix(i, *elmat_p);
         }
      }
   }

   if (interior_face_integs.Size())
   {
      FaceElementTransformations *tr;
      Array<int> vdofs2;

      int nfaces = mesh->GetNumFaces();
      for (int i = 0; i < nfaces; i++)
      {
         tr = mesh -> GetInteriorFaceTransformations (i);
         if (tr != NULL)
         {
            fes -> GetElementVDofs (tr -> Elem1No, vdofs);
            fes -> GetElementVDofs (tr -> Elem2No, vdofs2);
            vdofs.Append (vdofs2);
            for (int k = 0; k < interior_face_integs.Size(); k++)
            {
               interior_face_integs[k]->
               AssembleFaceMatrix(*fes->GetFE(tr->Elem1No),
                                  *fes->GetFE(tr->Elem2No),
                                  *tr, elemmat);
               mat -> AddSubMatrix (vdofs, vdofs, elemmat, skip_zeros);
            }
         }
      }
   }

   if (boundary_face_integs.Size())
   {
      FaceElementTransformations *tr;
      const FiniteElement *fe1, *fe2;

      // Which boundary attributes need to be processed?
      Array<int> bdr_attr_marker(mesh->bdr_attributes.Size() ?
                                 mesh->bdr_attributes.Max() : 0);
      bdr_attr_marker = 0;
      for (int k = 0; k < boundary_face_integs.Size(); k++)
      {
         if (boundary_face_integs_marker[k] == NULL)
         {
            bdr_attr_marker = 1;
            break;
         }
         Array<int> &bdr_marker = *boundary_face_integs_marker[k];
         MFEM_ASSERT(bdr_marker.Size() == bdr_attr_marker.Size(),
                     "invalid boundary marker for boundary face integrator #"
                     << k << ", counting from zero");
         for (int i = 0; i < bdr_attr_marker.Size(); i++)
         {
            bdr_attr_marker[i] |= bdr_marker[i];
         }
      }

      for (int i = 0; i < fes -> GetNBE(); i++)
      {
         const int bdr_attr = mesh->GetBdrAttribute(i);
         if (bdr_attr_marker[bdr_attr-1] == 0) { continue; }

         tr = mesh -> GetBdrFaceTransformations (i);
         if (tr != NULL)
         {
            fes -> GetElementVDofs (tr -> Elem1No, vdofs);
            fe1 = fes -> GetFE (tr -> Elem1No);
            // The fe2 object is really a dummy and not used on the boundaries,
            // but we can't dereference a NULL pointer, and we don't want to
            // actually make a fake element.
            fe2 = fe1;
            for (int k = 0; k < boundary_face_integs.Size(); k++)
            {
               if (boundary_face_integs_marker[k] &&
                   (*boundary_face_integs_marker[k])[bdr_attr-1] == 0)
               { continue; }

               boundary_face_integs[k] -> AssembleFaceMatrix (*fe1, *fe2, *tr,
                                                              elemmat);
               mat -> AddSubMatrix (vdofs, vdofs, elemmat, skip_zeros);
            }
         }
      }
   }

#ifdef MFEM_USE_LEGACY_OPENMP
   if (free_element_matrices)
   {
      FreeElementMatrices();
   }
#endif
}

void BilinearForm::ConformingAssemble()
{
   // Do not remove zero entries to preserve the symmetric structure of the
   // matrix which in turn will give rise to symmetric structure in the new
   // matrix. This ensures that subsequent calls to EliminateRowCol will work
   // correctly.
   Finalize(0);
   MFEM_ASSERT(mat, "the BilinearForm is not assembled");

   const SparseMatrix *P = fes->GetConformingProlongation();
   if (!P) { return; } // conforming mesh

   SparseMatrix *R = Transpose(*P);
   SparseMatrix *RA = mfem::Mult(*R, *mat);
   delete mat;
   if (mat_e)
   {
      SparseMatrix *RAe = mfem::Mult(*R, *mat_e);
      delete mat_e;
      mat_e = RAe;
   }
   delete R;
   mat = mfem::Mult(*RA, *P);
   delete RA;
   if (mat_e)
   {
      SparseMatrix *RAeP = mfem::Mult(*mat_e, *P);
      delete mat_e;
      mat_e = RAeP;
   }

   height = mat->Height();
   width = mat->Width();
}

void BilinearForm::AssembleDiagonal(Vector &diag) const
{
   MFEM_ASSERT(diag.Size() == fes->GetTrueVSize(),
               "Vector for holding diagonal has wrong size!");
   const SparseMatrix *cP = fes->GetConformingProlongation();
   if (!ext)
   {
      MFEM_ASSERT(mat, "the BilinearForm is not assembled!");
      MFEM_ASSERT(cP == nullptr || mat->Height() == cP->Width(),
                  "BilinearForm::ConformingAssemble() is not called!");
      mat->GetDiag(diag);
      return;
   }
   // Here, we have extension, ext.
   if (!cP)
   {
      ext->AssembleDiagonal(diag);
      return;
   }
   // Here, we have extension, ext, and conforming prolongation, cP.

   // For an AMR mesh, a convergent diagonal is assembled with |P^T| d_l,
   // where |P^T| has the entry-wise absolute values of the conforming
   // prolongation transpose operator.
   Vector local_diag(cP->Height());
   ext->AssembleDiagonal(local_diag);
   cP->AbsMultTranspose(local_diag, diag);
}

void BilinearForm::FormLinearSystem(const Array<int> &ess_tdof_list, Vector &x,
                                    Vector &b, OperatorHandle &A, Vector &X,
                                    Vector &B, int copy_interior)
{
   if (ext)
   {
      ext->FormLinearSystem(ess_tdof_list, x, b, A, X, B, copy_interior);
      return;
   }
   const SparseMatrix *P = fes->GetConformingProlongation();
   FormSystemMatrix(ess_tdof_list, A);

   // Transform the system and perform the elimination in B, based on the
   // essential BC values from x. Restrict the BC part of x in X, and set the
   // non-BC part to zero. Since there is no good initial guess for the Lagrange
   // multipliers, set X = 0.0 for hybridization.
   if (static_cond)
   {
      // Schur complement reduction to the exposed dofs
      static_cond->ReduceSystem(x, b, X, B, copy_interior);
   }
   else if (!P) // conforming space
   {
      if (hybridization)
      {
         // Reduction to the Lagrange multipliers system
         EliminateVDofsInRHS(ess_tdof_list, x, b);
         hybridization->ReduceRHS(b, B);
         X.SetSize(B.Size());
         X = 0.0;
      }
      else
      {
         // A, X and B point to the same data as mat, x and b
         EliminateVDofsInRHS(ess_tdof_list, x, b);
         X.MakeRef(x, 0, x.Size());
         B.MakeRef(b, 0, b.Size());
         if (!copy_interior) { X.SetSubVectorComplement(ess_tdof_list, 0.0); }
      }
   }
   else // non-conforming space
   {
      if (hybridization)
      {
         // Reduction to the Lagrange multipliers system
         const SparseMatrix *R = fes->GetConformingRestriction();
         Vector conf_b(P->Width()), conf_x(P->Width());
         P->MultTranspose(b, conf_b);
         R->Mult(x, conf_x);
         EliminateVDofsInRHS(ess_tdof_list, conf_x, conf_b);
         R->MultTranspose(conf_b, b); // store eliminated rhs in b
         hybridization->ReduceRHS(conf_b, B);
         X.SetSize(B.Size());
         X = 0.0;
      }
      else
      {
         // Variational restriction with P
         const SparseMatrix *R = fes->GetConformingRestriction();
         B.SetSize(P->Width());
         P->MultTranspose(b, B);
         X.SetSize(R->Height());
         R->Mult(x, X);
         EliminateVDofsInRHS(ess_tdof_list, X, B);
         if (!copy_interior) { X.SetSubVectorComplement(ess_tdof_list, 0.0); }
      }
   }
}

void BilinearForm::FormSystemMatrix(const Array<int> &ess_tdof_list,
                                    OperatorHandle &A)
{
   if (ext)
   {
      ext->FormSystemMatrix(ess_tdof_list, A);
      return;
   }

   // Finish the matrix assembly and perform BC elimination, storing the
   // eliminated part of the matrix.
   if (static_cond)
   {
      if (!static_cond->HasEliminatedBC())
      {
         static_cond->SetEssentialTrueDofs(ess_tdof_list);
         static_cond->Finalize(); // finalize Schur complement (to true dofs)
         static_cond->EliminateReducedTrueDofs(diag_policy);
         static_cond->Finalize(); // finalize eliminated part
      }
      A.Reset(&static_cond->GetMatrix(), false);
   }
   else
   {
      if (!mat_e)
      {
         const SparseMatrix *P = fes->GetConformingProlongation();
         if (P) { ConformingAssemble(); }
         EliminateVDofs(ess_tdof_list, diag_policy);
         const int remove_zeros = 0;
         Finalize(remove_zeros);
      }
      if (hybridization)
      {
         A.Reset(&hybridization->GetMatrix(), false);
      }
      else
      {
         A.Reset(mat, false);
      }
   }
}

void BilinearForm::RecoverFEMSolution(const Vector &X,
                                      const Vector &b, Vector &x)
{
   if (ext)
   {
      ext->RecoverFEMSolution(X, b, x);
      return;
   }

   const SparseMatrix *P = fes->GetConformingProlongation();
   if (!P) // conforming space
   {
      if (static_cond)
      {
         // Private dofs back solve
         static_cond->ComputeSolution(b, X, x);
      }
      else if (hybridization)
      {
         // Primal unknowns recovery
         hybridization->ComputeSolution(b, X, x);
      }
      else
      {
         // X and x point to the same data

         // If the validity flags of X's Memory were changed (e.g. if it was
         // moved to device memory) then we need to tell x about that.
         x.SyncMemory(X);
      }
   }
   else // non-conforming space
   {
      if (static_cond)
      {
         // Private dofs back solve
         static_cond->ComputeSolution(b, X, x);
      }
      else if (hybridization)
      {
         // Primal unknowns recovery
         Vector conf_b(P->Width()), conf_x(P->Width());
         P->MultTranspose(b, conf_b);
         const SparseMatrix *R = fes->GetConformingRestriction();
         R->Mult(x, conf_x); // get essential b.c. from x
         hybridization->ComputeSolution(conf_b, X, conf_x);
         x.SetSize(P->Height());
         P->Mult(conf_x, x);
      }
      else
      {
         // Apply conforming prolongation
         x.SetSize(P->Height());
         P->Mult(X, x);
      }
   }
}

void BilinearForm::ComputeElementMatrices()
{
   if (element_matrices || domain_integs.Size() == 0 || fes->GetNE() == 0)
   {
      return;
   }

   int num_elements = fes->GetNE();
   int num_dofs_per_el = fes->GetFE(0)->GetDof() * fes->GetVDim();

   element_matrices = new DenseTensor(num_dofs_per_el, num_dofs_per_el,
                                      num_elements);

   DenseMatrix tmp;
   IsoparametricTransformation eltrans;

#ifdef MFEM_USE_LEGACY_OPENMP
   #pragma omp parallel for private(tmp,eltrans)
#endif
   for (int i = 0; i < num_elements; i++)
   {
      DenseMatrix elmat(element_matrices->GetData(i),
                        num_dofs_per_el, num_dofs_per_el);
      const FiniteElement &fe = *fes->GetFE(i);
#ifdef MFEM_DEBUG
      if (num_dofs_per_el != fe.GetDof()*fes->GetVDim())
         mfem_error("BilinearForm::ComputeElementMatrices:"
                    " all elements must have same number of dofs");
#endif
      fes->GetElementTransformation(i, &eltrans);

      domain_integs[0]->AssembleElementMatrix(fe, eltrans, elmat);
      for (int k = 1; k < domain_integs.Size(); k++)
      {
         // note: some integrators may not be thread-safe
         domain_integs[k]->AssembleElementMatrix(fe, eltrans, tmp);
         elmat += tmp;
      }
      elmat.ClearExternalData();
   }
}

void BilinearForm::EliminateEssentialBC(const Array<int> &bdr_attr_is_ess,
                                        const Vector &sol, Vector &rhs,
                                        DiagonalPolicy dpolicy)
{
   Array<int> ess_dofs, conf_ess_dofs;
   fes->GetEssentialVDofs(bdr_attr_is_ess, ess_dofs);

   if (fes->GetVSize() == height)
   {
      EliminateEssentialBCFromDofs(ess_dofs, sol, rhs, dpolicy);
   }
   else
   {
      fes->GetRestrictionMatrix()->BooleanMult(ess_dofs, conf_ess_dofs);
      EliminateEssentialBCFromDofs(conf_ess_dofs, sol, rhs, dpolicy);
   }
}

void BilinearForm::EliminateEssentialBC(const Array<int> &bdr_attr_is_ess,
                                        DiagonalPolicy dpolicy)
{
   Array<int> ess_dofs, conf_ess_dofs;
   fes->GetEssentialVDofs(bdr_attr_is_ess, ess_dofs);

   if (fes->GetVSize() == height)
   {
      EliminateEssentialBCFromDofs(ess_dofs, dpolicy);
   }
   else
   {
      fes->GetRestrictionMatrix()->BooleanMult(ess_dofs, conf_ess_dofs);
      EliminateEssentialBCFromDofs(conf_ess_dofs, dpolicy);
   }
}

void BilinearForm::EliminateEssentialBCDiag (const Array<int> &bdr_attr_is_ess,
                                             double value)
{
   Array<int> ess_dofs, conf_ess_dofs;
   fes->GetEssentialVDofs(bdr_attr_is_ess, ess_dofs);

   if (fes->GetVSize() == height)
   {
      EliminateEssentialBCFromDofsDiag(ess_dofs, value);
   }
   else
   {
      fes->GetRestrictionMatrix()->BooleanMult(ess_dofs, conf_ess_dofs);
      EliminateEssentialBCFromDofsDiag(conf_ess_dofs, value);
   }
}

void BilinearForm::EliminateVDofs(const Array<int> &vdofs_,
                                  const Vector &sol, Vector &rhs,
                                  DiagonalPolicy dpolicy)
{
   vdofs_.HostRead();
   for (int i = 0; i < vdofs_.Size(); i++)
   {
      int vdof = vdofs_[i];
      if ( vdof >= 0 )
      {
         mat -> EliminateRowCol (vdof, sol(vdof), rhs, dpolicy);
      }
      else
      {
         mat -> EliminateRowCol (-1-vdof, sol(-1-vdof), rhs, dpolicy);
      }
   }
}

void BilinearForm::EliminateVDofs(const Array<int> &vdofs_,
                                  DiagonalPolicy dpolicy)
{
   if (mat_e == NULL)
   {
      mat_e = new SparseMatrix(height);
   }

   vdofs_.HostRead();
   for (int i = 0; i < vdofs_.Size(); i++)
   {
      int vdof = vdofs_[i];
      if ( vdof >= 0 )
      {
         mat -> EliminateRowCol (vdof, *mat_e, dpolicy);
      }
      else
      {
         mat -> EliminateRowCol (-1-vdof, *mat_e, dpolicy);
      }
   }
}

void BilinearForm::EliminateEssentialBCFromDofs(
   const Array<int> &ess_dofs, const Vector &sol, Vector &rhs,
   DiagonalPolicy dpolicy)
{
   MFEM_ASSERT(ess_dofs.Size() == height, "incorrect dof Array size");
   MFEM_ASSERT(sol.Size() == height, "incorrect sol Vector size");
   MFEM_ASSERT(rhs.Size() == height, "incorrect rhs Vector size");

   for (int i = 0; i < ess_dofs.Size(); i++)
      if (ess_dofs[i] < 0)
      {
         mat -> EliminateRowCol (i, sol(i), rhs, dpolicy);
      }
}

void BilinearForm::EliminateEssentialBCFromDofs (const Array<int> &ess_dofs,
                                                 DiagonalPolicy dpolicy)
{
   MFEM_ASSERT(ess_dofs.Size() == height,
               "incorrect dof Array size: " << ess_dofs.Size() << ' ' << height);

   for (int i = 0; i < ess_dofs.Size(); i++)
      if (ess_dofs[i] < 0)
      {
         mat -> EliminateRowCol (i, dpolicy);
      }
}

void BilinearForm::EliminateEssentialBCFromDofsDiag (const Array<int> &ess_dofs,
                                                     double value)
{
   MFEM_ASSERT(ess_dofs.Size() == height,
               "incorrect dof Array size: " << ess_dofs.Size() << ' ' << height);

   for (int i = 0; i < ess_dofs.Size(); i++)
      if (ess_dofs[i] < 0)
      {
         mat -> EliminateRowColDiag (i, value);
      }
}

void BilinearForm::EliminateVDofsInRHS(
   const Array<int> &vdofs_, const Vector &x, Vector &b)
{
   mat_e->AddMult(x, b, -1.);
   mat->PartMult(vdofs_, x, b);
}

void BilinearForm::Mult(const Vector &x, Vector &y) const
{
   if (ext)
   {
      ext->Mult(x, y);
   }
   else
   {
      mat->Mult(x, y);
   }
}

void BilinearForm::MultTranspose(const Vector & x, Vector & y) const
{
   if (ext)
   {
      ext->MultTranspose(x, y);
   }
   else
   {
      y = 0.0;
      AddMultTranspose (x, y);
   }
}

void BilinearForm::Update(FiniteElementSpace *nfes)
{
   bool full_update;

   if (nfes && nfes != fes)
   {
      full_update = true;
      fes = nfes;
   }
   else
   {
      // Check for different size (e.g. assembled form on non-conforming space)
      // or different sequence number.
      full_update = (fes->GetVSize() != Height() ||
                     sequence < fes->GetSequence());
   }

   delete mat_e;
   mat_e = NULL;
   FreeElementMatrices();
   delete static_cond;
   static_cond = NULL;

   if (full_update)
   {
      delete mat;
      mat = NULL;
      delete hybridization;
      hybridization = NULL;
      sequence = fes->GetSequence();
   }
   else
   {
      if (mat) { *mat = 0.0; }
      if (hybridization) { hybridization->Reset(); }
   }

   height = width = fes->GetVSize();

   if (ext) { ext->Update(); }
}

void BilinearForm::SetDiagonalPolicy(DiagonalPolicy policy)
{
   diag_policy = policy;
}

BilinearForm::~BilinearForm()
{
   delete mat_e;
   delete mat;
   delete element_matrices;
   delete static_cond;
   delete hybridization;

   if (!extern_bfs)
   {
      int k;
      for (k=0; k < domain_integs.Size(); k++) { delete domain_integs[k]; }
      for (k=0; k < boundary_integs.Size(); k++) { delete boundary_integs[k]; }
      for (k=0; k < interior_face_integs.Size(); k++)
      { delete interior_face_integs[k]; }
      for (k=0; k < boundary_face_integs.Size(); k++)
      { delete boundary_face_integs[k]; }
   }

   delete ext;
}


MixedBilinearForm::MixedBilinearForm (FiniteElementSpace *tr_fes,
                                      FiniteElementSpace *te_fes)
   : Matrix(te_fes->GetVSize(), tr_fes->GetVSize())
{
   trial_fes = tr_fes;
   test_fes = te_fes;
   mat = NULL;
   mat_e = NULL;
   extern_bfs = 0;
   assembly = AssemblyLevel::LEGACY;
   ext = NULL;
}

MixedBilinearForm::MixedBilinearForm (FiniteElementSpace *tr_fes,
                                      FiniteElementSpace *te_fes,
                                      MixedBilinearForm * mbf)
   : Matrix(te_fes->GetVSize(), tr_fes->GetVSize())
{
   trial_fes = tr_fes;
   test_fes = te_fes;
   mat = NULL;
   mat_e = NULL;
   extern_bfs = 1;
   ext = NULL;

   // Copy the pointers to the integrators
   domain_integs = mbf->domain_integs;
   domain_integs_marker = mbf->domain_integs_marker;

   boundary_integs = mbf->boundary_integs;
   boundary_integs_marker = mbf->boundary_integs_marker;

   trace_face_integs = mbf->trace_face_integs;
<<<<<<< HEAD
   boundary_trace_face_integs = mbf->boundary_trace_face_integs;
   interior_face_integs = mbf->interior_face_integs;
   boundary_face_integs = mbf->boundary_face_integs;
=======
>>>>>>> d5aa18f7

   boundary_trace_face_integs = mbf->boundary_trace_face_integs;
   boundary_trace_face_integs_marker = mbf->boundary_trace_face_integs_marker;
   boundary_face_integs_marker = mbf->boundary_face_integs_marker;

   assembly = AssemblyLevel::LEGACY;
   ext = NULL;
}

void MixedBilinearForm::SetAssemblyLevel(AssemblyLevel assembly_level)
{
   if (ext)
   {
      MFEM_ABORT("the assembly level has already been set!");
   }
   assembly = assembly_level;
   switch (assembly)
   {
      case AssemblyLevel::LEGACY:
         break;
      case AssemblyLevel::FULL:
         // ext = new FAMixedBilinearFormExtension(this);
         // Use the original BilinearForm implementation for now
         break;
      case AssemblyLevel::ELEMENT:
         mfem_error("Element assembly not supported yet... stay tuned!");
         // ext = new EAMixedBilinearFormExtension(this);
         break;
      case AssemblyLevel::PARTIAL:
         ext = new PAMixedBilinearFormExtension(this);
         break;
      case AssemblyLevel::NONE:
         mfem_error("Matrix-free action not supported yet... stay tuned!");
         // ext = new MFMixedBilinearFormExtension(this);
         break;
      default:
         mfem_error("Unknown assembly level");
   }
}

double & MixedBilinearForm::Elem (int i, int j)
{
   return (*mat)(i, j);
}

const double & MixedBilinearForm::Elem (int i, int j) const
{
   return (*mat)(i, j);
}

void MixedBilinearForm::Mult(const Vector & x, Vector & y) const
{
   y = 0.0;
   AddMult(x, y);
}

void MixedBilinearForm::AddMult(const Vector & x, Vector & y,
                                const double a) const
{
   if (ext)
   {
      ext->AddMult(x, y, a);
   }
   else
   {
      mat->AddMult(x, y, a);
   }
}

void MixedBilinearForm::MultTranspose(const Vector & x, Vector & y) const
{
   y = 0.0;
   AddMultTranspose(x, y);
}

void MixedBilinearForm::AddMultTranspose(const Vector & x, Vector & y,
                                         const double a) const
{
   if (ext)
   {
      ext->AddMultTranspose(x, y, a);
   }
   else
   {
      mat->AddMultTranspose(x, y, a);
   }
}

MatrixInverse * MixedBilinearForm::Inverse() const
{
   if (assembly != AssemblyLevel::LEGACY)
   {
      MFEM_WARNING("MixedBilinearForm::Inverse not possible with this "
                   "assembly level!");
      return NULL;
   }
   else
   {
      return mat -> Inverse ();
   }
}

void MixedBilinearForm::Finalize (int skip_zeros)
{
   if (assembly == AssemblyLevel::LEGACY)
   {
      mat -> Finalize (skip_zeros);
   }
}

void MixedBilinearForm::GetBlocks(Array2D<SparseMatrix *> &blocks) const
{
   MFEM_VERIFY(trial_fes->GetOrdering() == Ordering::byNODES &&
               test_fes->GetOrdering() == Ordering::byNODES,
               "MixedBilinearForm::GetBlocks: both trial and test spaces "
               "must use Ordering::byNODES!");

   blocks.SetSize(test_fes->GetVDim(), trial_fes->GetVDim());

   mat->GetBlocks(blocks);
}

void MixedBilinearForm::AddDomainIntegrator (BilinearFormIntegrator * bfi)
{
   domain_integs.Append (bfi);
   domain_integs_marker.Append(NULL); // NULL marker means apply everywhere
}

void MixedBilinearForm::AddDomainIntegrator (BilinearFormIntegrator * bfi,
                                             Array<int> &elem_marker)
{
   domain_integs.Append (bfi);
   domain_integs_marker.Append(&elem_marker);
}

void MixedBilinearForm::AddBoundaryIntegrator (BilinearFormIntegrator * bfi)
{
   boundary_integs.Append (bfi);
   boundary_integs_marker.Append(NULL); // NULL marker means apply everywhere
}

void MixedBilinearForm::AddBoundaryIntegrator (BilinearFormIntegrator * bfi,
                                               Array<int> &bdr_marker)
{
   boundary_integs.Append (bfi);
   boundary_integs_marker.Append(&bdr_marker);
}

void MixedBilinearForm::AddTraceFaceIntegrator (BilinearFormIntegrator * bfi)
{
   trace_face_integs.Append (bfi);
}

void MixedBilinearForm::AddBdrTraceFaceIntegrator(BilinearFormIntegrator *bfi)
{
   boundary_trace_face_integs.Append(bfi);
   // NULL marker means apply everywhere
   boundary_trace_face_integs_marker.Append(NULL);
}

void MixedBilinearForm::AddBdrTraceFaceIntegrator(BilinearFormIntegrator *bfi,
                                                  Array<int> &bdr_marker)
{
   boundary_trace_face_integs.Append(bfi);
   boundary_trace_face_integs_marker.Append(&bdr_marker);
}

<<<<<<< HEAD
void MixedBilinearForm::AddInteriorFaceIntegrator (BilinearFormIntegrator *bfi)
{
   interior_face_integs.Append(bfi);
}

void MixedBilinearForm::AddBdrFaceIntegrator (BilinearFormIntegrator *bfi)
{
   boundary_face_integs.Append(bfi);
   boundary_face_integs_marker.Append(NULL);
}

void MixedBilinearForm::AddBdrFaceIntegrator(BilinearFormIntegrator *bfi,
                                             Array<int> &bdr_marker)
{
   boundary_face_integs.Append(bfi);
   boundary_face_integs_marker.Append(&bdr_marker);
}

void MixedBilinearForm::Assemble (int skip_zeros)
=======
void MixedBilinearForm::Assemble(int skip_zeros)
>>>>>>> d5aa18f7
{
   if (ext)
   {
      ext->Assemble();
      return;
   }

   ElementTransformation *eltrans;
   DofTransformation * dom_dof_trans;
   DofTransformation * ran_dof_trans;
   DenseMatrix elmat;

   Mesh *mesh = test_fes -> GetMesh();

   if (mat == NULL)
   {
      mat = new SparseMatrix(height, width);
   }

   if (domain_integs.Size())
   {
      for (int k = 0; k < domain_integs.Size(); k++)
      {
         if (domain_integs_marker[k] != NULL)
         {
            MFEM_VERIFY(domain_integs_marker[k]->Size() ==
                        (mesh->attributes.Size() ? mesh->attributes.Max() : 0),
                        "invalid element marker for domain integrator #"
                        << k << ", counting from zero");
         }
      }

      for (int i = 0; i < test_fes -> GetNE(); i++)
      {
         const int elem_attr = mesh->GetAttribute(i);
         dom_dof_trans = trial_fes -> GetElementVDofs (i, trial_vdofs);
         ran_dof_trans = test_fes  -> GetElementVDofs (i, test_vdofs);
         eltrans = test_fes -> GetElementTransformation (i);

         elmat.SetSize(test_vdofs.Size(), trial_vdofs.Size());
         elmat = 0.0;
         for (int k = 0; k < domain_integs.Size(); k++)
         {
            if (domain_integs_marker[k] == NULL ||
                (*(domain_integs_marker[k]))[elem_attr-1] == 1)
            {
               domain_integs[k] -> AssembleElementMatrix2 (*trial_fes -> GetFE(i),
                                                           *test_fes  -> GetFE(i),
                                                           *eltrans, elemmat);
               elmat += elemmat;
            }
         }
         if (ran_dof_trans || dom_dof_trans)
         {
            TransformDual(ran_dof_trans, dom_dof_trans, elmat);
         }
         mat -> AddSubMatrix (test_vdofs, trial_vdofs, elmat, skip_zeros);
      }
   }

   if (boundary_integs.Size())
   {
      // Which boundary attributes need to be processed?
      Array<int> bdr_attr_marker(mesh->bdr_attributes.Size() ?
                                 mesh->bdr_attributes.Max() : 0);
      bdr_attr_marker = 0;
      for (int k = 0; k < boundary_integs.Size(); k++)
      {
         if (boundary_integs_marker[k] == NULL)
         {
            bdr_attr_marker = 1;
            break;
         }
         Array<int> &bdr_marker = *boundary_integs_marker[k];
         MFEM_ASSERT(bdr_marker.Size() == bdr_attr_marker.Size(),
                     "invalid boundary marker for boundary integrator #"
                     << k << ", counting from zero");
         for (int i = 0; i < bdr_attr_marker.Size(); i++)
         {
            bdr_attr_marker[i] |= bdr_marker[i];
         }
      }

      for (int i = 0; i < test_fes -> GetNBE(); i++)
      {
         const int bdr_attr = mesh->GetBdrAttribute(i);
         if (bdr_attr_marker[bdr_attr-1] == 0) { continue; }

         dom_dof_trans = trial_fes -> GetBdrElementVDofs (i, trial_vdofs);
         ran_dof_trans = test_fes  -> GetBdrElementVDofs (i, test_vdofs);
         eltrans = test_fes -> GetBdrElementTransformation (i);

         elmat.SetSize(test_vdofs.Size(), trial_vdofs.Size());
         elmat = 0.0;
         for (int k = 0; k < boundary_integs.Size(); k++)
         {
            if (boundary_integs_marker[k] &&
                (*boundary_integs_marker[k])[bdr_attr-1] == 0) { continue; }

            boundary_integs[k]->AssembleElementMatrix2 (*trial_fes -> GetBE(i),
                                                        *test_fes  -> GetBE(i),
                                                        *eltrans, elemmat);
            elmat += elemmat;
         }
         if (ran_dof_trans || dom_dof_trans)
         {
            TransformDual(ran_dof_trans, dom_dof_trans, elmat);
         }
         mat -> AddSubMatrix (test_vdofs, trial_vdofs, elmat, skip_zeros);
      }
   }

   if (trace_face_integs.Size())
   {
      FaceElementTransformations *ftr;
      Array<int> test_vdofs2;
      const FiniteElement *trial_face_fe, *test_fe1, *test_fe2;

      int nfaces = mesh->GetNumFaces();
      for (int i = 0; i < nfaces; i++)
      {
         ftr = mesh->GetFaceElementTransformations(i);
         trial_fes->GetFaceVDofs(i, trial_vdofs);
         test_fes->GetElementVDofs(ftr->Elem1No, test_vdofs);
         trial_face_fe = trial_fes->GetFaceElement(i);
         test_fe1 = test_fes->GetFE(ftr->Elem1No);
         if (ftr->Elem2No >= 0)
         {
            test_fes->GetElementVDofs(ftr->Elem2No, test_vdofs2);
            test_vdofs.Append(test_vdofs2);
            test_fe2 = test_fes->GetFE(ftr->Elem2No);
         }
         else
         {
            // The test_fe2 object is really a dummy and not used on the
            // boundaries, but we can't dereference a NULL pointer, and we don't
            // want to actually make a fake element.
            test_fe2 = test_fe1;
         }
         for (int k = 0; k < trace_face_integs.Size(); k++)
         {
            trace_face_integs[k]->AssembleFaceMatrix(*trial_face_fe, *test_fe1,
                                                     *test_fe2, *ftr, elemmat);
            mat->AddSubMatrix(test_vdofs, trial_vdofs, elemmat, skip_zeros);
         }
      }
   }

   if (boundary_trace_face_integs.Size())
   {
      FaceElementTransformations *ftr;
      Array<int> te_vdofs2;
      const FiniteElement *trial_face_fe, *test_fe1, *test_fe2;

      // Which boundary attributes need to be processed?
      Array<int> bdr_attr_marker(mesh->bdr_attributes.Size() ?
                                 mesh->bdr_attributes.Max() : 0);
      bdr_attr_marker = 0;
      for (int k = 0; k < boundary_trace_face_integs.Size(); k++)
      {
         if (boundary_trace_face_integs_marker[k] == NULL)
         {
            bdr_attr_marker = 1;
            break;
         }
         Array<int> &bdr_marker = *boundary_trace_face_integs_marker[k];
         MFEM_ASSERT(bdr_marker.Size() == bdr_attr_marker.Size(),
                     "invalid boundary marker for boundary trace face"
                     "integrator #" << k << ", counting from zero");
         for (int i = 0; i < bdr_attr_marker.Size(); i++)
         {
            bdr_attr_marker[i] |= bdr_marker[i];
         }
      }

      for (int i = 0; i < trial_fes -> GetNBE(); i++)
      {
         const int bdr_attr = mesh->GetBdrAttribute(i);
         if (bdr_attr_marker[bdr_attr-1] == 0) { continue; }

         ftr = mesh->GetBdrFaceTransformations(i);
         if (ftr)
         {
            trial_fes->GetFaceVDofs(ftr->ElementNo, trial_vdofs);
            test_fes->GetElementVDofs(ftr->Elem1No, test_vdofs);
            trial_face_fe = trial_fes->GetFaceElement(ftr->ElementNo);
            test_fe1 = test_fes->GetFE(ftr->Elem1No);
            // The test_fe2 object is really a dummy and not used on the
            // boundaries, but we can't dereference a NULL pointer, and we don't
            // want to actually make a fake element.
            test_fe2 = test_fe1;
            for (int k = 0; k < boundary_trace_face_integs.Size(); k++)
            {
               if (boundary_trace_face_integs_marker[k] &&
                   (*boundary_trace_face_integs_marker[k])[bdr_attr-1] == 0)
               { continue; }

               boundary_trace_face_integs[k]->AssembleFaceMatrix(*trial_face_fe,
                                                                 *test_fe1,
                                                                 *test_fe2,
                                                                 *ftr, elemmat);
               mat->AddSubMatrix(test_vdofs, trial_vdofs, elemmat, skip_zeros);
            }
         }
      }
   }

   if (interior_face_integs.Size())
   {
      Array<int> te_vdofs2, tr_vdofs2;
      FaceElementTransformations *ftr;
      const FiniteElement *test_fe1, *test_fe2, *trial_fe1, *trial_fe2;
      int nfaces = mesh->GetNumFaces();
      for (int f=0; f<nfaces; f++)
      {
         ftr = mesh->GetInteriorFaceTransformations(f);
         if (ftr)
         {
            trial_fes->GetElementVDofs(ftr->Elem1No, trial_vdofs);
            trial_fes->GetElementVDofs(ftr->Elem2No, tr_vdofs2);
            trial_vdofs.Append(tr_vdofs2);
            trial_fe1 = trial_fes->GetFE(ftr->Elem1No);
            trial_fe2 = trial_fes->GetFE(ftr->Elem2No);

            test_fes->GetElementVDofs(ftr->Elem1No, test_vdofs);
            test_fes->GetElementVDofs(ftr->Elem2No, te_vdofs2);
            test_vdofs.Append(te_vdofs2);
            test_fe1 = test_fes->GetFE(ftr->Elem1No);
            test_fe2 = test_fes->GetFE(ftr->Elem2No);

            for (int k=0; k<interior_face_integs.Size(); k++)
            {
               interior_face_integs[k] -> AssembleFaceMatrix(*trial_fe1, *trial_fe2,
                                                             *test_fe1, *test_fe2,
                                                             *ftr, elemmat);
               mat->AddSubMatrix(test_vdofs, trial_vdofs, elemmat, skip_zeros);
            }
         }
      }
   }

   if (boundary_face_integs.Size())
   {
      FaceElementTransformations *tr;
      const FiniteElement *tr_fe1, *tr_fe2, *te_fe1, *te_fe2;

      // Which boundary attributes need to be processed?
      Array<int> bdr_attr_marker(mesh->bdr_attributes.Size() ?
                                 mesh->bdr_attributes.Max() : 0);
      bdr_attr_marker = 0;
      for (int k = 0; k < boundary_face_integs.Size(); k++)
      {
         if (boundary_face_integs_marker[k] == NULL)
         {
            bdr_attr_marker = 1;
            break;
         }
         Array<int> &bdr_marker = *boundary_face_integs_marker[k];
         MFEM_ASSERT(bdr_marker.Size() == bdr_attr_marker.Size(),
                     "invalid boundary marker for boundary face integrator #"
                     << k << ", counting from zero");
         for (int i = 0; i < bdr_attr_marker.Size(); i++)
         {
            bdr_attr_marker[i] |= bdr_marker[i];
         }
      }

      for (int i = 0; i < trial_fes -> GetNBE(); i++)
      {
         const int bdr_attr = mesh->GetBdrAttribute(i);
         if (bdr_attr_marker[bdr_attr-1] == 0) { continue; }

         tr = mesh -> GetBdrFaceTransformations (i);
         if (tr != NULL)
         {
            trial_fes -> GetElementVDofs (tr -> Elem1No, trial_vdofs);
            tr_fe1 = trial_fes -> GetFE (tr -> Elem1No);
            // The fe2 object is really a dummy and not used on the boundaries,
            // but we can't dereference a NULL pointer, and we don't want to
            // actually make a fake element.
            tr_fe2 = tr_fe1;

            test_fes -> GetElementVDofs (tr -> Elem1No, test_vdofs);
            te_fe1 = test_fes -> GetFE (tr -> Elem1No);
            te_fe2 = te_fe1;
            for (int k = 0; k < boundary_face_integs.Size(); k++)
            {
               if (boundary_face_integs_marker[k] &&
                   (*boundary_face_integs_marker[k])[bdr_attr-1] == 0) { continue; }

               boundary_face_integs[k] -> AssembleFaceMatrix (*tr_fe1, *tr_fe2, *te_fe1,
                                                              *te_fe2, *tr,
                                                              elemmat);
               mat -> AddSubMatrix (test_vdofs, trial_vdofs, elemmat, skip_zeros);
            }
         }
      }
   }
}

void MixedBilinearForm::AssembleDiagonal_ADAt(const Vector &D,
                                              Vector &diag) const
{
   if (ext)
   {
      MFEM_ASSERT(diag.Size() == test_fes->GetTrueVSize(),
                  "Vector for holding diagonal has wrong size!");
      MFEM_ASSERT(D.Size() == trial_fes->GetTrueVSize(),
                  "Vector for holding diagonal has wrong size!");
      const Operator *P_trial = trial_fes->GetProlongationMatrix();
      const Operator *P_test = test_fes->GetProlongationMatrix();
      if (!IsIdentityProlongation(P_trial))
      {
         Vector local_D(P_trial->Height());
         P_trial->Mult(D, local_D);

         if (!IsIdentityProlongation(P_test))
         {
            Vector local_diag(P_test->Height());
            ext->AssembleDiagonal_ADAt(local_D, local_diag);
            P_test->MultTranspose(local_diag, diag);
         }
         else
         {
            ext->AssembleDiagonal_ADAt(local_D, diag);
         }
      }
      else
      {
         if (!IsIdentityProlongation(P_test))
         {
            Vector local_diag(P_test->Height());
            ext->AssembleDiagonal_ADAt(D, local_diag);
            P_test->MultTranspose(local_diag, diag);
         }
         else
         {
            ext->AssembleDiagonal_ADAt(D, diag);
         }
      }
   }
   else
   {
      MFEM_ABORT("Not implemented. Maybe assemble your bilinear form into a "
                 "matrix and use SparseMatrix functions?");
   }
}

void MixedBilinearForm::ConformingAssemble()
{
   if (assembly != AssemblyLevel::LEGACY)
   {
      MFEM_WARNING("Conforming assemble not supported for this assembly level!");
      return;
   }

   Finalize();

   const SparseMatrix *P2 = test_fes->GetConformingProlongation();
   if (P2)
   {
      SparseMatrix *R = Transpose(*P2);
      SparseMatrix *RA = mfem::Mult(*R, *mat);
      delete R;
      delete mat;
      mat = RA;
   }

   const SparseMatrix *P1 = trial_fes->GetConformingProlongation();
   if (P1)
   {
      SparseMatrix *RAP = mfem::Mult(*mat, *P1);
      delete mat;
      mat = RAP;
   }

   height = mat->Height();
   width = mat->Width();
}


void MixedBilinearForm::ComputeElementMatrix(int i, DenseMatrix &elmat)
{
   if (domain_integs.Size())
   {
      const FiniteElement &trial_fe = *trial_fes->GetFE(i);
      const FiniteElement &test_fe = *test_fes->GetFE(i);
      ElementTransformation *eltrans = test_fes->GetElementTransformation(i);
      domain_integs[0]->AssembleElementMatrix2(trial_fe, test_fe, *eltrans,
                                               elmat);
      for (int k = 1; k < domain_integs.Size(); k++)
      {
         domain_integs[k]->AssembleElementMatrix2(trial_fe, test_fe, *eltrans,
                                                  elemmat);
         elmat += elemmat;
      }
   }
   else
   {
      trial_fes->GetElementVDofs(i, trial_vdofs);
      test_fes->GetElementVDofs(i, test_vdofs);
      elmat.SetSize(test_vdofs.Size(), trial_vdofs.Size());
      elmat = 0.0;
   }
}

void MixedBilinearForm::ComputeBdrElementMatrix(int i, DenseMatrix &elmat)
{
   if (boundary_integs.Size())
   {
      const FiniteElement &trial_be = *trial_fes->GetBE(i);
      const FiniteElement &test_be = *test_fes->GetBE(i);
      ElementTransformation *eltrans = test_fes->GetBdrElementTransformation(i);
      boundary_integs[0]->AssembleElementMatrix2(trial_be, test_be, *eltrans,
                                                 elmat);
      for (int k = 1; k < boundary_integs.Size(); k++)
      {
         boundary_integs[k]->AssembleElementMatrix2(trial_be, test_be, *eltrans,
                                                    elemmat);
         elmat += elemmat;
      }
   }
   else
   {
      trial_fes->GetBdrElementVDofs(i, trial_vdofs);
      test_fes->GetBdrElementVDofs(i, test_vdofs);
      elmat.SetSize(test_vdofs.Size(), trial_vdofs.Size());
      elmat = 0.0;
   }
}

void MixedBilinearForm::AssembleElementMatrix(
   int i, const DenseMatrix &elmat, int skip_zeros)
{
   AssembleElementMatrix(i, elmat, trial_vdofs, test_vdofs, skip_zeros);
}

void MixedBilinearForm::AssembleElementMatrix(
   int i, const DenseMatrix &elmat, Array<int> &trial_vdofs_,
   Array<int> &test_vdofs_, int skip_zeros)
{
   trial_fes->GetElementVDofs(i, trial_vdofs_);
   test_fes->GetElementVDofs(i, test_vdofs_);
   if (mat == NULL)
   {
      mat = new SparseMatrix(height, width);
   }
   mat->AddSubMatrix(test_vdofs_, trial_vdofs_, elmat, skip_zeros);
}

void MixedBilinearForm::AssembleBdrElementMatrix(
   int i, const DenseMatrix &elmat, int skip_zeros)
{
   AssembleBdrElementMatrix(i, elmat, trial_vdofs, test_vdofs, skip_zeros);
}

void MixedBilinearForm::AssembleBdrElementMatrix(
   int i, const DenseMatrix &elmat, Array<int> &trial_vdofs_,
   Array<int> &test_vdofs_, int skip_zeros)
{
   trial_fes->GetBdrElementVDofs(i, trial_vdofs_);
   test_fes->GetBdrElementVDofs(i, test_vdofs_);
   if (mat == NULL)
   {
      mat = new SparseMatrix(height, width);
   }
   mat->AddSubMatrix(test_vdofs_, trial_vdofs_, elmat, skip_zeros);
}

void MixedBilinearForm::EliminateTrialDofs (
   const Array<int> &bdr_attr_is_ess, const Vector &sol, Vector &rhs )
{
   int i, j, k;
   Array<int> tr_vdofs, cols_marker (trial_fes -> GetVSize());

   cols_marker = 0;
   for (i = 0; i < trial_fes -> GetNBE(); i++)
      if (bdr_attr_is_ess[trial_fes -> GetBdrAttribute (i)-1])
      {
         trial_fes -> GetBdrElementVDofs (i, tr_vdofs);
         for (j = 0; j < tr_vdofs.Size(); j++)
         {
            if ( (k = tr_vdofs[j]) < 0 )
            {
               k = -1-k;
            }
            cols_marker[k] = 1;
         }
      }
   mat -> EliminateCols (cols_marker, &sol, &rhs);
}

void MixedBilinearForm::EliminateEssentialBCFromTrialDofs (
   const Array<int> &marked_vdofs, const Vector &sol, Vector &rhs)
{
   mat -> EliminateCols (marked_vdofs, &sol, &rhs);
}

void MixedBilinearForm::EliminateTestDofs (const Array<int> &bdr_attr_is_ess)
{
   int i, j, k;
   Array<int> te_vdofs;

   for (i = 0; i < test_fes -> GetNBE(); i++)
      if (bdr_attr_is_ess[test_fes -> GetBdrAttribute (i)-1])
      {
         test_fes -> GetBdrElementVDofs (i, te_vdofs);
         for (j = 0; j < te_vdofs.Size(); j++)
         {
            if ( (k = te_vdofs[j]) < 0 )
            {
               k = -1-k;
            }
            mat -> EliminateRow (k);
         }
      }
}

void MixedBilinearForm::FormRectangularSystemMatrix(
   const Array<int> &trial_tdof_list,
   const Array<int> &test_tdof_list,
   OperatorHandle &A)

{
   if (ext)
   {
      ext->FormRectangularSystemOperator(trial_tdof_list, test_tdof_list, A);
      return;
   }

   const SparseMatrix *test_P = test_fes->GetConformingProlongation();
   const SparseMatrix *trial_P = trial_fes->GetConformingProlongation();

   mat->Finalize();

   if (test_P && trial_P)
   {
      SparseMatrix *m = RAP(*test_P, *mat, *trial_P);
      delete mat;
      mat = m;
   }
   else if (test_P)
   {
      SparseMatrix *m = TransposeMult(*test_P, *mat);
      delete mat;
      mat = m;
   }
   else if (trial_P)
   {
      SparseMatrix *m = mfem::Mult(*mat, *trial_P);
      delete mat;
      mat = m;
   }

   Array<int> ess_trial_tdof_marker, ess_test_tdof_marker;
   FiniteElementSpace::ListToMarker(trial_tdof_list, trial_fes->GetTrueVSize(),
                                    ess_trial_tdof_marker);
   FiniteElementSpace::ListToMarker(test_tdof_list, test_fes->GetTrueVSize(),
                                    ess_test_tdof_marker);

   mat_e = new SparseMatrix(mat->Height(), mat->Width());
   mat->EliminateCols(ess_trial_tdof_marker, *mat_e);

   for (int i=0; i<test_tdof_list.Size(); ++i)
   {
      mat->EliminateRow(test_tdof_list[i]);
   }
   mat_e->Finalize();
   A.Reset(mat, false);
}

void MixedBilinearForm::FormRectangularLinearSystem(
   const Array<int> &trial_tdof_list,
   const Array<int> &test_tdof_list,
   Vector &x, Vector &b,
   OperatorHandle &A,
   Vector &X, Vector &B)
{
   if (ext)
   {
      ext->FormRectangularLinearSystem(trial_tdof_list, test_tdof_list,
                                       x, b, A, X, B);
      return;
   }

   const Operator *Pi = this->GetProlongation();
   const Operator *Po = this->GetOutputProlongation();
   const Operator *Ri = this->GetRestriction();
   InitTVectors(Po, Ri, Pi, x, b, X, B);

   if (!mat_e)
   {
      FormRectangularSystemMatrix(trial_tdof_list, test_tdof_list,
                                  A); // Set A = mat_e
   }
   // Eliminate essential BCs with B -= Ab xb
   mat_e->AddMult(X, B, -1.0);

   B.SetSubVector(test_tdof_list, 0.0);
}

void MixedBilinearForm::Update()
{
   delete mat;
   mat = NULL;
   delete mat_e;
   mat_e = NULL;
   height = test_fes->GetVSize();
   width = trial_fes->GetVSize();
   if (ext) { ext->Update(); }
}

MixedBilinearForm::~MixedBilinearForm()
{
   if (mat) { delete mat; }
   if (mat_e) { delete mat_e; }
   if (!extern_bfs)
   {
      int i;
      for (i = 0; i < domain_integs.Size(); i++) { delete domain_integs[i]; }
      for (i = 0; i < boundary_integs.Size(); i++)
      { delete boundary_integs[i]; }
      for (i = 0; i < trace_face_integs.Size(); i++)
      { delete trace_face_integs[i]; }
      for (i = 0; i < boundary_trace_face_integs.Size(); i++)
      { delete boundary_trace_face_integs[i]; }
      for (i = 0; i< interior_face_integs.Size(); i++)
      { delete interior_face_integs[i]; }
      for (i = 0; i< boundary_face_integs.Size(); i++)
      { delete boundary_face_integs[i]; }

   }
   delete ext;
}

void DiscreteLinearOperator::SetAssemblyLevel(AssemblyLevel assembly_level)
{
   if (ext)
   {
      MFEM_ABORT("the assembly level has already been set!");
   }
   assembly = assembly_level;
   switch (assembly)
   {
      case AssemblyLevel::LEGACY:
      case AssemblyLevel::FULL:
         // Use the original implementation for now
         break;
      case AssemblyLevel::ELEMENT:
         mfem_error("Element assembly not supported yet... stay tuned!");
         break;
      case AssemblyLevel::PARTIAL:
         ext = new PADiscreteLinearOperatorExtension(this);
         break;
      case AssemblyLevel::NONE:
         mfem_error("Matrix-free action not supported yet... stay tuned!");
         break;
      default:
         mfem_error("Unknown assembly level");
   }
}

void DiscreteLinearOperator::Assemble(int skip_zeros)
{
   if (ext)
   {
      ext->Assemble();
      return;
   }

   ElementTransformation *eltrans;
   DofTransformation * dom_dof_trans;
   DofTransformation * ran_dof_trans;
   DenseMatrix elmat;

   Mesh *mesh = test_fes->GetMesh();

   if (mat == NULL)
   {
      mat = new SparseMatrix(height, width);
   }

   if (domain_integs.Size())
   {
      for (int k = 0; k < domain_integs.Size(); k++)
      {
         if (domain_integs_marker[k] != NULL)
         {
            MFEM_VERIFY(domain_integs_marker[k]->Size() ==
                        (mesh->attributes.Size() ? mesh->attributes.Max() : 0),
                        "invalid element marker for domain integrator #"
                        << k << ", counting from zero");
         }
      }

      for (int i = 0; i < test_fes->GetNE(); i++)
      {
         const int elem_attr = mesh->GetAttribute(i);
         dom_dof_trans = trial_fes->GetElementVDofs(i, trial_vdofs);
         ran_dof_trans = test_fes->GetElementVDofs(i, test_vdofs);
         eltrans = test_fes->GetElementTransformation(i);

         elmat.SetSize(test_vdofs.Size(), trial_vdofs.Size());
         elmat = 0.0;
         for (int k = 0; k < domain_integs.Size(); k++)
         {
            if (domain_integs_marker[k] == NULL ||
                (*(domain_integs_marker[k]))[elem_attr-1] == 1)
            {
               domain_integs[k]->AssembleElementMatrix2(*trial_fes->GetFE(i),
                                                        *test_fes->GetFE(i),
                                                        *eltrans, elemmat);
               elmat += elemmat;
            }
         }
         if (ran_dof_trans || dom_dof_trans)
         {
            TransformPrimal(ran_dof_trans, dom_dof_trans, elemmat);
         }
         mat->SetSubMatrix(test_vdofs, trial_vdofs, elemmat, skip_zeros);
      }
   }

   if (trace_face_integs.Size())
   {
      const int nfaces = test_fes->GetMesh()->GetNumFaces();
      for (int i = 0; i < nfaces; i++)
      {
         trial_fes->GetFaceVDofs(i, trial_vdofs);
         test_fes->GetFaceVDofs(i, test_vdofs);
         eltrans = test_fes->GetMesh()->GetFaceTransformation(i);

         elmat.SetSize(test_vdofs.Size(), trial_vdofs.Size());
         elmat = 0.0;
         for (int k = 0; k < trace_face_integs.Size(); k++)
         {
            trace_face_integs[k]->AssembleElementMatrix2(*trial_fes->GetFaceElement(i),
                                                         *test_fes->GetFaceElement(i),
                                                         *eltrans, elemmat);
            elmat += elemmat;
         }
         mat->SetSubMatrix(test_vdofs, trial_vdofs, elmat, skip_zeros);
      }
   }
}

}<|MERGE_RESOLUTION|>--- conflicted
+++ resolved
@@ -1229,18 +1229,17 @@
 
    // Copy the pointers to the integrators
    domain_integs = mbf->domain_integs;
-   domain_integs_marker = mbf->domain_integs_marker;
-
    boundary_integs = mbf->boundary_integs;
-   boundary_integs_marker = mbf->boundary_integs_marker;
-
    trace_face_integs = mbf->trace_face_integs;
-<<<<<<< HEAD
    boundary_trace_face_integs = mbf->boundary_trace_face_integs;
    interior_face_integs = mbf->interior_face_integs;
    boundary_face_integs = mbf->boundary_face_integs;
-=======
->>>>>>> d5aa18f7
+   domain_integs_marker = mbf->domain_integs_marker;
+
+   boundary_integs = mbf->boundary_integs;
+   boundary_integs_marker = mbf->boundary_integs_marker;
+
+   trace_face_integs = mbf->trace_face_integs;
 
    boundary_trace_face_integs = mbf->boundary_trace_face_integs;
    boundary_trace_face_integs_marker = mbf->boundary_trace_face_integs_marker;
@@ -1408,7 +1407,6 @@
    boundary_trace_face_integs_marker.Append(&bdr_marker);
 }
 
-<<<<<<< HEAD
 void MixedBilinearForm::AddInteriorFaceIntegrator (BilinearFormIntegrator *bfi)
 {
    interior_face_integs.Append(bfi);
@@ -1427,10 +1425,7 @@
    boundary_face_integs_marker.Append(&bdr_marker);
 }
 
-void MixedBilinearForm::Assemble (int skip_zeros)
-=======
 void MixedBilinearForm::Assemble(int skip_zeros)
->>>>>>> d5aa18f7
 {
    if (ext)
    {
