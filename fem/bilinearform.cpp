--- conflicted
+++ resolved
@@ -1332,12 +1332,6 @@
    boundary_integs_marker = mbf->boundary_integs_marker;
 
    trace_face_integs = mbf->trace_face_integs;
-<<<<<<< HEAD
-   boundary_trace_face_integs = mbf->boundary_trace_face_integs;
-   interior_face_integs = mbf->interior_face_integs;
-   boundary_face_integs = mbf->boundary_face_integs;
-=======
->>>>>>> f9be12c5
 
    boundary_trace_face_integs = mbf->boundary_trace_face_integs;
    boundary_trace_face_integs_marker = mbf->boundary_trace_face_integs_marker;
@@ -1523,29 +1517,7 @@
    boundary_trace_face_integs_marker.Append(&bdr_marker);
 }
 
-<<<<<<< HEAD
-void MixedBilinearForm::AddInteriorFaceIntegrator (BilinearFormIntegrator *bfi)
-{
-   interior_face_integs.Append(bfi);
-}
-
-void MixedBilinearForm::AddBdrFaceIntegrator (BilinearFormIntegrator *bfi)
-{
-   boundary_face_integs.Append(bfi);
-   boundary_face_integs_marker.Append(NULL);
-}
-
-void MixedBilinearForm::AddBdrFaceIntegrator(BilinearFormIntegrator *bfi,
-                                             Array<int> &bdr_marker)
-{
-   boundary_face_integs.Append(bfi);
-   boundary_face_integs_marker.Append(&bdr_marker);
-}
-
-void MixedBilinearForm::Assemble (int skip_zeros)
-=======
 void MixedBilinearForm::Assemble(int skip_zeros)
->>>>>>> f9be12c5
 {
    if (ext)
    {
