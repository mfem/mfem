// Copyright (c) 2010-2025, Lawrence Livermore National Security, LLC. Produced
// at the Lawrence Livermore National Laboratory. All Rights reserved. See files
// LICENSE and NOTICE for details. LLNL-CODE-806117.
//
// This file is part of the MFEM library. For more information and source code
// availability visit https://mfem.org.
//
// MFEM is free software; you can redistribute it and/or modify it under the
// terms of the BSD-3 license. We welcome feedback and contributions, see file
// CONTRIBUTING.md for details.

// Implementation of class BilinearForm

#include "fem.hpp"
#include "../general/device.hpp"
#include "../mesh/nurbs.hpp"
#include <cmath>

namespace mfem
{

void BilinearForm::AllocMat()
{
   if (static_cond) { return; }

   if (precompute_sparsity == 0 || fes->GetVDim() > 1)
   {
      mat = new SparseMatrix(height);
      return;
   }

   const Table &elem_dof = fes->GetElementToDofTable();
   Table dof_dof;

   if (interior_face_integs.Size() > 0)
   {
      // the sparsity pattern is defined from the map: face->element->dof
      Table face_dof, dof_face;
      {
         Table *face_elem = fes->GetMesh()->GetFaceToElementTable();
         mfem::Mult(*face_elem, elem_dof, face_dof);
         delete face_elem;
      }
      Transpose(face_dof, dof_face, height);
      mfem::Mult(dof_face, face_dof, dof_dof);
   }
   else
   {
      // the sparsity pattern is defined from the map: element->dof
      Table dof_elem;
      Transpose(elem_dof, dof_elem, height);
      mfem::Mult(dof_elem, elem_dof, dof_dof);
   }

   dof_dof.SortRows();

   int *I = dof_dof.GetI();
   int *J = dof_dof.GetJ();
   real_t *data = Memory<real_t>(I[height]);

   mat = new SparseMatrix(I, J, data, height, height, true, true, true);
   *mat = 0.0;

   dof_dof.LoseData();
}

BilinearForm::BilinearForm(FiniteElementSpace * f)
   : Matrix (f->GetVSize())
{
   fes = f;
   sequence = f->GetSequence();
   mat = mat_e = NULL;
   extern_bfs = 0;
   precompute_sparsity = 0;
   diag_policy = DIAG_KEEP;

   assembly = AssemblyLevel::LEGACY;
   batch = 1;
}

BilinearForm::BilinearForm (FiniteElementSpace * f, BilinearForm * bf, int ps)
   : Matrix (f->GetVSize())
{
   fes = f;
   sequence = f->GetSequence();
   mat_e = NULL;
   extern_bfs = 1;
   precompute_sparsity = ps;
   diag_policy = DIAG_KEEP;

   assembly = AssemblyLevel::LEGACY;
   batch = 1;

   // Copy the pointers to the integrators
   domain_integs = bf->domain_integs;
   domain_integs_marker = bf->domain_integs_marker;

   boundary_integs = bf->boundary_integs;
   boundary_integs_marker = bf->boundary_integs_marker;

   interior_face_integs = bf->interior_face_integs;

   boundary_face_integs = bf->boundary_face_integs;
   boundary_face_integs_marker = bf->boundary_face_integs_marker;

   /* HDG */
   hdgintbfi = bf->hdgintbfi;
   hdgbdrbfi = bf->hdgbdrbfi;


   AllocMat();
}

void BilinearForm::SetAssemblyLevel(AssemblyLevel assembly_level)
{
   if (ext)
   {
      MFEM_ABORT("the assembly level has already been set!");
   }
   assembly = assembly_level;
   switch (assembly)
   {
      case AssemblyLevel::LEGACY:
         break;
      case AssemblyLevel::FULL:
         SetDiagonalPolicy( DIAG_ONE ); // Only diagonal policy supported on device
         ext.reset(new FABilinearFormExtension(this));
         break;
      case AssemblyLevel::ELEMENT:
         ext.reset(new EABilinearFormExtension(this));
         break;
      case AssemblyLevel::PARTIAL:
         ext.reset(new PABilinearFormExtension(this));
         break;
      case AssemblyLevel::NONE:
         ext.reset(new MFBilinearFormExtension(this));
         break;
      default:
         MFEM_ABORT("BilinearForm: unknown assembly level");
   }
}

void BilinearForm::EnableStaticCondensation()
{
   if (assembly != AssemblyLevel::LEGACY)
   {
      static_cond.reset();
      MFEM_WARNING("Static condensation not supported for this assembly level");
      return;
   }
   static_cond.reset(new StaticCondensation(fes));
   if (static_cond->ReducesTrueVSize())
   {
      bool symmetric = false;      // TODO
      bool block_diagonal = false; // TODO
      static_cond->Init(symmetric, block_diagonal);
   }
   else
   {
      static_cond.reset();
   }
}

void BilinearForm::EnableHybridization(FiniteElementSpace *constr_space,
                                       BilinearFormIntegrator *constr_integ,
                                       const Array<int> &ess_tdof_list)
{
   if (assembly != AssemblyLevel::LEGACY && assembly != AssemblyLevel::ELEMENT)
   {
      delete constr_integ;
      hybridization.reset();
      MFEM_WARNING("Hybridization not supported for this assembly level");
      return;
   }
   hybridization.reset(new Hybridization(fes, constr_space));
   if (assembly == AssemblyLevel::ELEMENT)
   {
      hybridization->EnableDeviceExecution();
   }
   hybridization->SetConstraintIntegrator(constr_integ);
   hybridization->Init(ess_tdof_list);
}

void BilinearForm::UseSparsity(int *I, int *J, bool isSorted)
{
   if (static_cond) { return; }

   if (mat)
   {
      if (mat->Finalized() && mat->GetI() == I && mat->GetJ() == J)
      {
         return; // mat is already using the given sparsity
      }
      delete mat;
   }
   height = width = fes->GetVSize();
   mat = new SparseMatrix(I, J, NULL, height, width, false, true, isSorted);
}

void BilinearForm::UseSparsity(SparseMatrix &A)
{
   MFEM_ASSERT(A.Height() == fes->GetVSize() && A.Width() == fes->GetVSize(),
               "invalid matrix A dimensions: "
               << A.Height() << " x " << A.Width());
   MFEM_ASSERT(A.Finalized(), "matrix A must be Finalized");

   UseSparsity(A.GetI(), A.GetJ(), A.ColumnsAreSorted());
}

real_t& BilinearForm::Elem (int i, int j)
{
   return mat -> Elem(i,j);
}

const real_t& BilinearForm::Elem (int i, int j) const
{
   return mat -> Elem(i,j);
}

MatrixInverse * BilinearForm::Inverse() const
{
   return mat -> Inverse();
}

void BilinearForm::Finalize (int skip_zeros)
{
   if (assembly == AssemblyLevel::LEGACY)
   {
      if (!static_cond) { mat->Finalize(skip_zeros); }
      if (mat_e) { mat_e->Finalize(skip_zeros); }
      if (static_cond) { static_cond->Finalize(); }
   }
   if (hybridization) { hybridization->Finalize(); }
}

void BilinearForm::AddDomainIntegrator(BilinearFormIntegrator *bfi)
{
   domain_integs.Append(bfi);
   domain_integs_marker.Append(NULL); // NULL marker means apply everywhere
}

void BilinearForm::AddDomainIntegrator(BilinearFormIntegrator *bfi,
                                       Array<int> &elem_marker)
{
   domain_integs.Append(bfi);
   domain_integs_marker.Append(&elem_marker);
}

void BilinearForm::AddBoundaryIntegrator (BilinearFormIntegrator * bfi)
{
   boundary_integs.Append (bfi);
   boundary_integs_marker.Append(NULL); // NULL marker means apply everywhere
}

void BilinearForm::AddBoundaryIntegrator (BilinearFormIntegrator * bfi,
                                          Array<int> &bdr_marker)
{
   boundary_integs.Append (bfi);
   boundary_integs_marker.Append(&bdr_marker);
}

void BilinearForm::AddInteriorFaceIntegrator(BilinearFormIntegrator * bfi)
{
   interior_face_integs.Append (bfi);
}

void BilinearForm::AddBdrFaceIntegrator(BilinearFormIntegrator *bfi)
{
   boundary_face_integs.Append(bfi);
   // NULL marker means apply everywhere
   boundary_face_integs_marker.Append(NULL);
}

void BilinearForm::AddBdrFaceIntegrator(BilinearFormIntegrator *bfi,
                                        Array<int> &bdr_marker)
{
   boundary_face_integs.Append(bfi);
   boundary_face_integs_marker.Append(&bdr_marker);
}

<<<<<<< HEAD
/* HDG */
void BilinearForm::AddHDGInteriorFaceIntegrator (BilinearFormIntegrator * bfi)
{
   hdgintbfi.Append (bfi);
}

/* HDG */
void BilinearForm::AddHDGBoundaryFaceIntegrator (BilinearFormIntegrator * bfi)
{
   hdgbdrbfi.Append (bfi);
   skeleton_boundary_face_integs_marker.Append(NULL);
}

/* HDG */
void BilinearForm::AddHDGBoundaryFaceIntegrator (BilinearFormIntegrator * bfi,
                                                 Array<int> &bdr_marker)
{
   hdgbdrbfi.Append (bfi);
   skeleton_boundary_face_integs_marker.Append(&bdr_marker);
}

void BilinearForm::ComputeElementMatrix(int i, DenseMatrix &elmat)
=======
void BilinearForm::ComputeElementMatrix(int i, DenseMatrix &elmat) const
>>>>>>> dfc2dfeb
{
   if (element_matrices)
   {
      elmat.SetSize(element_matrices->SizeI(), element_matrices->SizeJ());
      elmat = element_matrices->GetData(i);
      return;
   }

   const FiniteElement &fe = *fes->GetFE(i);

   if (domain_integs.Size())
   {
      ElementTransformation *eltrans = fes->GetElementTransformation(i);
      domain_integs[0]->AssembleElementMatrix(fe, *eltrans, elmat);
      for (int k = 1; k < domain_integs.Size(); k++)
      {
         domain_integs[k]->AssembleElementMatrix(fe, *eltrans, elemmat);
         elmat += elemmat;
      }
   }
   else
   {
      const int ndof = fe.GetDof() * fes->GetVDim();
      elmat.SetSize(ndof);
      elmat = 0.0;
   }
}

void BilinearForm::ComputeBdrElementMatrix(int i, DenseMatrix &elmat) const
{
   const FiniteElement &be = *fes->GetBE(i);

   if (boundary_integs.Size())
   {
      ElementTransformation *eltrans = fes->GetBdrElementTransformation(i);
      boundary_integs[0]->AssembleElementMatrix(be, *eltrans, elmat);
      for (int k = 1; k < boundary_integs.Size(); k++)
      {
         boundary_integs[k]->AssembleElementMatrix(be, *eltrans, elemmat);
         elmat += elemmat;
      }
   }
   else
   {
      const int ndof = be.GetDof() * fes->GetVDim();
      elmat.SetSize(ndof);
      elmat = 0.0;
   }
}

void BilinearForm::ComputeFaceMatrix(int i, DenseMatrix &elmat) const
{
   FaceElementTransformations *tr;
   Mesh *mesh = fes -> GetMesh();
   tr = mesh -> GetFaceElementTransformations (i);

   const FiniteElement *fe1, *fe2;
   fe1 = fes->GetFE(tr->Elem1No);
   if (tr->Elem2No >= 0)
   {
      fe2 = fes->GetFE(tr->Elem2No);
   }
   else
   {
      // The fe2 object is really a dummy and not used on the
      // boundaries, but we can't dereference a NULL pointer, and we don't
      // want to actually make a fake element.
      fe2 = fe1;
   }

   if (interior_face_integs.Size())
   {
      interior_face_integs[0] -> AssembleFaceMatrix (*fe1, *fe2, *tr, elmat);
      for (int k = 1; k < interior_face_integs.Size(); k++)
      {
         interior_face_integs[k] -> AssembleFaceMatrix (*fe1, *fe2, *tr, elemmat);
         elmat += elemmat;
      }
   }
   else
   {
      int ndof = fe1->GetDof() * fes->GetVDim();
      if (tr->Elem2No >= 0)
      {
         ndof += fe2->GetDof() * fes->GetVDim();
      }

      elmat.SetSize(ndof);
      elmat = 0.0;
   }
}

void BilinearForm::ComputeBdrFaceMatrix(int i, DenseMatrix &elmat) const
{
   FaceElementTransformations *tr;
   Mesh *mesh = fes -> GetMesh();
   tr = mesh -> GetBdrFaceTransformations (i);

   const FiniteElement *fe1, *fe2;

   fe1 = fes -> GetFE (tr -> Elem1No);
   // The fe2 object is really a dummy and not used on the boundaries,
   // but we can't dereference a NULL pointer, and we don't want to
   // actually make a fake element.
   fe2 = fe1;

   if (boundary_face_integs.Size())
   {
      boundary_face_integs[0] -> AssembleFaceMatrix (*fe1, *fe2, *tr, elmat);
      for (int k = 1; k < boundary_face_integs.Size(); k++)
      {
         boundary_face_integs[k] -> AssembleFaceMatrix (*fe1, *fe2, *tr, elemmat);
         elmat += elemmat;
      }
   }
   else
   {
      int ndof = fe1->GetDof() * fes->GetVDim();
      elmat.SetSize(ndof);
      elmat = 0.0;
   }
}

void BilinearForm::AssembleElementMatrix(
   int i, const DenseMatrix &elmat, int skip_zeros)
{
   AssembleElementMatrix(i, elmat, vdofs, skip_zeros);
}

void BilinearForm::AssembleElementMatrix(
   int i, const DenseMatrix &elmat, Array<int> &vdofs_, int skip_zeros)
{
   fes->GetElementVDofs(i, vdofs_);
   if (static_cond)
   {
      static_cond->AssembleMatrix(i, elmat);
   }
   else
   {
      if (mat == NULL)
      {
         AllocMat();
      }
      mat->AddSubMatrix(vdofs_, vdofs_, elmat, skip_zeros);
      if (hybridization)
      {
         hybridization->AssembleMatrix(i, elmat);
      }
   }
}

void BilinearForm::AssembleBdrElementMatrix(
   int i, const DenseMatrix &elmat, int skip_zeros)
{
   AssembleBdrElementMatrix(i, elmat, vdofs, skip_zeros);
}

void BilinearForm::AssembleBdrElementMatrix(
   int i, const DenseMatrix &elmat, Array<int> &vdofs_, int skip_zeros)
{
   fes->GetBdrElementVDofs(i, vdofs_);
   if (static_cond)
   {
      static_cond->AssembleBdrMatrix(i, elmat);
   }
   else
   {
      if (mat == NULL)
      {
         AllocMat();
      }
      mat->AddSubMatrix(vdofs_, vdofs_, elmat, skip_zeros);
      if (hybridization)
      {
         hybridization->AssembleBdrMatrix(i, elmat);
      }
   }
}

void BilinearForm::Assemble(int skip_zeros)
{
   if (ext)
   {
      ext->Assemble();
      if (hybridization)
      {
         hybridization->AssembleElementMatrices(GetElementMatrices());
      }
      return;
   }

   ElementTransformation *eltrans;
   Mesh *mesh = fes -> GetMesh();
   DenseMatrix elmat, *elmat_p;

   if (mat == NULL)
   {
      AllocMat();
   }

#ifdef MFEM_USE_LEGACY_OPENMP
   int free_element_matrices = 0;
   if (!element_matrices)
   {
      ComputeElementMatrices();
      free_element_matrices = 1;
   }
#endif

   if (domain_integs.Size())
   {
      for (int k = 0; k < domain_integs.Size(); k++)
      {
         if (domain_integs_marker[k] != NULL)
         {
            MFEM_VERIFY(domain_integs_marker[k]->Size() ==
                        (mesh->attributes.Size() ? mesh->attributes.Max() : 0),
                        "invalid element marker for domain integrator #"
                        << k << ", counting from zero");
         }

         if (domain_integs[k]->Patchwise())
         {
            MFEM_VERIFY(fes->GetNURBSext(), "Patchwise integration requires a "
                        << "NURBS FE space");
         }
      }

      DofTransformation doftrans;
      // Element-wise integration
      for (int i = 0; i < fes -> GetNE(); i++)
      {
         // Set both doftrans (potentially needed to assemble the element
         // matrix) and vdofs, which is also needed when the element matrices
         // are pre-assembled.
         fes->GetElementVDofs(i, vdofs, doftrans);
         if (element_matrices)
         {
            elmat_p = &(*element_matrices)(i);
         }
         else
         {
            const int elem_attr = fes->GetMesh()->GetAttribute(i);
            eltrans = fes->GetElementTransformation(i);

            elmat.SetSize(0);
            for (int k = 0; k < domain_integs.Size(); k++)
            {
               if (domain_integs_marker[k]) { domain_integs_marker[k]->HostRead(); }
               if ((domain_integs_marker[k] == NULL ||
                    (*(domain_integs_marker[k]))[elem_attr-1] == 1)
                   && !domain_integs[k]->Patchwise())
               {
                  domain_integs[k]->AssembleElementMatrix(*fes->GetFE(i),
                                                          *eltrans, elemmat);
                  if (elmat.Size() == 0)
                  {
                     elmat = elemmat;
                  }
                  else
                  {
                     elmat += elemmat;
                  }
               }
            }
            if (elmat.Size() == 0)
            {
               continue;
            }
            else
            {
               elmat_p = &elmat;
            }
            doftrans.TransformDual(elmat);
            elmat_p = &elmat;
         }
         if (static_cond)
         {
            static_cond->AssembleMatrix(i, *elmat_p);
         }
         else
         {
            mat->AddSubMatrix(vdofs, vdofs, *elmat_p, skip_zeros);
            if (hybridization)
            {
               hybridization->AssembleMatrix(i, *elmat_p);
            }
         }
      }

      // Patch-wise integration
      if (fes->GetNURBSext())
      {
         for (int p=0; p<mesh->NURBSext->GetNP(); ++p)
         {
            bool vdofsSet = false;
            for (int k = 0; k < domain_integs.Size(); k++)
            {
               if (domain_integs[k]->Patchwise())
               {
                  if (!vdofsSet)
                  {
                     fes->GetPatchVDofs(p, vdofs);
                     vdofsSet = true;
                  }

                  SparseMatrix* spmat = nullptr;
                  domain_integs[k]->AssemblePatchMatrix(p, *fes, spmat);
                  Array<int> cols;
                  Vector srow;

                  for (int r=0; r<spmat->Height(); ++r)
                  {
                     spmat->GetRow(r, cols, srow);
                     for (int i=0; i<cols.Size(); ++i)
                     {
                        cols[i] = vdofs[cols[i]];
                     }
                     mat->AddRow(vdofs[r], cols, srow);
                  }

                  delete spmat;
               }
            }
         }
      }
   }

   if (boundary_integs.Size())
   {
      // Which boundary attributes need to be processed?
      Array<int> bdr_attr_marker(mesh->bdr_attributes.Size() ?
                                 mesh->bdr_attributes.Max() : 0);
      bdr_attr_marker = 0;
      for (int k = 0; k < boundary_integs.Size(); k++)
      {
         if (boundary_integs_marker[k] == NULL)
         {
            bdr_attr_marker = 1;
            break;
         }
         Array<int> &bdr_marker = *boundary_integs_marker[k];
         MFEM_ASSERT(bdr_marker.Size() == bdr_attr_marker.Size(),
                     "invalid boundary marker for boundary integrator #"
                     << k << ", counting from zero");
         for (int i = 0; i < bdr_attr_marker.Size(); i++)
         {
            bdr_attr_marker[i] |= bdr_marker[i];
         }
      }

      DofTransformation doftrans;
      for (int i = 0; i < fes -> GetNBE(); i++)
      {
         const int bdr_attr = mesh->GetBdrAttribute(i);
         if (bdr_attr_marker[bdr_attr-1] == 0) { continue; }

         const FiniteElement &be = *fes->GetBE(i);
         fes -> GetBdrElementVDofs (i, vdofs, doftrans);
         eltrans = fes -> GetBdrElementTransformation (i);
         int k = 0;
         for (; k < boundary_integs.Size(); k++)
         {
            if (boundary_integs_marker[k] &&
                (*boundary_integs_marker[k])[bdr_attr-1] == 0) { continue; }

            boundary_integs[k]->AssembleElementMatrix(be, *eltrans, elmat);
            k++;
            break;
         }
         for (; k < boundary_integs.Size(); k++)
         {
            if (boundary_integs_marker[k] &&
                (*boundary_integs_marker[k])[bdr_attr-1] == 0) { continue; }

            boundary_integs[k]->AssembleElementMatrix(be, *eltrans, elemmat);
            elmat += elemmat;
         }
         doftrans.TransformDual(elmat);
         elmat_p = &elmat;
         if (!static_cond)
         {
            mat->AddSubMatrix(vdofs, vdofs, *elmat_p, skip_zeros);
            if (hybridization)
            {
               hybridization->AssembleBdrMatrix(i, *elmat_p);
            }
         }
         else
         {
            static_cond->AssembleBdrMatrix(i, *elmat_p);
         }
      }
   }

   if (interior_face_integs.Size())
   {
      FaceElementTransformations *tr;
      Array<int> vdofs2;

      int nfaces = mesh->GetNumFaces();
      for (int i = 0; i < nfaces; i++)
      {
         tr = mesh -> GetInteriorFaceTransformations (i);
         if (tr != NULL)
         {
            fes -> GetElementVDofs (tr -> Elem1No, vdofs);
            fes -> GetElementVDofs (tr -> Elem2No, vdofs2);
            vdofs.Append (vdofs2);
            for (int k = 0; k < interior_face_integs.Size(); k++)
            {
               interior_face_integs[k]->
               AssembleFaceMatrix(*fes->GetFE(tr->Elem1No),
                                  *fes->GetFE(tr->Elem2No),
                                  *tr, elemmat);
               mat -> AddSubMatrix (vdofs, vdofs, elemmat, skip_zeros);
            }
         }
      }
   }

   if (boundary_face_integs.Size())
   {
      FaceElementTransformations *tr;
      const FiniteElement *fe1, *fe2;

      // Which boundary attributes need to be processed?
      Array<int> bdr_attr_marker(mesh->bdr_attributes.Size() ?
                                 mesh->bdr_attributes.Max() : 0);
      bdr_attr_marker = 0;
      for (int k = 0; k < boundary_face_integs.Size(); k++)
      {
         if (boundary_face_integs_marker[k] == NULL)
         {
            bdr_attr_marker = 1;
            break;
         }
         Array<int> &bdr_marker = *boundary_face_integs_marker[k];
         MFEM_ASSERT(bdr_marker.Size() == bdr_attr_marker.Size(),
                     "invalid boundary marker for boundary face integrator #"
                     << k << ", counting from zero");
         for (int i = 0; i < bdr_attr_marker.Size(); i++)
         {
            bdr_attr_marker[i] |= bdr_marker[i];
         }
      }

      for (int i = 0; i < fes -> GetNBE(); i++)
      {
         const int bdr_attr = mesh->GetBdrAttribute(i);
         if (bdr_attr_marker[bdr_attr-1] == 0) { continue; }

         tr = mesh -> GetBdrFaceTransformations (i);
         if (tr != NULL)
         {
            fes -> GetElementVDofs (tr -> Elem1No, vdofs);
            fe1 = fes -> GetFE (tr -> Elem1No);
            // The fe2 object is really a dummy and not used on the boundaries,
            // but we can't dereference a NULL pointer, and we don't want to
            // actually make a fake element.
            fe2 = fe1;
            for (int k = 0; k < boundary_face_integs.Size(); k++)
            {
               if (boundary_face_integs_marker[k] &&
                   (*boundary_face_integs_marker[k])[bdr_attr-1] == 0)
               { continue; }

               boundary_face_integs[k] -> AssembleFaceMatrix (*fe1, *fe2, *tr,
                                                              elemmat);
               mat -> AddSubMatrix (vdofs, vdofs, elemmat, skip_zeros);
            }
         }
      }
   }

   /* HDG */
   // Skeleton interior face integrals for HDG
   if (hdgintbfi.Size())
   {
      FaceElementTransformations *ftr;
      const FiniteElement *face_fe;
      int nfaces = mesh->GetNumFaces();

      // loop over all the edges
      for (int i = 0; i < nfaces; i++)
      {
         ftr = mesh->GetInteriorFaceTransformations(i); // the transformation of the face
         fes->GetFaceVDofs(i, vdofs);   // the defrees of freedom related to the face
         face_fe = fes->GetFaceElement(
                      i);   // point face_fe to the FiniteElement over the edge
         if (ftr != NULL)
         {
            for (int k = 0; k < hdgintbfi.Size();
                 k++) // Loop over the related interals, but there is only one hdgintbfi right now
            {
               hdgintbfi[k] -> AssembleFaceMatrix (*face_fe, *ftr,
                                                   elemmat); // call AssembleFaceMatrix over the face
               mat -> AddSubMatrix (vdofs, vdofs, elemmat,
                                    skip_zeros);  // assemble the local matrix to the global one, skipping the zeros
            }
         }
      }
   }

   /* HDG */
   // Skeleton boundary face integrals for HDG
   if (hdgbdrbfi.Size())
   {
      FaceElementTransformations *ftr;
      const FiniteElement *face_fe;
      // Which boundary attributes need to be processed?
      Array<int> bdr_attr_marker(mesh->bdr_attributes.Size() ?
                                 mesh->bdr_attributes.Max() : 0);
      bdr_attr_marker = 0;
      for (int k = 0; k < hdgbdrbfi.Size(); k++)
      {
         if (skeleton_boundary_face_integs_marker[k] == NULL)
         {
            bdr_attr_marker = 1;
            break;
         }
         Array<int> &bdr_marker = *skeleton_boundary_face_integs_marker[k];
         MFEM_ASSERT(bdr_marker.Size() == bdr_attr_marker.Size(),
                     "invalid boundary marker for boundary face integrator #"
                     << k << ", counting from zero");
         for (int i = 0; i < bdr_attr_marker.Size(); i++)
         {
            bdr_attr_marker[i] |= bdr_marker[i];
         }
      }


      int nbdrfaces = fes->GetNBE();

      // loop over all the edges
      for (int i = 0; i < nbdrfaces; i++)
      {
         const int bdr_attr = mesh->GetBdrAttribute(i);
         if (bdr_attr_marker[bdr_attr-1] == 0) { continue; }

         int face = mesh->GetBdrElementFaceIndex(i);
         ftr = mesh->GetBdrFaceTransformations(i); // the transformation of the face

         if (ftr != NULL)
         {
            fes->GetFaceVDofs(face, vdofs);   // the defrees of freedom related to the face
            face_fe = fes->GetFaceElement(
                         face);   // point face_fe to the FiniteElement over the edge
            for (int k = 0; k < hdgbdrbfi.Size();
                 k++) // Loop over the related interals, but there is only one hdgbdrbfi right now
            {
               if (skeleton_boundary_face_integs_marker[k] &&
                   (*skeleton_boundary_face_integs_marker[k])[bdr_attr-1] == 0)
               { continue; }

               hdgbdrbfi[k] -> AssembleFaceMatrix (*face_fe, *ftr,
                                                   elemmat); // call AssembleFaceMatrix over the face
               mat -> AddSubMatrix (vdofs, vdofs, elemmat,
                                    skip_zeros);  // assemble the local matrix to the global one, skipping the zeros
            }
         }
      }
   }


#ifdef MFEM_USE_LEGACY_OPENMP
   if (free_element_matrices)
   {
      FreeElementMatrices();
   }
#endif
}

void BilinearForm::ConformingAssemble()
{
   // Do not remove zero entries to preserve the symmetric structure of the
   // matrix which in turn will give rise to symmetric structure in the new
   // matrix. This ensures that subsequent calls to EliminateRowCol will work
   // correctly.
   Finalize(0);
   MFEM_ASSERT(mat, "the BilinearForm is not assembled");

   const SparseMatrix *P = fes->GetConformingProlongation();
   if (!P) { return; } // conforming mesh

   SparseMatrix *R = Transpose(*P);
   SparseMatrix *RA = mfem::Mult(*R, *mat);
   delete mat;
   if (mat_e)
   {
      SparseMatrix *RAe = mfem::Mult(*R, *mat_e);
      delete mat_e;
      mat_e = RAe;
   }
   delete R;
   mat = mfem::Mult(*RA, *P);
   delete RA;
   if (mat_e)
   {
      SparseMatrix *RAeP = mfem::Mult(*mat_e, *P);
      delete mat_e;
      mat_e = RAeP;
   }

   height = mat->Height();
   width = mat->Width();
}

void BilinearForm::AssembleDiagonal(Vector &diag) const
{
   MFEM_ASSERT(diag.Size() == fes->GetTrueVSize(),
               "Vector for holding diagonal has wrong size!");
   const SparseMatrix *cP = fes->GetConformingProlongation();
   if (!ext)
   {
      MFEM_ASSERT(mat, "the BilinearForm is not assembled!");
      MFEM_ASSERT(cP == nullptr || mat->Height() == cP->Width(),
                  "BilinearForm::ConformingAssemble() is not called!");
      mat->GetDiag(diag);
      return;
   }
   // Here, we have extension, ext.
   if (!cP)
   {
      ext->AssembleDiagonal(diag);
      return;
   }
   // Here, we have extension, ext, and conforming prolongation, cP.

   // For an AMR mesh, a convergent diagonal is assembled with |P^T| d_l,
   // where |P^T| has the entry-wise absolute values of the conforming
   // prolongation transpose operator.
   Vector local_diag(cP->Height());
   ext->AssembleDiagonal(local_diag);
   cP->AbsMultTranspose(local_diag, diag);
}

void BilinearForm::FormLinearSystem(const Array<int> &ess_tdof_list, Vector &x,
                                    Vector &b, OperatorHandle &A, Vector &X,
                                    Vector &B, int copy_interior)
{
   if (ext)
   {
      if (hybridization)
      {
         FormSystemMatrix(ess_tdof_list, A);
         ConstrainedOperator A_constrained(this, ess_tdof_list);
         A_constrained.EliminateRHS(x, b);
         hybridization->ReduceRHS(b, B);
         X.SetSize(B.Size());
         X = 0.0;
      }
      else
      {
         ext->FormLinearSystem(ess_tdof_list, x, b, A, X, B, copy_interior);
      }
      return;
   }
   const SparseMatrix *P = fes->GetConformingProlongation();
   FormSystemMatrix(ess_tdof_list, A);

   // Transform the system and perform the elimination in B, based on the
   // essential BC values from x. Restrict the BC part of x in X, and set the
   // non-BC part to zero. Since there is no good initial guess for the Lagrange
   // multipliers, set X = 0.0 for hybridization.
   if (static_cond)
   {
      // Schur complement reduction to the exposed dofs
      static_cond->ReduceSystem(x, b, X, B, copy_interior);
   }
   else if (!P) // conforming space
   {
      if (hybridization)
      {
         // Reduction to the Lagrange multipliers system
         EliminateVDofsInRHS(ess_tdof_list, x, b);
         hybridization->ReduceRHS(b, B);
         X.SetSize(B.Size());
         X = 0.0;
      }
      else
      {
         // A, X and B point to the same data as mat, x and b
         EliminateVDofsInRHS(ess_tdof_list, x, b);
         X.MakeRef(x, 0, x.Size());
         B.MakeRef(b, 0, b.Size());
         if (!copy_interior) { X.SetSubVectorComplement(ess_tdof_list, 0.0); }
      }
   }
   else // non-conforming space
   {
      if (hybridization)
      {
         // Reduction to the Lagrange multipliers system
         const SparseMatrix *R = fes->GetConformingRestriction();
         Vector conf_b(P->Width()), conf_x(P->Width());
         P->MultTranspose(b, conf_b);
         R->Mult(x, conf_x);
         EliminateVDofsInRHS(ess_tdof_list, conf_x, conf_b);
         R->MultTranspose(conf_b, b); // store eliminated rhs in b
         hybridization->ReduceRHS(conf_b, B);
         X.SetSize(B.Size());
         X = 0.0;
      }
      else
      {
         // Variational restriction with P
         const SparseMatrix *R = fes->GetConformingRestriction();
         B.SetSize(P->Width());
         P->MultTranspose(b, B);
         X.SetSize(R->Height());
         R->Mult(x, X);
         EliminateVDofsInRHS(ess_tdof_list, X, B);
         if (!copy_interior) { X.SetSubVectorComplement(ess_tdof_list, 0.0); }
      }
   }
}

void BilinearForm::FormSystemMatrix(const Array<int> &ess_tdof_list,
                                    OperatorHandle &A)
{
   if (ext)
   {
      if (hybridization)
      {
         const int remove_zeros = 0;
         Finalize(remove_zeros);
         A.Reset(&hybridization->GetMatrix(), false);
      }
      else
      {
         ext->FormSystemMatrix(ess_tdof_list, A);
      }
      return;
   }

   // Finish the matrix assembly and perform BC elimination, storing the
   // eliminated part of the matrix.
   if (static_cond)
   {
      if (!static_cond->HasEliminatedBC())
      {
         static_cond->SetEssentialTrueDofs(ess_tdof_list);
         static_cond->Finalize(); // finalize Schur complement (to true dofs)
         static_cond->EliminateReducedTrueDofs(diag_policy);
         static_cond->Finalize(); // finalize eliminated part
      }
      A.Reset(&static_cond->GetMatrix(), false);
   }
   else
   {
      if (!mat_e)
      {
         const SparseMatrix *P = fes->GetConformingProlongation();
         if (P) { ConformingAssemble(); }
         EliminateVDofs(ess_tdof_list, diag_policy);
         const int remove_zeros = 0;
         Finalize(remove_zeros);
      }
      if (hybridization)
      {
         A.Reset(&hybridization->GetMatrix(), false);
      }
      else
      {
         A.Reset(mat, false);
      }
   }
}

void BilinearForm::RecoverFEMSolution(const Vector &X,
                                      const Vector &b, Vector &x)
{
   if (ext && !hybridization)
   {
      ext->RecoverFEMSolution(X, b, x);
      return;
   }

   const SparseMatrix *P = fes->GetConformingProlongation();
   if (!P) // conforming space
   {
      if (static_cond)
      {
         // Private dofs back solve
         static_cond->ComputeSolution(b, X, x);
      }
      else if (hybridization)
      {
         // Primal unknowns recovery
         hybridization->ComputeSolution(b, X, x);
      }
      else
      {
         // X and x point to the same data

         // If the validity flags of X's Memory were changed (e.g. if it was
         // moved to device memory) then we need to tell x about that.
         x.SyncMemory(X);
      }
   }
   else // non-conforming space
   {
      if (static_cond)
      {
         // Private dofs back solve
         static_cond->ComputeSolution(b, X, x);
      }
      else if (hybridization)
      {
         // Primal unknowns recovery
         Vector conf_b(P->Width()), conf_x(P->Width());
         P->MultTranspose(b, conf_b);
         const SparseMatrix *R = fes->GetConformingRestriction();
         R->Mult(x, conf_x); // get essential b.c. from x
         hybridization->ComputeSolution(conf_b, X, conf_x);
         x.SetSize(P->Height());
         P->Mult(conf_x, x);
      }
      else
      {
         // Apply conforming prolongation
         x.SetSize(P->Height());
         P->Mult(X, x);
      }
   }
}

void BilinearForm::ComputeElementMatrices()
{
   if (element_matrices) { return; }

   if (auto *ea_ext = dynamic_cast<EABilinearFormExtension*>(ext.get()))
   {
      element_matrices.reset(new DenseTensor);
      ea_ext->GetElementMatrices(*element_matrices, ElementDofOrdering::NATIVE, true);
      return;
   }

   if (domain_integs.Size() == 0 || fes->GetNE() == 0)
   {
      element_matrices.reset(new DenseTensor);
      return;
   }

   int num_elements = fes->GetNE();
   int num_dofs_per_el = fes->GetTypicalFE()->GetDof() * fes->GetVDim();

   element_matrices.reset(new DenseTensor(num_dofs_per_el, num_dofs_per_el,
                                          num_elements));

   DenseMatrix tmp;
   IsoparametricTransformation eltrans;

#ifdef MFEM_USE_LEGACY_OPENMP
   #pragma omp parallel for private(tmp,eltrans)
#endif
   for (int i = 0; i < num_elements; i++)
   {
      DenseMatrix elmat(element_matrices->GetData(i),
                        num_dofs_per_el, num_dofs_per_el);
      const FiniteElement &fe = *fes->GetFE(i);
#ifdef MFEM_DEBUG
      if (num_dofs_per_el != fe.GetDof()*fes->GetVDim())
         mfem_error("BilinearForm::ComputeElementMatrices:"
                    " all elements must have same number of dofs");
#endif
      fes->GetElementTransformation(i, &eltrans);

      domain_integs[0]->AssembleElementMatrix(fe, eltrans, elmat);
      for (int k = 1; k < domain_integs.Size(); k++)
      {
         // note: some integrators may not be thread-safe
         domain_integs[k]->AssembleElementMatrix(fe, eltrans, tmp);
         elmat += tmp;
      }
      elmat.ClearExternalData();
   }
}

const DenseTensor &BilinearForm::GetElementMatrices()
{
   ComputeElementMatrices(); // Won't recompute if element_matrices exists
   return *element_matrices;
}

void BilinearForm::EliminateEssentialBC(const Array<int> &bdr_attr_is_ess,
                                        const Vector &sol, Vector &rhs,
                                        DiagonalPolicy dpolicy)
{
   Array<int> ess_dofs, conf_ess_dofs;
   fes->GetEssentialVDofs(bdr_attr_is_ess, ess_dofs);

   if (fes->GetVSize() == height)
   {
      EliminateEssentialBCFromDofs(ess_dofs, sol, rhs, dpolicy);
   }
   else
   {
      fes->GetRestrictionMatrix()->BooleanMult(ess_dofs, conf_ess_dofs);
      EliminateEssentialBCFromDofs(conf_ess_dofs, sol, rhs, dpolicy);
   }
}

void BilinearForm::EliminateEssentialBC(const Array<int> &bdr_attr_is_ess,
                                        DiagonalPolicy dpolicy)
{
   Array<int> ess_dofs, conf_ess_dofs;
   fes->GetEssentialVDofs(bdr_attr_is_ess, ess_dofs);

   if (fes->GetVSize() == height)
   {
      EliminateEssentialBCFromDofs(ess_dofs, dpolicy);
   }
   else
   {
      fes->GetRestrictionMatrix()->BooleanMult(ess_dofs, conf_ess_dofs);
      EliminateEssentialBCFromDofs(conf_ess_dofs, dpolicy);
   }
}

void BilinearForm::EliminateEssentialBCDiag (const Array<int> &bdr_attr_is_ess,
                                             real_t value)
{
   Array<int> ess_dofs, conf_ess_dofs;
   fes->GetEssentialVDofs(bdr_attr_is_ess, ess_dofs);

   if (fes->GetVSize() == height)
   {
      EliminateEssentialBCFromDofsDiag(ess_dofs, value);
   }
   else
   {
      fes->GetRestrictionMatrix()->BooleanMult(ess_dofs, conf_ess_dofs);
      EliminateEssentialBCFromDofsDiag(conf_ess_dofs, value);
   }
}

void BilinearForm::EliminateVDofs(const Array<int> &vdofs_,
                                  const Vector &sol, Vector &rhs,
                                  DiagonalPolicy dpolicy)
{
   vdofs_.HostRead();
   for (int i = 0; i < vdofs_.Size(); i++)
   {
      int vdof = vdofs_[i];
      if ( vdof >= 0 )
      {
         mat -> EliminateRowCol (vdof, sol(vdof), rhs, dpolicy);
      }
      else
      {
         mat -> EliminateRowCol (-1-vdof, sol(-1-vdof), rhs, dpolicy);
      }
   }
}

void BilinearForm::EliminateVDofs(const Array<int> &vdofs_,
                                  DiagonalPolicy dpolicy)
{
   if (mat_e == NULL)
   {
      mat_e = new SparseMatrix(height);
   }

   vdofs_.HostRead();
   for (int i = 0; i < vdofs_.Size(); i++)
   {
      int vdof = vdofs_[i];
      if ( vdof >= 0 )
      {
         mat -> EliminateRowCol (vdof, *mat_e, dpolicy);
      }
      else
      {
         mat -> EliminateRowCol (-1-vdof, *mat_e, dpolicy);
      }
   }
}

void BilinearForm::EliminateEssentialBCFromDofs(
   const Array<int> &ess_dofs, const Vector &sol, Vector &rhs,
   DiagonalPolicy dpolicy)
{
   MFEM_ASSERT(ess_dofs.Size() == height, "incorrect dof Array size");
   MFEM_ASSERT(sol.Size() == height, "incorrect sol Vector size");
   MFEM_ASSERT(rhs.Size() == height, "incorrect rhs Vector size");

   for (int i = 0; i < ess_dofs.Size(); i++)
      if (ess_dofs[i] < 0)
      {
         mat -> EliminateRowCol (i, sol(i), rhs, dpolicy);
      }
}

void BilinearForm::EliminateEssentialBCFromDofs (const Array<int> &ess_dofs,
                                                 DiagonalPolicy dpolicy)
{
   MFEM_ASSERT(ess_dofs.Size() == height,
               "incorrect dof Array size: " << ess_dofs.Size() << ' ' << height);

   for (int i = 0; i < ess_dofs.Size(); i++)
      if (ess_dofs[i] < 0)
      {
         mat -> EliminateRowCol (i, dpolicy);
      }
}

void BilinearForm::EliminateEssentialBCFromDofsDiag (const Array<int> &ess_dofs,
                                                     real_t value)
{
   MFEM_ASSERT(ess_dofs.Size() == height,
               "incorrect dof Array size: " << ess_dofs.Size() << ' ' << height);

   for (int i = 0; i < ess_dofs.Size(); i++)
      if (ess_dofs[i] < 0)
      {
         mat -> EliminateRowColDiag (i, value);
      }
}

void BilinearForm::EliminateVDofsInRHS(
   const Array<int> &vdofs_, const Vector &x, Vector &b)
{
   mat_e->AddMult(x, b, -1.);
   mat->PartMult(vdofs_, x, b);
}

void BilinearForm::Mult(const Vector &x, Vector &y) const
{
   if (ext)
   {
      ext->Mult(x, y);
   }
   else
   {
      mat->Mult(x, y);
   }
}

void BilinearForm::MultTranspose(const Vector & x, Vector & y) const
{
   if (ext)
   {
      ext->MultTranspose(x, y);
   }
   else
   {
      y = 0.0;
      AddMultTranspose (x, y);
   }
}

void BilinearForm::Update(FiniteElementSpace *nfes)
{
   bool full_update;

   if (nfes && nfes != fes)
   {
      full_update = true;
      fes = nfes;
   }
   else
   {
      // Check for different size (e.g. assembled form on non-conforming space)
      // or different sequence number.
      full_update = (fes->GetVSize() != Height() ||
                     sequence < fes->GetSequence());
   }

   delete mat_e;
   mat_e = NULL;
   FreeElementMatrices();
   static_cond.reset();

   if (full_update)
   {
      delete mat;
      mat = NULL;
      hybridization.reset();
      sequence = fes->GetSequence();
   }
   else
   {
      if (mat) { *mat = 0.0; }
      if (hybridization) { hybridization->Reset(); }
   }

   height = width = fes->GetVSize();

   if (ext) { ext->Update(); }
}

void BilinearForm::SetDiagonalPolicy(DiagonalPolicy policy)
{
   diag_policy = policy;
}

BilinearForm::~BilinearForm()
{
   delete mat_e;
   delete mat;

   if (!extern_bfs)
   {
      int k;
      for (k=0; k < domain_integs.Size(); k++) { delete domain_integs[k]; }
      for (k=0; k < boundary_integs.Size(); k++) { delete boundary_integs[k]; }
      for (k=0; k < interior_face_integs.Size(); k++)
      { delete interior_face_integs[k]; }
      for (k=0; k < boundary_face_integs.Size(); k++)
      { delete boundary_face_integs[k]; }
      /* HDG */
      // Delete skeleton integrals for HDG
      for (k=0; k < hdgintbfi.Size(); k++) { delete hdgintbfi[k]; }
      for (k=0; k < hdgbdrbfi.Size(); k++) { delete hdgbdrbfi[k]; }
   }
}


MixedBilinearForm::MixedBilinearForm (FiniteElementSpace *tr_fes,
                                      FiniteElementSpace *te_fes)
   : Matrix(te_fes->GetVSize(), tr_fes->GetVSize())
{
   trial_fes = tr_fes;
   test_fes = te_fes;
   mat = NULL;
   mat_e = NULL;
   extern_bfs = 0;
   assembly = AssemblyLevel::LEGACY;
   ext = NULL;
}

MixedBilinearForm::MixedBilinearForm (FiniteElementSpace *tr_fes,
                                      FiniteElementSpace *te_fes,
                                      MixedBilinearForm * mbf)
   : Matrix(te_fes->GetVSize(), tr_fes->GetVSize())
{
   trial_fes = tr_fes;
   test_fes = te_fes;
   mat = NULL;
   mat_e = NULL;
   extern_bfs = 1;

   // Copy the pointers to the integrators
   domain_integs = mbf->domain_integs;
   domain_integs_marker = mbf->domain_integs_marker;

   boundary_integs = mbf->boundary_integs;
   boundary_integs_marker = mbf->boundary_integs_marker;

   trace_face_integs = mbf->trace_face_integs;

   boundary_trace_face_integs = mbf->boundary_trace_face_integs;
   boundary_trace_face_integs_marker = mbf->boundary_trace_face_integs_marker;

   assembly = AssemblyLevel::LEGACY;
   ext = NULL;
}

void MixedBilinearForm::SetAssemblyLevel(AssemblyLevel assembly_level)
{
   if (ext)
   {
      MFEM_ABORT("the assembly level has already been set!");
   }
   assembly = assembly_level;
   switch (assembly)
   {
      case AssemblyLevel::LEGACY:
         break;
      case AssemblyLevel::FULL:
         // ext.reset(new FAMixedBilinearFormExtension(this));
         // Use the original BilinearForm implementation for now
         break;
      case AssemblyLevel::ELEMENT:
         MFEM_ABORT("Element assembly not supported yet... stay tuned!");
         // ext.reset(new EAMixedBilinearFormExtension(this));
         break;
      case AssemblyLevel::PARTIAL:
         ext.reset(new PAMixedBilinearFormExtension(this));
         break;
      case AssemblyLevel::NONE:
         MFEM_ABORT("Matrix-free action not supported yet... stay tuned!");
         // ext.reset(new MFMixedBilinearFormExtension(this));
         break;
      default:
         MFEM_ABORT("Unknown assembly level");
   }
}

real_t & MixedBilinearForm::Elem (int i, int j)
{
   return (*mat)(i, j);
}

const real_t & MixedBilinearForm::Elem (int i, int j) const
{
   return (*mat)(i, j);
}

void MixedBilinearForm::Mult(const Vector & x, Vector & y) const
{
   y = 0.0;
   AddMult(x, y);
}

void MixedBilinearForm::AddMult(const Vector & x, Vector & y,
                                const real_t a) const
{
   if (ext)
   {
      ext->AddMult(x, y, a);
   }
   else
   {
      mat->AddMult(x, y, a);
   }
}

void MixedBilinearForm::MultTranspose(const Vector & x, Vector & y) const
{
   y = 0.0;
   AddMultTranspose(x, y);
}

void MixedBilinearForm::AddMultTranspose(const Vector & x, Vector & y,
                                         const real_t a) const
{
   if (ext)
   {
      ext->AddMultTranspose(x, y, a);
   }
   else
   {
      mat->AddMultTranspose(x, y, a);
   }
}

MatrixInverse * MixedBilinearForm::Inverse() const
{
   if (assembly != AssemblyLevel::LEGACY)
   {
      MFEM_WARNING("MixedBilinearForm::Inverse not possible with this "
                   "assembly level!");
      return NULL;
   }
   else
   {
      return mat -> Inverse ();
   }
}

void MixedBilinearForm::Finalize (int skip_zeros)
{
   if (assembly == AssemblyLevel::LEGACY)
   {
      mat -> Finalize (skip_zeros);
   }
}

void MixedBilinearForm::GetBlocks(Array2D<SparseMatrix *> &blocks) const
{
   MFEM_VERIFY(trial_fes->GetOrdering() == Ordering::byNODES &&
               test_fes->GetOrdering() == Ordering::byNODES,
               "MixedBilinearForm::GetBlocks: both trial and test spaces "
               "must use Ordering::byNODES!");

   blocks.SetSize(test_fes->GetVDim(), trial_fes->GetVDim());

   mat->GetBlocks(blocks);
}

void MixedBilinearForm::AddDomainIntegrator(BilinearFormIntegrator *bfi)
{
   domain_integs.Append(bfi);
   domain_integs_marker.Append(NULL); // NULL marker means apply everywhere
}

void MixedBilinearForm::AddDomainIntegrator(BilinearFormIntegrator *bfi,
                                            Array<int> &elem_marker)
{
   domain_integs.Append(bfi);
   domain_integs_marker.Append(&elem_marker);
}

void MixedBilinearForm::AddBoundaryIntegrator(BilinearFormIntegrator *bfi)
{
   boundary_integs.Append(bfi);
   boundary_integs_marker.Append(NULL); // NULL marker means apply everywhere
}

void MixedBilinearForm::AddBoundaryIntegrator(BilinearFormIntegrator *bfi,
                                              Array<int> &bdr_marker)
{
   boundary_integs.Append(bfi);
   boundary_integs_marker.Append(&bdr_marker);
}

void MixedBilinearForm::AddInteriorFaceIntegrator(BilinearFormIntegrator *bfi)
{
   interior_face_integs.Append(bfi);
}

void MixedBilinearForm::AddBdrFaceIntegrator(BilinearFormIntegrator *bfi)
{
   boundary_face_integs.Append(bfi);
   boundary_face_integs_marker.Append(NULL); // NULL marker means apply everywhere
}

void MixedBilinearForm::AddBdrFaceIntegrator(BilinearFormIntegrator *bfi,
                                             Array<int> &bdr_marker)
{
   boundary_face_integs.Append(bfi);
   boundary_face_integs_marker.Append(&bdr_marker);
}

void MixedBilinearForm::AddTraceFaceIntegrator (BilinearFormIntegrator * bfi)
{
   trace_face_integs.Append (bfi);
}

void MixedBilinearForm::AddBdrTraceFaceIntegrator(BilinearFormIntegrator *bfi)
{
   boundary_trace_face_integs.Append(bfi);
   // NULL marker means apply everywhere
   boundary_trace_face_integs_marker.Append(NULL);
}

void MixedBilinearForm::AddBdrTraceFaceIntegrator(BilinearFormIntegrator *bfi,
                                                  Array<int> &bdr_marker)
{
   boundary_trace_face_integs.Append(bfi);
   boundary_trace_face_integs_marker.Append(&bdr_marker);
}

void MixedBilinearForm::Assemble(int skip_zeros)
{
   if (ext)
   {
      ext->Assemble();
      return;
   }

   ElementTransformation *eltrans;
   DenseMatrix elmat;

   Mesh *mesh = test_fes -> GetMesh();

   if (mat == NULL)
   {
      mat = new SparseMatrix(height, width);
   }

   if (domain_integs.Size())
   {
      for (int k = 0; k < domain_integs.Size(); k++)
      {
         if (domain_integs_marker[k] != NULL)
         {
            MFEM_VERIFY(domain_integs_marker[k]->Size() ==
                        (mesh->attributes.Size() ? mesh->attributes.Max() : 0),
                        "invalid element marker for domain integrator #"
                        << k << ", counting from zero");
         }
      }

      DofTransformation dom_dof_trans, ran_dof_trans;
      for (int i = 0; i < test_fes -> GetNE(); i++)
      {
         const int elem_attr = mesh->GetAttribute(i);
         trial_fes->GetElementVDofs (i, trial_vdofs, dom_dof_trans);
         test_fes->GetElementVDofs (i, test_vdofs, ran_dof_trans);
         eltrans = test_fes -> GetElementTransformation (i);

         elmat.SetSize(test_vdofs.Size(), trial_vdofs.Size());
         elmat = 0.0;
         for (int k = 0; k < domain_integs.Size(); k++)
         {
            if (domain_integs_marker[k] == NULL ||
                (*(domain_integs_marker[k]))[elem_attr-1] == 1)
            {
               domain_integs[k] -> AssembleElementMatrix2 (*trial_fes -> GetFE(i),
                                                           *test_fes  -> GetFE(i),
                                                           *eltrans, elemmat);
               elmat += elemmat;
            }
         }
         TransformDual(ran_dof_trans, dom_dof_trans, elmat);
         mat -> AddSubMatrix (test_vdofs, trial_vdofs, elmat, skip_zeros);
      }
   }

   if (boundary_integs.Size())
   {
      // Which boundary attributes need to be processed?
      Array<int> bdr_attr_marker(mesh->bdr_attributes.Size() ?
                                 mesh->bdr_attributes.Max() : 0);
      bdr_attr_marker = 0;
      for (int k = 0; k < boundary_integs.Size(); k++)
      {
         if (boundary_integs_marker[k] == NULL)
         {
            bdr_attr_marker = 1;
            break;
         }
         Array<int> &bdr_marker = *boundary_integs_marker[k];
         MFEM_ASSERT(bdr_marker.Size() == bdr_attr_marker.Size(),
                     "invalid boundary marker for boundary integrator #"
                     << k << ", counting from zero");
         for (int i = 0; i < bdr_attr_marker.Size(); i++)
         {
            bdr_attr_marker[i] |= bdr_marker[i];
         }
      }

      DofTransformation dom_dof_trans, ran_dof_trans;
      for (int i = 0; i < test_fes -> GetNBE(); i++)
      {
         const int bdr_attr = mesh->GetBdrAttribute(i);
         if (bdr_attr_marker[bdr_attr-1] == 0) { continue; }

         trial_fes->GetBdrElementVDofs (i, trial_vdofs, dom_dof_trans);
         test_fes->GetBdrElementVDofs (i, test_vdofs, ran_dof_trans);
         eltrans = test_fes -> GetBdrElementTransformation (i);

         elmat.SetSize(test_vdofs.Size(), trial_vdofs.Size());
         elmat = 0.0;
         for (int k = 0; k < boundary_integs.Size(); k++)
         {
            if (boundary_integs_marker[k] &&
                (*boundary_integs_marker[k])[bdr_attr-1] == 0) { continue; }

            boundary_integs[k]->AssembleElementMatrix2 (*trial_fes -> GetBE(i),
                                                        *test_fes  -> GetBE(i),
                                                        *eltrans, elemmat);
            elmat += elemmat;
         }
         TransformDual(ran_dof_trans, dom_dof_trans, elmat);
         mat -> AddSubMatrix (test_vdofs, trial_vdofs, elmat, skip_zeros);
      }
   }

   if (interior_face_integs.Size())
   {
      FaceElementTransformations *ftr;
      Array<int> trial_vdofs2, test_vdofs2;
      const FiniteElement *trial_fe1, *trial_fe2, *test_fe1, *test_fe2;

      int nfaces = mesh->GetNumFaces();
      for (int i = 0; i < nfaces; i++)
      {
         ftr = mesh->GetInteriorFaceTransformations(i);
         if (ftr != NULL)
         {
            trial_fes->GetElementVDofs(ftr->Elem1No, trial_vdofs);
            test_fes->GetElementVDofs(ftr->Elem1No, test_vdofs);
            trial_fe1 = trial_fes->GetFE(ftr->Elem1No);
            test_fe1 = test_fes->GetFE(ftr->Elem1No);
            if (ftr->Elem2No >= 0)
            {
               trial_fes->GetElementVDofs(ftr->Elem2No, trial_vdofs2);
               test_fes->GetElementVDofs(ftr->Elem2No, test_vdofs2);
               trial_vdofs.Append(trial_vdofs2);
               test_vdofs.Append(test_vdofs2);
               trial_fe2 = trial_fes->GetFE(ftr->Elem2No);
               test_fe2 = test_fes->GetFE(ftr->Elem2No);
            }
            else
            {
               // The test_fe2 object is really a dummy and not used on the
               // boundaries, but we can't dereference a NULL pointer, and we don't
               // want to actually make a fake element.
               trial_fe2 = trial_fe1;
               test_fe2 = test_fe1;
            }
            for (int k = 0; k < interior_face_integs.Size(); k++)
            {
               interior_face_integs[k]->AssembleFaceMatrix(*trial_fe1, *test_fe1, *trial_fe2,
                                                           *test_fe2,
                                                           *ftr, elemmat);
               mat->AddSubMatrix(test_vdofs, trial_vdofs, elemmat, skip_zeros);
            }
         }
      }
   }

   if (boundary_face_integs.Size())
   {
      FaceElementTransformations *ftr;
      Array<int> tr_vdofs2, te_vdofs2;
      const FiniteElement *trial_fe1, *trial_fe2, *test_fe1, *test_fe2;

      // Which boundary attributes need to be processed?
      Array<int> bdr_attr_marker(mesh->bdr_attributes.Size() ?
                                 mesh->bdr_attributes.Max() : 0);
      bdr_attr_marker = 0;
      for (int k = 0; k < boundary_face_integs.Size(); k++)
      {
         if (boundary_face_integs_marker[k] == NULL)
         {
            bdr_attr_marker = 1;
            break;
         }
         Array<int> &bdr_marker = *boundary_face_integs_marker[k];
         MFEM_ASSERT(bdr_marker.Size() == bdr_attr_marker.Size(),
                     "invalid boundary marker for boundary face integrator #"
                     << k << ", counting from zero");
         for (int i = 0; i < bdr_attr_marker.Size(); i++)
         {
            bdr_attr_marker[i] |= bdr_marker[i];
         }
      }

      for (int i = 0; i < trial_fes -> GetNBE(); i++)
      {
         const int bdr_attr = mesh->GetBdrAttribute(i);
         if (bdr_attr_marker[bdr_attr-1] == 0) { continue; }

         ftr = mesh -> GetBdrFaceTransformations (i);
         if (ftr != NULL)
         {
            trial_fes->GetElementVDofs(ftr->Elem1No, trial_vdofs);
            test_fes->GetElementVDofs(ftr->Elem1No, test_vdofs);
            trial_fe1 = trial_fes->GetFE(ftr->Elem1No);
            test_fe1 = test_fes->GetFE(ftr->Elem1No);
            // The test_fe2 object is really a dummy and not used on the
            // boundaries, but we can't dereference a NULL pointer, and we don't
            // want to actually make a fake element.
            trial_fe2 = trial_fe1;
            test_fe2 = test_fe1;
            for (int k = 0; k < boundary_face_integs.Size(); k++)
            {
               if (boundary_face_integs_marker[k] &&
                   (*boundary_face_integs_marker[k])[bdr_attr-1] == 0) { continue; }

               boundary_face_integs[k]->AssembleFaceMatrix(*trial_fe1, *test_fe1, *trial_fe2,
                                                           *test_fe2,
                                                           *ftr, elemmat);
               mat->AddSubMatrix(test_vdofs, trial_vdofs, elemmat, skip_zeros);
            }
         }
      }
   }

   if (trace_face_integs.Size())
   {
      FaceElementTransformations *ftr;
      Array<int> test_vdofs2;
      const FiniteElement *trial_face_fe, *test_fe1, *test_fe2;

      int nfaces = mesh->GetNumFaces();
      for (int i = 0; i < nfaces; i++)
      {
         ftr = mesh->GetFaceElementTransformations(i);
         trial_fes->GetFaceVDofs(i, trial_vdofs);
         test_fes->GetElementVDofs(ftr->Elem1No, test_vdofs);
         trial_face_fe = trial_fes->GetFaceElement(i);
         test_fe1 = test_fes->GetFE(ftr->Elem1No);
         if (ftr->Elem2No >= 0)
         {
            test_fes->GetElementVDofs(ftr->Elem2No, test_vdofs2);
            test_vdofs.Append(test_vdofs2);
            test_fe2 = test_fes->GetFE(ftr->Elem2No);
         }
         else
         {
            // The test_fe2 object is really a dummy and not used on the
            // boundaries, but we can't dereference a NULL pointer, and we don't
            // want to actually make a fake element.
            test_fe2 = test_fe1;
         }
         for (int k = 0; k < trace_face_integs.Size(); k++)
         {
            trace_face_integs[k]->AssembleFaceMatrix(*trial_face_fe, *test_fe1,
                                                     *test_fe2, *ftr, elemmat);
            mat->AddSubMatrix(test_vdofs, trial_vdofs, elemmat, skip_zeros);
         }
      }
   }

   if (boundary_trace_face_integs.Size())
   {
      FaceElementTransformations *ftr;
      Array<int> te_vdofs2;
      const FiniteElement *trial_face_fe, *test_fe1, *test_fe2;

      // Which boundary attributes need to be processed?
      Array<int> bdr_attr_marker(mesh->bdr_attributes.Size() ?
                                 mesh->bdr_attributes.Max() : 0);
      bdr_attr_marker = 0;
      for (int k = 0; k < boundary_trace_face_integs.Size(); k++)
      {
         if (boundary_trace_face_integs_marker[k] == NULL)
         {
            bdr_attr_marker = 1;
            break;
         }
         Array<int> &bdr_marker = *boundary_trace_face_integs_marker[k];
         MFEM_ASSERT(bdr_marker.Size() == bdr_attr_marker.Size(),
                     "invalid boundary marker for boundary trace face"
                     "integrator #" << k << ", counting from zero");
         for (int i = 0; i < bdr_attr_marker.Size(); i++)
         {
            bdr_attr_marker[i] |= bdr_marker[i];
         }
      }

      for (int i = 0; i < trial_fes -> GetNBE(); i++)
      {
         const int bdr_attr = mesh->GetBdrAttribute(i);
         if (bdr_attr_marker[bdr_attr-1] == 0) { continue; }

         ftr = mesh->GetBdrFaceTransformations(i);
         if (ftr)
         {
            const int iface = mesh->GetBdrElementFaceIndex(i);
            trial_fes->GetFaceVDofs(iface, trial_vdofs);
            test_fes->GetElementVDofs(ftr->Elem1No, test_vdofs);
            trial_face_fe = trial_fes->GetFaceElement(iface);
            test_fe1 = test_fes->GetFE(ftr->Elem1No);
            // The test_fe2 object is really a dummy and not used on the
            // boundaries, but we can't dereference a NULL pointer, and we don't
            // want to actually make a fake element.
            test_fe2 = test_fe1;
            for (int k = 0; k < boundary_trace_face_integs.Size(); k++)
            {
               if (boundary_trace_face_integs_marker[k] &&
                   (*boundary_trace_face_integs_marker[k])[bdr_attr-1] == 0)
               { continue; }

               boundary_trace_face_integs[k]->AssembleFaceMatrix(*trial_face_fe,
                                                                 *test_fe1,
                                                                 *test_fe2,
                                                                 *ftr, elemmat);
               mat->AddSubMatrix(test_vdofs, trial_vdofs, elemmat, skip_zeros);
            }
         }
      }
   }
}

void MixedBilinearForm::AssembleDiagonal_ADAt(const Vector &D,
                                              Vector &diag) const
{
   if (ext)
   {
      MFEM_ASSERT(diag.Size() == test_fes->GetTrueVSize(),
                  "Vector for holding diagonal has wrong size!");
      MFEM_ASSERT(D.Size() == trial_fes->GetTrueVSize(),
                  "Vector for holding diagonal has wrong size!");
      const Operator *P_trial = trial_fes->GetProlongationMatrix();
      const Operator *P_test = test_fes->GetProlongationMatrix();
      if (!IsIdentityProlongation(P_trial))
      {
         Vector local_D(P_trial->Height());
         P_trial->Mult(D, local_D);

         if (!IsIdentityProlongation(P_test))
         {
            Vector local_diag(P_test->Height());
            ext->AssembleDiagonal_ADAt(local_D, local_diag);
            P_test->MultTranspose(local_diag, diag);
         }
         else
         {
            ext->AssembleDiagonal_ADAt(local_D, diag);
         }
      }
      else
      {
         if (!IsIdentityProlongation(P_test))
         {
            Vector local_diag(P_test->Height());
            ext->AssembleDiagonal_ADAt(D, local_diag);
            P_test->MultTranspose(local_diag, diag);
         }
         else
         {
            ext->AssembleDiagonal_ADAt(D, diag);
         }
      }
   }
   else
   {
      MFEM_ABORT("Not implemented. Maybe assemble your bilinear form into a "
                 "matrix and use SparseMatrix functions?");
   }
}

void MixedBilinearForm::ConformingAssemble()
{
   if (assembly != AssemblyLevel::LEGACY)
   {
      MFEM_WARNING("Conforming assemble not supported for this assembly level!");
      return;
   }

   Finalize();

   const SparseMatrix *P2 = test_fes->GetConformingProlongation();
   if (P2)
   {
      SparseMatrix *R = Transpose(*P2);
      SparseMatrix *RA = mfem::Mult(*R, *mat);
      delete R;
      delete mat;
      mat = RA;
   }

   const SparseMatrix *P1 = trial_fes->GetConformingProlongation();
   if (P1)
   {
      SparseMatrix *RAP = mfem::Mult(*mat, *P1);
      delete mat;
      mat = RAP;
   }

   height = mat->Height();
   width = mat->Width();
}


void MixedBilinearForm::ComputeElementMatrix(int i, DenseMatrix &elmat) const
{
   const FiniteElement &trial_fe = *trial_fes->GetFE(i);
   const FiniteElement &test_fe = *test_fes->GetFE(i);

   if (domain_integs.Size())
   {
      ElementTransformation *eltrans = test_fes->GetElementTransformation(i);
      domain_integs[0]->AssembleElementMatrix2(trial_fe, test_fe, *eltrans,
                                               elmat);
      for (int k = 1; k < domain_integs.Size(); k++)
      {
         domain_integs[k]->AssembleElementMatrix2(trial_fe, test_fe, *eltrans,
                                                  elemmat);
         elmat += elemmat;
      }
   }
   else
   {
      const int tr_dofs = trial_fe.GetDof() * trial_fes->GetVDim();
      const int te_dofs = test_fe.GetDof() * test_fes->GetVDim();

      elmat.SetSize(te_dofs, tr_dofs);
      elmat = 0.0;
   }
}

void MixedBilinearForm::ComputeBdrElementMatrix(int i, DenseMatrix &elmat) const
{
   const FiniteElement &trial_be = *trial_fes->GetBE(i);
   const FiniteElement &test_be = *test_fes->GetBE(i);

   if (boundary_integs.Size())
   {
      ElementTransformation *eltrans = test_fes->GetBdrElementTransformation(i);
      boundary_integs[0]->AssembleElementMatrix2(trial_be, test_be, *eltrans,
                                                 elmat);
      for (int k = 1; k < boundary_integs.Size(); k++)
      {
         boundary_integs[k]->AssembleElementMatrix2(trial_be, test_be, *eltrans,
                                                    elemmat);
         elmat += elemmat;
      }
   }
   else
   {
      const int tr_dofs = trial_be.GetDof() * trial_fes->GetVDim();
      const int te_dofs = test_be.GetDof() * test_fes->GetVDim();

      elmat.SetSize(te_dofs, tr_dofs);
      elmat = 0.0;
   }
}

void MixedBilinearForm::ComputeFaceMatrix(int i, DenseMatrix &elmat) const
{
   FaceElementTransformations *ftr;
   Mesh *mesh = test_fes -> GetMesh();
   ftr = mesh->GetFaceElementTransformations(i);
   MFEM_ASSERT(ftr, "No associated face transformations.");

   const FiniteElement *trial_fe1, *trial_fe2, *test_fe1, *test_fe2;

   trial_fe1 = trial_fes->GetFE(ftr->Elem1No);
   test_fe1 = test_fes->GetFE(ftr->Elem1No);
   if (ftr->Elem2No >= 0)
   {
      trial_fe2 = trial_fes->GetFE(ftr->Elem2No);
      test_fe2 = test_fes->GetFE(ftr->Elem2No);
   }
   else
   {
      // The test_fe2 object is really a dummy and not used on the
      // boundaries, but we can't dereference a NULL pointer, and we don't
      // want to actually make a fake element.
      trial_fe2 = trial_fe1;
      test_fe2 = test_fe1;
   }

   if (interior_face_integs.Size())
   {
      interior_face_integs[0]->AssembleFaceMatrix(*trial_fe1, *test_fe1, *trial_fe2,
                                                  *test_fe2,
                                                  *ftr, elmat);
      for (int k = 1; k < interior_face_integs.Size(); k++)
      {
         interior_face_integs[k]->AssembleFaceMatrix(*trial_fe1, *test_fe1, *trial_fe2,
                                                     *test_fe2,
                                                     *ftr, elemmat);
         elmat += elemmat;
      }
   }
   else
   {
      int tr_dofs = trial_fe1->GetDof() * trial_fes->GetVDim();
      int te_dofs = test_fe1->GetDof() * test_fes->GetVDim();
      if (ftr->Elem2No >= 0)
      {
         tr_dofs += trial_fe2->GetDof() * trial_fes->GetVDim();
         te_dofs += test_fe2->GetDof() * test_fes->GetVDim();
      }

      elmat.SetSize(te_dofs, tr_dofs);
      elmat = 0.0;
   }
}

void MixedBilinearForm::ComputeBdrFaceMatrix(int i, DenseMatrix &elmat) const
{
   FaceElementTransformations *ftr;
   Mesh *mesh = test_fes -> GetMesh();
   ftr = mesh->GetBdrFaceTransformations(i);
   MFEM_ASSERT(ftr, "No associated boundary face.");

   const FiniteElement *trial_fe1, *trial_fe2, *test_fe1, *test_fe2;

   trial_fe1 = trial_fes->GetFE(ftr->Elem1No);
   test_fe1 = test_fes->GetFE(ftr->Elem1No);
   // The test_fe2 object is really a dummy and not used on the
   // boundaries, but we can't dereference a NULL pointer, and we don't
   // want to actually make a fake element.
   trial_fe2 = trial_fe1;
   test_fe2 = test_fe1;

   if (boundary_face_integs.Size())
   {
      boundary_face_integs[0]->AssembleFaceMatrix(*trial_fe1, *test_fe1, *trial_fe2,
                                                  *test_fe2,
                                                  *ftr, elmat);
      for (int k = 1; k < boundary_face_integs.Size(); k++)
      {
         boundary_face_integs[k]->AssembleFaceMatrix(*trial_fe1, *test_fe1, *trial_fe2,
                                                     *test_fe2,
                                                     *ftr, elemmat);
         elmat += elemmat;
      }
   }
   else
   {
      const int tr_dofs = trial_fe1->GetDof() * trial_fes->GetVDim();
      const int te_dofs = test_fe1->GetDof() * test_fes->GetVDim();

      elmat.SetSize(te_dofs, tr_dofs);
      elmat = 0.0;
   }
}

void MixedBilinearForm::ComputeTraceFaceMatrix(int i, DenseMatrix &elmat) const
{
   FaceElementTransformations *ftr;
   Mesh *mesh = test_fes -> GetMesh();
   ftr = mesh->GetFaceElementTransformations(i);
   MFEM_ASSERT(ftr, "No associated face transformation.");

   const FiniteElement *trial_face_fe, *test_fe1, *test_fe2;

   trial_face_fe = trial_fes->GetFaceElement(i);
   test_fe1 = test_fes->GetFE(ftr->Elem1No);
   if (ftr->Elem2No >= 0)
   {
      test_fe2 = test_fes->GetFE(ftr->Elem2No);
   }
   else
   {
      // The test_fe2 object is really a dummy and not used on the
      // boundaries, but we can't dereference a NULL pointer, and we don't
      // want to actually make a fake element.
      test_fe2 = test_fe1;
   }

   if (trace_face_integs.Size())
   {
      trace_face_integs[0]->AssembleFaceMatrix(*trial_face_fe, *test_fe1, *test_fe2,
                                               *ftr, elmat);
      for (int k = 1; k < trace_face_integs.Size(); k++)
      {
         trace_face_integs[k]->AssembleFaceMatrix(*trial_face_fe, *test_fe1, *test_fe2,
                                                  *ftr, elemmat);
         elmat += elemmat;
      }
   }
   else
   {
      const int tr_face_dofs = trial_face_fe->GetDof() * trial_fes->GetVDim();
      int te_dofs = test_fe1->GetDof() * test_fes->GetVDim();
      if (ftr->Elem2No >= 0)
      {
         te_dofs += test_fe2->GetDof() * test_fes->GetVDim();
      }

      elmat.SetSize(te_dofs, tr_face_dofs);
      elmat = 0.0;
   }
}

void MixedBilinearForm::ComputeBdrTraceFaceMatrix(int i,
                                                  DenseMatrix &elmat) const
{
   FaceElementTransformations *ftr;
   Mesh *mesh = test_fes -> GetMesh();
   ftr = mesh->GetBdrFaceTransformations(i);
   MFEM_ASSERT(ftr, "No associated boundary face.");

   const FiniteElement *trial_face_fe, *test_fe1, *test_fe2;
   int iface = mesh->GetBdrElementFaceIndex(i);
   trial_face_fe = trial_fes->GetFaceElement(iface);
   test_fe1 = test_fes->GetFE(ftr->Elem1No);
   // The test_fe2 object is really a dummy and not used on the
   // boundaries, but we can't dereference a NULL pointer, and we don't
   // want to actually make a fake element.
   test_fe2 = test_fe1;

   if (boundary_trace_face_integs.Size())
   {
      boundary_trace_face_integs[0]->AssembleFaceMatrix(*trial_face_fe, *test_fe1,
                                                        *test_fe2,
                                                        *ftr, elmat);
      for (int k = 1; k < boundary_trace_face_integs.Size(); k++)
      {
         boundary_trace_face_integs[k]->AssembleFaceMatrix(*trial_face_fe, *test_fe1,
                                                           *test_fe2,
                                                           *ftr, elemmat);
         elmat += elemmat;
      }
   }
   else
   {
      const int tr_face_dofs = trial_face_fe->GetDof() * trial_fes->GetVDim();
      int te_dofs = test_fe1->GetDof() * test_fes->GetVDim();

      elmat.SetSize(te_dofs, tr_face_dofs);
      elmat = 0.0;
   }
}

void MixedBilinearForm::AssembleElementMatrix(
   int i, const DenseMatrix &elmat, int skip_zeros)
{
   AssembleElementMatrix(i, elmat, trial_vdofs, test_vdofs, skip_zeros);
}

void MixedBilinearForm::AssembleElementMatrix(
   int i, const DenseMatrix &elmat, Array<int> &trial_vdofs_,
   Array<int> &test_vdofs_, int skip_zeros)
{
   trial_fes->GetElementVDofs(i, trial_vdofs_);
   test_fes->GetElementVDofs(i, test_vdofs_);
   if (mat == NULL)
   {
      mat = new SparseMatrix(height, width);
   }
   mat->AddSubMatrix(test_vdofs_, trial_vdofs_, elmat, skip_zeros);
}

void MixedBilinearForm::AssembleBdrElementMatrix(
   int i, const DenseMatrix &elmat, int skip_zeros)
{
   AssembleBdrElementMatrix(i, elmat, trial_vdofs, test_vdofs, skip_zeros);
}

void MixedBilinearForm::AssembleBdrElementMatrix(
   int i, const DenseMatrix &elmat, Array<int> &trial_vdofs_,
   Array<int> &test_vdofs_, int skip_zeros)
{
   trial_fes->GetBdrElementVDofs(i, trial_vdofs_);
   test_fes->GetBdrElementVDofs(i, test_vdofs_);
   if (mat == NULL)
   {
      mat = new SparseMatrix(height, width);
   }
   mat->AddSubMatrix(test_vdofs_, trial_vdofs_, elmat, skip_zeros);
}

void MixedBilinearForm::EliminateTrialEssentialBC(
   const Array<int> &bdr_attr_is_ess, const Vector &sol, Vector &rhs )
{
   Array<int> trial_ess_dofs;
   trial_fes->GetEssentialVDofs(bdr_attr_is_ess, trial_ess_dofs);
   mat->EliminateCols(trial_ess_dofs, &sol, &rhs);
}

void MixedBilinearForm::EliminateTrialEssentialBC(const Array<int>
                                                  &bdr_attr_is_ess)
{
   Array<int> trial_ess_dofs;
   trial_fes->GetEssentialVDofs(bdr_attr_is_ess, trial_ess_dofs);
   mat->EliminateCols(trial_ess_dofs);
}

void MixedBilinearForm::EliminateTrialVDofs(const Array<int> &trial_vdofs_,
                                            const Vector &sol, Vector &rhs)
{
   Array<int> trial_vdofs_marker;
   FiniteElementSpace::ListToMarker(trial_vdofs_, mat->Width(),
                                    trial_vdofs_marker);
   mat->EliminateCols(trial_vdofs_marker, &sol, &rhs);
}

void MixedBilinearForm::EliminateTrialVDofs(const Array<int> &trial_vdofs_)
{
   if (mat_e == NULL)
   {
      mat_e = new SparseMatrix(mat->Height(), mat->Width());
   }

   Array<int> trial_vdofs_marker;
   FiniteElementSpace::ListToMarker(trial_vdofs_, mat->Width(),
                                    trial_vdofs_marker);
   mat->EliminateCols(trial_vdofs_marker, *mat_e);
   mat_e->Finalize();
}

void MixedBilinearForm::EliminateTrialVDofsInRHS(const Array<int> &trial_vdofs_,
                                                 const Vector &x, Vector &b)
{
   mat_e->AddMult(x, b, -1.);
}

void MixedBilinearForm::EliminateEssentialBCFromTrialDofs(
   const Array<int> &marked_vdofs, const Vector &sol, Vector &rhs)
{
   mat->EliminateCols(marked_vdofs, &sol, &rhs);
}

void MixedBilinearForm::EliminateTestEssentialBC(const Array<int>
                                                 &bdr_attr_is_ess)
{
   int i, j, k;
   Array<int> te_vdofs;

   for (i = 0; i < test_fes -> GetNBE(); i++)
      if (bdr_attr_is_ess[test_fes -> GetBdrAttribute (i)-1])
      {
         test_fes -> GetBdrElementVDofs (i, te_vdofs);
         for (j = 0; j < te_vdofs.Size(); j++)
         {
            if ( (k = te_vdofs[j]) < 0 )
            {
               k = -1-k;
            }
            mat -> EliminateRow (k);
         }
      }
}

void MixedBilinearForm::EliminateTestVDofs(const Array<int> &test_vdofs_)
{
   for (int i=0; i<test_vdofs_.Size(); ++i)
   {
      mat->EliminateRow(test_vdofs_[i]);
   }
}

void MixedBilinearForm::FormRectangularSystemMatrix(
   const Array<int> &trial_tdof_list,
   const Array<int> &test_tdof_list,
   OperatorHandle &A)

{
   if (ext)
   {
      ext->FormRectangularSystemOperator(trial_tdof_list, test_tdof_list, A);
      return;
   }

   const SparseMatrix *test_P = test_fes->GetConformingProlongation();
   const SparseMatrix *trial_P = trial_fes->GetConformingProlongation();

   mat->Finalize();

   if (test_P && trial_P)
   {
      SparseMatrix *m = RAP(*test_P, *mat, *trial_P);
      delete mat;
      mat = m;
   }
   else if (test_P)
   {
      SparseMatrix *m = TransposeMult(*test_P, *mat);
      delete mat;
      mat = m;
   }
   else if (trial_P)
   {
      SparseMatrix *m = mfem::Mult(*mat, *trial_P);
      delete mat;
      mat = m;
   }

   EliminateTrialVDofs(trial_tdof_list);
   EliminateTestVDofs(test_tdof_list);

   A.Reset(mat, false);
}

void MixedBilinearForm::FormRectangularLinearSystem(
   const Array<int> &trial_tdof_list,
   const Array<int> &test_tdof_list,
   Vector &x, Vector &b,
   OperatorHandle &A,
   Vector &X, Vector &B)
{
   if (ext)
   {
      ext->FormRectangularLinearSystem(trial_tdof_list, test_tdof_list,
                                       x, b, A, X, B);
      return;
   }

   const Operator *Pi = this->GetProlongation();
   const Operator *Po = this->GetOutputProlongation();
   const Operator *Ri = this->GetRestriction();
   InitTVectors(Po, Ri, Pi, x, b, X, B);

   if (!mat_e)
   {
      FormRectangularSystemMatrix(trial_tdof_list, test_tdof_list,
                                  A); // Set A = mat_e
   }
   // Eliminate essential BCs with B -= Ab xb
   EliminateTrialVDofsInRHS(trial_tdof_list, X, B);

   B.SetSubVector(test_tdof_list, 0.0);
}

void MixedBilinearForm::Update()
{
   delete mat;
   mat = NULL;
   delete mat_e;
   mat_e = NULL;
   height = test_fes->GetVSize();
   width = trial_fes->GetVSize();
   if (ext) { ext->Update(); }
}

MixedBilinearForm::~MixedBilinearForm()
{
   if (mat) { delete mat; }
   if (mat_e) { delete mat_e; }
   if (!extern_bfs)
   {
      int i;
      for (i = 0; i < domain_integs.Size(); i++) { delete domain_integs[i]; }
      for (i = 0; i < boundary_integs.Size(); i++)
      { delete boundary_integs[i]; }
      for (i = 0; i < interior_face_integs.Size(); i++)
      { delete interior_face_integs[i]; }
      for (i = 0; i < boundary_face_integs.Size(); i++)
      { delete boundary_face_integs[i]; }
      for (i = 0; i < trace_face_integs.Size(); i++)
      { delete trace_face_integs[i]; }
      for (i = 0; i < boundary_trace_face_integs.Size(); i++)
      { delete boundary_trace_face_integs[i]; }
   }
}

void DiscreteLinearOperator::SetAssemblyLevel(AssemblyLevel assembly_level)
{
   if (ext)
   {
      MFEM_ABORT("the assembly level has already been set!");
   }
   assembly = assembly_level;
   switch (assembly)
   {
      case AssemblyLevel::LEGACY:
      case AssemblyLevel::FULL:
         // Use the original implementation for now
         break;
      case AssemblyLevel::ELEMENT:
         MFEM_ABORT("Element assembly not supported yet... stay tuned!");
         break;
      case AssemblyLevel::PARTIAL:
         ext.reset(new PADiscreteLinearOperatorExtension(this));
         break;
      case AssemblyLevel::NONE:
         MFEM_ABORT("Matrix-free action not supported yet... stay tuned!");
         break;
      default:
         MFEM_ABORT("Unknown assembly level");
   }
}

void DiscreteLinearOperator::Assemble(int skip_zeros)
{
   if (ext)
   {
      ext->Assemble();
      return;
   }

   ElementTransformation *eltrans;
   DenseMatrix elmat;

   Mesh *mesh = test_fes->GetMesh();

   if (mat == NULL)
   {
      mat = new SparseMatrix(height, width);
   }

   if (domain_integs.Size())
   {
      for (int k = 0; k < domain_integs.Size(); k++)
      {
         if (domain_integs_marker[k] != NULL)
         {
            MFEM_VERIFY(domain_integs_marker[k]->Size() ==
                        (mesh->attributes.Size() ? mesh->attributes.Max() : 0),
                        "invalid element marker for domain integrator #"
                        << k << ", counting from zero");
         }
      }

      DofTransformation dom_dof_trans;
      DofTransformation ran_dof_trans;
      for (int i = 0; i < test_fes->GetNE(); i++)
      {
         const int elem_attr = mesh->GetAttribute(i);
         trial_fes->GetElementVDofs(i, trial_vdofs, dom_dof_trans);
         test_fes->GetElementVDofs(i, test_vdofs, ran_dof_trans);
         eltrans = test_fes->GetElementTransformation(i);

         elmat.SetSize(test_vdofs.Size(), trial_vdofs.Size());
         elmat = 0.0;
         for (int k = 0; k < domain_integs.Size(); k++)
         {
            if (domain_integs_marker[k] == NULL ||
                (*(domain_integs_marker[k]))[elem_attr-1] == 1)
            {
               domain_integs[k]->AssembleElementMatrix2(*trial_fes->GetFE(i),
                                                        *test_fes->GetFE(i),
                                                        *eltrans, elemmat);
               elmat += elemmat;
            }
         }
         TransformPrimal(ran_dof_trans, dom_dof_trans, elemmat);
         mat->SetSubMatrix(test_vdofs, trial_vdofs, elemmat, skip_zeros);
      }
   }

   if (trace_face_integs.Size())
   {
      const int nfaces = test_fes->GetMesh()->GetNumFaces();
      for (int i = 0; i < nfaces; i++)
      {
         trial_fes->GetFaceVDofs(i, trial_vdofs);
         test_fes->GetFaceVDofs(i, test_vdofs);
         eltrans = test_fes->GetMesh()->GetFaceTransformation(i);

         elmat.SetSize(test_vdofs.Size(), trial_vdofs.Size());
         elmat = 0.0;
         for (int k = 0; k < trace_face_integs.Size(); k++)
         {
            trace_face_integs[k]->AssembleElementMatrix2(*trial_fes->GetFaceElement(i),
                                                         *test_fes->GetFaceElement(i),
                                                         *eltrans, elemmat);
            elmat += elemmat;
         }
         mat->SetSubMatrix(test_vdofs, trial_vdofs, elmat, skip_zeros);
      }
   }
}

}<|MERGE_RESOLUTION|>--- conflicted
+++ resolved
@@ -278,7 +278,6 @@
    boundary_face_integs_marker.Append(&bdr_marker);
 }
 
-<<<<<<< HEAD
 /* HDG */
 void BilinearForm::AddHDGInteriorFaceIntegrator (BilinearFormIntegrator * bfi)
 {
@@ -300,10 +299,7 @@
    skeleton_boundary_face_integs_marker.Append(&bdr_marker);
 }
 
-void BilinearForm::ComputeElementMatrix(int i, DenseMatrix &elmat)
-=======
 void BilinearForm::ComputeElementMatrix(int i, DenseMatrix &elmat) const
->>>>>>> dfc2dfeb
 {
    if (element_matrices)
    {
