// Copyright (c) 2010-2024, Lawrence Livermore National Security, LLC. Produced
// at the Lawrence Livermore National Laboratory. All Rights reserved. See files
// LICENSE and NOTICE for details. LLNL-CODE-806117.
//
// This file is part of the MFEM library. For more information and source code
// availability visit https://mfem.org.
//
// MFEM is free software; you can redistribute it and/or modify it under the
// terms of the BSD-3 license. We welcome feedback and contributions, see file
// CONTRIBUTING.md for details.

// Implementation of class BilinearForm

#include "fem.hpp"
#include "../general/device.hpp"
#include "../mesh/nurbs.hpp"
#include <cmath>

namespace mfem
{

void BilinearForm::AllocMat()
{
   if (static_cond) { return; }

   if (precompute_sparsity == 0 || fes->GetVDim() > 1)
   {
      mat = new SparseMatrix(height);
      return;
   }

   const Table &elem_dof = fes->GetElementToDofTable();
   Table dof_dof;

   if (interior_face_integs.Size() > 0)
   {
      // the sparsity pattern is defined from the map: face->element->dof
      Table face_dof, dof_face;
      {
         Table *face_elem = fes->GetMesh()->GetFaceToElementTable();
         mfem::Mult(*face_elem, elem_dof, face_dof);
         delete face_elem;
      }
      Transpose(face_dof, dof_face, height);
      mfem::Mult(dof_face, face_dof, dof_dof);
   }
   else
   {
      // the sparsity pattern is defined from the map: element->dof
      Table dof_elem;
      Transpose(elem_dof, dof_elem, height);
      mfem::Mult(dof_elem, elem_dof, dof_dof);
   }

   dof_dof.SortRows();

   int *I = dof_dof.GetI();
   int *J = dof_dof.GetJ();
   real_t *data = Memory<real_t>(I[height]);

   mat = new SparseMatrix(I, J, data, height, height, true, true, true);
   *mat = 0.0;

   dof_dof.LoseData();
}

BilinearForm::BilinearForm(FiniteElementSpace * f)
   : Matrix (f->GetVSize())
{
   fes = f;
   sequence = f->GetSequence();
   mat = mat_e = NULL;
   extern_bfs = 0;
   element_matrices = NULL;
   static_cond = NULL;
   hybridization = NULL;
   precompute_sparsity = 0;
   diag_policy = DIAG_KEEP;

   assembly = AssemblyLevel::LEGACY;
   batch = 1;
   ext = NULL;
}

BilinearForm::BilinearForm (FiniteElementSpace * f, BilinearForm * bf, int ps)
   : Matrix (f->GetVSize())
{
   fes = f;
   sequence = f->GetSequence();
   mat_e = NULL;
   extern_bfs = 1;
   element_matrices = NULL;
   static_cond = NULL;
   hybridization = NULL;
   precompute_sparsity = ps;
   diag_policy = DIAG_KEEP;

   assembly = AssemblyLevel::LEGACY;
   batch = 1;
   ext = NULL;

   // Copy the pointers to the integrators
   domain_integs = bf->domain_integs;
   domain_integs_marker = bf->domain_integs_marker;

   boundary_integs = bf->boundary_integs;
   boundary_integs_marker = bf->boundary_integs_marker;

   interior_face_integs = bf->interior_face_integs;

   boundary_face_integs = bf->boundary_face_integs;
   boundary_face_integs_marker = bf->boundary_face_integs_marker;

   AllocMat();
}

void BilinearForm::SetAssemblyLevel(AssemblyLevel assembly_level)
{
   if (ext)
   {
      MFEM_ABORT("the assembly level has already been set!");
   }
   assembly = assembly_level;
   switch (assembly)
   {
      case AssemblyLevel::LEGACY:
         break;
      case AssemblyLevel::FULL:
         SetDiagonalPolicy( DIAG_ONE ); // Only diagonal policy supported on device
         ext = new FABilinearFormExtension(this);
         break;
      case AssemblyLevel::ELEMENT:
         ext = new EABilinearFormExtension(this);
         break;
      case AssemblyLevel::PARTIAL:
         ext = new PABilinearFormExtension(this);
         break;
      case AssemblyLevel::NONE:
         ext = new MFBilinearFormExtension(this);
         break;
      default:
         MFEM_ABORT("BilinearForm: unknown assembly level");
   }
}

void BilinearForm::EnableStaticCondensation()
{
   delete static_cond;
   if (assembly != AssemblyLevel::LEGACY)
   {
      static_cond = NULL;
      MFEM_WARNING("Static condensation not supported for this assembly level");
      return;
   }
   static_cond = new StaticCondensation(fes);
   if (static_cond->ReducesTrueVSize())
   {
      bool symmetric = false;      // TODO
      bool block_diagonal = false; // TODO
      static_cond->Init(symmetric, block_diagonal);
   }
   else
   {
      delete static_cond;
      static_cond = NULL;
   }
}

void BilinearForm::EnableHybridization(FiniteElementSpace *constr_space,
                                       BilinearFormIntegrator *constr_integ,
                                       const Array<int> &ess_tdof_list)
{
   delete hybridization;
   if (assembly != AssemblyLevel::LEGACY)
   {
      delete constr_integ;
      hybridization = NULL;
      MFEM_WARNING("Hybridization not supported for this assembly level");
      return;
   }
   hybridization = new Hybridization(fes, constr_space);
   hybridization->SetConstraintIntegrator(constr_integ);
   hybridization->Init(ess_tdof_list);
}

void BilinearForm::UseSparsity(int *I, int *J, bool isSorted)
{
   if (static_cond) { return; }

   if (mat)
   {
      if (mat->Finalized() && mat->GetI() == I && mat->GetJ() == J)
      {
         return; // mat is already using the given sparsity
      }
      delete mat;
   }
   height = width = fes->GetVSize();
   mat = new SparseMatrix(I, J, NULL, height, width, false, true, isSorted);
}

void BilinearForm::UseSparsity(SparseMatrix &A)
{
   MFEM_ASSERT(A.Height() == fes->GetVSize() && A.Width() == fes->GetVSize(),
               "invalid matrix A dimensions: "
               << A.Height() << " x " << A.Width());
   MFEM_ASSERT(A.Finalized(), "matrix A must be Finalized");

   UseSparsity(A.GetI(), A.GetJ(), A.ColumnsAreSorted());
}

real_t& BilinearForm::Elem (int i, int j)
{
   return mat -> Elem(i,j);
}

const real_t& BilinearForm::Elem (int i, int j) const
{
   return mat -> Elem(i,j);
}

MatrixInverse * BilinearForm::Inverse() const
{
   return mat -> Inverse();
}

void BilinearForm::Finalize (int skip_zeros)
{
   if (assembly == AssemblyLevel::LEGACY)
   {
      if (!static_cond) { mat->Finalize(skip_zeros); }
      if (mat_e) { mat_e->Finalize(skip_zeros); }
      if (static_cond) { static_cond->Finalize(); }
      if (hybridization) { hybridization->Finalize(); }
   }
}

void BilinearForm::AddDomainIntegrator(BilinearFormIntegrator *bfi)
{
   domain_integs.Append(bfi);
   domain_integs_marker.Append(NULL); // NULL marker means apply everywhere
}

void BilinearForm::AddDomainIntegrator(BilinearFormIntegrator *bfi,
                                       Array<int> &elem_marker)
{
   domain_integs.Append(bfi);
   domain_integs_marker.Append(&elem_marker);
}

void BilinearForm::AddBoundaryIntegrator (BilinearFormIntegrator * bfi)
{
   boundary_integs.Append (bfi);
   boundary_integs_marker.Append(NULL); // NULL marker means apply everywhere
}

void BilinearForm::AddBoundaryIntegrator (BilinearFormIntegrator * bfi,
                                          Array<int> &bdr_marker)
{
   boundary_integs.Append (bfi);
   boundary_integs_marker.Append(&bdr_marker);
}

void BilinearForm::AddInteriorFaceIntegrator(BilinearFormIntegrator * bfi)
{
   interior_face_integs.Append (bfi);
}

void BilinearForm::AddBdrFaceIntegrator(BilinearFormIntegrator *bfi)
{
   boundary_face_integs.Append(bfi);
   // NULL marker means apply everywhere
   boundary_face_integs_marker.Append(NULL);
}

void BilinearForm::AddBdrFaceIntegrator(BilinearFormIntegrator *bfi,
                                        Array<int> &bdr_marker)
{
   boundary_face_integs.Append(bfi);
   boundary_face_integs_marker.Append(&bdr_marker);
}

void BilinearForm::ComputeElementMatrix(int i, DenseMatrix &elmat)
{
   if (element_matrices)
   {
      elmat.SetSize(element_matrices->SizeI(), element_matrices->SizeJ());
      elmat = element_matrices->GetData(i);
      return;
   }

   if (domain_integs.Size())
   {
      const FiniteElement &fe = *fes->GetFE(i);
      ElementTransformation *eltrans = fes->GetElementTransformation(i);
      domain_integs[0]->AssembleElementMatrix(fe, *eltrans, elmat);
      for (int k = 1; k < domain_integs.Size(); k++)
      {
         domain_integs[k]->AssembleElementMatrix(fe, *eltrans, elemmat);
         elmat += elemmat;
      }
   }
   else
   {
      fes->GetElementVDofs(i, vdofs);
      elmat.SetSize(vdofs.Size());
      elmat = 0.0;
   }
}

void BilinearForm::ComputeBdrElementMatrix(int i, DenseMatrix &elmat)
{
   if (boundary_integs.Size())
   {
      const FiniteElement &be = *fes->GetBE(i);
      ElementTransformation *eltrans = fes->GetBdrElementTransformation(i);
      boundary_integs[0]->AssembleElementMatrix(be, *eltrans, elmat);
      for (int k = 1; k < boundary_integs.Size(); k++)
      {
         boundary_integs[k]->AssembleElementMatrix(be, *eltrans, elemmat);
         elmat += elemmat;
      }
   }
   else
   {
      fes->GetBdrElementVDofs(i, vdofs);
      elmat.SetSize(vdofs.Size());
      elmat = 0.0;
   }
}

void BilinearForm::AssembleElementMatrix(
   int i, const DenseMatrix &elmat, int skip_zeros)
{
   AssembleElementMatrix(i, elmat, vdofs, skip_zeros);
}

void BilinearForm::AssembleElementMatrix(
   int i, const DenseMatrix &elmat, Array<int> &vdofs_, int skip_zeros)
{
   fes->GetElementVDofs(i, vdofs_);
   if (static_cond)
   {
      static_cond->AssembleMatrix(i, elmat);
   }
   else
   {
      if (mat == NULL)
      {
         AllocMat();
      }
      mat->AddSubMatrix(vdofs_, vdofs_, elmat, skip_zeros);
      if (hybridization)
      {
         hybridization->AssembleMatrix(i, elmat);
      }
   }
}

void BilinearForm::AssembleBdrElementMatrix(
   int i, const DenseMatrix &elmat, int skip_zeros)
{
   AssembleBdrElementMatrix(i, elmat, vdofs, skip_zeros);
}

void BilinearForm::AssembleBdrElementMatrix(
   int i, const DenseMatrix &elmat, Array<int> &vdofs_, int skip_zeros)
{
   fes->GetBdrElementVDofs(i, vdofs_);
   if (static_cond)
   {
      static_cond->AssembleBdrMatrix(i, elmat);
   }
   else
   {
      if (mat == NULL)
      {
         AllocMat();
      }
      mat->AddSubMatrix(vdofs_, vdofs_, elmat, skip_zeros);
      if (hybridization)
      {
         hybridization->AssembleBdrMatrix(i, elmat);
      }
   }
}

void BilinearForm::Assemble(int skip_zeros)
{
   if (ext)
   {
      ext->Assemble();
      return;
   }

   ElementTransformation *eltrans;
   DofTransformation * doftrans;
   Mesh *mesh = fes -> GetMesh();
   DenseMatrix elmat, *elmat_p;

   if (mat == NULL)
   {
      AllocMat();
   }

#ifdef MFEM_USE_LEGACY_OPENMP
   int free_element_matrices = 0;
   if (!element_matrices)
   {
      ComputeElementMatrices();
      free_element_matrices = 1;
   }
#endif

   if (domain_integs.Size())
   {
      for (int k = 0; k < domain_integs.Size(); k++)
      {
         if (domain_integs_marker[k] != NULL)
         {
            MFEM_VERIFY(domain_integs_marker[k]->Size() ==
                        (mesh->attributes.Size() ? mesh->attributes.Max() : 0),
                        "invalid element marker for domain integrator #"
                        << k << ", counting from zero");
         }

         if (domain_integs[k]->Patchwise())
         {
            MFEM_VERIFY(fes->GetNURBSext(), "Patchwise integration requires a "
                        << "NURBS FE space");
         }
      }

      // Element-wise integration
      for (int i = 0; i < fes -> GetNE(); i++)
      {
         // Set both doftrans (potentially needed to assemble the element
         // matrix) and vdofs, which is also needed when the element matrices
         // are pre-assembled.
         doftrans = fes->GetElementVDofs(i, vdofs);
         if (element_matrices)
         {
            elmat_p = &(*element_matrices)(i);
         }
         else
         {
            const int elem_attr = fes->GetMesh()->GetAttribute(i);
            eltrans = fes->GetElementTransformation(i);

            elmat.SetSize(0);
            for (int k = 0; k < domain_integs.Size(); k++)
            {
               if ((domain_integs_marker[k] == NULL ||
                    (*(domain_integs_marker[k]))[elem_attr-1] == 1)
                   && !domain_integs[k]->Patchwise())
               {
                  domain_integs[k]->AssembleElementMatrix(*fes->GetFE(i),
                                                          *eltrans, elemmat);
                  if (elmat.Size() == 0)
                  {
                     elmat = elemmat;
                  }
                  else
                  {
                     elmat += elemmat;
                  }
               }
            }
            if (elmat.Size() == 0)
            {
               continue;
            }
            else
            {
               elmat_p = &elmat;
            }
            if (doftrans)
            {
               doftrans->TransformDual(elmat);
            }
            elmat_p = &elmat;
         }
         if (static_cond)
         {
            static_cond->AssembleMatrix(i, *elmat_p);
         }
         else
         {
            mat->AddSubMatrix(vdofs, vdofs, *elmat_p, skip_zeros);
            if (hybridization)
            {
               hybridization->AssembleMatrix(i, *elmat_p);
            }
         }
      }

      // Patch-wise integration
      if (fes->GetNURBSext())
      {
         for (int p=0; p<mesh->NURBSext->GetNP(); ++p)
         {
            bool vdofsSet = false;
            for (int k = 0; k < domain_integs.Size(); k++)
            {
               if (domain_integs[k]->Patchwise())
               {
                  if (!vdofsSet)
                  {
                     fes->GetPatchVDofs(p, vdofs);
                     vdofsSet = true;
                  }

                  SparseMatrix* spmat = nullptr;
                  domain_integs[k]->AssemblePatchMatrix(p, *fes, spmat);
                  Array<int> cols;
                  Vector srow;

                  for (int r=0; r<spmat->Height(); ++r)
                  {
                     spmat->GetRow(r, cols, srow);
                     for (int i=0; i<cols.Size(); ++i)
                     {
                        cols[i] = vdofs[cols[i]];
                     }
                     mat->AddRow(vdofs[r], cols, srow);
                  }

                  delete spmat;
               }
            }
         }
      }
   }

   if (boundary_integs.Size())
   {
      // Which boundary attributes need to be processed?
      Array<int> bdr_attr_marker(mesh->bdr_attributes.Size() ?
                                 mesh->bdr_attributes.Max() : 0);
      bdr_attr_marker = 0;
      for (int k = 0; k < boundary_integs.Size(); k++)
      {
         if (boundary_integs_marker[k] == NULL)
         {
            bdr_attr_marker = 1;
            break;
         }
         Array<int> &bdr_marker = *boundary_integs_marker[k];
         MFEM_ASSERT(bdr_marker.Size() == bdr_attr_marker.Size(),
                     "invalid boundary marker for boundary integrator #"
                     << k << ", counting from zero");
         for (int i = 0; i < bdr_attr_marker.Size(); i++)
         {
            bdr_attr_marker[i] |= bdr_marker[i];
         }
      }

      for (int i = 0; i < fes -> GetNBE(); i++)
      {
         const int bdr_attr = mesh->GetBdrAttribute(i);
         if (bdr_attr_marker[bdr_attr-1] == 0) { continue; }

         const FiniteElement &be = *fes->GetBE(i);
         doftrans = fes -> GetBdrElementVDofs (i, vdofs);
         eltrans = fes -> GetBdrElementTransformation (i);
         int k = 0;
         for (; k < boundary_integs.Size(); k++)
         {
            if (boundary_integs_marker[k] &&
                (*boundary_integs_marker[k])[bdr_attr-1] == 0) { continue; }

            boundary_integs[k]->AssembleElementMatrix(be, *eltrans, elmat);
            k++;
            break;
         }
         for (; k < boundary_integs.Size(); k++)
         {
            if (boundary_integs_marker[k] &&
                (*boundary_integs_marker[k])[bdr_attr-1] == 0) { continue; }

            boundary_integs[k]->AssembleElementMatrix(be, *eltrans, elemmat);
            elmat += elemmat;
         }
         if (doftrans)
         {
            doftrans->TransformDual(elmat);
         }
         elmat_p = &elmat;
         if (!static_cond)
         {
            mat->AddSubMatrix(vdofs, vdofs, *elmat_p, skip_zeros);
            if (hybridization)
            {
               hybridization->AssembleBdrMatrix(i, *elmat_p);
            }
         }
         else
         {
            static_cond->AssembleBdrMatrix(i, *elmat_p);
         }
      }
   }

   if (interior_face_integs.Size())
   {
      FaceElementTransformations *tr;
      Array<int> vdofs2;

      int nfaces = mesh->GetNumFaces();
      for (int i = 0; i < nfaces; i++)
      {
         tr = mesh -> GetInteriorFaceTransformations (i);
         if (tr != NULL)
         {
            fes -> GetElementVDofs (tr -> Elem1No, vdofs);
            fes -> GetElementVDofs (tr -> Elem2No, vdofs2);
            vdofs.Append (vdofs2);
            for (int k = 0; k < interior_face_integs.Size(); k++)
            {
               interior_face_integs[k]->
               AssembleFaceMatrix(*fes->GetFE(tr->Elem1No),
                                  *fes->GetFE(tr->Elem2No),
                                  *tr, elemmat);
               mat -> AddSubMatrix (vdofs, vdofs, elemmat, skip_zeros);
            }
         }
      }
   }

   if (boundary_face_integs.Size())
   {
      FaceElementTransformations *tr;
      const FiniteElement *fe1, *fe2;

      // Which boundary attributes need to be processed?
      Array<int> bdr_attr_marker(mesh->bdr_attributes.Size() ?
                                 mesh->bdr_attributes.Max() : 0);
      bdr_attr_marker = 0;
      for (int k = 0; k < boundary_face_integs.Size(); k++)
      {
         if (boundary_face_integs_marker[k] == NULL)
         {
            bdr_attr_marker = 1;
            break;
         }
         Array<int> &bdr_marker = *boundary_face_integs_marker[k];
         MFEM_ASSERT(bdr_marker.Size() == bdr_attr_marker.Size(),
                     "invalid boundary marker for boundary face integrator #"
                     << k << ", counting from zero");
         for (int i = 0; i < bdr_attr_marker.Size(); i++)
         {
            bdr_attr_marker[i] |= bdr_marker[i];
         }
      }

      for (int i = 0; i < fes -> GetNBE(); i++)
      {
         const int bdr_attr = mesh->GetBdrAttribute(i);
         if (bdr_attr_marker[bdr_attr-1] == 0) { continue; }

         tr = mesh -> GetBdrFaceTransformations (i);
         if (tr != NULL)
         {
            fes -> GetElementVDofs (tr -> Elem1No, vdofs);
            fe1 = fes -> GetFE (tr -> Elem1No);
            // The fe2 object is really a dummy and not used on the boundaries,
            // but we can't dereference a NULL pointer, and we don't want to
            // actually make a fake element.
            fe2 = fe1;
            for (int k = 0; k < boundary_face_integs.Size(); k++)
            {
               if (boundary_face_integs_marker[k] &&
                   (*boundary_face_integs_marker[k])[bdr_attr-1] == 0)
               { continue; }

               boundary_face_integs[k] -> AssembleFaceMatrix (*fe1, *fe2, *tr,
                                                              elemmat);
               mat -> AddSubMatrix (vdofs, vdofs, elemmat, skip_zeros);
            }
         }
      }
   }

#ifdef MFEM_USE_LEGACY_OPENMP
   if (free_element_matrices)
   {
      FreeElementMatrices();
   }
#endif
}

void BilinearForm::ConformingAssemble()
{
   // Do not remove zero entries to preserve the symmetric structure of the
   // matrix which in turn will give rise to symmetric structure in the new
   // matrix. This ensures that subsequent calls to EliminateRowCol will work
   // correctly.
   Finalize(0);
   MFEM_ASSERT(mat, "the BilinearForm is not assembled");

   const SparseMatrix *P = fes->GetConformingProlongation();
   if (!P) { return; } // conforming mesh

   SparseMatrix *R = Transpose(*P);
   SparseMatrix *RA = mfem::Mult(*R, *mat);
   delete mat;
   if (mat_e)
   {
      SparseMatrix *RAe = mfem::Mult(*R, *mat_e);
      delete mat_e;
      mat_e = RAe;
   }
   delete R;
   mat = mfem::Mult(*RA, *P);
   delete RA;
   if (mat_e)
   {
      SparseMatrix *RAeP = mfem::Mult(*mat_e, *P);
      delete mat_e;
      mat_e = RAeP;
   }

   height = mat->Height();
   width = mat->Width();
}

void BilinearForm::AssembleDiagonal(Vector &diag) const
{
   MFEM_ASSERT(diag.Size() == fes->GetTrueVSize(),
               "Vector for holding diagonal has wrong size!");
   const SparseMatrix *cP = fes->GetConformingProlongation();
   if (!ext)
   {
      MFEM_ASSERT(mat, "the BilinearForm is not assembled!");
      MFEM_ASSERT(cP == nullptr || mat->Height() == cP->Width(),
                  "BilinearForm::ConformingAssemble() is not called!");
      mat->GetDiag(diag);
      return;
   }
   // Here, we have extension, ext.
   if (!cP)
   {
      ext->AssembleDiagonal(diag);
      return;
   }
   // Here, we have extension, ext, and conforming prolongation, cP.

   // For an AMR mesh, a convergent diagonal is assembled with |P^T| d_l,
   // where |P^T| has the entry-wise absolute values of the conforming
   // prolongation transpose operator.
   Vector local_diag(cP->Height());
   ext->AssembleDiagonal(local_diag);
   cP->AbsMultTranspose(local_diag, diag);
}

void BilinearForm::FormLinearSystem(const Array<int> &ess_tdof_list, Vector &x,
                                    Vector &b, OperatorHandle &A, Vector &X,
                                    Vector &B, int copy_interior)
{
   if (ext)
   {
      ext->FormLinearSystem(ess_tdof_list, x, b, A, X, B, copy_interior);
      return;
   }
   const SparseMatrix *P = fes->GetConformingProlongation();
   FormSystemMatrix(ess_tdof_list, A);

   // Transform the system and perform the elimination in B, based on the
   // essential BC values from x. Restrict the BC part of x in X, and set the
   // non-BC part to zero. Since there is no good initial guess for the Lagrange
   // multipliers, set X = 0.0 for hybridization.
   if (static_cond)
   {
      // Schur complement reduction to the exposed dofs
      static_cond->ReduceSystem(x, b, X, B, copy_interior);
   }
   else if (!P) // conforming space
   {
      if (hybridization)
      {
         // Reduction to the Lagrange multipliers system
         EliminateVDofsInRHS(ess_tdof_list, x, b);
         hybridization->ReduceRHS(b, B);
         X.SetSize(B.Size());
         X = 0.0;
      }
      else
      {
         // A, X and B point to the same data as mat, x and b
         EliminateVDofsInRHS(ess_tdof_list, x, b);
         X.MakeRef(x, 0, x.Size());
         B.MakeRef(b, 0, b.Size());
         if (!copy_interior) { X.SetSubVectorComplement(ess_tdof_list, 0.0); }
      }
   }
   else // non-conforming space
   {
      if (hybridization)
      {
         // Reduction to the Lagrange multipliers system
         const SparseMatrix *R = fes->GetConformingRestriction();
         Vector conf_b(P->Width()), conf_x(P->Width());
         P->MultTranspose(b, conf_b);
         R->Mult(x, conf_x);
         EliminateVDofsInRHS(ess_tdof_list, conf_x, conf_b);
         R->MultTranspose(conf_b, b); // store eliminated rhs in b
         hybridization->ReduceRHS(conf_b, B);
         X.SetSize(B.Size());
         X = 0.0;
      }
      else
      {
         // Variational restriction with P
         const SparseMatrix *R = fes->GetConformingRestriction();
         B.SetSize(P->Width());
         P->MultTranspose(b, B);
         X.SetSize(R->Height());
         R->Mult(x, X);
         EliminateVDofsInRHS(ess_tdof_list, X, B);
         if (!copy_interior) { X.SetSubVectorComplement(ess_tdof_list, 0.0); }
      }
   }
}

void BilinearForm::FormSystemMatrix(const Array<int> &ess_tdof_list,
                                    OperatorHandle &A)
{
   if (ext)
   {
      ext->FormSystemMatrix(ess_tdof_list, A);
      return;
   }

   // Finish the matrix assembly and perform BC elimination, storing the
   // eliminated part of the matrix.
   if (static_cond)
   {
      if (!static_cond->HasEliminatedBC())
      {
         static_cond->SetEssentialTrueDofs(ess_tdof_list);
         static_cond->Finalize(); // finalize Schur complement (to true dofs)
         static_cond->EliminateReducedTrueDofs(diag_policy);
         static_cond->Finalize(); // finalize eliminated part
      }
      A.Reset(&static_cond->GetMatrix(), false);
   }
   else
   {
      if (!mat_e)
      {
         const SparseMatrix *P = fes->GetConformingProlongation();
         if (P) { ConformingAssemble(); }
         EliminateVDofs(ess_tdof_list, diag_policy);
         const int remove_zeros = 0;
         Finalize(remove_zeros);
      }
      if (hybridization)
      {
         A.Reset(&hybridization->GetMatrix(), false);
      }
      else
      {
         A.Reset(mat, false);
      }
   }
}

void BilinearForm::RecoverFEMSolution(const Vector &X,
                                      const Vector &b, Vector &x)
{
   if (ext)
   {
      ext->RecoverFEMSolution(X, b, x);
      return;
   }

   const SparseMatrix *P = fes->GetConformingProlongation();
   if (!P) // conforming space
   {
      if (static_cond)
      {
         // Private dofs back solve
         static_cond->ComputeSolution(b, X, x);
      }
      else if (hybridization)
      {
         // Primal unknowns recovery
         hybridization->ComputeSolution(b, X, x);
      }
      else
      {
         // X and x point to the same data

         // If the validity flags of X's Memory were changed (e.g. if it was
         // moved to device memory) then we need to tell x about that.
         x.SyncMemory(X);
      }
   }
   else // non-conforming space
   {
      if (static_cond)
      {
         // Private dofs back solve
         static_cond->ComputeSolution(b, X, x);
      }
      else if (hybridization)
      {
         // Primal unknowns recovery
         Vector conf_b(P->Width()), conf_x(P->Width());
         P->MultTranspose(b, conf_b);
         const SparseMatrix *R = fes->GetConformingRestriction();
         R->Mult(x, conf_x); // get essential b.c. from x
         hybridization->ComputeSolution(conf_b, X, conf_x);
         x.SetSize(P->Height());
         P->Mult(conf_x, x);
      }
      else
      {
         // Apply conforming prolongation
         x.SetSize(P->Height());
         P->Mult(X, x);
      }
   }
}

void BilinearForm::ComputeElementMatrices()
{
   if (element_matrices || domain_integs.Size() == 0 || fes->GetNE() == 0)
   {
      return;
   }

   int num_elements = fes->GetNE();
   int num_dofs_per_el = fes->GetFE(0)->GetDof() * fes->GetVDim();

   element_matrices = new DenseTensor(num_dofs_per_el, num_dofs_per_el,
                                      num_elements);

   DenseMatrix tmp;
   IsoparametricTransformation eltrans;

#ifdef MFEM_USE_LEGACY_OPENMP
   #pragma omp parallel for private(tmp,eltrans)
#endif
   for (int i = 0; i < num_elements; i++)
   {
      DenseMatrix elmat(element_matrices->GetData(i),
                        num_dofs_per_el, num_dofs_per_el);
      const FiniteElement &fe = *fes->GetFE(i);
#ifdef MFEM_DEBUG
      if (num_dofs_per_el != fe.GetDof()*fes->GetVDim())
         mfem_error("BilinearForm::ComputeElementMatrices:"
                    " all elements must have same number of dofs");
#endif
      fes->GetElementTransformation(i, &eltrans);

      domain_integs[0]->AssembleElementMatrix(fe, eltrans, elmat);
      for (int k = 1; k < domain_integs.Size(); k++)
      {
         // note: some integrators may not be thread-safe
         domain_integs[k]->AssembleElementMatrix(fe, eltrans, tmp);
         elmat += tmp;
      }
      elmat.ClearExternalData();
   }
}

void BilinearForm::EliminateEssentialBC(const Array<int> &bdr_attr_is_ess,
                                        const Vector &sol, Vector &rhs,
                                        DiagonalPolicy dpolicy)
{
   Array<int> ess_dofs, conf_ess_dofs;
   fes->GetEssentialVDofs(bdr_attr_is_ess, ess_dofs);

   if (fes->GetVSize() == height)
   {
      EliminateEssentialBCFromDofs(ess_dofs, sol, rhs, dpolicy);
   }
   else
   {
      fes->GetRestrictionMatrix()->BooleanMult(ess_dofs, conf_ess_dofs);
      EliminateEssentialBCFromDofs(conf_ess_dofs, sol, rhs, dpolicy);
   }
}

void BilinearForm::EliminateEssentialBC(const Array<int> &bdr_attr_is_ess,
                                        DiagonalPolicy dpolicy)
{
   Array<int> ess_dofs, conf_ess_dofs;
   fes->GetEssentialVDofs(bdr_attr_is_ess, ess_dofs);

   if (fes->GetVSize() == height)
   {
      EliminateEssentialBCFromDofs(ess_dofs, dpolicy);
   }
   else
   {
      fes->GetRestrictionMatrix()->BooleanMult(ess_dofs, conf_ess_dofs);
      EliminateEssentialBCFromDofs(conf_ess_dofs, dpolicy);
   }
}

void BilinearForm::EliminateEssentialBCDiag (const Array<int> &bdr_attr_is_ess,
                                             real_t value)
{
   Array<int> ess_dofs, conf_ess_dofs;
   fes->GetEssentialVDofs(bdr_attr_is_ess, ess_dofs);

   if (fes->GetVSize() == height)
   {
      EliminateEssentialBCFromDofsDiag(ess_dofs, value);
   }
   else
   {
      fes->GetRestrictionMatrix()->BooleanMult(ess_dofs, conf_ess_dofs);
      EliminateEssentialBCFromDofsDiag(conf_ess_dofs, value);
   }
}

void BilinearForm::EliminateVDofs(const Array<int> &vdofs_,
                                  const Vector &sol, Vector &rhs,
                                  DiagonalPolicy dpolicy)
{
   vdofs_.HostRead();
   for (int i = 0; i < vdofs_.Size(); i++)
   {
      int vdof = vdofs_[i];
      if ( vdof >= 0 )
      {
         mat -> EliminateRowCol (vdof, sol(vdof), rhs, dpolicy);
      }
      else
      {
         mat -> EliminateRowCol (-1-vdof, sol(-1-vdof), rhs, dpolicy);
      }
   }
}

void BilinearForm::EliminateVDofs(const Array<int> &vdofs_,
                                  DiagonalPolicy dpolicy)
{
   if (mat_e == NULL)
   {
      mat_e = new SparseMatrix(height);
   }

   vdofs_.HostRead();
   for (int i = 0; i < vdofs_.Size(); i++)
   {
      int vdof = vdofs_[i];
      if ( vdof >= 0 )
      {
         mat -> EliminateRowCol (vdof, *mat_e, dpolicy);
      }
      else
      {
         mat -> EliminateRowCol (-1-vdof, *mat_e, dpolicy);
      }
   }
}

void BilinearForm::EliminateEssentialBCFromDofs(
   const Array<int> &ess_dofs, const Vector &sol, Vector &rhs,
   DiagonalPolicy dpolicy)
{
   MFEM_ASSERT(ess_dofs.Size() == height, "incorrect dof Array size");
   MFEM_ASSERT(sol.Size() == height, "incorrect sol Vector size");
   MFEM_ASSERT(rhs.Size() == height, "incorrect rhs Vector size");

   for (int i = 0; i < ess_dofs.Size(); i++)
      if (ess_dofs[i] < 0)
      {
         mat -> EliminateRowCol (i, sol(i), rhs, dpolicy);
      }
}

void BilinearForm::EliminateEssentialBCFromDofs (const Array<int> &ess_dofs,
                                                 DiagonalPolicy dpolicy)
{
   MFEM_ASSERT(ess_dofs.Size() == height,
               "incorrect dof Array size: " << ess_dofs.Size() << ' ' << height);

   for (int i = 0; i < ess_dofs.Size(); i++)
      if (ess_dofs[i] < 0)
      {
         mat -> EliminateRowCol (i, dpolicy);
      }
}

void BilinearForm::EliminateEssentialBCFromDofsDiag (const Array<int> &ess_dofs,
                                                     real_t value)
{
   MFEM_ASSERT(ess_dofs.Size() == height,
               "incorrect dof Array size: " << ess_dofs.Size() << ' ' << height);

   for (int i = 0; i < ess_dofs.Size(); i++)
      if (ess_dofs[i] < 0)
      {
         mat -> EliminateRowColDiag (i, value);
      }
}

void BilinearForm::EliminateVDofsInRHS(
   const Array<int> &vdofs_, const Vector &x, Vector &b)
{
   mat_e->AddMult(x, b, -1.);
   mat->PartMult(vdofs_, x, b);
}

void BilinearForm::Mult(const Vector &x, Vector &y) const
{
   if (ext)
   {
      ext->Mult(x, y);
   }
   else
   {
      mat->Mult(x, y);
   }
}

void BilinearForm::MultTranspose(const Vector & x, Vector & y) const
{
   if (ext)
   {
      ext->MultTranspose(x, y);
   }
   else
   {
      y = 0.0;
      AddMultTranspose (x, y);
   }
}

void BilinearForm::Update(FiniteElementSpace *nfes)
{
   bool full_update;

   if (nfes && nfes != fes)
   {
      full_update = true;
      fes = nfes;
   }
   else
   {
      // Check for different size (e.g. assembled form on non-conforming space)
      // or different sequence number.
      full_update = (fes->GetVSize() != Height() ||
                     sequence < fes->GetSequence());
   }

   delete mat_e;
   mat_e = NULL;
   FreeElementMatrices();
   delete static_cond;
   static_cond = NULL;

   if (full_update)
   {
      delete mat;
      mat = NULL;
      delete hybridization;
      hybridization = NULL;
      sequence = fes->GetSequence();
   }
   else
   {
      if (mat) { *mat = 0.0; }
      if (hybridization) { hybridization->Reset(); }
   }

   height = width = fes->GetVSize();

   if (ext) { ext->Update(); }
}

void BilinearForm::SetDiagonalPolicy(DiagonalPolicy policy)
{
   diag_policy = policy;
}

BilinearForm::~BilinearForm()
{
   delete mat_e;
   delete mat;
   delete element_matrices;
   delete static_cond;
   delete hybridization;

   if (!extern_bfs)
   {
      int k;
      for (k=0; k < domain_integs.Size(); k++) { delete domain_integs[k]; }
      for (k=0; k < boundary_integs.Size(); k++) { delete boundary_integs[k]; }
      for (k=0; k < interior_face_integs.Size(); k++)
      { delete interior_face_integs[k]; }
      for (k=0; k < boundary_face_integs.Size(); k++)
      { delete boundary_face_integs[k]; }
   }

   delete ext;
}


MixedBilinearForm::MixedBilinearForm (FiniteElementSpace *tr_fes,
                                      FiniteElementSpace *te_fes)
   : Matrix(te_fes->GetVSize(), tr_fes->GetVSize())
{
   trial_fes = tr_fes;
   test_fes = te_fes;
   mat = NULL;
   mat_e = NULL;
   extern_bfs = 0;
   assembly = AssemblyLevel::LEGACY;
   ext = NULL;
}

MixedBilinearForm::MixedBilinearForm (FiniteElementSpace *tr_fes,
                                      FiniteElementSpace *te_fes,
                                      MixedBilinearForm * mbf)
   : Matrix(te_fes->GetVSize(), tr_fes->GetVSize())
{
   trial_fes = tr_fes;
   test_fes = te_fes;
   mat = NULL;
   mat_e = NULL;
   extern_bfs = 1;
   ext = NULL;

   // Copy the pointers to the integrators
   domain_integs = mbf->domain_integs;
   domain_integs_marker = mbf->domain_integs_marker;

   boundary_integs = mbf->boundary_integs;
   boundary_integs_marker = mbf->boundary_integs_marker;

   trace_face_integs = mbf->trace_face_integs;

   boundary_trace_face_integs = mbf->boundary_trace_face_integs;
   boundary_trace_face_integs_marker = mbf->boundary_trace_face_integs_marker;

   assembly = AssemblyLevel::LEGACY;
   ext = NULL;
}

void MixedBilinearForm::SetAssemblyLevel(AssemblyLevel assembly_level)
{
   if (ext)
   {
      MFEM_ABORT("the assembly level has already been set!");
   }
   assembly = assembly_level;
   switch (assembly)
   {
      case AssemblyLevel::LEGACY:
         break;
      case AssemblyLevel::FULL:
         // ext = new FAMixedBilinearFormExtension(this);
         // Use the original BilinearForm implementation for now
         break;
      case AssemblyLevel::ELEMENT:
         mfem_error("Element assembly not supported yet... stay tuned!");
         // ext = new EAMixedBilinearFormExtension(this);
         break;
      case AssemblyLevel::PARTIAL:
         ext = new PAMixedBilinearFormExtension(this);
         break;
      case AssemblyLevel::NONE:
         mfem_error("Matrix-free action not supported yet... stay tuned!");
         // ext = new MFMixedBilinearFormExtension(this);
         break;
      default:
         mfem_error("Unknown assembly level");
   }
}

real_t & MixedBilinearForm::Elem (int i, int j)
{
   return (*mat)(i, j);
}

const real_t & MixedBilinearForm::Elem (int i, int j) const
{
   return (*mat)(i, j);
}

void MixedBilinearForm::Mult(const Vector & x, Vector & y) const
{
   y = 0.0;
   AddMult(x, y);
}

void MixedBilinearForm::AddMult(const Vector & x, Vector & y,
                                const real_t a) const
{
   if (ext)
   {
      ext->AddMult(x, y, a);
   }
   else
   {
      mat->AddMult(x, y, a);
   }
}

void MixedBilinearForm::MultTranspose(const Vector & x, Vector & y) const
{
   y = 0.0;
   AddMultTranspose(x, y);
}

void MixedBilinearForm::AddMultTranspose(const Vector & x, Vector & y,
                                         const real_t a) const
{
   if (ext)
   {
      ext->AddMultTranspose(x, y, a);
   }
   else
   {
      mat->AddMultTranspose(x, y, a);
   }
}

MatrixInverse * MixedBilinearForm::Inverse() const
{
   if (assembly != AssemblyLevel::LEGACY)
   {
      MFEM_WARNING("MixedBilinearForm::Inverse not possible with this "
                   "assembly level!");
      return NULL;
   }
   else
   {
      return mat -> Inverse ();
   }
}

void MixedBilinearForm::Finalize (int skip_zeros)
{
   if (assembly == AssemblyLevel::LEGACY)
   {
      mat -> Finalize (skip_zeros);
   }
}

void MixedBilinearForm::GetBlocks(Array2D<SparseMatrix *> &blocks) const
{
   MFEM_VERIFY(trial_fes->GetOrdering() == Ordering::byNODES &&
               test_fes->GetOrdering() == Ordering::byNODES,
               "MixedBilinearForm::GetBlocks: both trial and test spaces "
               "must use Ordering::byNODES!");

   blocks.SetSize(test_fes->GetVDim(), trial_fes->GetVDim());

   mat->GetBlocks(blocks);
}

void MixedBilinearForm::AddDomainIntegrator (BilinearFormIntegrator * bfi)
{
   domain_integs.Append (bfi);
   domain_integs_marker.Append(NULL); // NULL marker means apply everywhere
}

void MixedBilinearForm::AddDomainIntegrator (BilinearFormIntegrator * bfi,
                                             Array<int> &elem_marker)
{
   domain_integs.Append (bfi);
   domain_integs_marker.Append(&elem_marker);
}

void MixedBilinearForm::AddBoundaryIntegrator (BilinearFormIntegrator * bfi)
{
   boundary_integs.Append (bfi);
   boundary_integs_marker.Append(NULL); // NULL marker means apply everywhere
}

void MixedBilinearForm::AddBoundaryIntegrator (BilinearFormIntegrator * bfi,
                                               Array<int> &bdr_marker)
{
   boundary_integs.Append (bfi);
   boundary_integs_marker.Append(&bdr_marker);
}

void MixedBilinearForm::AddTraceFaceIntegrator (BilinearFormIntegrator * bfi)
{
   trace_face_integs.Append (bfi);
}

void MixedBilinearForm::AddBdrTraceFaceIntegrator(BilinearFormIntegrator *bfi)
{
   boundary_trace_face_integs.Append(bfi);
   // NULL marker means apply everywhere
   boundary_trace_face_integs_marker.Append(NULL);
}

void MixedBilinearForm::AddBdrTraceFaceIntegrator(BilinearFormIntegrator *bfi,
                                                  Array<int> &bdr_marker)
{
   boundary_trace_face_integs.Append(bfi);
   boundary_trace_face_integs_marker.Append(&bdr_marker);
}

void MixedBilinearForm::Assemble(int skip_zeros)
{
   if (ext)
   {
      ext->Assemble();
      return;
   }

   ElementTransformation *eltrans;
   DofTransformation * dom_dof_trans;
   DofTransformation * ran_dof_trans;
   DenseMatrix elmat;

   Mesh *mesh = test_fes -> GetMesh();

   if (mat == NULL)
   {
      mat = new SparseMatrix(height, width);
   }

   if (domain_integs.Size())
   {
      for (int k = 0; k < domain_integs.Size(); k++)
      {
         if (domain_integs_marker[k] != NULL)
         {
            MFEM_VERIFY(domain_integs_marker[k]->Size() ==
                        (mesh->attributes.Size() ? mesh->attributes.Max() : 0),
                        "invalid element marker for domain integrator #"
                        << k << ", counting from zero");
         }
      }

      for (int i = 0; i < test_fes -> GetNE(); i++)
      {
         const int elem_attr = mesh->GetAttribute(i);
         dom_dof_trans = trial_fes -> GetElementVDofs (i, trial_vdofs);
         ran_dof_trans = test_fes  -> GetElementVDofs (i, test_vdofs);
         eltrans = test_fes -> GetElementTransformation (i);

         elmat.SetSize(test_vdofs.Size(), trial_vdofs.Size());
         elmat = 0.0;
         for (int k = 0; k < domain_integs.Size(); k++)
         {
            if (domain_integs_marker[k] == NULL ||
                (*(domain_integs_marker[k]))[elem_attr-1] == 1)
            {
               domain_integs[k] -> AssembleElementMatrix2 (*trial_fes -> GetFE(i),
                                                           *test_fes  -> GetFE(i),
                                                           *eltrans, elemmat);
               elmat += elemmat;
            }
         }
         if (ran_dof_trans || dom_dof_trans)
         {
            TransformDual(ran_dof_trans, dom_dof_trans, elmat);
         }
         mat -> AddSubMatrix (test_vdofs, trial_vdofs, elmat, skip_zeros);
      }
   }

   if (boundary_integs.Size())
   {
      // Which boundary attributes need to be processed?
      Array<int> bdr_attr_marker(mesh->bdr_attributes.Size() ?
                                 mesh->bdr_attributes.Max() : 0);
      bdr_attr_marker = 0;
      for (int k = 0; k < boundary_integs.Size(); k++)
      {
         if (boundary_integs_marker[k] == NULL)
         {
            bdr_attr_marker = 1;
            break;
         }
         Array<int> &bdr_marker = *boundary_integs_marker[k];
         MFEM_ASSERT(bdr_marker.Size() == bdr_attr_marker.Size(),
                     "invalid boundary marker for boundary integrator #"
                     << k << ", counting from zero");
         for (int i = 0; i < bdr_attr_marker.Size(); i++)
         {
            bdr_attr_marker[i] |= bdr_marker[i];
         }
      }

      for (int i = 0; i < test_fes -> GetNBE(); i++)
      {
         const int bdr_attr = mesh->GetBdrAttribute(i);
         if (bdr_attr_marker[bdr_attr-1] == 0) { continue; }

         dom_dof_trans = trial_fes -> GetBdrElementVDofs (i, trial_vdofs);
         ran_dof_trans = test_fes  -> GetBdrElementVDofs (i, test_vdofs);
         eltrans = test_fes -> GetBdrElementTransformation (i);

         elmat.SetSize(test_vdofs.Size(), trial_vdofs.Size());
         elmat = 0.0;
         for (int k = 0; k < boundary_integs.Size(); k++)
         {
            if (boundary_integs_marker[k] &&
                (*boundary_integs_marker[k])[bdr_attr-1] == 0) { continue; }

            boundary_integs[k]->AssembleElementMatrix2 (*trial_fes -> GetBE(i),
                                                        *test_fes  -> GetBE(i),
                                                        *eltrans, elemmat);
            elmat += elemmat;
         }
         if (ran_dof_trans || dom_dof_trans)
         {
            TransformDual(ran_dof_trans, dom_dof_trans, elmat);
         }
         mat -> AddSubMatrix (test_vdofs, trial_vdofs, elmat, skip_zeros);
      }
   }

   if (trace_face_integs.Size())
   {
      FaceElementTransformations *ftr;
      Array<int> test_vdofs2;
      const FiniteElement *trial_face_fe, *test_fe1, *test_fe2;

      int nfaces = mesh->GetNumFaces();
      for (int i = 0; i < nfaces; i++)
      {
         ftr = mesh->GetFaceElementTransformations(i);
         trial_fes->GetFaceVDofs(i, trial_vdofs);
         test_fes->GetElementVDofs(ftr->Elem1No, test_vdofs);
         trial_face_fe = trial_fes->GetFaceElement(i);
         test_fe1 = test_fes->GetFE(ftr->Elem1No);
         if (ftr->Elem2No >= 0)
         {
            test_fes->GetElementVDofs(ftr->Elem2No, test_vdofs2);
            test_vdofs.Append(test_vdofs2);
            test_fe2 = test_fes->GetFE(ftr->Elem2No);
         }
         else
         {
            // The test_fe2 object is really a dummy and not used on the
            // boundaries, but we can't dereference a NULL pointer, and we don't
            // want to actually make a fake element.
            test_fe2 = test_fe1;
         }
         for (int k = 0; k < trace_face_integs.Size(); k++)
         {
            trace_face_integs[k]->AssembleFaceMatrix(*trial_face_fe, *test_fe1,
                                                     *test_fe2, *ftr, elemmat);
            mat->AddSubMatrix(test_vdofs, trial_vdofs, elemmat, skip_zeros);
         }
      }
   }

   if (boundary_trace_face_integs.Size())
   {
      FaceElementTransformations *ftr;
      Array<int> te_vdofs2;
      const FiniteElement *trial_face_fe, *test_fe1, *test_fe2;

      // Which boundary attributes need to be processed?
      Array<int> bdr_attr_marker(mesh->bdr_attributes.Size() ?
                                 mesh->bdr_attributes.Max() : 0);
      bdr_attr_marker = 0;
      for (int k = 0; k < boundary_trace_face_integs.Size(); k++)
      {
         if (boundary_trace_face_integs_marker[k] == NULL)
         {
            bdr_attr_marker = 1;
            break;
         }
         Array<int> &bdr_marker = *boundary_trace_face_integs_marker[k];
         MFEM_ASSERT(bdr_marker.Size() == bdr_attr_marker.Size(),
                     "invalid boundary marker for boundary trace face"
                     "integrator #" << k << ", counting from zero");
         for (int i = 0; i < bdr_attr_marker.Size(); i++)
         {
            bdr_attr_marker[i] |= bdr_marker[i];
         }
      }

      for (int i = 0; i < trial_fes -> GetNBE(); i++)
      {
         const int bdr_attr = mesh->GetBdrAttribute(i);
         if (bdr_attr_marker[bdr_attr-1] == 0) { continue; }

         ftr = mesh->GetBdrFaceTransformations(i);
         if (ftr)
         {
            const int iface = mesh->GetBdrElementFaceIndex(i);
            trial_fes->GetFaceVDofs(iface, trial_vdofs);
            test_fes->GetElementVDofs(ftr->Elem1No, test_vdofs);
            trial_face_fe = trial_fes->GetFaceElement(iface);
            test_fe1 = test_fes->GetFE(ftr->Elem1No);
            // The test_fe2 object is really a dummy and not used on the
            // boundaries, but we can't dereference a NULL pointer, and we don't
            // want to actually make a fake element.
            test_fe2 = test_fe1;
            for (int k = 0; k < boundary_trace_face_integs.Size(); k++)
            {
               if (boundary_trace_face_integs_marker[k] &&
                   (*boundary_trace_face_integs_marker[k])[bdr_attr-1] == 0)
               { continue; }

               boundary_trace_face_integs[k]->AssembleFaceMatrix(*trial_face_fe,
                                                                 *test_fe1,
                                                                 *test_fe2,
                                                                 *ftr, elemmat);
               mat->AddSubMatrix(test_vdofs, trial_vdofs, elemmat, skip_zeros);
            }
         }
      }
   }
}

void MixedBilinearForm::AssembleDiagonal_ADAt(const Vector &D,
                                              Vector &diag) const
{
   if (ext)
   {
      MFEM_ASSERT(diag.Size() == test_fes->GetTrueVSize(),
                  "Vector for holding diagonal has wrong size!");
      MFEM_ASSERT(D.Size() == trial_fes->GetTrueVSize(),
                  "Vector for holding diagonal has wrong size!");
      const Operator *P_trial = trial_fes->GetProlongationMatrix();
      const Operator *P_test = test_fes->GetProlongationMatrix();
      if (!IsIdentityProlongation(P_trial))
      {
         Vector local_D(P_trial->Height());
         P_trial->Mult(D, local_D);

         if (!IsIdentityProlongation(P_test))
         {
            Vector local_diag(P_test->Height());
            ext->AssembleDiagonal_ADAt(local_D, local_diag);
            P_test->MultTranspose(local_diag, diag);
         }
         else
         {
            ext->AssembleDiagonal_ADAt(local_D, diag);
         }
      }
      else
      {
         if (!IsIdentityProlongation(P_test))
         {
            Vector local_diag(P_test->Height());
            ext->AssembleDiagonal_ADAt(D, local_diag);
            P_test->MultTranspose(local_diag, diag);
         }
         else
         {
            ext->AssembleDiagonal_ADAt(D, diag);
         }
      }
   }
   else
   {
      MFEM_ABORT("Not implemented. Maybe assemble your bilinear form into a "
                 "matrix and use SparseMatrix functions?");
   }
}

void MixedBilinearForm::ConformingAssemble()
{
   if (assembly != AssemblyLevel::LEGACY)
   {
      MFEM_WARNING("Conforming assemble not supported for this assembly level!");
      return;
   }

   Finalize();

   const SparseMatrix *P2 = test_fes->GetConformingProlongation();
   if (P2)
   {
      SparseMatrix *R = Transpose(*P2);
      SparseMatrix *RA = mfem::Mult(*R, *mat);
      delete R;
      delete mat;
      mat = RA;
   }

   const SparseMatrix *P1 = trial_fes->GetConformingProlongation();
   if (P1)
   {
      SparseMatrix *RAP = mfem::Mult(*mat, *P1);
      delete mat;
      mat = RAP;
   }

   height = mat->Height();
   width = mat->Width();
}


void MixedBilinearForm::ComputeElementMatrix(int i, DenseMatrix &elmat)
{
   if (domain_integs.Size())
   {
      const FiniteElement &trial_fe = *trial_fes->GetFE(i);
      const FiniteElement &test_fe = *test_fes->GetFE(i);
      ElementTransformation *eltrans = test_fes->GetElementTransformation(i);
      domain_integs[0]->AssembleElementMatrix2(trial_fe, test_fe, *eltrans,
                                               elmat);
      for (int k = 1; k < domain_integs.Size(); k++)
      {
         domain_integs[k]->AssembleElementMatrix2(trial_fe, test_fe, *eltrans,
                                                  elemmat);
         elmat += elemmat;
      }
   }
   else
   {
      trial_fes->GetElementVDofs(i, trial_vdofs);
      test_fes->GetElementVDofs(i, test_vdofs);
      elmat.SetSize(test_vdofs.Size(), trial_vdofs.Size());
      elmat = 0.0;
   }
}

void MixedBilinearForm::ComputeBdrElementMatrix(int i, DenseMatrix &elmat)
{
   if (boundary_integs.Size())
   {
      const FiniteElement &trial_be = *trial_fes->GetBE(i);
      const FiniteElement &test_be = *test_fes->GetBE(i);
      ElementTransformation *eltrans = test_fes->GetBdrElementTransformation(i);
      boundary_integs[0]->AssembleElementMatrix2(trial_be, test_be, *eltrans,
                                                 elmat);
      for (int k = 1; k < boundary_integs.Size(); k++)
      {
         boundary_integs[k]->AssembleElementMatrix2(trial_be, test_be, *eltrans,
                                                    elemmat);
         elmat += elemmat;
      }
   }
   else
   {
      trial_fes->GetBdrElementVDofs(i, trial_vdofs);
      test_fes->GetBdrElementVDofs(i, test_vdofs);
      elmat.SetSize(test_vdofs.Size(), trial_vdofs.Size());
      elmat = 0.0;
   }
}

void MixedBilinearForm::AssembleElementMatrix(
   int i, const DenseMatrix &elmat, int skip_zeros)
{
   AssembleElementMatrix(i, elmat, trial_vdofs, test_vdofs, skip_zeros);
}

void MixedBilinearForm::AssembleElementMatrix(
   int i, const DenseMatrix &elmat, Array<int> &trial_vdofs_,
   Array<int> &test_vdofs_, int skip_zeros)
{
   trial_fes->GetElementVDofs(i, trial_vdofs_);
   test_fes->GetElementVDofs(i, test_vdofs_);
   if (mat == NULL)
   {
      mat = new SparseMatrix(height, width);
   }
   mat->AddSubMatrix(test_vdofs_, trial_vdofs_, elmat, skip_zeros);
}

void MixedBilinearForm::AssembleBdrElementMatrix(
   int i, const DenseMatrix &elmat, int skip_zeros)
{
   AssembleBdrElementMatrix(i, elmat, trial_vdofs, test_vdofs, skip_zeros);
}

void MixedBilinearForm::AssembleBdrElementMatrix(
   int i, const DenseMatrix &elmat, Array<int> &trial_vdofs_,
   Array<int> &test_vdofs_, int skip_zeros)
{
   trial_fes->GetBdrElementVDofs(i, trial_vdofs_);
   test_fes->GetBdrElementVDofs(i, test_vdofs_);
   if (mat == NULL)
   {
      mat = new SparseMatrix(height, width);
   }
   mat->AddSubMatrix(test_vdofs_, trial_vdofs_, elmat, skip_zeros);
}

void MixedBilinearForm::EliminateTrialDofs (
   const Array<int> &bdr_attr_is_ess, const Vector &sol, Vector &rhs )
{
   int i, j, k;
   Array<int> tr_vdofs, cols_marker (trial_fes -> GetVSize());

   cols_marker = 0;
   for (i = 0; i < trial_fes -> GetNBE(); i++)
      if (bdr_attr_is_ess[trial_fes -> GetBdrAttribute (i)-1])
      {
         trial_fes -> GetBdrElementVDofs (i, tr_vdofs);
         for (j = 0; j < tr_vdofs.Size(); j++)
         {
            if ( (k = tr_vdofs[j]) < 0 )
            {
               k = -1-k;
            }
            cols_marker[k] = 1;
         }
      }
   mat -> EliminateCols (cols_marker, &sol, &rhs);
}

void MixedBilinearForm::EliminateEssentialBCFromTrialDofs (
   const Array<int> &marked_vdofs, const Vector &sol, Vector &rhs)
{
   mat -> EliminateCols (marked_vdofs, &sol, &rhs);
}

void MixedBilinearForm::EliminateTestDofs (const Array<int> &bdr_attr_is_ess)
{
   int i, j, k;
   Array<int> te_vdofs;

   for (i = 0; i < test_fes -> GetNBE(); i++)
      if (bdr_attr_is_ess[test_fes -> GetBdrAttribute (i)-1])
      {
         test_fes -> GetBdrElementVDofs (i, te_vdofs);
         for (j = 0; j < te_vdofs.Size(); j++)
         {
            if ( (k = te_vdofs[j]) < 0 )
            {
               k = -1-k;
            }
            mat -> EliminateRow (k);
         }
      }
}

<<<<<<< HEAD

void MixedBilinearForm::FormRectangularSystemMatrix(const Array<int>
                                                    &trial_tdof_list,
                                                    const Array<int> &test_tdof_list,
                                                    OperatorHandle &A)
=======
void MixedBilinearForm::FormRectangularSystemMatrix(
   const Array<int> &trial_tdof_list,
   const Array<int> &test_tdof_list,
   OperatorHandle &A)
>>>>>>> c3eb769a

{
   if (ext)
   {
      ext->FormRectangularSystemOperator(trial_tdof_list, test_tdof_list, A);
      return;
   }

   const SparseMatrix *test_P = test_fes->GetConformingProlongation();
   const SparseMatrix *trial_P = trial_fes->GetConformingProlongation();

   mat->Finalize();

   if (test_P && trial_P)
   {
      SparseMatrix *m = RAP(*test_P, *mat, *trial_P);
      delete mat;
      mat = m;
   }
   else if (test_P)
   {
      SparseMatrix *m = TransposeMult(*test_P, *mat);
      delete mat;
      mat = m;
   }
   else if (trial_P)
   {
      SparseMatrix *m = mfem::Mult(*mat, *trial_P);
      delete mat;
      mat = m;
   }

   Array<int> ess_trial_tdof_marker, ess_test_tdof_marker;
   FiniteElementSpace::ListToMarker(trial_tdof_list, trial_fes->GetTrueVSize(),
                                    ess_trial_tdof_marker);
   FiniteElementSpace::ListToMarker(test_tdof_list, test_fes->GetTrueVSize(),
                                    ess_test_tdof_marker);

   mat_e = new SparseMatrix(mat->Height(), mat->Width());
   mat->EliminateCols(ess_trial_tdof_marker, *mat_e);

   for (int i=0; i<test_tdof_list.Size(); ++i)
   {
      mat->EliminateRow(test_tdof_list[i]);
   }
   mat_e->Finalize();
   A.Reset(mat, false);
}

void MixedBilinearForm::FormRectangularLinearSystem(
   const Array<int> &trial_tdof_list,
   const Array<int> &test_tdof_list,
   Vector &x, Vector &b,
   OperatorHandle &A,
   Vector &X, Vector &B)
{
   if (ext)
   {
      ext->FormRectangularLinearSystem(trial_tdof_list, test_tdof_list,
                                       x, b, A, X, B);
      return;
   }

   const Operator *Pi = this->GetProlongation();
   const Operator *Po = this->GetOutputProlongation();
   const Operator *Ri = this->GetRestriction();
   InitTVectors(Po, Ri, Pi, x, b, X, B);

   if (!mat_e)
   {
      FormRectangularSystemMatrix(trial_tdof_list, test_tdof_list,
                                  A); // Set A = mat_e
   }
   // Eliminate essential BCs with B -= Ab xb
   mat_e->AddMult(X, B, -1.0);

   B.SetSubVector(test_tdof_list, 0.0);
}

void MixedBilinearForm::Update(FiniteElementSpace *ntr_fes,
      FiniteElementSpace *nte_fes)
{
   if ((ntr_fes && nte_fes) && (ntr_fes != trial_fes || nte_fes != test_fes))
   {
      trial_fes = ntr_fes;
      test_fes = nte_fes;
   }
   delete mat;
   mat = NULL;
   delete mat_e;
   mat_e = NULL;
   height = test_fes->GetVSize();
   width = trial_fes->GetVSize();
   if (ext) { ext->Update(); }
}

MixedBilinearForm::~MixedBilinearForm()
{
   if (mat) { delete mat; }
   if (mat_e) { delete mat_e; }
   if (!extern_bfs)
   {
      int i;
      for (i = 0; i < domain_integs.Size(); i++) { delete domain_integs[i]; }
      for (i = 0; i < boundary_integs.Size(); i++)
      { delete boundary_integs[i]; }
      for (i = 0; i < trace_face_integs.Size(); i++)
      { delete trace_face_integs[i]; }
      for (i = 0; i < boundary_trace_face_integs.Size(); i++)
      { delete boundary_trace_face_integs[i]; }
   }
   delete ext;
}

void DiscreteLinearOperator::SetAssemblyLevel(AssemblyLevel assembly_level)
{
   if (ext)
   {
      MFEM_ABORT("the assembly level has already been set!");
   }
   assembly = assembly_level;
   switch (assembly)
   {
      case AssemblyLevel::LEGACY:
      case AssemblyLevel::FULL:
         // Use the original implementation for now
         break;
      case AssemblyLevel::ELEMENT:
         mfem_error("Element assembly not supported yet... stay tuned!");
         break;
      case AssemblyLevel::PARTIAL:
         ext = new PADiscreteLinearOperatorExtension(this);
         break;
      case AssemblyLevel::NONE:
         mfem_error("Matrix-free action not supported yet... stay tuned!");
         break;
      default:
         mfem_error("Unknown assembly level");
   }
}

void DiscreteLinearOperator::Assemble(int skip_zeros)
{
   if (ext)
   {
      ext->Assemble();
      return;
   }

   ElementTransformation *eltrans;
   DofTransformation * dom_dof_trans;
   DofTransformation * ran_dof_trans;
   DenseMatrix elmat;

   Mesh *mesh = test_fes->GetMesh();

   if (mat == NULL)
   {
      mat = new SparseMatrix(height, width);
   }

   if (domain_integs.Size())
   {
      for (int k = 0; k < domain_integs.Size(); k++)
      {
         if (domain_integs_marker[k] != NULL)
         {
            MFEM_VERIFY(domain_integs_marker[k]->Size() ==
                        (mesh->attributes.Size() ? mesh->attributes.Max() : 0),
                        "invalid element marker for domain integrator #"
                        << k << ", counting from zero");
         }
      }

      for (int i = 0; i < test_fes->GetNE(); i++)
      {
         const int elem_attr = mesh->GetAttribute(i);
         dom_dof_trans = trial_fes->GetElementVDofs(i, trial_vdofs);
         ran_dof_trans = test_fes->GetElementVDofs(i, test_vdofs);
         eltrans = test_fes->GetElementTransformation(i);

         elmat.SetSize(test_vdofs.Size(), trial_vdofs.Size());
         elmat = 0.0;
         for (int k = 0; k < domain_integs.Size(); k++)
         {
            if (domain_integs_marker[k] == NULL ||
                (*(domain_integs_marker[k]))[elem_attr-1] == 1)
            {
               domain_integs[k]->AssembleElementMatrix2(*trial_fes->GetFE(i),
                                                        *test_fes->GetFE(i),
                                                        *eltrans, elemmat);
               elmat += elemmat;
            }
         }
         if (ran_dof_trans || dom_dof_trans)
         {
            TransformPrimal(ran_dof_trans, dom_dof_trans, elemmat);
         }
         mat->SetSubMatrix(test_vdofs, trial_vdofs, elemmat, skip_zeros);
      }
   }

   if (trace_face_integs.Size())
   {
      const int nfaces = test_fes->GetMesh()->GetNumFaces();
      for (int i = 0; i < nfaces; i++)
      {
         trial_fes->GetFaceVDofs(i, trial_vdofs);
         test_fes->GetFaceVDofs(i, test_vdofs);
         eltrans = test_fes->GetMesh()->GetFaceTransformation(i);

         elmat.SetSize(test_vdofs.Size(), trial_vdofs.Size());
         elmat = 0.0;
         for (int k = 0; k < trace_face_integs.Size(); k++)
         {
            trace_face_integs[k]->AssembleElementMatrix2(*trial_fes->GetFaceElement(i),
                                                         *test_fes->GetFaceElement(i),
                                                         *eltrans, elemmat);
            elmat += elemmat;
         }
         mat->SetSubMatrix(test_vdofs, trial_vdofs, elmat, skip_zeros);
      }
   }
}

}<|MERGE_RESOLUTION|>--- conflicted
+++ resolved
@@ -1829,19 +1829,10 @@
       }
 }
 
-<<<<<<< HEAD
-
-void MixedBilinearForm::FormRectangularSystemMatrix(const Array<int>
-                                                    &trial_tdof_list,
-                                                    const Array<int> &test_tdof_list,
-                                                    OperatorHandle &A)
-=======
 void MixedBilinearForm::FormRectangularSystemMatrix(
    const Array<int> &trial_tdof_list,
    const Array<int> &test_tdof_list,
    OperatorHandle &A)
->>>>>>> c3eb769a
-
 {
    if (ext)
    {
