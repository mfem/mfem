--- conflicted
+++ resolved
@@ -1037,10 +1037,7 @@
    }
 
    height = width = fes->GetVSize();
-<<<<<<< HEAD
-=======
    if (pa) { pa->Update(fes); }
->>>>>>> 76a1c705
 }
 
 void BilinearForm::SetDiagonalPolicy(DiagonalPolicy policy)
