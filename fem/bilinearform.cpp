--- conflicted
+++ resolved
@@ -2174,7 +2174,6 @@
    Array<int> trial_ess_dofs;
    trial_fes->GetEssentialVDofs(bdr_attr_is_ess, trial_ess_dofs);
    mat->EliminateCols(trial_ess_dofs);
-<<<<<<< HEAD
 }
 
 void MixedBilinearForm::EliminateTrialVDofs(const Array<int> &trial_vdofs_,
@@ -2200,33 +2199,6 @@
    mat_e->Finalize();
 }
 
-=======
-}
-
-void MixedBilinearForm::EliminateTrialVDofs(const Array<int> &trial_vdofs_,
-                                            const Vector &sol, Vector &rhs)
-{
-   Array<int> trial_vdofs_marker;
-   FiniteElementSpace::ListToMarker(trial_vdofs_, mat->Width(),
-                                    trial_vdofs_marker);
-   mat->EliminateCols(trial_vdofs_marker, &sol, &rhs);
-}
-
-void MixedBilinearForm::EliminateTrialVDofs(const Array<int> &trial_vdofs_)
-{
-   if (mat_e == NULL)
-   {
-      mat_e = new SparseMatrix(mat->Height(), mat->Width());
-   }
-
-   Array<int> trial_vdofs_marker;
-   FiniteElementSpace::ListToMarker(trial_vdofs_, mat->Width(),
-                                    trial_vdofs_marker);
-   mat->EliminateCols(trial_vdofs_marker, *mat_e);
-   mat_e->Finalize();
-}
-
->>>>>>> 635026fc
 void MixedBilinearForm::EliminateTrialVDofsInRHS(const Array<int> &trial_vdofs_,
                                                  const Vector &x, Vector &b)
 {
