// Copyright (c) 2010, Lawrence Livermore National Security, LLC. Produced at
// the Lawrence Livermore National Laboratory. LLNL-CODE-443211. All Rights
// reserved. See file COPYRIGHT for details.
//
// This file is part of the MFEM library. For more information and source code
// availability see http://mfem.org.
//
// MFEM is free software; you can redistribute it and/or modify it under the
// terms of the GNU Lesser General Public License (as published by the Free
// Software Foundation) version 2.1 dated February 1999.

#include "../general/forall.hpp"
#include "bilininteg.hpp"
#include "gridfunc.hpp"

using namespace std;

namespace mfem
{

// PA Mass Integrator

// PA Mass Assemble kernel
void MassIntegrator::AssemblePA(const FiniteElementSpace &fes)
{
   // Assuming the same element type
   Mesh *mesh = fes.GetMesh();
   if (mesh->GetNE() == 0) { return; }
   const FiniteElement &el = *fes.GetFE(0);
   ElementTransformation *T = mesh->GetElementTransformation(0);
   const IntegrationRule *ir = IntRule ? IntRule : &GetRule(el, el, *T);
   dim = mesh->Dimension();
   ne = fes.GetMesh()->GetNE();
   nq = ir->GetNPoints();
   geom = mesh->GetGeometricFactors(*ir, GeometricFactors::COORDINATES |
                                    GeometricFactors::JACOBIANS);
   maps = &el.GetDofToQuad(*ir, DofToQuad::TENSOR);
   dofs1D = maps->ndof;
   quad1D = maps->nqpt;
<<<<<<< HEAD
   pa_data.SetSize(ne*nq, Device::GetDeviceMemoryType());
   ConstantCoefficient *const_coeff = dynamic_cast<ConstantCoefficient*>(Q);
   // TODO: other types of coefficients ...
   if (dim==1) { MFEM_ABORT("Not supported yet... stay tuned!"); }
   if (dim==2)
=======
   pa_data.SetSize(ne*nq, Device::GetMemoryType());
   Vector coeff;
   if (Q == nullptr)
>>>>>>> 49e282f9
   {
      coeff.SetSize(1);
      coeff(0) = 1.0;
   }
   else if (ConstantCoefficient* cQ = dynamic_cast<ConstantCoefficient*>(Q))
   {
      coeff.SetSize(1);
      coeff(0) = cQ->constant;
   }
   else
   {
      coeff.SetSize(nq * ne);
      auto C = Reshape(coeff.Write(), nq, ne);
      for (int e = 0; e < ne; ++e)
      {
         ElementTransformation& T = *fes.GetElementTransformation(e);
         for (int q = 0; q < nq; ++q)
         {
            C(q,e) = Q->Eval(T, ir->IntPoint(q));
         }
      }
   }
   if (dim==1) { MFEM_ABORT("Not supported yet... stay tuned!"); }
   if (dim==2)
   {
      const int NE = ne;
      const int NQ = nq;
      const bool const_c = coeff.Size() == 1;
      auto w = ir->GetWeights().Read();
      auto J = Reshape(geom->J.Read(), NQ,2,2,NE);
      auto C =
         const_c ? Reshape(coeff.Read(), 1,1) : Reshape(coeff.Read(), NQ,NE);
      auto v = Reshape(pa_data.Write(), NQ, NE);
      MFEM_FORALL(e, NE,
      {
         for (int q = 0; q < NQ; ++q)
         {
            const double J11 = J(q,0,0,e);
            const double J12 = J(q,1,0,e);
            const double J21 = J(q,0,1,e);
            const double J22 = J(q,1,1,e);
            const double detJ = (J11*J22)-(J21*J12);
            const double coeff = const_c ? C(0,0) : C(q,e);
            v(q,e) =  w[q] * coeff * detJ;
         }
      });
   }
   if (dim==3)
   {
      const int NE = ne;
      const int NQ = nq;
      const bool const_c = coeff.Size() == 1;
      auto W = ir->GetWeights().Read();
      auto J = Reshape(geom->J.Read(), NQ,3,3,NE);
      auto C =
         const_c ? Reshape(coeff.Read(), 1,1) : Reshape(coeff.Read(), NQ,NE);
      auto v = Reshape(pa_data.Write(), NQ,NE);
      MFEM_FORALL(e, NE,
      {
         for (int q = 0; q < NQ; ++q)
         {
            const double J11 = J(q,0,0,e), J12 = J(q,0,1,e), J13 = J(q,0,2,e);
            const double J21 = J(q,1,0,e), J22 = J(q,1,1,e), J23 = J(q,1,2,e);
            const double J31 = J(q,2,0,e), J32 = J(q,2,1,e), J33 = J(q,2,2,e);
            const double detJ = J11 * (J22 * J33 - J32 * J23) -
            /* */               J21 * (J12 * J33 - J32 * J13) +
            /* */               J31 * (J12 * J23 - J22 * J13);
            const double coeff = const_c ? C(0,0) : C(q,e);
            v(q,e) = W[q] * coeff * detJ;
         }
      });
   }
}

#ifdef MFEM_USE_OCCA
// OCCA PA Mass Apply 2D kernel
static void OccaPAMassApply2D(const int D1D,
                              const int Q1D,
                              const int NE,
                              const Array<double> &B,
                              const Array<double> &Bt,
                              const Vector &op,
                              const Vector &x,
                              Vector &y)
{
   occa::properties props;
   props["defines/D1D"] = D1D;
   props["defines/Q1D"] = Q1D;
   const occa::memory o_B = OccaMemoryRead(B.GetMemory(), B.Size());
   const occa::memory o_Bt = OccaMemoryRead(Bt.GetMemory(), Bt.Size());
   const occa::memory o_op = OccaMemoryRead(op.GetMemory(), op.Size());
   const occa::memory o_x = OccaMemoryRead(x.GetMemory(), x.Size());
   occa::memory o_y = OccaMemoryReadWrite(y.GetMemory(), y.Size());
   const occa_id_t id = std::make_pair(D1D,Q1D);
   if (!Device::Allows(Backend::OCCA_CUDA))
   {
      static occa_kernel_t OccaMassApply2D_cpu;
      if (OccaMassApply2D_cpu.find(id) == OccaMassApply2D_cpu.end())
      {
         const occa::kernel MassApply2D_CPU =
            mfem::OccaDev().buildKernel("occa://mfem/fem/occa.okl",
                                        "MassApply2D_CPU", props);
         OccaMassApply2D_cpu.emplace(id, MassApply2D_CPU);
      }
      OccaMassApply2D_cpu.at(id)(NE, o_B, o_Bt, o_op, o_x, o_y);
   }
   else
   {
      static occa_kernel_t OccaMassApply2D_gpu;
      if (OccaMassApply2D_gpu.find(id) == OccaMassApply2D_gpu.end())
      {
         const occa::kernel MassApply2D_GPU =
            mfem::OccaDev().buildKernel("occa://mfem/fem/occa.okl",
                                        "MassApply2D_GPU", props);
         OccaMassApply2D_gpu.emplace(id, MassApply2D_GPU);
      }
      OccaMassApply2D_gpu.at(id)(NE, o_B, o_Bt, o_op, o_x, o_y);
   }
}

// OCCA PA Mass Apply 3D kernel
static void OccaPAMassApply3D(const int D1D,
                              const int Q1D,
                              const int NE,
                              const Array<double> &B,
                              const Array<double> &Bt,
                              const Vector &op,
                              const Vector &x,
                              Vector &y)
{
   occa::properties props;
   props["defines/D1D"] = D1D;
   props["defines/Q1D"] = Q1D;
   const occa::memory o_B = OccaMemoryRead(B.GetMemory(), B.Size());
   const occa::memory o_Bt = OccaMemoryRead(Bt.GetMemory(), Bt.Size());
   const occa::memory o_op = OccaMemoryRead(op.GetMemory(), op.Size());
   const occa::memory o_x = OccaMemoryRead(x.GetMemory(), x.Size());
   occa::memory o_y = OccaMemoryReadWrite(y.GetMemory(), y.Size());
   const occa_id_t id = std::make_pair(D1D,Q1D);
   if (!Device::Allows(Backend::OCCA_CUDA))
   {
      static occa_kernel_t OccaMassApply3D_cpu;
      if (OccaMassApply3D_cpu.find(id) == OccaMassApply3D_cpu.end())
      {
         const occa::kernel MassApply3D_CPU =
            mfem::OccaDev().buildKernel("occa://mfem/fem/occa.okl",
                                        "MassApply3D_CPU", props);
         OccaMassApply3D_cpu.emplace(id, MassApply3D_CPU);
      }
      OccaMassApply3D_cpu.at(id)(NE, o_B, o_Bt, o_op, o_x, o_y);
   }
   else
   {
      static occa_kernel_t OccaMassApply3D_gpu;
      if (OccaMassApply3D_gpu.find(id) == OccaMassApply3D_gpu.end())
      {
         const occa::kernel MassApply3D_GPU =
            mfem::OccaDev().buildKernel("occa://mfem/fem/occa.okl",
                                        "MassApply3D_GPU", props);
         OccaMassApply3D_gpu.emplace(id, MassApply3D_GPU);
      }
      OccaMassApply3D_gpu.at(id)(NE, o_B, o_Bt, o_op, o_x, o_y);
   }
}
#endif // MFEM_USE_OCCA

template<const int T_D1D = 0,
         const int T_Q1D = 0>
static void PAMassApply2D(const int NE,
                          const Array<double> &B_,
                          const Array<double> &Bt_,
                          const Vector &op_,
                          const Vector &x_,
                          Vector &y_,
                          const int d1d = 0,
                          const int q1d = 0)
{
   const int D1D = T_D1D ? T_D1D : d1d;
   const int Q1D = T_Q1D ? T_Q1D : q1d;
   MFEM_VERIFY(D1D <= MAX_D1D, "");
   MFEM_VERIFY(Q1D <= MAX_Q1D, "");
   auto B = Reshape(B_.Read(), Q1D, D1D);
   auto Bt = Reshape(Bt_.Read(), D1D, Q1D);
   auto op = Reshape(op_.Read(), Q1D, Q1D, NE);
   auto x = Reshape(x_.Read(), D1D, D1D, NE);
   auto y = Reshape(y_.ReadWrite(), D1D, D1D, NE);
   MFEM_FORALL(e, NE,
   {
      const int D1D = T_D1D ? T_D1D : d1d; // nvcc workaround
      const int Q1D = T_Q1D ? T_Q1D : q1d;
      // the following variables are evaluated at compile time
      constexpr int max_D1D = T_D1D ? T_D1D : MAX_D1D;
      constexpr int max_Q1D = T_Q1D ? T_Q1D : MAX_Q1D;
      double sol_xy[max_Q1D][max_Q1D];
      for (int qy = 0; qy < Q1D; ++qy)
      {
         for (int qx = 0; qx < Q1D; ++qx)
         {
            sol_xy[qy][qx] = 0.0;
         }
      }
      for (int dy = 0; dy < D1D; ++dy)
      {
         double sol_x[max_Q1D];
         for (int qy = 0; qy < Q1D; ++qy)
         {
            sol_x[qy] = 0.0;
         }
         for (int dx = 0; dx < D1D; ++dx)
         {
            const double s = x(dx,dy,e);
            for (int qx = 0; qx < Q1D; ++qx)
            {
               sol_x[qx] += B(qx,dx)* s;
            }
         }
         for (int qy = 0; qy < Q1D; ++qy)
         {
            const double d2q = B(qy,dy);
            for (int qx = 0; qx < Q1D; ++qx)
            {
               sol_xy[qy][qx] += d2q * sol_x[qx];
            }
         }
      }
      for (int qy = 0; qy < Q1D; ++qy)
      {
         for (int qx = 0; qx < Q1D; ++qx)
         {
            sol_xy[qy][qx] *= op(qx,qy,e);
         }
      }
      for (int qy = 0; qy < Q1D; ++qy)
      {
         double sol_x[max_D1D];
         for (int dx = 0; dx < D1D; ++dx)
         {
            sol_x[dx] = 0.0;
         }
         for (int qx = 0; qx < Q1D; ++qx)
         {
            const double s = sol_xy[qy][qx];
            for (int dx = 0; dx < D1D; ++dx)
            {
               sol_x[dx] += Bt(dx,qx) * s;
            }
         }
         for (int dy = 0; dy < D1D; ++dy)
         {
            const double q2d = Bt(dy,qy);
            for (int dx = 0; dx < D1D; ++dx)
            {
               y(dx,dy,e) += q2d * sol_x[dx];
            }
         }
      }
   });
}

template<const int T_D1D = 0,
         const int T_Q1D = 0,
         const int T_NBZ = 0>
static void SmemPAMassApply2D(const int NE,
                              const Array<double> &b_,
                              const Array<double> &bt_,
                              const Vector &op_,
                              const Vector &x_,
                              Vector &y_,
                              const int d1d = 0,
                              const int q1d = 0)
{
   const int D1D = T_D1D ? T_D1D : d1d;
   const int Q1D = T_Q1D ? T_Q1D : q1d;
   constexpr int NBZ = T_NBZ ? T_NBZ : 1;
   constexpr int MQ1 = T_Q1D ? T_Q1D : MAX_Q1D;
   constexpr int MD1 = T_D1D ? T_D1D : MAX_D1D;
   MFEM_VERIFY(D1D <= MD1, "");
   MFEM_VERIFY(Q1D <= MQ1, "");
   auto b = Reshape(b_.Read(), Q1D, D1D);
   auto op = Reshape(op_.Read(), Q1D, Q1D, NE);
   auto x = Reshape(x_.Read(), D1D, D1D, NE);
   auto y = Reshape(y_.ReadWrite(), D1D, D1D, NE);
   MFEM_FORALL_2D(e, NE, Q1D, Q1D, NBZ,
   {
      const int tidz = MFEM_THREAD_ID(z);
      const int D1D = T_D1D ? T_D1D : d1d;
      const int Q1D = T_Q1D ? T_Q1D : q1d;
      constexpr int NBZ = T_NBZ ? T_NBZ : 1;
      constexpr int MQ1 = T_Q1D ? T_Q1D : MAX_Q1D;
      constexpr int MD1 = T_D1D ? T_D1D : MAX_D1D;
      constexpr int MDQ = (MQ1 > MD1) ? MQ1 : MD1;
      MFEM_SHARED double BBt[MQ1*MD1];
      double (*B)[MD1] = (double (*)[MD1]) BBt;
      double (*Bt)[MQ1] = (double (*)[MQ1]) BBt;
      MFEM_SHARED double sm0[NBZ][MDQ*MDQ];
      MFEM_SHARED double sm1[NBZ][MDQ*MDQ];
      double (*X)[MD1] = (double (*)[MD1]) (sm0 + tidz);
      double (*DQ)[MQ1] = (double (*)[MQ1]) (sm1 + tidz);
      double (*QQ)[MQ1] = (double (*)[MQ1]) (sm0 + tidz);
      double (*QD)[MD1] = (double (*)[MD1]) (sm1 + tidz);
      MFEM_FOREACH_THREAD(dy,y,D1D)
      {
         MFEM_FOREACH_THREAD(dx,x,D1D)
         {
            X[dy][dx] = x(dx,dy,e);
         }
      }
      if (tidz == 0)
      {
         MFEM_FOREACH_THREAD(d,y,D1D)
         {
            MFEM_FOREACH_THREAD(q,x,Q1D)
            {
               B[q][d] = b(q,d);
            }
         }
      }
      MFEM_SYNC_THREAD;
      MFEM_FOREACH_THREAD(dy,y,D1D)
      {
         MFEM_FOREACH_THREAD(qx,x,Q1D)
         {
            double dq = 0.0;
            for (int dx = 0; dx < D1D; ++dx)
            {
               dq += X[dy][dx] * B[qx][dx];
            }
            DQ[dy][qx] = dq;
         }
      }
      MFEM_SYNC_THREAD;
      MFEM_FOREACH_THREAD(qy,y,Q1D)
      {
         MFEM_FOREACH_THREAD(qx,x,Q1D)
         {
            double qq = 0.0;
            for (int dy = 0; dy < D1D; ++dy)
            {
               qq += DQ[dy][qx] * B[qy][dy];
            }
            QQ[qy][qx] = qq * op(qx, qy, e);
         }
      }
      MFEM_SYNC_THREAD;
      if (tidz == 0)
      {
         MFEM_FOREACH_THREAD(d,y,D1D)
         {
            MFEM_FOREACH_THREAD(q,x,Q1D)
            {
               Bt[d][q] = b(q,d);
            }
         }
      }
      MFEM_SYNC_THREAD;
      MFEM_FOREACH_THREAD(qy,y,Q1D)
      {
         MFEM_FOREACH_THREAD(dx,x,D1D)
         {
            double dq = 0.0;
            for (int qx = 0; qx < Q1D; ++qx)
            {
               dq += QQ[qy][qx] * Bt[dx][qx];
            }
            QD[qy][dx] = dq;
         }
      }
      MFEM_SYNC_THREAD;
      MFEM_FOREACH_THREAD(dy,y,D1D)
      {
         MFEM_FOREACH_THREAD(dx,x,D1D)
         {
            double dd = 0.0;
            for (int qy = 0; qy < Q1D; ++qy)
            {
               dd += (QD[qy][dx] * Bt[dy][qy]);
            }
            y(dx, dy, e) += dd;
         }
      }
   });
}

template<const int T_D1D = 0,
         const int T_Q1D = 0>
static void PAMassApply3D(const int NE,
                          const Array<double> &B_,
                          const Array<double> &Bt_,
                          const Vector &op_,
                          const Vector &x_,
                          Vector &y_,
                          const int d1d = 0,
                          const int q1d = 0)
{
   const int D1D = T_D1D ? T_D1D : d1d;
   const int Q1D = T_Q1D ? T_Q1D : q1d;
   MFEM_VERIFY(D1D <= MAX_D1D, "");
   MFEM_VERIFY(Q1D <= MAX_Q1D, "");
   auto B = Reshape(B_.Read(), Q1D, D1D);
   auto Bt = Reshape(Bt_.Read(), D1D, Q1D);
   auto op = Reshape(op_.Read(), Q1D, Q1D, Q1D, NE);
   auto x = Reshape(x_.Read(), D1D, D1D, D1D, NE);
   auto y = Reshape(y_.ReadWrite(), D1D, D1D, D1D, NE);
   MFEM_FORALL(e, NE,
   {
      const int D1D = T_D1D ? T_D1D : d1d;
      const int Q1D = T_Q1D ? T_Q1D : q1d;
      constexpr int max_D1D = T_D1D ? T_D1D : MAX_D1D;
      constexpr int max_Q1D = T_Q1D ? T_Q1D : MAX_Q1D;
      double sol_xyz[max_Q1D][max_Q1D][max_Q1D];
      for (int qz = 0; qz < Q1D; ++qz)
      {
         for (int qy = 0; qy < Q1D; ++qy)
         {
            for (int qx = 0; qx < Q1D; ++qx)
            {
               sol_xyz[qz][qy][qx] = 0.0;
            }
         }
      }
      for (int dz = 0; dz < D1D; ++dz)
      {
         double sol_xy[max_Q1D][max_Q1D];
         for (int qy = 0; qy < Q1D; ++qy)
         {
            for (int qx = 0; qx < Q1D; ++qx)
            {
               sol_xy[qy][qx] = 0.0;
            }
         }
         for (int dy = 0; dy < D1D; ++dy)
         {
            double sol_x[max_Q1D];
            for (int qx = 0; qx < Q1D; ++qx)
            {
               sol_x[qx] = 0;
            }
            for (int dx = 0; dx < D1D; ++dx)
            {
               const double s = x(dx,dy,dz,e);
               for (int qx = 0; qx < Q1D; ++qx)
               {
                  sol_x[qx] += B(qx,dx) * s;
               }
            }
            for (int qy = 0; qy < Q1D; ++qy)
            {
               const double wy = B(qy,dy);
               for (int qx = 0; qx < Q1D; ++qx)
               {
                  sol_xy[qy][qx] += wy * sol_x[qx];
               }
            }
         }
         for (int qz = 0; qz < Q1D; ++qz)
         {
            const double wz = B(qz,dz);
            for (int qy = 0; qy < Q1D; ++qy)
            {
               for (int qx = 0; qx < Q1D; ++qx)
               {
                  sol_xyz[qz][qy][qx] += wz * sol_xy[qy][qx];
               }
            }
         }
      }
      for (int qz = 0; qz < Q1D; ++qz)
      {
         for (int qy = 0; qy < Q1D; ++qy)
         {
            for (int qx = 0; qx < Q1D; ++qx)
            {
               sol_xyz[qz][qy][qx] *= op(qx,qy,qz,e);
            }
         }
      }
      for (int qz = 0; qz < Q1D; ++qz)
      {
         double sol_xy[max_D1D][max_D1D];
         for (int dy = 0; dy < D1D; ++dy)
         {
            for (int dx = 0; dx < D1D; ++dx)
            {
               sol_xy[dy][dx] = 0;
            }
         }
         for (int qy = 0; qy < Q1D; ++qy)
         {
            double sol_x[max_D1D];
            for (int dx = 0; dx < D1D; ++dx)
            {
               sol_x[dx] = 0;
            }
            for (int qx = 0; qx < Q1D; ++qx)
            {
               const double s = sol_xyz[qz][qy][qx];
               for (int dx = 0; dx < D1D; ++dx)
               {
                  sol_x[dx] += Bt(dx,qx) * s;
               }
            }
            for (int dy = 0; dy < D1D; ++dy)
            {
               const double wy = Bt(dy,qy);
               for (int dx = 0; dx < D1D; ++dx)
               {
                  sol_xy[dy][dx] += wy * sol_x[dx];
               }
            }
         }
         for (int dz = 0; dz < D1D; ++dz)
         {
            const double wz = Bt(dz,qz);
            for (int dy = 0; dy < D1D; ++dy)
            {
               for (int dx = 0; dx < D1D; ++dx)
               {
                  y(dx,dy,dz,e) += wz * sol_xy[dy][dx];
               }
            }
         }
      }
   });
}

template<const int T_D1D = 0,
         const int T_Q1D = 0>
static void SmemPAMassApply3D(const int NE,
                              const Array<double> &b_,
                              const Array<double> &bt_,
                              const Vector &op_,
                              const Vector &x_,
                              Vector &y_,
                              const int d1d = 0,
                              const int q1d = 0)
{
   const int D1D = T_D1D ? T_D1D : d1d;
   const int Q1D = T_Q1D ? T_Q1D : q1d;
   constexpr int M1Q = T_Q1D ? T_Q1D : MAX_Q1D;
   constexpr int M1D = T_D1D ? T_D1D : MAX_D1D;
   MFEM_VERIFY(D1D <= M1D, "");
   MFEM_VERIFY(Q1D <= M1Q, "");
   auto b = Reshape(b_.Read(), Q1D, D1D);
   auto op = Reshape(op_.Read(), Q1D, Q1D, Q1D, NE);
   auto x = Reshape(x_.Read(), D1D, D1D, D1D, NE);
   auto y = Reshape(y_.ReadWrite(), D1D, D1D, D1D, NE);
   MFEM_FORALL_3D(e, NE, Q1D, Q1D, Q1D,
   {
      const int tidz = MFEM_THREAD_ID(z);
      const int D1D = T_D1D ? T_D1D : d1d;
      const int Q1D = T_Q1D ? T_Q1D : q1d;
      constexpr int MQ1 = T_Q1D ? T_Q1D : MAX_Q1D;
      constexpr int MD1 = T_D1D ? T_D1D : MAX_D1D;
      constexpr int MDQ = (MQ1 > MD1) ? MQ1 : MD1;
      MFEM_SHARED double sDQ[MQ1*MD1];
      double (*B)[MD1] = (double (*)[MD1]) sDQ;
      double (*Bt)[MQ1] = (double (*)[MQ1]) sDQ;
      MFEM_SHARED double sm0[MDQ*MDQ*MDQ];
      MFEM_SHARED double sm1[MDQ*MDQ*MDQ];
      double (*X)[MD1][MD1]   = (double (*)[MD1][MD1]) sm0;
      double (*DDQ)[MD1][MQ1] = (double (*)[MD1][MQ1]) sm1;
      double (*DQQ)[MQ1][MQ1] = (double (*)[MQ1][MQ1]) sm0;
      double (*QQQ)[MQ1][MQ1] = (double (*)[MQ1][MQ1]) sm1;
      double (*QQD)[MQ1][MD1] = (double (*)[MQ1][MD1]) sm0;
      double (*QDD)[MD1][MD1] = (double (*)[MD1][MD1]) sm1;
      MFEM_FOREACH_THREAD(dz,z,D1D)
      {
         MFEM_FOREACH_THREAD(dy,y,D1D)
         {
            MFEM_FOREACH_THREAD(dx,x,D1D)
            {
               X[dz][dy][dx] = x(dx,dy,dz,e);
            }
         }
      }
      if (tidz == 0)
      {
         MFEM_FOREACH_THREAD(d,y,D1D)
         {
            MFEM_FOREACH_THREAD(q,x,Q1D)
            {
               B[q][d] = b(q,d);
            }
         }
      }
      MFEM_SYNC_THREAD;
      MFEM_FOREACH_THREAD(dz,z,D1D)
      {
         MFEM_FOREACH_THREAD(dy,y,D1D)
         {
            MFEM_FOREACH_THREAD(qx,x,Q1D)
            {
               double u = 0.0;
               for (int dx = 0; dx < D1D; ++dx)
               {
                  u += X[dz][dy][dx] * B[qx][dx];
               }
               DDQ[dz][dy][qx] = u;
            }
         }
      }
      MFEM_SYNC_THREAD;
      MFEM_FOREACH_THREAD(dz,z,D1D)
      {
         MFEM_FOREACH_THREAD(qy,y,Q1D)
         {
            MFEM_FOREACH_THREAD(qx,x,Q1D)
            {
               double u = 0.0;
               for (int dy = 0; dy < D1D; ++dy)
               {
                  u += DDQ[dz][dy][qx] * B[qy][dy];
               }
               DQQ[dz][qy][qx] = u;
            }
         }
      }
      MFEM_SYNC_THREAD;
      MFEM_FOREACH_THREAD(qz,z,Q1D)
      {
         MFEM_FOREACH_THREAD(qy,y,Q1D)
         {
            MFEM_FOREACH_THREAD(qx,x,Q1D)
            {
               double u = 0.0;
               for (int dz = 0; dz < D1D; ++dz)
               {
                  u += DQQ[dz][qy][qx] * B[qz][dz];
               }
               QQQ[qz][qy][qx] = u * op(qx,qy,qz,e);
            }
         }
      }
      MFEM_SYNC_THREAD;
      if (tidz == 0)
      {
         MFEM_FOREACH_THREAD(d,y,D1D)
         {
            MFEM_FOREACH_THREAD(q,x,Q1D)
            {
               Bt[d][q] = b(q,d);
            }
         }
      }
      MFEM_SYNC_THREAD;
      MFEM_FOREACH_THREAD(qz,z,Q1D)
      {
         MFEM_FOREACH_THREAD(qy,y,Q1D)
         {
            MFEM_FOREACH_THREAD(dx,x,D1D)
            {
               double u = 0.0;
               for (int qx = 0; qx < Q1D; ++qx)
               {
                  u += QQQ[qz][qy][qx] * Bt[dx][qx];
               }
               QQD[qz][qy][dx] = u;
            }
         }
      }
      MFEM_SYNC_THREAD;
      MFEM_FOREACH_THREAD(qz,z,Q1D)
      {
         MFEM_FOREACH_THREAD(dy,y,D1D)
         {
            MFEM_FOREACH_THREAD(dx,x,D1D)
            {
               double u = 0.0;
               for (int qy = 0; qy < Q1D; ++qy)
               {
                  u += QQD[qz][qy][dx] * Bt[dy][qy];
               }
               QDD[qz][dy][dx] = u;
            }
         }
      }
      MFEM_SYNC_THREAD;
      MFEM_FOREACH_THREAD(dz,z,D1D)
      {
         MFEM_FOREACH_THREAD(dy,y,D1D)
         {
            MFEM_FOREACH_THREAD(dx,x,D1D)
            {
               double u = 0.0;
               for (int qz = 0; qz < Q1D; ++qz)
               {
                  u += QDD[qz][dy][dx] * Bt[dz][qz];
               }
               y(dx,dy,dz,e) += u;
            }
         }
      }
   });
}

static void PAMassApply(const int dim,
                        const int D1D,
                        const int Q1D,
                        const int NE,
                        const Array<double> &B,
                        const Array<double> &Bt,
                        const Vector &op,
                        const Vector &x,
                        Vector &y)
{
#ifdef MFEM_USE_OCCA
   if (DeviceCanUseOcca())
   {
      if (dim == 2)
      {
         OccaPAMassApply2D(D1D, Q1D, NE, B, Bt, op, x, y);
         return;
      }
      if (dim == 3)
      {
         OccaPAMassApply3D(D1D, Q1D, NE, B, Bt, op, x, y);
         return;
      }
      MFEM_ABORT("OCCA PA Mass Apply unknown kernel!");
   }
#endif // MFEM_USE_OCCA
   if (dim == 2)
   {
      switch ((D1D << 4) | Q1D)
      {
         case 0x22: return SmemPAMassApply2D<2,2,16>(NE, B, Bt, op, x, y);
         case 0x33: return SmemPAMassApply2D<3,3,16>(NE, B, Bt, op, x, y);
         case 0x44: return SmemPAMassApply2D<4,4,8>(NE, B, Bt, op, x, y);
         case 0x55: return SmemPAMassApply2D<5,5,8>(NE, B, Bt, op, x, y);
         case 0x66: return SmemPAMassApply2D<6,6,4>(NE, B, Bt, op, x, y);
         case 0x77: return SmemPAMassApply2D<7,7,4>(NE, B, Bt, op, x, y);
         case 0x88: return SmemPAMassApply2D<8,8,2>(NE, B, Bt, op, x, y);
         case 0x99: return SmemPAMassApply2D<9,9,2>(NE, B, Bt, op, x, y);
         default:   return PAMassApply2D(NE, B, Bt, op, x, y, D1D, Q1D);
      }
   }
   else if (dim == 3)
   {
      switch ((D1D << 4) | Q1D)
      {
         case 0x23: return SmemPAMassApply3D<2,3>(NE, B, Bt, op, x, y);
         case 0x24: return SmemPAMassApply3D<2,4>(NE, B, Bt, op, x, y);
         case 0x34: return SmemPAMassApply3D<3,4>(NE, B, Bt, op, x, y);
         case 0x45: return SmemPAMassApply3D<4,5>(NE, B, Bt, op, x, y);
         case 0x56: return SmemPAMassApply3D<5,6>(NE, B, Bt, op, x, y);
         case 0x67: return SmemPAMassApply3D<6,7>(NE, B, Bt, op, x, y);
         case 0x78: return SmemPAMassApply3D<7,8>(NE, B, Bt, op, x, y);
         case 0x89: return SmemPAMassApply3D<8,9>(NE, B, Bt, op, x, y);
         default:   return PAMassApply3D(NE, B, Bt, op, x, y, D1D, Q1D);
      }
   }
   MFEM_ABORT("Unknown kernel.");
}

void MassIntegrator::AddMultPA(const Vector &x, Vector &y) const
{
   PAMassApply(dim, dofs1D, quad1D, ne, maps->B, maps->Bt, pa_data, x, y);
}

} // namespace mfem<|MERGE_RESOLUTION|>--- conflicted
+++ resolved
@@ -37,17 +37,17 @@
    maps = &el.GetDofToQuad(*ir, DofToQuad::TENSOR);
    dofs1D = maps->ndof;
    quad1D = maps->nqpt;
-<<<<<<< HEAD
+/*<<<<<<< HEAD
    pa_data.SetSize(ne*nq, Device::GetDeviceMemoryType());
    ConstantCoefficient *const_coeff = dynamic_cast<ConstantCoefficient*>(Q);
    // TODO: other types of coefficients ...
    if (dim==1) { MFEM_ABORT("Not supported yet... stay tuned!"); }
    if (dim==2)
-=======
-   pa_data.SetSize(ne*nq, Device::GetMemoryType());
+   =======*/
+   pa_data.SetSize(ne*nq, Device::GetDeviceMemoryType());
    Vector coeff;
    if (Q == nullptr)
->>>>>>> 49e282f9
+//>>>>>>> master
    {
       coeff.SetSize(1);
       coeff(0) = 1.0;
