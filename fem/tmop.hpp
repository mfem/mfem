// Copyright (c) 2010-2023, Lawrence Livermore National Security, LLC. Produced
// at the Lawrence Livermore National Laboratory. All Rights reserved. See files
// LICENSE and NOTICE for details. LLNL-CODE-806117.
//
// This file is part of the MFEM library. For more information and source code
// availability visit https://mfem.org.
//
// MFEM is free software; you can redistribute it and/or modify it under the
// terms of the BSD-3 license. We welcome feedback and contributions, see file
// CONTRIBUTING.md for details.

#ifndef MFEM_TMOP_HPP
#define MFEM_TMOP_HPP

#include "../linalg/invariants.hpp"
#include "nonlininteg.hpp"

namespace mfem
{

/** @brief Abstract class for local mesh quality metrics in the target-matrix
    optimization paradigm (TMOP) by P. Knupp et al. */
class TMOP_QualityMetric : public HyperelasticModel
{
protected:
   const DenseMatrix *Jtr; /**< Jacobian of the reference-element to
                                target-element transformation. */

   /** @brief The method HyperelasticModel::SetTransformation() is hidden
       for TMOP_QualityMetric%s, because it is not used. */
   void SetTransformation(ElementTransformation &) { }

public:
   TMOP_QualityMetric() : Jtr(NULL) { }
   virtual ~TMOP_QualityMetric() { }

   /** @brief Specify the reference-element -> target-element Jacobian matrix
       for the point of interest.

       The specified Jacobian matrix, #Jtr, can be used by metrics that cannot
       be written just as a function of the target->physical Jacobian matrix,
       Jpt. */
   virtual void SetTargetJacobian(const DenseMatrix &Jtr_) { Jtr = &Jtr_; }

   /** @brief Evaluates the metric in matrix form (opposed to invariant form).
       Used for validating the invariant evaluations. */
   virtual double EvalWMatrixForm(const DenseMatrix &Jpt) const
   { return -1.0; /* not implemented -> checks would fail. */ }

   /** @brief Evaluate the strain energy density function, W = W(Jpt), by using
       the 2D or 3D matrix invariants, see linalg/invariants.hpp.
       @param[in] Jpt  Represents the target->physical transformation
                       Jacobian matrix. */
   virtual double EvalW(const DenseMatrix &Jpt) const = 0;

   /** @brief Evaluate the 1st Piola-Kirchhoff stress tensor, P = P(Jpt).
       @param[in] Jpt  Represents the target->physical transformation
                       Jacobian matrix.
       @param[out]  P  The evaluated 1st Piola-Kirchhoff stress tensor. */
   virtual void EvalP(const DenseMatrix &Jpt, DenseMatrix &P) const = 0;

   /** @brief Evaluate the derivative of the 1st Piola-Kirchhoff stress tensor
       and assemble its contribution to the local gradient matrix 'A'.
       @param[in] Jpt     Represents the target->physical transformation
                          Jacobian matrix.
       @param[in] DS      Gradient of the basis matrix (dof x dim).
       @param[in] weight  Quadrature weight coefficient for the point.
       @param[in,out]  A  Local gradient matrix where the contribution from this
                          point will be added.

       Computes weight * d(dW_dxi)_d(xj) at the current point, for all i and j,
       where x1 ... xn are the FE dofs. This function is usually defined using
       the matrix invariants and their derivatives. */
   virtual void AssembleH(const DenseMatrix &Jpt, const DenseMatrix &DS,
                          const double weight, DenseMatrix &A) const = 0;

   /** @brief Return the metric ID. */
   virtual int Id() const { return 0; }
};

class TargetConstructor;

/// Abstract class used to define explicit combination of metrics with constant
/// coefficients.
class TMOP_Combo_QualityMetric : public TMOP_QualityMetric
{
protected:
   Array<TMOP_QualityMetric *> tmop_q_arr; //the metrics are not owned
   Array<double> wt_arr;

public:
   virtual void AddQualityMetric(TMOP_QualityMetric *tq, double wt = 1.0)
   {
      tmop_q_arr.Append(tq);
      wt_arr.Append(wt);
   }

   virtual void SetTargetJacobian(const DenseMatrix &Jtr_)
   {
      for (int i = 0; i < tmop_q_arr.Size(); i++)
      {
         tmop_q_arr[i]->SetTargetJacobian(Jtr_);
      }
   }

   virtual double EvalWMatrixForm(const DenseMatrix &Jpt) const;

   virtual double EvalW(const DenseMatrix &Jpt) const;

   virtual void EvalP(const DenseMatrix &Jpt, DenseMatrix &P) const;

   virtual void AssembleH(const DenseMatrix &Jpt, const DenseMatrix &DS,
                          const double weight, DenseMatrix &A) const;

   /// Computes the averages of all metrics (integral of metric / volume).
   /// Works in parallel when called with a ParGridFunction.
   void ComputeAvgMetrics(const GridFunction &nodes,
                          const TargetConstructor &tc,
                          Vector &averages) const;

   /// Computes weights so that the averages of all metrics are equal, and the
   /// weights sum to one. Works in parallel when called with a ParGridFunction.
   void ComputeBalancedWeights(const GridFunction &nodes,
                               const TargetConstructor &tc,
                               Vector &weights) const;

   void GetWeights(Array<double> &weights) const { weights = wt_arr; }

   /// Changes the weights of the metrics in the combination.
   void SetWeights(const Vector &weights)
   {
      MFEM_VERIFY(tmop_q_arr.Size() == weights.Size(), "Incorrect #weights");
      for (int i = 0; i < tmop_q_arr.Size(); i++) { wt_arr[i] = weights(i); }
   }
};

/// Simultaneous Untangler + Worst Case Improvement Metric
/// Uses a base metric mu and is defined as:
/// mu_tilde = mu_hat,                 when WorstCaseType = None,
///          = mu_hat/(beta - mu_hat), when WorstCaseType = Beta,
///          = mu_hat^p,               when WorstCaseType = PMean,
/// where beta = max(mu_hat) + muT_ep,
/// and mu_hat = (mu/2phi(tau,ep)) where
/// 2phi(tau,ep) = 1, when                                 when BarrierType = None,
///             = 2*(tau - min(alpha*min(tau)-detT_ep,0)), when BarrierType = Shifted
///             = tau^2 + sqrt(tau^2 + ep^2),              when BarrierType = Pseudo
/// where tau = det(T), and max(mu_hat) and min(tau) are computed over the
/// entire mesh.
/// Ultimately, this metric can be used for mesh untangling with the BarrierType
/// option and for worst case quality improvement with the WorstCaseType option.
class TMOP_WorstCaseUntangleOptimizer_Metric : public TMOP_QualityMetric
{
public:
   enum class BarrierType
   {
      None,
      Shifted,
      Pseudo
   };
   enum class WorstCaseType
   {
      None,
      Beta,
      PMean
   };

protected:
   TMOP_QualityMetric &tmop_metric; // non-barrier metric to use
   double min_detT;                 // minimum Jacobian in the mesh
   double max_muT;                  // max mu_k/phi(tau,ep) in the mesh
   int exponent;                    // used for p-mean metrics
   double alpha;                    // scaling factor for min(det(T))
   double detT_ep;                  // small constant subtracted from min(detT)
   double muT_ep;                   // small constant added to muT term
   BarrierType btype;
   WorstCaseType wctype;

public:
   TMOP_WorstCaseUntangleOptimizer_Metric(TMOP_QualityMetric &tmop_metric_,
                                          double min_det, double max_mu,
                                          int exponent_ = 1,
                                          double alpha_ = 1.5,
                                          double detT_ep_ = 0.0001,
                                          double muT_ep_ = 0.0001,
                                          BarrierType btype_ = BarrierType::None,
                                          WorstCaseType wctype_ = WorstCaseType::None) :
      min_detT(min_det), max_muT(max_mu),
      tmop_metric(tmop_metric_), exponent(exponent_), alpha(alpha_),
      detT_ep(detT_ep_), muT_ep(muT_ep_), btype(btype_), wctype(wctype_)
   {
      if (btype != BarrierType::None)
      {
         const int m_id = tmop_metric.Id();
         MFEM_VERIFY(m_id == 4 || m_id == 14 || m_id == 66 || m_id == 360,
                     "Incorrect input barrier metric.");
      }
   }

   virtual double EvalW(const DenseMatrix &Jpt) const;

   virtual void EvalP(const DenseMatrix &Jpt, DenseMatrix &P) const
   { MFEM_ABORT("Not implemented"); }

   virtual void AssembleH(const DenseMatrix &Jpt, const DenseMatrix &DS,
                          const double weight, DenseMatrix &A) const
   { MFEM_ABORT("Not implemented"); }

   // Compute mu_hat.
   virtual double EvalWBarrier(const DenseMatrix &Jpt) const;

   virtual void SetMinDetT(double min_detT_) { min_detT = min_detT_; }

   virtual void SetMaxMuT(double max_muT_) { max_muT = max_muT_; }

   virtual BarrierType GetBarrierType() { return btype; }

   virtual WorstCaseType GetWorstCaseType() { return wctype; }
};

class TMOP_Metric_000 : public TMOP_QualityMetric
{
protected:
   mutable InvariantsEvaluator2D<double> ie;

public:
   // W = |J|^2.
   virtual double EvalW(const DenseMatrix &Jpt) const { return 0.0; };

   virtual void EvalP(const DenseMatrix &Jpt, DenseMatrix &P) const {P=0.0;};

   virtual void AssembleH(const DenseMatrix &Jpt, const DenseMatrix &DS,
                          const double weight, DenseMatrix &A) const {A=0.0;};

   virtual int Id() const { return 0; }
};

/// 2D non-barrier metric without a type.
class TMOP_Metric_001 : public TMOP_QualityMetric
{
protected:
   mutable InvariantsEvaluator2D<double> ie;

public:
   // W = |J|^2.
   virtual double EvalW(const DenseMatrix &Jpt) const;

   virtual void EvalP(const DenseMatrix &Jpt, DenseMatrix &P) const;

   virtual void AssembleH(const DenseMatrix &Jpt, const DenseMatrix &DS,
                          const double weight, DenseMatrix &A) const;

   virtual int Id() const { return 1; }
};

/// 2D non-barrier Skew metric.
class TMOP_Metric_skew2D : public TMOP_QualityMetric
{
public:
   // W = 0.5 (1 - cos(angle_Jpr - angle_Jtr)).
   virtual double EvalW(const DenseMatrix &Jpt) const;

   virtual void EvalP(const DenseMatrix &Jpt, DenseMatrix &P) const
   { MFEM_ABORT("Not implemented"); }

   virtual void AssembleH(const DenseMatrix &Jpt, const DenseMatrix &DS,
                          const double weight, DenseMatrix &A) const
   { MFEM_ABORT("Not implemented"); }
};

/// 3D non-barrier Skew metric.
class TMOP_Metric_skew3D : public TMOP_QualityMetric
{
public:
   // W = 1/6 (3 - sum_i cos(angle_Jpr_i - angle_Jtr_i)), i = 1..3.
   virtual double EvalW(const DenseMatrix &Jpt) const;

   virtual void EvalP(const DenseMatrix &Jpt, DenseMatrix &P) const
   { MFEM_ABORT("Not implemented"); }

   virtual void AssembleH(const DenseMatrix &Jpt, const DenseMatrix &DS,
                          const double weight, DenseMatrix &A) const
   { MFEM_ABORT("Not implemented"); }
};

/// 2D non-barrier Aspect ratio metric.
class TMOP_Metric_aspratio2D : public TMOP_QualityMetric
{
public:
   // W = 0.5 (ar_Jpr/ar_Jtr + ar_Jtr/ar_Jpr) - 1.
   virtual double EvalW(const DenseMatrix &Jpt) const;

   virtual void EvalP(const DenseMatrix &Jpt, DenseMatrix &P) const
   { MFEM_ABORT("Not implemented"); }

   virtual void AssembleH(const DenseMatrix &Jpt, const DenseMatrix &DS,
                          const double weight, DenseMatrix &A) const
   { MFEM_ABORT("Not implemented"); }
};

/// 3D non-barrier Aspect ratio metric.
class TMOP_Metric_aspratio3D : public TMOP_QualityMetric
{
public:
   // W = 1/3 sum [0.5 (ar_Jpr_i/ar_Jtr_i + ar_Jtr_i/ar_Jpr_i) - 1], i = 1..3.
   virtual double EvalW(const DenseMatrix &Jpt) const;

   virtual void EvalP(const DenseMatrix &Jpt, DenseMatrix &P) const
   { MFEM_ABORT("Not implemented"); }

   virtual void AssembleH(const DenseMatrix &Jpt, const DenseMatrix &DS,
                          const double weight, DenseMatrix &A) const
   { MFEM_ABORT("Not implemented"); }
};

/// 2D barrier shape (S) metric (polyconvex).
/// Grade - A.
class TMOP_Metric_002 : public TMOP_QualityMetric
{
protected:
   mutable InvariantsEvaluator2D<double> ie;

public:
   // W = 0.5 |J|^2 / det(J) - 1.
   virtual double EvalWMatrixForm(const DenseMatrix &Jpt) const;

   // W = 0.5 I1b - 1.
   virtual double EvalW(const DenseMatrix &Jpt) const;

   virtual void EvalP(const DenseMatrix &Jpt, DenseMatrix &P) const;

   virtual void AssembleH(const DenseMatrix &Jpt, const DenseMatrix &DS,
                          const double weight, DenseMatrix &A) const;

   virtual int Id() const { return 2; }
};

/// 2D non-barrier shape (S) metric.
/// Grade - F.
class TMOP_Metric_004 : public TMOP_QualityMetric
{
protected:
   mutable InvariantsEvaluator2D<double> ie;

public:
   // W = |J|^2 - 2*det(J)
   virtual double EvalW(const DenseMatrix &Jpt) const;

   virtual void EvalP(const DenseMatrix &Jpt, DenseMatrix &P) const;

   virtual void AssembleH(const DenseMatrix &Jpt, const DenseMatrix &DS,
                          const double weight, DenseMatrix &A) const;

   virtual int Id() const { return 4; }
};

/// 2D barrier Shape+Size (VS) metric (not polyconvex).
class TMOP_Metric_007 : public TMOP_QualityMetric
{
protected:
   mutable InvariantsEvaluator2D<double> ie;

public:
   // W = |J - J^-t|^2.
   virtual double EvalW(const DenseMatrix &Jpt) const;

   virtual void EvalP(const DenseMatrix &Jpt, DenseMatrix &P) const;

   virtual void AssembleH(const DenseMatrix &Jpt, const DenseMatrix &DS,
                          const double weight, DenseMatrix &A) const;

   virtual int Id() const { return 7; }
};

/// 2D barrier Shape+Size (VS) metric (not polyconvex).
class TMOP_Metric_009 : public TMOP_QualityMetric
{
protected:
   mutable InvariantsEvaluator2D<double> ie;

public:
   // W = det(J) * |J - J^-t|^2.
   virtual double EvalW(const DenseMatrix &Jpt) const;

   virtual void EvalP(const DenseMatrix &Jpt, DenseMatrix &P) const;

   virtual void AssembleH(const DenseMatrix &Jpt, const DenseMatrix &DS,
                          const double weight, DenseMatrix &A) const;
};

/// 2D non-barrier Shape+Size+Orientation (VOS) metric (polyconvex).
class TMOP_Metric_014 : public TMOP_QualityMetric
{
public:
   // W = |T-I|^2.
   virtual double EvalW(const DenseMatrix &Jpt) const;

   virtual void EvalP(const DenseMatrix &Jpt, DenseMatrix &P) const
   { MFEM_ABORT("Not implemented"); }

   virtual void AssembleH(const DenseMatrix &Jpt, const DenseMatrix &DS,
                          const double weight, DenseMatrix &A) const
   { MFEM_ABORT("Not implemented"); }
};

/// 2D Shifted barrier form of shape metric (mu_2).
class TMOP_Metric_022 : public TMOP_QualityMetric
{
protected:
   double &min_detT;
   mutable InvariantsEvaluator2D<double> ie;

public:
   TMOP_Metric_022(double &t0): min_detT(t0) {}

   // W = 0.5(|J|^2 - 2det(J)) / (det(J) - tau0).
   virtual double EvalW(const DenseMatrix &Jpt) const;

   virtual void EvalP(const DenseMatrix &Jpt, DenseMatrix &P) const;

   virtual void AssembleH(const DenseMatrix &Jpt, const DenseMatrix &DS,
                          const double weight, DenseMatrix &A) const;
};

/// 2D barrier shape metric (polyconvex).
/// Grade - A.
class TMOP_Metric_050 : public TMOP_QualityMetric
{
protected:
   mutable InvariantsEvaluator2D<double> ie;

public:
   // W = 0.5 |J^t J|^2 / det(J)^2 - 1.
   virtual double EvalWMatrixForm(const DenseMatrix &Jpt) const;

   // W = 0.5 I1b^2 - 2.
   virtual double EvalW(const DenseMatrix &Jpt) const;

   virtual void EvalP(const DenseMatrix &Jpt, DenseMatrix &P) const;

   virtual void AssembleH(const DenseMatrix &Jpt, const DenseMatrix &DS,
                          const double weight, DenseMatrix &A) const;
};

/// 2D non-barrier size (V) metric (not polyconvex).
/// Grade - F.
class TMOP_Metric_055 : public TMOP_QualityMetric
{
protected:
   mutable InvariantsEvaluator2D<double> ie;

public:
   // W = (det(J) - 1)^2.
   virtual double EvalW(const DenseMatrix &Jpt) const;

   virtual void EvalP(const DenseMatrix &Jpt, DenseMatrix &P) const;

   virtual void AssembleH(const DenseMatrix &Jpt, const DenseMatrix &DS,
                          const double weight, DenseMatrix &A) const;

};

/// 2D barrier size (V) metric (polyconvex).
/// Grade - C.
class TMOP_Metric_056 : public TMOP_QualityMetric
{
protected:
   mutable InvariantsEvaluator2D<double> ie;

public:
   // W = 0.5 (det(J) + 1 / det(J)) - 1.
   virtual double EvalWMatrixForm(const DenseMatrix &Jpt) const;

   // W = 0.5 (I2b + 1/I2b) - 1.
   virtual double EvalW(const DenseMatrix &Jpt) const;

   virtual void EvalP(const DenseMatrix &Jpt, DenseMatrix &P) const;

   virtual void AssembleH(const DenseMatrix &Jpt, const DenseMatrix &DS,
                          const double weight, DenseMatrix &A) const;
};

/// 2D barrier shape (S) metric (not polyconvex).
class TMOP_Metric_058 : public TMOP_QualityMetric
{
protected:
   mutable InvariantsEvaluator2D<double> ie;

public:
   // W = |J^t J|^2 / det(J)^2 - 2|J|^2 / det(J) + 2
   virtual double EvalWMatrixForm(const DenseMatrix &Jpt) const;

   // W = I1b (I1b - 2).
   virtual double EvalW(const DenseMatrix &Jpt) const;

   virtual void EvalP(const DenseMatrix &Jpt, DenseMatrix &P) const;

   virtual void AssembleH(const DenseMatrix &Jpt, const DenseMatrix &DS,
                          const double weight, DenseMatrix &A) const;
};

/// 2D non-barrier Shape+Size (VS) metric.
/// Grade - F.
class TMOP_Metric_066 : public TMOP_Combo_QualityMetric
{
protected:
   mutable InvariantsEvaluator2D<double> ie;
   TMOP_QualityMetric *sh_metric, *sz_metric;

public:
   TMOP_Metric_066(double gamma)
      : sh_metric(new TMOP_Metric_004), sz_metric(new TMOP_Metric_055)
   {
      // (1-gamma) mu_4 + gamma mu_55
      AddQualityMetric(sh_metric, 1.-gamma);
      AddQualityMetric(sz_metric, gamma);
   }
   virtual int Id() const { return 66; }
   double GetGamma() const { return wt_arr[1]; }

   virtual ~TMOP_Metric_066() { delete sh_metric; delete sz_metric; }
};

/// 2D barrier size (V) metric (polyconvex).
/// Grade - C.
class TMOP_Metric_077 : public TMOP_QualityMetric
{
protected:
   mutable InvariantsEvaluator2D<double> ie;

public:
   // W = 0.5 (det(J) - 1 / det(J))^2.
   virtual double EvalWMatrixForm(const DenseMatrix &Jpt) const;

   // W = 0.5 (I2 + 1 / I2) - 1.0.
   virtual double EvalW(const DenseMatrix &Jpt) const;

   virtual void EvalP(const DenseMatrix &Jpt, DenseMatrix &P) const;

   virtual void AssembleH(const DenseMatrix &Jpt, const DenseMatrix &DS,
                          const double weight, DenseMatrix &A) const;

   virtual int Id() const { return 77; }
};

/// 2D barrier Shape+Size (VS) metric (polyconvex).
/// Grade - A.
class TMOP_Metric_080 : public TMOP_Combo_QualityMetric
{
protected:
   mutable InvariantsEvaluator2D<double> ie;
   TMOP_QualityMetric *sh_metric, *sz_metric;

public:
   TMOP_Metric_080(double gamma)
      : sh_metric(new TMOP_Metric_002), sz_metric(new TMOP_Metric_077)
   {
      // (1-gamma) mu_2 + gamma mu_77
      AddQualityMetric(sh_metric, 1.0 - gamma);
      AddQualityMetric(sz_metric, gamma);
   }

   virtual int Id() const { return 80; }
   double GetGamma() const { return wt_arr[1]; }

   virtual ~TMOP_Metric_080() { delete sh_metric; delete sz_metric; }
};

/// 2D barrier Shape+Orientation (OS) metric (polyconvex).
class TMOP_Metric_085 : public TMOP_QualityMetric
{
public:
   // W = |T-T'|^2, where T'= |T|*I/sqrt(2).
   virtual double EvalW(const DenseMatrix &Jpt) const;

   virtual void EvalP(const DenseMatrix &Jpt, DenseMatrix &P) const
   { MFEM_ABORT("Not implemented"); }

   virtual void AssembleH(const DenseMatrix &Jpt, const DenseMatrix &DS,
                          const double weight, DenseMatrix &A) const
   { MFEM_ABORT("Not implemented"); }
};

/// 2D compound barrier Shape+Size (VS) metric (balanced).
class TMOP_Metric_090 : public TMOP_Combo_QualityMetric
{
protected:
   mutable InvariantsEvaluator2D<double> ie;
   TMOP_QualityMetric *sh_metric, *sz_metric;

public:
   TMOP_Metric_090()
      : sh_metric(new TMOP_Metric_050), sz_metric(new TMOP_Metric_077)
   {
      // mu_50 + lambda mu_77.
      // 1 <= lambda <= 4 should produce best asymptotic balance.
      AddQualityMetric(sh_metric, 1.0);
      AddQualityMetric(sz_metric, 2.5);
   }

   virtual int Id() const { return 90; }
   virtual ~TMOP_Metric_090() { delete sh_metric; delete sz_metric; }
};

/// 2D compound barrier Shape+Size (VS) metric (balanced).
class TMOP_Metric_094 : public TMOP_Combo_QualityMetric
{
protected:
   mutable InvariantsEvaluator2D<double> ie;
   TMOP_QualityMetric *sh_metric, *sz_metric;

public:
   TMOP_Metric_094()
      : sh_metric(new TMOP_Metric_002), sz_metric(new TMOP_Metric_056)
   {
      // mu_2 + lambda mu_56.
      // 1 <= lambda <= 2 should produce best asymptotic balance.
      AddQualityMetric(sh_metric, 1.0);
      AddQualityMetric(sz_metric, 1.5);
   }

   virtual int Id() const { return 94; }
   virtual ~TMOP_Metric_094() { delete sh_metric; delete sz_metric; }
};

/// 2D barrier Shape+Size+Orientation (VOS) metric (polyconvex).
class TMOP_Metric_098 : public TMOP_QualityMetric
{
public:
   // W = 1/tau |T-I|^2.
   virtual double EvalW(const DenseMatrix &Jpt) const;

   virtual void EvalP(const DenseMatrix &Jpt, DenseMatrix &P) const
   { MFEM_ABORT("Not implemented"); }

   virtual void AssembleH(const DenseMatrix &Jpt, const DenseMatrix &DS,
                          const double weight, DenseMatrix &A) const
   { MFEM_ABORT("Not implemented"); }
};

/// 2D untangling metric.
class TMOP_Metric_211 : public TMOP_QualityMetric
{
protected:
   const double eps;
   mutable InvariantsEvaluator2D<double> ie;

public:
   TMOP_Metric_211(double epsilon = 1e-4) : eps(epsilon) { }

   // W = (det(J) - 1)^2 - det(J) + sqrt(det(J)^2 + eps).
   virtual double EvalW(const DenseMatrix &Jpt) const;

   virtual void EvalP(const DenseMatrix &Jpt, DenseMatrix &P) const;

   virtual void AssembleH(const DenseMatrix &Jpt, const DenseMatrix &DS,
                          const double weight, DenseMatrix &A) const;
};

/// Shifted barrier form of metric 56 (area, ideal barrier metric), 2D
class TMOP_Metric_252 : public TMOP_QualityMetric
{
protected:
   double &tau0;
   mutable InvariantsEvaluator2D<double> ie;

public:
   /// Note that @a t0 is stored by reference
   TMOP_Metric_252(double &t0): tau0(t0) {}

   // W = 0.5(det(J) - 1)^2 / (det(J) - tau0).
   virtual double EvalW(const DenseMatrix &Jpt) const;

   virtual void EvalP(const DenseMatrix &Jpt, DenseMatrix &P) const;

   virtual void AssembleH(const DenseMatrix &Jpt, const DenseMatrix &DS,
                          const double weight, DenseMatrix &A) const;
};

/// 3D barrier Shape (S) metric, well-posed (polyconvex & invex).
class TMOP_Metric_301 : public TMOP_QualityMetric
{
protected:
   mutable InvariantsEvaluator3D<double> ie;

public:
   // W = 1/3 |J| |J^-1| - 1.
   virtual double EvalWMatrixForm(const DenseMatrix &Jpt) const;

   // W = 1/3 sqrt(I1b * I2b) - 1
   virtual double EvalW(const DenseMatrix &Jpt) const;

   virtual void EvalP(const DenseMatrix &Jpt, DenseMatrix &P) const;

   virtual void AssembleH(const DenseMatrix &Jpt, const DenseMatrix &DS,
                          const double weight, DenseMatrix &A) const;
};

/// 3D barrier Shape (S) metric, well-posed (polyconvex & invex).
class TMOP_Metric_302 : public TMOP_QualityMetric
{
protected:
   mutable InvariantsEvaluator3D<double> ie;

public:
   // W = |J|^2 |J^{-1}|^2 / 9 - 1.
   virtual double EvalWMatrixForm(const DenseMatrix &Jpt) const;

   // W = I1b * I2b / 9 - 1.
   virtual double EvalW(const DenseMatrix &Jpt) const;

   virtual void EvalP(const DenseMatrix &Jpt, DenseMatrix &P) const;

   virtual void AssembleH(const DenseMatrix &Jpt, const DenseMatrix &DS,
                          const double weight, DenseMatrix &A) const;

   virtual int Id() const { return 302; }
};

/// 3D barrier Shape (S) metric, well-posed (polyconvex & invex).
class TMOP_Metric_303 : public TMOP_QualityMetric
{
protected:
   mutable InvariantsEvaluator3D<double> ie;

public:
   // W = |J|^2 / 3 / det(J)^(2/3) - 1.
   virtual double EvalWMatrixForm(const DenseMatrix &Jpt) const;

   // W = I1b / 3 - 1.
   virtual double EvalW(const DenseMatrix &Jpt) const;

   virtual void EvalP(const DenseMatrix &Jpt, DenseMatrix &P) const;

   virtual void AssembleH(const DenseMatrix &Jpt, const DenseMatrix &DS,
                          const double weight, DenseMatrix &A) const;

   virtual int Id() const { return 303; }
};

/// 3D barrier Shape (S) metric, well-posed (polyconvex & invex).
class TMOP_Metric_304 : public TMOP_QualityMetric
{
protected:
   mutable InvariantsEvaluator3D<double> ie;

public:
   // W = |J|^3 / 3^(3/2) / det(J) - 1.
   virtual double EvalWMatrixForm(const DenseMatrix &Jpt) const;

   // W = (I1b/3)^3/2 - 1.
   virtual double EvalW(const DenseMatrix &Jpt) const;

   virtual void EvalP(const DenseMatrix &Jpt, DenseMatrix &P) const;

   virtual void AssembleH(const DenseMatrix &Jpt, const DenseMatrix &DS,
                          const double weight, DenseMatrix &A) const;

   virtual int Id() const { return 304; }
};

/// 3D Size (V) untangling metric.
class TMOP_Metric_311 : public TMOP_QualityMetric
{
protected:
   const double eps;
   mutable InvariantsEvaluator3D<double> ie;

public:
   TMOP_Metric_311(double epsilon = 1e-4) : eps(epsilon) { }

   // W = (det(J) - 1)^2 - det(J)  + (det(J)^2 + eps)^(1/2).
   virtual double EvalW(const DenseMatrix &Jpt) const;

   virtual void EvalP(const DenseMatrix &Jpt, DenseMatrix &P) const;

   virtual void AssembleH(const DenseMatrix &Jpt, const DenseMatrix &DS,
                          const double weight, DenseMatrix &A) const;
};

/// 3D Shape (S) metric, untangling version of 303.
class TMOP_Metric_313 : public TMOP_QualityMetric
{
protected:
   double &min_detT;
   mutable InvariantsEvaluator3D<double> ie;

public:
   TMOP_Metric_313(double &mindet) : min_detT(mindet) { }

   // W = 1/3 |J|^2 / [det(J)-tau0]^(-2/3).
   virtual double EvalW(const DenseMatrix &Jpt) const;

   virtual void EvalP(const DenseMatrix &Jpt, DenseMatrix &P) const;

   virtual void AssembleH(const DenseMatrix &Jpt, const DenseMatrix &DS,
                          const double weight, DenseMatrix &A) const;

   virtual int Id() const { return 313; }
};

/// 3D Size (V) metric.
class TMOP_Metric_315 : public TMOP_QualityMetric
{
protected:
   mutable InvariantsEvaluator3D<double> ie;

public:
   // W = (det(J) - 1)^2.
   virtual double EvalW(const DenseMatrix &Jpt) const;

   virtual void EvalP(const DenseMatrix &Jpt, DenseMatrix &P) const;

   virtual void AssembleH(const DenseMatrix &Jpt, const DenseMatrix &DS,
                          const double weight, DenseMatrix &A) const;

   virtual int Id() const { return 315; }
};

/// 3D Size (V) metric.
class TMOP_Metric_316 : public TMOP_QualityMetric
{
protected:
   mutable InvariantsEvaluator3D<double> ie;

public:
   // W = 0.5 (det(J) + 1/det(J)) - 1.
   virtual double EvalWMatrixForm(const DenseMatrix &Jpt) const;

   // W = 0.5 (I3b + 1/I3b) - 1.
   virtual double EvalW(const DenseMatrix &Jpt) const;

   virtual void EvalP(const DenseMatrix &Jpt, DenseMatrix &P) const;

   virtual void AssembleH(const DenseMatrix &Jpt, const DenseMatrix &DS,
                          const double weight, DenseMatrix &A) const;
};

/// 3D Size (V) metric.
class TMOP_Metric_318 : public TMOP_QualityMetric
{
protected:
   mutable InvariantsEvaluator3D<double> ie;

public:
   // W = 0.5 (det(J)^2 + 1/det(J)^2) - 1.
   virtual double EvalWMatrixForm(const DenseMatrix &Jpt) const;

   // W = 0.5 (I3 + 1/I3) - 1.
   virtual double EvalW(const DenseMatrix &Jpt) const;

   virtual void EvalP(const DenseMatrix &Jpt, DenseMatrix &P) const;

   virtual void AssembleH(const DenseMatrix &Jpt, const DenseMatrix &DS,
                          const double weight, DenseMatrix &A) const;

   virtual int Id() const { return 318; }
};

/// 3D barrier Shape+Size (VS) metric, well-posed (invex).
class TMOP_Metric_321 : public TMOP_QualityMetric
{
protected:
   mutable InvariantsEvaluator3D<double> ie;

public:
   // W = |J - J^-t|^2.
   virtual double EvalWMatrixForm(const DenseMatrix &Jpt) const;

   // W = I1 + I2/I3 - 6.
   virtual double EvalW(const DenseMatrix &Jpt) const;

   virtual void EvalP(const DenseMatrix &Jpt, DenseMatrix &P) const;

   virtual void AssembleH(const DenseMatrix &Jpt, const DenseMatrix &DS,
                          const double weight, DenseMatrix &A) const;

   virtual int Id() const { return 321; }
};

/// 3D barrier Shape+Size (VS) metric, well-posed (invex).
class TMOP_Metric_322 : public TMOP_QualityMetric
{
protected:
   mutable InvariantsEvaluator3D<double> ie;

public:
   // W = |J - adjJ^-t|^2.
   virtual double EvalWMatrixForm(const DenseMatrix &Jpt) const;

   // W = I1b / (I3b^-1/3) / 6 + I2b (I3b^1/3) / 6 - 1
   virtual double EvalW(const DenseMatrix &Jpt) const;

   virtual void EvalP(const DenseMatrix &Jpt, DenseMatrix &P) const;

   virtual void AssembleH(const DenseMatrix &Jpt, const DenseMatrix &DS,
                          const double weight, DenseMatrix &A) const;

   virtual int Id() const { return 322; }
};

/// 3D barrier Shape+Size (VS) metric, well-posed (invex).
class TMOP_Metric_323 : public TMOP_QualityMetric
{
protected:
   mutable InvariantsEvaluator3D<double> ie;

public:
   // W = |J|^3 - 3 sqrt(3) ln(det(J)) - 3 sqrt(3).
   virtual double EvalWMatrixForm(const DenseMatrix &Jpt) const;

   // W = I1^3/2 - 3 sqrt(3) ln(I3b) - 3 sqrt(3).
   virtual double EvalW(const DenseMatrix &Jpt) const;

   virtual void EvalP(const DenseMatrix &Jpt, DenseMatrix &P) const;

   virtual void AssembleH(const DenseMatrix &Jpt, const DenseMatrix &DS,
                          const double weight, DenseMatrix &A) const;

   virtual int Id() const { return 323; }
};

/// 3D compound barrier Shape+Size (VS) metric (polyconvex, balanced).
class TMOP_Metric_328 : public TMOP_Combo_QualityMetric
{
protected:
   mutable InvariantsEvaluator2D<double> ie;
   TMOP_QualityMetric *sh_metric, *sz_metric;

public:
   TMOP_Metric_328()
      : sh_metric(new TMOP_Metric_301), sz_metric(new TMOP_Metric_316)
   {
      // lambda mu_301 + mu_316.
      // 3/8 <= lambda <= 9/8 should produce best asymptotic balance.
      AddQualityMetric(sh_metric, 0.75);
      AddQualityMetric(sz_metric, 1.0);
   }

   virtual int Id() const { return 328; }
   virtual ~TMOP_Metric_328() { delete sh_metric; delete sz_metric; }
};

/// 3D compound barrier Shape+Size (VS) metric (polyconvex).
class TMOP_Metric_332 : public TMOP_Combo_QualityMetric
{
protected:
   TMOP_QualityMetric *sh_metric, *sz_metric;

public:
   TMOP_Metric_332(double gamma)
      : sh_metric(new TMOP_Metric_302), sz_metric(new TMOP_Metric_315)
   {
      // (1-gamma) mu_302 + gamma mu_315
      AddQualityMetric(sh_metric, 1.-gamma);
      AddQualityMetric(sz_metric, gamma);
   }

   virtual int Id() const { return 332; }
   double GetGamma() const { return wt_arr[1]; }

   virtual ~TMOP_Metric_332() { delete sh_metric; delete sz_metric; }
};

/// 3D barrier Shape+Size (VS) metric, well-posed (polyconvex).
class TMOP_Metric_333 : public TMOP_Combo_QualityMetric
{
protected:
   mutable InvariantsEvaluator2D<double> ie;
   TMOP_QualityMetric *sh_metric, *sz_metric;

public:
   TMOP_Metric_333(double gamma)
      : sh_metric(new TMOP_Metric_302), sz_metric(new TMOP_Metric_316)
   {
      // (1-gamma) mu_302 + gamma mu_316
      AddQualityMetric(sh_metric, 1.-gamma);
      AddQualityMetric(sz_metric, gamma);
   }

   virtual ~TMOP_Metric_333() { delete sh_metric; delete sz_metric; }
};

/// 3D barrier Shape+Size (VS) metric, well-posed (polyconvex).
class TMOP_Metric_334 : public TMOP_Combo_QualityMetric
{
protected:
   mutable InvariantsEvaluator2D<double> ie;
   TMOP_QualityMetric *sh_metric, *sz_metric;

public:
   TMOP_Metric_334(double gamma)
      : sh_metric(new TMOP_Metric_303), sz_metric(new TMOP_Metric_316)
   {
      // (1-gamma) mu_303 + gamma mu_316
      AddQualityMetric(sh_metric, 1.-gamma);
      AddQualityMetric(sz_metric, gamma);
   }

   virtual int Id() const { return 334; }
   double GetGamma() const { return wt_arr[1]; }

   virtual ~TMOP_Metric_334() { delete sh_metric; delete sz_metric; }
};

/// 3D compound barrier Shape+Size (VS) metric (polyconvex, balanced).
class TMOP_Metric_338 : public TMOP_Combo_QualityMetric
{
protected:
   mutable InvariantsEvaluator2D<double> ie;
   TMOP_QualityMetric *sh_metric, *sz_metric;

public:
   TMOP_Metric_338()
      : sh_metric(new TMOP_Metric_302), sz_metric(new TMOP_Metric_318)
   {
      // mu_302 + lambda mu_318.
      // 4/9 <= lambda <= 3 should produce best asymptotic balance.
      AddQualityMetric(sh_metric, 1.0);
      AddQualityMetric(sz_metric, 0.5 * (4.0/9.0 + 3.0));
   }

   virtual int Id() const { return 338; }
   virtual ~TMOP_Metric_338() { delete sh_metric; delete sz_metric; }
};

/// 3D barrier Shape+Size (VS) metric, well-posed (polyconvex).
class TMOP_Metric_347 : public TMOP_Combo_QualityMetric
{
protected:
   mutable InvariantsEvaluator2D<double> ie;
   TMOP_QualityMetric *sh_metric, *sz_metric;

public:
   TMOP_Metric_347(double gamma)
      : sh_metric(new TMOP_Metric_304), sz_metric(new TMOP_Metric_316)
   {
      // (1-gamma) mu_304 + gamma mu_316
      AddQualityMetric(sh_metric, 1.-gamma);
      AddQualityMetric(sz_metric, gamma);
   }

   virtual int Id() const { return 347; }
   double GetGamma() const { return wt_arr[1]; }

   virtual ~TMOP_Metric_347() { delete sh_metric; delete sz_metric; }
};

/// 3D shifted barrier form of metric 316 (not typed).
class TMOP_Metric_352 : public TMOP_QualityMetric
{
protected:
   double &tau0;
   mutable InvariantsEvaluator3D<double> ie;

public:
   TMOP_Metric_352(double &t0): tau0(t0) {}

   // W = 0.5(det(J) - 1)^2 / (det(J) - tau0).
   virtual double EvalW(const DenseMatrix &Jpt) const;

   virtual void EvalP(const DenseMatrix &Jpt, DenseMatrix &P) const;

   virtual void AssembleH(const DenseMatrix &Jpt, const DenseMatrix &DS,
                          const double weight, DenseMatrix &A) const;
};

/// 3D non-barrier Shape (S) metric.
class TMOP_Metric_360 : public TMOP_QualityMetric
{
protected:
   mutable InvariantsEvaluator3D<double> ie;

public:
   // W = |J|^3 / 3^(3/2) - det(J).
   virtual double EvalWMatrixForm(const DenseMatrix &Jpt) const;

   // W = (I1b/3)^3/2 - 1.
   virtual double EvalW(const DenseMatrix &Jpt) const;

   virtual void EvalP(const DenseMatrix &Jpt, DenseMatrix &P) const;

   virtual void AssembleH(const DenseMatrix &Jpt, const DenseMatrix &DS,
                          const double weight, DenseMatrix &A) const;

   virtual int Id() const { return 360; }
};

/// A-metrics
/// 2D barrier Shape (S) metric (polyconvex).
class TMOP_AMetric_011 : public TMOP_QualityMetric
{
protected:
   mutable InvariantsEvaluator3D<double> ie;

public:
   // (1/4 alpha) | A - (adj A)^t W^t W / omega |^2
   virtual double EvalW(const DenseMatrix &Jpt) const;

   virtual void EvalP(const DenseMatrix &Jpt, DenseMatrix &P) const
   { MFEM_ABORT("Not implemented"); }

   virtual void AssembleH(const DenseMatrix &Jpt, const DenseMatrix &DS,
                          const double weight, DenseMatrix &A) const
   { MFEM_ABORT("Not implemented"); }
};

/// 2D barrier Size (V) metric (polyconvex).
class TMOP_AMetric_014a : public TMOP_QualityMetric
{
protected:
   mutable InvariantsEvaluator3D<double> ie;

public:
   // 0.5 * ( sqrt(alpha/omega) - sqrt(omega/alpha) )^2
   virtual double EvalW(const DenseMatrix &Jpt) const;

   virtual void EvalP(const DenseMatrix &Jpt, DenseMatrix &P) const
   { MFEM_ABORT("Not implemented"); }

   virtual void AssembleH(const DenseMatrix &Jpt, const DenseMatrix &DS,
                          const double weight, DenseMatrix &A) const
   { MFEM_ABORT("Not implemented"); }
};

/// 2D barrier Shape+Size+Orientation (VOS) metric (polyconvex).
class TMOP_AMetric_036 : public TMOP_QualityMetric
{
protected:
   mutable InvariantsEvaluator3D<double> ie;

public:
   // (1/alpha) | A - W |^2
   virtual double EvalW(const DenseMatrix &Jpt) const;

   virtual void EvalP(const DenseMatrix &Jpt, DenseMatrix &P) const
   { MFEM_ABORT("Not implemented"); }

   virtual void AssembleH(const DenseMatrix &Jpt, const DenseMatrix &DS,
                          const double weight, DenseMatrix &A) const
   { MFEM_ABORT("Not implemented"); }
};

/// 2D barrier Shape+Orientation (OS) metric (polyconvex).
class TMOP_AMetric_107a : public TMOP_QualityMetric
{
protected:
   mutable InvariantsEvaluator3D<double> ie;

public:
   // (1/2 alpha) | A - (|A|/|W|) W |^2
   virtual double EvalW(const DenseMatrix &Jpt) const;

   virtual void EvalP(const DenseMatrix &Jpt, DenseMatrix &P) const
   { MFEM_ABORT("Not implemented"); }

   virtual void AssembleH(const DenseMatrix &Jpt, const DenseMatrix &DS,
                          const double weight, DenseMatrix &A) const
   { MFEM_ABORT("Not implemented"); }
};

/// 2D barrier Shape+Size (VS) metric (polyconvex).
class TMOP_AMetric_126 : public TMOP_Combo_QualityMetric
{
protected:
   mutable InvariantsEvaluator2D<double> ie;
   TMOP_QualityMetric *sh_metric, *sz_metric;

public:
   TMOP_AMetric_126(double gamma)
      : sh_metric(new TMOP_AMetric_011), sz_metric(new TMOP_AMetric_014a)
   {
      // (1-gamma) nu_11 + gamma nu_14
      AddQualityMetric(sh_metric, 1.-gamma);
      AddQualityMetric(sz_metric, gamma);
   }

   virtual ~TMOP_AMetric_126() { delete sh_metric; delete sz_metric; }
};

/// Base class for limiting functions to be used in class TMOP_Integrator.
/** This class represents a scalar function f(x, x0, d), where x and x0 are
    positions in physical space, and d is a reference physical distance
    associated with the point x0. */
class TMOP_LimiterFunction
{
public:
   /// Returns the limiting function, f(x, x0, d).
   virtual double Eval(const Vector &x, const Vector &x0, double d) const = 0;

   /** @brief Returns the gradient of the limiting function f(x, x0, d) with
       respect to x. */
   virtual void Eval_d1(const Vector &x, const Vector &x0, double dist,
                        Vector &d1) const = 0;

   /** @brief Returns the Hessian of the limiting function f(x, x0, d) with
       respect to x. */
   virtual void Eval_d2(const Vector &x, const Vector &x0, double dist,
                        DenseMatrix &d2) const = 0;

   /// Virtual destructor.
   virtual ~TMOP_LimiterFunction() { }
};

/// Default limiter function in TMOP_Integrator.
class TMOP_QuadraticLimiter : public TMOP_LimiterFunction
{
public:
   virtual double Eval(const Vector &x, const Vector &x0, double dist) const
   {
      MFEM_ASSERT(x.Size() == x0.Size(), "Bad input.");

      return 0.5 * x.DistanceSquaredTo(x0) / (dist * dist);
   }

   virtual void Eval_d1(const Vector &x, const Vector &x0, double dist,
                        Vector &d1) const
   {
      MFEM_ASSERT(x.Size() == x0.Size(), "Bad input.");

      d1.SetSize(x.Size());
      subtract(1.0 / (dist * dist), x, x0, d1);
   }

   virtual void Eval_d2(const Vector &x, const Vector &x0, double dist,
                        DenseMatrix &d2) const
   {
      MFEM_ASSERT(x.Size() == x0.Size(), "Bad input.");

      d2.Diag(1.0 / (dist * dist), x.Size());
   }

   virtual ~TMOP_QuadraticLimiter() { }
};

/// Exponential limiter function in TMOP_Integrator.
class TMOP_ExponentialLimiter : public TMOP_LimiterFunction
{
public:
   virtual double Eval(const Vector &x, const Vector &x0, double dist) const
   {
      MFEM_ASSERT(x.Size() == x0.Size(), "Bad input.");

      return  exp(10.0*((x.DistanceSquaredTo(x0) / (dist * dist))-1.0));
   }

   virtual void Eval_d1(const Vector &x, const Vector &x0, double dist,
                        Vector &d1) const
   {
      MFEM_ASSERT(x.Size() == x0.Size(), "Bad input.");

      d1.SetSize(x.Size());
      double dist_squared = dist*dist;
      subtract(20.0*exp(10.0*((x.DistanceSquaredTo(x0) / dist_squared) - 1.0)) /
               dist_squared, x, x0, d1);
   }

   virtual void Eval_d2(const Vector &x, const Vector &x0, double dist,
                        DenseMatrix &d2) const
   {
      MFEM_ASSERT(x.Size() == x0.Size(), "Bad input.");
      Vector tmp;
      tmp.SetSize(x.Size());
      double dist_squared = dist*dist;
      double dist_squared_squared = dist_squared*dist_squared;
      double f = exp(10.0*((x.DistanceSquaredTo(x0) / dist_squared)-1.0));

      subtract(x,x0,tmp);
      d2.SetSize(x.Size());
      d2(0,0) = ((400.0*tmp(0)*tmp(0)*f)/dist_squared_squared)+(20.0*f/dist_squared);
      d2(1,1) = ((400.0*tmp(1)*tmp(1)*f)/dist_squared_squared)+(20.0*f/dist_squared);
      d2(0,1) = (400.0*tmp(0)*tmp(1)*f)/dist_squared_squared;
      d2(1,0) = d2(0,1);

      if (x.Size() == 3)
      {
         d2(0,2) = (400.0*tmp(0)*tmp(2)*f)/dist_squared_squared;
         d2(1,2) = (400.0*tmp(1)*tmp(2)*f)/dist_squared_squared;
         d2(2,0) = d2(0,2);
         d2(2,1) = d2(1,2);
         d2(2,2) = ((400.0*tmp(2)*tmp(2)*f)/dist_squared_squared)+(20.0*f/dist_squared);
      }

   }

   virtual ~TMOP_ExponentialLimiter() { }
};

class FiniteElementCollection;
class FiniteElementSpace;
class ParFiniteElementSpace;

class AdaptivityEvaluator
{
protected:
   // Owned.
   Mesh *mesh;
   FiniteElementSpace *fes;

#ifdef MFEM_USE_MPI
   // Owned.
   ParMesh *pmesh;
   ParFiniteElementSpace *pfes;
#endif

public:
   AdaptivityEvaluator() : mesh(NULL), fes(NULL)
   {
#ifdef MFEM_USE_MPI
      pmesh = NULL;
      pfes = NULL;
#endif
   }
   virtual ~AdaptivityEvaluator();

   /** Specifies the Mesh and FiniteElementSpace of the solution that will
       be evaluated. The given mesh will be copied into the internal object. */
   void SetSerialMetaInfo(const Mesh &m,
                          const FiniteElementSpace &f);

#ifdef MFEM_USE_MPI
   /// Parallel version of SetSerialMetaInfo.
   void SetParMetaInfo(const ParMesh &m,
                       const ParFiniteElementSpace &f);
#endif

   // TODO use GridFunctions to make clear it's on the ldofs?
   virtual void SetInitialField(const Vector &init_nodes,
                                const Vector &init_field) = 0;

   virtual void ComputeAtNewPosition(const Vector &new_nodes,
                                     Vector &new_field,
                                     int new_nodes_ordering = Ordering::byNODES) = 0;

   void ClearGeometricFactors();
};

/** @brief Base class representing target-matrix construction algorithms for
    mesh optimization via the target-matrix optimization paradigm (TMOP). */
/** This class is used by class TMOP_Integrator to construct the target Jacobian
    matrices (reference-element to target-element) at quadrature points. It
    supports a set of algorithms chosen by the #TargetType enumeration.

    New target-matrix construction algorithms can be defined by deriving new
    classes and overriding the methods ComputeElementTargets() and
    ContainsVolumeInfo(). */
class TargetConstructor
{
public:
   /// Target-matrix construction algorithms supported by this class.
   enum TargetType
   {
      IDEAL_SHAPE_UNIT_SIZE, /**<
         Ideal shape, unit size; the nodes are not used. */
      IDEAL_SHAPE_EQUAL_SIZE, /**<
         Ideal shape, equal size/volume; the given nodes define the total target
         volume; for each mesh element, the target volume is the average volume
         multiplied by the volume scale, set with SetVolumeScale(). */
      IDEAL_SHAPE_GIVEN_SIZE, /**<
         Ideal shape, given size/volume; the given nodes define the target
         volume at all quadrature points. */
      GIVEN_SHAPE_AND_SIZE, /**<
         Given shape, given size/volume; the given nodes define the exact target
         Jacobian matrix at all quadrature points. */
      GIVEN_FULL /**<
         Full target tensor is specified at every quadrature point. */
   };

protected:
   // Nodes that are used in ComputeElementTargets(), depending on target_type.
   const GridFunction *nodes; // not owned
   mutable double avg_volume;
   double volume_scale;
   const TargetType target_type;
   bool uses_phys_coords; // see UsesPhysicalCoordinates()

#ifdef MFEM_USE_MPI
   MPI_Comm comm;
#endif

   // should be called only if avg_volume == 0.0, i.e. avg_volume is not
   // computed yet
   void ComputeAvgVolume() const;

   template<int DIM>
   bool ComputeAllElementTargets(const FiniteElementSpace &fes,
                                 const IntegrationRule &ir,
                                 const Vector &xe,
                                 DenseTensor &Jtr) const;

   // CPU fallback that uses ComputeElementTargets()
   void ComputeAllElementTargets_Fallback(const FiniteElementSpace &fes,
                                          const IntegrationRule &ir,
                                          const Vector &xe,
                                          DenseTensor &Jtr) const;

public:
   /// Constructor for use in serial
   TargetConstructor(TargetType ttype)
      : nodes(NULL), avg_volume(), volume_scale(1.0), target_type(ttype),
        uses_phys_coords(false)
   {
#ifdef MFEM_USE_MPI
      comm = MPI_COMM_NULL;
#endif
   }
#ifdef MFEM_USE_MPI
   /// Constructor for use in parallel
   TargetConstructor(TargetType ttype, MPI_Comm mpicomm)
      : nodes(NULL), avg_volume(), volume_scale(1.0), target_type(ttype),
        uses_phys_coords(false), comm(mpicomm) { }
#endif
   virtual ~TargetConstructor() { }

#ifdef MFEM_USE_MPI
   bool Parallel() const { return (comm != MPI_COMM_NULL); }
   MPI_Comm GetComm() const { return comm; }
#else
   bool Parallel() const { return false; }
#endif

   /** @brief Set the nodes to be used in the target-matrix construction.

       This method should be called every time the target nodes are updated
       externally and recomputation of the target average volume is needed. The
       nodes are used by all target types except IDEAL_SHAPE_UNIT_SIZE. */
   void SetNodes(const GridFunction &n) { nodes = &n; avg_volume = 0.0; }

   /** @brief Get the nodes to be used in the target-matrix construction. */
   const GridFunction *GetNodes() const { return nodes; }

   /// Used by target type IDEAL_SHAPE_EQUAL_SIZE. The default volume scale is 1.
   void SetVolumeScale(double vol_scale) { volume_scale = vol_scale; }

   TargetType GetTargetType() const { return target_type; }

   /** @brief Return true if the methods ComputeElementTargets(),
       ComputeAllElementTargets(), and ComputeElementTargetsGradient() use the
       physical node coordinates provided by the parameters 'elfun', or 'xe'. */
   bool UsesPhysicalCoordinates() const { return uses_phys_coords; }

   /// Checks if the target matrices contain non-trivial size specification.
   virtual bool ContainsVolumeInfo() const;

   /** @brief Given an element and quadrature rule, computes ref->target
       transformation Jacobians for each quadrature point in the element.
       The physical positions of the element's nodes are given by @a elfun. */
   virtual void ComputeElementTargets(int e_id, const FiniteElement &fe,
                                      const IntegrationRule &ir,
                                      const Vector &elfun,
                                      DenseTensor &Jtr) const;

   /** @brief Computes reference-to-target transformation Jacobians for all
       quadrature points in all elements.

       @param[in] fes  The nodal FE space
       @param[in] ir   The quadrature rule to use for all elements
       @param[in] xe   E-vector with the current physical coordinates/positions;
                       this parameter is used only when needed by the target
                       constructor, see UsesPhysicalCoordinates()
       @param[out] Jtr The computed ref->target Jacobian matrices. */
   virtual void ComputeAllElementTargets(const FiniteElementSpace &fes,
                                         const IntegrationRule &ir,
                                         const Vector &xe,
                                         DenseTensor &Jtr) const;

   virtual void ComputeElementTargetsGradient(const IntegrationRule &ir,
                                              const Vector &elfun,
                                              IsoparametricTransformation &Tpr,
                                              DenseTensor &dJtr) const;
};

class TMOPMatrixCoefficient : public MatrixCoefficient
{
public:
   explicit TMOPMatrixCoefficient(int dim) : MatrixCoefficient(dim, dim) { }

   /** @brief Evaluate the derivative of the matrix coefficient with respect to
       @a comp in the element described by @a T at the point @a ip, storing the
       result in @a K. */
   virtual void EvalGrad(DenseMatrix &K, ElementTransformation &T,
                         const IntegrationPoint &ip, int comp) = 0;

   virtual ~TMOPMatrixCoefficient() { }
};

class AnalyticAdaptTC : public TargetConstructor
{
protected:
   // Analytic target specification.
   Coefficient *scalar_tspec;
   VectorCoefficient *vector_tspec;
   TMOPMatrixCoefficient *matrix_tspec;

public:
   AnalyticAdaptTC(TargetType ttype)
      : TargetConstructor(ttype),
        scalar_tspec(NULL), vector_tspec(NULL), matrix_tspec(NULL)
   { uses_phys_coords = true; }

   virtual void SetAnalyticTargetSpec(Coefficient *sspec,
                                      VectorCoefficient *vspec,
                                      TMOPMatrixCoefficient *mspec);

   /** @brief Given an element and quadrature rule, computes ref->target
       transformation Jacobians for each quadrature point in the element.
       The physical positions of the element's nodes are given by @a elfun. */
   virtual void ComputeElementTargets(int e_id, const FiniteElement &fe,
                                      const IntegrationRule &ir,
                                      const Vector &elfun,
                                      DenseTensor &Jtr) const;

   virtual void ComputeAllElementTargets(const FiniteElementSpace &fes,
                                         const IntegrationRule &ir,
                                         const Vector &xe,
                                         DenseTensor &Jtr) const;

   virtual void ComputeElementTargetsGradient(const IntegrationRule &ir,
                                              const Vector &elfun,
                                              IsoparametricTransformation &Tpr,
                                              DenseTensor &dJtr) const;
};

#ifdef MFEM_USE_MPI
class ParGridFunction;
#endif

class DiscreteAdaptTC : public TargetConstructor
{
protected:
   // Discrete target specification.
   // Data is owned, updated by UpdateTargetSpecification.
   int ncomp, sizeidx, skewidx, aspectratioidx, orientationidx;
   Vector tspec;             //eta(x) - we enforce Ordering::byNODES
   Vector tspec_sav;
   Vector tspec_pert1h;      //eta(x+h)
   Vector tspec_pert2h;      //eta(x+2*h)
   Vector tspec_pertmix;     //eta(x+h,y+h)
   // The order inside these perturbation vectors (e.g. in 2D) is
   // eta1(x+h,y), eta2(x+h,y) ... etan(x+h,y), eta1(x,y+h), eta2(x,y+h) ...
   // same for tspec_pert2h and tspec_pertmix.

   // DenseMatrix to hold target_spec values for the (children of the)
   // element being refined to consider for h-refinement.
   DenseMatrix tspec_refine;
   // Vector to hold the target_spec values for the coarse version of the
   // current mesh. Used for derefinement decision with hr-adaptivity.
   Vector tspec_derefine;

   // Components of Target Jacobian at each quadrature point of an element. This
   // is required for computation of the derivative using chain rule.
   mutable DenseTensor Jtrcomp;

   // Note: do not use the Nodes of this space as they may not be on the
   // positions corresponding to the values of tspec.
   FiniteElementSpace *tspec_fesv;         //owned
   FiniteElementSpace *coarse_tspec_fesv;  //not owned, derefinement FESpace
   GridFunction *tspec_gf;                 //owned, uses tspec and tspec_fes
   // discrete adaptivity
#ifdef MFEM_USE_MPI
   ParFiniteElementSpace *ptspec_fesv;     //owned, needed for derefinement to
   // get update operator.
   ParGridFunction *tspec_pgf;             // similar to tspec_gf
#endif

   int amr_el;
   double lim_min_size;

   // These flags can be used by outside functions to avoid recomputing the
   // tspec and tspec_perth fields again on the same mesh.
   bool good_tspec, good_tspec_grad, good_tspec_hess;

   // Evaluation of the discrete target specification on different meshes.
   // Owned.
   AdaptivityEvaluator *adapt_eval;

   void SetDiscreteTargetBase(const GridFunction &tspec_);
   void SetTspecAtIndex(int idx, const GridFunction &tspec_);
   void FinalizeSerialDiscreteTargetSpec(const GridFunction &tspec_);
#ifdef MFEM_USE_MPI
   void SetTspecAtIndex(int idx, const ParGridFunction &tspec_);
   void FinalizeParDiscreteTargetSpec(const ParGridFunction &tspec_);
#endif

public:
   DiscreteAdaptTC(TargetType ttype)
      : TargetConstructor(ttype),
        ncomp(0),
        sizeidx(-1), skewidx(-1), aspectratioidx(-1), orientationidx(-1),
        tspec(), tspec_sav(), tspec_pert1h(), tspec_pert2h(), tspec_pertmix(),
        tspec_refine(), tspec_derefine(),
        tspec_fesv(NULL), coarse_tspec_fesv(NULL), tspec_gf(NULL),
#ifdef MFEM_USE_MPI
        ptspec_fesv(NULL), tspec_pgf(NULL),
#endif
        amr_el(-1), lim_min_size(-0.1),
        good_tspec(false), good_tspec_grad(false), good_tspec_hess(false),
        adapt_eval(NULL) { }

   virtual ~DiscreteAdaptTC();

   /** @name Target specification methods.
       The following methods are used to specify geometric parameters of the
       targets when these parameters are given by discrete FE functions.
       Note that every GridFunction given to the Set methods must use a
       H1_FECollection of the same order. The number of components must
       correspond to the type of geometric parameter and dimension.

       @param[in] tspec_  Input values of a geometric parameter. Note that
                          the methods in this class support only functions that
                          use H1_FECollection collection of the same order. */
   ///@{
   virtual void SetSerialDiscreteTargetSpec(const GridFunction &tspec_);
   virtual void SetSerialDiscreteTargetSize(const GridFunction &tspec_);
   virtual void SetSerialDiscreteTargetSkew(const GridFunction &tspec_);
   virtual void SetSerialDiscreteTargetAspectRatio(const GridFunction &tspec_);
   virtual void SetSerialDiscreteTargetOrientation(const GridFunction &tspec_);
#ifdef MFEM_USE_MPI
   virtual void SetParDiscreteTargetSpec(const ParGridFunction &tspec_);
   virtual void SetParDiscreteTargetSize(const ParGridFunction &tspec_);
   virtual void SetParDiscreteTargetSkew(const ParGridFunction &tspec_);
   virtual void SetParDiscreteTargetAspectRatio(const ParGridFunction &tspec_);
   virtual void SetParDiscreteTargetOrientation(const ParGridFunction &tspec_);
#endif
   ///@}

   /// Used in combination with the Update methods to avoid extra computations.
   void ResetUpdateFlags()
   { good_tspec = good_tspec_grad = good_tspec_hess = false; }

   /// Get one of the discrete fields from tspec.
   void GetDiscreteTargetSpec(GridFunction &tspec_, int idx);
   /// Get the FESpace associated with tspec.
   FiniteElementSpace *GetTSpecFESpace() { return tspec_fesv; }
   /// Get the entire tspec.
   GridFunction *GetTSpecData() { return tspec_gf; }
   /// Update all discrete fields based on tspec and update for AMR
   void UpdateAfterMeshTopologyChange();

#ifdef MFEM_USE_MPI
   ParFiniteElementSpace *GetTSpecParFESpace() { return ptspec_fesv; }
   void ParUpdateAfterMeshTopologyChange();
#endif

   /** Used to update the target specification after the mesh has changed. The
       new mesh positions are given by new_x. If @a reuse_flag is true,
       repeated calls won't do anything until ResetUpdateFlags() is called. */
   void UpdateTargetSpecification(const Vector &new_x, bool reuse_flag = false,
                                  int new_x_ordering=Ordering::byNODES);

   void UpdateTargetSpecification(Vector &new_x, Vector &IntData,
                                  int new_x_ordering=Ordering::byNODES);

   void UpdateTargetSpecificationAtNode(const FiniteElement &el,
                                        ElementTransformation &T,
                                        int nodenum, int idir,
                                        const Vector &IntData);

   void RestoreTargetSpecificationAtNode(ElementTransformation &T, int nodenum);

   /** Used for finite-difference based computations. Computes the target
       specifications after a mesh perturbation in x or y direction.
       If @a reuse_flag is true, repeated calls won't do anything until
       ResetUpdateFlags() is called. */
   void UpdateGradientTargetSpecification(const Vector &x, double dx,
                                          bool reuse_flag = false,
                                          int x_ordering = Ordering::byNODES);
   /** Used for finite-difference based computations. Computes the target
       specifications after two mesh perturbations in x and/or y direction.
       If @a reuse_flag is true, repeated calls won't do anything until
       ResetUpdateFlags() is called. */
   void UpdateHessianTargetSpecification(const Vector &x, double dx,
                                         bool reuse_flag = false,
                                         int x_ordering = Ordering::byNODES);

   void SetAdaptivityEvaluator(AdaptivityEvaluator *ae)
   {
      if (adapt_eval) { delete adapt_eval; }
      adapt_eval = ae;
   }

   const AdaptivityEvaluator *GetAdaptivityEvaluator() const
   {
      return adapt_eval;
   }

   const Vector &GetTspecPert1H()   { return tspec_pert1h; }
   const Vector &GetTspecPert2H()   { return tspec_pert2h; }
   const Vector &GetTspecPertMixH() { return tspec_pertmix; }

   /** @brief Given an element and quadrature rule, computes ref->target
       transformation Jacobians for each quadrature point in the element.
       The physical positions of the element's nodes are given by @a elfun.
       Note that this function assumes that UpdateTargetSpecification() has
       been called with the position vector corresponding to @a elfun. */
   virtual void ComputeElementTargets(int e_id, const FiniteElement &fe,
                                      const IntegrationRule &ir,
                                      const Vector &elfun,
                                      DenseTensor &Jtr) const;

   virtual void ComputeAllElementTargets(const FiniteElementSpace &fes,
                                         const IntegrationRule &ir,
                                         const Vector &xe,
                                         DenseTensor &Jtr) const;

   virtual void ComputeElementTargetsGradient(const IntegrationRule &ir,
                                              const Vector &elfun,
                                              IsoparametricTransformation &Tpr,
                                              DenseTensor &dJtr) const;

   // Generates tspec_vals for target construction using intrule
   // Used for the refinement component in hr-adaptivity.
   void SetTspecFromIntRule(int e_id, const IntegrationRule &intrule);

   // Targets based on discrete functions can result in invalid (negative)
   // size at the quadrature points. This method can be used to set a
   // minimum target size.
   void SetMinSizeForTargets(double min_size_) { lim_min_size = min_size_; }

   /// Computes target specification data with respect to the coarse FE space.
   void SetTspecDataForDerefinement(FiniteElementSpace *fes);

   // Reset refinement data associated with h-adaptivity component.
   void ResetRefinementTspecData()
   {
      tspec_refine.Clear();
      amr_el = -1;
   }

   // Reset derefinement data associated with h-adaptivity component.
   void ResetDerefinementTspecData()
   {
      tspec_derefine.Destroy();
      coarse_tspec_fesv = NULL;
   }

   // Used to specify the fine element for determining energy of children of a
   // parent element.
   void SetRefinementSubElement(int amr_el_) { amr_el = amr_el_; }
};

class TMOPNewtonSolver;

/** @brief A TMOP integrator class based on any given TMOP_QualityMetric and
    TargetConstructor.

    Represents @f$ \int W(Jpt) dx @f$ over a target zone, where W is the
    metric's strain energy density function, and Jpt is the Jacobian of the
    target->physical coordinates transformation. The virtual target zone is
    defined by the TargetConstructor. */
class TMOP_Integrator : public NonlinearFormIntegrator
{
protected:
   friend class TMOPNewtonSolver;
   friend class TMOPComboIntegrator;

   TMOP_QualityMetric *h_metric;
   TMOP_QualityMetric *metric;        // not owned
   const TargetConstructor *targetC;  // not owned

   // Custom integration rules.
   IntegrationRules *IntegRules;
   int integ_order;
   bool integ_over_target = true;

   // Weight Coefficient multiplying the quality metric term.
   Coefficient *metric_coeff; // not owned, if NULL -> metric_coeff is 1.
   // Normalization factor for the metric term.
   double metric_normal;

   // Nodes and weight Coefficient used for "limiting" the TMOP_Integrator.
   // These are both NULL when there is no limiting.
   // The class doesn't own lim_nodes0 and lim_coeff.
   const GridFunction *lim_nodes0;
   Coefficient *lim_coeff;
   // Limiting reference distance. Not owned.
   const GridFunction *lim_dist;
   // Limiting function. Owned.
   TMOP_LimiterFunction *lim_func;
   // Normalization factor for the limiting term.
   double lim_normal;

   // Adaptive limiting.
   const GridFunction *adapt_lim_gf0;    // Not owned.
#ifdef MFEM_USE_MPI
   const ParGridFunction *adapt_lim_pgf0;
#endif
   GridFunction *adapt_lim_gf;           // Owned. Updated by adapt_lim_eval.
   Coefficient *adapt_lim_coeff;         // Not owned.
   AdaptivityEvaluator *adapt_lim_eval;  // Not owned.

   // Surface fitting.
   const Array<bool> *surf_fit_marker;      // Not owned. Nodes to fit.
   Coefficient *surf_fit_coeff;             // Not owned. Fitting term scaling.
   // Fitting to a discrete level set.
   GridFunction *surf_fit_gf;               // Owned. Updated by surf_fit_eval.
   AdaptivityEvaluator *surf_fit_eval;      // Not owned.
   // Fitting to given physical positions.
   TMOP_QuadraticLimiter *surf_fit_limiter; // Owned. Created internally.
   const GridFunction *surf_fit_pos;        // Not owned. Positions to fit.
   double surf_fit_normal;
   bool surf_fit_gf_bg;
   GridFunction *surf_fit_grad, *surf_fit_hess;
   AdaptivityEvaluator *surf_fit_eval_bg_grad, *surf_fit_eval_bg_hess;
<<<<<<< HEAD
=======
   Array<int> surf_fit_dof_count;
   Array<int> surf_fit_marker_dof_index;
>>>>>>> a75beafe

   DiscreteAdaptTC *discr_tc;

   // Parameters for FD-based Gradient & Hessian calculation.
   bool fdflag;
   double dx;
   double dxscale;
   // Specifies that ComputeElementTargets is being called by a FD function.
   // It's used to skip terms that have exact derivative calculations.
   bool fd_call_flag;
   // Compute the exact action of the Integrator (includes derivative of the
   // target with respect to spatial position)
   bool exact_action;

   Array <Vector *> ElemDer;        //f'(x)
   Array <Vector *> ElemPertEnergy; //f(x+h)

   //   Jrt: the inverse of the ref->target Jacobian, Jrt = Jtr^{-1}.
   //   Jpr: the ref->physical transformation Jacobian, Jpr = PMatI^t DS.
   //   Jpt: the target->physical transformation Jacobian, Jpt = Jpr Jrt.
   //     P: represents dW_d(Jtp) (dim x dim).
   //   DSh: gradients of reference shape functions (dof x dim).
   //    DS: gradients of the shape functions in the target configuration,
   //        DS = DSh Jrt (dof x dim).
   // PMatI: current coordinates of the nodes (dof x dim).
   // PMat0: reshaped view into the local element contribution to the operator
   //        output - the result of AssembleElementVector() (dof x dim).
   DenseMatrix DSh, DS, Jrt, Jpr, Jpt, P, PMatI, PMatO;

   // PA extension
   // ------------
   //  E: Q-vector for TMOP-energy
   //  O: Q-Vector of 1.0, used to compute sums using the dot product kernel.
   // X0: E-vector for initial nodal coordinates used for limiting.
   //  H: Q-Vector for Hessian associated with the metric term.
   // C0: Q-Vector for spatial weight used for the limiting term.
   // LD: E-Vector constructed using limiting distance grid function (delta).
   // H0: Q-Vector for Hessian associated with the limiting term.
   //
   // maps:     Dof2Quad map for fespace associate with nodal coordinates.
   // maps_lim: Dof2Quad map for fespace associated with the limiting distance
   //            grid function.
   //
   // Jtr_debug_grad
   //     We keep track if Jtr was set by AssembleGradPA() in Jtr_debug_grad: it
   //     is set to true by AssembleGradPA(); any other call to
   //     ComputeAllElementTargets() will set the flag to false. This flag will
   //     be used to check that Jtr is the one set by AssembleGradPA() when
   //     performing operations with the gradient like AddMultGradPA() and
   //     AssembleGradDiagonalPA().
   //
   // TODO:
   //   * Merge LD, C0, H0 into one scalar Q-vector
   struct
   {
      bool enabled;
      int dim, ne, nq;
      mutable DenseTensor Jtr;
      mutable bool Jtr_needs_update;
      mutable bool Jtr_debug_grad;
      mutable Vector E, O, X0, H, C0, LD, H0;
      const DofToQuad *maps;
      const DofToQuad *maps_lim = nullptr;
      const GeometricFactors *geom;
      const FiniteElementSpace *fes;
      const IntegrationRule *ir;
   } PA;

   void ComputeNormalizationEnergies(const GridFunction &x,
                                     double &metric_energy, double &lim_energy,
                                     double &surf_fit_gf_energy);

   void AssembleElementVectorExact(const FiniteElement &el,
                                   ElementTransformation &T,
                                   const Vector &elfun, Vector &elvect);

   void AssembleElementGradExact(const FiniteElement &el,
                                 ElementTransformation &T,
                                 const Vector &elfun, DenseMatrix &elmat);

   void AssembleElementVectorFD(const FiniteElement &el,
                                ElementTransformation &T,
                                const Vector &elfun, Vector &elvect);

   // Assumes that AssembleElementVectorFD has been called.
   void AssembleElementGradFD(const FiniteElement &el,
                              ElementTransformation &T,
                              const Vector &elfun, DenseMatrix &elmat);

   void AssembleElemVecAdaptLim(const FiniteElement &el,
                                IsoparametricTransformation &Tpr,
                                const IntegrationRule &ir,
                                const Vector &weights, DenseMatrix &mat);
   void AssembleElemGradAdaptLim(const FiniteElement &el,
                                 IsoparametricTransformation &Tpr,
                                 const IntegrationRule &ir,
                                 const Vector &weights, DenseMatrix &m);

   // First derivative of the surface fitting term.
   void AssembleElemVecSurfFit(const FiniteElement &el_x,
                               IsoparametricTransformation &Tpr,
                               DenseMatrix &mat);

   // Second derivative of the surface fitting term.
   void AssembleElemGradSurfFit(const FiniteElement &el_x,
                                IsoparametricTransformation &Tpr,
                                DenseMatrix &mat);

   double GetFDDerivative(const FiniteElement &el,
                          ElementTransformation &T,
                          Vector &elfun, const int nodenum,const int idir,
                          const double baseenergy, bool update_stored);

   /** @brief Determines the perturbation, h, for FD-based approximation. */
   void ComputeFDh(const Vector &x, const FiniteElementSpace &fes);
   void ComputeMinJac(const Vector &x, const FiniteElementSpace &fes);

   void UpdateAfterMeshPositionChange(const Vector &x_new,
                                      const FiniteElementSpace &x_fes);

   void DisableLimiting()
   {
      lim_nodes0 = NULL; lim_coeff = NULL; lim_dist = NULL;
      delete lim_func; lim_func = NULL;
   }

   const IntegrationRule &EnergyIntegrationRule(const FiniteElement &el) const
   {
      if (IntegRules)
      {
         return IntegRules->Get(el.GetGeomType(), integ_order);
      }
      return (IntRule) ? *IntRule
             /*     */ : IntRules.Get(el.GetGeomType(), 2*el.GetOrder() + 3);
   }
   const IntegrationRule &ActionIntegrationRule(const FiniteElement &el) const
   {
      // TODO the energy most likely needs less integration points.
      return EnergyIntegrationRule(el);
   }
   const IntegrationRule &GradientIntegrationRule(const FiniteElement &el) const
   {
      // TODO the action and energy most likely need less integration points.
      return EnergyIntegrationRule(el);
   }

   // Auxiliary PA methods
   void AssembleGradPA_2D(const Vector&) const;
   void AssembleGradPA_3D(const Vector&) const;
   void AssembleGradPA_C0_2D(const Vector&) const;
   void AssembleGradPA_C0_3D(const Vector&) const;

   double GetLocalStateEnergyPA_2D(const Vector&) const;
   double GetLocalStateEnergyPA_C0_2D(const Vector&) const;
   double GetLocalStateEnergyPA_3D(const Vector&) const;
   double GetLocalStateEnergyPA_C0_3D(const Vector&) const;

   void AddMultPA_2D(const Vector&, Vector&) const;
   void AddMultPA_3D(const Vector&, Vector&) const;
   void AddMultPA_C0_2D(const Vector&, Vector&) const;
   void AddMultPA_C0_3D(const Vector&, Vector&) const;

   void AddMultGradPA_2D(const Vector&, Vector&) const;
   void AddMultGradPA_3D(const Vector&, Vector&) const;
   void AddMultGradPA_C0_2D(const Vector&, Vector&) const;
   void AddMultGradPA_C0_3D(const Vector&, Vector&) const;

   void AssembleDiagonalPA_2D(Vector&) const;
   void AssembleDiagonalPA_3D(Vector&) const;
   void AssembleDiagonalPA_C0_2D(Vector&) const;
   void AssembleDiagonalPA_C0_3D(Vector&) const;

   void AssemblePA_Limiting();
   void ComputeAllElementTargets(const Vector &xe = Vector()) const;

   // Compute Min(Det(Jpt)) in the mesh, does not reduce over MPI.
   double ComputeMinDetT(const Vector &x, const FiniteElementSpace &fes);
   // Compute Max(mu_hat) for the TMOP_WorstCaseUntangleOptimizer_Metric,
   // does not reduce over MPI.
   double ComputeUntanglerMaxMuBarrier(const Vector &x,
                                       const FiniteElementSpace &fes);

public:
   /** @param[in] m    TMOP_QualityMetric for r-adaptivity (not owned).
       @param[in] tc   Target-matrix construction algorithm to use (not owned).
       @param[in] hm   TMOP_QualityMetric for h-adaptivity (not owned). */
   TMOP_Integrator(TMOP_QualityMetric *m, TargetConstructor *tc,
                   TMOP_QualityMetric *hm)
      : h_metric(hm), metric(m), targetC(tc), IntegRules(NULL),
        integ_order(-1), metric_coeff(NULL), metric_normal(1.0),
        lim_nodes0(NULL), lim_coeff(NULL),
        lim_dist(NULL), lim_func(NULL), lim_normal(1.0),
        adapt_lim_gf0(NULL), adapt_lim_gf(NULL), adapt_lim_coeff(NULL),
        adapt_lim_eval(NULL),
<<<<<<< HEAD
        surf_fit_gf(NULL), surf_fit_marker(NULL),
        surf_fit_coeff(NULL),
        surf_fit_eval(NULL), surf_fit_normal(1.0),
=======
        surf_fit_marker(NULL), surf_fit_coeff(NULL),
        surf_fit_gf(NULL), surf_fit_eval(NULL),
        surf_fit_limiter(NULL), surf_fit_pos(NULL),
        surf_fit_normal(1.0),
>>>>>>> a75beafe
        surf_fit_gf_bg(false), surf_fit_grad(NULL), surf_fit_hess(NULL),
        surf_fit_eval_bg_grad(NULL), surf_fit_eval_bg_hess(NULL),
        discr_tc(dynamic_cast<DiscreteAdaptTC *>(tc)),
        fdflag(false), dxscale(1.0e3), fd_call_flag(false), exact_action(false)
   { PA.enabled = false; }

   TMOP_Integrator(TMOP_QualityMetric *m, TargetConstructor *tc)
      : TMOP_Integrator(m, tc, m) { }

   ~TMOP_Integrator();

   /// Release the device memory of large PA allocations. This will copy device
   /// memory back to the host before releasing.
   void ReleasePADeviceMemory(bool copy_to_host = true);

   /// Prescribe a set of integration rules; relevant for mixed meshes.
   /** This function has priority over SetIntRule(), if both are called. */
   void SetIntegrationRules(IntegrationRules &irules, int order)
   {
      IntegRules = &irules;
      integ_order = order;
   }

   /// The TMOP integrals can be computed over the reference element or the
   /// target elements. This function is used to switch between the two options.
   /// By default integration is performed over the target elements.
   void IntegrateOverTarget(bool integ_over_target_)
   {
      MFEM_VERIFY(metric_normal == 1.0 && lim_normal == 1.0,
                  "This function must be called before EnableNormalization, as "
                  "the normalization computations must know how to integrate.");

      integ_over_target = integ_over_target_;
   }

   /// Sets a scaling Coefficient for the quality metric term of the integrator.
   /** With this addition, the integrator becomes
          @f$ \int w1 W(Jpt) dx @f$.

       Note that the Coefficient is evaluated in the physical configuration and
       not in the target configuration which may be undefined. */
   void SetCoefficient(Coefficient &w1) { metric_coeff = &w1; }

   /** @brief Limiting of the mesh displacements (general version).

       Adds the term @f$ \int w_0 f(x, x_0, d) dx @f$, where f is a measure of
       the displacement between x and x_0, given the max allowed displacement d.

       @param[in] n0     Original mesh node coordinates (x0 above).
       @param[in] dist   Allowed displacement in physical space (d above).
       @param[in] w0     Coefficient scaling the limiting integral.
       @param[in] lfunc  TMOP_LimiterFunction defining the function f. If
                         NULL, a TMOP_QuadraticLimiter will be used. The
                         TMOP_Integrator assumes ownership of this pointer. */
   void EnableLimiting(const GridFunction &n0, const GridFunction &dist,
                       Coefficient &w0, TMOP_LimiterFunction *lfunc = NULL);

   /** @brief Adds a limiting term to the integrator with limiting distance
       function (@a dist in the general version of the method) equal to 1. */
   void EnableLimiting(const GridFunction &n0, Coefficient &w0,
                       TMOP_LimiterFunction *lfunc = NULL);

   /** @brief Restriction of the node positions to certain regions.

       Adds the term @f$ \int c (z(x) - z_0(x_0))^2 @f$, where z0(x0) is a given
       function on the starting mesh, and z(x) is its image on the new mesh.
       Minimizing this term means that a node at x0 is allowed to move to a
       position x(x0) only if z(x) ~ z0(x0).
       Such term can be used for tangential mesh relaxation.

       @param[in] z0     Function z0 that controls the adaptive limiting.
       @param[in] coeff  Coefficient c for the above integral.
       @param[in] ae     AdaptivityEvaluator to compute z(x) from z0(x0). */
   void EnableAdaptiveLimiting(const GridFunction &z0, Coefficient &coeff,
                               AdaptivityEvaluator &ae);
#ifdef MFEM_USE_MPI
   /// Parallel support for adaptive limiting.
   void EnableAdaptiveLimiting(const ParGridFunction &z0, Coefficient &coeff,
                               AdaptivityEvaluator &ae);
#endif

   /** @brief Fitting of certain DOFs to the zero level set of a function.

       Having a level set function s0(x0) on the starting mesh, and a set of
       marked nodes (or DOFs), we move these nodes to the zero level set of s0.
       If s(x) is the image of s0(x0) on the current mesh, this function adds to
       the TMOP functional the term @f$ \int c \bar{s}(x))^2 @f$, where
       @f$\bar{s}(x)@f$ is the restriction of s(x) on the aligned DOFs.
       Minimizing this term means that a marked node at x0 is allowed to move to
       a position x(x0) only if s(x) ~ 0.
       Such term can be used for surface fitting and tangential relaxation.

       @param[in] s0      The level set function on the initial mesh.
       @param[in] smarker Indicates which DOFs will be aligned.
       @param[in] coeff   Coefficient c for the above integral.
       @param[in] ae      AdaptivityEvaluator to compute s(x) from s0(x0). */
   void EnableSurfaceFitting(const GridFunction &s0,
                             const Array<bool> &smarker, Coefficient &coeff,
                             AdaptivityEvaluator &ae);
<<<<<<< HEAD
   void EnableSurfaceFittingFromSource(const ParGridFunction &s0_bg,
                                       ParGridFunction &s0,
                                       const Array<bool> &smarker,
                                       Coefficient &coeff,
                                       AdaptivityEvaluator &ae,
                                       const ParGridFunction &s0_bg_grad,
                                       ParGridFunction &s0_grad,
                                       AdaptivityEvaluator &age,
                                       const ParGridFunction &s0_bg_hess,
                                       ParGridFunction &s0_hess,
                                       AdaptivityEvaluator &ahe);
=======
>>>>>>> a75beafe

#ifdef MFEM_USE_MPI
   /// Parallel support for surface fitting to the zero level set of a function.
   void EnableSurfaceFitting(const ParGridFunction &s0,
                             const Array<bool> &smarker, Coefficient &coeff,
                             AdaptivityEvaluator &ae);

   /** @brief Fitting of certain DOFs in the current mesh to the zero level set
       of a function defined on another (finer) source mesh.

       Having a level set function s_bg(x_bg) on a source/background mesh,
       a set of marked nodes (or DOFs) in the current mesh, we move the marked
       nodes to the zero level set of s_bg. This functionality is used for
       surface fitting and tangential relaxation.

       @param[in] s_bg       The level set function on the background mesh.
       @param[in] s0         The level set function (automatically) interpolated
                             on the initial mesh.
       @param[in] smarker    Marker for aligned DOFs in the current mesh.
       @param[in] coeff      Coefficient c for the fitting penalty term.
       @param[in] ae         Interpolates s(x) from s_bg(x_bg).
       @param[in] s_bg_grad  Gradient of s_bg on the background mesh.
       @param[in] s0_grad    Gradient of s0 on the initial mesh.
       @param[in] age        Interpolates s_grad(x) from s_bg_grad(x_bg).
       @param[in] s_bg_hess  Hessian of s(x) on the background mesh.
       @param[in] s0_hess    Hessian of s0 on the initial mesh.
       @param[in] ahe        Interpolates s_hess(x) from s_bg_hess(x_bg).
       See the pmesh-fitting miniapp for details on usage. */
   void EnableSurfaceFittingFromSource(const ParGridFunction &s_bg,
                                       ParGridFunction &s0,
                                       const Array<bool> &smarker,
                                       Coefficient &coeff,
                                       AdaptivityEvaluator &ae,
                                       const ParGridFunction &s_bg_grad,
                                       ParGridFunction &s0_grad,
                                       AdaptivityEvaluator &age,
                                       const ParGridFunction &s_bg_hess,
                                       ParGridFunction &s0_hess,
                                       AdaptivityEvaluator &ahe);
#endif
   /** @brief Fitting of certain DOFs to given positions in physical space.

       Having a set S of marked nodes (or DOFs) and their target positions in
       physical space x_t, we move these nodes to the target positions during
       the optimization process.
       This function adds to the TMOP functional the term
       @f$ \sum_{i \in S} c \frac{1}{2} (x_i - x_{t,i})^2 @f$,
       where @f$c@f$ corresponds to @a coeff below and is evaluated at the
       DOF locations.

       @param[in] pos     The desired positions for the mesh nodes.
       @param[in] smarker Indicates which DOFs will be aligned.
       @param[in] coeff   Coefficient c for the above integral. */
   void EnableSurfaceFitting(const GridFunction &pos,
                             const Array<bool> &smarker, Coefficient &coeff);
   void GetSurfaceFittingErrors(const Vector &pos,
                                double &err_avg, double &err_max);
   bool IsSurfaceFittingEnabled()
   {
      return surf_fit_gf != NULL || surf_fit_pos != NULL;
   }

   /// Update the original/reference nodes used for limiting.
   void SetLimitingNodes(const GridFunction &n0) { lim_nodes0 = &n0; }

   /** @brief Computes the integral of W(Jacobian(Trt)) over a target zone.
       @param[in] el     Type of FiniteElement.
       @param[in] T      Mesh element transformation.
       @param[in] elfun  Physical coordinates of the zone. */
   virtual double GetElementEnergy(const FiniteElement &el,
                                   ElementTransformation &T,
                                   const Vector &elfun);

   /** @brief Computes the mean of the energies of the given element's children.

       In addition to the inputs for GetElementEnergy, this function requires an
       IntegrationRule to be specified that will give the decomposition of the
       given element based on the refinement type being considered. */
   virtual double GetRefinementElementEnergy(const FiniteElement &el,
                                             ElementTransformation &T,
                                             const Vector &elfun,
                                             const IntegrationRule &irule);

   /// This function is similar to GetElementEnergy, but ignores components
   /// such as limiting etc. to compute the element energy.
   virtual double GetDerefinementElementEnergy(const FiniteElement &el,
                                               ElementTransformation &T,
                                               const Vector &elfun);

   virtual void AssembleElementVector(const FiniteElement &el,
                                      ElementTransformation &T,
                                      const Vector &elfun, Vector &elvect);

   virtual void AssembleElementGrad(const FiniteElement &el,
                                    ElementTransformation &T,
                                    const Vector &elfun, DenseMatrix &elmat);

   TMOP_QualityMetric &GetAMRQualityMetric() { return *h_metric; }

   void UpdateAfterMeshTopologyChange();
#ifdef MFEM_USE_MPI
   void ParUpdateAfterMeshTopologyChange();
#endif

   // PA extension
   using NonlinearFormIntegrator::AssemblePA;
   virtual void AssemblePA(const FiniteElementSpace&);

   virtual void AssembleGradPA(const Vector&, const FiniteElementSpace&);

   virtual double GetLocalStateEnergyPA(const Vector&) const;

   virtual void AddMultPA(const Vector&, Vector&) const;

   virtual void AddMultGradPA(const Vector&, Vector&) const;

   virtual void AssembleGradDiagonalPA(Vector&) const;

   DiscreteAdaptTC *GetDiscreteAdaptTC() const { return discr_tc; }

   /** @brief Computes the normalization factors of the metric and limiting
       integrals using the mesh position given by @a x. */
   void EnableNormalization(const GridFunction &x);
#ifdef MFEM_USE_MPI
   void ParEnableNormalization(const ParGridFunction &x);
#endif

   /** @brief Enables FD-based approximation and computes dx. */
   void EnableFiniteDifferences(const GridFunction &x);
#ifdef MFEM_USE_MPI
   void EnableFiniteDifferences(const ParGridFunction &x);
#endif

   void   SetFDhScale(double dxscale_) { dxscale = dxscale_; }
   bool   GetFDFlag() const { return fdflag; }
   double GetFDh()    const { return dx; }

   /** @brief Flag to control if exact action of Integration is effected. */
   void SetExactActionFlag(bool flag_) { exact_action = flag_; }

   /// Update the surface fitting weight as surf_fit_coeff *= factor;
   void UpdateSurfaceFittingWeight(double factor);

   /// Get the surface fitting weight.
   double GetSurfaceFittingWeight();

   /// Computes quantiles needed for UntangleMetrics. Note that in parallel,
   /// the ParFiniteElementSpace must be passed as argument for consistency
   /// across MPI ranks.
   void ComputeUntangleMetricQuantiles(const Vector &x,
                                       const FiniteElementSpace &fes);
};

class TMOPComboIntegrator : public NonlinearFormIntegrator
{
protected:
   // Integrators in the combination. Owned.
   Array<TMOP_Integrator *> tmopi;

public:
   TMOPComboIntegrator() : tmopi(0) { }

   ~TMOPComboIntegrator()
   {
      for (int i = 0; i < tmopi.Size(); i++) { delete tmopi[i]; }
   }

   /// Adds a new TMOP_Integrator to the combination.
   void AddTMOPIntegrator(TMOP_Integrator *ti) { tmopi.Append(ti); }

   const Array<TMOP_Integrator *> &GetTMOPIntegrators() const { return tmopi; }

   /// Adds the limiting term to the first integrator. Disables it for the rest.
   void EnableLimiting(const GridFunction &n0, const GridFunction &dist,
                       Coefficient &w0, TMOP_LimiterFunction *lfunc = NULL);

   /** @brief Adds the limiting term to the first integrator. Disables it for
       the rest (@a dist in the general version of the method) equal to 1. */
   void EnableLimiting(const GridFunction &n0, Coefficient &w0,
                       TMOP_LimiterFunction *lfunc = NULL);

   /// Update the original/reference nodes used for limiting.
   void SetLimitingNodes(const GridFunction &n0);

   virtual double GetElementEnergy(const FiniteElement &el,
                                   ElementTransformation &T,
                                   const Vector &elfun);
   virtual void AssembleElementVector(const FiniteElement &el,
                                      ElementTransformation &T,
                                      const Vector &elfun, Vector &elvect);
   virtual void AssembleElementGrad(const FiniteElement &el,
                                    ElementTransformation &T,
                                    const Vector &elfun, DenseMatrix &elmat);

   virtual double GetRefinementElementEnergy(const FiniteElement &el,
                                             ElementTransformation &T,
                                             const Vector &elfun,
                                             const IntegrationRule &irule);

   virtual double GetDerefinementElementEnergy(const FiniteElement &el,
                                               ElementTransformation &T,
                                               const Vector &elfun);

   /// Normalization factor that considers all integrators in the combination.
   void EnableNormalization(const GridFunction &x);
#ifdef MFEM_USE_MPI
   void ParEnableNormalization(const ParGridFunction &x);
#endif

   // PA extension
   using NonlinearFormIntegrator::AssemblePA;
   virtual void AssemblePA(const FiniteElementSpace&);
   virtual void AssembleGradPA(const Vector&, const FiniteElementSpace&);
   virtual double GetLocalStateEnergyPA(const Vector&) const;
   virtual void AddMultPA(const Vector&, Vector&) const;
   virtual void AddMultGradPA(const Vector&, Vector&) const;
   virtual void AssembleGradDiagonalPA(Vector&) const;
};

/// Interpolates the @a metric's values at the nodes of @a metric_gf.
/** Assumes that @a metric_gf's FiniteElementSpace is initialized. */
void InterpolateTMOP_QualityMetric(TMOP_QualityMetric &metric,
                                   const TargetConstructor &tc,
                                   const Mesh &mesh, GridFunction &metric_gf);
}

#endif<|MERGE_RESOLUTION|>--- conflicted
+++ resolved
@@ -215,23 +215,6 @@
    virtual BarrierType GetBarrierType() { return btype; }
 
    virtual WorstCaseType GetWorstCaseType() { return wctype; }
-};
-
-class TMOP_Metric_000 : public TMOP_QualityMetric
-{
-protected:
-   mutable InvariantsEvaluator2D<double> ie;
-
-public:
-   // W = |J|^2.
-   virtual double EvalW(const DenseMatrix &Jpt) const { return 0.0; };
-
-   virtual void EvalP(const DenseMatrix &Jpt, DenseMatrix &P) const {P=0.0;};
-
-   virtual void AssembleH(const DenseMatrix &Jpt, const DenseMatrix &DS,
-                          const double weight, DenseMatrix &A) const {A=0.0;};
-
-   virtual int Id() const { return 0; }
 };
 
 /// 2D non-barrier metric without a type.
@@ -1801,11 +1784,8 @@
    bool surf_fit_gf_bg;
    GridFunction *surf_fit_grad, *surf_fit_hess;
    AdaptivityEvaluator *surf_fit_eval_bg_grad, *surf_fit_eval_bg_hess;
-<<<<<<< HEAD
-=======
    Array<int> surf_fit_dof_count;
    Array<int> surf_fit_marker_dof_index;
->>>>>>> a75beafe
 
    DiscreteAdaptTC *discr_tc;
 
@@ -2000,16 +1980,10 @@
         lim_dist(NULL), lim_func(NULL), lim_normal(1.0),
         adapt_lim_gf0(NULL), adapt_lim_gf(NULL), adapt_lim_coeff(NULL),
         adapt_lim_eval(NULL),
-<<<<<<< HEAD
-        surf_fit_gf(NULL), surf_fit_marker(NULL),
-        surf_fit_coeff(NULL),
-        surf_fit_eval(NULL), surf_fit_normal(1.0),
-=======
         surf_fit_marker(NULL), surf_fit_coeff(NULL),
         surf_fit_gf(NULL), surf_fit_eval(NULL),
         surf_fit_limiter(NULL), surf_fit_pos(NULL),
         surf_fit_normal(1.0),
->>>>>>> a75beafe
         surf_fit_gf_bg(false), surf_fit_grad(NULL), surf_fit_hess(NULL),
         surf_fit_eval_bg_grad(NULL), surf_fit_eval_bg_hess(NULL),
         discr_tc(dynamic_cast<DiscreteAdaptTC *>(tc)),
@@ -2109,20 +2083,6 @@
    void EnableSurfaceFitting(const GridFunction &s0,
                              const Array<bool> &smarker, Coefficient &coeff,
                              AdaptivityEvaluator &ae);
-<<<<<<< HEAD
-   void EnableSurfaceFittingFromSource(const ParGridFunction &s0_bg,
-                                       ParGridFunction &s0,
-                                       const Array<bool> &smarker,
-                                       Coefficient &coeff,
-                                       AdaptivityEvaluator &ae,
-                                       const ParGridFunction &s0_bg_grad,
-                                       ParGridFunction &s0_grad,
-                                       AdaptivityEvaluator &age,
-                                       const ParGridFunction &s0_bg_hess,
-                                       ParGridFunction &s0_hess,
-                                       AdaptivityEvaluator &ahe);
-=======
->>>>>>> a75beafe
 
 #ifdef MFEM_USE_MPI
    /// Parallel support for surface fitting to the zero level set of a function.
