// Copyright (c) 2010-2021, Lawrence Livermore National Security, LLC. Produced
// at the Lawrence Livermore National Laboratory. All Rights reserved. See files
// LICENSE and NOTICE for details. LLNL-CODE-806117.
//
// This file is part of the MFEM library. For more information and source code
// availability visit https://mfem.org.
//
// MFEM is free software; you can redistribute it and/or modify it under the
// terms of the BSD-3 license. We welcome feedback and contributions, see file
// CONTRIBUTING.md for details.

#ifndef MFEM_TMOP_HPP
#define MFEM_TMOP_HPP

#include "../linalg/invariants.hpp"
#include "nonlininteg.hpp"

namespace mfem
{

/** @brief Abstract class for local mesh quality metrics in the target-matrix
    optimization paradigm (TMOP) by P. Knupp et al. */
class TMOP_QualityMetric : public HyperelasticModel
{
protected:
   const DenseMatrix *Jtr; /**< Jacobian of the reference-element to
                                target-element transformation. */

   /** @brief The method SetTransformation() is hidden for TMOP_QualityMetric%s,
       because it is not used. */
   void SetTransformation(ElementTransformation &) { }

public:
   TMOP_QualityMetric() : Jtr(NULL) { }
   virtual ~TMOP_QualityMetric() { }

   /** @brief Specify the reference-element -> target-element Jacobian matrix
       for the point of interest.

       The specified Jacobian matrix, #Jtr, can be used by metrics that cannot
       be written just as a function of the target->physical Jacobian matrix,
       Jpt. */
   virtual void SetTargetJacobian(const DenseMatrix &Jtr_) { Jtr = &Jtr_; }

   /** @brief Evaluate the strain energy density function, W = W(Jpt).
       @param[in] Jpt  Represents the target->physical transformation
                       Jacobian matrix. */
   virtual double EvalW(const DenseMatrix &Jpt) const = 0;

   /** @brief Evaluate the 1st Piola-Kirchhoff stress tensor, P = P(Jpt).
       @param[in] Jpt  Represents the target->physical transformation
                       Jacobian matrix.
       @param[out]  P  The evaluated 1st Piola-Kirchhoff stress tensor. */
   virtual void EvalP(const DenseMatrix &Jpt, DenseMatrix &P) const = 0;

   /** @brief Evaluate the derivative of the 1st Piola-Kirchhoff stress tensor
       and assemble its contribution to the local gradient matrix 'A'.
       @param[in] Jpt     Represents the target->physical transformation
                          Jacobian matrix.
       @param[in] DS      Gradient of the basis matrix (dof x dim).
       @param[in] weight  Quadrature weight coefficient for the point.
       @param[in,out]  A  Local gradient matrix where the contribution from this
                          point will be added.

       Computes weight * d(dW_dxi)_d(xj) at the current point, for all i and j,
       where x1 ... xn are the FE dofs. This function is usually defined using
       the matrix invariants and their derivatives.
   */
   virtual void AssembleH(const DenseMatrix &Jpt, const DenseMatrix &DS,
                          const double weight, DenseMatrix &A) const = 0;

   /** @brief Return the metric ID.
    */
   virtual int Id() const { return 0; }
};

/// Abstract class used to define combination of metrics with constant coefficients.
class TMOP_Combo_QualityMetric : public TMOP_QualityMetric
{
protected:
   Array<TMOP_QualityMetric *> tmop_q_arr; //not owned
   Array<double> wt_arr;

public:
   virtual void AddQualityMetric(TMOP_QualityMetric *tq, double wt = 1.0)
   {
      tmop_q_arr.Append(tq);
      wt_arr.Append(wt);
   }

   virtual void SetTargetJacobian(const DenseMatrix &Jtr_)
   {
      for (int i = 0; i < tmop_q_arr.Size(); i++)
      {
         tmop_q_arr[i]->SetTargetJacobian(Jtr_);
      }
   }

   virtual double EvalW(const DenseMatrix &Jpt) const;

   virtual void EvalP(const DenseMatrix &Jpt, DenseMatrix &P) const;

   virtual void AssembleH(const DenseMatrix &Jpt, const DenseMatrix &DS,
                          const double weight, DenseMatrix &A) const;
};

class TMOP_Metric_000 : public TMOP_QualityMetric
{
protected:
   mutable InvariantsEvaluator2D<double> ie;

public:
   // W = |J|^2.
   virtual double EvalW(const DenseMatrix &Jpt) const;

   virtual void EvalP(const DenseMatrix &Jpt, DenseMatrix &P) const;

   virtual void AssembleH(const DenseMatrix &Jpt, const DenseMatrix &DS,
                          const double weight, DenseMatrix &A) const;

   virtual int Id() const { return 1; }
};

/// 2D non-barrier metric without a type.
class TMOP_Metric_001 : public TMOP_QualityMetric
{
protected:
   mutable InvariantsEvaluator2D<double> ie;

public:
   // W = |J|^2.
   virtual double EvalW(const DenseMatrix &Jpt) const;

   virtual void EvalP(const DenseMatrix &Jpt, DenseMatrix &P) const;

   virtual void AssembleH(const DenseMatrix &Jpt, const DenseMatrix &DS,
                          const double weight, DenseMatrix &A) const;

   virtual int Id() const { return 1; }
};

/// 2D non-barrier Skew metric.
class TMOP_Metric_skew2D : public TMOP_QualityMetric
{
public:
   // W = 0.5 (1 - cos(angle_Jpr - angle_Jtr)).
   virtual double EvalW(const DenseMatrix &Jpt) const;

   virtual void EvalP(const DenseMatrix &Jpt, DenseMatrix &P) const
   { MFEM_ABORT("Not implemented"); }

   virtual void AssembleH(const DenseMatrix &Jpt, const DenseMatrix &DS,
                          const double weight, DenseMatrix &A) const
   { MFEM_ABORT("Not implemented"); }
};

/// 3D non-barrier Skew metric.
class TMOP_Metric_skew3D : public TMOP_QualityMetric
{
public:
   // W = 1/6 (3 - sum_i cos(angle_Jpr_i - angle_Jtr_i)), i = 1..3.
   virtual double EvalW(const DenseMatrix &Jpt) const;

   virtual void EvalP(const DenseMatrix &Jpt, DenseMatrix &P) const
   { MFEM_ABORT("Not implemented"); }

   virtual void AssembleH(const DenseMatrix &Jpt, const DenseMatrix &DS,
                          const double weight, DenseMatrix &A) const
   { MFEM_ABORT("Not implemented"); }
};

/// 2D non-barrier Aspect ratio metric.
class TMOP_Metric_aspratio2D : public TMOP_QualityMetric
{
public:
   // W = 0.5 (ar_Jpr/ar_Jtr + ar_Jtr/ar_Jpr) - 1.
   virtual double EvalW(const DenseMatrix &Jpt) const;

   virtual void EvalP(const DenseMatrix &Jpt, DenseMatrix &P) const
   { MFEM_ABORT("Not implemented"); }

   virtual void AssembleH(const DenseMatrix &Jpt, const DenseMatrix &DS,
                          const double weight, DenseMatrix &A) const
   { MFEM_ABORT("Not implemented"); }
};

/// 3D non-barrier Aspect ratio metric.
class TMOP_Metric_aspratio3D : public TMOP_QualityMetric
{
public:
   // W = 1/3 sum [0.5 (ar_Jpr_i/ar_Jtr_i + ar_Jtr_i/ar_Jpr_i) - 1], i = 1..3.
   virtual double EvalW(const DenseMatrix &Jpt) const;

   virtual void EvalP(const DenseMatrix &Jpt, DenseMatrix &P) const
   { MFEM_ABORT("Not implemented"); }

   virtual void AssembleH(const DenseMatrix &Jpt, const DenseMatrix &DS,
                          const double weight, DenseMatrix &A) const
   { MFEM_ABORT("Not implemented"); }
};

/// 2D barrier shape (S) metric (polyconvex).
class TMOP_Metric_002 : public TMOP_QualityMetric
{
protected:
   mutable InvariantsEvaluator2D<double> ie;

public:
   // W = 0.5|J|^2 / det(J) - 1.
   virtual double EvalW(const DenseMatrix &Jpt) const;

   virtual void EvalP(const DenseMatrix &Jpt, DenseMatrix &P) const;

   virtual void AssembleH(const DenseMatrix &Jpt, const DenseMatrix &DS,
                          const double weight, DenseMatrix &A) const;

   virtual int Id() const { return 2; }
};

/// 2D barrier Shape+Size (VS) metric (not polyconvex).
class TMOP_Metric_007 : public TMOP_QualityMetric
{
protected:
   mutable InvariantsEvaluator2D<double> ie;

public:
   // W = |J - J^-t|^2.
   virtual double EvalW(const DenseMatrix &Jpt) const;

   virtual void EvalP(const DenseMatrix &Jpt, DenseMatrix &P) const;

   virtual void AssembleH(const DenseMatrix &Jpt, const DenseMatrix &DS,
                          const double weight, DenseMatrix &A) const;

   virtual int Id() const { return 7; }
};

/// 2D barrier Shape+Size (VS) metric (not polyconvex).
class TMOP_Metric_009 : public TMOP_QualityMetric
{
protected:
   mutable InvariantsEvaluator2D<double> ie;

public:
   // W = det(J) * |J - J^-t|^2.
   virtual double EvalW(const DenseMatrix &Jpt) const;

   virtual void EvalP(const DenseMatrix &Jpt, DenseMatrix &P) const;

   virtual void AssembleH(const DenseMatrix &Jpt, const DenseMatrix &DS,
                          const double weight, DenseMatrix &A) const;
};

/// 2D non-barrier Shape+Size+Orientation (VOS) metric (polyconvex).
class TMOP_Metric_014 : public TMOP_QualityMetric
{
public:
   // W = |T-I|^2.
   virtual double EvalW(const DenseMatrix &Jpt) const;

   virtual void EvalP(const DenseMatrix &Jpt, DenseMatrix &P) const
   { MFEM_ABORT("Not implemented"); }

   virtual void AssembleH(const DenseMatrix &Jpt, const DenseMatrix &DS,
                          const double weight, DenseMatrix &A) const
   { MFEM_ABORT("Not implemented"); }
};

/// 2D Shifted barrier form of shape metric (mu_2).
class TMOP_Metric_022 : public TMOP_QualityMetric
{
protected:
   double &min_detT;
   mutable InvariantsEvaluator2D<double> ie;

public:
   TMOP_Metric_022(double &t0): min_detT(t0) {}

   // W = 0.5(|J|^2 - 2det(J)) / (det(J) - tau0).
   virtual double EvalW(const DenseMatrix &Jpt) const;

   virtual void EvalP(const DenseMatrix &Jpt, DenseMatrix &P) const;

   virtual void AssembleH(const DenseMatrix &Jpt, const DenseMatrix &DS,
                          const double weight, DenseMatrix &A) const;
};

/// 2D barrier (not a shape) metric (polyconvex).
class TMOP_Metric_050 : public TMOP_QualityMetric
{
protected:
   mutable InvariantsEvaluator2D<double> ie;

public:
   // W = 0.5|J^t J|^2 / det(J)^2 - 1.
   virtual double EvalW(const DenseMatrix &Jpt) const;

   virtual void EvalP(const DenseMatrix &Jpt, DenseMatrix &P) const;

   virtual void AssembleH(const DenseMatrix &Jpt, const DenseMatrix &DS,
                          const double weight, DenseMatrix &A) const;
};

/// 2D non-barrier size (V) metric (not polyconvex).
class TMOP_Metric_055 : public TMOP_QualityMetric
{
protected:
   mutable InvariantsEvaluator2D<double> ie;

public:
   // W = (det(J) - 1)^2.
   virtual double EvalW(const DenseMatrix &Jpt) const;

   virtual void EvalP(const DenseMatrix &Jpt, DenseMatrix &P) const;

   virtual void AssembleH(const DenseMatrix &Jpt, const DenseMatrix &DS,
                          const double weight, DenseMatrix &A) const;

};

/// 2D barrier size (V) metric (polyconvex).
class TMOP_Metric_056 : public TMOP_QualityMetric
{
protected:
   mutable InvariantsEvaluator2D<double> ie;

public:
   // W = 0.5( sqrt(det(J)) - 1 / sqrt(det(J)) )^2
   //   = 0.5( det(J) - 1 )^2 / det(J)
   //   = 0.5( det(J) + 1/det(J) ) - 1.
   virtual double EvalW(const DenseMatrix &Jpt) const;

   virtual void EvalP(const DenseMatrix &Jpt, DenseMatrix &P) const;

   virtual void AssembleH(const DenseMatrix &Jpt, const DenseMatrix &DS,
                          const double weight, DenseMatrix &A) const;
};

/// 2D barrier shape (S) metric (not polyconvex).
class TMOP_Metric_058 : public TMOP_QualityMetric
{
protected:
   mutable InvariantsEvaluator2D<double> ie;

public:
   // W = |J^t J|^2 / det(J)^2 - 2|J|^2 / det(J) + 2
   //   = I1b (I1b - 2).
   virtual double EvalW(const DenseMatrix &Jpt) const;

   virtual void EvalP(const DenseMatrix &Jpt, DenseMatrix &P) const;

   virtual void AssembleH(const DenseMatrix &Jpt, const DenseMatrix &DS,
                          const double weight, DenseMatrix &A) const;
};

/// 2D barrier size (V) metric (polyconvex).
class TMOP_Metric_077 : public TMOP_QualityMetric
{
protected:
   mutable InvariantsEvaluator2D<double> ie;

public:
   // W = 0.5(det(J) - 1 / det(J))^2.
   virtual double EvalW(const DenseMatrix &Jpt) const;

   virtual void EvalP(const DenseMatrix &Jpt, DenseMatrix &P) const;

   virtual void AssembleH(const DenseMatrix &Jpt, const DenseMatrix &DS,
                          const double weight, DenseMatrix &A) const;

   virtual int Id() const { return 77; }
};

/// 2D barrier Shape+Size (VS) metric (polyconvex).
class TMOP_Metric_080 : public TMOP_Combo_QualityMetric
{
protected:
   mutable InvariantsEvaluator2D<double> ie;
   double gamma;
   TMOP_QualityMetric *sh_metric, *sz_metric;

public:
   TMOP_Metric_080(double gamma_) : gamma(gamma_),
      sh_metric(new TMOP_Metric_002),
      sz_metric(new TMOP_Metric_077)
   {
      // (1-gamma) mu_2 + gamma mu_77
      AddQualityMetric(sh_metric, 1.-gamma_);
      AddQualityMetric(sz_metric, gamma_);
   }
   virtual int Id() const { return 80; }
   double GetGamma() const { return gamma; }

   virtual ~TMOP_Metric_080() { delete sh_metric; delete sz_metric; }
};

/// 2D barrier Shape+Orientation (OS) metric (polyconvex).
class TMOP_Metric_085 : public TMOP_QualityMetric
{
public:
   // W = |T-T'|^2, where T'= |T|*I/sqrt(2).
   virtual double EvalW(const DenseMatrix &Jpt) const;

   virtual void EvalP(const DenseMatrix &Jpt, DenseMatrix &P) const
   { MFEM_ABORT("Not implemented"); }

   virtual void AssembleH(const DenseMatrix &Jpt, const DenseMatrix &DS,
                          const double weight, DenseMatrix &A) const
   { MFEM_ABORT("Not implemented"); }
};

/// 2D barrier Shape+Size+Orientation (VOS) metric (polyconvex).
class TMOP_Metric_098 : public TMOP_QualityMetric
{
public:
   // W = 1/tau |T-I|^2.
   virtual double EvalW(const DenseMatrix &Jpt) const;

   virtual void EvalP(const DenseMatrix &Jpt, DenseMatrix &P) const
   { MFEM_ABORT("Not implemented"); }

   virtual void AssembleH(const DenseMatrix &Jpt, const DenseMatrix &DS,
                          const double weight, DenseMatrix &A) const
   { MFEM_ABORT("Not implemented"); }
};

/// 2D untangling metric.
class TMOP_Metric_211 : public TMOP_QualityMetric
{
protected:
   const double eps;
   mutable InvariantsEvaluator2D<double> ie;

public:
   TMOP_Metric_211(double epsilon = 1e-4) : eps(epsilon) { }

   // W = (det(J) - 1)^2 - det(J) + sqrt(det(J)^2 + eps).
   virtual double EvalW(const DenseMatrix &Jpt) const;

   virtual void EvalP(const DenseMatrix &Jpt, DenseMatrix &P) const;

   virtual void AssembleH(const DenseMatrix &Jpt, const DenseMatrix &DS,
                          const double weight, DenseMatrix &A) const;
};

/// Shifted barrier form of metric 56 (area, ideal barrier metric), 2D
class TMOP_Metric_252 : public TMOP_QualityMetric
{
protected:
   double &tau0;
   mutable InvariantsEvaluator2D<double> ie;

public:
   /// Note that @a t0 is stored by reference
   TMOP_Metric_252(double &t0): tau0(t0) {}

   // W = 0.5(det(J) - 1)^2 / (det(J) - tau0).
   virtual double EvalW(const DenseMatrix &Jpt) const;

   virtual void EvalP(const DenseMatrix &Jpt, DenseMatrix &P) const;

   virtual void AssembleH(const DenseMatrix &Jpt, const DenseMatrix &DS,
                          const double weight, DenseMatrix &A) const;
};

/// 3D barrier Shape (S) metric.
class TMOP_Metric_301 : public TMOP_QualityMetric
{
protected:
   mutable InvariantsEvaluator3D<double> ie;

public:
   // W = |J| |J^-1| / 3 - 1.
   virtual double EvalW(const DenseMatrix &Jpt) const;

   virtual void EvalP(const DenseMatrix &Jpt, DenseMatrix &P) const;

   virtual void AssembleH(const DenseMatrix &Jpt, const DenseMatrix &DS,
                          const double weight, DenseMatrix &A) const;
};

/// 3D barrier Shape (S) metric.
class TMOP_Metric_302 : public TMOP_QualityMetric
{
protected:
   mutable InvariantsEvaluator3D<double> ie;

public:
   // W = |J|^2 |J^-1|^2 / 9 - 1.
   virtual double EvalW(const DenseMatrix &Jpt) const;

   virtual void EvalP(const DenseMatrix &Jpt, DenseMatrix &P) const;

   virtual void AssembleH(const DenseMatrix &Jpt, const DenseMatrix &DS,
                          const double weight, DenseMatrix &A) const;

   virtual int Id() const { return 302; }
};

/// 3D barrier Shape (S) metric.
class TMOP_Metric_303 : public TMOP_QualityMetric
{
protected:
   mutable InvariantsEvaluator3D<double> ie;

public:
   // W = |J|^2 / 3 * det(J)^(-2/3) - 1.
   virtual double EvalW(const DenseMatrix &Jpt) const;

   virtual void EvalP(const DenseMatrix &Jpt, DenseMatrix &P) const;

   virtual void AssembleH(const DenseMatrix &Jpt, const DenseMatrix &DS,
                          const double weight, DenseMatrix &A) const;

   virtual int Id() const { return 303; }
};

/// 3D Size (V) untangling metric.
class TMOP_Metric_311 : public TMOP_QualityMetric
{
protected:
   const double eps;
   mutable InvariantsEvaluator3D<double> ie;

public:
   TMOP_Metric_311(double epsilon = 1e-4) : eps(epsilon) { }

   // W = (det(J) - 1)^2 - det(J)  + (det(J)^2 + eps)^(1/2).
   virtual double EvalW(const DenseMatrix &Jpt) const;

   virtual void EvalP(const DenseMatrix &Jpt, DenseMatrix &P) const;

   virtual void AssembleH(const DenseMatrix &Jpt, const DenseMatrix &DS,
                          const double weight, DenseMatrix &A) const;
};

/// 3D Shape (S) metric, untangling version of 303.
class TMOP_Metric_313 : public TMOP_QualityMetric
{
protected:
   double &min_detT;
   mutable InvariantsEvaluator3D<double> ie;

public:
   TMOP_Metric_313(double &mindet) : min_detT(mindet) { }

   // W = 1/3 |J|^2 / [det(J)-tau0]^(-2/3).
   virtual double EvalW(const DenseMatrix &Jpt) const;

   virtual void EvalP(const DenseMatrix &Jpt, DenseMatrix &P) const;

   virtual void AssembleH(const DenseMatrix &Jpt, const DenseMatrix &DS,
                          const double weight, DenseMatrix &A) const;

   virtual int Id() const { return 313; }
};

/// 3D non-barrier Size (V) metric.
class TMOP_Metric_315 : public TMOP_QualityMetric
{
protected:
   mutable InvariantsEvaluator3D<double> ie;

public:
   // W = (det(J) - 1)^2.
   virtual double EvalW(const DenseMatrix &Jpt) const;

   virtual void EvalP(const DenseMatrix &Jpt, DenseMatrix &P) const;

   virtual void AssembleH(const DenseMatrix &Jpt, const DenseMatrix &DS,
                          const double weight, DenseMatrix &A) const;

   virtual int Id() const { return 315; }
};

/// 3D barrier Size (V) metric.
class TMOP_Metric_316 : public TMOP_QualityMetric
{
protected:
   mutable InvariantsEvaluator3D<double> ie;

public:
   // W = 0.5( sqrt(det(J)) - 1 / sqrt(det(J)) )^2
   //   = 0.5( det(J) - 1 )^2 / det(J)
   //   = 0.5( det(J) + 1/det(J) ) - 1.
   virtual double EvalW(const DenseMatrix &Jpt) const;

   virtual void EvalP(const DenseMatrix &Jpt, DenseMatrix &P) const;

   virtual void AssembleH(const DenseMatrix &Jpt, const DenseMatrix &DS,
                          const double weight, DenseMatrix &A) const;
};

/// 3D barrier Shape+Size (VS) metric.
class TMOP_Metric_321 : public TMOP_QualityMetric
{
protected:
   mutable InvariantsEvaluator3D<double> ie;

public:
   // W = |J - J^-t|^2.
   virtual double EvalW(const DenseMatrix &Jpt) const;

   virtual void EvalP(const DenseMatrix &Jpt, DenseMatrix &P) const;

   virtual void AssembleH(const DenseMatrix &Jpt, const DenseMatrix &DS,
                          const double weight, DenseMatrix &A) const;

   virtual int Id() const { return 321; }
};

/// 3D barrier Shape+Size (VS) metric (polyconvex).
class TMOP_Metric_328 : public TMOP_Combo_QualityMetric
{
protected:
   mutable InvariantsEvaluator2D<double> ie;
   double gamma;
   TMOP_QualityMetric *sh_metric, *sz_metric;

public:
   TMOP_Metric_328(double gamma_) : gamma(gamma_),
      sh_metric(new TMOP_Metric_301),
      sz_metric(new TMOP_Metric_316)
   {
      // (1-gamma) mu_301 + gamma mu_316
      AddQualityMetric(sh_metric, 1.-gamma_);
      AddQualityMetric(sz_metric, gamma_);
   }

   virtual ~TMOP_Metric_328() { delete sh_metric; delete sz_metric; }
};

/// 3D barrier Shape+Size (VS) metric (polyconvex).
class TMOP_Metric_332 : public TMOP_Combo_QualityMetric
{
protected:
   double gamma;
   TMOP_QualityMetric *sh_metric, *sz_metric;

public:
   TMOP_Metric_332(double gamma_) : gamma(gamma_),
      sh_metric(new TMOP_Metric_302),
      sz_metric(new TMOP_Metric_315)
   {
      // (1-gamma) mu_302 + gamma mu_315
      AddQualityMetric(sh_metric, 1.-gamma_);
      AddQualityMetric(sz_metric, gamma_);
   }

   virtual int Id() const { return 332; }
   double GetGamma() const { return gamma; }

   virtual ~TMOP_Metric_332() { delete sh_metric; delete sz_metric; }
};

/// 3D barrier Shape+Size (VS) metric (polyconvex).
class TMOP_Metric_333 : public TMOP_Combo_QualityMetric
{
protected:
   mutable InvariantsEvaluator2D<double> ie;
   double gamma;
   TMOP_QualityMetric *sh_metric, *sz_metric;

public:
   TMOP_Metric_333(double gamma_) : gamma(gamma_),
      sh_metric(new TMOP_Metric_302),
      sz_metric(new TMOP_Metric_316)
   {
      // (1-gamma) mu_302 + gamma mu_316
      AddQualityMetric(sh_metric, 1.-gamma_);
      AddQualityMetric(sz_metric, gamma_);
   }

   virtual ~TMOP_Metric_333() { delete sh_metric; delete sz_metric; }
};

/// 3D barrier Shape+Size (VS) metric (polyconvex).
class TMOP_Metric_334 : public TMOP_Combo_QualityMetric
{
protected:
   mutable InvariantsEvaluator2D<double> ie;
   double gamma;
   TMOP_QualityMetric *sh_metric, *sz_metric;

public:
   TMOP_Metric_334(double gamma_) : gamma(gamma_),
      sh_metric(new TMOP_Metric_303),
      sz_metric(new TMOP_Metric_316)
   {
      // (1-gamma) mu_303 + gamma mu_316
      AddQualityMetric(sh_metric, 1.-gamma_);
      AddQualityMetric(sz_metric, gamma_);
   }

   virtual ~TMOP_Metric_334() { delete sh_metric; delete sz_metric; }
};

/// Shifted barrier form of 3D metric 16 (volume, ideal barrier metric), 3D
class TMOP_Metric_352 : public TMOP_QualityMetric
{
protected:
   double &tau0;
   mutable InvariantsEvaluator3D<double> ie;

public:
   TMOP_Metric_352(double &t0): tau0(t0) {}

   // W = 0.5(det(J) - 1)^2 / (det(J) - tau0).
   virtual double EvalW(const DenseMatrix &Jpt) const;

   virtual void EvalP(const DenseMatrix &Jpt, DenseMatrix &P) const;

   virtual void AssembleH(const DenseMatrix &Jpt, const DenseMatrix &DS,
                          const double weight, DenseMatrix &A) const;
};

/// A-metrics
/// 2D barrier Shape (S) metric (polyconvex).
class TMOP_AMetric_011 : public TMOP_QualityMetric
{
protected:
   mutable InvariantsEvaluator3D<double> ie;

public:
   // (1/4 alpha) | A - (adj A)^t W^t W / omega |^2
   virtual double EvalW(const DenseMatrix &Jpt) const;

   virtual void EvalP(const DenseMatrix &Jpt, DenseMatrix &P) const
   { MFEM_ABORT("Not implemented"); }

   virtual void AssembleH(const DenseMatrix &Jpt, const DenseMatrix &DS,
                          const double weight, DenseMatrix &A) const
   { MFEM_ABORT("Not implemented"); }
};

/// 2D barrier Size (V) metric (polyconvex).
class TMOP_AMetric_014a : public TMOP_QualityMetric
{
protected:
   mutable InvariantsEvaluator3D<double> ie;

public:
   // 0.5 * ( sqrt(alpha/omega) - sqrt(omega/alpha) )^2
   virtual double EvalW(const DenseMatrix &Jpt) const;

   virtual void EvalP(const DenseMatrix &Jpt, DenseMatrix &P) const
   { MFEM_ABORT("Not implemented"); }

   virtual void AssembleH(const DenseMatrix &Jpt, const DenseMatrix &DS,
                          const double weight, DenseMatrix &A) const
   { MFEM_ABORT("Not implemented"); }
};

/// 2D barrier Shape+Size+Orientation (VOS) metric (polyconvex).
class TMOP_AMetric_036 : public TMOP_QualityMetric
{
protected:
   mutable InvariantsEvaluator3D<double> ie;

public:
   // (1/alpha) | A - W |^2
   virtual double EvalW(const DenseMatrix &Jpt) const;

   virtual void EvalP(const DenseMatrix &Jpt, DenseMatrix &P) const
   { MFEM_ABORT("Not implemented"); }

   virtual void AssembleH(const DenseMatrix &Jpt, const DenseMatrix &DS,
                          const double weight, DenseMatrix &A) const
   { MFEM_ABORT("Not implemented"); }
};

/// 2D barrier Shape+Orientation (OS) metric (polyconvex).
class TMOP_AMetric_107a : public TMOP_QualityMetric
{
protected:
   mutable InvariantsEvaluator3D<double> ie;

public:
   // (1/2 alpha) | A - (|A|/|W|) W |^2
   virtual double EvalW(const DenseMatrix &Jpt) const;

   virtual void EvalP(const DenseMatrix &Jpt, DenseMatrix &P) const
   { MFEM_ABORT("Not implemented"); }

   virtual void AssembleH(const DenseMatrix &Jpt, const DenseMatrix &DS,
                          const double weight, DenseMatrix &A) const
   { MFEM_ABORT("Not implemented"); }
};

/// 2D barrier Shape+Size (VS) metric (polyconvex).
class TMOP_AMetric_126 : public TMOP_Combo_QualityMetric
{
protected:
   mutable InvariantsEvaluator2D<double> ie;
   double gamma;
   TMOP_QualityMetric *sh_metric, *sz_metric;

public:
   TMOP_AMetric_126(double gamma_) : gamma(gamma_),
      sh_metric(new TMOP_AMetric_011),
      sz_metric(new TMOP_AMetric_014a)
   {
      // (1-gamma) nu_11 + gamma nu_14
      AddQualityMetric(sh_metric, 1.-gamma_);
      AddQualityMetric(sz_metric, gamma_);
   }

   virtual ~TMOP_AMetric_126() { delete sh_metric; delete sz_metric; }
};

/// Base class for limiting functions to be used in class TMOP_Integrator.
/** This class represents a scalar function f(x, x0, d), where x and x0 are
    positions in physical space, and d is a reference physical distance
    associated with the point x0. */
class TMOP_LimiterFunction
{
public:
   /// Returns the limiting function, f(x, x0, d).
   virtual double Eval(const Vector &x, const Vector &x0, double d) const = 0;

   /** @brief Returns the gradient of the limiting function f(x, x0, d) with
       respect to x. */
   virtual void Eval_d1(const Vector &x, const Vector &x0, double dist,
                        Vector &d1) const = 0;

   /** @brief Returns the Hessian of the limiting function f(x, x0, d) with
       respect to x. */
   virtual void Eval_d2(const Vector &x, const Vector &x0, double dist,
                        DenseMatrix &d2) const = 0;

   /// Virtual destructor.
   virtual ~TMOP_LimiterFunction() { }
};

/// Default limiter function in TMOP_Integrator.
class TMOP_QuadraticLimiter : public TMOP_LimiterFunction
{
public:
   virtual double Eval(const Vector &x, const Vector &x0, double dist) const
   {
      MFEM_ASSERT(x.Size() == x0.Size(), "Bad input.");

      return 0.5 * x.DistanceSquaredTo(x0) / (dist * dist);
   }

   virtual void Eval_d1(const Vector &x, const Vector &x0, double dist,
                        Vector &d1) const
   {
      MFEM_ASSERT(x.Size() == x0.Size(), "Bad input.");

      d1.SetSize(x.Size());
      subtract(1.0 / (dist * dist), x, x0, d1);
   }

   virtual void Eval_d2(const Vector &x, const Vector &x0, double dist,
                        DenseMatrix &d2) const
   {
      MFEM_ASSERT(x.Size() == x0.Size(), "Bad input.");

      d2.Diag(1.0 / (dist * dist), x.Size());
   }

   virtual ~TMOP_QuadraticLimiter() { }
};

class FiniteElementCollection;
class FiniteElementSpace;
class ParFiniteElementSpace;

class AdaptivityEvaluator
{
protected:
   // Owned.
   Mesh *mesh;
   FiniteElementSpace *fes;

#ifdef MFEM_USE_MPI
   // Owned.
   ParMesh *pmesh;
   ParFiniteElementSpace *pfes;
#endif

   int dim, ncomp;

public:
   AdaptivityEvaluator() : mesh(NULL), fes(NULL)
   {
#ifdef MFEM_USE_MPI
      pmesh = NULL;
      pfes = NULL;
#endif
   }
   virtual ~AdaptivityEvaluator();

   /** Specifies the Mesh and FiniteElementCollection of the solution that will
       be evaluated. The given mesh will be copied into the internal object. */
   void SetSerialMetaInfo(const Mesh &m,
                          const FiniteElementCollection &fec, int num_comp);

#ifdef MFEM_USE_MPI
   /// Parallel version of SetSerialMetaInfo.
   void SetParMetaInfo(const ParMesh &m,
                       const FiniteElementCollection &fec, int num_comp);
#endif

   // TODO use GridFunctions to make clear it's on the ldofs?
   virtual void SetInitialField(const Vector &init_nodes,
                                const Vector &init_field) = 0;

   virtual void ComputeAtNewPosition(const Vector &new_nodes,
                                     Vector &new_field) = 0;

   void ClearGeometricFactors();
};

/** @brief Base class representing target-matrix construction algorithms for
    mesh optimization via the target-matrix optimization paradigm (TMOP). */
/** This class is used by class TMOP_Integrator to construct the target Jacobian
    matrices (reference-element to target-element) at quadrature points. It
    supports a set of algorithms chosen by the #TargetType enumeration.

    New target-matrix construction algorithms can be defined by deriving new
    classes and overriding the methods ComputeElementTargets() and
    ContainsVolumeInfo(). */
class TargetConstructor
{
public:
   /// Target-matrix construction algorithms supported by this class.
   enum TargetType
   {
      IDEAL_SHAPE_UNIT_SIZE, /**<
         Ideal shape, unit size; the nodes are not used. */
      IDEAL_SHAPE_EQUAL_SIZE, /**<
         Ideal shape, equal size/volume; the given nodes define the total target
         volume; for each mesh element, the target volume is the average volume
         multiplied by the volume scale, set with SetVolumeScale(). */
      IDEAL_SHAPE_GIVEN_SIZE, /**<
         Ideal shape, given size/volume; the given nodes define the target
         volume at all quadrature points. */
      GIVEN_SHAPE_AND_SIZE, /**<
         Given shape, given size/volume; the given nodes define the exact target
         Jacobian matrix at all quadrature points. */
      GIVEN_FULL /**<
         Full target tensor is specified at every quadrature point. */
   };

protected:
   // Nodes that are used in ComputeElementTargets(), depending on target_type.
   const GridFunction *nodes; // not owned
   mutable double avg_volume;
   double volume_scale;
   const TargetType target_type;
   bool uses_phys_coords; // see UsesPhysicalCoordinates()

#ifdef MFEM_USE_MPI
   MPI_Comm comm;
#endif

   // should be called only if avg_volume == 0.0, i.e. avg_volume is not
   // computed yet
   void ComputeAvgVolume() const;

   template<int DIM>
   bool ComputeAllElementTargets(const FiniteElementSpace &fes,
                                 const IntegrationRule &ir,
                                 const Vector &xe,
                                 DenseTensor &Jtr) const;

   // CPU fallback that uses ComputeElementTargets()
   void ComputeAllElementTargets_Fallback(const FiniteElementSpace &fes,
                                          const IntegrationRule &ir,
                                          const Vector &xe,
                                          DenseTensor &Jtr) const;

public:
   /// Constructor for use in serial
   TargetConstructor(TargetType ttype)
      : nodes(NULL), avg_volume(), volume_scale(1.0), target_type(ttype),
        uses_phys_coords(false)
   {
#ifdef MFEM_USE_MPI
      comm = MPI_COMM_NULL;
#endif
   }
#ifdef MFEM_USE_MPI
   /// Constructor for use in parallel
   TargetConstructor(TargetType ttype, MPI_Comm mpicomm)
      : nodes(NULL), avg_volume(), volume_scale(1.0), target_type(ttype),
        uses_phys_coords(false), comm(mpicomm) { }
#endif
   virtual ~TargetConstructor() { }

#ifdef MFEM_USE_MPI
   bool Parallel() const { return (comm != MPI_COMM_NULL); }
   MPI_Comm GetComm() const { return comm; }
#else
   bool Parallel() const { return false; }
#endif

   /** @brief Set the nodes to be used in the target-matrix construction.

       This method should be called every time the target nodes are updated
       externally and recomputation of the target average volume is needed. The
       nodes are used by all target types except IDEAL_SHAPE_UNIT_SIZE. */
   void SetNodes(const GridFunction &n) { nodes = &n; avg_volume = 0.0; }

   /** @brief Get the nodes to be used in the target-matrix construction. */
   const GridFunction *GetNodes() const { return nodes; }

   /// Used by target type IDEAL_SHAPE_EQUAL_SIZE. The default volume scale is 1.
   void SetVolumeScale(double vol_scale) { volume_scale = vol_scale; }

   TargetType GetTargetType() const { return target_type; }

   /** @brief Return true if the methods ComputeElementTargets(),
       ComputeAllElementTargets(), and ComputeElementTargetsGradient() use the
       physical node coordinates provided by the parameters 'elfun', or 'xe'. */
   bool UsesPhysicalCoordinates() const { return uses_phys_coords; }

   /// Checks if the target matrices contain non-trivial size specification.
   virtual bool ContainsVolumeInfo() const;

   /** @brief Given an element and quadrature rule, computes ref->target
       transformation Jacobians for each quadrature point in the element.
       The physical positions of the element's nodes are given by @a elfun. */
   virtual void ComputeElementTargets(int e_id, const FiniteElement &fe,
                                      const IntegrationRule &ir,
                                      const Vector &elfun,
                                      DenseTensor &Jtr) const;

   /** @brief Computes reference-to-target transformation Jacobians for all
       quadrature points in all elements.

       @param[in] fes  The nodal FE space
       @param[in] ir   The quadrature rule to use for all elements
       @param[in] xe   E-vector with the current physical coordinates/positions;
                       this parameter is used only when needed by the target
                       constructor, see UsesPhysicalCoordinates()
       @param[out] Jtr The computed ref->target Jacobian matrices. */
   virtual void ComputeAllElementTargets(const FiniteElementSpace &fes,
                                         const IntegrationRule &ir,
                                         const Vector &xe,
                                         DenseTensor &Jtr) const;

   virtual void ComputeElementTargetsGradient(const IntegrationRule &ir,
                                              const Vector &elfun,
                                              IsoparametricTransformation &Tpr,
                                              DenseTensor &dJtr) const;
};

class TMOPMatrixCoefficient : public MatrixCoefficient
{
public:
   explicit TMOPMatrixCoefficient(int dim) : MatrixCoefficient(dim, dim) { }

   /** @brief Evaluate the derivative of the matrix coefficient with respect to
       @a comp in the element described by @a T at the point @a ip, storing the
       result in @a K. */
   virtual void EvalGrad(DenseMatrix &K, ElementTransformation &T,
                         const IntegrationPoint &ip, int comp) = 0;

   virtual ~TMOPMatrixCoefficient() { }
};

class AnalyticAdaptTC : public TargetConstructor
{
protected:
   // Analytic target specification.
   Coefficient *scalar_tspec;
   VectorCoefficient *vector_tspec;
   TMOPMatrixCoefficient *matrix_tspec;

public:
   AnalyticAdaptTC(TargetType ttype)
      : TargetConstructor(ttype),
        scalar_tspec(NULL), vector_tspec(NULL), matrix_tspec(NULL)
   { uses_phys_coords = true; }

   virtual void SetAnalyticTargetSpec(Coefficient *sspec,
                                      VectorCoefficient *vspec,
                                      TMOPMatrixCoefficient *mspec);

   /** @brief Given an element and quadrature rule, computes ref->target
       transformation Jacobians for each quadrature point in the element.
       The physical positions of the element's nodes are given by @a elfun. */
   virtual void ComputeElementTargets(int e_id, const FiniteElement &fe,
                                      const IntegrationRule &ir,
                                      const Vector &elfun,
                                      DenseTensor &Jtr) const;

   virtual void ComputeAllElementTargets(const FiniteElementSpace &fes,
                                         const IntegrationRule &ir,
                                         const Vector &xe,
                                         DenseTensor &Jtr) const;

   virtual void ComputeElementTargetsGradient(const IntegrationRule &ir,
                                              const Vector &elfun,
                                              IsoparametricTransformation &Tpr,
                                              DenseTensor &dJtr) const;
};

#ifdef MFEM_USE_MPI
class ParGridFunction;
#endif

class DiscreteAdaptTC : public TargetConstructor
{
protected:
   // Discrete target specification.
   // Data is owned, updated by UpdateTargetSpecification.
   int ncomp, sizeidx, skewidx, aspectratioidx, orientationidx;
   Vector tspec;             //eta(x)
   Vector tspec_sav;
   Vector tspec_pert1h;      //eta(x+h)
   Vector tspec_pert2h;      //eta(x+2*h)
   Vector tspec_pertmix;     //eta(x+h,y+h)
   // The order inside these perturbation vectors (e.g. in 2D) is
   // eta1(x+h,y), eta2(x+h,y) ... etan(x+h,y), eta1(x,y+h), eta2(x,y+h) ...
   // same for tspec_pert2h and tspec_pertmix.

   // DenseMatrix to hold target_spec values for the (children of the)
   // element being refined to consider for h-refinement.
   DenseMatrix tspec_refine;
   // Vector to hold the target_spec values for the coarse version of the
   // current mesh. Used for derefinement decision with hr-adaptivity.
   Vector tspec_derefine;

   // Components of Target Jacobian at each quadrature point of an element. This
   // is required for computation of the derivative using chain rule.
   mutable DenseTensor Jtrcomp;

   // Note: do not use the Nodes of this space as they may not be on the
   // positions corresponding to the values of tspec.
   FiniteElementSpace *tspec_fesv;         //owned
   FiniteElementSpace *coarse_tspec_fesv;  //not owned, derefinement FESpace
   GridFunction *tspec_gf;                 //owned, uses tspec and tspec_fes
   // discrete adaptivity
#ifdef MFEM_USE_MPI
   ParFiniteElementSpace *ptspec_fesv;     //owned, needed for derefinement to
   // get update operator.
   ParGridFunction *tspec_pgf;             // similar to tspec_gf
#endif

   int amr_el;
   double lim_min_size;

   // These flags can be used by outside functions to avoid recomputing the
   // tspec and tspec_perth fields again on the same mesh.
   bool good_tspec, good_tspec_grad, good_tspec_hess;

   // Evaluation of the discrete target specification on different meshes.
   // Owned.
   AdaptivityEvaluator *adapt_lim_eval;

   void SetDiscreteTargetBase(const GridFunction &tspec_);
   void SetTspecAtIndex(int idx, const GridFunction &tspec_);
   void FinalizeSerialDiscreteTargetSpec(const GridFunction &tspec_);
#ifdef MFEM_USE_MPI
   void SetTspecAtIndex(int idx, const ParGridFunction &tspec_);
   void FinalizeParDiscreteTargetSpec(const ParGridFunction &tspec_);
#endif

public:
   DiscreteAdaptTC(TargetType ttype)
      : TargetConstructor(ttype),
        ncomp(0),
        sizeidx(-1), skewidx(-1), aspectratioidx(-1), orientationidx(-1),
        tspec(), tspec_sav(), tspec_pert1h(), tspec_pert2h(), tspec_pertmix(),
        tspec_refine(), tspec_derefine(),
        tspec_fesv(NULL), coarse_tspec_fesv(NULL), tspec_gf(NULL),
#ifdef MFEM_USE_MPI
        ptspec_fesv(NULL), tspec_pgf(NULL),
#endif
        amr_el(-1), lim_min_size(-0.1),
        good_tspec(false), good_tspec_grad(false), good_tspec_hess(false),
        adapt_lim_eval(NULL) { }

   virtual ~DiscreteAdaptTC();

   /** @name Target specification methods.
       The following methods are used to specify geometric parameters of the
       targets when these parameters are given by discrete FE functions.
       Note that every GridFunction given to the Set methods must use a
       H1_FECollection of the same order. The number of components must
       correspond to the type of geometric parameter and dimension.

       @param[in] tspec_  Input values of a geometric parameter. Note that
                          the methods in this class support only functions that
                          use H1_FECollection collection of the same order. */
   ///@{
   virtual void SetSerialDiscreteTargetSpec(const GridFunction &tspec_);
   virtual void SetSerialDiscreteTargetSize(const GridFunction &tspec_);
   virtual void SetSerialDiscreteTargetSkew(const GridFunction &tspec_);
   virtual void SetSerialDiscreteTargetAspectRatio(const GridFunction &tspec_);
   virtual void SetSerialDiscreteTargetOrientation(const GridFunction &tspec_);
#ifdef MFEM_USE_MPI
   virtual void SetParDiscreteTargetSpec(const ParGridFunction &tspec_);
   virtual void SetParDiscreteTargetSize(const ParGridFunction &tspec_);
   virtual void SetParDiscreteTargetSkew(const ParGridFunction &tspec_);
   virtual void SetParDiscreteTargetAspectRatio(const ParGridFunction &tspec_);
   virtual void SetParDiscreteTargetOrientation(const ParGridFunction &tspec_);
#endif
   ///@}

   /// Used in combination with the Update methods to avoid extra computations.
   void ResetUpdateFlags()
   { good_tspec = good_tspec_grad = good_tspec_hess = false; }

   /// Get one of the discrete fields from tspec.
   void GetDiscreteTargetSpec(GridFunction &tspec_, int idx);
   /// Get the FESpace associated with tspec.
   FiniteElementSpace *GetTSpecFESpace() { return tspec_fesv; }
   /// Get the entire tspec.
   GridFunction *GetTSpecData() { return tspec_gf; }
   /// Update all discrete fields based on tspec and update for AMR
   void UpdateAfterMeshTopologyChange();

#ifdef MFEM_USE_MPI
   ParFiniteElementSpace *GetTSpecParFESpace() { return ptspec_fesv; }
   void ParUpdateAfterMeshTopologyChange();
#endif

   /** Used to update the target specification after the mesh has changed. The
       new mesh positions are given by new_x. If @a use_flags is true, repeated
       calls won't do anything until ResetUpdateFlags() is called. */
   void UpdateTargetSpecification(const Vector &new_x, bool use_flag = false);

   void UpdateTargetSpecification(Vector &new_x, Vector &IntData);

   void UpdateTargetSpecificationAtNode(const FiniteElement &el,
                                        ElementTransformation &T,
                                        int nodenum, int idir,
                                        const Vector &IntData);

   void RestoreTargetSpecificationAtNode(ElementTransformation &T, int nodenum);

   /** Used for finite-difference based computations. Computes the target
       specifications after a mesh perturbation in x or y direction.
       If @a use_flags is true, repeated calls won't do anything until
       ResetUpdateFlags() is called. */
   void UpdateGradientTargetSpecification(const Vector &x, double dx,
                                          bool use_flag = false);
   /** Used for finite-difference based computations. Computes the target
       specifications after two mesh perturbations in x and/or y direction.
       If @a use_flags is true, repeated calls won't do anything until
       ResetUpdateFlags() is called. */
   void UpdateHessianTargetSpecification(const Vector &x, double dx,
                                         bool use_flag = false);

   void SetAdaptivityEvaluator(AdaptivityEvaluator *ae)
   {
      if (adapt_lim_eval) { delete adapt_lim_eval; }
      adapt_lim_eval = ae;
   }

   const Vector &GetTspecPert1H()   { return tspec_pert1h; }
   const Vector &GetTspecPert2H()   { return tspec_pert2h; }
   const Vector &GetTspecPertMixH() { return tspec_pertmix; }

   /** @brief Given an element and quadrature rule, computes ref->target
       transformation Jacobians for each quadrature point in the element.
       The physical positions of the element's nodes are given by @a elfun.
       Note that this function assumes that UpdateTargetSpecification() has
       been called with the position vector corresponding to @a elfun. */
   virtual void ComputeElementTargets(int e_id, const FiniteElement &fe,
                                      const IntegrationRule &ir,
                                      const Vector &elfun,
                                      DenseTensor &Jtr) const;

   virtual void ComputeAllElementTargets(const FiniteElementSpace &fes,
                                         const IntegrationRule &ir,
                                         const Vector &xe,
                                         DenseTensor &Jtr) const;

   virtual void ComputeElementTargetsGradient(const IntegrationRule &ir,
                                              const Vector &elfun,
                                              IsoparametricTransformation &Tpr,
                                              DenseTensor &dJtr) const;

   // Generates tspec_vals for target construction using intrule
   // Used for the refinement component in hr-adaptivity.
   void SetTspecFromIntRule(int e_id, const IntegrationRule &intrule);

   // Targets based on discrete functions can result in invalid (negative)
   // size at the quadrature points. This method can be used to set a
   // minimum target size.
   void SetMinSizeForTargets(double min_size_) { lim_min_size = min_size_; }

   /// Computes target specification data with respect to the coarse FE space.
   void SetTspecDataForDerefinement(FiniteElementSpace *fes);

   // Reset refinement data associated with h-adaptivity component.
   void ResetRefinementTspecData()
   {
      tspec_refine.Clear();
      amr_el = -1;
   }

   // Reset derefinement data associated with h-adaptivity component.
   void ResetDerefinementTspecData()
   {
      tspec_derefine.Destroy();
      coarse_tspec_fesv = NULL;
   }

   // Used to specify the fine element for determining energy of children of a
   // parent element.
   void SetRefinementSubElement(int amr_el_) { amr_el = amr_el_; }
};

class TMOPNewtonSolver;

/** @brief A TMOP integrator class based on any given TMOP_QualityMetric and
    TargetConstructor.

    Represents @f$ \int W(Jpt) dx @f$ over a target zone, where W is the
    metric's strain energy density function, and Jpt is the Jacobian of the
    target->physical coordinates transformation. The virtual target zone is
    defined by the TargetConstructor. */
class TMOP_Integrator : public NonlinearFormIntegrator
{
protected:
   friend class TMOPNewtonSolver;
   friend class TMOPComboIntegrator;

   TMOP_QualityMetric *h_metric;
   TMOP_QualityMetric *metric;        // not owned
   const TargetConstructor *targetC;  // not owned

   // Custom integration rules.
   IntegrationRules *IntegRules;
   int integ_order;

   // Weight Coefficient multiplying the quality metric term.
   Coefficient *metric_coeff; // not owned, if NULL -> metric_coeff is 1.
   // Normalization factor for the metric term.
   double metric_normal;

   // Nodes and weight Coefficient used for "limiting" the TMOP_Integrator.
   // These are both NULL when there is no limiting.
   // The class doesn't own lim_nodes0 and lim_coeff.
   const GridFunction *lim_nodes0;
   Coefficient *lim_coeff;
   // Limiting reference distance. Not owned.
   const GridFunction *lim_dist;
   // Limiting function. Owned.
   TMOP_LimiterFunction *lim_func;
   // Normalization factor for the limiting term.
   double lim_normal;

   // Adaptive limiting.
   const GridFunction *adapt_lim_gf0;    // Not owned.
#ifdef MFEM_USE_MPI
   const ParGridFunction *adapt_lim_pgf0;
#endif
   GridFunction *adapt_lim_gf;           // Owned. Updated by adapt_lim_eval.
   Coefficient *adapt_lim_coeff;         // Not owned.
   AdaptivityEvaluator *adapt_lim_eval;  // Not owned.

   // Surface fitting.
<<<<<<< HEAD
   GridFunction *sigma;              // Owned. Updated by sigma_eval.
   const Array<bool> *sigma_marker;  // Not owned.
   Coefficient *coeff_sigma;         // Not owned.
   AdaptivityEvaluator *sigma_eval;  // Not owned.
   double sigma_normal;
   bool sigma_bg;
   AdaptivityEvaluator *sigma_eval_bg_grad, *sigma_eval_bg_hess;
   GridFunction *sigma_grad, *sigma_hess;
=======
   GridFunction *surf_fit_gf,
                *surf_fit_gf_bar;       // Owned, Updated by surf_fit_eval.
   const Array<bool> *surf_fit_marker;  // Not owned.
   Coefficient *surf_fit_coeff;         // Not owned.
   AdaptivityEvaluator *surf_fit_eval;  // Not owned.
   double surf_fit_normal;
>>>>>>> 8a565cad

   DiscreteAdaptTC *discr_tc;

   // Parameters for FD-based Gradient & Hessian calculation.
   bool fdflag;
   double dx;
   double dxscale;
   // Specifies that ComputeElementTargets is being called by a FD function.
   // It's used to skip terms that have exact derivative calculations.
   bool fd_call_flag;
   // Compute the exact action of the Integrator (includes derivative of the
   // target with respect to spatial position)
   bool exact_action;

   Array <Vector *> ElemDer;        //f'(x)
   Array <Vector *> ElemPertEnergy; //f(x+h)

   //   Jrt: the inverse of the ref->target Jacobian, Jrt = Jtr^{-1}.
   //   Jpr: the ref->physical transformation Jacobian, Jpr = PMatI^t DS.
   //   Jpt: the target->physical transformation Jacobian, Jpt = Jpr Jrt.
   //     P: represents dW_d(Jtp) (dim x dim).
   //   DSh: gradients of reference shape functions (dof x dim).
   //    DS: gradients of the shape functions in the target configuration,
   //        DS = DSh Jrt (dof x dim).
   // PMatI: current coordinates of the nodes (dof x dim).
   // PMat0: reshaped view into the local element contribution to the operator
   //        output - the result of AssembleElementVector() (dof x dim).
   DenseMatrix DSh, DS, Jrt, Jpr, Jpt, P, PMatI, PMatO;

   // PA extension
   // ------------
   //  E: Q-vector for TMOP-energy
   //  O: Q-Vector of 1.0, used to compute sums using the dot product kernel.
   // X0: E-vector for initial nodal coordinates used for limiting.
   //  H: Q-Vector for Hessian associated with the metric term.
   // C0: Q-Vector for spatial weight used for the limiting term.
   // LD: E-Vector constructed using limiting distance grid function (delta).
   // H0: Q-Vector for Hessian associated with the limiting term.
   //
   // maps:     Dof2Quad map for fespace associate with nodal coordinates.
   // maps_lim: Dof2Quad map for fespace associated with the limiting distance
   //            grid function.
   //
   // Jtr_debug_grad
   //     We keep track if Jtr was set by AssembleGradPA() in Jtr_debug_grad: it
   //     is set to true by AssembleGradPA(); any other call to
   //     ComputeAllElementTargets() will set the flag to false. This flag will
   //     be used to check that Jtr is the one set by AssembleGradPA() when
   //     performing operations with the gradient like AddMultGradPA() and
   //     AssembleGradDiagonalPA().
   //
   // TODO:
   //   * Merge LD, C0, H0 into one scalar Q-vector
   struct
   {
      bool enabled;
      int dim, ne, nq;
      mutable DenseTensor Jtr;
      mutable bool Jtr_needs_update;
      mutable bool Jtr_debug_grad;
      mutable Vector E, O, X0, H, C0, LD, H0;
      const DofToQuad *maps;
      const DofToQuad *maps_lim = nullptr;
      const GeometricFactors *geom;
      const FiniteElementSpace *fes;
      const IntegrationRule *ir;
   } PA;

   void ComputeNormalizationEnergies(const GridFunction &x,
                                     double &metric_energy, double &lim_energy,
                                     double &surf_fit_gf_energy);

   void AssembleElementVectorExact(const FiniteElement &el,
                                   ElementTransformation &T,
                                   const Vector &elfun, Vector &elvect);

   void AssembleElementGradExact(const FiniteElement &el,
                                 ElementTransformation &T,
                                 const Vector &elfun, DenseMatrix &elmat);

   void AssembleElementVectorFD(const FiniteElement &el,
                                ElementTransformation &T,
                                const Vector &elfun, Vector &elvect);

   // Assumes that AssembleElementVectorFD has been called.
   void AssembleElementGradFD(const FiniteElement &el,
                              ElementTransformation &T,
                              const Vector &elfun, DenseMatrix &elmat);

   void AssembleElemVecAdaptLim(const FiniteElement &el,
                                IsoparametricTransformation &Tpr,
                                const IntegrationRule &ir,
                                const Vector &weights, DenseMatrix &mat);
   void AssembleElemGradAdaptLim(const FiniteElement &el,
                                 IsoparametricTransformation &Tpr,
                                 const IntegrationRule &ir,
                                 const Vector &weights, DenseMatrix &m);

   // First derivative of the surface fitting term.
   void AssembleElemVecSurfFit(const FiniteElement &el_x,
                               IsoparametricTransformation &Tpr,
                               const IntegrationRule &ir_quad,
                               const Vector &weights, DenseMatrix &mat);
   // Second derivative of the surface fitting term.
   void AssembleElemGradSurfFit(const FiniteElement &el_x,
                                IsoparametricTransformation &Tpr,
                                const IntegrationRule &ir_quad,
                                const Vector &weights, DenseMatrix &mat);

   double GetFDDerivative(const FiniteElement &el,
                          ElementTransformation &T,
                          Vector &elfun, const int nodenum,const int idir,
                          const double baseenergy, bool update_stored);

   /** @brief Determines the perturbation, h, for FD-based approximation. */
   void ComputeFDh(const Vector &x, const FiniteElementSpace &fes);
#ifdef MFEM_USE_MPI
   void ComputeFDh(const Vector &x, const ParFiniteElementSpace &pfes);
#endif
   void ComputeMinJac(const Vector &x, const FiniteElementSpace &fes);

   void UpdateAfterMeshPositionChange(const Vector &new_x);

   void DisableLimiting()
   {
      lim_nodes0 = NULL; lim_coeff = NULL; lim_dist = NULL;
      delete lim_func; lim_func = NULL;
   }

   const IntegrationRule &EnergyIntegrationRule(const FiniteElement &el) const
   {
      if (IntegRules)
      {
         return IntegRules->Get(el.GetGeomType(), integ_order);
      }
      return (IntRule) ? *IntRule
             /*     */ : IntRules.Get(el.GetGeomType(), 2*el.GetOrder() + 3);
   }
   const IntegrationRule &ActionIntegrationRule(const FiniteElement &el) const
   {
      // TODO the energy most likely needs less integration points.
      return EnergyIntegrationRule(el);
   }
   const IntegrationRule &GradientIntegrationRule(const FiniteElement &el) const
   {
      // TODO the action and energy most likely need less integration points.
      return EnergyIntegrationRule(el);
   }

   // Auxiliary PA methods
   void AssembleGradPA_2D(const Vector&) const;
   void AssembleGradPA_3D(const Vector&) const;
   void AssembleGradPA_C0_2D(const Vector&) const;
   void AssembleGradPA_C0_3D(const Vector&) const;

   double GetLocalStateEnergyPA_2D(const Vector&) const;
   double GetLocalStateEnergyPA_C0_2D(const Vector&) const;
   double GetLocalStateEnergyPA_3D(const Vector&) const;
   double GetLocalStateEnergyPA_C0_3D(const Vector&) const;

   void AddMultPA_2D(const Vector&, Vector&) const;
   void AddMultPA_3D(const Vector&, Vector&) const;
   void AddMultPA_C0_2D(const Vector&, Vector&) const;
   void AddMultPA_C0_3D(const Vector&, Vector&) const;

   void AddMultGradPA_2D(const Vector&, Vector&) const;
   void AddMultGradPA_3D(const Vector&, Vector&) const;
   void AddMultGradPA_C0_2D(const Vector&, Vector&) const;
   void AddMultGradPA_C0_3D(const Vector&, Vector&) const;

   void AssembleDiagonalPA_2D(Vector&) const;
   void AssembleDiagonalPA_3D(Vector&) const;
   void AssembleDiagonalPA_C0_2D(Vector&) const;
   void AssembleDiagonalPA_C0_3D(Vector&) const;

   void AssemblePA_Limiting();
   void ComputeAllElementTargets(const Vector &xe = Vector()) const;

public:
   /** @param[in] m    TMOP_QualityMetric for r-adaptivity (not owned).
       @param[in] tc   Target-matrix construction algorithm to use (not owned).
       @param[in] hm   TMOP_QualityMetric for h-adaptivity (not owned). */
   TMOP_Integrator(TMOP_QualityMetric *m, TargetConstructor *tc,
                   TMOP_QualityMetric *hm)
      : h_metric(hm), metric(m), targetC(tc), IntegRules(NULL),
        integ_order(-1), metric_coeff(NULL), metric_normal(1.0),
        lim_nodes0(NULL), lim_coeff(NULL),
        lim_dist(NULL), lim_func(NULL), lim_normal(1.0),
<<<<<<< HEAD
        zeta_0(NULL), zeta(NULL), coeff_zeta(NULL), adapt_eval(NULL),
        sigma(NULL), sigma_marker(NULL), coeff_sigma(NULL),
        sigma_eval(NULL), sigma_normal(1.0),
        sigma_bg(false), sigma_grad(NULL), sigma_eval_bg_grad(NULL),
        sigma_hess(NULL), sigma_eval_bg_hess(NULL),
=======
        adapt_lim_gf0(NULL), adapt_lim_gf(NULL), adapt_lim_coeff(NULL),
        adapt_lim_eval(NULL),
        surf_fit_gf(NULL), surf_fit_gf_bar(NULL), surf_fit_marker(NULL),
        surf_fit_coeff(NULL),
        surf_fit_eval(NULL), surf_fit_normal(1.0),
>>>>>>> 8a565cad
        discr_tc(dynamic_cast<DiscreteAdaptTC *>(tc)),
        fdflag(false), dxscale(1.0e3), fd_call_flag(false), exact_action(false)
   { PA.enabled = false; }

   TMOP_Integrator(TMOP_QualityMetric *m, TargetConstructor *tc)
      : TMOP_Integrator(m, tc, m) { }

   ~TMOP_Integrator();

   /// Release the device memory of large PA allocations. This will copy device
   /// memory back to the host before releasing.
   void ReleasePADeviceMemory();

   /// Prescribe a set of integration rules; relevant for mixed meshes.
   /** This function has priority over SetIntRule(), if both are called. */
   void SetIntegrationRules(IntegrationRules &irules, int order)
   {
      IntegRules = &irules;
      integ_order = order;
   }

   /// Sets a scaling Coefficient for the quality metric term of the integrator.
   /** With this addition, the integrator becomes
          @f$ \int w1 W(Jpt) dx @f$.

       Note that the Coefficient is evaluated in the physical configuration and
       not in the target configuration which may be undefined. */
   void SetCoefficient(Coefficient &w1) { metric_coeff = &w1; }

   /** @brief Limiting of the mesh displacements (general version).

       Adds the term @f$ \int w_0 f(x, x_0, d) dx @f$, where f is a measure of
       the displacement between x and x_0, given the max allowed displacement d.

       @param[in] n0     Original mesh node coordinates (x0 above).
       @param[in] dist   Allowed displacement in physical space (d above).
       @param[in] w0     Coefficient scaling the limiting integral.
       @param[in] lfunc  TMOP_LimiterFunction defining the function f. If
                         NULL, a TMOP_QuadraticLimiter will be used. The
                         TMOP_Integrator assumes ownership of this pointer. */
   void EnableLimiting(const GridFunction &n0, const GridFunction &dist,
                       Coefficient &w0, TMOP_LimiterFunction *lfunc = NULL);

   /** @brief Adds a limiting term to the integrator with limiting distance
       function (@a dist in the general version of the method) equal to 1. */
   void EnableLimiting(const GridFunction &n0, Coefficient &w0,
                       TMOP_LimiterFunction *lfunc = NULL);

   /** @brief Restriction of the node positions to certain regions.

       Adds the term @f$ \int c (z(x) - z_0(x_0))^2 @f$, where z0(x0) is a given
       function on the starting mesh, and z(x) is its image on the new mesh.
       Minimizing this term means that a node at x0 is allowed to move to a
       position x(x0) only if z(x) ~ z0(x0).
       Such term can be used for tangential mesh relaxation.

       @param[in] z0     Function z0 that controls the adaptive limiting.
       @param[in] coeff  Coefficient c for the above integral.
       @param[in] ae     AdaptivityEvaluator to compute z(x) from z0(x0). */
   void EnableAdaptiveLimiting(const GridFunction &z0, Coefficient &coeff,
                               AdaptivityEvaluator &ae);
#ifdef MFEM_USE_MPI
   /// Parallel support for adaptive limiting.
   void EnableAdaptiveLimiting(const ParGridFunction &z0, Coefficient &coeff,
                               AdaptivityEvaluator &ae);
#endif

   /** @brief Fitting of certain DOFs to the zero level set of a function.

       Having a level set function s0(x0) on the starting mesh, and a set of
       marked nodes (or DOFs), we move these nodes to the zero level set of s0.
       If s(x) is the image of s0(x0) on the current mesh, this function adds to
       the TMOP functional the term @f$ \int c \bar{s}(x))^2 @f$, where
       @f$\bar{s}(x)@f$ is the restriction of s(x) on the aligned DOFs.
       Minimizing this term means that a marked node at x0 is allowed to move to
       a position x(x0) only if s(x) ~ 0.
       Such term can be used for surface fitting and tangential relaxation.

       @param[in] s0      The level set function on the initial mesh.
       @param[in] smarker Indicates which DOFs will be aligned.
       @param[in] coeff   Coefficient c for the above integral.
       @param[in] ae      AdaptivityEvaluator to compute s(x) from s0(x0). */
   void EnableSurfaceFitting(const GridFunction &s0,
                             const Array<bool> &smarker, Coefficient &coeff,
                             AdaptivityEvaluator &ae);
#ifdef MFEM_USE_MPI
   /// Parallel support for surface fitting.
   void EnableSurfaceFitting(const ParGridFunction &s0,
                             const Array<bool> &smarker, Coefficient &coeff,
                             AdaptivityEvaluator &ae);
   void EnableSurfaceFittingFromSource(const ParGridFunction &s0_bg,
                                       ParGridFunction &s0,
                                       const Array<bool> &smarker,
                                       Coefficient &coeff,
                                       AdaptivityEvaluator &ae,
                                       const ParGridFunction &s0_bg_grad,
                                       ParGridFunction &s0_grad,
                                       const ParGridFunction &s0_bg_hess,
                                       ParGridFunction &s0_hess);
#endif
   void GetSurfaceFittingErrors(double &err_avg, double &err_max);

   /// Update the original/reference nodes used for limiting.
   void SetLimitingNodes(const GridFunction &n0) { lim_nodes0 = &n0; }

   /** @brief Computes the integral of W(Jacobian(Trt)) over a target zone.
       @param[in] el     Type of FiniteElement.
       @param[in] T      Mesh element transformation.
       @param[in] elfun  Physical coordinates of the zone. */
   virtual double GetElementEnergy(const FiniteElement &el,
                                   ElementTransformation &T,
                                   const Vector &elfun);

   /** @brief Computes the mean of the energies of the given element's children.

       In addition to the inputs for GetElementEnergy, this function requires an
       IntegrationRule to be specified that will give the decomposition of the
       given element based on the refinement type being considered. */
   virtual double GetRefinementElementEnergy(const FiniteElement &el,
                                             ElementTransformation &T,
                                             const Vector &elfun,
                                             const IntegrationRule &irule);

   /// This function is similar to GetElementEnergy, but ignores components
   /// such as limiting etc. to compute the element energy.
   virtual double GetDerefinementElementEnergy(const FiniteElement &el,
                                               ElementTransformation &T,
                                               const Vector &elfun);

   virtual void AssembleElementVector(const FiniteElement &el,
                                      ElementTransformation &T,
                                      const Vector &elfun, Vector &elvect);

   virtual void AssembleElementGrad(const FiniteElement &el,
                                    ElementTransformation &T,
                                    const Vector &elfun, DenseMatrix &elmat);

   TMOP_QualityMetric &GetAMRQualityMetric() { return *h_metric; }

   void UpdateAfterMeshTopologyChange();
#ifdef MFEM_USE_MPI
   void ParUpdateAfterMeshTopologyChange();
#endif
   GridFunction *GetSigma() { return sigma; }


   // PA extension
   using NonlinearFormIntegrator::AssemblePA;
   virtual void AssemblePA(const FiniteElementSpace&);

   virtual void AssembleGradPA(const Vector&, const FiniteElementSpace&);

   virtual double GetLocalStateEnergyPA(const Vector&) const;

   virtual void AddMultPA(const Vector&, Vector&) const;

   virtual void AddMultGradPA(const Vector&, Vector&) const;

   virtual void AssembleGradDiagonalPA(Vector&) const;

   DiscreteAdaptTC *GetDiscreteAdaptTC() const { return discr_tc; }

   /** @brief Computes the normalization factors of the metric and limiting
       integrals using the mesh position given by @a x. */
   void EnableNormalization(const GridFunction &x);
#ifdef MFEM_USE_MPI
   void ParEnableNormalization(const ParGridFunction &x);
#endif

   /** @brief Enables FD-based approximation and computes dx. */
   void EnableFiniteDifferences(const GridFunction &x);
#ifdef MFEM_USE_MPI
   void EnableFiniteDifferences(const ParGridFunction &x);
#endif

   void   SetFDhScale(double dxscale_) { dxscale = dxscale_; }
   bool   GetFDFlag() const { return fdflag; }
   double GetFDh()    const { return dx; }

   /** @brief Flag to control if exact action of Integration is effected. */
   void SetExactActionFlag(bool flag_) { exact_action = flag_; }
};

class TMOPComboIntegrator : public NonlinearFormIntegrator
{
protected:
   // Integrators in the combination. Owned.
   Array<TMOP_Integrator *> tmopi;

public:
   TMOPComboIntegrator() : tmopi(0) { }

   ~TMOPComboIntegrator()
   {
      for (int i = 0; i < tmopi.Size(); i++) { delete tmopi[i]; }
   }

   /// Adds a new TMOP_Integrator to the combination.
   void AddTMOPIntegrator(TMOP_Integrator *ti) { tmopi.Append(ti); }

   const Array<TMOP_Integrator *> &GetTMOPIntegrators() const { return tmopi; }

   /// Adds the limiting term to the first integrator. Disables it for the rest.
   void EnableLimiting(const GridFunction &n0, const GridFunction &dist,
                       Coefficient &w0, TMOP_LimiterFunction *lfunc = NULL);

   /** @brief Adds the limiting term to the first integrator. Disables it for
       the rest (@a dist in the general version of the method) equal to 1. */
   void EnableLimiting(const GridFunction &n0, Coefficient &w0,
                       TMOP_LimiterFunction *lfunc = NULL);

   /// Update the original/reference nodes used for limiting.
   void SetLimitingNodes(const GridFunction &n0);

   virtual double GetElementEnergy(const FiniteElement &el,
                                   ElementTransformation &T,
                                   const Vector &elfun);
   virtual void AssembleElementVector(const FiniteElement &el,
                                      ElementTransformation &T,
                                      const Vector &elfun, Vector &elvect);
   virtual void AssembleElementGrad(const FiniteElement &el,
                                    ElementTransformation &T,
                                    const Vector &elfun, DenseMatrix &elmat);

   virtual double GetRefinementElementEnergy(const FiniteElement &el,
                                             ElementTransformation &T,
                                             const Vector &elfun,
                                             const IntegrationRule &irule);

   virtual double GetDerefinementElementEnergy(const FiniteElement &el,
                                               ElementTransformation &T,
                                               const Vector &elfun);

   /// Normalization factor that considers all integrators in the combination.
   void EnableNormalization(const GridFunction &x);
#ifdef MFEM_USE_MPI
   void ParEnableNormalization(const ParGridFunction &x);
#endif

   // PA extension
   using NonlinearFormIntegrator::AssemblePA;
   virtual void AssemblePA(const FiniteElementSpace&);
   virtual void AssembleGradPA(const Vector&, const FiniteElementSpace&);
   virtual double GetLocalStateEnergyPA(const Vector&) const;
   virtual void AddMultPA(const Vector&, Vector&) const;
   virtual void AddMultGradPA(const Vector&, Vector&) const;
   virtual void AssembleGradDiagonalPA(Vector&) const;
};

/// Interpolates the @a metric's values at the nodes of @a metric_gf.
/** Assumes that @a metric_gf's FiniteElementSpace is initialized. */
void InterpolateTMOP_QualityMetric(TMOP_QualityMetric &metric,
                                   const TargetConstructor &tc,
                                   const Mesh &mesh, GridFunction &metric_gf);
}

#endif<|MERGE_RESOLUTION|>--- conflicted
+++ resolved
@@ -1358,23 +1358,15 @@
    AdaptivityEvaluator *adapt_lim_eval;  // Not owned.
 
    // Surface fitting.
-<<<<<<< HEAD
-   GridFunction *sigma;              // Owned. Updated by sigma_eval.
-   const Array<bool> *sigma_marker;  // Not owned.
-   Coefficient *coeff_sigma;         // Not owned.
-   AdaptivityEvaluator *sigma_eval;  // Not owned.
-   double sigma_normal;
-   bool sigma_bg;
-   AdaptivityEvaluator *sigma_eval_bg_grad, *sigma_eval_bg_hess;
-   GridFunction *sigma_grad, *sigma_hess;
-=======
    GridFunction *surf_fit_gf,
                 *surf_fit_gf_bar;       // Owned, Updated by surf_fit_eval.
    const Array<bool> *surf_fit_marker;  // Not owned.
    Coefficient *surf_fit_coeff;         // Not owned.
    AdaptivityEvaluator *surf_fit_eval;  // Not owned.
    double surf_fit_normal;
->>>>>>> 8a565cad
+   bool surf_fit_gf_bg;
+   GridFunction *surf_fit_grad, *surf_fit_hess;
+   AdaptivityEvaluator *surf_fit_eval_bg_grad, *surf_fit_eval_bg_hess;
 
    DiscreteAdaptTC *discr_tc;
 
@@ -1563,19 +1555,13 @@
         integ_order(-1), metric_coeff(NULL), metric_normal(1.0),
         lim_nodes0(NULL), lim_coeff(NULL),
         lim_dist(NULL), lim_func(NULL), lim_normal(1.0),
-<<<<<<< HEAD
-        zeta_0(NULL), zeta(NULL), coeff_zeta(NULL), adapt_eval(NULL),
-        sigma(NULL), sigma_marker(NULL), coeff_sigma(NULL),
-        sigma_eval(NULL), sigma_normal(1.0),
-        sigma_bg(false), sigma_grad(NULL), sigma_eval_bg_grad(NULL),
-        sigma_hess(NULL), sigma_eval_bg_hess(NULL),
-=======
         adapt_lim_gf0(NULL), adapt_lim_gf(NULL), adapt_lim_coeff(NULL),
         adapt_lim_eval(NULL),
         surf_fit_gf(NULL), surf_fit_gf_bar(NULL), surf_fit_marker(NULL),
         surf_fit_coeff(NULL),
         surf_fit_eval(NULL), surf_fit_normal(1.0),
->>>>>>> 8a565cad
+        surf_fit_gf_bg(false), surf_fit_grad(NULL), surf_fit_hess(NULL),
+        surf_fit_eval_bg_grad(NULL), surf_fit_eval_bg_hess(NULL),
         discr_tc(dynamic_cast<DiscreteAdaptTC *>(tc)),
         fdflag(false), dxscale(1.0e3), fd_call_flag(false), exact_action(false)
    { PA.enabled = false; }
@@ -1719,7 +1705,7 @@
 #ifdef MFEM_USE_MPI
    void ParUpdateAfterMeshTopologyChange();
 #endif
-   GridFunction *GetSigma() { return sigma; }
+   GridFunction *GetSigma() { return surf_fit_gf; }
 
 
    // PA extension
