--- conflicted
+++ resolved
@@ -401,7 +401,6 @@
    }
 }
 
-<<<<<<< HEAD
 
 void NURBS_HDiv2DFiniteElement::SetOrder() const
 {
@@ -443,7 +442,6 @@
 void NURBS_HDiv2DFiniteElement::CalcVShape(const IntegrationPoint &ip,
                                            DenseMatrix &shape) const
 {
-
    kv[0]->CalcShape(shape_x, ijk[0], ip.x);
    kv[1]->CalcShape(shape_y, ijk[1], ip.y);
 
@@ -453,7 +451,7 @@
    int o = 0;
    for (int j = 0; j <= orders[1]; j++)
    {
-      const double sy = shape_y(j);
+      const real_t sy = shape_y(j);
       for (int i = 0; i <= orders[0]+1; i++, o++)
       {
          shape(o,0) = shape1_x(i)*sy;
@@ -463,7 +461,7 @@
 
    for (int j = 0; j <= orders[1]+1; j++)
    {
-      const double sy1 = shape1_y(j);
+      const real_t sy1 = shape1_y(j);
       for (int i = 0; i <= orders[0]; i++, o++)
       {
          shape(o,0) = 0.0;
@@ -482,8 +480,8 @@
                "3 dimensional spaces");
    for (int i=0; i<dof; i++)
    {
-      double sx = shape(i, 0);
-      double sy = shape(i, 1);
+      real_t sx = shape(i, 0);
+      real_t sy = shape(i, 1);
       shape(i, 0) = sx * J(0, 0) + sy * J(0, 1);
       shape(i, 1) = sx * J(1, 0) + sy * J(1, 1);
    }
@@ -502,7 +500,7 @@
    int o = 0;
    for (int j = 0; j <= orders[1]; j++)
    {
-      const double sy = shape_y(j);
+      const real_t sy = shape_y(j);
       for (int i = 0; i <= orders[0]+1; i++, o++)
       {
          divshape(o) = dshape1_x(i)*sy;
@@ -511,13 +509,12 @@
 
    for (int j = 0; j <= orders[1]+1; j++)
    {
-      const double dsy1 = dshape1_y(j);
+      const real_t dsy1 = dshape1_y(j);
       for (int i = 0; i <= orders[0]; i++, o++)
       {
          divshape(o) = shape_x(i)*dsy1;
       }
    }
-
 }
 
 NURBS_HDiv2DFiniteElement::~NURBS_HDiv2DFiniteElement()
@@ -577,188 +574,6 @@
 void NURBS_HDiv3DFiniteElement::CalcVShape(const IntegrationPoint &ip,
                                            DenseMatrix &shape) const
 {
-
-=======
-      hessian(o,5) = hessian(o,5)*sum
-                     - 2*du(o,1)*sum*dsum[1]
-                     + u[o]*sum*(2*dsum[1]*dsum[1] - d2sum[5]);
-   }
-}
-
-
-void NURBS_HDiv2DFiniteElement::SetOrder() const
-{
-   orders[0] = kv[0]->GetOrder();
-   orders[1] = kv[1]->GetOrder();
-
-   if (kv1[0]) { delete kv1[0]; }
-   if (kv1[1]) { delete kv1[1]; }
-
-   kv1[0] = kv[0]->DegreeElevate(1);
-   kv1[1] = kv[1]->DegreeElevate(1);
-
-   shape_x.SetSize(orders[0]+1);
-   shape_y.SetSize(orders[1]+1);
-
-   dshape_x.SetSize(orders[0]+1);
-   dshape_y.SetSize(orders[1]+1);
-
-   d2shape_x.SetSize(orders[0]+1);
-   d2shape_y.SetSize(orders[1]+1);
-
-   shape1_x.SetSize(orders[0]+2);
-   shape1_y.SetSize(orders[1]+2);
-
-   dshape1_x.SetSize(orders[0]+2);
-   dshape1_y.SetSize(orders[1]+2);
-
-   d2shape1_x.SetSize(orders[0]+2);
-   d2shape1_y.SetSize(orders[1]+2);
-
-   order = max(orders[0]+1, orders[1]+1);
-   dof = (orders[0] + 2)*(orders[1] + 1)
-         + (orders[1] + 1)*(orders[1] + 2);
-   u.SetSize(dof);
-   du.SetSize(dof);
-   weights.SetSize(dof);
-}
-
-void NURBS_HDiv2DFiniteElement::CalcVShape(const IntegrationPoint &ip,
-                                           DenseMatrix &shape) const
-{
-   kv[0]->CalcShape(shape_x, ijk[0], ip.x);
-   kv[1]->CalcShape(shape_y, ijk[1], ip.y);
-
-   kv1[0]->CalcShape(shape1_x, ijk[0], ip.x);
-   kv1[1]->CalcShape(shape1_y, ijk[1], ip.y);
-
-   int o = 0;
-   for (int j = 0; j <= orders[1]; j++)
-   {
-      const real_t sy = shape_y(j);
-      for (int i = 0; i <= orders[0]+1; i++, o++)
-      {
-         shape(o,0) = shape1_x(i)*sy;
-         shape(o,1) = 0.0;
-      }
-   }
-
-   for (int j = 0; j <= orders[1]+1; j++)
-   {
-      const real_t sy1 = shape1_y(j);
-      for (int i = 0; i <= orders[0]; i++, o++)
-      {
-         shape(o,0) = 0.0;
-         shape(o,1) = shape_x(i)*sy1;
-      }
-   }
-}
-
-void NURBS_HDiv2DFiniteElement::CalcVShape(ElementTransformation &Trans,
-                                           DenseMatrix &shape) const
-{
-   CalcVShape(Trans.GetIntPoint(), shape);
-   const DenseMatrix & J = Trans.Jacobian();
-   MFEM_ASSERT(J.Width() == 2 && J.Height() == 2,
-               "NURBS_HDiv2DFiniteElement cannot be embedded in "
-               "3 dimensional spaces");
-   for (int i=0; i<dof; i++)
-   {
-      real_t sx = shape(i, 0);
-      real_t sy = shape(i, 1);
-      shape(i, 0) = sx * J(0, 0) + sy * J(0, 1);
-      shape(i, 1) = sx * J(1, 0) + sy * J(1, 1);
-   }
-   shape *= (1.0 / Trans.Weight());
-}
-
-void NURBS_HDiv2DFiniteElement::CalcDivShape(const IntegrationPoint &ip,
-                                             Vector &divshape) const
-{
-   kv[0]->CalcShape ( shape_x, ijk[0], ip.x);
-   kv[1]->CalcShape ( shape_y, ijk[1], ip.y);
-
-   kv1[0]->CalcDShape(dshape1_x, ijk[0], ip.x);
-   kv1[1]->CalcDShape(dshape1_y, ijk[1], ip.y);
-
-   int o = 0;
-   for (int j = 0; j <= orders[1]; j++)
-   {
-      const real_t sy = shape_y(j);
-      for (int i = 0; i <= orders[0]+1; i++, o++)
-      {
-         divshape(o) = dshape1_x(i)*sy;
-      }
-   }
-
-   for (int j = 0; j <= orders[1]+1; j++)
-   {
-      const real_t dsy1 = dshape1_y(j);
-      for (int i = 0; i <= orders[0]; i++, o++)
-      {
-         divshape(o) = shape_x(i)*dsy1;
-      }
-   }
-}
-
-NURBS_HDiv2DFiniteElement::~NURBS_HDiv2DFiniteElement()
-{
-   if (kv1[0]) { delete kv1[0]; }
-   if (kv1[1]) { delete kv1[1]; }
-}
-
-
-void NURBS_HDiv3DFiniteElement::SetOrder() const
-{
-   orders[0] = kv[0]->GetOrder();
-   orders[1] = kv[1]->GetOrder();
-   orders[2] = kv[2]->GetOrder();
-
-   if (kv1[0]) { delete kv1[0]; }
-   if (kv1[1]) { delete kv1[1]; }
-   if (kv1[2]) { delete kv1[2]; }
-
-   kv1[0] = kv[0]->DegreeElevate(1);
-   kv1[1] = kv[1]->DegreeElevate(1);
-   kv1[2] = kv[2]->DegreeElevate(1);
-
-   shape_x.SetSize(orders[0]+1);
-   shape_y.SetSize(orders[1]+1);
-   shape_z.SetSize(orders[2]+1);
-
-   dshape_x.SetSize(orders[0]+1);
-   dshape_y.SetSize(orders[1]+1);
-   dshape_z.SetSize(orders[2]+1);
-
-   d2shape_x.SetSize(orders[0]+1);
-   d2shape_y.SetSize(orders[1]+1);
-   d2shape_z.SetSize(orders[2]+1);
-
-   shape1_x.SetSize(orders[0]+2);
-   shape1_y.SetSize(orders[1]+2);
-   shape1_z.SetSize(orders[2]+2);
-
-   dshape1_x.SetSize(orders[0]+2);
-   dshape1_y.SetSize(orders[1]+2);
-   dshape1_z.SetSize(orders[2]+2);
-
-   d2shape1_x.SetSize(orders[0]+2);
-   d2shape1_y.SetSize(orders[1]+2);
-   d2shape1_z.SetSize(orders[2]+2);
-
-   order = max(orders[0]+1, max( orders[1]+1, orders[2]+1));
-   dof = (orders[0] + 2)*(orders[1] + 1)*(orders[2] + 1) +
-         (orders[0] + 1)*(orders[1] + 2)*(orders[2] + 1) +
-         (orders[0] + 1)*(orders[1] + 1)*(orders[2] + 2);
-   u.SetSize(dof);
-   du.SetSize(dof);
-   weights.SetSize(dof);
-}
-
-void NURBS_HDiv3DFiniteElement::CalcVShape(const IntegrationPoint &ip,
-                                           DenseMatrix &shape) const
-{
->>>>>>> 8153d112
    kv[0]->CalcShape(shape_x, ijk[0], ip.x);
    kv[1]->CalcShape(shape_y, ijk[1], ip.y);
    kv[2]->CalcShape(shape_z, ijk[2], ip.z);
@@ -767,19 +582,6 @@
    kv1[1]->CalcShape(shape1_y, ijk[1], ip.y);
    kv1[2]->CalcShape(shape1_z, ijk[2], ip.z);
 
-<<<<<<< HEAD
-   int o = 0;
-   for (int k = 0; k <= orders[2]; k++)
-   {
-      const double sz = shape_z(k);
-      for (int j = 0; j <= orders[1]; j++)
-      {
-         const double sy_sz = shape_y(j)*sz;
-         for (int i = 0; i <= orders[0]+1; i++, o++)
-         {
-            shape(o,0) = shape1_x(i)*sy_sz;
-            shape(o,1) = shape(o,2) = 0.0;
-=======
    shape = 0.0;
    int o = 0;
    for (int k = 0; k <= orders[2]; k++)
@@ -791,23 +593,12 @@
          for (int i = 0; i <= orders[0]+1; i++, o++)
          {
             shape(o,0) = shape1_x(i)*sy_sz;
->>>>>>> 8153d112
          }
       }
    }
 
    for (int  k = 0; k <= orders[2]; k++)
    {
-<<<<<<< HEAD
-      const double sz = shape_z(k);
-      for (int j = 0; j <= orders[1]+1; j++)
-      {
-         const double sy1_sz = shape1_y(j)*sz;
-         for (int i = 0; i <= orders[0]; i++, o++)
-         {
-            shape(o,1) = shape_x(i)*sy1_sz;
-            shape(o,0) = shape(o,2) = 0.0;
-=======
       const real_t sz = shape_z(k);
       for (int j = 0; j <= orders[1]+1; j++)
       {
@@ -815,23 +606,12 @@
          for (int i = 0; i <= orders[0]; i++, o++)
          {
             shape(o,1) = shape_x(i)*sy1_sz;
->>>>>>> 8153d112
          }
       }
    }
 
    for (int  k = 0; k <= orders[2]+1; k++)
    {
-<<<<<<< HEAD
-      const double sz1 = shape1_z(k);
-      for (int j = 0; j <= orders[1]; j++)
-      {
-         const double sy_sz1 = shape_y(j)*sz1;
-         for (int i = 0; i <= orders[0]; i++, o++)
-         {
-            shape(o,2) = shape_x(i)*sy_sz1;
-            shape(o,0) = shape(o,1) = 0.0;
-=======
       const real_t sz1 = shape1_z(k);
       for (int j = 0; j <= orders[1]; j++)
       {
@@ -839,7 +619,6 @@
          for (int i = 0; i <= orders[0]; i++, o++)
          {
             shape(o,2) = shape_x(i)*sy_sz1;
->>>>>>> 8153d112
          }
       }
    }
@@ -855,15 +634,9 @@
                "3 dimensional spaces");
    for (int i=0; i<dof; i++)
    {
-<<<<<<< HEAD
-      double sx = shape(i, 0);
-      double sy = shape(i, 1);
-      double sz = shape(i, 2);
-=======
       real_t sx = shape(i, 0);
       real_t sy = shape(i, 1);
       real_t sz = shape(i, 2);
->>>>>>> 8153d112
       shape(i, 0) = sx * J(0, 0) + sy * J(0, 1) + sz * J(0, 2);
       shape(i, 1) = sx * J(1, 0) + sy * J(1, 1) + sz * J(1, 2);
       shape(i, 2) = sx * J(2, 0) + sy * J(2, 1) + sz * J(2, 2);
@@ -885,17 +658,10 @@
    int o = 0;
    for (int  k = 0; k <= orders[2]; k++)
    {
-<<<<<<< HEAD
-      const double sz = shape_z(k);
-      for (int j = 0; j <= orders[1]; j++)
-      {
-         const double sy_sz = shape_y(j)*sz;
-=======
       const real_t sz = shape_z(k);
       for (int j = 0; j <= orders[1]; j++)
       {
          const real_t sy_sz = shape_y(j)*sz;
->>>>>>> 8153d112
          for (int i = 0; i <= orders[0]+1; i++, o++)
          {
             divshape(o) = dshape1_x(i)*sy_sz;
@@ -905,17 +671,10 @@
 
    for (int  k = 0; k <= orders[2]; k++)
    {
-<<<<<<< HEAD
-      const double sz = shape_z(k);
-      for (int j = 0; j <= orders[1]+1; j++)
-      {
-         const double dy1_sz = dshape1_y(j)*sz;
-=======
       const real_t sz = shape_z(k);
       for (int j = 0; j <= orders[1]+1; j++)
       {
          const real_t dy1_sz = dshape1_y(j)*sz;
->>>>>>> 8153d112
          for (int i = 0; i <= orders[0]; i++, o++)
          {
             divshape(o) = shape_x(i)*dy1_sz;
@@ -925,25 +684,16 @@
 
    for (int  k = 0; k <= orders[2]+1; k++)
    {
-<<<<<<< HEAD
-      const double dz1 = dshape1_z(k);
-      for (int j = 0; j <= orders[1]; j++)
-      {
-         const double sy_dz1 = shape_y(j)*dz1;
-=======
       const real_t dz1 = dshape1_z(k);
       for (int j = 0; j <= orders[1]; j++)
       {
          const real_t sy_dz1 = shape_y(j)*dz1;
->>>>>>> 8153d112
          for (int i = 0; i <= orders[0]; i++, o++)
          {
             divshape(o) = shape_x(i)*sy_dz1;
          }
       }
-<<<<<<< HEAD
-   }
-
+   }
 }
 
 NURBS_HDiv3DFiniteElement::~NURBS_HDiv3DFiniteElement()
@@ -993,7 +743,6 @@
 void NURBS_HCurl2DFiniteElement::CalcVShape(const IntegrationPoint &ip,
                                             DenseMatrix &shape) const
 {
-
    kv[0]->CalcShape(shape_x, ijk[0], ip.x);
    kv[1]->CalcShape(shape_y, ijk[1], ip.y);
 
@@ -1003,7 +752,7 @@
    int o = 0;
    for (int j = 0; j <= orders[1]+1; j++)
    {
-      const double sy1 = shape1_y(j);
+      const real_t sy1 = shape1_y(j);
       for (int i = 0; i <= orders[0]; i++, o++)
       {
          shape(o,0) = shape_x(i)*sy1;
@@ -1013,7 +762,7 @@
 
    for (int j = 0; j <= orders[1]; j++)
    {
-      const double sy = shape_y(j);
+      const real_t sy = shape_y(j);
       for (int i = 0; i <= orders[0]+1; i++, o++)
       {
          shape(o,0) = 0.0;
@@ -1032,8 +781,8 @@
                "3 dimensional spaces");
    for (int i=0; i<dof; i++)
    {
-      double sx = shape(i, 0);
-      double sy = shape(i, 1);
+      real_t sx = shape(i, 0);
+      real_t sy = shape(i, 1);
       shape(i, 0) = sx * JI(0, 0) + sy * JI(1, 0);
       shape(i, 1) = sx * JI(0, 1) + sy * JI(1, 1);
    }
@@ -1051,7 +800,7 @@
    int o = 0;
    for (int j = 0; j <= orders[1]+1; j++)
    {
-      const double dsy1 = dshape1_y(j);
+      const real_t dsy1 = dshape1_y(j);
       for (int i = 0; i <= orders[0]; i++, o++)
       {
          curl_shape(o,0) = -shape_x(i)*dsy1;
@@ -1060,7 +809,7 @@
 
    for (int j = 0; j <= orders[1]; j++)
    {
-      const double sy = shape_y(j);
+      const real_t sy = shape_y(j);
       for (int i = 0; i <= orders[0]+1; i++, o++)
       {
          curl_shape(o,0) = dshape1_x(i)*sy;
@@ -1125,7 +874,6 @@
 void NURBS_HCurl3DFiniteElement::CalcVShape(const IntegrationPoint &ip,
                                             DenseMatrix &shape) const
 {
-
    kv[0]->CalcShape(shape_x, ijk[0], ip.x);
    kv[1]->CalcShape(shape_y, ijk[1], ip.y);
    kv[2]->CalcShape(shape_z, ijk[2], ip.z);
@@ -1134,47 +882,43 @@
    kv1[1]->CalcShape(shape1_y, ijk[1], ip.y);
    kv1[2]->CalcShape(shape1_z, ijk[2], ip.z);
 
+   shape = 0.0;
    int o = 0;
    for (int  k = 0; k <= orders[2]+1; k++)
    {
-      const double sz1 = shape1_z(k);
+      const real_t sz1 = shape1_z(k);
       for (int j = 0; j <= orders[1]+1; j++)
       {
-         const double sy1_sz1 = shape1_y(j)*sz1;
+         const real_t sy1_sz1 = shape1_y(j)*sz1;
          for (int i = 0; i <= orders[0]; i++, o++)
          {
             shape(o,0) = shape_x(i)*sy1_sz1;
-            shape(o,1) = shape(o,2) = 0.0;
-         }
-      }
-=======
->>>>>>> 8153d112
+         }
+      }
    }
 
    for (int  k = 0; k <= orders[2]+1; k++)
    {
-      const double sz1 = shape1_z(k);
+      const real_t sz1 = shape1_z(k);
       for (int j = 0; j <= orders[1]; j++)
       {
-         const double sy_sz1 = shape_y(j)*sz1;
+         const real_t sy_sz1 = shape_y(j)*sz1;
          for (int i = 0; i <= orders[0]+1; i++, o++)
          {
             shape(o,1) = shape1_x(i)*sy_sz1;
-            shape(o,0) = shape(o,2) = 0.0;
          }
       }
    }
 
    for (int  k = 0; k <= orders[2]; k++)
    {
-      const double sz = shape_z(k);
+      const real_t sz = shape_z(k);
       for (int j = 0; j <= orders[1]+1; j++)
       {
-         const double sy1_sz = shape1_y(j)*sz;
+         const real_t sy1_sz = shape1_y(j)*sz;
          for (int i = 0; i <= orders[0]+1; i++, o++)
          {
             shape(o,2) = shape1_x(i)*sy1_sz;
-            shape(o,0) = shape(o,1) = 0.0;
          }
       }
    }
@@ -1190,326 +934,6 @@
                "3 dimensional spaces");
    for (int i=0; i<dof; i++)
    {
-      double sx = shape(i, 0);
-      double sy = shape(i, 1);
-      double sz = shape(i, 2);
-      shape(i, 0) = sx * JI(0, 0) + sy * JI(1, 0) + sz * JI(2, 0);
-      shape(i, 1) = sx * JI(0, 1) + sy * JI(1, 1) + sz * JI(2, 1);
-      shape(i, 2) = sx * JI(0, 2) + sy * JI(1, 2) + sz * JI(2, 2);
-   }
-}
-
-void NURBS_HCurl3DFiniteElement::CalcCurlShape(const IntegrationPoint &ip,
-                                               DenseMatrix &curl_shape) const
-{
-   kv[0]->CalcShape ( shape_x, ijk[0], ip.x);
-   kv[1]->CalcShape ( shape_y, ijk[1], ip.y);
-   kv[2]->CalcShape ( shape_z, ijk[2], ip.z);
-
-   kv1[0]->CalcShape(shape1_x, ijk[0], ip.x);
-   kv1[1]->CalcShape(shape1_y, ijk[1], ip.y);
-   kv1[2]->CalcShape(shape1_z, ijk[2], ip.z);
-
-   kv1[0]->CalcDShape(dshape1_x, ijk[0], ip.x);
-   kv1[1]->CalcDShape(dshape1_y, ijk[1], ip.y);
-   kv1[2]->CalcDShape(dshape1_z, ijk[2], ip.z);
-
-   int o = 0;
-   for (int  k = 0; k <= orders[2]+1; k++)
-   {
-      const double sz1 = shape1_z(k), dsz1 = dshape1_z(k);
-      for (int j = 0; j <= orders[1]+1; j++)
-      {
-         const double sy1_dsz1 = shape1_y(j)*dsz1,
-                      dsy1_sz1 = dshape1_y(j)*sz1;
-         for (int i = 0; i <= orders[0]; i++, o++)
-         {
-            curl_shape(o,0) = 0.0;
-            curl_shape(o,1) =  shape_x(i)*sy1_dsz1;
-            curl_shape(o,2) = -shape_x(i)*dsy1_sz1;
-         }
-      }
-   }
-
-   for (int  k = 0; k <= orders[2]+1; k++)
-   {
-      const double sz1 = shape1_z(k), dsz1 = dshape1_z(k);
-      for (int j = 0; j <= orders[1]; j++)
-      {
-         const double sy_dsz1 = shape_y(j)*dsz1,
-                      sy_sz1 = shape_y(j)*sz1;
-         for (int i = 0; i <= orders[0]+1; i++, o++)
-         {
-            curl_shape(o,0) = -shape1_x(i)*sy_dsz1;
-            curl_shape(o,1) = 0.0;
-            curl_shape(o,2) = dshape1_x(i)*sy_sz1;
-         }
-      }
-   }
-
-   for (int  k = 0; k <= orders[2]; k++)
-   {
-      const double sz = shape_z(k);
-      for (int j = 0; j <= orders[1]+1; j++)
-      {
-         const double sy1_sz = shape1_y(j)*sz,
-                      dsy1_sz = dshape1_y(j)*sz;
-         for (int i = 0; i <= orders[0]+1; i++, o++)
-         {
-            curl_shape(o,0) = shape1_x(i)*dsy1_sz;
-            curl_shape(o,1) = -dshape1_x(i)*sy1_sz;
-            curl_shape(o,2) = 0.0;
-         }
-      }
-   }
-
-}
-
-NURBS_HCurl3DFiniteElement::~NURBS_HCurl3DFiniteElement()
-{
-   if (kv1[0]) { delete kv1[0]; }
-   if (kv1[1]) { delete kv1[1]; }
-   if (kv1[2]) { delete kv1[2]; }
-}
-
-NURBS_HDiv3DFiniteElement::~NURBS_HDiv3DFiniteElement()
-{
-   if (kv1[0]) { delete kv1[0]; }
-   if (kv1[1]) { delete kv1[1]; }
-   if (kv1[2]) { delete kv1[2]; }
-}
-
-void NURBS_HCurl2DFiniteElement::SetOrder() const
-{
-   orders[0] = kv[0]->GetOrder();
-   orders[1] = kv[1]->GetOrder();
-
-   if (kv1[0]) { delete kv1[0]; }
-   if (kv1[1]) { delete kv1[1]; }
-
-   kv1[0] = kv[0]->DegreeElevate(1);
-   kv1[1] = kv[1]->DegreeElevate(1);
-
-   shape_x.SetSize(orders[0]+1);
-   shape_y.SetSize(orders[1]+1);
-
-   dshape_x.SetSize(orders[0]+1);
-   dshape_y.SetSize(orders[1]+1);
-
-   d2shape_x.SetSize(orders[0]+1);
-   d2shape_y.SetSize(orders[1]+1);
-
-   shape1_x.SetSize(orders[0]+2);
-   shape1_y.SetSize(orders[1]+2);
-
-   dshape1_x.SetSize(orders[0]+2);
-   dshape1_y.SetSize(orders[1]+2);
-
-   d2shape1_x.SetSize(orders[0]+2);
-   d2shape1_y.SetSize(orders[1]+2);
-
-   order = max(orders[0]+1, orders[1]+1);
-   dof = (orders[0] + 1)*(orders[1] + 2)
-         + (orders[1] + 2)*(orders[1] + 1);
-   u.SetSize(dof);
-   du.SetSize(dof);
-   weights.SetSize(dof);
-}
-
-void NURBS_HCurl2DFiniteElement::CalcVShape(const IntegrationPoint &ip,
-                                            DenseMatrix &shape) const
-{
-   kv[0]->CalcShape(shape_x, ijk[0], ip.x);
-   kv[1]->CalcShape(shape_y, ijk[1], ip.y);
-
-   kv1[0]->CalcShape(shape1_x, ijk[0], ip.x);
-   kv1[1]->CalcShape(shape1_y, ijk[1], ip.y);
-
-   int o = 0;
-   for (int j = 0; j <= orders[1]+1; j++)
-   {
-      const real_t sy1 = shape1_y(j);
-      for (int i = 0; i <= orders[0]; i++, o++)
-      {
-         shape(o,0) = shape_x(i)*sy1;
-         shape(o,1) = 0.0;
-      }
-   }
-
-   for (int j = 0; j <= orders[1]; j++)
-   {
-      const real_t sy = shape_y(j);
-      for (int i = 0; i <= orders[0]+1; i++, o++)
-      {
-         shape(o,0) = 0.0;
-         shape(o,1) = shape1_x(i)*sy;
-      }
-   }
-}
-
-void NURBS_HCurl2DFiniteElement::CalcVShape(ElementTransformation &Trans,
-                                            DenseMatrix &shape) const
-{
-   CalcVShape(Trans.GetIntPoint(), shape);
-   const DenseMatrix & JI = Trans.InverseJacobian();
-   MFEM_ASSERT(JI.Width() == 2 && JI.Height() == 2,
-               "NURBS_HCurl2DFiniteElement cannot be embedded in "
-               "3 dimensional spaces");
-   for (int i=0; i<dof; i++)
-   {
-      real_t sx = shape(i, 0);
-      real_t sy = shape(i, 1);
-      shape(i, 0) = sx * JI(0, 0) + sy * JI(1, 0);
-      shape(i, 1) = sx * JI(0, 1) + sy * JI(1, 1);
-   }
-}
-
-void NURBS_HCurl2DFiniteElement::CalcCurlShape(const IntegrationPoint &ip,
-                                               DenseMatrix &curl_shape) const
-{
-   kv[0]->CalcShape ( shape_x, ijk[0], ip.x);
-   kv[1]->CalcShape ( shape_y, ijk[1], ip.y);
-
-   kv1[0]->CalcDShape(dshape1_x, ijk[0], ip.x);
-   kv1[1]->CalcDShape(dshape1_y, ijk[1], ip.y);
-
-   int o = 0;
-   for (int j = 0; j <= orders[1]+1; j++)
-   {
-      const real_t dsy1 = dshape1_y(j);
-      for (int i = 0; i <= orders[0]; i++, o++)
-      {
-         curl_shape(o,0) = -shape_x(i)*dsy1;
-      }
-   }
-
-   for (int j = 0; j <= orders[1]; j++)
-   {
-      const real_t sy = shape_y(j);
-      for (int i = 0; i <= orders[0]+1; i++, o++)
-      {
-         curl_shape(o,0) = dshape1_x(i)*sy;
-      }
-   }
-}
-
-NURBS_HCurl2DFiniteElement::~NURBS_HCurl2DFiniteElement()
-{
-   if (kv1[0]) { delete kv1[0]; }
-   if (kv1[1]) { delete kv1[1]; }
-}
-
-
-void NURBS_HCurl3DFiniteElement::SetOrder() const
-{
-   orders[0] = kv[0]->GetOrder();
-   orders[1] = kv[1]->GetOrder();
-   orders[2] = kv[2]->GetOrder();
-
-   if (kv1[0]) { delete kv1[0]; }
-   if (kv1[1]) { delete kv1[1]; }
-   if (kv1[2]) { delete kv1[2]; }
-
-   kv1[0] = kv[0]->DegreeElevate(1);
-   kv1[1] = kv[1]->DegreeElevate(1);
-   kv1[2] = kv[2]->DegreeElevate(1);
-
-   shape_x.SetSize(orders[0]+1);
-   shape_y.SetSize(orders[1]+1);
-   shape_z.SetSize(orders[2]+1);
-
-   dshape_x.SetSize(orders[0]+1);
-   dshape_y.SetSize(orders[1]+1);
-   dshape_z.SetSize(orders[2]+1);
-
-   d2shape_x.SetSize(orders[0]+1);
-   d2shape_y.SetSize(orders[1]+1);
-   d2shape_z.SetSize(orders[2]+1);
-
-   shape1_x.SetSize(orders[0]+2);
-   shape1_y.SetSize(orders[1]+2);
-   shape1_z.SetSize(orders[2]+2);
-
-   dshape1_x.SetSize(orders[0]+2);
-   dshape1_y.SetSize(orders[1]+2);
-   dshape1_z.SetSize(orders[2]+2);
-
-   d2shape1_x.SetSize(orders[0]+2);
-   d2shape1_y.SetSize(orders[1]+2);
-   d2shape1_z.SetSize(orders[2]+2);
-
-   order = max(orders[0]+1, max( orders[1]+1, orders[2]+1));
-   dof = (orders[0] + 1)*(orders[1] + 2)*(orders[2] + 2) +
-         (orders[0] + 2)*(orders[1] + 1)*(orders[2] + 2) +
-         (orders[0] + 2)*(orders[1] + 2)*(orders[2] + 1);
-   u.SetSize(dof);
-   du.SetSize(dof);
-   weights.SetSize(dof);
-}
-
-void NURBS_HCurl3DFiniteElement::CalcVShape(const IntegrationPoint &ip,
-                                            DenseMatrix &shape) const
-{
-   kv[0]->CalcShape(shape_x, ijk[0], ip.x);
-   kv[1]->CalcShape(shape_y, ijk[1], ip.y);
-   kv[2]->CalcShape(shape_z, ijk[2], ip.z);
-
-   kv1[0]->CalcShape(shape1_x, ijk[0], ip.x);
-   kv1[1]->CalcShape(shape1_y, ijk[1], ip.y);
-   kv1[2]->CalcShape(shape1_z, ijk[2], ip.z);
-
-   shape = 0.0;
-   int o = 0;
-   for (int  k = 0; k <= orders[2]+1; k++)
-   {
-      const real_t sz1 = shape1_z(k);
-      for (int j = 0; j <= orders[1]+1; j++)
-      {
-         const real_t sy1_sz1 = shape1_y(j)*sz1;
-         for (int i = 0; i <= orders[0]; i++, o++)
-         {
-            shape(o,0) = shape_x(i)*sy1_sz1;
-         }
-      }
-   }
-
-   for (int  k = 0; k <= orders[2]+1; k++)
-   {
-      const real_t sz1 = shape1_z(k);
-      for (int j = 0; j <= orders[1]; j++)
-      {
-         const real_t sy_sz1 = shape_y(j)*sz1;
-         for (int i = 0; i <= orders[0]+1; i++, o++)
-         {
-            shape(o,1) = shape1_x(i)*sy_sz1;
-         }
-      }
-   }
-
-   for (int  k = 0; k <= orders[2]; k++)
-   {
-      const real_t sz = shape_z(k);
-      for (int j = 0; j <= orders[1]+1; j++)
-      {
-         const real_t sy1_sz = shape1_y(j)*sz;
-         for (int i = 0; i <= orders[0]+1; i++, o++)
-         {
-            shape(o,2) = shape1_x(i)*sy1_sz;
-         }
-      }
-   }
-}
-
-void NURBS_HCurl3DFiniteElement::CalcVShape(ElementTransformation &Trans,
-                                            DenseMatrix &shape) const
-{
-   CalcVShape(Trans.GetIntPoint(), shape);
-   const DenseMatrix & JI = Trans.InverseJacobian();
-   MFEM_ASSERT(JI.Width() == 3 && JI.Height() == 3,
-               "NURBS_HCurl3DFiniteElement must be in a"
-               "3 dimensional spaces");
-   for (int i=0; i<dof; i++)
-   {
       real_t sx = shape(i, 0);
       real_t sy = shape(i, 1);
       real_t sz = shape(i, 2);
