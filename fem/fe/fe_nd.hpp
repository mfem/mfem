// Copyright (c) 2010-2024, Lawrence Livermore National Security, LLC. Produced
// at the Lawrence Livermore National Laboratory. All Rights reserved. See files
// LICENSE and NOTICE for details. LLNL-CODE-806117.
//
// This file is part of the MFEM library. For more information and source code
// availability visit https://mfem.org.
//
// MFEM is free software; you can redistribute it and/or modify it under the
// terms of the BSD-3 license. We welcome feedback and contributions, see file
// CONTRIBUTING.md for details.

#ifndef MFEM_FE_ND
#define MFEM_FE_ND

#include "fe_base.hpp"
#include "fe_h1.hpp"

namespace mfem
{

/// Arbitrary order Nedelec elements in 3D on a cube
class ND_HexahedronElement : public VectorTensorFiniteElement
{
   static const real_t tk[18];
#ifndef MFEM_THREAD_SAFE
   mutable Vector shape_cx, shape_ox, shape_cy, shape_oy, shape_cz, shape_oz;
   mutable Vector dshape_cx, dshape_cy, dshape_cz;
#endif
   Array<int> dof2tk;
   const real_t *cp;

public:
   /** @brief Construct the ND_HexahedronElement of order @a p and closed and
       open BasisType @a cb_type and @a ob_type */
   ND_HexahedronElement(const int p,
                        const int cb_type = BasisType::GaussLobatto,
                        const int ob_type = BasisType::GaussLegendre);

   void CalcVShape(const IntegrationPoint &ip,
                   DenseMatrix &shape) const override;

   void CalcVShape(ElementTransformation &Trans,
                   DenseMatrix &shape) const override
   { CalcVShape_ND(Trans, shape); }

<<<<<<< HEAD
   virtual void CalcVShapeRevDiff(ElementTransformation &Trans,
                                  const DenseMatrix &shape_bar,
                                  DenseMatrix &PointMat_bar) const
   { CalcVShape_NDRevDiff(Trans, shape_bar, PointMat_bar); }

   virtual void CalcCurlShape(const IntegrationPoint &ip,
                              DenseMatrix &curl_shape) const;
=======
   void CalcCurlShape(const IntegrationPoint &ip,
                      DenseMatrix &curl_shape) const override;
>>>>>>> 8ed11a5c

   void GetLocalInterpolation(ElementTransformation &Trans,
                              DenseMatrix &I) const override
   { LocalInterpolation_ND(*this, tk, dof2tk, Trans, I); }

   void GetLocalRestriction(ElementTransformation &Trans,
                            DenseMatrix &R) const override
   { LocalRestriction_ND(tk, dof2tk, Trans, R); }

   void GetTransferMatrix(const FiniteElement &fe,
                          ElementTransformation &Trans,
                          DenseMatrix &I) const override
   { LocalInterpolation_ND(CheckVectorFE(fe), tk, dof2tk, Trans, I); }

   using FiniteElement::Project;

   void Project(VectorCoefficient &vc,
                ElementTransformation &Trans, Vector &dofs) const override
   {
      if (obasis1d.IsIntegratedType()) { ProjectIntegrated(vc, Trans, dofs); }
      else { Project_ND(tk, dof2tk, vc, Trans, dofs); }
   }

   void ProjectFromNodes(Vector &vc, ElementTransformation &Trans,
                         Vector &dofs) const override
   { Project_ND(tk, dof2tk, vc, Trans, dofs); }

   void ProjectMatrixCoefficient(MatrixCoefficient &mc,
                                 ElementTransformation &T,
                                 Vector &dofs) const override
   { ProjectMatrixCoefficient_ND(tk, dof2tk, mc, T, dofs); }

   void Project(const FiniteElement &fe,
                ElementTransformation &Trans,
                DenseMatrix &I) const override
   { Project_ND(tk, dof2tk, fe, Trans, I); }

   void ProjectGrad(const FiniteElement &fe,
                    ElementTransformation &Trans,
                    DenseMatrix &grad) const override
   { ProjectGrad_ND(tk, dof2tk, fe, Trans, grad); }

   void ProjectCurl(const FiniteElement &fe,
                    ElementTransformation &Trans,
                    DenseMatrix &curl) const override
   { ProjectCurl_ND(tk, dof2tk, fe, Trans, curl); }

   void GetFaceMap(const int face_id, Array<int> &face_map) const override;

protected:
   void ProjectIntegrated(VectorCoefficient &vc,
                          ElementTransformation &Trans,
                          Vector &dofs) const;
};


/// Arbitrary order Nedelec elements in 2D on a square
class ND_QuadrilateralElement : public VectorTensorFiniteElement
{
   static const real_t tk[8];

#ifndef MFEM_THREAD_SAFE
   mutable Vector shape_cx, shape_ox, shape_cy, shape_oy;
   mutable Vector dshape_cx, dshape_cy;
#endif
   Array<int> dof2tk;
   const real_t *cp;

public:
   /** @brief Construct the ND_QuadrilateralElement of order @a p and closed and
       open BasisType @a cb_type and @a ob_type */
   ND_QuadrilateralElement(const int p,
                           const int cb_type = BasisType::GaussLobatto,
                           const int ob_type = BasisType::GaussLegendre);
   void CalcVShape(const IntegrationPoint &ip,
                   DenseMatrix &shape) const override;
   void CalcVShape(ElementTransformation &Trans,
                   DenseMatrix &shape) const override
   { CalcVShape_ND(Trans, shape); }
<<<<<<< HEAD
   virtual void CalcVShapeRevDiff(ElementTransformation &Trans,
                                  const DenseMatrix &shape_bar,
                                  DenseMatrix &PointMat_bar) const
   { CalcVShape_NDRevDiff(Trans, shape_bar, PointMat_bar); }
   virtual void CalcCurlShape(const IntegrationPoint &ip,
                              DenseMatrix &curl_shape) const;
   virtual void GetLocalInterpolation(ElementTransformation &Trans,
                                      DenseMatrix &I) const
=======
   void CalcCurlShape(const IntegrationPoint &ip,
                      DenseMatrix &curl_shape) const override;
   void GetLocalInterpolation(ElementTransformation &Trans,
                              DenseMatrix &I) const override
>>>>>>> 8ed11a5c
   { LocalInterpolation_ND(*this, tk, dof2tk, Trans, I); }
   void GetLocalRestriction(ElementTransformation &Trans,
                            DenseMatrix &R) const override
   { LocalRestriction_ND(tk, dof2tk, Trans, R); }
   void GetTransferMatrix(const FiniteElement &fe,
                          ElementTransformation &Trans,
                          DenseMatrix &I) const override
   { LocalInterpolation_ND(CheckVectorFE(fe), tk, dof2tk, Trans, I); }
   using FiniteElement::Project;
   void Project(VectorCoefficient &vc,
                ElementTransformation &Trans, Vector &dofs) const override
   {
      if (obasis1d.IsIntegratedType()) { ProjectIntegrated(vc, Trans, dofs); }
      else { Project_ND(tk, dof2tk, vc, Trans, dofs); }
   }
<<<<<<< HEAD
   virtual void ProjectRevDiff(const Vector &P_bar,
                               VectorCoefficient &vc,
                               ElementTransformation &Trans,
                               DenseMatrix &dofs_bar) const
   { Project_NDRevDiff(P_bar, tk, dof2tk, vc, Trans, dofs_bar); }
   virtual void ProjectFromNodes(Vector &vc, ElementTransformation &Trans,
                                 Vector &dofs) const
=======
   void ProjectFromNodes(Vector &vc, ElementTransformation &Trans,
                         Vector &dofs) const override
>>>>>>> 8ed11a5c
   { Project_ND(tk, dof2tk, vc, Trans, dofs); }
   void ProjectMatrixCoefficient(MatrixCoefficient &mc,
                                 ElementTransformation &T,
                                 Vector &dofs) const override
   { ProjectMatrixCoefficient_ND(tk, dof2tk, mc, T, dofs); }
   void Project(const FiniteElement &fe,
                ElementTransformation &Trans,
                DenseMatrix &I) const override
   { Project_ND(tk, dof2tk, fe, Trans, I); }
   void ProjectGrad(const FiniteElement &fe,
                    ElementTransformation &Trans,
                    DenseMatrix &grad) const override
   { ProjectGrad_ND(tk, dof2tk, fe, Trans, grad); }

   void GetFaceMap(const int face_id, Array<int> &face_map) const override;

protected:
   void ProjectIntegrated(VectorCoefficient &vc,
                          ElementTransformation &Trans,
                          Vector &dofs) const;
};


/// Arbitrary order Nedelec elements in 3D on a tetrahedron
class ND_TetrahedronElement : public VectorFiniteElement
{
   static const real_t tk[18], c;

#ifndef MFEM_THREAD_SAFE
   mutable Vector shape_x, shape_y, shape_z, shape_l;
   mutable Vector dshape_x, dshape_y, dshape_z, dshape_l;
   mutable DenseMatrix u;
#endif
   Array<int> dof2tk;
   DenseMatrixInverse Ti;

   ND_TetDofTransformation doftrans;

public:
   /// Construct the ND_TetrahedronElement of order @a p
   ND_TetrahedronElement(const int p);
   void CalcVShape(const IntegrationPoint &ip,
                   DenseMatrix &shape) const override;
   void CalcVShape(ElementTransformation &Trans,
                   DenseMatrix &shape) const override
   { CalcVShape_ND(Trans, shape); }
<<<<<<< HEAD
   virtual void CalcVShapeRevDiff(ElementTransformation &Trans,
                                  const DenseMatrix &shape_bar,
                                  DenseMatrix &PointMat_bar) const
   { CalcVShape_NDRevDiff(Trans, shape_bar, PointMat_bar); }
   virtual void CalcCurlShape(const IntegrationPoint &ip,
                              DenseMatrix &curl_shape) const;
   virtual void GetLocalInterpolation(ElementTransformation &Trans,
                                      DenseMatrix &I) const
=======
   void CalcCurlShape(const IntegrationPoint &ip,
                      DenseMatrix &curl_shape) const override;
   void GetLocalInterpolation(ElementTransformation &Trans,
                              DenseMatrix &I) const override
>>>>>>> 8ed11a5c
   { LocalInterpolation_ND(*this, tk, dof2tk, Trans, I); }
   void GetLocalRestriction(ElementTransformation &Trans,
                            DenseMatrix &R) const override
   { LocalRestriction_ND(tk, dof2tk, Trans, R); }
   void GetTransferMatrix(const FiniteElement &fe,
                          ElementTransformation &Trans,
                          DenseMatrix &I) const override
   { LocalInterpolation_ND(CheckVectorFE(fe), tk, dof2tk, Trans, I); }
   const StatelessDofTransformation *GetDofTransformation() const override
   { return &doftrans; }
   using FiniteElement::Project;
   void Project(VectorCoefficient &vc,
                ElementTransformation &Trans, Vector &dofs) const override
   { Project_ND(tk, dof2tk, vc, Trans, dofs); }
<<<<<<< HEAD
   virtual void ProjectRevDiff(const Vector &P_bar,
                               VectorCoefficient &vc,
                               ElementTransformation &Trans,
                               DenseMatrix &dofs_bar) const
   { Project_NDRevDiff(P_bar, tk, dof2tk, vc, Trans, dofs_bar); }
   virtual void ProjectFromNodes(Vector &vc, ElementTransformation &Trans,
                                 Vector &dofs) const
=======
   void ProjectFromNodes(Vector &vc, ElementTransformation &Trans,
                         Vector &dofs) const override
>>>>>>> 8ed11a5c
   { Project_ND(tk, dof2tk, vc, Trans, dofs); }
   void ProjectMatrixCoefficient(MatrixCoefficient &mc,
                                 ElementTransformation &T,
                                 Vector &dofs) const override
   { ProjectMatrixCoefficient_ND(tk, dof2tk, mc, T, dofs); }
   void Project(const FiniteElement &fe,
                ElementTransformation &Trans,
                DenseMatrix &I) const override
   { Project_ND(tk, dof2tk, fe, Trans, I); }
   void ProjectGrad(const FiniteElement &fe,
                    ElementTransformation &Trans,
                    DenseMatrix &grad) const override
   { ProjectGrad_ND(tk, dof2tk, fe, Trans, grad); }

   void ProjectCurl(const FiniteElement &fe,
                    ElementTransformation &Trans,
                    DenseMatrix &curl) const override
   { ProjectCurl_ND(tk, dof2tk, fe, Trans, curl); }
};

/// Arbitrary order Nedelec elements in 2D on a triangle
class ND_TriangleElement : public VectorFiniteElement
{
   static const real_t tk[8], c;

#ifndef MFEM_THREAD_SAFE
   mutable Vector shape_x, shape_y, shape_l;
   mutable Vector dshape_x, dshape_y, dshape_l;
   mutable DenseMatrix u;
   mutable Vector curlu;
#endif
   Array<int> dof2tk;
   DenseMatrixInverse Ti;

   ND_TriDofTransformation doftrans;

public:
   /// Construct the ND_TriangleElement of order @a p
   ND_TriangleElement(const int p);
   void CalcVShape(const IntegrationPoint &ip,
                   DenseMatrix &shape) const override;
   void CalcVShape(ElementTransformation &Trans,
                   DenseMatrix &shape) const override
   { CalcVShape_ND(Trans, shape); }
<<<<<<< HEAD
   virtual void CalcVShapeRevDiff(ElementTransformation &Trans,
                                  const DenseMatrix &shape_bar,
                                  DenseMatrix &PointMat_bar) const
   { CalcVShape_NDRevDiff(Trans, shape_bar, PointMat_bar); }
   virtual void CalcCurlShape(const IntegrationPoint &ip,
                              DenseMatrix &curl_shape) const;
   virtual void GetLocalInterpolation(ElementTransformation &Trans,
                                      DenseMatrix &I) const
=======
   void CalcCurlShape(const IntegrationPoint &ip,
                      DenseMatrix &curl_shape) const override;
   void GetLocalInterpolation(ElementTransformation &Trans,
                              DenseMatrix &I) const override
>>>>>>> 8ed11a5c
   { LocalInterpolation_ND(*this, tk, dof2tk, Trans, I); }
   void GetLocalRestriction(ElementTransformation &Trans,
                            DenseMatrix &R) const override
   { LocalRestriction_ND(tk, dof2tk, Trans, R); }
   void GetTransferMatrix(const FiniteElement &fe,
                          ElementTransformation &Trans,
                          DenseMatrix &I) const override
   { LocalInterpolation_ND(CheckVectorFE(fe), tk, dof2tk, Trans, I); }
   const StatelessDofTransformation *GetDofTransformation() const override
   { return &doftrans; }
   using FiniteElement::Project;
   void Project(VectorCoefficient &vc,
                ElementTransformation &Trans, Vector &dofs) const override
   { Project_ND(tk, dof2tk, vc, Trans, dofs); }
   void ProjectFromNodes(Vector &vc, ElementTransformation &Trans,
                         Vector &dofs) const override
   { Project_ND(tk, dof2tk, vc, Trans, dofs); }
   void ProjectMatrixCoefficient(MatrixCoefficient &mc,
                                 ElementTransformation &T,
                                 Vector &dofs) const override
   { ProjectMatrixCoefficient_ND(tk, dof2tk, mc, T, dofs); }
   void Project(const FiniteElement &fe,
                ElementTransformation &Trans,
                DenseMatrix &I) const override
   { Project_ND(tk, dof2tk, fe, Trans, I); }
   void ProjectGrad(const FiniteElement &fe,
                    ElementTransformation &Trans,
                    DenseMatrix &grad) const override
   { ProjectGrad_ND(tk, dof2tk, fe, Trans, grad); }
};


/// Arbitrary order Nedelec elements in 1D on a segment
class ND_SegmentElement : public VectorTensorFiniteElement
{
   static const real_t tk[1];

   Array<int> dof2tk;

public:
   /** @brief Construct the ND_SegmentElement of order @a p and open
       BasisType @a ob_type */
   ND_SegmentElement(const int p, const int ob_type = BasisType::GaussLegendre);
   void CalcShape(const IntegrationPoint &ip, Vector &shape) const override
   { obasis1d.Eval(ip.x, shape); }
   void CalcVShape(const IntegrationPoint &ip,
                   DenseMatrix &shape) const override;
   void CalcVShape(ElementTransformation &Trans,
                   DenseMatrix &shape) const override
   { CalcVShape_ND(Trans, shape); }
<<<<<<< HEAD
   virtual void CalcVShapeRevDiff(ElementTransformation &Trans,
                                  const DenseMatrix &shape_bar,
                                  DenseMatrix &PointMat_bar) const
   { CalcVShape_NDRevDiff(Trans, shape_bar, PointMat_bar); }
   // virtual void CalcCurlShape(const IntegrationPoint &ip,
=======
   // void CalcCurlShape(const IntegrationPoint &ip,
>>>>>>> 8ed11a5c
   //                            DenseMatrix &curl_shape) const;
   void GetLocalInterpolation(ElementTransformation &Trans,
                              DenseMatrix &I) const override
   { LocalInterpolation_ND(*this, tk, dof2tk, Trans, I); }
   void GetLocalRestriction(ElementTransformation &Trans,
                            DenseMatrix &R) const override
   { LocalRestriction_ND(tk, dof2tk, Trans, R); }
   void GetTransferMatrix(const FiniteElement &fe,
                          ElementTransformation &Trans,
                          DenseMatrix &I) const override
   { LocalInterpolation_ND(CheckVectorFE(fe), tk, dof2tk, Trans, I); }
   using FiniteElement::Project;
   void Project(VectorCoefficient &vc,
                ElementTransformation &Trans, Vector &dofs) const override
   { Project_ND(tk, dof2tk, vc, Trans, dofs); }
   void ProjectMatrixCoefficient(MatrixCoefficient &mc,
                                 ElementTransformation &T,
                                 Vector &dofs) const override
   { ProjectMatrixCoefficient_ND(tk, dof2tk, mc, T, dofs); }
   void Project(const FiniteElement &fe,
                ElementTransformation &Trans,
                DenseMatrix &I) const override
   { Project_ND(tk, dof2tk, fe, Trans, I); }
   void ProjectGrad(const FiniteElement &fe,
                    ElementTransformation &Trans,
                    DenseMatrix &grad) const override
   { ProjectGrad_ND(tk, dof2tk, fe, Trans, grad); }
};

class ND_WedgeElement : public VectorFiniteElement
{
private:
   static const real_t tk[15];

#ifndef MFEM_THREAD_SAFE
   mutable Vector      t1_shape, s1_shape;
   mutable DenseMatrix tn_shape, sn_shape;
   mutable DenseMatrix t1_dshape, s1_dshape, tn_dshape;
#endif
   Array<int> dof2tk, t_dof, s_dof;

   ND_WedgeDofTransformation doftrans;

   H1_TriangleElement H1TriangleFE;
   ND_TriangleElement NDTriangleFE;
   H1_SegmentElement  H1SegmentFE;
   ND_SegmentElement  NDSegmentFE;

public:
   ND_WedgeElement(const int p,
                   const int cb_type = BasisType::GaussLobatto,
                   const int ob_type = BasisType::GaussLegendre);

   void CalcVShape(const IntegrationPoint &ip,
                   DenseMatrix &shape) const override;

   void CalcVShape(ElementTransformation &Trans,
                   DenseMatrix &shape) const override
   { CalcVShape_ND(Trans, shape); }

   void CalcCurlShape(const IntegrationPoint &ip,
                      DenseMatrix &curl_shape) const override;

   void GetLocalInterpolation(ElementTransformation &Trans,
                              DenseMatrix &I) const override
   { LocalInterpolation_ND(*this, tk, dof2tk, Trans, I); }
   void GetLocalRestriction(ElementTransformation &Trans,
                            DenseMatrix &R) const override
   { LocalRestriction_ND(tk, dof2tk, Trans, R); }
   void GetTransferMatrix(const FiniteElement &fe,
                          ElementTransformation &Trans,
                          DenseMatrix &I) const override
   { LocalInterpolation_ND(CheckVectorFE(fe), tk, dof2tk, Trans, I); }

   const StatelessDofTransformation *GetDofTransformation() const override
   { return &doftrans; }

   using FiniteElement::Project;

   void Project(VectorCoefficient &vc,
                ElementTransformation &Trans, Vector &dofs) const override
   { Project_ND(tk, dof2tk, vc, Trans, dofs); }

   void ProjectMatrixCoefficient(MatrixCoefficient &mc,
                                 ElementTransformation &T,
                                 Vector &dofs) const override
   { ProjectMatrixCoefficient_ND(tk, dof2tk, mc, T, dofs); }

   void Project(const FiniteElement &fe,
                ElementTransformation &Trans,
                DenseMatrix &I) const override
   { Project_ND(tk, dof2tk, fe, Trans, I); }

   void ProjectGrad(const FiniteElement &fe,
                    ElementTransformation &Trans,
                    DenseMatrix &grad) const override
   { ProjectGrad_ND(tk, dof2tk, fe, Trans, grad); }

   void ProjectCurl(const FiniteElement &fe,
                    ElementTransformation &Trans,
                    DenseMatrix &curl) const override
   { ProjectCurl_ND(tk, dof2tk, fe, Trans, curl); }
};


/// A 0D Nedelec finite element for the boundary of a 1D domain
/** ND_R1D_PointElement provides a representation of the trace of a three
    component Nedelec basis restricted to 1D.
*/
class ND_R1D_PointElement : public VectorFiniteElement
{
   static const real_t tk[9];

public:
   /** @brief Construct the ND_R1D_PointElement */
   ND_R1D_PointElement(int p);

   using FiniteElement::CalcVShape;

   void CalcVShape(const IntegrationPoint &ip,
                   DenseMatrix &shape) const override;

   void CalcVShape(ElementTransformation &Trans,
                   DenseMatrix &shape) const override;
};

/// Arbitrary order, three component, Nedelec elements in 1D on a segment
/** ND_R1D_SegmentElement provides a representation of a three component Nedelec
    basis where the vector components vary along only one dimension.
*/
class ND_R1D_SegmentElement : public VectorFiniteElement
{
   static const real_t tk[9];
#ifndef MFEM_THREAD_SAFE
   mutable Vector shape_cx, shape_ox;
   mutable Vector dshape_cx;
#endif
   Array<int> dof_map, dof2tk;

   Poly_1D::Basis &cbasis1d, &obasis1d;

public:
   /** @brief Construct the ND_R1D_SegmentElement of order @a p and closed and
       open BasisType @a cb_type and @a ob_type */
   ND_R1D_SegmentElement(const int p,
                         const int cb_type = BasisType::GaussLobatto,
                         const int ob_type = BasisType::GaussLegendre);

   using FiniteElement::CalcVShape;
   using FiniteElement::CalcPhysCurlShape;

   void CalcVShape(const IntegrationPoint &ip,
                   DenseMatrix &shape) const override;

   void CalcVShape(ElementTransformation &Trans,
                   DenseMatrix &shape) const override;

   void CalcCurlShape(const IntegrationPoint &ip,
                      DenseMatrix &curl_shape) const override;

   void CalcPhysCurlShape(ElementTransformation &Trans,
                          DenseMatrix &curl_shape) const override;

   void GetLocalInterpolation(ElementTransformation &Trans,
                              DenseMatrix &I) const override
   { LocalInterpolation_ND(*this, tk, dof2tk, Trans, I); }

   void GetLocalRestriction(ElementTransformation &Trans,
                            DenseMatrix &R) const override
   { LocalRestriction_ND(tk, dof2tk, Trans, R); }

   void GetTransferMatrix(const FiniteElement &fe,
                          ElementTransformation &Trans,
                          DenseMatrix &I) const override
   { LocalInterpolation_ND(CheckVectorFE(fe), tk, dof2tk, Trans, I); }

   using FiniteElement::Project;

   void Project(VectorCoefficient &vc,
                ElementTransformation &Trans, Vector &dofs) const override;

   void ProjectFromNodes(Vector &vc, ElementTransformation &Trans,
                         Vector &dofs) const override
   { Project_ND(tk, dof2tk, vc, Trans, dofs); }

   void ProjectMatrixCoefficient(MatrixCoefficient &mc,
                                 ElementTransformation &T,
                                 Vector &dofs) const override
   { ProjectMatrixCoefficient_ND(tk, dof2tk, mc, T, dofs); }

   void Project(const FiniteElement &fe,
                ElementTransformation &Trans,
                DenseMatrix &I) const override;

   void ProjectGrad(const FiniteElement &fe,
                    ElementTransformation &Trans,
                    DenseMatrix &grad) const override
   { ProjectGrad_ND(tk, dof2tk, fe, Trans, grad); }

   void ProjectCurl(const FiniteElement &fe,
                    ElementTransformation &Trans,
                    DenseMatrix &curl) const override
   { ProjectCurl_ND(tk, dof2tk, fe, Trans, curl); }
};


/** ND_R2D_SegmentElement provides a representation of a 3D Nedelec
    basis where the vector field is assumed constant in the third dimension.
*/
class ND_R2D_SegmentElement : public VectorFiniteElement
{
   static const real_t tk[4];
#ifndef MFEM_THREAD_SAFE
   mutable Vector shape_cx, shape_ox;
   mutable Vector dshape_cx;
#endif
   Array<int> dof_map, dof2tk;

   Poly_1D::Basis &cbasis1d, &obasis1d;

private:
   void LocalInterpolation(const VectorFiniteElement &cfe,
                           ElementTransformation &Trans,
                           DenseMatrix &I) const;

public:
   /** @brief Construct the ND_R2D_SegmentElement of order @a p and closed and
       open BasisType @a cb_type and @a ob_type */
   ND_R2D_SegmentElement(const int p,
                         const int cb_type = BasisType::GaussLobatto,
                         const int ob_type = BasisType::GaussLegendre);

   void CalcVShape(const IntegrationPoint &ip,
                   DenseMatrix &shape) const override;

   void CalcVShape(ElementTransformation &Trans,
                   DenseMatrix &shape) const override;

   void CalcCurlShape(const IntegrationPoint &ip,
                      DenseMatrix &curl_shape) const override;

   void GetLocalInterpolation(ElementTransformation &Trans,
                              DenseMatrix &I) const override
   { LocalInterpolation(*this, Trans, I); }

   void GetLocalRestriction(ElementTransformation &Trans,
                            DenseMatrix &R) const override
   { MFEM_ABORT("method is not overloaded"); }

   void GetTransferMatrix(const FiniteElement &fe,
                          ElementTransformation &Trans,
                          DenseMatrix &I) const override
   { LocalInterpolation(CheckVectorFE(fe), Trans, I); }

   using FiniteElement::Project;

   void Project(VectorCoefficient &vc,
                ElementTransformation &Trans, Vector &dofs) const override;
};

class ND_R2D_FiniteElement : public VectorFiniteElement
{
protected:
   const real_t *tk;
   Array<int> dof_map, dof2tk;

   ND_R2D_FiniteElement(int p, Geometry::Type G, int Do, const real_t *tk_fe);

private:
   void LocalInterpolation(const VectorFiniteElement &cfe,
                           ElementTransformation &Trans,
                           DenseMatrix &I) const;

public:
   using FiniteElement::CalcVShape;
   using FiniteElement::CalcPhysCurlShape;

   void CalcVShape(ElementTransformation &Trans,
                   DenseMatrix &shape) const override;

   void CalcPhysCurlShape(ElementTransformation &Trans,
                          DenseMatrix &curl_shape) const override;

   void GetLocalInterpolation(ElementTransformation &Trans,
                              DenseMatrix &I) const override
   { LocalInterpolation(*this, Trans, I); }

   void GetLocalRestriction(ElementTransformation &Trans,
                            DenseMatrix &R) const override;

   void GetTransferMatrix(const FiniteElement &fe,
                          ElementTransformation &Trans,
                          DenseMatrix &I) const override
   { LocalInterpolation(CheckVectorFE(fe), Trans, I); }

   using FiniteElement::Project;

   void Project(VectorCoefficient &vc,
                ElementTransformation &Trans, Vector &dofs) const override;

   void Project(const FiniteElement &fe, ElementTransformation &Trans,
                DenseMatrix &I) const override;

   void ProjectGrad(const FiniteElement &fe,
                    ElementTransformation &Trans,
                    DenseMatrix &grad) const override;
};

/// Arbitrary order Nedelec 3D elements in 2D on a triangle
class ND_R2D_TriangleElement : public ND_R2D_FiniteElement
{
private:
   static const real_t tk_t[15];

#ifndef MFEM_THREAD_SAFE
   mutable DenseMatrix nd_shape;
   mutable Vector      h1_shape;
   mutable DenseMatrix nd_dshape;
   mutable DenseMatrix h1_dshape;
#endif

   ND_TriangleElement ND_FE;
   H1_TriangleElement H1_FE;

public:
   /// Construct the ND_R2D_TriangleElement of order @a p
   ND_R2D_TriangleElement(const int p,
                          const int cb_type = BasisType::GaussLobatto);

   using ND_R2D_FiniteElement::CalcVShape;
   using ND_R2D_FiniteElement::CalcPhysCurlShape;

   void CalcVShape(const IntegrationPoint &ip,
                   DenseMatrix &shape) const override;
   void CalcCurlShape(const IntegrationPoint &ip,
                      DenseMatrix &curl_shape) const override;
};


/// Arbitrary order Nedelec 3D elements in 2D on a square
class ND_R2D_QuadrilateralElement : public ND_R2D_FiniteElement
{
   static const real_t tk_q[15];

#ifndef MFEM_THREAD_SAFE
   mutable Vector shape_cx, shape_ox, shape_cy, shape_oy;
   mutable Vector dshape_cx, dshape_cy;
#endif

   Poly_1D::Basis &cbasis1d, &obasis1d;

public:
   /** @brief Construct the ND_R2D_QuadrilateralElement of order @a p and
       closed and open BasisType @a cb_type and @a ob_type */
   ND_R2D_QuadrilateralElement(const int p,
                               const int cb_type = BasisType::GaussLobatto,
                               const int ob_type = BasisType::GaussLegendre);

   using ND_R2D_FiniteElement::CalcVShape;
   using ND_R2D_FiniteElement::CalcPhysCurlShape;

   void CalcVShape(const IntegrationPoint &ip,
                   DenseMatrix &shape) const override;
   void CalcCurlShape(const IntegrationPoint &ip,
                      DenseMatrix &curl_shape) const override;
};


} // namespace mfem

#endif<|MERGE_RESOLUTION|>--- conflicted
+++ resolved
@@ -43,18 +43,13 @@
                    DenseMatrix &shape) const override
    { CalcVShape_ND(Trans, shape); }
 
-<<<<<<< HEAD
    virtual void CalcVShapeRevDiff(ElementTransformation &Trans,
                                   const DenseMatrix &shape_bar,
                                   DenseMatrix &PointMat_bar) const
    { CalcVShape_NDRevDiff(Trans, shape_bar, PointMat_bar); }
 
-   virtual void CalcCurlShape(const IntegrationPoint &ip,
-                              DenseMatrix &curl_shape) const;
-=======
-   void CalcCurlShape(const IntegrationPoint &ip,
-                      DenseMatrix &curl_shape) const override;
->>>>>>> 8ed11a5c
+   void CalcCurlShape(const IntegrationPoint &ip,
+                      DenseMatrix &curl_shape) const override;
 
    void GetLocalInterpolation(ElementTransformation &Trans,
                               DenseMatrix &I) const override
@@ -134,21 +129,14 @@
    void CalcVShape(ElementTransformation &Trans,
                    DenseMatrix &shape) const override
    { CalcVShape_ND(Trans, shape); }
-<<<<<<< HEAD
    virtual void CalcVShapeRevDiff(ElementTransformation &Trans,
                                   const DenseMatrix &shape_bar,
                                   DenseMatrix &PointMat_bar) const
    { CalcVShape_NDRevDiff(Trans, shape_bar, PointMat_bar); }
-   virtual void CalcCurlShape(const IntegrationPoint &ip,
-                              DenseMatrix &curl_shape) const;
-   virtual void GetLocalInterpolation(ElementTransformation &Trans,
-                                      DenseMatrix &I) const
-=======
-   void CalcCurlShape(const IntegrationPoint &ip,
-                      DenseMatrix &curl_shape) const override;
-   void GetLocalInterpolation(ElementTransformation &Trans,
-                              DenseMatrix &I) const override
->>>>>>> 8ed11a5c
+   void CalcCurlShape(const IntegrationPoint &ip,
+                      DenseMatrix &curl_shape) const override;
+   void GetLocalInterpolation(ElementTransformation &Trans,
+                              DenseMatrix &I) const override
    { LocalInterpolation_ND(*this, tk, dof2tk, Trans, I); }
    void GetLocalRestriction(ElementTransformation &Trans,
                             DenseMatrix &R) const override
@@ -164,18 +152,13 @@
       if (obasis1d.IsIntegratedType()) { ProjectIntegrated(vc, Trans, dofs); }
       else { Project_ND(tk, dof2tk, vc, Trans, dofs); }
    }
-<<<<<<< HEAD
    virtual void ProjectRevDiff(const Vector &P_bar,
                                VectorCoefficient &vc,
                                ElementTransformation &Trans,
                                DenseMatrix &dofs_bar) const
    { Project_NDRevDiff(P_bar, tk, dof2tk, vc, Trans, dofs_bar); }
-   virtual void ProjectFromNodes(Vector &vc, ElementTransformation &Trans,
-                                 Vector &dofs) const
-=======
    void ProjectFromNodes(Vector &vc, ElementTransformation &Trans,
-                         Vector &dofs) const override
->>>>>>> 8ed11a5c
+                                 Vector &dofs) const override
    { Project_ND(tk, dof2tk, vc, Trans, dofs); }
    void ProjectMatrixCoefficient(MatrixCoefficient &mc,
                                  ElementTransformation &T,
@@ -222,21 +205,14 @@
    void CalcVShape(ElementTransformation &Trans,
                    DenseMatrix &shape) const override
    { CalcVShape_ND(Trans, shape); }
-<<<<<<< HEAD
    virtual void CalcVShapeRevDiff(ElementTransformation &Trans,
                                   const DenseMatrix &shape_bar,
                                   DenseMatrix &PointMat_bar) const
    { CalcVShape_NDRevDiff(Trans, shape_bar, PointMat_bar); }
-   virtual void CalcCurlShape(const IntegrationPoint &ip,
-                              DenseMatrix &curl_shape) const;
-   virtual void GetLocalInterpolation(ElementTransformation &Trans,
-                                      DenseMatrix &I) const
-=======
-   void CalcCurlShape(const IntegrationPoint &ip,
-                      DenseMatrix &curl_shape) const override;
-   void GetLocalInterpolation(ElementTransformation &Trans,
-                              DenseMatrix &I) const override
->>>>>>> 8ed11a5c
+   void CalcCurlShape(const IntegrationPoint &ip,
+                      DenseMatrix &curl_shape) const override;
+   void GetLocalInterpolation(ElementTransformation &Trans,
+                              DenseMatrix &I) const override
    { LocalInterpolation_ND(*this, tk, dof2tk, Trans, I); }
    void GetLocalRestriction(ElementTransformation &Trans,
                             DenseMatrix &R) const override
@@ -251,18 +227,13 @@
    void Project(VectorCoefficient &vc,
                 ElementTransformation &Trans, Vector &dofs) const override
    { Project_ND(tk, dof2tk, vc, Trans, dofs); }
-<<<<<<< HEAD
    virtual void ProjectRevDiff(const Vector &P_bar,
                                VectorCoefficient &vc,
                                ElementTransformation &Trans,
                                DenseMatrix &dofs_bar) const
    { Project_NDRevDiff(P_bar, tk, dof2tk, vc, Trans, dofs_bar); }
-   virtual void ProjectFromNodes(Vector &vc, ElementTransformation &Trans,
-                                 Vector &dofs) const
-=======
    void ProjectFromNodes(Vector &vc, ElementTransformation &Trans,
                          Vector &dofs) const override
->>>>>>> 8ed11a5c
    { Project_ND(tk, dof2tk, vc, Trans, dofs); }
    void ProjectMatrixCoefficient(MatrixCoefficient &mc,
                                  ElementTransformation &T,
@@ -307,21 +278,14 @@
    void CalcVShape(ElementTransformation &Trans,
                    DenseMatrix &shape) const override
    { CalcVShape_ND(Trans, shape); }
-<<<<<<< HEAD
    virtual void CalcVShapeRevDiff(ElementTransformation &Trans,
                                   const DenseMatrix &shape_bar,
                                   DenseMatrix &PointMat_bar) const
    { CalcVShape_NDRevDiff(Trans, shape_bar, PointMat_bar); }
-   virtual void CalcCurlShape(const IntegrationPoint &ip,
-                              DenseMatrix &curl_shape) const;
-   virtual void GetLocalInterpolation(ElementTransformation &Trans,
-                                      DenseMatrix &I) const
-=======
-   void CalcCurlShape(const IntegrationPoint &ip,
-                      DenseMatrix &curl_shape) const override;
-   void GetLocalInterpolation(ElementTransformation &Trans,
-                              DenseMatrix &I) const override
->>>>>>> 8ed11a5c
+   void CalcCurlShape(const IntegrationPoint &ip,
+                      DenseMatrix &curl_shape) const override;
+   void GetLocalInterpolation(ElementTransformation &Trans,
+                              DenseMatrix &I) const override
    { LocalInterpolation_ND(*this, tk, dof2tk, Trans, I); }
    void GetLocalRestriction(ElementTransformation &Trans,
                             DenseMatrix &R) const override
@@ -372,15 +336,11 @@
    void CalcVShape(ElementTransformation &Trans,
                    DenseMatrix &shape) const override
    { CalcVShape_ND(Trans, shape); }
-<<<<<<< HEAD
    virtual void CalcVShapeRevDiff(ElementTransformation &Trans,
                                   const DenseMatrix &shape_bar,
                                   DenseMatrix &PointMat_bar) const
    { CalcVShape_NDRevDiff(Trans, shape_bar, PointMat_bar); }
    // virtual void CalcCurlShape(const IntegrationPoint &ip,
-=======
-   // void CalcCurlShape(const IntegrationPoint &ip,
->>>>>>> 8ed11a5c
    //                            DenseMatrix &curl_shape) const;
    void GetLocalInterpolation(ElementTransformation &Trans,
                               DenseMatrix &I) const override
