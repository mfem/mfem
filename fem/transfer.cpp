// Copyright (c) 2010-2024, Lawrence Livermore National Security, LLC. Produced
// at the Lawrence Livermore National Laboratory. All Rights reserved. See files
// LICENSE and NOTICE for details. LLNL-CODE-806117.
//
// This file is part of the MFEM library. For more information and source code
// availability visit https://mfem.org.
//
// MFEM is free software; you can redistribute it and/or modify it under the
// terms of the BSD-3 license. We welcome feedback and contributions, see file
// CONTRIBUTING.md for details.

#include "transfer.hpp"
#include "bilinearform.hpp"
#include "../general/forall.hpp"

namespace mfem
{

GridTransfer::GridTransfer(FiniteElementSpace &dom_fes_,
                           FiniteElementSpace &ran_fes_)
   : dom_fes(dom_fes_), ran_fes(ran_fes_),
     oper_type(Operator::ANY_TYPE),
     fw_t_oper(), bw_t_oper()
{
#ifdef MFEM_USE_MPI
   const bool par_dom = dynamic_cast<ParFiniteElementSpace*>(&dom_fes);
   const bool par_ran = dynamic_cast<ParFiniteElementSpace*>(&ran_fes);
   MFEM_VERIFY(par_dom == par_ran, "the domain and range FE spaces must both"
               " be either serial or parallel");
   parallel = par_dom;
#endif
}

const Operator &GridTransfer::MakeTrueOperator(
   FiniteElementSpace &fes_in, FiniteElementSpace &fes_out,
   const Operator &oper, OperatorHandle &t_oper)
{
   if (t_oper.Ptr())
   {
      return *t_oper.Ptr();
   }

   if (!Parallel())
   {
      const SparseMatrix *in_cP = fes_in.GetConformingProlongation();
      const SparseMatrix *out_cR = fes_out.GetConformingRestriction();
      if (oper_type == Operator::MFEM_SPARSEMAT)
      {
         const SparseMatrix *mat = dynamic_cast<const SparseMatrix *>(&oper);
         MFEM_VERIFY(mat != NULL, "Operator is not a SparseMatrix");
         if (!out_cR)
         {
            t_oper.Reset(const_cast<SparseMatrix*>(mat), false);
         }
         else
         {
            t_oper.Reset(mfem::Mult(*out_cR, *mat));
         }
         if (in_cP)
         {
            t_oper.Reset(mfem::Mult(*t_oper.As<SparseMatrix>(), *in_cP));
         }
      }
      else if (oper_type == Operator::ANY_TYPE)
      {
         const int RP_case = bool(out_cR) + 2*bool(in_cP);
         switch (RP_case)
         {
            case 0:
               t_oper.Reset(const_cast<Operator*>(&oper), false);
               break;
            case 1:
               t_oper.Reset(
                  new ProductOperator(out_cR, &oper, false, false));
               break;
            case 2:
               t_oper.Reset(
                  new ProductOperator(&oper, in_cP, false, false));
               break;
            case 3:
               t_oper.Reset(
                  new TripleProductOperator(
                     out_cR, &oper, in_cP, false, false, false));
               break;
         }
      }
      else
      {
         MFEM_ABORT("Operator::Type is not supported: " << oper_type);
      }
   }
   else // Parallel() == true
   {
#ifdef MFEM_USE_MPI
      if (oper_type == Operator::Hypre_ParCSR)
      {
         const SparseMatrix *out_R = fes_out.GetRestrictionMatrix();
         const ParFiniteElementSpace *pfes_in =
            dynamic_cast<const ParFiniteElementSpace *>(&fes_in);
         const ParFiniteElementSpace *pfes_out =
            dynamic_cast<const ParFiniteElementSpace *>(&fes_out);
         const SparseMatrix *sp_mat = dynamic_cast<const SparseMatrix *>(&oper);
         const HypreParMatrix *hy_mat;
         if (sp_mat)
         {
            SparseMatrix *RA = mfem::Mult(*out_R, *sp_mat);
            t_oper.Reset(pfes_in->Dof_TrueDof_Matrix()->
                         LeftDiagMult(*RA, pfes_out->GetTrueDofOffsets()));
            delete RA;
         }
         else if ((hy_mat = dynamic_cast<const HypreParMatrix *>(&oper)))
         {
            HypreParMatrix *RA =
               hy_mat->LeftDiagMult(*out_R, pfes_out->GetTrueDofOffsets());
            t_oper.Reset(mfem::ParMult(RA, pfes_in->Dof_TrueDof_Matrix()));
            delete RA;
         }
         else
         {
            MFEM_ABORT("unknown Operator type");
         }
      }
      else if (oper_type == Operator::ANY_TYPE)
      {
         const Operator *out_R = fes_out.GetRestrictionOperator();
         t_oper.Reset(new TripleProductOperator(
                         out_R, &oper, fes_in.GetProlongationMatrix(),
                         false, false, false));
      }
      else
      {
         MFEM_ABORT("Operator::Type is not supported: " << oper_type);
      }
#endif
   }

   return *t_oper.Ptr();
}


InterpolationGridTransfer::~InterpolationGridTransfer()
{
   if (own_mass_integ) { delete mass_integ; }
}

void InterpolationGridTransfer::SetMassIntegrator(
   BilinearFormIntegrator *mass_integ_, bool own_mass_integ_)
{
   if (own_mass_integ) { delete mass_integ; }

   mass_integ = mass_integ_;
   own_mass_integ = own_mass_integ_;
}

const Operator &InterpolationGridTransfer::ForwardOperator()
{
   if (F.Ptr())
   {
      return *F.Ptr();
   }

   // Construct F
   if (oper_type == Operator::ANY_TYPE)
   {
      F.Reset(new FiniteElementSpace::RefinementOperator(&ran_fes, &dom_fes));
   }
   else if (oper_type == Operator::MFEM_SPARSEMAT)
   {
      Mesh::GeometryList elem_geoms(*ran_fes.GetMesh());

      DenseTensor localP[Geometry::NumGeom];
      for (int i = 0; i < elem_geoms.Size(); i++)
      {
         ran_fes.GetLocalRefinementMatrices(dom_fes, elem_geoms[i],
                                            localP[elem_geoms[i]]);
      }
      F.Reset(ran_fes.RefinementMatrix_main(
                 dom_fes.GetNDofs(), dom_fes.GetElementToDofTable(),
                 dom_fes.GetElementToFaceOrientationTable(), localP));
   }
   else
   {
      MFEM_ABORT("Operator::Type is not supported: " << oper_type);
   }

   return *F.Ptr();
}

const Operator &InterpolationGridTransfer::BackwardOperator()
{
   if (B.Ptr())
   {
      return *B.Ptr();
   }

   // Construct B, if not set, define a suitable mass_integ
   if (!mass_integ && ran_fes.GetNE() > 0)
   {
      const FiniteElement *f_fe_0 = ran_fes.GetFE(0);
      const int map_type = f_fe_0->GetMapType();
      if (map_type == FiniteElement::VALUE ||
          map_type == FiniteElement::INTEGRAL)
      {
         mass_integ = new MassIntegrator;
      }
      else if (map_type == FiniteElement::H_DIV ||
               map_type == FiniteElement::H_CURL)
      {
         mass_integ = new VectorFEMassIntegrator;
      }
      else
      {
         MFEM_ABORT("unknown type of FE space");
      }
      own_mass_integ = true;
   }
   if (oper_type == Operator::ANY_TYPE)
   {
      B.Reset(new FiniteElementSpace::DerefinementOperator(
                 &ran_fes, &dom_fes, mass_integ));
   }
   else
   {
      MFEM_ABORT("Operator::Type is not supported: " << oper_type);
   }

   return *B.Ptr();
}


L2ProjectionGridTransfer::L2Projection::L2Projection(
   const FiniteElementSpace &fes_ho_, const FiniteElementSpace &fes_lor_)
   : Operator(fes_lor_.GetVSize(), fes_ho_.GetVSize()),
     fes_ho(fes_ho_),
     fes_lor(fes_lor_)
{ }

void L2ProjectionGridTransfer::L2Projection::BuildHo2Lor(
   int nel_ho, int nel_lor, const CoarseFineTransformations& cf_tr)
{
   // Construct the mapping from HO to LOR
   // ho2lor.GetRow(iho) will give all the LOR elements contained in iho
   ho2lor.MakeI(nel_ho);
   for (int ilor = 0; ilor < nel_lor; ++ilor)
   {
      int iho = cf_tr.embeddings[ilor].parent;
      ho2lor.AddAColumnInRow(iho);
   }
   ho2lor.MakeJ();
   for (int ilor = 0; ilor < nel_lor; ++ilor)
   {
      int iho = cf_tr.embeddings[ilor].parent;
      ho2lor.AddConnection(iho, ilor);
   }
   ho2lor.ShiftUpI();
}

void L2ProjectionGridTransfer::L2Projection::ElemMixedMass(
   Geometry::Type geom, const FiniteElement& fe_ho,
   const FiniteElement& fe_lor, ElementTransformation* tr_ho,
   ElementTransformation* tr_lor,
   IntegrationPointTransformation& ip_tr,
   DenseMatrix& M_mixed_el) const
{
   int order = fe_lor.GetOrder() + fe_ho.GetOrder() + tr_lor->OrderW();
   const IntegrationRule* ir = &IntRules.Get(geom, order);
   M_mixed_el = 0.0;
   for (int i = 0; i < ir->GetNPoints(); i++)
   {
      const IntegrationPoint& ip_lor = ir->IntPoint(i);
      IntegrationPoint ip_ho;
      ip_tr.Transform(ip_lor, ip_ho);
      Vector shape_lor(fe_lor.GetDof());
      fe_lor.CalcShape(ip_lor, shape_lor);
      Vector shape_ho(fe_ho.GetDof());
      tr_ho->SetIntPoint(&ip_ho);
      fe_ho.CalcPhysShape(*tr_ho, shape_ho);
      tr_lor->SetIntPoint(&ip_lor);
      // For now we use the geometry information from the LOR space, which means
      // we won't be mass conservative if the mesh is curved
<<<<<<< HEAD
      double w = ip_lor.weight;
      if (fe_lor.GetMapType() == FiniteElement::VALUE)
      {
         w *= tr_lor->Weight();
      }
=======
      real_t w = el_tr->Weight() * ip_lor.weight;
>>>>>>> c444b17c
      shape_lor *= w;
      AddMultVWt(shape_lor, shape_ho, M_mixed_el);
   }
}

L2ProjectionGridTransfer::L2ProjectionL2Space::L2ProjectionL2Space(
   const FiniteElementSpace &fes_ho_, const FiniteElementSpace &fes_lor_)
   : L2Projection(fes_ho_, fes_lor_)
{
   Mesh *mesh_ho = fes_ho.GetMesh();
   Mesh *mesh_lor = fes_lor.GetMesh();
   int nel_ho = mesh_ho->GetNE();
   int nel_lor = mesh_lor->GetNE();

   // The prolongation operation is only well-defined when the LOR space has at
   // least as many DOFs as the high-order space.
   const bool build_P = fes_lor.GetTrueVSize() >= fes_ho.GetTrueVSize();

   // If the local mesh is empty, skip all computations
   if (nel_ho == 0) { return; }

   const CoarseFineTransformations &cf_tr = mesh_lor->GetRefinementTransforms();

   int nref_max = 0;
   Array<Geometry::Type> geoms;
   mesh_ho->GetGeometries(mesh_ho->Dimension(), geoms);
   for (int ig = 0; ig < geoms.Size(); ++ig)
   {
      Geometry::Type geom = geoms[ig];
      nref_max = std::max(nref_max, cf_tr.point_matrices[geom].SizeK());
   }

   BuildHo2Lor(nel_ho, nel_lor, cf_tr);

   offsets.SetSize(nel_ho+1);
   offsets[0] = 0;
   for (int iho = 0; iho < nel_ho; ++iho)
   {
      int nref = ho2lor.RowSize(iho);
      const FiniteElement &fe_ho = *fes_ho.GetFE(iho);
      const FiniteElement &fe_lor = *fes_lor.GetFE(ho2lor.GetRow(iho)[0]);
      offsets[iho+1] = offsets[iho] + fe_ho.GetDof()*fe_lor.GetDof()*nref;
   }
   // R will contain the restriction (L^2 projection operator) defined on each
   // coarse HO element (and corresponding patch of LOR elements)
   R.SetSize(offsets[nel_ho]);
   if (build_P)
   {
      // P will contain the corresponding prolongation operator
      P.SetSize(offsets[nel_ho]);
   }

   IntegrationPointTransformation ip_tr;
   IsoparametricTransformation &emb_tr = ip_tr.Transf;

   for (int iho = 0; iho < nel_ho; ++iho)
   {
      Array<int> lor_els;
      ho2lor.GetRow(iho, lor_els);
      int nref = ho2lor.RowSize(iho);

      Geometry::Type geom = mesh_ho->GetElementBaseGeometry(iho);
      const FiniteElement &fe_ho = *fes_ho.GetFE(iho);
      const FiniteElement &fe_lor = *fes_lor.GetFE(lor_els[0]);
      int ndof_ho = fe_ho.GetDof();
      int ndof_lor = fe_lor.GetDof();

      ElementTransformation *tr_ho = fes_ho.GetElementTransformation(iho);

      emb_tr.SetIdentityTransformation(geom);
      const DenseTensor &pmats = cf_tr.point_matrices[geom];

      DenseMatrix R_iho(&R[offsets[iho]], ndof_lor*nref, ndof_ho);

      DenseMatrix Minv_lor(ndof_lor*nref, ndof_lor*nref);
      DenseMatrix M_mixed(ndof_lor*nref, ndof_ho);

      MassIntegrator mi;
      DenseMatrix M_lor_el(ndof_lor, ndof_lor);
      DenseMatrixInverse Minv_lor_el(&M_lor_el);
      DenseMatrix M_lor(ndof_lor*nref, ndof_lor*nref);
      DenseMatrix M_mixed_el(ndof_lor, ndof_ho);

      Minv_lor = 0.0;
      M_lor = 0.0;

      DenseMatrix RtMlor(ndof_ho, ndof_lor*nref);
      DenseMatrix RtMlorR(ndof_ho, ndof_ho);
      DenseMatrixInverse RtMlorR_inv(&RtMlorR);

      for (int iref = 0; iref < nref; ++iref)
      {
         // Assemble the low-order refined mass matrix and invert locally
         int ilor = lor_els[iref];
         ElementTransformation *tr_lor = fes_lor.GetElementTransformation(ilor);
         mi.AssembleElementMatrix(fe_lor, *tr_lor, M_lor_el);
         M_lor.CopyMN(M_lor_el, iref*ndof_lor, iref*ndof_lor);
         Minv_lor_el.Factor();
         Minv_lor_el.GetInverseMatrix(M_lor_el);
         // Insert into the diagonal of the patch LOR mass matrix
         Minv_lor.CopyMN(M_lor_el, iref*ndof_lor, iref*ndof_lor);

         // Now assemble the block-row of the mixed mass matrix associated
         // with integrating HO functions against LOR functions on the LOR
         // sub-element.

         // Create the transformation that embeds the fine low-order element
         // within the coarse high-order element in reference space
         emb_tr.SetPointMat(pmats(cf_tr.embeddings[ilor].matrix));

         ElemMixedMass(geom, fe_ho, fe_lor, tr_ho, tr_lor, ip_tr, M_mixed_el);

         M_mixed.CopyMN(M_mixed_el, iref*ndof_lor, 0);
      }
      mfem::Mult(Minv_lor, M_mixed, R_iho);

      if (build_P)
      {
         DenseMatrix P_iho(&P[offsets[iho]], ndof_ho, ndof_lor*nref);

         mfem::MultAtB(R_iho, M_lor, RtMlor);
         mfem::Mult(RtMlor, R_iho, RtMlorR);
         RtMlorR_inv.Factor();
         RtMlorR_inv.Mult(RtMlor, P_iho);
      }
   }
}

void L2ProjectionGridTransfer::L2ProjectionL2Space::Mult(
   const Vector &x, Vector &y) const
{
   int vdim = fes_ho.GetVDim();
   Array<int> vdofs;
   DenseMatrix xel_mat, yel_mat;
   for (int iho = 0; iho < fes_ho.GetNE(); ++iho)
   {
      int nref = ho2lor.RowSize(iho);
      int ndof_ho = fes_ho.GetFE(iho)->GetDof();
      int ndof_lor = fes_lor.GetFE(ho2lor.GetRow(iho)[0])->GetDof();
      xel_mat.SetSize(ndof_ho, vdim);
      yel_mat.SetSize(ndof_lor*nref, vdim);
      DenseMatrix R_iho(&R[offsets[iho]], ndof_lor*nref, ndof_ho);

      fes_ho.GetElementVDofs(iho, vdofs);
      x.GetSubVector(vdofs, xel_mat.GetData());
      mfem::Mult(R_iho, xel_mat, yel_mat);
      // Place result correctly into the low-order vector
      for (int iref = 0; iref < nref; ++iref)
      {
         int ilor = ho2lor.GetRow(iho)[iref];
         for (int vd=0; vd<vdim; ++vd)
         {
            fes_lor.GetElementDofs(ilor, vdofs);
            fes_lor.DofsToVDofs(vd, vdofs);
            y.SetSubVector(vdofs, &yel_mat(iref*ndof_lor,vd));
         }
      }
   }
}

void L2ProjectionGridTransfer::L2ProjectionL2Space::MultTranspose(
   const Vector &x, Vector &y) const
{
   int vdim = fes_ho.GetVDim();
   Array<int> vdofs;
   DenseMatrix xel_mat, yel_mat;
   y = 0.0;
   for (int iho = 0; iho < fes_ho.GetNE(); ++iho)
   {
      int nref = ho2lor.RowSize(iho);
      int ndof_ho = fes_ho.GetFE(iho)->GetDof();
      int ndof_lor = fes_lor.GetFE(ho2lor.GetRow(iho)[0])->GetDof();
      xel_mat.SetSize(ndof_lor*nref, vdim);
      yel_mat.SetSize(ndof_ho, vdim);
      DenseMatrix R_iho(&R[offsets[iho]], ndof_lor*nref, ndof_ho);

      // Extract the LOR DOFs
      for (int iref=0; iref<nref; ++iref)
      {
         int ilor = ho2lor.GetRow(iho)[iref];
         for (int vd=0; vd<vdim; ++vd)
         {
            fes_lor.GetElementDofs(ilor, vdofs);
            fes_lor.DofsToVDofs(vd, vdofs);
            x.GetSubVector(vdofs, &xel_mat(iref*ndof_lor, vd));
         }
      }
      // Multiply locally by the transpose
      mfem::MultAtB(R_iho, xel_mat, yel_mat);
      // Place the result in the HO vector
      fes_ho.GetElementVDofs(iho, vdofs);
      y.AddElementVector(vdofs, yel_mat.GetData());
   }
}

void L2ProjectionGridTransfer::L2ProjectionL2Space::Prolongate(
   const Vector &x, Vector &y) const
{
   if (fes_ho.GetNE() == 0) { return; }
   MFEM_VERIFY(P.Size() > 0, "Prolongation not supported for these spaces.")
   int vdim = fes_ho.GetVDim();
   Array<int> vdofs;
   DenseMatrix xel_mat,yel_mat;
   y = 0.0;
   for (int iho = 0; iho < fes_ho.GetNE(); ++iho)
   {
      int nref = ho2lor.RowSize(iho);
      int ndof_ho = fes_ho.GetFE(iho)->GetDof();
      int ndof_lor = fes_lor.GetFE(ho2lor.GetRow(iho)[0])->GetDof();
      xel_mat.SetSize(ndof_lor*nref, vdim);
      yel_mat.SetSize(ndof_ho, vdim);
      DenseMatrix P_iho(&P[offsets[iho]], ndof_ho, ndof_lor*nref);

      // Extract the LOR DOFs
      for (int iref = 0; iref < nref; ++iref)
      {
         int ilor = ho2lor.GetRow(iho)[iref];
         for (int vd = 0; vd < vdim; ++vd)
         {
            fes_lor.GetElementDofs(ilor, vdofs);
            fes_lor.DofsToVDofs(vd, vdofs);
            x.GetSubVector(vdofs, &xel_mat(iref*ndof_lor, vd));
         }
      }
      // Locally prolongate
      mfem::Mult(P_iho, xel_mat, yel_mat);
      // Place the result in the HO vector
      fes_ho.GetElementVDofs(iho, vdofs);
      y.AddElementVector(vdofs, yel_mat.GetData());
   }
}

void L2ProjectionGridTransfer::L2ProjectionL2Space::ProlongateTranspose(
   const Vector &x, Vector &y) const
{
   if (fes_ho.GetNE() == 0) { return; }
   MFEM_VERIFY(P.Size() > 0, "Prolongation not supported for these spaces.")
   int vdim = fes_ho.GetVDim();
   Array<int> vdofs;
   DenseMatrix xel_mat,yel_mat;
   for (int iho = 0; iho < fes_ho.GetNE(); ++iho)
   {
      int nref = ho2lor.RowSize(iho);
      int ndof_ho = fes_ho.GetFE(iho)->GetDof();
      int ndof_lor = fes_lor.GetFE(ho2lor.GetRow(iho)[0])->GetDof();
      xel_mat.SetSize(ndof_ho, vdim);
      yel_mat.SetSize(ndof_lor*nref, vdim);
      DenseMatrix P_iho(&P[offsets[iho]], ndof_ho, ndof_lor*nref);

      fes_ho.GetElementVDofs(iho, vdofs);
      x.GetSubVector(vdofs, xel_mat.GetData());
      mfem::MultAtB(P_iho, xel_mat, yel_mat);

      // Place result correctly into the low-order vector
      for (int iref = 0; iref < nref; ++iref)
      {
         int ilor = ho2lor.GetRow(iho)[iref];
         for (int vd=0; vd<vdim; ++vd)
         {
            fes_lor.GetElementDofs(ilor, vdofs);
            fes_lor.DofsToVDofs(vd, vdofs);
            y.SetSubVector(vdofs, &yel_mat(iref*ndof_lor,vd));
         }
      }
   }
}

L2ProjectionGridTransfer::L2ProjectionH1Space::L2ProjectionH1Space(
   const FiniteElementSpace& fes_ho_, const FiniteElementSpace& fes_lor_)
   : L2Projection(fes_ho_, fes_lor_)
{
   std::unique_ptr<SparseMatrix> R_mat, M_LH_mat;
   std::tie(R_mat, M_LH_mat) = ComputeSparseRAndM_LH();

   FiniteElementSpace fes_ho_scalar(fes_ho.GetMesh(), fes_ho.FEColl(), 1);
   FiniteElementSpace fes_lor_scalar(fes_lor.GetMesh(), fes_lor.FEColl(), 1);

   const SparseMatrix *P_ho = fes_ho_scalar.GetConformingProlongation();
   const SparseMatrix *P_lor = fes_lor_scalar.GetConformingProlongation();

   if (P_ho || P_lor)
   {
      if (P_ho && P_lor)
      {
         R_mat.reset(RAP(*P_lor, *R_mat, *P_ho));
         M_LH_mat.reset(RAP(*P_lor, *M_LH_mat, *P_ho));
      }
      else if (P_ho)
      {
         R_mat.reset(mfem::Mult(*R_mat, *P_ho));
         M_LH_mat.reset(mfem::Mult(*M_LH_mat, *P_ho));
      }
      else // P_lor != nullptr
      {
         R_mat.reset(mfem::Mult(*P_lor, *R_mat));
         M_LH_mat.reset(mfem::Mult(*P_lor, *M_LH_mat));
      }
   }

   SparseMatrix *RTxM_LH_mat = TransposeMult(*R_mat, *M_LH_mat);
   precon.reset(new DSmoother(*RTxM_LH_mat));

   // Set ownership
   RTxM_LH.reset(RTxM_LH_mat);
   R = std::move(R_mat);
   M_LH = std::move(M_LH_mat);

   SetupPCG();
}

#ifdef MFEM_USE_MPI

L2ProjectionGridTransfer::L2ProjectionH1Space::L2ProjectionH1Space(
   const ParFiniteElementSpace& pfes_ho, const ParFiniteElementSpace& pfes_lor)
   : L2Projection(pfes_ho, pfes_lor),
     pcg(pfes_ho.GetComm())
{
   std::tie(R, M_LH) = ComputeSparseRAndM_LH();

   ParFiniteElementSpace pfes_ho_scalar(pfes_ho.GetParMesh(),
                                        pfes_ho.FEColl(), 1);
   ParFiniteElementSpace pfes_lor_scalar(pfes_lor.GetParMesh(),
                                         pfes_lor.FEColl(), 1);

   HypreParMatrix R_local = HypreParMatrix(pfes_ho.GetComm(),
                                           pfes_lor_scalar.GlobalVSize(),
                                           pfes_ho_scalar.GlobalVSize(),
                                           pfes_lor_scalar.GetDofOffsets(),
                                           pfes_ho_scalar.GetDofOffsets(),
                                           static_cast<SparseMatrix*>(R.get()));
   HypreParMatrix M_LH_local = HypreParMatrix(pfes_ho.GetComm(),
                                              pfes_lor_scalar.GlobalVSize(),
                                              pfes_ho_scalar.GlobalVSize(),
                                              pfes_lor_scalar.GetDofOffsets(),
                                              pfes_ho_scalar.GetDofOffsets(),
                                              static_cast<SparseMatrix*>(M_LH.get()));

   HypreParMatrix *R_mat = RAP(pfes_lor_scalar.Dof_TrueDof_Matrix(),
                               &R_local, pfes_ho_scalar.Dof_TrueDof_Matrix());
   HypreParMatrix *M_LH_mat = RAP(pfes_lor_scalar.Dof_TrueDof_Matrix(),
                                  &M_LH_local, pfes_ho_scalar.Dof_TrueDof_Matrix());

   std::unique_ptr<HypreParMatrix> R_T(R_mat->Transpose());
   HypreParMatrix *RTxM_LH_mat = ParMult(R_T.get(), M_LH_mat, true);

   HypreBoomerAMG *amg = new HypreBoomerAMG(*RTxM_LH_mat);
   amg->SetPrintLevel(0);

   R.reset(R_mat);
   M_LH.reset(M_LH_mat);
   RTxM_LH.reset(RTxM_LH_mat);
   precon.reset(amg);

   SetupPCG();
   pcg.SetPreconditioner(*precon);
   pcg.SetOperator(*RTxM_LH);
}

#endif

void L2ProjectionGridTransfer::L2ProjectionH1Space::SetupPCG()
{
   // Basic PCG solver setup
   pcg.SetPrintLevel(0);
   // pcg.SetPrintLevel(IterativeSolver::PrintLevel().Summary());
   pcg.SetMaxIter(1000);
   // initial values for relative and absolute tolerance
   pcg.SetRelTol(1e-13);
   pcg.SetAbsTol(1e-13);
   pcg.SetPreconditioner(*precon);
   pcg.SetOperator(*RTxM_LH);
}

void L2ProjectionGridTransfer::L2ProjectionH1Space::Mult(
   const Vector& x, Vector& y) const
{
   Vector X(fes_ho.GetTrueVSize());
   Vector X_dim(R->Width());

   Vector Y_dim(R->Height());
   Vector Y(fes_lor.GetTrueVSize());

   Array<int> vdofs_list;

   GetTDofs(fes_ho, x, X);

   for (int d = 0; d < fes_ho.GetVDim(); ++d)
   {
      TDofsListByVDim(fes_ho, d, vdofs_list);
      X.GetSubVector(vdofs_list, X_dim);
      R->Mult(X_dim, Y_dim);
      TDofsListByVDim(fes_lor, d, vdofs_list);
      Y.SetSubVector(vdofs_list, Y_dim);
   }

   SetFromTDofs(fes_lor, Y, y);
}

void L2ProjectionGridTransfer::L2ProjectionH1Space::MultTranspose(
   const Vector& x, Vector& y) const
{
   Vector X(fes_lor.GetTrueVSize());
   Vector X_dim(R->Height());

   Vector Y_dim(R->Width());
   Vector Y(fes_ho.GetTrueVSize());

   Array<int> vdofs_list;

   GetTDofsTranspose(fes_lor, x, X);

   for (int d = 0; d < fes_ho.GetVDim(); ++d)
   {
      TDofsListByVDim(fes_lor, d, vdofs_list);
      X.GetSubVector(vdofs_list, X_dim);
      R->MultTranspose(X_dim, Y_dim);
      TDofsListByVDim(fes_ho, d, vdofs_list);
      Y.SetSubVector(vdofs_list, Y_dim);
   }

   SetFromTDofsTranspose(fes_ho, Y, y);
}

void L2ProjectionGridTransfer::L2ProjectionH1Space::Prolongate(
   const Vector& x, Vector& y) const
{
   Vector X(fes_lor.GetTrueVSize());
   Vector X_dim(M_LH->Height());
   Vector Xbar(pcg.Width());

   Vector Y_dim(pcg.Height());
   Vector Y(fes_ho.GetTrueVSize());

   Array<int> vdofs_list;

   GetTDofs(fes_lor, x, X);

   for (int d = 0; d < fes_ho.GetVDim(); ++d)
   {
      TDofsListByVDim(fes_lor, d, vdofs_list);
      X.GetSubVector(vdofs_list, X_dim);
      // Compute y = P x = (R^T M_LH)^(-1) M_LH^T X = (R^T M_LH)^(-1) Xbar
      M_LH->MultTranspose(X_dim, Xbar);
      Y_dim = 0.0;
      pcg.Mult(Xbar, Y_dim);
      TDofsListByVDim(fes_ho, d, vdofs_list);
      Y.SetSubVector(vdofs_list, Y_dim);
   }

   SetFromTDofs(fes_ho, Y, y);
}

void L2ProjectionGridTransfer::L2ProjectionH1Space::ProlongateTranspose(
   const Vector& x, Vector& y) const
{
   Vector X(fes_ho.GetTrueVSize());
   Vector X_dim(pcg.Width());
   Vector Xbar(pcg.Height());

   Vector Y_dim(M_LH->Height());
   Vector Y(fes_lor.GetTrueVSize());

   Array<int> vdofs_list;

   GetTDofsTranspose(fes_ho, x, X);

   for (int d = 0; d < fes_ho.GetVDim(); ++d)
   {
      TDofsListByVDim(fes_ho, d, vdofs_list);
      X.GetSubVector(vdofs_list, X_dim);
      // Compute y = P^T x = M_LH (R^T M_LH)^(-1) X = M_LH Xbar
      Xbar = 0.0;
      pcg.Mult(X_dim, Xbar);
      M_LH->Mult(Xbar, Y_dim);
      TDofsListByVDim(fes_lor, d, vdofs_list);
      Y.SetSubVector(vdofs_list, Y_dim);
   }

   SetFromTDofsTranspose(fes_lor, Y, y);
}

void L2ProjectionGridTransfer::L2ProjectionH1Space::SetRelTol(real_t p_rtol_)
{
   pcg.SetRelTol(p_rtol_);
}

void L2ProjectionGridTransfer::L2ProjectionH1Space::SetAbsTol(real_t p_atol_)
{
   pcg.SetAbsTol(p_atol_);
}

std::pair<
std::unique_ptr<SparseMatrix>,
std::unique_ptr<SparseMatrix>>
                            L2ProjectionGridTransfer::L2ProjectionH1Space::ComputeSparseRAndM_LH()
{
   std::pair<std::unique_ptr<SparseMatrix>,
       std::unique_ptr<SparseMatrix>> r_and_mlh;

   Mesh* mesh_ho = fes_ho.GetMesh();
   Mesh* mesh_lor = fes_lor.GetMesh();
   int nel_ho = mesh_ho->GetNE();
   int nel_lor = mesh_lor->GetNE();
   int ndof_lor = fes_lor.GetNDofs();

   // If the local mesh is empty, skip all computations
   if (nel_ho == 0)
   {
      return std::make_pair(
                std::unique_ptr<SparseMatrix>(new SparseMatrix),
                std::unique_ptr<SparseMatrix>(new SparseMatrix)
             );
   }

   const CoarseFineTransformations& cf_tr = mesh_lor->GetRefinementTransforms();

   int nref_max = 0;
   Array<Geometry::Type> geoms;
   mesh_ho->GetGeometries(mesh_ho->Dimension(), geoms);
   for (int ig = 0; ig < geoms.Size(); ++ig)
   {
      Geometry::Type geom = geoms[ig];
      nref_max = std::max(nref_max, cf_tr.point_matrices[geom].SizeK());
   }

   BuildHo2Lor(nel_ho, nel_lor, cf_tr);

   // ML_inv contains the inverse lumped (row sum) mass matrix. Note that the
   // method will also work with a full (consistent) mass matrix, though this is
   // not implemented here. L refers to the low-order refined mesh
   Vector ML_inv(ndof_lor);
   ML_inv = 0.0;

   // Compute ML_inv
   for (int iho = 0; iho < nel_ho; ++iho)
   {
      Array<int> lor_els;
      ho2lor.GetRow(iho, lor_els);
      int nref = ho2lor.RowSize(iho);

      Geometry::Type geom = mesh_ho->GetElementBaseGeometry(iho);
      const FiniteElement& fe_lor = *fes_lor.GetFE(lor_els[0]);
      int nedof_lor = fe_lor.GetDof();

      // Instead of using a MassIntegrator, manually loop over integration
      // points so we can row sum and store the diagonal as a Vector.
      Vector ML_el(nedof_lor);
      Vector shape_lor(nedof_lor);
      Array<int> dofs_lor(nedof_lor);

      for (int iref = 0; iref < nref; ++iref)
      {
         int ilor = lor_els[iref];
         ElementTransformation* el_tr = fes_lor.GetElementTransformation(ilor);

         int order = 2 * fe_lor.GetOrder() + el_tr->OrderW();
         const IntegrationRule* ir = &IntRules.Get(geom, order);
         ML_el = 0.0;
         for (int i = 0; i < ir->GetNPoints(); ++i)
         {
            const IntegrationPoint& ip_lor = ir->IntPoint(i);
            fe_lor.CalcShape(ip_lor, shape_lor);
            el_tr->SetIntPoint(&ip_lor);
            ML_el += (shape_lor *= (el_tr->Weight() * ip_lor.weight));
         }
         fes_lor.GetElementDofs(ilor, dofs_lor);
         ML_inv.AddElementVector(dofs_lor, ML_el);
      }
   }
   // DOF by DOF inverse of non-zero entries
   LumpedMassInverse(ML_inv);

   // Compute sparsity pattern for R = M_L^(-1) M_LH and allocate
   r_and_mlh.first = AllocR();
   // Allocate M_LH (same sparsity pattern as R)
   // L refers to the low-order refined mesh (DOFs correspond to rows)
   // H refers to the higher-order mesh (DOFs correspond to columns)
   Memory<int> I(r_and_mlh.first->Height() + 1);
   for (int icol = 0; icol < r_and_mlh.first->Height() + 1; ++icol)
   {
      I[icol] = r_and_mlh.first->GetI()[icol];
   }
   Memory<int> J(r_and_mlh.first->NumNonZeroElems());
   for (int jcol = 0; jcol < r_and_mlh.first->NumNonZeroElems(); ++jcol)
   {
      J[jcol] = r_and_mlh.first->GetJ()[jcol];
   }
   r_and_mlh.second = std::unique_ptr<SparseMatrix>(
                         new SparseMatrix(I, J, NULL, r_and_mlh.first->Height(),
                                          r_and_mlh.first->Width(), true, true, true));

   IntegrationPointTransformation ip_tr;
   IsoparametricTransformation& emb_tr = ip_tr.Transf;

   // Compute M_LH and R
   for (int iho = 0; iho < nel_ho; ++iho)
   {
      Array<int> lor_els;
      ho2lor.GetRow(iho, lor_els);
      int nref = ho2lor.RowSize(iho);

      Geometry::Type geom = mesh_ho->GetElementBaseGeometry(iho);
      const FiniteElement& fe_ho = *fes_ho.GetFE(iho);
      const FiniteElement& fe_lor = *fes_lor.GetFE(lor_els[0]);

      ElementTransformation *tr_ho = fes_ho.GetElementTransformation(iho);

      emb_tr.SetIdentityTransformation(geom);
      const DenseTensor& pmats = cf_tr.point_matrices[geom];

      int nedof_ho = fe_ho.GetDof();
      int nedof_lor = fe_lor.GetDof();
      DenseMatrix M_LH_el(nedof_lor, nedof_ho);
      DenseMatrix R_el(nedof_lor, nedof_ho);

      for (int iref = 0; iref < nref; ++iref)
      {
         int ilor = lor_els[iref];
         ElementTransformation* tr_lor = fes_lor.GetElementTransformation(ilor);

         // Create the transformation that embeds the fine low-order element
         // within the coarse high-order element in reference space
         emb_tr.SetPointMat(pmats(cf_tr.embeddings[ilor].matrix));

         ElemMixedMass(geom, fe_ho, fe_lor, tr_ho, tr_lor, ip_tr, M_LH_el);

         Array<int> dofs_lor(nedof_lor);
         fes_lor.GetElementDofs(ilor, dofs_lor);
         Vector R_row;
         for (int i = 0; i < nedof_lor; ++i)
         {
            M_LH_el.GetRow(i, R_row);
            R_el.SetRow(i, R_row.Set(ML_inv[dofs_lor[i]], R_row));
         }
         Array<int> dofs_ho(nedof_ho);
         fes_ho.GetElementDofs(iho, dofs_ho);
         r_and_mlh.second->AddSubMatrix(dofs_lor, dofs_ho, M_LH_el);
         r_and_mlh.first->AddSubMatrix(dofs_lor, dofs_ho, R_el);
      }
   }

   return r_and_mlh;
}

void L2ProjectionGridTransfer::L2ProjectionH1Space::GetTDofs(
   const FiniteElementSpace& fes, const Vector& x, Vector& X) const
{
   const Operator* res = fes.GetRestrictionOperator();
   if (res)
   {
      res->Mult(x, X);
   }
   else
   {
      X = x;
   }
}

void L2ProjectionGridTransfer::L2ProjectionH1Space::SetFromTDofs(
   const FiniteElementSpace& fes, const Vector &X, Vector& x) const
{
   const Operator* P = fes.GetProlongationMatrix();
   if (P)
   {
      P->Mult(X, x);
   }
   else
   {
      x = X;
   }
}

void L2ProjectionGridTransfer::L2ProjectionH1Space::GetTDofsTranspose(
   const FiniteElementSpace& fes, const Vector& x, Vector& X) const
{
   const Operator* P = fes.GetProlongationMatrix();
   if (P)
   {
      P->MultTranspose(x, X);
   }
   else
   {
      X = x;
   }
}

void L2ProjectionGridTransfer::L2ProjectionH1Space::SetFromTDofsTranspose(
   const FiniteElementSpace& fes, const Vector &X, Vector& x) const
{
   const Operator *R_op = fes.GetRestrictionOperator();
   if (R_op)
   {
      R_op->MultTranspose(X, x);
   }
   else
   {
      x = X;
   }
}

void L2ProjectionGridTransfer::L2ProjectionH1Space::TDofsListByVDim(
   const FiniteElementSpace& fes, int vdim, Array<int>& vdofs_list) const
{
   const SparseMatrix *R_mat = fes.GetRestrictionMatrix();
   if (R_mat)
   {
      Array<int> x_vdofs_list(fes.GetNDofs());
      Array<int> x_vdofs_marker(fes.GetVSize());
      Array<int> X_vdofs_marker(fes.GetTrueVSize());
      fes.GetVDofs(vdim, x_vdofs_list);
      FiniteElementSpace::ListToMarker(x_vdofs_list, fes.GetVSize(), x_vdofs_marker);
      R_mat->BooleanMult(x_vdofs_marker, X_vdofs_marker);
      FiniteElementSpace::MarkerToList(X_vdofs_marker, vdofs_list);
   }
   else
   {
      vdofs_list.SetSize(fes.GetNDofs());
      fes.GetVDofs(vdim, vdofs_list);
   }
}

void L2ProjectionGridTransfer::L2ProjectionH1Space::LumpedMassInverse(
   Vector& ML_inv) const
{
   Vector ML_inv_full(fes_lor.GetVSize());
   // set ML_inv on dofs for vdim = 0
   Array<int> vdofs_list(fes_lor.GetNDofs());
   fes_lor.GetVDofs(0, vdofs_list);
   ML_inv_full.SetSubVector(vdofs_list, ML_inv);

   Vector ML_inv_true(fes_lor.GetTrueVSize());
   const Operator *P = fes_lor.GetProlongationMatrix();
   if (P) { P->MultTranspose(ML_inv_full, ML_inv_true); }
   else { ML_inv_true = ML_inv_full; }

   for (int i = 0; i < ML_inv_true.Size(); ++i)
   {
      ML_inv_true[i] = 1.0 / ML_inv_true[i];
   }

   if (P) { P->Mult(ML_inv_true, ML_inv_full); }
   else { ML_inv_full = ML_inv_true; }

   ML_inv_full.GetSubVector(vdofs_list, ML_inv);
}

std::unique_ptr<SparseMatrix>
L2ProjectionGridTransfer::L2ProjectionH1Space::AllocR()
{
   const Table& elem_dof_ho = fes_ho.GetElementToDofTable();
   const Table& elem_dof_lor = fes_lor.GetElementToDofTable();
   const int ndof_ho = fes_ho.GetNDofs();
   const int ndof_lor = fes_lor.GetNDofs();

   Table dof_elem_lor;
   Transpose(elem_dof_lor, dof_elem_lor, ndof_lor);

   Mesh* mesh_lor = fes_lor.GetMesh();
   const CoarseFineTransformations& cf_tr = mesh_lor->GetRefinementTransforms();

   // mfem::Mult but uses ho2lor to map HO elements to LOR elements
   const int* elem_dof_hoI = elem_dof_ho.GetI();
   const int* elem_dof_hoJ = elem_dof_ho.GetJ();
   const int* dof_elem_lorI = dof_elem_lor.GetI();
   const int* dof_elem_lorJ = dof_elem_lor.GetJ();

   Array<int> I(ndof_lor + 1);

   // figure out the size of J
   Array<int> dof_used_ho;
   dof_used_ho.SetSize(ndof_ho, -1);

   int sizeJ = 0;
   for (int ilor = 0; ilor < ndof_lor; ++ilor)
   {
      for (int jlor = dof_elem_lorI[ilor]; jlor < dof_elem_lorI[ilor + 1]; ++jlor)
      {
         int el_lor = dof_elem_lorJ[jlor];
         int iho = cf_tr.embeddings[el_lor].parent;
         for (int jho = elem_dof_hoI[iho]; jho < elem_dof_hoI[iho + 1]; ++jho)
         {
            int dof_ho = elem_dof_hoJ[jho];
            if (dof_used_ho[dof_ho] != ilor)
            {
               dof_used_ho[dof_ho] = ilor;
               ++sizeJ;
            }
         }
      }
   }

   // initialize dof_ho_dof_lor
   Table dof_lor_dof_ho;
   dof_lor_dof_ho.SetDims(ndof_lor, sizeJ);

   for (int i = 0; i < ndof_ho; ++i)
   {
      dof_used_ho[i] = -1;
   }

   // set values of J
   int* dof_dofI = dof_lor_dof_ho.GetI();
   int* dof_dofJ = dof_lor_dof_ho.GetJ();
   sizeJ = 0;
   for (int ilor = 0; ilor < ndof_lor; ++ilor)
   {
      dof_dofI[ilor] = sizeJ;
      for (int jlor = dof_elem_lorI[ilor]; jlor < dof_elem_lorI[ilor + 1]; ++jlor)
      {
         int el_lor = dof_elem_lorJ[jlor];
         int iho = cf_tr.embeddings[el_lor].parent;
         for (int jho = elem_dof_hoI[iho]; jho < elem_dof_hoI[iho + 1]; ++jho)
         {
            int dof_ho = elem_dof_hoJ[jho];
            if (dof_used_ho[dof_ho] != ilor)
            {
               dof_used_ho[dof_ho] = ilor;
               dof_dofJ[sizeJ] = dof_ho;
               ++sizeJ;
            }
         }
      }
   }

   dof_lor_dof_ho.SortRows();
   real_t* data = Memory<real_t>(dof_dofI[ndof_lor]);

   std::unique_ptr<SparseMatrix> R_local(new SparseMatrix(
                                            dof_dofI, dof_dofJ, data, ndof_lor,
                                            ndof_ho, true, true, true));
   (*R_local) = 0.0;

   dof_lor_dof_ho.LoseData();

   return R_local;
}

L2ProjectionGridTransfer::~L2ProjectionGridTransfer()
{
   delete F;
   delete B;
}

const Operator &L2ProjectionGridTransfer::ForwardOperator()
{
   if (!F) { BuildF(); }
   return *F;
}

const Operator &L2ProjectionGridTransfer::BackwardOperator()
{
   if (!B)
   {
      if (!F) { BuildF(); }
      B = new L2Prolongation(*F);
   }
   return *B;
}

void L2ProjectionGridTransfer::BuildF()
{
   if (!force_l2_space &&
       dom_fes.FEColl()->GetContType() == FiniteElementCollection::CONTINUOUS)
   {
      if (!Parallel())
      {
         F = new L2ProjectionH1Space(dom_fes, ran_fes);
      }
      else
      {
#ifdef MFEM_USE_MPI
         const mfem::ParFiniteElementSpace& dom_pfes =
            static_cast<mfem::ParFiniteElementSpace&>(dom_fes);
         const mfem::ParFiniteElementSpace& ran_pfes =
            static_cast<mfem::ParFiniteElementSpace&>(ran_fes);
         F = new L2ProjectionH1Space(dom_pfes, ran_pfes);
#endif
      }
   }
   else
   {
      F = new L2ProjectionL2Space(dom_fes, ran_fes);
   }
}

bool L2ProjectionGridTransfer::SupportsBackwardsOperator() const
{
   return ran_fes.GetTrueVSize() >= dom_fes.GetTrueVSize();
}


TransferOperator::TransferOperator(const FiniteElementSpace& lFESpace_,
                                   const FiniteElementSpace& hFESpace_)
   : Operator(hFESpace_.GetVSize(), lFESpace_.GetVSize())
{
   bool isvar_order = lFESpace_.IsVariableOrder() || hFESpace_.IsVariableOrder();
   if (lFESpace_.FEColl() == hFESpace_.FEColl() && !isvar_order)
   {
      OperatorPtr P(Operator::ANY_TYPE);
      hFESpace_.GetTransferOperator(lFESpace_, P);
      P.SetOperatorOwner(false);
      opr = P.Ptr();
   }
   else if (lFESpace_.GetMesh()->GetNE() > 0
            && hFESpace_.GetMesh()->GetNE() > 0
            && lFESpace_.GetVDim() == 1
            && hFESpace_.GetVDim() == 1
            && dynamic_cast<const TensorBasisElement*>(lFESpace_.GetFE(0))
            && dynamic_cast<const TensorBasisElement*>(hFESpace_.GetFE(0))
            && !isvar_order
            && (hFESpace_.FEColl()->GetContType() ==
                mfem::FiniteElementCollection::CONTINUOUS ||
                hFESpace_.FEColl()->GetContType() ==
                mfem::FiniteElementCollection::DISCONTINUOUS))
   {
      opr = new TensorProductPRefinementTransferOperator(lFESpace_, hFESpace_);
   }
   else
   {
      opr = new PRefinementTransferOperator(lFESpace_, hFESpace_);
   }
}

TransferOperator::~TransferOperator() { delete opr; }

void TransferOperator::Mult(const Vector& x, Vector& y) const
{
   opr->Mult(x, y);
}

void TransferOperator::MultTranspose(const Vector& x, Vector& y) const
{
   opr->MultTranspose(x, y);
}


PRefinementTransferOperator::PRefinementTransferOperator(
   const FiniteElementSpace& lFESpace_, const FiniteElementSpace& hFESpace_)
   : Operator(hFESpace_.GetVSize(), lFESpace_.GetVSize()), lFESpace(lFESpace_),
     hFESpace(hFESpace_)
{
   isvar_order = lFESpace_.IsVariableOrder() || hFESpace_.IsVariableOrder();
}

PRefinementTransferOperator::~PRefinementTransferOperator() {}

void PRefinementTransferOperator::Mult(const Vector& x, Vector& y) const
{
   Mesh* mesh = hFESpace.GetMesh();
   Array<int> l_dofs, h_dofs, l_vdofs, h_vdofs;
   DenseMatrix loc_prol;
   Vector subY, subX;

   Geometry::Type cached_geom = Geometry::INVALID;
   const FiniteElement* h_fe = NULL;
   const FiniteElement* l_fe = NULL;
   IsoparametricTransformation T;

   int vdim = lFESpace.GetVDim();

   for (int i = 0; i < mesh->GetNE(); i++)
   {
      DofTransformation * doftrans_h = hFESpace.GetElementDofs(i, h_dofs);
      DofTransformation * doftrans_l = lFESpace.GetElementDofs(i, l_dofs);

      const Geometry::Type geom = mesh->GetElementBaseGeometry(i);
      if (geom != cached_geom || isvar_order)
      {
         h_fe = hFESpace.GetFE(i);
         l_fe = lFESpace.GetFE(i);
         T.SetIdentityTransformation(h_fe->GetGeomType());
         h_fe->GetTransferMatrix(*l_fe, T, loc_prol);
         subY.SetSize(loc_prol.Height());
         cached_geom = geom;
      }

      for (int vd = 0; vd < vdim; vd++)
      {
         l_dofs.Copy(l_vdofs);
         lFESpace.DofsToVDofs(vd, l_vdofs);
         h_dofs.Copy(h_vdofs);
         hFESpace.DofsToVDofs(vd, h_vdofs);
         x.GetSubVector(l_vdofs, subX);
         if (doftrans_l)
         {
            doftrans_l->InvTransformPrimal(subX);
         }
         loc_prol.Mult(subX, subY);
         if (doftrans_h)
         {
            doftrans_h->TransformPrimal(subY);
         }
         y.SetSubVector(h_vdofs, subY);
      }
   }
}

void PRefinementTransferOperator::MultTranspose(const Vector& x,
                                                Vector& y) const
{
   y = 0.0;

   Mesh* mesh = hFESpace.GetMesh();
   Array<int> l_dofs, h_dofs, l_vdofs, h_vdofs;
   DenseMatrix loc_prol;
   Vector subY, subX;

   Array<char> processed(hFESpace.GetVSize());
   processed = 0;

   Geometry::Type cached_geom = Geometry::INVALID;
   const FiniteElement* h_fe = NULL;
   const FiniteElement* l_fe = NULL;
   IsoparametricTransformation T;

   int vdim = lFESpace.GetVDim();

   for (int i = 0; i < mesh->GetNE(); i++)
   {
      DofTransformation * doftrans_h = hFESpace.GetElementDofs(i, h_dofs);
      DofTransformation * doftrans_l = lFESpace.GetElementDofs(i, l_dofs);

      const Geometry::Type geom = mesh->GetElementBaseGeometry(i);
      if (geom != cached_geom || isvar_order)
      {
         h_fe = hFESpace.GetFE(i);
         l_fe = lFESpace.GetFE(i);
         T.SetIdentityTransformation(h_fe->GetGeomType());
         h_fe->GetTransferMatrix(*l_fe, T, loc_prol);
         loc_prol.Transpose();
         subY.SetSize(loc_prol.Height());
         cached_geom = geom;
      }

      for (int vd = 0; vd < vdim; vd++)
      {
         l_dofs.Copy(l_vdofs);
         lFESpace.DofsToVDofs(vd, l_vdofs);
         h_dofs.Copy(h_vdofs);
         hFESpace.DofsToVDofs(vd, h_vdofs);

         x.GetSubVector(h_vdofs, subX);
         if (doftrans_h)
         {
            doftrans_h->InvTransformDual(subX);
         }
         for (int p = 0; p < h_dofs.Size(); ++p)
         {
            if (processed[lFESpace.DecodeDof(h_dofs[p])])
            {
               subX[p] = 0.0;
            }
         }

         loc_prol.Mult(subX, subY);
         if (doftrans_l)
         {
            doftrans_l->TransformDual(subY);
         }
         y.AddElementVector(l_vdofs, subY);
      }

      for (int p = 0; p < h_dofs.Size(); ++p)
      {
         processed[lFESpace.DecodeDof(h_dofs[p])] = 1;
      }
   }
}


TensorProductPRefinementTransferOperator::
TensorProductPRefinementTransferOperator(
   const FiniteElementSpace& lFESpace_,
   const FiniteElementSpace& hFESpace_)
   : Operator(hFESpace_.GetVSize(), lFESpace_.GetVSize()), lFESpace(lFESpace_),
     hFESpace(hFESpace_)
{
   // Assuming the same element type
   Mesh* mesh = lFESpace.GetMesh();
   dim = mesh->Dimension();
   if (mesh->GetNE() == 0)
   {
      return;
   }
   const FiniteElement& el = *lFESpace.GetFE(0);

   const TensorBasisElement* ltel =
      dynamic_cast<const TensorBasisElement*>(&el);
   MFEM_VERIFY(ltel, "Low order FE space must be tensor product space");

   const TensorBasisElement* htel =
      dynamic_cast<const TensorBasisElement*>(hFESpace.GetFE(0));
   MFEM_VERIFY(htel, "High order FE space must be tensor product space");
   const Array<int>& hdofmap = htel->GetDofMap();

   const IntegrationRule& ir = hFESpace.GetFE(0)->GetNodes();
   IntegrationRule irLex = ir;

   // The quadrature points, or equivalently, the dofs of the high order space
   // must be sorted in lexicographical order
   for (int i = 0; i < ir.GetNPoints(); ++i)
   {
      int j = hdofmap[i] >=0 ? hdofmap[i] : -1 - hdofmap[i];
      irLex.IntPoint(i) = ir.IntPoint(j);
   }

   NE = lFESpace.GetNE();
   const DofToQuad& maps = el.GetDofToQuad(irLex, DofToQuad::TENSOR);

   D1D = maps.ndof;
   Q1D = maps.nqpt;
   B = maps.B;
   Bt = maps.Bt;

   elem_restrict_lex_l =
      lFESpace.GetElementRestriction(ElementDofOrdering::LEXICOGRAPHIC);

   MFEM_VERIFY(elem_restrict_lex_l,
               "Low order ElementRestriction not available");

   elem_restrict_lex_h =
      hFESpace.GetElementRestriction(ElementDofOrdering::LEXICOGRAPHIC);

   MFEM_VERIFY(elem_restrict_lex_h,
               "High order ElementRestriction not available");

   localL.SetSize(elem_restrict_lex_l->Height(), Device::GetMemoryType());
   localH.SetSize(elem_restrict_lex_h->Height(), Device::GetMemoryType());
   localL.UseDevice(true);
   localH.UseDevice(true);

   MFEM_VERIFY(dynamic_cast<const ElementRestriction*>(elem_restrict_lex_h),
               "High order element restriction is of unsupported type");

   mask.SetSize(localH.Size(), Device::GetMemoryType());
   static_cast<const ElementRestriction*>(elem_restrict_lex_h)
   ->BooleanMask(mask);
   mask.UseDevice(true);
}

namespace TransferKernels
{
void Prolongation2D(const int NE, const int D1D, const int Q1D,
                    const Vector& localL, Vector& localH,
                    const Array<real_t>& B, const Vector& mask)
{
   auto x_ = Reshape(localL.Read(), D1D, D1D, NE);
   auto y_ = Reshape(localH.Write(), Q1D, Q1D, NE);
   auto B_ = Reshape(B.Read(), Q1D, D1D);
   auto m_ = Reshape(mask.Read(), Q1D, Q1D, NE);

   mfem::forall(NE, [=] MFEM_HOST_DEVICE (int e)
   {
      for (int qy = 0; qy < Q1D; ++qy)
      {
         for (int qx = 0; qx < Q1D; ++qx)
         {
            y_(qx, qy, e) = 0.0;
         }
      }

      for (int dy = 0; dy < D1D; ++dy)
      {
         real_t sol_x[DofQuadLimits::MAX_Q1D];
         for (int qy = 0; qy < Q1D; ++qy)
         {
            sol_x[qy] = 0.0;
         }
         for (int dx = 0; dx < D1D; ++dx)
         {
            const real_t s = x_(dx, dy, e);
            for (int qx = 0; qx < Q1D; ++qx)
            {
               sol_x[qx] += B_(qx, dx) * s;
            }
         }
         for (int qy = 0; qy < Q1D; ++qy)
         {
            const real_t d2q = B_(qy, dy);
            for (int qx = 0; qx < Q1D; ++qx)
            {
               y_(qx, qy, e) += d2q * sol_x[qx];
            }
         }
      }
      for (int qy = 0; qy < Q1D; ++qy)
      {
         for (int qx = 0; qx < Q1D; ++qx)
         {
            y_(qx, qy, e) *= m_(qx, qy, e);
         }
      }
   });
}

void Prolongation3D(const int NE, const int D1D, const int Q1D,
                    const Vector& localL, Vector& localH,
                    const Array<real_t>& B, const Vector& mask)
{
   auto x_ = Reshape(localL.Read(), D1D, D1D, D1D, NE);
   auto y_ = Reshape(localH.Write(), Q1D, Q1D, Q1D, NE);
   auto B_ = Reshape(B.Read(), Q1D, D1D);
   auto m_ = Reshape(mask.Read(), Q1D, Q1D, Q1D, NE);

   mfem::forall(NE, [=] MFEM_HOST_DEVICE (int e)
   {
      for (int qz = 0; qz < Q1D; ++qz)
      {
         for (int qy = 0; qy < Q1D; ++qy)
         {
            for (int qx = 0; qx < Q1D; ++qx)
            {
               y_(qx, qy, qz, e) = 0.0;
            }
         }
      }

      for (int dz = 0; dz < D1D; ++dz)
      {
         real_t sol_xy[DofQuadLimits::MAX_Q1D][DofQuadLimits::MAX_Q1D];
         for (int qy = 0; qy < Q1D; ++qy)
         {
            for (int qx = 0; qx < Q1D; ++qx)
            {
               sol_xy[qy][qx] = 0.0;
            }
         }
         for (int dy = 0; dy < D1D; ++dy)
         {
            real_t sol_x[DofQuadLimits::MAX_Q1D];
            for (int qx = 0; qx < Q1D; ++qx)
            {
               sol_x[qx] = 0;
            }
            for (int dx = 0; dx < D1D; ++dx)
            {
               const real_t s = x_(dx, dy, dz, e);
               for (int qx = 0; qx < Q1D; ++qx)
               {
                  sol_x[qx] += B_(qx, dx) * s;
               }
            }
            for (int qy = 0; qy < Q1D; ++qy)
            {
               const real_t wy = B_(qy, dy);
               for (int qx = 0; qx < Q1D; ++qx)
               {
                  sol_xy[qy][qx] += wy * sol_x[qx];
               }
            }
         }
         for (int qz = 0; qz < Q1D; ++qz)
         {
            const real_t wz = B_(qz, dz);
            for (int qy = 0; qy < Q1D; ++qy)
            {
               for (int qx = 0; qx < Q1D; ++qx)
               {
                  y_(qx, qy, qz, e) += wz * sol_xy[qy][qx];
               }
            }
         }
      }
      for (int qz = 0; qz < Q1D; ++qz)
      {
         for (int qy = 0; qy < Q1D; ++qy)
         {
            for (int qx = 0; qx < Q1D; ++qx)
            {
               y_(qx, qy, qz, e) *= m_(qx, qy, qz, e);
            }
         }
      }
   });
}

void Restriction2D(const int NE, const int D1D, const int Q1D,
                   const Vector& localH, Vector& localL,
                   const Array<real_t>& Bt, const Vector& mask)
{
   auto x_ = Reshape(localH.Read(), Q1D, Q1D, NE);
   auto y_ = Reshape(localL.Write(), D1D, D1D, NE);
   auto Bt_ = Reshape(Bt.Read(), D1D, Q1D);
   auto m_ = Reshape(mask.Read(), Q1D, Q1D, NE);

   mfem::forall(NE, [=] MFEM_HOST_DEVICE (int e)
   {
      for (int dy = 0; dy < D1D; ++dy)
      {
         for (int dx = 0; dx < D1D; ++dx)
         {
            y_(dx, dy, e) = 0.0;
         }
      }

      for (int qy = 0; qy < Q1D; ++qy)
      {
         real_t sol_x[DofQuadLimits::MAX_D1D];
         for (int dx = 0; dx < D1D; ++dx)
         {
            sol_x[dx] = 0.0;
         }
         for (int qx = 0; qx < Q1D; ++qx)
         {
            const real_t s = m_(qx, qy, e) * x_(qx, qy, e);
            for (int dx = 0; dx < D1D; ++dx)
            {
               sol_x[dx] += Bt_(dx, qx) * s;
            }
         }
         for (int dy = 0; dy < D1D; ++dy)
         {
            const real_t q2d = Bt_(dy, qy);
            for (int dx = 0; dx < D1D; ++dx)
            {
               y_(dx, dy, e) += q2d * sol_x[dx];
            }
         }
      }
   });
}
void Restriction3D(const int NE, const int D1D, const int Q1D,
                   const Vector& localH, Vector& localL,
                   const Array<real_t>& Bt, const Vector& mask)
{
   auto x_ = Reshape(localH.Read(), Q1D, Q1D, Q1D, NE);
   auto y_ = Reshape(localL.Write(), D1D, D1D, D1D, NE);
   auto Bt_ = Reshape(Bt.Read(), D1D, Q1D);
   auto m_ = Reshape(mask.Read(), Q1D, Q1D, Q1D, NE);

   mfem::forall(NE, [=] MFEM_HOST_DEVICE (int e)
   {
      for (int dz = 0; dz < D1D; ++dz)
      {
         for (int dy = 0; dy < D1D; ++dy)
         {
            for (int dx = 0; dx < D1D; ++dx)
            {
               y_(dx, dy, dz, e) = 0.0;
            }
         }
      }

      for (int qz = 0; qz < Q1D; ++qz)
      {
         real_t sol_xy[DofQuadLimits::MAX_D1D][DofQuadLimits::MAX_D1D];
         for (int dy = 0; dy < D1D; ++dy)
         {
            for (int dx = 0; dx < D1D; ++dx)
            {
               sol_xy[dy][dx] = 0;
            }
         }
         for (int qy = 0; qy < Q1D; ++qy)
         {
            real_t sol_x[DofQuadLimits::MAX_D1D];
            for (int dx = 0; dx < D1D; ++dx)
            {
               sol_x[dx] = 0;
            }
            for (int qx = 0; qx < Q1D; ++qx)
            {
               const real_t s = m_(qx, qy, qz, e) * x_(qx, qy, qz, e);
               for (int dx = 0; dx < D1D; ++dx)
               {
                  sol_x[dx] += Bt_(dx, qx) * s;
               }
            }
            for (int dy = 0; dy < D1D; ++dy)
            {
               const real_t wy = Bt_(dy, qy);
               for (int dx = 0; dx < D1D; ++dx)
               {
                  sol_xy[dy][dx] += wy * sol_x[dx];
               }
            }
         }
         for (int dz = 0; dz < D1D; ++dz)
         {
            const real_t wz = Bt_(dz, qz);
            for (int dy = 0; dy < D1D; ++dy)
            {
               for (int dx = 0; dx < D1D; ++dx)
               {
                  y_(dx, dy, dz, e) += wz * sol_xy[dy][dx];
               }
            }
         }
      }
   });
}
} // namespace TransferKernels


TensorProductPRefinementTransferOperator::
~TensorProductPRefinementTransferOperator()
{
}

void TensorProductPRefinementTransferOperator::Mult(const Vector& x,
                                                    Vector& y) const
{
   if (lFESpace.GetMesh()->GetNE() == 0)
   {
      return;
   }

   elem_restrict_lex_l->Mult(x, localL);
   if (dim == 2)
   {
      TransferKernels::Prolongation2D(NE, D1D, Q1D, localL, localH, B, mask);
   }
   else if (dim == 3)
   {
      TransferKernels::Prolongation3D(NE, D1D, Q1D, localL, localH, B, mask);
   }
   else
   {
      MFEM_ABORT("TensorProductPRefinementTransferOperator::Mult not "
                 "implemented for dim = "
                 << dim);
   }
   elem_restrict_lex_h->MultTranspose(localH, y);
}

void TensorProductPRefinementTransferOperator::MultTranspose(const Vector& x,
                                                             Vector& y) const
{
   if (lFESpace.GetMesh()->GetNE() == 0)
   {
      return;
   }

   elem_restrict_lex_h->Mult(x, localH);
   if (dim == 2)
   {
      TransferKernels::Restriction2D(NE, D1D, Q1D, localH, localL, Bt, mask);
   }
   else if (dim == 3)
   {
      TransferKernels::Restriction3D(NE, D1D, Q1D, localH, localL, Bt, mask);
   }
   else
   {
      MFEM_ABORT("TensorProductPRefinementTransferOperator::MultTranspose not "
                 "implemented for dim = "
                 << dim);
   }
   elem_restrict_lex_l->MultTranspose(localL, y);
}


TrueTransferOperator::TrueTransferOperator(const FiniteElementSpace& lFESpace_,
                                           const FiniteElementSpace& hFESpace_)
   : Operator(hFESpace_.GetTrueVSize(), lFESpace_.GetTrueVSize()),
     lFESpace(lFESpace_),
     hFESpace(hFESpace_)
{
   localTransferOperator = new TransferOperator(lFESpace_, hFESpace_);

   P = lFESpace.GetProlongationMatrix();
   R = hFESpace.IsVariableOrder() ? hFESpace.GetHpRestrictionMatrix() :
       hFESpace.GetRestrictionMatrix();

   // P and R can be both null
   // P can be null and R not null
   // If P is not null it is assumed that R is not null as well
   if (P) { MFEM_VERIFY(R, "Both P and R have to be not NULL") }

   if (P)
   {
      tmpL.SetSize(lFESpace_.GetVSize());
      tmpH.SetSize(hFESpace_.GetVSize());
   }
   // P can be null and R not null
   else if (R)
   {
      tmpH.SetSize(hFESpace_.GetVSize());
   }
}

TrueTransferOperator::~TrueTransferOperator()
{
   delete localTransferOperator;
}

void TrueTransferOperator::Mult(const Vector& x, Vector& y) const
{
   if (P)
   {
      P->Mult(x, tmpL);
      localTransferOperator->Mult(tmpL, tmpH);
      R->Mult(tmpH, y);
   }
   else if (R)
   {
      localTransferOperator->Mult(x, tmpH);
      R->Mult(tmpH, y);
   }
   else
   {
      localTransferOperator->Mult(x, y);
   }
}

void TrueTransferOperator::MultTranspose(const Vector& x, Vector& y) const
{
   if (P)
   {
      R->MultTranspose(x, tmpH);
      localTransferOperator->MultTranspose(tmpH, tmpL);
      P->MultTranspose(tmpL, y);
   }
   else if (R)
   {
      R->MultTranspose(x, tmpH);
      localTransferOperator->MultTranspose(tmpH, y);
   }
   else
   {
      localTransferOperator->MultTranspose(x, y);
   }
}

} // namespace mfem<|MERGE_RESOLUTION|>--- conflicted
+++ resolved
@@ -278,15 +278,11 @@
       tr_lor->SetIntPoint(&ip_lor);
       // For now we use the geometry information from the LOR space, which means
       // we won't be mass conservative if the mesh is curved
-<<<<<<< HEAD
-      double w = ip_lor.weight;
+      real_t w = ip_lor.weight;
       if (fe_lor.GetMapType() == FiniteElement::VALUE)
       {
          w *= tr_lor->Weight();
       }
-=======
-      real_t w = el_tr->Weight() * ip_lor.weight;
->>>>>>> c444b17c
       shape_lor *= w;
       AddMultVWt(shape_lor, shape_ho, M_mixed_el);
    }
