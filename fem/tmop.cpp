--- conflicted
+++ resolved
@@ -2838,12 +2838,9 @@
    delete lim_func;
    delete adapt_lim_gf;
    delete surf_fit_gf;
-<<<<<<< HEAD
    delete surf_fit_limiter;
-=======
    delete surf_fit_grad;
    delete surf_fit_hess;
->>>>>>> 6515c9f2
    for (int i = 0; i < ElemDer.Size(); i++)
    {
       delete ElemDer[i];
@@ -3046,60 +3043,50 @@
 {
    MFEM_VERIFY(surf_fit_marker, "Surface fitting has not been enabled.");
 
-   int dim;
-   if (surf_fit_pos)
-   {
-      MFEM_VERIFY(surf_fit_pos->FESpace()->GetOrdering() == Ordering::byNODES,
-                  "Not supported below.");
-      dim = surf_fit_pos->FESpace()->GetMesh()->Dimension();
-   }
-
-<<<<<<< HEAD
-   int loc_cnt = 0, node_cnt = surf_fit_marker->Size();
-   double loc_max = 0.0, loc_sum = 0.0;
-   for (int s = 0; s < node_cnt; s++)
-=======
 #ifdef MFEM_USE_MPI
    auto pfes =
       dynamic_cast<const ParFiniteElementSpace *>(surf_fit_gf->FESpace());
    bool parallel = (pfes) ? true : false;
 #endif
 
+   int dim;
+   if (surf_fit_pos)
+   {
+      MFEM_VERIFY(surf_fit_pos->FESpace()->GetOrdering() == Ordering::byNODES,
+                  "Not supported below.");
+      dim = surf_fit_pos->FESpace()->GetMesh()->Dimension();
+   }
+
+   const int node_cnt = surf_fit_marker->Size();
    err_max = 0.0;
    int dof_cnt = 0;
    double err_sum = 0.0;
-   for (int i = 0; i < surf_fit_marker->Size(); i++)
->>>>>>> 6515c9f2
-   {
-      if ((*surf_fit_marker)[s] == false) { continue; }
-
-      loc_cnt++;
-
+   for (int i = 0; i < node_cnt; i++)
+   {
+      if ((*surf_fit_marker)[i] == false) { continue; }
+
+#ifdef MFEM_USE_MPI
+      // Don't count the overlapping DOFs in parallel.
+      if (parallel && pfes->GetLocalTDofNumber(i) < 0) { continue; }
+#endif
+
+      dof_cnt++;
       double sigma_s = 0.0;
-      if (surf_fit_gf) { sigma_s = fabs((*surf_fit_gf)(s)); }
+      if (surf_fit_gf) { sigma_s = fabs((*surf_fit_gf)(i)); }
       if (surf_fit_pos)
       {
-<<<<<<< HEAD
          Vector pos_s(dim), pos_s_target(dim);
          for (int d = 0; d < dim; d++)
          {
-            pos_s(d) = pos(d*node_cnt + s);
-            pos_s_target(d) = (*surf_fit_pos)(d*node_cnt + s);
+            pos_s(d) = pos(d*node_cnt + i);
+            pos_s_target(d) = (*surf_fit_pos)(d*node_cnt + i);
          }
          sigma_s = surf_fit_limiter->Eval(pos_s, pos_s_target, 1.0);
-=======
-#ifdef MFEM_USE_MPI
-         // Don't count the overlapping DOFs in parallel.
-         if (parallel && pfes->GetLocalTDofNumber(i) < 0) { continue; }
-#endif
-         dof_cnt++;
-         err_max  = fmax(err_max, fabs((*surf_fit_gf)(i)));
-         err_sum += fabs((*surf_fit_gf)(i));
->>>>>>> 6515c9f2
-      }
-
-      loc_max  = fmax(loc_max, sigma_s);
-      loc_sum += sigma_s;
+      }
+
+      err_max  = fmax(err_max, sigma_s);
+      err_sum += sigma_s;
+
    }
 
 #ifdef MFEM_USE_MPI
@@ -3812,16 +3799,15 @@
                                              DenseMatrix &mat)
 {
    const int el_id = Tpr.ElementNo;
+
    // Scalar for surf_fit_gf, vector for surf_fit_pos, but that's ok.
    const FiniteElementSpace *fes_fit =
       (surf_fit_gf) ? surf_fit_gf->FESpace() : surf_fit_pos->FESpace();
    const FiniteElement &el_s = *fes_fit->GetFE(el_id);
-   const int dof_x = el_x.GetDof(), dim = el_x.GetDim(),
-             dof_s = el_s.GetDof();
+   const int dof_s = el_s.GetDof(), dim = el_x.GetDim();
 
    // Check if the element has any DOFs marked for surface fitting.
-<<<<<<< HEAD
-   Array<int> vdofs;
+   Array<int> dofs, vdofs;
    fes_fit->GetElementVDofs(el_id, vdofs);
    int count = 0;
    for (int s = 0; s < dof_s; s++)
@@ -3832,7 +3818,7 @@
 
    Vector sigma_e(dof_s);
    DenseMatrix surf_fit_grad_e(dof_s, dim);
-   if (surf_fit_gf)
+   if (surf_fit_gf || surf_fit_gf_bg)
    {
       surf_fit_gf->GetSubVector(vdofs, sigma_e);
 
@@ -3840,63 +3826,26 @@
       // The FE coefficients of the gradient go in surf_fit_grad_e.
       Vector grad_ptr(surf_fit_grad_e.GetData(), dof_s * dim);
       DenseMatrix grad_phys; // This will be (dof x dim, dof).
-      el_s.ProjectGrad(el_s, Tpr, grad_phys);
-      grad_phys.Mult(sigma_e, grad_ptr);
+      if (surf_fit_gf_bg)
+      {
+         surf_fit_grad->FESpace()->GetElementVDofs(el_id, dofs);
+         surf_fit_grad->GetSubVector(dofs, grad_ptr);
+      }
+      else
+      {
+         el_s.ProjectGrad(el_s, Tpr, grad_phys);
+         grad_phys.Mult(sigma_e, grad_ptr);
+      }
    }
    else { Tpr.GetPointMat().Transpose(PMatI); }
-=======
-   Array<int> sdofs, dofs;
-   surf_fit_gf->FESpace()->GetElementDofs(el_id, sdofs);
-   int count = 0;
-   for (int s = 0; s < sdofs.Size(); s++)
-   {
-      count += ((*surf_fit_marker)[sdofs[s]]) ? 1 : 0;
-   }
-   if (count == 0) { return; }
-
-   const FiniteElement &el_s = *surf_fit_gf->FESpace()->GetFE(el_id);
-
-   const int dof_s = el_s.GetDof(), dim = el_x.GetDim();
-
-   Vector sigma_e;
-   surf_fit_gf->GetSubVector(sdofs, sigma_e);
-
-   // Project the gradient of sigma in the same space.
-   // The FE coefficients of the gradient go in surf_fit_grad_e.
-   DenseMatrix surf_fit_grad_e(dof_s, dim);
-   Vector grad_ptr(surf_fit_grad_e.GetData(), dof_s * dim);
-   DenseMatrix grad_phys; // This will be (dof x dim, dof).
-   if (surf_fit_gf_bg)
-   {
-      surf_fit_grad->FESpace()->GetElementVDofs(el_id, dofs);
-      surf_fit_grad->GetSubVector(dofs, grad_ptr);
-   }
-   else
-   {
-      el_s.ProjectGrad(el_s, Tpr, grad_phys);
-      grad_phys.Mult(sigma_e, grad_ptr);
-   }
->>>>>>> 6515c9f2
 
    const IntegrationRule &ir = el_s.GetNodes();
-<<<<<<< HEAD
-   Vector surf_fit_grad_s(dim);
 
    for (int s = 0; s < dof_s; s++)
    {
       if ((*surf_fit_marker)[vdofs[s]] == false) { continue; }
 
-      const IntegrationPoint &ip = ir.IntPoint(s);
-      Tpr.SetIntPoint(&ip);
-      el_x.CalcShape(ip, shape_x);
-      el_s.CalcShape(ip, shape_s);
-
-      // Note that this gradient is already in physical space.
-      if (surf_fit_gf)
-      {
-         surf_fit_grad_e.MultTranspose(shape_s, surf_fit_grad_s);
-      }
-      else
+      if (surf_fit_pos)
       {
          Vector pos(dim), pos_target(dim);
          for (int d = 0; d < dim; d++)
@@ -3905,28 +3854,20 @@
             pos_target(d) = (*surf_fit_pos)(vdofs[d*dof_s + s]);
          }
          sigma_e(s) = surf_fit_limiter->Eval(pos, pos_target, 1.0);
-         surf_fit_limiter->Eval_d1(pos, pos_target, 1.0, surf_fit_grad_s);
-      }
-
-      surf_fit_grad_s *= 2.0 * surf_fit_normal *
-                         surf_fit_coeff->Eval(Tpr, ip) * sigma_e(s);
-
-      AddMultVWt(shape_x, surf_fit_grad_s, mat);
-=======
-   for (int s = 0; s < dof_s; s++)
-   {
-      if ((*surf_fit_marker)[sdofs[s]] == false) { continue; }
+         Vector grad_s(dim);
+         surf_fit_limiter->Eval_d1(pos, pos_target, 1.0, grad_s);
+         for (int d = 0; d < dim; d++) { surf_fit_grad_e(s, d) = grad_s(d); }
+      }
 
       const IntegrationPoint &ip = ir.IntPoint(s);
       Tpr.SetIntPoint(&ip);
       const double w = 2.0 * surf_fit_normal *
                        surf_fit_coeff->Eval(Tpr, ip) * sigma_e(s) *
-                       1.0/surf_fit_dof_count[sdofs[s]];
+                       1.0 / surf_fit_dof_count[vdofs[s]];
       for (int d = 0; d < dim; d++)
       {
          mat(s, d) += w * surf_fit_grad_e(s, d);
       }
->>>>>>> 6515c9f2
    }
 }
 
@@ -3935,19 +3876,18 @@
                                               DenseMatrix &mat)
 {
    const int el_id = Tpr.ElementNo;
+
    // Scalar for surf_fit_gf, vector for surf_fit_pos, but that's ok.
    const FiniteElementSpace *fes_fit =
       (surf_fit_gf) ? surf_fit_gf->FESpace() : surf_fit_pos->FESpace();
    const FiniteElement &el_s = *fes_fit->GetFE(el_id);
-   const int dof_x = el_x.GetDof(), dim = el_x.GetDim(),
-             dof_s = el_s.GetDof();
+   const int dof_s = el_s.GetDof(), dim = el_x.GetDim();
 
    // Check if the element has any DOFs marked for surface fitting.
-<<<<<<< HEAD
-   Array<int> vdofs;
+   Array<int> dofs, vdofs;
    fes_fit->GetElementVDofs(el_id, vdofs);
    int count = 0;
-   for (int s = 0; s < vdofs.Size(); s++)
+   for (int s = 0; s < dof_s; s++)
    {
       count += ((*surf_fit_marker)[vdofs[s]]) ? 1 : 0;
    }
@@ -3956,7 +3896,7 @@
    Vector sigma_e(dof_s);
    DenseMatrix surf_fit_grad_e(dof_s, dim);
    DenseMatrix surf_fit_hess_e(dof_s, dim*dim);
-   if (surf_fit_gf)
+   if (surf_fit_gf || surf_fit_gf_bg)
    {
       surf_fit_gf->GetSubVector(vdofs, sigma_e);
 
@@ -3964,88 +3904,48 @@
       // The FE coefficients of the gradient go in surf_fit_grad_e.
       Vector grad_ptr(surf_fit_grad_e.GetData(), dof_s * dim);
       DenseMatrix grad_phys; // This will be (dof x dim, dof).
-      el_s.ProjectGrad(el_s, Tpr, grad_phys);
-      grad_phys.Mult(sigma_e, grad_ptr);
+      if (surf_fit_gf_bg)
+      {
+         surf_fit_grad->FESpace()->GetElementVDofs(el_id, dofs);
+         surf_fit_grad->GetSubVector(dofs, grad_ptr);
+      }
+      else
+      {
+         el_s.ProjectGrad(el_s, Tpr, grad_phys);
+         grad_phys.Mult(sigma_e, grad_ptr);
+      }
 
       // Project the Hessian of sigma in the same space.
       // The FE coefficients of the Hessian go in surf_fit_hess_e.
-=======
-   Array<int> dofs, sdofs;
-   surf_fit_gf->FESpace()->GetElementDofs(el_id, sdofs);
-   int ndofs = sdofs.Size();
-   int count = 0;
-   for (int s = 0; s < ndofs; s++)
-   {
-      count += ((*surf_fit_marker)[sdofs[s]]) ? 1 : 0;
-   }
-   if (count == 0) { return; }
-
-   const FiniteElement &el_s = *surf_fit_gf->FESpace()->GetFE(el_id);
-
-   const int dof_s = el_s.GetDof(), dim = el_x.GetDim();
-
-   Vector sigma_e;
-   surf_fit_gf->GetSubVector(sdofs, sigma_e);
-
-   DenseMatrix surf_fit_grad_e(dof_s, dim);
-   Vector grad_ptr(surf_fit_grad_e.GetData(), dof_s * dim);
-   DenseMatrix grad_phys;
-   if (surf_fit_gf_bg)
-   {
-      surf_fit_grad->FESpace()->GetElementVDofs(el_id, dofs);
-      surf_fit_grad->GetSubVector(dofs, grad_ptr);
-   }
-   else
-   {
-      el_s.ProjectGrad(el_s, Tpr, grad_phys);
-      grad_phys.Mult(sigma_e, grad_ptr);
-   }
-
-   DenseMatrix surf_fit_hess_e(dof_s, dim*dim);
-   Vector hess_ptr(surf_fit_hess_e.GetData(), dof_s*dim*dim);
-   if (surf_fit_gf_bg)
-   {
-      surf_fit_hess->FESpace()->GetElementVDofs(el_id, dofs);
-      surf_fit_hess->GetSubVector(dofs, hess_ptr);
-   }
-   else
-   {
->>>>>>> 6515c9f2
-      surf_fit_hess_e.SetSize(dof_s*dim, dim);
-      Mult(grad_phys, surf_fit_grad_e, surf_fit_hess_e);
-      surf_fit_hess_e.SetSize(dof_s, dim * dim);
-   }
-<<<<<<< HEAD
+      Vector hess_ptr(surf_fit_hess_e.GetData(), dof_s*dim*dim);
+      if (surf_fit_gf_bg)
+      {
+         surf_fit_hess->FESpace()->GetElementVDofs(el_id, dofs);
+         surf_fit_hess->GetSubVector(dofs, hess_ptr);
+      }
+      else
+      {
+         surf_fit_hess_e.SetSize(dof_s*dim, dim);
+         Mult(grad_phys, surf_fit_grad_e, surf_fit_hess_e);
+         surf_fit_hess_e.SetSize(dof_s, dim * dim);
+      }
+   }
    else { Tpr.GetPointMat().Transpose(PMatI); }
 
    const IntegrationRule &ir = el_s.GetNodes();
-   Vector shape_x(dof_x), shape_s(dof_s);
-=======
-
-   const IntegrationRule &ir = el_s.GetNodes();
-
->>>>>>> 6515c9f2
-   Vector surf_fit_grad_s(dim);
+
    DenseMatrix surf_fit_hess_s(dim, dim);
-
    for (int s = 0; s < dof_s; s++)
    {
-<<<<<<< HEAD
       if ((*surf_fit_marker)[vdofs[s]] == false) { continue; }
-=======
-      if ((*surf_fit_marker)[sdofs[s]] == false) { continue; }
->>>>>>> 6515c9f2
 
       const IntegrationPoint &ip = ir.IntPoint(s);
       Tpr.SetIntPoint(&ip);
 
-<<<<<<< HEAD
-      if (surf_fit_gf)
-      {
-         // These are the sums over k at the dof s (looking at the notes).
-         surf_fit_grad_e.MultTranspose(shape_s, surf_fit_grad_s);
+      if (surf_fit_gf || surf_fit_gf_bg)
+      {
          Vector gg_ptr(surf_fit_hess_s.GetData(), dim * dim);
-         surf_fit_hess_e.MultTranspose(shape_s, gg_ptr);
+         surf_fit_hess_e.GetRow(s, gg_ptr);
       }
       else
       {
@@ -4056,13 +3956,11 @@
             pos_target(d) = (*surf_fit_pos)(vdofs[d*dof_s + s]);
          }
          sigma_e(s) = surf_fit_limiter->Eval(pos, pos_target, 1.0);
-         surf_fit_limiter->Eval_d1(pos, pos_target, 1.0, surf_fit_grad_s);
+         Vector grad_s(dim);
+         surf_fit_limiter->Eval_d1(pos, pos_target, 1.0, grad_s);
+         for (int d = 0; d < dim; d++) { surf_fit_grad_e(s, d) = grad_s(d); }
          surf_fit_limiter->Eval_d2(pos, pos_target, 1.0, surf_fit_hess_s);
       }
-=======
-      Vector gg_ptr(surf_fit_hess_s.GetData(), dim * dim);
-      surf_fit_hess_e.GetRow(s, gg_ptr);
->>>>>>> 6515c9f2
 
       // Loops over the local matrix.
       const double w = surf_fit_normal * surf_fit_coeff->Eval(Tpr, ip);
@@ -4073,9 +3971,9 @@
             double entry = w * ( 2.0 * surf_fit_grad_e(s, idim) *
                                  /* */ surf_fit_grad_e(s, jdim) +
                                  2.0 * sigma_e(s) * surf_fit_hess_s(idim, jdim));
-            entry *= 1.0/surf_fit_dof_count[sdofs[s]];
-            int idx = s + idim*ndofs;
-            int jdx = s + jdim*ndofs;
+            entry *= 1.0/surf_fit_dof_count[vdofs[s]];
+            int idx = s + idim*dof_s;
+            int jdx = s + jdim*dof_s;
             mat(idx, jdx) += entry;
             if (idx != jdx) { mat(jdx, idx) += entry; }
          }
