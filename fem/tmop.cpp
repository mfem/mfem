--- conflicted
+++ resolved
@@ -3500,6 +3500,7 @@
    periodic = (x_0 && x_0->FESpace()->IsDGSpace()) ? true : false;
 
    // Compute PA.X0 when we're setting x_0 to something.
+   // TODO move(or copy?) this in AssemblePA.
    if (PA.enabled && x_0 != nullptr)
    {
       const ElementDofOrdering ord = ElementDofOrdering::LEXICOGRAPHIC;
@@ -5129,25 +5130,6 @@
 }
 #endif
 
-<<<<<<< HEAD
-=======
-void TMOP_Integrator::SetInitialMeshPos(const GridFunction *x0)
-{
-   x_0 = x0;
-
-   // Compute PA.X0 when we're setting x_0 to something.
-   // TODO move(or copy?) this in AssemblePA.
-   if (PA.enabled && x_0 != nullptr)
-   {
-      const ElementDofOrdering ord = ElementDofOrdering::LEXICOGRAPHIC;
-      const Operator *n0_R = x0->FESpace()->GetElementRestriction(ord);
-      PA.X0.SetSize(n0_R->Height(), Device::GetMemoryType());
-      PA.X0.UseDevice(true);
-      n0_R->Mult(*x_0, PA.X0);
-   }
-}
-
->>>>>>> e7f8bbbd
 void TMOP_Integrator::ComputeNormalizationEnergies(const GridFunction &x,
                                                    real_t &metric_energy,
                                                    real_t &lim_energy,
