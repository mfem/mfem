--- conflicted
+++ resolved
@@ -1314,8 +1314,6 @@
    return mu55_ad(T, W);
 }
 
-<<<<<<< HEAD
-=======
 AD1Type TMOP_Metric_055::EvalW_AD1(const std::vector<AD1Type> &T,
                                    const std::vector<AD1Type> &W) const
 {
@@ -1328,7 +1326,6 @@
    return EvalW_AD_impl<AD2Type>(T,W);
 }
 
->>>>>>> 3c0a7347
 real_t TMOP_Metric_056::EvalWMatrixForm(const DenseMatrix &Jpt) const
 {
    // mu_56 = 0.5 (det(J) + 1 / det(J)) - 1.
