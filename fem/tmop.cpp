--- conflicted
+++ resolved
@@ -1355,10 +1355,11 @@
 void DiscreteAdaptTC::ParUpdateAfterMeshTopologyChange()
 {
    ptspec_fesv->Update();
-   if (tspec_fesv) {
-       delete tspec_fesv;
-       tspec_fesv = new FiniteElementSpace(ptspec_fesv->GetMesh(),
-                                           ptspec_fesv->FEColl(), ncomp);
+   if (tspec_fesv)
+   {
+      delete tspec_fesv;
+      tspec_fesv = new FiniteElementSpace(ptspec_fesv->GetMesh(),
+                                          ptspec_fesv->FEColl(), ncomp);
    }
    tspec_pgf->Update();
    tspec_gf = tspec_pgf;
@@ -1395,22 +1396,14 @@
 
 void DiscreteAdaptTC::SetTspecAtIndex(int idx, const ParGridFunction &tspec_)
 {
-<<<<<<< HEAD
    const int vdim = tspec_.FESpace()->GetVDim(),
              ndof = tspec_.FESpace()->GetNDofs();
-   for (int i = 0; i < ndof*vdim; i++)
-   {
-      tspec(i+idx*ndof) = tspec_(i);
-   }
-
-=======
-   const int vdim     = tspec_.FESpace()->GetVDim(),
-             dof_cnt  = tspec_.Size()/vdim;
+   MFEM_VERIFY(ndof == tspec.Size()/ncomp, "Inconsistency in SetTspecAtIndex.");
+
    const auto tspec__d = tspec_.Read();
    auto tspec_d = tspec.ReadWrite();
-   const int offset = idx*dof_cnt;
-   internal::device_copy(tspec_d + offset, tspec__d, dof_cnt*vdim);
->>>>>>> 94b82ef9
+   const int offset = idx*ndof;
+   internal::device_copy(tspec_d + offset, tspec__d, ndof*vdim);
    FinalizeParDiscreteTargetSpec(tspec_);
 }
 
@@ -1489,52 +1482,30 @@
    // make a copy of tspec->tspec_temp, increase its size, and
    // copy data from tspec_temp -> tspec, then add new entries
    Vector tspec_temp = tspec;
-<<<<<<< HEAD
-   tspec.SetSize(ncomp*ndof);
-=======
    tspec.UseDevice(true);
    tspec_sav.UseDevice(true);
-   tspec.SetSize(ncomp*dof_cnt);
->>>>>>> 94b82ef9
+   tspec.SetSize(ncomp*ndof);
 
    const auto tspec_temp_d = tspec_temp.Read();
    auto tspec_d = tspec.ReadWrite();
    internal::device_copy(tspec_d, tspec_temp_d, tspec_temp.Size());
 
-<<<<<<< HEAD
-   for (int i = 0; i < ndof*vdim; i++)
-   {
-      tspec(i+(ncomp-vdim)*ndof) = tspec_(i);
-   }
-=======
    const auto tspec__d = tspec_.Read();
-   const int offset = (ncomp-vdim)*dof_cnt;
-   internal::device_copy(tspec_d + offset, tspec__d, dof_cnt*vdim);
->>>>>>> 94b82ef9
+   const int offset = (ncomp-vdim)*ndof;
+   internal::device_copy(tspec_d + offset, tspec__d, ndof*vdim);
 }
 
 void DiscreteAdaptTC::SetTspecAtIndex(int idx, const GridFunction &tspec_)
 {
-<<<<<<< HEAD
    const int vdim = tspec_.FESpace()->GetVDim(),
              ndof = tspec_.FESpace()->GetNDofs();
    MFEM_VERIFY(ndof == tspec.Size()/ncomp, "Inconsistency in SetTargetSpec.");
-   for (int i = 0; i < ndof*vdim; i++)
-   {
-      tspec(i+idx*ndof) = tspec_(i);
-   }
-
-   FinalizeSerialDiscreteTargetSpec(tspec_);
-=======
-   const int vdim     = tspec_.FESpace()->GetVDim(),
-             dof_cnt  = tspec_.Size()/vdim;
 
    const auto tspec__d = tspec_.Read();
    auto tspec_d = tspec.ReadWrite();
-   const int offset = idx*dof_cnt;
-   internal::device_copy(tspec_d + offset, tspec__d, dof_cnt*vdim);
-   FinalizeSerialDiscreteTargetSpec();
->>>>>>> 94b82ef9
+   const int offset = idx*ndof;
+   internal::device_copy(tspec_d + offset, tspec__d, ndof*vdim);
+   FinalizeSerialDiscreteTargetSpec(tspec_);
 }
 
 void DiscreteAdaptTC::SetSerialDiscreteTargetSize(const GridFunction &tspec_)
@@ -1619,10 +1590,11 @@
 void DiscreteAdaptTC::GetSerialDiscreteTargetSpec(GridFunction &tspec_, int idx)
 {
    if (idx < 0) { return; }
-   MFEM_VERIFY(tspec_.FESpace()->GetNDofs() == tspec.Size()/ncomp,
-               "Inconsistency in GetSerialDiscreteTargetSpec.");
    const int ndof = tspec_.FESpace()->GetNDofs(),
              vdim = tspec_.FESpace()->GetVDim();
+   MFEM_VERIFY(ndof == tspec.Size()/ncomp,
+               "Inconsistency in GetSerialDiscreteTargetSpec.");
+
    for (int i = 0; i < ndof*vdim; i++)
    {
       tspec_(i) = tspec(i + idx*ndof);
@@ -1642,17 +1614,21 @@
       tspec_gf_ptr[i]->Update();
    }
 
-   if (sizeidx > -1) {
-       GetSerialDiscreteTargetSpec(*tspec_gf_ptr[sizeidx], sizeidx);
-   }
-   if (skewidx > -1) {
-       GetSerialDiscreteTargetSpec(*tspec_gf_ptr[skewidx], skewidx);
-   }
-   if (aspectratioidx > -1) {
-       GetSerialDiscreteTargetSpec(*tspec_gf_ptr[aspectratioidx], aspectratioidx);
-   }
-   if (orientationidx > -1) {
-       GetSerialDiscreteTargetSpec(*tspec_gf_ptr[orientationidx], orientationidx);
+   if (sizeidx > -1)
+   {
+      GetSerialDiscreteTargetSpec(*tspec_gf_ptr[sizeidx], sizeidx);
+   }
+   if (skewidx > -1)
+   {
+      GetSerialDiscreteTargetSpec(*tspec_gf_ptr[skewidx], skewidx);
+   }
+   if (aspectratioidx > -1)
+   {
+      GetSerialDiscreteTargetSpec(*tspec_gf_ptr[aspectratioidx], aspectratioidx);
+   }
+   if (orientationidx > -1)
+   {
+      GetSerialDiscreteTargetSpec(*tspec_gf_ptr[orientationidx], orientationidx);
    }
 
    adapt_eval->SetSerialMetaInfo(*tspec_fesv->GetMesh(),
