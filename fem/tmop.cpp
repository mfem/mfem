// Copyright (c) 2010-2025, Lawrence Livermore National Security, LLC. Produced
// at the Lawrence Livermore National Laboratory. All Rights reserved. See files
// LICENSE and NOTICE for details. LLNL-CODE-806117.
//
// This file is part of the MFEM library. For more information and source code
// availability visit https://mfem.org.
//
// MFEM is free software; you can redistribute it and/or modify it under the
// terms of the BSD-3 license. We welcome feedback and contributions, see file
// CONTRIBUTING.md for details.

#include "tmop.hpp"
#include "linearform.hpp"
#include "pgridfunc.hpp"
#include "tmop_tools.hpp"
#include "../general/forall.hpp"
#include "../linalg/dual.hpp"

namespace mfem
{

/* AD related definitions below ========================================*/

/// MFEM native AD-type for first derivatives
<<<<<<< HEAD
using AD1Type = future::dual<real_t, real_t>;
/// MFEM native AD-type for second derivatives
using AD2Type = future::dual<AD1Type, AD1Type>;
=======
using AD1Type = internal::dual<real_t, real_t>;
/// MFEM native AD-type for second derivatives
using AD2Type = internal::dual<AD1Type, AD1Type>;
>>>>>>> c2457ae1

/*
Functions for 2x2 DenseMatrix cast as std::vector<type>, assuming column-major storage
*/
template <typename type>
type fnorm2_2D(const std::vector<type> &u)
{
   return u[0]*u[0] + u[1]*u[1] + u[2]*u[2] + u[3]*u[3];
}

template <typename type>
type fnorm2_3D(const std::vector<type> &u)
{
   return u[0]*u[0] + u[1]*u[1] + u[2]*u[2] + u[3]*u[3] + u[4]*u[4] +
          u[5]*u[5] + u[6]*u[6] + u[7]*u[7] + u[8]*u[8];
}

template <typename type>
type det_2D(const std::vector<type> &u)
{
   return u[0]*u[3] - u[1]*u[2];
}

template <typename type>
type det_3D(const std::vector<type> &u)
{
   return u[0]*(u[4]*u[8] - u[5]*u[7]) -
          u[1]*(u[3]*u[8] - u[5]*u[6]) +
          u[2]*(u[3]*u[7] - u[4]*u[6]);
}

template <typename type>
void mult_2D(const std::vector<type> &u, const std::vector<type> &M,
             std::vector<type> &mat)
{
   mat.resize(u.size());

   mat[0] = u[0]*M[0] + u[2]*M[1];
   mat[1] = u[1]*M[0] + u[3]*M[1];
   mat[2] = u[0]*M[2] + u[2]*M[3];
   mat[3] = u[1]*M[2] + u[3]*M[3];
}

template <typename type>
void mult_aTa_2D(const std::vector<type> &in, std::vector<type> &outm)
{
   outm.resize(in.size());
   outm[0] = in[0]*in[0];
   outm[1] = in[0]*in[2] + in[1]*in[3];
   outm[2] = in[0]*in[2] + in[1]*in[3];
   outm[3] = in[3]*in[3];
}

template <typename scalartype, typename type>
void add_2D(const scalartype &scalar, const std::vector<type> &u,
            const DenseMatrix *M, std::vector<type> &mat)
{
   mat.resize(u.size());
   mat[0] = u[0] + scalar * M->Elem(0,0);
   mat[1] = u[1] + scalar * M->Elem(1,0);
   mat[2] = u[2] + scalar * M->Elem(0,1);
   mat[3] = u[3] + scalar * M->Elem(1,1);
}

template <typename scalartype, typename type>
void add_2D(const scalartype &scalar, const std::vector<type> &u,
            const std::vector<type> &M, std::vector<type> &mat)
{
   mat.resize(M.size());
   mat[0] = u[0] + scalar * M[0];
   mat[1] = u[1] + scalar * M[1];
   mat[2] = u[2] + scalar * M[2];
   mat[3] = u[3] + scalar * M[3];
}

template <typename type>
void adjoint_2D(const std::vector<type> &in, std::vector<type> &outm)
{
   outm.resize(in.size());
   outm[0] = in[3];
   outm[1] = -in[1];
   outm[2] = -in[2];
   outm[3] = in[0];
}

template <typename type>
void transpose_2D(const std::vector<type> &in, std::vector<type> &outm)
{
   outm.resize(in.size());
   outm[0] = in[0];
   outm[1] = in[2];
   outm[2] = in[1];
   outm[3] = in[3];
}

template <typename scalartype, typename type>
void add_3D(const scalartype &scalar, const std::vector<type> &u,
            const DenseMatrix *M, std::vector<type> &mat)
{
   mat.resize(u.size());
   mat[0] = u[0] + scalar * M->Elem(0,0);
   mat[1] = u[1] + scalar * M->Elem(1,0);
   mat[2] = u[2] + scalar * M->Elem(2,0);

   mat[3] = u[3] + scalar * M->Elem(0,1);
   mat[4] = u[4] + scalar * M->Elem(1,1);
   mat[5] = u[5] + scalar * M->Elem(2,1);

   mat[6] = u[6] + scalar * M->Elem(0,2);
   mat[7] = u[7] + scalar * M->Elem(1,2);
   mat[8] = u[8] + scalar * M->Elem(2,2);
}

/* Metric definitions */

// W = |T-T'|^2, where T'= |T|*I/sqrt(2).
template <typename type>
type mu85_ad(const std::vector<type> &T, const std::vector<type> &W)
{
   auto fnorm = sqrt(fnorm2_2D(T));
   return T[1]*T[1] + T[2]*T[2] +
          (T[0] - fnorm/sqrt(2))*(T[0] - fnorm/sqrt(2)) +
          (T[3] - fnorm/sqrt(2))*(T[3] - fnorm/sqrt(2));
};

// W = 1/tau |T-I|^2.
template <typename type>
type mu98_ad(const std::vector<type> &T, const std::vector<type> &W)
{
   DenseMatrix Id(2,2); Id = 0.0;
   Id(0,0) = 1; Id(1,1) = 1;

   std::vector<type> Mat;
   add_2D(real_t{-1.0}, T, &Id, Mat);

   return fnorm2_2D(Mat)/det_2D(T);
};

// W = 1/(tau^0.5) |T-I|^2.
template <typename type>
type mu342_ad(const std::vector<type> &T, const std::vector<type> &W)
{
   DenseMatrix Id(3,3); Id = 0.0;
   Id(0,0) = 1; Id(1,1) = 1; Id(2,2) = 1;

   std::vector<type> Mat;
   add_3D(real_t{-1.0}, T, &Id, Mat);

   return fnorm2_3D(Mat)/sqrt(det_3D(T));
};

// (1/4 alpha) | A - (adj A)^t W^t W / omega |^2
template <typename type>
type nu11_ad(const std::vector<type> &T, const std::vector<type> &W)
{
   std::vector<type> A;   // T*W = A
   std::vector<type> AdjA,AdjAt, WtW, WRK, WRK2;

   mult_2D(T,W,A); // We assume that both A and W are nonsingular.

   auto alpha = det_2D(A);
   auto omega = det_2D(W);
   adjoint_2D(A, AdjA);
   transpose_2D(AdjA, AdjAt);

   mult_aTa_2D(W, WtW);
   mult_2D(AdjAt, WtW, WRK);

   add_2D(-1.0/omega, A, WRK, WRK2);
   auto fnorm =  fnorm2_2D(WRK2);

   return 0.25 / (alpha) * fnorm;
};

// 0.5 * ( sqrt(alpha/omega) - sqrt(omega/alpha) )^2
template <typename type>
type nu14_ad(const std::vector<type> &T, const std::vector<type> &W)
{
   std::vector<type> A;   // T*W = A
   mult_2D(T,W,A);

   auto sqalpha = sqrt(det_2D(A));
   auto sqomega = sqrt(det_2D(W));

   return 0.5*pow(sqalpha/sqomega - sqomega/sqalpha, 2.0);
};

// (1/alpha) | A - W |^2
template <typename type>
type nu36_ad(const std::vector<type> &T, const std::vector<type> &W)
{
   std::vector<type> A;   // T*W = A
   std::vector<type> AminusW;  // A-W

   mult_2D(T,W,A);
   add_2D(-1.0,A,W,AminusW);
   auto fnorm =  fnorm2_2D(AminusW);

   return 1.0 / (det_2D(A)) * fnorm;
};

// [ 1.0 - cos( phi_A - phi_W ) ] / (sin phi_A * sin phi_W)
template <typename type>
type nu50_ad(const std::vector<type> &T, const std::vector<type> &W)
{
   // We assume that both A and W are nonsingular.
   std::vector<type> A;
   mult_2D(T,W,A);
   auto l1_A = sqrt(A[0]*A[0] + A[1]*A[1]);
   auto l2_A = sqrt(A[2]*A[2] + A[3]*A[3]);
   auto prod_A = l1_A*l2_A;
   auto det_A = A[0]*A[3] - A[1]*A[2];
   auto sin_A = det_A/prod_A;
   auto cos_A = (A[0]*A[2] + A[1]*A[3])/prod_A;

   auto l1_W = sqrt(W[0]*W[0] + W[1]*W[1]);
   auto l2_W = sqrt(W[2]*W[2] + W[3]*W[3]);
   auto prod_W = l1_W*l2_W;
   auto det_W = W[0]*W[3] - W[1]*W[2];
   auto sin_W = det_W/prod_W;
   auto cos_W = (W[0]*W[2] + W[1]*W[3])/prod_W;

   return (1.0 - cos_A*cos_W - sin_A*sin_W)/(sin_A*sin_W);
};

// [ 0.5 * (ups_A / ups_W + ups_W / ups_A) - cos(phi_A - phi_W) ] /
// (sin phi_A * sin phi_W), where ups = l_1 l_2 sin(phi)
template <typename type>
type nu51_ad(const std::vector<type> &T, const std::vector<type> &W)
{
   std::vector<type> A;
   mult_2D(T,W,A);
   // We assume that both A and W are nonsingular.
   auto l1_A = sqrt(A[0]*A[0] + A[1]*A[1]);
   auto l2_A = sqrt(A[2]*A[2] + A[3]*A[3]);
   auto prod_A = l1_A*l2_A;
   auto det_A = A[0]*A[3] - A[1]*A[2];
   auto sin_A = det_A/prod_A;
   auto cos_A = (A[0]*A[2] + A[1]*A[3])/prod_A;
   auto ups_A = l1_A*l2_A*sin_A;

   auto l1_W = sqrt(W[0]*W[0] + W[1]*W[1]);
   auto l2_W = sqrt(W[2]*W[2] + W[3]*W[3]);
   auto prod_W = l1_W*l2_W;
   auto det_W = W[0]*W[3] - W[1]*W[2];
   auto sin_W = det_W/prod_W;
   auto cos_W = (W[0]*W[2] + W[1]*W[3])/prod_W;
   auto ups_W = l1_W*l2_W*sin_W;

   return (0.5 * (ups_A / ups_W + ups_W / ups_A) - cos_A*cos_W - sin_A*sin_W) /
          (sin_A*sin_W);
};

// (1/2 alpha) | A - (|A|/|W|) W |^2
template <typename type>
type nu107_ad(const std::vector<type> &T, const std::vector<type> &W)
{
   std::vector<type> A;   // T*W = A
   std::vector<type> Mat;  // A-W
   mult_2D(T,W,A);

   auto alpha = det_2D(A);
   auto aw = sqrt(fnorm2_2D(A))/sqrt(fnorm2_2D(W));

   add_2D(-aw, A, W, Mat);
   return (0.5/alpha)*fnorm2_2D(Mat);
};

// 0.5[ 1.0 - cos( phi_A - phi_W ) ]
template <typename type>
type skew2D_ad(const std::vector<type> &T, const std::vector<type> &W)
{
   // We assume that both A and W are nonsingular.
   std::vector<type> A;
   mult_2D(T,W,A);
   auto l1_A = sqrt(A[0]*A[0] + A[1]*A[1]);
   auto l2_A = sqrt(A[2]*A[2] + A[3]*A[3]);
   auto prod_A = l1_A*l2_A;
   auto det_A = A[0]*A[3] - A[1]*A[2];
   auto sin_A = det_A/prod_A;
   auto cos_A = (A[0]*A[2] + A[1]*A[3])/prod_A;

   auto l1_W = sqrt(W[0]*W[0] + W[1]*W[1]);
   auto l2_W = sqrt(W[2]*W[2] + W[3]*W[3]);
   auto prod_W = l1_W*l2_W;
   auto det_W = W[0]*W[3] - W[1]*W[2];
   auto sin_W = det_W/prod_W;
   auto cos_W = (W[0]*W[2] + W[1]*W[3])/prod_W;

   return 0.5*(1.0 - cos_A*cos_W - sin_A*sin_W);
};

<<<<<<< HEAD
=======
// 2 - cos( theta_A - theta_W) - cos( theta_A - theta_W + phi_A - phi_W )
// [2 - cos(theta_A-theta_W) - cos(phi_A - phi_W)]/sin_Asin_W
template <typename type>
type nuOQ_ad(const std::vector<type> &T, const std::vector<type> &W)
{
   std::vector<type> A;
   mult_2D(T,W,A);
   // We assume that both A and W are nonsingular.
   auto l1_A = sqrt(A[0]*A[0] + A[1]*A[1]);
   auto l2_A = sqrt(A[2]*A[2] + A[3]*A[3]);
   auto prod_A = l1_A*l2_A;
   auto det_A = A[0]*A[3] - A[1]*A[2];
   auto sin_A = det_A/prod_A;
   auto cos_A = (A[0]*A[2] + A[1]*A[3])/prod_A;
   auto ups_A = l1_A*l2_A*sin_A;
   auto lenA = sqrt(A[0]*A[0] + A[1]*A[1]);
   auto cos_theta_A = A[0]/lenA;
   auto sin_theta_A = A[1]/lenA;

   auto l1_W = sqrt(W[0]*W[0] + W[1]*W[1]);
   auto l2_W = sqrt(W[2]*W[2] + W[3]*W[3]);
   auto prod_W = l1_W*l2_W;
   auto det_W = W[0]*W[3] - W[1]*W[2];
   auto sin_W = det_W/prod_W;
   auto cos_W = (W[0]*W[2] + W[1]*W[3])/prod_W;
   auto ups_W = l1_W*l2_W*sin_W;
   auto lenW = sqrt(W[0]*W[0] + W[1]*W[1]);
   auto cos_theta_W = W[0]/lenW;
   auto sin_theta_W = W[1]/lenW;

   return (2.0 - cos_theta_A*cos_theta_W - sin_theta_A*sin_theta_W -
          cos_A*cos_W - sin_A*sin_W)/(sin_A*sin_W);
};

// 2 - cos( theta_A - theta_W) - cos( theta_A - theta_W + phi_A - phi_W )
// 2 - cos(theta_A)*cos(theta_W) - sin_theta_A*sin_theta_W - [ cos(theta_A)*cos(theta_W)*cos_A*cos_W + cos(theta_A)*cos(theta_W)*sin_A*sin_W + sin_theta_A*sin_theta_W*cos_A*cos_W + sin_theta_A*sin_theta_W*sin_A*sin_W - sin_theta_A*cos(theta_W)*sin_A*cos_W + sin_theta_A*cos(theta_W)*cos_A*sin_W + cos(theta_A)*sin_theta_W*sin_A*cos_W - cos(theta_A)*sin_theta_W*cos_A*sin_W ]
template <typename type>
type nuOQ2_ad(const std::vector<type> &T, const std::vector<type> &W)
{
   std::vector<type> A;
   mult_2D(T,W,A);
   // We assume that both A and W are nonsingular.
   auto l1_A = sqrt(A[0]*A[0] + A[1]*A[1]);
   auto l2_A = sqrt(A[2]*A[2] + A[3]*A[3]);
   auto prod_A = l1_A*l2_A;
   auto det_A = A[0]*A[3] - A[1]*A[2];
   auto sin_A = det_A/prod_A;
   auto cos_A = (A[0]*A[2] + A[1]*A[3])/prod_A;
   auto ups_A = l1_A*l2_A*sin_A;
   auto lenA = sqrt(A[0]*A[0] + A[1]*A[1]);
   auto cos_theta_A = A[0]/lenA;
   auto sin_theta_A = A[1]/lenA;

   auto l1_W = sqrt(W[0]*W[0] + W[1]*W[1]);
   auto l2_W = sqrt(W[2]*W[2] + W[3]*W[3]);
   auto prod_W = l1_W*l2_W;
   auto det_W = W[0]*W[3] - W[1]*W[2];
   auto sin_W = det_W/prod_W;
   auto cos_W = (W[0]*W[2] + W[1]*W[3])/prod_W;
   auto ups_W = l1_W*l2_W*sin_W;
   auto lenW = sqrt(W[0]*W[0] + W[1]*W[1]);
   auto cos_theta_W = W[0]/lenW;
   auto sin_theta_W = W[1]/lenW;

   return (2 - cos_theta_A*cos_theta_W - sin_theta_A*sin_theta_W -
            (cos_theta_A*cos_theta_W*cos_A*cos_W + cos_theta_A*cos_theta_W*sin_A*sin_W + sin_theta_A*sin_theta_W*cos_A*cos_W + sin_theta_A*sin_theta_W*sin_A*sin_W - sin_theta_A*cos_theta_W*sin_A*cos_W + sin_theta_A*cos_theta_W*cos_A*sin_W + cos_theta_A*sin_theta_W*sin_A*cos_W - cos_theta_A*sin_theta_W*cos_A*sin_W))/(sin_A*sin_W);
};

>>>>>>> c2457ae1
// Given mu(X,Y), compute dmu/dX or dmu/dY. Y is an optional parameter when
// computing dmu/dX.
void ADGrad(std::function<AD1Type(std::vector<AD1Type>&,
                                  std::vector<AD1Type>&)>mu_ad,
            DenseMatrix &dmu, //output
            const DenseMatrix &X, // parameter 1
            const DenseMatrix *Y = nullptr, //parameter 2
            const bool dX = true /*derivative with respect to X*/)
{
   int matsize = X.TotalSize();
   std::vector<AD1Type> adX(matsize), adY(matsize);

   for (int i=0; i<matsize; i++) { adX[i] = AD1Type{X.GetData()[i], 0.0}; }
   if (Y)
   {
      for (int i=0; i<matsize; i++) { adY[i] = AD1Type{Y->GetData()[i], 0.0}; }
   }

   if (dX)
   {
      for (int i=0; i<matsize; i++)
      {
         adX[i] = AD1Type{X.GetData()[i], 1.0};
         AD1Type rez = mu_ad(adX, adY);
         dmu.GetData()[i] = rez.gradient;
         adX[i] = AD1Type{X.GetData()[i], 0.0};
      }
   }
   else
   {
      MFEM_VERIFY(Y, "Y cannot be nullptr when dX = false.");
      for (int i=0; i<matsize; i++)
      {
         adY[i] = AD1Type{Y->GetData()[i], 1.0};
         AD1Type rez = mu_ad(adX,adY);
         dmu.GetData()[i] = rez.gradient;
         adY[i] = AD1Type{Y->GetData()[i], 0.0};
      }
   }
}

// Given mu(X,Y), compute d2mu/dX2, where Y is an optional parameter.
void ADHessian(std::function<AD2Type(std::vector<AD2Type>&,
                                     std::vector<AD2Type>&)> mu_ad,
               DenseTensor &d2mu_dX2,
               const DenseMatrix &X,
               const DenseMatrix *Y = nullptr)
{
   const int matsize = X.TotalSize();

   //use forward-forward mode
   std::vector<AD2Type> aduu(matsize), adY(matsize);
   for (int ii = 0; ii < matsize; ii++)
   {
      aduu[ii].value = AD1Type{X.GetData()[ii], 0.0};
      aduu[ii].gradient = AD1Type{0.0, 0.0};
   }
   if (Y)
   {
      for (int ii=0; ii<matsize; ii++)
      {
         adY[ii].value = AD1Type{Y->GetData()[ii], 0.0};
         adY[ii].gradient = AD1Type{0.0, 0.0};
      }
   }

   for (int ii = 0; ii < matsize; ii++)
   {
      aduu[ii].value = AD1Type{X.GetData()[ii], 1.0};
      for (int jj = 0; jj < (ii + 1); jj++)
      {
         aduu[jj].gradient = AD1Type{1.0, 0.0};
         AD2Type rez = mu_ad(aduu, adY);
         d2mu_dX2(ii).GetData()[jj] = rez.gradient.gradient;
         d2mu_dX2(jj).GetData()[ii] = rez.gradient.gradient;
         aduu[jj].gradient = AD1Type{0.0, 0.0};
      }
      aduu[ii].value = AD1Type{X.GetData()[ii], 0.0};
   }
   return;
}
/* end AD related definitions ========================================*/

// Target-matrix optimization paradigm (TMOP) mesh quality metrics.

void TMOP_QualityMetric::DefaultAssembleH(const DenseTensor &H,
                                          const DenseMatrix &DS,
                                          const real_t weight,
                                          DenseMatrix &A) const
{
   const int dof = DS.Height(), dim = DS.Width();

   // The first two go over the rows and cols of dP_dJ where P = dW_dJ.
   for (int r = 0; r < dim; r++)
   {
      for (int c = 0; c < dim; c++)
      {
         DenseMatrix Hrc = H(r+c*dim);

         // Compute each entry of d(Prc)_dJ.
         for (int rr = 0; rr < dim; rr++)
         {
            for (int cc = 0; cc < dim; cc++)
            {
               const double entry_rr_cc = Hrc(rr, cc);

               for (int i = 0; i < dof; i++)
               {
                  for (int j = 0; j < dof; j++)
                  {
                     A(i+r*dof, j+rr*dof) +=
                        weight * DS(i, c) * DS(j, cc) * entry_rr_cc;
                  }
               }
            }
         }
      }
   }
}

real_t TMOP_Combo_QualityMetric::EvalWMatrixForm(const DenseMatrix &Jpt) const
{
   real_t metric = 0.;
   for (int i = 0; i < tmop_q_arr.Size(); i++)
   {
      metric += wt_arr[i]*tmop_q_arr[i]->EvalWMatrixForm(Jpt);
   }
   return metric;
}

real_t TMOP_Combo_QualityMetric::EvalW(const DenseMatrix &Jpt) const
{
   real_t metric = 0.;
   for (int i = 0; i < tmop_q_arr.Size(); i++)
   {
      metric += wt_arr[i]*tmop_q_arr[i]->EvalW(Jpt);
   }
   return metric;
}

void TMOP_Combo_QualityMetric::EvalP(const DenseMatrix &Jpt,
                                     DenseMatrix &P) const
{
   DenseMatrix Pt(P.Size());
   P = 0.0;
   for (int i = 0; i < tmop_q_arr.Size(); i++)
   {
      tmop_q_arr[i]->EvalP(Jpt, Pt);
      P.Add(wt_arr[i], Pt);
   }
}

void TMOP_Combo_QualityMetric::EvalPW(const DenseMatrix &Jpt,
                                      DenseMatrix &PW) const
{
   DenseMatrix Pt(PW.Size());
   PW = 0.0;
   for (int i = 0; i < tmop_q_arr.Size(); i++)
   {
      tmop_q_arr[i]->EvalPW(Jpt, Pt);
      PW.Add(wt_arr[i], Pt);
   }
}

void TMOP_Combo_QualityMetric::AssembleH(const DenseMatrix &Jpt,
                                         const DenseMatrix &DS,
                                         const real_t weight,
                                         DenseMatrix &A) const
{
   DenseMatrix At(A.Size());
   for (int i = 0; i < tmop_q_arr.Size(); i++)
   {
      At = 0.0;
      tmop_q_arr[i]->AssembleH(Jpt, DS, weight * wt_arr[i], At);
      A += At;
   }
}

void TMOP_Combo_QualityMetric::ComputeBalancedWeights(
   const GridFunction &nodes, const TargetConstructor &tc,
   Vector &weights, bool use_pa, const IntegrationRule *IntRule) const
{
   const int m_cnt = tmop_q_arr.Size();
   Vector averages;
   ComputeAvgMetrics(nodes, tc, averages, use_pa, IntRule);
   weights.SetSize(m_cnt);

   // For [ combo_A_B_C = a m_A + b m_B + c m_C ] we would have:
   // a = BC / (AB + AC + BC), b = AC / (AB + AC + BC), c = AB / (AB + AC + BC),
   // where A = avg_m_A, B = avg_m_B, C = avg_m_C.
   // Nested loop to avoid division, as some avg may be 0.
   Vector products_no_m(m_cnt); products_no_m = 1.0;
   for (int m_p = 0; m_p < m_cnt; m_p++)
   {
      for (int m_a = 0; m_a < m_cnt; m_a++)
      {
         if (m_p != m_a) { products_no_m(m_p) *= averages(m_a); }
      }
   }
   const real_t pnm_sum = products_no_m.Sum();

   if (pnm_sum == 0.0) { weights = 1.0 / m_cnt; return; }
   for (int m = 0; m < m_cnt; m++) { weights(m) = products_no_m(m) / pnm_sum; }

   MFEM_ASSERT(fabs(weights.Sum() - 1.0) < 1e-14,
               "Error: sum should be 1 always: " << weights.Sum());
}

void TMOP_Combo_QualityMetric::ComputeAvgMetrics(
   const GridFunction &nodes, const TargetConstructor &tc,
   Vector &averages, bool use_pa, const IntegrationRule *IntRule) const
{
   const int m_cnt = tmop_q_arr.Size(),
             NE    = nodes.FESpace()->GetNE(),
             dim   = nodes.FESpace()->GetMesh()->Dimension();

   averages.SetSize(m_cnt);

   auto fe = nodes.FESpace()->GetTypicalFE();
   const IntegrationRule &ir =
      (IntRule) ? *IntRule : IntRules.Get(fe->GetGeomType(), 2*fe->GetOrder());

   // Integrals of all metrics.
   averages = 0.0;
   real_t volume = 0.0;
   if (use_pa)
   {
      for (int m = 0; m < m_cnt; m++)
      {
         if (dim == 2)
         {
            GetLocalEnergyPA_2D(nodes, tc, m, averages(m), volume, ir);
         }
         else
         {
            GetLocalEnergyPA_3D(nodes, tc, m, averages(m), volume, ir);
         }
      }
   }
   else
   {
      Array<int> pos_dofs;
      for (int e = 0; e < NE; e++)
      {
         const FiniteElement &fe_pos = *nodes.FESpace()->GetFE(e);
         const int nsp = ir.GetNPoints(), dof = fe_pos.GetDof();

         DenseMatrix dshape(dof, dim);
         DenseMatrix pos(dof, dim);
         pos.SetSize(dof, dim);
         Vector posV(pos.Data(), dof * dim);

         nodes.FESpace()->GetElementVDofs(e, pos_dofs);
         nodes.GetSubVector(pos_dofs, posV);

         DenseTensor W(dim, dim, nsp);
         DenseMatrix Winv(dim), T(dim), A(dim);
         tc.ComputeElementTargets(e, fe_pos, ir, posV, W);

         for (int q = 0; q < nsp; q++)
         {
            const DenseMatrix &Wj = W(q);
            CalcInverse(Wj, Winv);

            const IntegrationPoint &ip = ir.IntPoint(q);
            fe_pos.CalcDShape(ip, dshape);
            MultAtB(pos, dshape, A);
            Mult(A, Winv, T);

            const real_t w_detA = ip.weight * A.Det();
            for (int m = 0; m < m_cnt; m++)
            {
               tmop_q_arr[m]->SetTargetJacobian(Wj);
               averages(m) += tmop_q_arr[m]->EvalW(T) * w_detA;
            }
            volume += w_detA;
         }
      }
   }

   // Parallel case.
#ifdef MFEM_USE_MPI
   auto par_nodes = dynamic_cast<const ParGridFunction *>(&nodes);
   if (par_nodes)
   {
      MPI_Allreduce(MPI_IN_PLACE, averages.GetData(), m_cnt,
                    MPITypeMap<real_t>::mpi_type, MPI_SUM, par_nodes->ParFESpace()->GetComm());
      MPI_Allreduce(MPI_IN_PLACE, &volume, 1, MPITypeMap<real_t>::mpi_type, MPI_SUM,
                    par_nodes->ParFESpace()->GetComm());
   }
#endif

   averages /= volume;
}

real_t TMOP_WorstCaseUntangleOptimizer_Metric::EvalW(const DenseMatrix &Jpt)
const
{
   real_t metric_tilde = EvalWBarrier(Jpt);
   real_t metric = metric_tilde;
   if (wctype == WorstCaseType::PMean)
   {
      metric = std::pow(metric_tilde, exponent);
   }
   else if (wctype == WorstCaseType::Beta)
   {
      real_t beta = max_muT+muT_ep;
      metric = metric_tilde/(beta-metric_tilde);
   }
   return metric;
}

real_t TMOP_WorstCaseUntangleOptimizer_Metric::EvalWBarrier(
   const DenseMatrix &Jpt) const
{
   real_t denominator = 1.0;
   if (btype == BarrierType::Shifted)
   {
      denominator = 2.0*(Jpt.Det()-std::min(alpha*min_detT-detT_ep, (real_t) 0.0));
   }
   else if (btype == BarrierType::Pseudo)
   {
      real_t detT = Jpt.Det();
      denominator = detT + std::sqrt(detT*detT + detT_ep*detT_ep);
   }
   return tmop_metric.EvalW(Jpt)/denominator;
}

real_t TMOP_Metric_001::EvalW(const DenseMatrix &Jpt) const
{
   ie.SetJacobian(Jpt.GetData());
   return ie.Get_I1();
}

void TMOP_Metric_001::EvalP(const DenseMatrix &Jpt, DenseMatrix &P) const
{
   ie.SetJacobian(Jpt.GetData());
   P = ie.Get_dI1();
}

void TMOP_Metric_001::AssembleH(const DenseMatrix &Jpt,
                                const DenseMatrix &DS,
                                const real_t weight,
                                DenseMatrix &A) const
{
   ie.SetJacobian(Jpt.GetData());
   ie.SetDerivativeMatrix(DS.Height(), DS.GetData());
   ie.Assemble_ddI1(weight, A.GetData());
}

real_t TMOP_Metric_skew2D::EvalWMatrixForm(const DenseMatrix &Jpt) const
{
   MFEM_VERIFY(Jtr != NULL,
               "Requires a target Jacobian, use SetTargetJacobian().");
   int matsize = Jpt.TotalSize();
   std::vector<AD1Type> T(matsize), W(matsize);
   for (int i=0; i<matsize; i++)
   {
      T[i] = AD1Type{Jpt.GetData()[i], 0.0};
      W[i] = AD1Type{Jtr->GetData()[i], 0.0};
   }
   return skew2D_ad(T, W).value;
}

void TMOP_Metric_skew2D::EvalP(const DenseMatrix &Jpt, DenseMatrix &P) const
{
   ADGrad(skew2D_ad<AD1Type>, P, Jpt, Jtr);
   return;
}

void TMOP_Metric_skew2D::EvalPW(const DenseMatrix &Jpt, DenseMatrix &PW) const
{
   ADGrad(skew2D_ad<AD1Type>, PW, Jpt, Jtr, false);
   return;
}

void TMOP_Metric_skew2D::AssembleH(const DenseMatrix &Jpt,
                                   const DenseMatrix &DS,
                                   const real_t weight,
                                   DenseMatrix &A) const
{
   const int dim = Jpt.Height();
   DenseTensor H(dim, dim, dim*dim); H = 0.0;
   ADHessian(skew2D_ad<AD2Type>, H, Jpt, Jtr);
   this->DefaultAssembleH(H,DS,weight,A);
}

real_t TMOP_Metric_skew3D::EvalW(const DenseMatrix &Jpt) const
{
   MFEM_VERIFY(Jtr != NULL,
               "Requires a target Jacobian, use SetTargetJacobian().");

   DenseMatrix Jpr(3, 3);
   Mult(Jpt, *Jtr, Jpr);

   Vector col1, col2, col3;
   Jpr.GetColumn(0, col1);
   Jpr.GetColumn(1, col2);
   Jpr.GetColumn(2, col3);
   real_t norm_c1 = col1.Norml2(),
          norm_c2 = col2.Norml2(),
          norm_c3 = col3.Norml2();
   real_t cos_Jpr_12 = (col1 * col2) / (norm_c1 * norm_c2),
          cos_Jpr_13 = (col1 * col3) / (norm_c1 * norm_c3),
          cos_Jpr_23 = (col2 * col3) / (norm_c2 * norm_c3);
   real_t sin_Jpr_12 = std::sqrt(1.0 - cos_Jpr_12 * cos_Jpr_12),
          sin_Jpr_13 = std::sqrt(1.0 - cos_Jpr_13 * cos_Jpr_13),
          sin_Jpr_23 = std::sqrt(1.0 - cos_Jpr_23 * cos_Jpr_23);

   Jtr->GetColumn(0, col1);
   Jtr->GetColumn(1, col2);
   Jtr->GetColumn(2, col3);
   norm_c1 = col1.Norml2();
   norm_c2 = col2.Norml2(),
   norm_c3 = col3.Norml2();
   real_t cos_Jtr_12 = (col1 * col2) / (norm_c1 * norm_c2),
          cos_Jtr_13 = (col1 * col3) / (norm_c1 * norm_c3),
          cos_Jtr_23 = (col2 * col3) / (norm_c2 * norm_c3);
   real_t sin_Jtr_12 = std::sqrt(1.0 - cos_Jtr_12 * cos_Jtr_12),
          sin_Jtr_13 = std::sqrt(1.0 - cos_Jtr_13 * cos_Jtr_13),
          sin_Jtr_23 = std::sqrt(1.0 - cos_Jtr_23 * cos_Jtr_23);

   return (3.0 - cos_Jpr_12 * cos_Jtr_12 - sin_Jpr_12 * sin_Jtr_12
           - cos_Jpr_13 * cos_Jtr_13 - sin_Jpr_13 * sin_Jtr_13
           - cos_Jpr_23 * cos_Jtr_23 - sin_Jpr_23 * sin_Jtr_23) / 6.0;
}

real_t TMOP_Metric_aspratio2D::EvalW(const DenseMatrix &Jpt) const
{
   MFEM_VERIFY(Jtr != NULL,
               "Requires a target Jacobian, use SetTargetJacobian().");

   DenseMatrix Jpr(2, 2);
   Mult(Jpt, *Jtr, Jpr);

   Vector col1, col2;
   Jpr.GetColumn(0, col1);
   Jpr.GetColumn(1, col2);
   const real_t ratio_Jpr = col2.Norml2() / col1.Norml2();

   Jtr->GetColumn(0, col1);
   Jtr->GetColumn(1, col2);
   const real_t ratio_Jtr = col2.Norml2() / col1.Norml2();

   return 0.5 * (ratio_Jpr / ratio_Jtr + ratio_Jtr / ratio_Jpr) - 1.0;
}

real_t TMOP_Metric_aspratio3D::EvalW(const DenseMatrix &Jpt) const
{
   MFEM_VERIFY(Jtr != NULL,
               "Requires a target Jacobian, use SetTargetJacobian().");

   DenseMatrix Jpr(3, 3);
   Mult(Jpt, *Jtr, Jpr);

   Vector col1, col2, col3;
   Jpr.GetColumn(0, col1);
   Jpr.GetColumn(1, col2);
   Jpr.GetColumn(2, col3);
   real_t norm_c1 = col1.Norml2(),
          norm_c2 = col2.Norml2(),
          norm_c3 = col3.Norml2();
   real_t ratio_Jpr_1 = norm_c1 / std::sqrt(norm_c2 * norm_c3),
          ratio_Jpr_2 = norm_c2 / std::sqrt(norm_c1 * norm_c3),
          ratio_Jpr_3 = norm_c3 / std::sqrt(norm_c1 * norm_c2);

   Jtr->GetColumn(0, col1);
   Jtr->GetColumn(1, col2);
   Jtr->GetColumn(2, col3);
   norm_c1 = col1.Norml2();
   norm_c2 = col2.Norml2();
   norm_c3 = col3.Norml2();
   real_t ratio_Jtr_1 = norm_c1 / std::sqrt(norm_c2 * norm_c3),
          ratio_Jtr_2 = norm_c2 / std::sqrt(norm_c1 * norm_c3),
          ratio_Jtr_3 = norm_c3 / std::sqrt(norm_c1 * norm_c2);

   return ( 0.5 * (ratio_Jpr_1 / ratio_Jtr_1 + ratio_Jtr_1 / ratio_Jpr_1) +
            0.5 * (ratio_Jpr_2 / ratio_Jtr_2 + ratio_Jtr_2 / ratio_Jpr_2) +
            0.5 * (ratio_Jpr_3 / ratio_Jtr_3 + ratio_Jtr_3 / ratio_Jpr_3) - 3.0
          ) / 3.0;
}

real_t TMOP_Metric_002::EvalWMatrixForm(const DenseMatrix &Jpt) const
{
   return 0.5 * Jpt.FNorm2() / Jpt.Det() - 1.0;
}

real_t TMOP_Metric_002::EvalW(const DenseMatrix &Jpt) const
{
   ie.SetJacobian(Jpt.GetData());
   return 0.5 * ie.Get_I1b() - 1.0;
}

void TMOP_Metric_002::EvalP(const DenseMatrix &Jpt, DenseMatrix &P) const
{
   ie.SetJacobian(Jpt.GetData());
   P.Set(0.5, ie.Get_dI1b());
}

void TMOP_Metric_002::AssembleH(const DenseMatrix &Jpt,
                                const DenseMatrix &DS,
                                const real_t weight,
                                DenseMatrix &A) const
{
   ie.SetJacobian(Jpt.GetData());
   ie.SetDerivativeMatrix(DS.Height(), DS.GetData());
   ie.Assemble_ddI1b(0.5*weight, A.GetData());
}

real_t TMOP_Metric_004::EvalW(const DenseMatrix &Jpt) const
{
   ie.SetJacobian(Jpt.GetData());
   return ie.Get_I1() - 2.0*ie.Get_I2b();
}

void TMOP_Metric_004::EvalP(const DenseMatrix &Jpt, DenseMatrix &P) const
{
   ie.SetJacobian(Jpt.GetData());
   Add(1.0, ie.Get_dI1(), -2.0, ie.Get_dI2b(), P);
}

void TMOP_Metric_004::AssembleH(const DenseMatrix &Jpt,
                                const DenseMatrix &DS,
                                const real_t weight,
                                DenseMatrix &A) const
{
   ie.SetJacobian(Jpt.GetData());
   ie.SetDerivativeMatrix(DS.Height(), DS.GetData());

   ie.Assemble_ddI1(weight, A.GetData());
   ie.Assemble_ddI2b(-2.0*weight, A.GetData());
}

real_t TMOP_Metric_007::EvalW(const DenseMatrix &Jpt) const
{
   // mu_7 = |J-J^{-t}|^2 = |J|^2 + |J^{-1}|^2 - 4
   ie.SetJacobian(Jpt.GetData());
   return ie.Get_I1()*(1. + 1./ie.Get_I2()) - 4.0;
}

void TMOP_Metric_007::EvalP(const DenseMatrix &Jpt, DenseMatrix &P) const
{
   // P = d(I1*(1 + 1/I2)) = (1 + 1/I2) dI1 - I1/I2^2 dI2
   ie.SetJacobian(Jpt.GetData());
   const real_t I2 = ie.Get_I2();
   Add(1. + 1./I2, ie.Get_dI1(), -ie.Get_I1()/(I2*I2), ie.Get_dI2(), P);
}

void TMOP_Metric_007::AssembleH(const DenseMatrix &Jpt,
                                const DenseMatrix &DS,
                                const real_t weight,
                                DenseMatrix &A) const
{
   //  P = d(I1*(1 + 1/I2))
   //    = (1 + 1/I2) dI1 - I1/I2^2 dI2
   //
   // dP = (-1/I2^2) (dI1 x dI2) + (1 + 1/I2) ddI1 -
   //      (dI2 x d(I1/I2^2)) - I1/I2^2 ddI2
   //    = (-1/I2^2) (dI1 x dI2) + (1 + 1/I2) ddI1 +
   //      (-1/I2^2) (dI2 x [dI1 - 2 I1/I2 dI2]) - I1/I2^2 ddI2
   //    = (-1/I2^2) (dI1 x dI2 + dI2 x dI1) + (1 + 1/I2) ddI1 +
   //      (2 I1/I2^3) (dI2 x dI2) - I1/I2^2 ddI2
   ie.SetJacobian(Jpt.GetData());
   ie.SetDerivativeMatrix(DS.Height(), DS.GetData());
   const real_t c1 = 1./ie.Get_I2();
   const real_t c2 = weight*c1*c1;
   const real_t c3 = ie.Get_I1()*c2;
   ie.Assemble_ddI1(weight*(1. + c1), A.GetData());
   ie.Assemble_ddI2(-c3, A.GetData());
   ie.Assemble_TProd(-c2, ie.Get_dI1(), ie.Get_dI2(), A.GetData());
   ie.Assemble_TProd(2*c1*c3, ie.Get_dI2(), A.GetData());
}

real_t TMOP_Metric_009::EvalW(const DenseMatrix &Jpt) const
{
   // mu_9 = det(J)*|J-J^{-t}|^2 = I1b * (I2b^2 + 1) - 4 * I2b
   //      = (I1 - 4)*I2b + I1b
   ie.SetJacobian(Jpt.GetData());
   return (ie.Get_I1() - 4.0)*ie.Get_I2b() + ie.Get_I1b();
}

void TMOP_Metric_009::EvalP(const DenseMatrix &Jpt, DenseMatrix &P) const
{
   // mu_9 = (I1 - 4)*I2b + I1b
   // P = (I1 - 4)*dI2b + I2b*dI1 + dI1b
   ie.SetJacobian(Jpt.GetData());
   Add(ie.Get_I1() - 4.0, ie.Get_dI2b(), ie.Get_I2b(), ie.Get_dI1(), P);
   P += ie.Get_dI1b();
}

void TMOP_Metric_009::AssembleH(const DenseMatrix &Jpt,
                                const DenseMatrix &DS,
                                const real_t weight,
                                DenseMatrix &A) const
{
   // P = (I1 - 4)*dI2b + I2b*dI1 + dI1b
   // dP = dI2b x dI1 + (I1-4)*ddI2b + dI1 x dI2b + I2b*ddI1 + ddI1b
   //    = (dI1 x dI2b + dI2b x dI1) + (I1-4)*ddI2b + I2b*ddI1 + ddI1b
   ie.SetJacobian(Jpt.GetData());
   ie.SetDerivativeMatrix(DS.Height(), DS.GetData());
   ie.Assemble_TProd(weight, ie.Get_dI1(), ie.Get_dI2b(), A.GetData());
   ie.Assemble_ddI2b(weight*(ie.Get_I1()-4.0), A.GetData());
   ie.Assemble_ddI1(weight*ie.Get_I2b(), A.GetData());
   ie.Assemble_ddI1b(weight, A.GetData());
}

real_t TMOP_Metric_014::EvalWMatrixForm(const DenseMatrix &Jpt) const
{
   // mu_14 = |J - I|^2.
   DenseMatrix Mat(Jpt);
   Mat(0,0) -= 1.0;
   Mat(1,1) -= 1.0;
   return Mat.FNorm2();
}

real_t TMOP_Metric_014::EvalW(const DenseMatrix &Jpt) const
{
   // mu_14 = |J - I|^2 = I1[J-I].
   DenseMatrix Mat(Jpt);
   Mat(0,0) -= 1.0;
   Mat(1,1) -= 1.0;

   ie.SetJacobian(Mat.GetData());
   return ie.Get_I1();
}

void TMOP_Metric_014::EvalP(const DenseMatrix &Jpt, DenseMatrix &P) const
{
   // P = dI1[J-I] d/dJ[J-I] = dI1[J-I].
   DenseMatrix JptMinusId = Jpt;
   for (int i = 0; i < Jpt.Size(); i++)
   {
      JptMinusId(i, i) -= 1.0;
   }
   ie.SetJacobian(JptMinusId.GetData());
   P = ie.Get_dI1();
}

void TMOP_Metric_014::AssembleH(const DenseMatrix &Jpt,
                                const DenseMatrix &DS,
                                const real_t weight,
                                DenseMatrix &A) const
{
   // dP = ddI1[J-I].
   DenseMatrix JptMinusId = Jpt;
   for (int i = 0; i < Jpt.Size(); i++)
   {
      JptMinusId(i, i) -= 1.0;
   }
   ie.SetJacobian(JptMinusId.GetData());
   ie.SetDerivativeMatrix(DS.Height(), DS.GetData());
   ie.Assemble_ddI1(weight, A.GetData());
}

real_t TMOP_Metric_022::EvalW(const DenseMatrix &Jpt) const
{
   // mu_22 = (0.5*|J|^2 - det(J)) / (det(J) - tau0)
   //       = (0.5*I1 - I2b) / (I2b - tau0)
   ie.SetJacobian(Jpt.GetData());
   const real_t I2b = ie.Get_I2b();

   real_t d = I2b - min_detT;
   if (d < 0.0 && min_detT == 0.0)
   {
      // The mesh has been untangled, but it's still possible to get negative
      // detJ in FD calculations, as they move the nodes around with some small
      // increments and can produce negative determinants. Thus we put a small
      // value in the denominator. Note that here I2b < 0.
      d = - I2b * 0.1;
   }

   return (0.5*ie.Get_I1() - I2b) / d;
}

void TMOP_Metric_022::EvalP(const DenseMatrix &Jpt, DenseMatrix &P) const
{
   // mu_22 = (0.5*I1 - I2b) / (I2b - tau0)
   // P = 1/(I2b - tau0)*(0.5*dI1 - dI2b) - (0.5*I1 - I2b)/(I2b - tau0)^2*dI2b
   //   = 0.5/(I2b - tau0)*dI1 + (tau0 - 0.5*I1)/(I2b - tau0)^2*dI2b
   ie.SetJacobian(Jpt.GetData());
   const real_t c1 = 1.0/(ie.Get_I2b() - min_detT);
   Add(c1/2, ie.Get_dI1(), (min_detT - ie.Get_I1()/2)*c1*c1, ie.Get_dI2b(), P);
}

void TMOP_Metric_022::AssembleH(const DenseMatrix &Jpt,
                                const DenseMatrix &DS,
                                const real_t weight,
                                DenseMatrix &A) const
{
   // P  = 0.5/(I2b - tau0)*dI1 + (tau0 - 0.5*I1)/(I2b - tau0)^2*dI2b
   // dP = -0.5/(I2b - tau0)^2*(dI1 x dI2b) + 0.5/(I2b - tau0)*ddI1
   //      + (dI2b x dz) + z*ddI2b
   //
   // z  = (tau0 - 0.5*I1)/(I2b - tau0)^2
   // dz = -0.5/(I2b - tau0)^2*dI1 - 2*(tau0 - 0.5*I1)/(I2b - tau0)^3*dI2b
   //
   // dP = -0.5/(I2b - tau0)^2*(dI1 x dI2b + dI2b x dI1)
   //      -2*z/(I2b - tau0)*(dI2b x dI2b)
   //      +0.5/(I2b - tau0)*ddI1 + z*ddI2b
   ie.SetJacobian(Jpt.GetData());
   ie.SetDerivativeMatrix(DS.Height(), DS.GetData());
   const real_t c1 = 1.0/(ie.Get_I2b() - min_detT);
   const real_t c2 = weight*c1/2;
   const real_t c3 = c1*c2;
   const real_t c4 = (2*min_detT - ie.Get_I1())*c3; // weight*z
   ie.Assemble_TProd(-c3, ie.Get_dI1(), ie.Get_dI2b(), A.GetData());
   ie.Assemble_TProd(-2*c1*c4, ie.Get_dI2b(), A.GetData());
   ie.Assemble_ddI1(c2, A.GetData());
   ie.Assemble_ddI2b(c4, A.GetData());
}

real_t TMOP_Metric_050::EvalWMatrixForm(const DenseMatrix &Jpt) const
{
   // mu_50 = 0.5 |J^t J|^2 / det(J)^2 - 1.
   DenseMatrix JtJ(2);
   MultAAt(Jpt, JtJ);
   JtJ.Transpose();
   real_t det = Jpt.Det();

   return 0.5 * JtJ.FNorm2()/(det*det) - 1.0;
}

real_t TMOP_Metric_050::EvalW(const DenseMatrix &Jpt) const
{
   // mu_50 = 0.5*|J^t J|^2/det(J)^2 - 1
   //       = 0.5*(l1^4 + l2^4)/(l1*l2)^2 - 1
   //       = 0.5*((l1/l2)^2 + (l2/l1)^2) - 1 = 0.5*(l1/l2 - l2/l1)^2
   //       = 0.5*(l1/l2 + l2/l1)^2 - 2 = 0.5*I1b^2 - 2.
   ie.SetJacobian(Jpt.GetData());
   const real_t I1b = ie.Get_I1b();
   return 0.5*I1b*I1b - 2.0;
}

void TMOP_Metric_050::EvalP(const DenseMatrix &Jpt, DenseMatrix &P) const
{
   // mu_50 = 0.5*I1b^2 - 2
   // P = I1b*dI1b
   ie.SetJacobian(Jpt.GetData());
   P.Set(ie.Get_I1b(), ie.Get_dI1b());
}

void TMOP_Metric_050::AssembleH(const DenseMatrix &Jpt,
                                const DenseMatrix &DS,
                                const real_t weight,
                                DenseMatrix &A) const
{
   // P  = I1b*dI1b
   // dP = dI1b x dI1b + I1b*ddI1b
   ie.SetJacobian(Jpt.GetData());
   ie.SetDerivativeMatrix(DS.Height(), DS.GetData());
   ie.Assemble_TProd(weight, ie.Get_dI1b(), A.GetData());
   ie.Assemble_ddI1b(weight*ie.Get_I1b(), A.GetData());
}

real_t TMOP_Metric_055::EvalW(const DenseMatrix &Jpt) const
{
   // mu_55 = (det(J) - 1)^2 = (I2b - 1)^2
   ie.SetJacobian(Jpt.GetData());
   const real_t c1 = ie.Get_I2b() - 1.0;
   return c1*c1;
}

void TMOP_Metric_055::EvalP(const DenseMatrix &Jpt, DenseMatrix &P) const
{
   // mu_55 = (I2b - 1)^2
   // P = 2*(I2b - 1)*dI2b
   ie.SetJacobian(Jpt.GetData());
   P.Set(2*(ie.Get_I2b() - 1.0), ie.Get_dI2b());
}

void TMOP_Metric_055::AssembleH(const DenseMatrix &Jpt,
                                const DenseMatrix &DS,
                                const real_t weight,
                                DenseMatrix &A) const
{
   // P  = 2*(I2b - 1)*dI2b
   // dP = 2*(dI2b x dI2b) + 2*(I2b - 1)*ddI2b
   ie.SetJacobian(Jpt.GetData());
   ie.SetDerivativeMatrix(DS.Height(), DS.GetData());
   ie.Assemble_TProd(2*weight, ie.Get_dI2b(), A.GetData());
   ie.Assemble_ddI2b(2*weight*(ie.Get_I2b() - 1.0), A.GetData());
}

real_t TMOP_Metric_056::EvalWMatrixForm(const DenseMatrix &Jpt) const
{
   // mu_56 = 0.5 (det(J) + 1 / det(J)) - 1.
   const real_t d = Jpt.Det();
   return 0.5 * (d + 1.0 / d) - 1.0;
}

real_t TMOP_Metric_056::EvalW(const DenseMatrix &Jpt) const
{
   // mu_56 = 0.5*(I2b + 1/I2b) - 1.
   ie.SetJacobian(Jpt.GetData());
   const real_t I2b = ie.Get_I2b();
   return 0.5*(I2b + 1.0/I2b) - 1.0;
}

void TMOP_Metric_056::EvalP(const DenseMatrix &Jpt, DenseMatrix &P) const
{
   // mu_56 = 0.5*(I2b + 1/I2b) - 1.
   // P = 0.5*(1 - 1/I2b^2)*dI2b.
   ie.SetJacobian(Jpt.GetData());
   P.Set(0.5 - 0.5/ie.Get_I2(), ie.Get_dI2b());
}

void TMOP_Metric_056::AssembleH(const DenseMatrix &Jpt,
                                const DenseMatrix &DS,
                                const real_t weight,
                                DenseMatrix &A) const
{
   // P  = 0.5*(1 - 1/I2b^2)*dI2b.
   // dP = (1/I2b^3)*(dI2b x dI2b) + (0.5 - 0.5/I2)*ddI2b.
   ie.SetJacobian(Jpt.GetData());
   ie.SetDerivativeMatrix(DS.Height(), DS.GetData());
   ie.Assemble_TProd(weight/(ie.Get_I2()*ie.Get_I2b()),
                     ie.Get_dI2b(), A.GetData());
   ie.Assemble_ddI2b(weight*(0.5 - 0.5/ie.Get_I2()), A.GetData());
}

real_t TMOP_Metric_058::EvalWMatrixForm(const DenseMatrix &Jpt) const
{
   // mu_58 = |J^t J|^2 / det(J)^2 - 2|J|^2 / det(J) + 2.
   DenseMatrix JtJ(2);
   MultAAt(Jpt, JtJ);
   JtJ.Transpose();
   real_t det = Jpt.Det();

   return JtJ.FNorm2()/(det*det) - 2*Jpt.FNorm2()/det + 2.0;
}

real_t TMOP_Metric_058::EvalW(const DenseMatrix &Jpt) const
{
   // mu_58 = I1b*(I1b - 2)
   ie.SetJacobian(Jpt.GetData());
   const real_t I1b = ie.Get_I1b();
   return I1b*(I1b - 2.0);
}

void TMOP_Metric_058::EvalP(const DenseMatrix &Jpt, DenseMatrix &P) const
{
   // mu_58 = I1b*(I1b - 2)
   // P = (2*I1b - 2)*dI1b
   ie.SetJacobian(Jpt.GetData());
   P.Set(2*ie.Get_I1b() - 2.0, ie.Get_dI1b());
}

void TMOP_Metric_058::AssembleH(const DenseMatrix &Jpt,
                                const DenseMatrix &DS,
                                const real_t weight,
                                DenseMatrix &A) const
{
   // P  = (2*I1b - 2)*dI1b
   // dP =  2*(dI1b x dI1b) + (2*I1b - 2)*ddI1b
   ie.SetJacobian(Jpt.GetData());
   ie.SetDerivativeMatrix(DS.Height(), DS.GetData());
   ie.Assemble_TProd(2*weight, ie.Get_dI1b(), A.GetData());
   ie.Assemble_ddI1b(weight*(2*ie.Get_I1b() - 2.0), A.GetData());
}

real_t TMOP_Metric_077::EvalWMatrixForm(const DenseMatrix &Jpt) const
{
   // mu_77 = 0.5 (det(J)^2 + 1 / det(J)^2) - 1.
   const real_t d = Jpt.Det();
   return 0.5 * (d*d + 1.0/(d*d)) - 1.0;
}
real_t TMOP_Metric_077::EvalW(const DenseMatrix &Jpt) const
{
   // mu_77 = 0.5 (I2 + 1 / I2) - 1.0.
   ie.SetJacobian(Jpt.GetData());
   const real_t I2 = ie.Get_I2();
   return  0.5*(I2 + 1.0/I2) - 1.0;
}

void TMOP_Metric_077::EvalP(const DenseMatrix &Jpt, DenseMatrix &P) const
{
   // mu_77 = 0.5 (I2 + 1 / I2) - 1.0.
   // P = 1/2 (1 - 1/I2^2) dI2_dJ.
   ie.SetJacobian(Jpt.GetData());
   const real_t I2 = ie.Get_I2();
   P.Set(0.5 * (1.0 - 1.0 / (I2 * I2)), ie.Get_dI2());
}

void TMOP_Metric_077::AssembleH(const DenseMatrix &Jpt,
                                const DenseMatrix &DS,
                                const real_t weight,
                                DenseMatrix &A) const
{
   ie.SetJacobian(Jpt.GetData());
   ie.SetDerivativeMatrix(DS.Height(), DS.GetData());
   const real_t I2 = ie.Get_I2(), I2inv_sq = 1.0 / (I2 * I2);
   ie.Assemble_ddI2(weight*0.5*(1.0 - I2inv_sq), A.GetData());
   ie.Assemble_TProd(weight * I2inv_sq / I2, ie.Get_dI2(), A.GetData());
}

// mu_85 = |T-T'|^2, where T'= |T|*I/sqrt(2)
real_t TMOP_Metric_085::EvalWMatrixForm(const DenseMatrix &Jpt) const
{
   int matsize = Jpt.TotalSize();
   std::vector<AD1Type> T(matsize), W(matsize);
   for (int i=0; i<matsize; i++) { T[i] = AD1Type{Jpt.GetData()[i], 0.0}; }
   return mu85_ad(T, W).value;
}

void TMOP_Metric_085::EvalP(const DenseMatrix &Jpt, DenseMatrix &P) const
{
   ADGrad(mu85_ad<AD1Type>, P, Jpt);
   return;
}

void TMOP_Metric_085::AssembleH(const DenseMatrix &Jpt,
                                const DenseMatrix &DS,
                                const real_t weight,
                                DenseMatrix &A) const
{
   const int dim = Jpt.Height();
   DenseTensor H(dim, dim, dim*dim); H = 0.0;
   ADHessian(mu85_ad<AD2Type>, H, Jpt);
   this->DefaultAssembleH(H,DS,weight,A);
}

// mu_98 = 1/(tau)|T-I|^2
real_t TMOP_Metric_098::EvalWMatrixForm(const DenseMatrix &Jpt) const
{
   int matsize = Jpt.TotalSize();
   std::vector<AD1Type> T(matsize), W(matsize);
   for (int i=0; i<matsize; i++) { T[i] = AD1Type{Jpt.GetData()[i], 0.0}; }
   return mu98_ad(T, W).value;
}

void TMOP_Metric_098::EvalP(const DenseMatrix &Jpt, DenseMatrix &P) const
{
   ADGrad(mu98_ad<AD1Type>, P, Jpt);
   return;
}

void TMOP_Metric_098::AssembleH(const DenseMatrix &Jpt,
                                const DenseMatrix &DS,
                                const real_t weight,
                                DenseMatrix &A) const
{
   const int dim = Jpt.Height();
   DenseTensor H(dim, dim, dim*dim); H = 0.0;
   ADHessian(mu98_ad<AD2Type>, H, Jpt);
   this->DefaultAssembleH(H,DS,weight,A);
}

real_t TMOP_Metric_211::EvalW(const DenseMatrix &Jpt) const
{
   // mu_211 = (det(J) - 1)^2 - det(J) + (det(J)^2 + eps)^{1/2}
   //        = (I2b - 1)^2 - I2b + sqrt(I2b^2 + eps)
   ie.SetJacobian(Jpt.GetData());
   const real_t I2b = ie.Get_I2b();
   return (I2b - 1.0)*(I2b - 1.0) - I2b + std::sqrt(I2b*I2b + eps);
}

void TMOP_Metric_211::EvalP(const DenseMatrix &Jpt, DenseMatrix &P) const
{
   MFEM_ABORT("Metric not implemented yet. Use metric mu_55 instead.");
}

void TMOP_Metric_211::AssembleH(const DenseMatrix &Jpt,
                                const DenseMatrix &DS,
                                const real_t weight,
                                DenseMatrix &A) const
{
   MFEM_ABORT("Metric not implemented yet. Use metric mu_55 instead.");
}

real_t TMOP_Metric_252::EvalW(const DenseMatrix &Jpt) const
{
   // mu_252 = 0.5*(det(J) - 1)^2 / (det(J) - tau0).
   ie.SetJacobian(Jpt.GetData());
   const real_t I2b = ie.Get_I2b();
   return 0.5*(I2b - 1.0)*(I2b - 1.0)/(I2b - tau0);
}

void TMOP_Metric_252::EvalP(const DenseMatrix &Jpt, DenseMatrix &P) const
{
   // mu_252 = 0.5*(det(J) - 1)^2 / (det(J) - tau0)
   // P = (c - 0.5*c*c) * dI2b
   //
   // c = (I2b - 1)/(I2b - tau0), see TMOP_Metric_352 for details
   ie.SetJacobian(Jpt.GetData());
   const real_t I2b = ie.Get_I2b();
   const real_t c = (I2b - 1.0)/(I2b - tau0);
   P.Set(c - 0.5*c*c, ie.Get_dI2b());
}

void TMOP_Metric_252::AssembleH(const DenseMatrix &Jpt,
                                const DenseMatrix &DS,
                                const real_t weight,
                                DenseMatrix &A) const
{
   // c = (I2b - 1)/(I2b - tau0), see TMOP_Metric_352 for details
   //
   // P  = (c - 0.5*c*c) * dI2b
   // dP = (1 - c)^2/(I2b - tau0)*(dI2b x dI2b) + (c - 0.5*c*c)*ddI2b
   ie.SetJacobian(Jpt.GetData());
   ie.SetDerivativeMatrix(DS.Height(), DS.GetData());
   const real_t I2b = ie.Get_I2b();
   const real_t c0 = 1.0/(I2b - tau0);
   const real_t c = c0*(I2b - 1.0);
   ie.Assemble_TProd(weight*c0*(1.0 - c)*(1.0 - c), ie.Get_dI2b(), A.GetData());
   ie.Assemble_ddI2b(weight*(c - 0.5*c*c), A.GetData());
}

real_t TMOP_Metric_301::EvalWMatrixForm(const DenseMatrix &Jpt) const
{
   // mu_301 = 1/3 |J| |J^-1| - 1.
   ie.SetJacobian(Jpt.GetData());
   DenseMatrix inv(3);
   CalcInverse(Jpt, inv);
   return Jpt.FNorm() * inv.FNorm() / 3.0 - 1.0;
}

real_t TMOP_Metric_301::EvalW(const DenseMatrix &Jpt) const
{
   // mu_301 = 1/3 sqrt(I1b * I2b) - 1
   ie.SetJacobian(Jpt.GetData());
   return std::sqrt(ie.Get_I1b()*ie.Get_I2b())/3. - 1.;
}

void TMOP_Metric_301::EvalP(const DenseMatrix &Jpt, DenseMatrix &P) const
{
   //  W = (1/3)*sqrt(I1b*I2b) - 1
   // dW = (1/6)/sqrt(I1b*I2b)*[I2b*dI1b + I1b*dI2b]
   ie.SetJacobian(Jpt.GetData());
   const real_t a = 1./(6.*std::sqrt(ie.Get_I1b()*ie.Get_I2b()));
   Add(a*ie.Get_I2b(), ie.Get_dI1b(), a*ie.Get_I1b(), ie.Get_dI2b(), P);
}

void TMOP_Metric_301::AssembleH(const DenseMatrix &Jpt,
                                const DenseMatrix &DS,
                                const real_t weight,
                                DenseMatrix &A) const
{
   //  dW = (1/6)/sqrt(I1b*I2b)*[I2b*dI1b + I1b*dI2b]
   //  dW = (1/6)*[z2*dI1b + z1*dI2b], z1 = sqrt(I1b/I2b), z2 = sqrt(I2b/I1b)
   // ddW = (1/6)*[dI1b x dz2 + z2*ddI1b + dI2b x dz1 + z1*ddI2b]
   //
   // dz1 = (1/2)*sqrt(I2b/I1b) [ (1/I2b)*dI1b - (I1b/(I2b*I2b))*dI2b ]
   //     = (1/2)/sqrt(I1b*I2b) [ dI1b - (I1b/I2b)*dI2b ]
   // dz2 = (1/2)/sqrt(I1b*I2b) [ dI2b - (I2b/I1b)*dI1b ]
   //
   // dI1b x dz2 + dI2b x dz1 =
   //    (1/2)/sqrt(I1b*I2b) dI1b x [ dI2b - (I2b/I1b)*dI1b ] +
   //    (1/2)/sqrt(I1b*I2b) dI2b x [ dI1b - (I1b/I2b)*dI2b ] =
   //    (1/2)/sqrt(I1b*I2b) [sqrt(I1b/I2b)*dI2b - sqrt(I2b/I1b)*dI1b] x
   //                        [sqrt(I2b/I1b)*dI1b - sqrt(I1b/I2b)*dI2b] =
   //    (1/2)*(I1b*I2b)^{-3/2} (I1b*dI2b - I2b*dI1b) x (I2b*dI1b - I1b*dI2b)
   //      and the last two parentheses are the same up to a sign.
   //
   // z1 = I1b/sqrt(I1b*I2b), z2 = I2b/sqrt(I1b*I2b)

   ie.SetJacobian(Jpt.GetData());
   ie.SetDerivativeMatrix(DS.Height(), DS.GetData());
   real_t X_data[9];
   DenseMatrix X(X_data, 3, 3);
   Add(- ie.Get_I2b(), ie.Get_dI1b(), ie.Get_I1b(), ie.Get_dI2b(), X);
   const real_t I1b_I2b = ie.Get_I1b()*ie.Get_I2b();
   const real_t a = weight/(6*std::sqrt(I1b_I2b));
   ie.Assemble_ddI1b(a*ie.Get_I2b(), A.GetData());
   ie.Assemble_ddI2b(a*ie.Get_I1b(), A.GetData());
   ie.Assemble_TProd(-a/(2*I1b_I2b), X_data, A.GetData());
}

real_t TMOP_Metric_302::EvalWMatrixForm(const DenseMatrix &Jpt) const
{
   // mu_301 = |J|^2 |J^{-1}|^2 / 9 - 1.
   ie.SetJacobian(Jpt.GetData());
   DenseMatrix inv(3);
   CalcInverse(Jpt, inv);
   return Jpt.FNorm2() * inv.FNorm2() / 9.0 - 1.0;
}

real_t TMOP_Metric_302::EvalW(const DenseMatrix &Jpt) const
{
   // mu_2 = |J|^2 |J^{-1}|^2 / 9 - 1
   //      = (l1^2 + l2^2 + l3^3)*(l1^{-2} + l2^{-2} + l3^{-2}) / 9 - 1
   //      = I1*(l2^2*l3^2 + l1^2*l3^2 + l1^2*l2^2)/l1^2/l2^2/l3^2/9 - 1
   //      = I1*I2/det(J)^2/9 - 1 = I1b*I2b/9-1
   ie.SetJacobian(Jpt.GetData());
   return ie.Get_I1b()*ie.Get_I2b()/9. - 1.;
}

void TMOP_Metric_302::EvalP(const DenseMatrix &Jpt, DenseMatrix &P) const
{
   // mu_2 = I1b*I2b/9-1
   // P = (I1b/9)*dI2b + (I2b/9)*dI1b
   ie.SetJacobian(Jpt.GetData());
   Add(ie.Get_I1b()/9, ie.Get_dI2b(), ie.Get_I2b()/9, ie.Get_dI1b(), P);
}

void TMOP_Metric_302::AssembleH(const DenseMatrix &Jpt,
                                const DenseMatrix &DS,
                                const real_t weight,
                                DenseMatrix &A) const
{
   // P  = (I1b/9)*dI2b + (I2b/9)*dI1b
   // dP = (dI2b x dI1b)/9 + (I1b/9)*ddI2b + (dI1b x dI2b)/9 + (I2b/9)*ddI1b
   //    = (dI2b x dI1b + dI1b x dI2b)/9 + (I1b/9)*ddI2b + (I2b/9)*ddI1b
   ie.SetJacobian(Jpt.GetData());
   ie.SetDerivativeMatrix(DS.Height(), DS.GetData());
   const real_t c1 = weight/9;
   ie.Assemble_TProd(c1, ie.Get_dI1b(), ie.Get_dI2b(), A.GetData());
   ie.Assemble_ddI2b(c1*ie.Get_I1b(), A.GetData());
   ie.Assemble_ddI1b(c1*ie.Get_I2b(), A.GetData());
}

real_t TMOP_Metric_303::EvalWMatrixForm(const DenseMatrix &Jpt) const
{
   // mu_303 = |J|^2 / 3 / det(J)^(2/3) - 1.
   ie.SetJacobian(Jpt.GetData());
   return Jpt.FNorm2() / 3.0 / pow(Jpt.Det(), 2.0 / 3.0) - 1.0;
}

real_t TMOP_Metric_303::EvalW(const DenseMatrix &Jpt) const
{
   // mu_303 = |J|^2 / 3 / det(J)^(2/3) - 1 = I1b/3 - 1.
   ie.SetJacobian(Jpt.GetData());
   return ie.Get_I1b()/3.0 - 1.0;
}

void TMOP_Metric_303::EvalP(const DenseMatrix &Jpt, DenseMatrix &P) const
{
   // mu_304 = I1b/3 - 1.
   // P      = dI1b/3.
   ie.SetJacobian(Jpt.GetData());
   P.Set(1./3., ie.Get_dI1b());
}

void TMOP_Metric_303::AssembleH(const DenseMatrix &Jpt,
                                const DenseMatrix &DS,
                                const real_t weight,
                                DenseMatrix &A) const
{
   // P  = dI1b/3.
   // dP = ddI1b/3.
   ie.SetJacobian(Jpt.GetData());
   ie.SetDerivativeMatrix(DS.Height(), DS.GetData());
   ie.Assemble_ddI1b(weight/3., A.GetData());
}

real_t TMOP_Metric_304::EvalWMatrixForm(const DenseMatrix &Jpt) const
{
   // mu_304 = |J|^3 / 3^(3/2) / det(J) - 1
   const real_t fnorm = Jpt.FNorm();
   return fnorm * fnorm * fnorm / pow(3.0, 1.5) / Jpt.Det() - 1.0;
}

real_t TMOP_Metric_304::EvalW(const DenseMatrix &Jpt) const
{
   // mu_304 = (I1b/3)^3/2 - 1.
   ie.SetJacobian(Jpt.GetData());
   return pow(ie.Get_I1b()/3.0, 1.5) - 1.0;
}

void TMOP_Metric_304::EvalP(const DenseMatrix &Jpt, DenseMatrix &P) const
{
   // mu_304 = (I1b/3)^3/2 - 1.
   // P      = 3/2 * (I1b/3)^1/2 * dI1b / 3 = 1/2 * (I1b/3)^1/2 * dI1b.
   ie.SetJacobian(Jpt.GetData());
   P.Set(0.5 * sqrt(ie.Get_I1b()/3.0), ie.Get_dI1b());
}

void TMOP_Metric_304::AssembleH(const DenseMatrix &Jpt, const DenseMatrix &DS,
                                const real_t weight, DenseMatrix &A) const
{
   // P  = 1/2 * (I1b/3)^1/2 * dI1b.
   // dP = 1/12 * (I1b/3)^(-1/2) * (dI1b x dI1b) + 1/2 * (I1b/3)^1/2 * ddI1b.
   ie.SetJacobian(Jpt.GetData());
   ie.SetDerivativeMatrix(DS.Height(), DS.GetData());
   ie.Assemble_TProd(weight / 12.0 / sqrt(ie.Get_I1b()/3.0),
                     ie.Get_dI1b(), A.GetData());
   ie.Assemble_ddI1b(weight / 2.0 * sqrt(ie.Get_I1b()/3.0), A.GetData());
}

real_t TMOP_Metric_311::EvalW(const DenseMatrix &Jpt) const
{
   // mu_311 = (det(J) - 1)^2 - det(J) + (det(J)^2 + eps)^{1/2}
   //        = (I3b - 1)^2 - I3b + sqrt(I3b^2 + eps)
   ie.SetJacobian(Jpt.GetData());
   const real_t I3b = ie.Get_I3b();
   return (I3b - 1.0)*(I3b - 1.0) - I3b + std::sqrt(I3b*I3b + eps);
}

void TMOP_Metric_311::EvalP(const DenseMatrix &Jpt, DenseMatrix &P) const
{
   ie.SetJacobian(Jpt.GetData());
   const real_t I3b = ie.Get_I3b();
   const real_t c = 2*I3b-3+(I3b)/(std::pow((I3b*I3b+eps),0.5));
   P.Set(c, ie.Get_dI3b());
}

void TMOP_Metric_311::AssembleH(const DenseMatrix &Jpt,
                                const DenseMatrix &DS,
                                const real_t weight,
                                DenseMatrix &A) const
{
   ie.SetJacobian(Jpt.GetData());
   ie.SetDerivativeMatrix(DS.Height(), DS.GetData());
   const real_t I3b = ie.Get_I3b();
   const real_t c0 = I3b*I3b+eps;
   const real_t c1 = 2 + 1/(pow(c0,0.5)) - I3b*I3b/(pow(c0,1.5));
   const real_t c2 = 2*I3b - 3 + I3b/(pow(c0,0.5));
   ie.Assemble_TProd(weight*c1, ie.Get_dI3b(), A.GetData());
   ie.Assemble_ddI3b(c2*weight, A.GetData());
}

real_t TMOP_Metric_313::EvalW(const DenseMatrix &Jpt) const
{
   ie.SetJacobian(Jpt.GetData());

   const real_t I3b = ie.Get_I3b();
   real_t d = I3b - min_detT;
   if (d < 0.0 && min_detT == 0.0)
   {
      // The mesh has been untangled, but it's still possible to get negative
      // detJ in FD calculations, as they move the nodes around with some small
      // increments and can produce negative determinants. Thus we put a small
      // value in the denominator. Note that here I3b < 0.
      d = - I3b * 0.1;
   }

   const real_t c = std::pow(d, -2.0/3.0);

   return ie.Get_I1() * c / 3.0;
}

void TMOP_Metric_313::EvalP(const DenseMatrix &Jpt, DenseMatrix &P) const
{
   MFEM_ABORT("Metric not implemented yet.");
}

void TMOP_Metric_313::AssembleH(const DenseMatrix &Jpt,
                                const DenseMatrix &DS,
                                const real_t weight,
                                DenseMatrix &A) const
{
   MFEM_ABORT("Metric not implemented yet.");
}

real_t TMOP_Metric_315::EvalW(const DenseMatrix &Jpt) const
{
   // mu_315 = mu_15_3D = (det(J) - 1)^2
   ie.SetJacobian(Jpt.GetData());
   const real_t c1 = ie.Get_I3b() - 1.0;
   return c1*c1;
}

void TMOP_Metric_315::EvalP(const DenseMatrix &Jpt, DenseMatrix &P) const
{
   // mu_315 = (I3b - 1)^2
   // P = 2*(I3b - 1)*dI3b
   ie.SetJacobian(Jpt.GetData());
   P.Set(2*(ie.Get_I3b() - 1.0), ie.Get_dI3b());
}

void TMOP_Metric_315::AssembleH(const DenseMatrix &Jpt,
                                const DenseMatrix &DS,
                                const real_t weight,
                                DenseMatrix &A) const
{
   // P  = 2*(I3b - 1)*dI3b
   // dP = 2*(dI3b x dI3b) + 2*(I3b - 1)*ddI3b
   ie.SetJacobian(Jpt.GetData());
   ie.SetDerivativeMatrix(DS.Height(), DS.GetData());
   ie.Assemble_TProd(2*weight, ie.Get_dI3b(), A.GetData());
   ie.Assemble_ddI3b(2*weight*(ie.Get_I3b() - 1.0), A.GetData());
}

real_t TMOP_Metric_316::EvalWMatrixForm(const DenseMatrix &Jpt) const
{
   // mu_316 = 0.5 (det(J) + 1/det(J)) - 1.
   return 0.5 * (Jpt.Det() + 1.0 / Jpt.Det()) - 1.0;
}

real_t TMOP_Metric_316::EvalW(const DenseMatrix &Jpt) const
{
   // mu_316 = mu_16_3D = 0.5*(I3b + 1/I3b) - 1
   ie.SetJacobian(Jpt.GetData());
   const real_t I3b = ie.Get_I3b();
   return 0.5*(I3b + 1.0/I3b) - 1.0;
}

void TMOP_Metric_316::EvalP(const DenseMatrix &Jpt, DenseMatrix &P) const
{
   // mu_316 = mu_16_3D = 0.5*(I3b + 1/I3b) - 1
   // P = 0.5*(1 - 1/I3b^2)*dI3b = (0.5 - 0.5/I3)*dI3b
   ie.SetJacobian(Jpt.GetData());
   P.Set(0.5 - 0.5/ie.Get_I3(), ie.Get_dI3b());
}

void TMOP_Metric_316::AssembleH(const DenseMatrix &Jpt,
                                const DenseMatrix &DS,
                                const real_t weight,
                                DenseMatrix &A) const
{
   // P  = 0.5*(1 - 1/I3b^2)*dI3b = (0.5 - 0.5/I3)*dI3b
   // dP = (1/I3b^3)*(dI3b x dI3b) + (0.5 - 0.5/I3)*ddI3b
   ie.SetJacobian(Jpt.GetData());
   ie.SetDerivativeMatrix(DS.Height(), DS.GetData());
   ie.Assemble_TProd(weight/(ie.Get_I3()*ie.Get_I3b()),
                     ie.Get_dI3b(), A.GetData());
   ie.Assemble_ddI3b(weight*(0.5 - 0.5/ie.Get_I3()), A.GetData());
}

real_t TMOP_Metric_318::EvalWMatrixForm(const DenseMatrix &Jpt) const
{
   // mu_318 = 0.5 (det(J)^2 + 1/det(J)^2) - 1.
   real_t d = Jpt.Det();
   return 0.5 * (d*d + 1.0 / (d*d)) - 1.0;
}

real_t TMOP_Metric_318::EvalW(const DenseMatrix &Jpt) const
{
   // mu_318 = mu_77_3D = 0.5 * (I3 + 1/I3) - 1.
   ie.SetJacobian(Jpt.GetData());
   const real_t I3 = ie.Get_I3();
   return 0.5*(I3 + 1.0/I3) - 1.0;
}

void TMOP_Metric_318::EvalP(const DenseMatrix &Jpt, DenseMatrix &P) const
{
   // mu_318 = mu_77_3D = 0.5*(I3 + 1/I3) - 1.
   // P = 0.5*(1 - 1/I3^2)*dI3 = (0.5 - 0.5/I3^2)*dI3.
   ie.SetJacobian(Jpt.GetData());
   P.Set(0.5 - 0.5/(ie.Get_I3()*ie.Get_I3()), ie.Get_dI3());
}

void TMOP_Metric_318::AssembleH(const DenseMatrix &Jpt,
                                const DenseMatrix &DS,
                                const real_t weight,
                                DenseMatrix &A) const
{
   // P = (0.5 - 0.5/I3^2)*dI3.
   // dP =  (1/I3^3)*(dI3 x dI3) +(0.5 - 0.5/I3^2)*ddI3
   ie.SetJacobian(Jpt.GetData());
   ie.SetDerivativeMatrix(DS.Height(), DS.GetData());
   const real_t i3 = ie.Get_I3();
   ie.Assemble_TProd(weight/(i3 * i3 * i3), ie.Get_dI3(), A.GetData());
   ie.Assemble_ddI3(weight*(0.5 - 0.5 / (i3 * i3)), A.GetData());
}

real_t TMOP_Metric_321::EvalWMatrixForm(const DenseMatrix &Jpt) const
{
   // mu_321 = |J - J^-t|^2.
   ie.SetJacobian(Jpt.GetData());
   DenseMatrix invt(3);
   CalcInverseTranspose(Jpt, invt);
   invt.Add(-1.0, Jpt);
   return invt.FNorm2();
}

real_t TMOP_Metric_321::EvalW(const DenseMatrix &Jpt) const
{
   // mu_321 = mu_21_3D = |J - J^{-t}|^2
   //        = |J|^2 + |J^{-1}|^2 - 6
   //        = |J|^2 + (l1^{-2} + l2^{-2} + l3^{-2}) - 6
   //        = |J|^2 + (l2^2*l3^2 + l1^2*l3^2 + l1^2*l2^2)/det(J)^2 - 6
   //        = I1 + I2/I3b^2 - 6 = I1 + I2/I3 - 6
   ie.SetJacobian(Jpt.GetData());
   return ie.Get_I1() + ie.Get_I2()/ie.Get_I3() - 6.0;
}

void TMOP_Metric_321::EvalP(const DenseMatrix &Jpt, DenseMatrix &P) const
{
   // mu_321 = I1 + I2/I3b^2 - 6 = I1 + I2/I3 - 6
   // P = dI1 + (1/I3)*dI2 - (2*I2/I3b^3)*dI3b
   ie.SetJacobian(Jpt.GetData());
   const real_t I3 = ie.Get_I3();
   Add(1.0/I3, ie.Get_dI2(),
       -2*ie.Get_I2()/(I3*ie.Get_I3b()), ie.Get_dI3b(), P);
   P += ie.Get_dI1();
}

void TMOP_Metric_321::AssembleH(const DenseMatrix &Jpt,
                                const DenseMatrix &DS,
                                const real_t weight,
                                DenseMatrix &A) const
{
   // P  = dI1 + (1/I3)*dI2 - (2*I2/I3b^3)*dI3b
   // dP = ddI1 + (-2/I3b^3)*(dI2 x dI3b) + (1/I3)*ddI2 + (dI3b x dz) + z*ddI3b
   //
   // z  = -2*I2/I3b^3
   // dz = (-2/I3b^3)*dI2 + (2*I2)*(3/I3b^4)*dI3b
   //
   // dP = ddI1 + (-2/I3b^3)*(dI2 x dI3b + dI3b x dI2) + (1/I3)*ddI2
   //      + (6*I2/I3b^4)*(dI3b x dI3b) + (-2*I2/I3b^3)*ddI3b
   ie.SetJacobian(Jpt.GetData());
   ie.SetDerivativeMatrix(DS.Height(), DS.GetData());
   const real_t c0 = 1.0/ie.Get_I3b();
   const real_t c1 = weight*c0*c0;
   const real_t c2 = -2*c0*c1;
   const real_t c3 = c2*ie.Get_I2();
   ie.Assemble_ddI1(weight, A.GetData());
   ie.Assemble_ddI2(c1, A.GetData());
   ie.Assemble_ddI3b(c3, A.GetData());
   ie.Assemble_TProd(c2, ie.Get_dI2(), ie.Get_dI3b(), A.GetData());
   ie.Assemble_TProd(-3*c0*c3, ie.Get_dI3b(), A.GetData());
}

real_t TMOP_Metric_322::EvalWMatrixForm(const DenseMatrix &Jpt) const
{
   // mu_322 = 1 / (6 det(J)) |J - adj(J)^t|^2
   DenseMatrix adj_J_t(3);
   CalcAdjugateTranspose(Jpt, adj_J_t);
   adj_J_t *= -1.0;
   adj_J_t.Add(1.0, Jpt);
   return 1.0 / 6.0 / Jpt.Det() * adj_J_t.FNorm2();
}

real_t TMOP_Metric_322::EvalW(const DenseMatrix &Jpt) const
{
   // mu_322 = 1 / (6 det(J)) |J - adj(J)^t|^2
   //        = 1 / (6 det(J)) |J|^2 + 1/6 det(J) |J^{-1}|^2 - 1
   //        = I1b / (I3b^-1/3) / 6 + I2b (I3b^1/3) / 6 - 1
   ie.SetJacobian(Jpt.GetData());

   return ie.Get_I1b() / pow(ie.Get_I3b(), 1.0/3.0) / 6.0 +
          ie.Get_I2b() * pow(ie.Get_I3b(), 1.0/3.0) / 6.0 - 1.0;
}

void TMOP_Metric_322::EvalP(const DenseMatrix &Jpt, DenseMatrix &P) const
{
   // mu_322 = I1b (I3b^-1/3) / 6 + I2b (I3b^1/3) / 6 - 1
   // P      =   1/6 (I3b^-1/3) dI1b - 1/18 I1b (I3b^-4/3) dI3b
   //          + 1/6 (I3b^1/3) dI2b  + 1/18 I2b (I3b^-2/3) dI3b
   ie.SetJacobian(Jpt.GetData());
   P.Set(1.0/6.0 * pow(ie.Get_I3b(), -1.0/3.0),
         ie.Get_dI1b());
   P.Add(-1.0/18.0 * ie.Get_I1b() * pow(ie.Get_I3b(), -4.0/3.0),
         ie.Get_dI3b());
   P.Add(1.0/6.0 * pow(ie.Get_I3b(), 1.0/3.0),
         ie.Get_dI2b());
   P.Add(1.0/18.0 * ie.Get_I2b() * pow(ie.Get_I3b(), -2.0/3.0),
         ie.Get_dI3b());
}

void TMOP_Metric_322::AssembleH(const DenseMatrix &Jpt, const DenseMatrix &DS,
                                const real_t weight, DenseMatrix &A) const
{
   //  P =   1/6 (I3b^-1/3) dI1b - 1/18 I1b (I3b^-4/3) dI3b
   //      + 1/6 (I3b^1/3) dI2b  + 1/18 I2b (I3b^-2/3) dI3b
   // dP =   1/6 (I3b^-1/3) ddI1b - 1/18 (I3b^-4/3) (dI1b x dI3b)
   //      - 1/18 I1b (I3b^-4/3) ddI3b
   //      - 1/18 (I3b^-4/3) (dI3b x dI1b)
   //      + 2/27 I1b (I3b^-7/3) (dI3b x dI3b)
   //      + 1/6 (I3b^1/3) ddI2b + 1/18 (I3b^-2/3) (dI2b x dI3b)
   //      + 1/18 I2b (I3b^-2/3) ddI3b
   //      + 1/18 (I3b^-2/3) (dI3b x dI2b)
   //      - 1/27 I2b (I3b^-5/3) (dI3b x dI3b)
   ie.SetJacobian(Jpt.GetData());
   ie.SetDerivativeMatrix(DS.Height(), DS.GetData());
   const real_t p13 = weight * pow(ie.Get_I3b(),  1.0/3.0),
                m13 = weight * pow(ie.Get_I3b(), -1.0/3.0),
                m23 = weight * pow(ie.Get_I3b(), -2.0/3.0),
                m43 = weight * pow(ie.Get_I3b(), -4.0/3.0),
                m53 = weight * pow(ie.Get_I3b(), -5.0/3.0),
                m73 = weight * pow(ie.Get_I3b(), -7.0/3.0);
   ie.Assemble_ddI1b(1.0/6.0 * m13, A.GetData());
   // Combines - 1/18 (I3b^-4/3) (dI1b x dI3b) - 1/18 (I3b^-4/3) (dI3b x dI1b).
   ie.Assemble_TProd(-1.0/18.0 * m43,
                     ie.Get_dI1b(), ie.Get_dI3b(), A.GetData());
   ie.Assemble_ddI3b(-1.0/18.0 * ie.Get_I1b() * m43, A.GetData());
   ie.Assemble_TProd(2.0/27.0 * ie.Get_I1b() * m73,
                     ie.Get_dI3b(), A.GetData());
   ie.Assemble_ddI2b(1.0/6.0 * p13, A.GetData());
   // Combines + 1/18 (I3b^-2/3) (dI2b x dI3b) + 1/18 (I3b^-2/3) (dI3b x dI2b).
   ie.Assemble_TProd(1.0/18.0 * m23,
                     ie.Get_dI2b(), ie.Get_dI3b(), A.GetData());
   ie.Assemble_ddI3b(1.0/18.0 * ie.Get_I2b() * m23, A.GetData());
   ie.Assemble_TProd(-1.0/27.0 * ie.Get_I2b() * m53,
                     ie.Get_dI3b(), A.GetData());
}

real_t TMOP_Metric_323::EvalWMatrixForm(const DenseMatrix &Jpt) const
{
   // mu_323 = |J|^3 - 3 sqrt(3) ln(det(J)) - 3 sqrt(3).
   real_t fnorm = Jpt.FNorm();
   return fnorm * fnorm * fnorm - 3.0 * sqrt(3.0) * (log(Jpt.Det()) + 1.0);
}

real_t TMOP_Metric_323::EvalW(const DenseMatrix &Jpt) const
{
   // mu_323 = I1^3/2 - 3 sqrt(3) ln(I3b) - 3 sqrt(3).
   ie.SetJacobian(Jpt.GetData());
   return pow(ie.Get_I1(), 1.5) - 3.0 * sqrt(3.0) * (log(ie.Get_I3b()) + 1.0);
}

void TMOP_Metric_323::EvalP(const DenseMatrix &Jpt, DenseMatrix &P) const
{
   // mu_323 = I1^3/2 - 3 sqrt(3) ln(I3b) - 3 sqrt(3).
   // P      = 3/2 (I1^1/2) dI1 - 3 sqrt(3) (I3b^-1) dI3b.
   ie.SetJacobian(Jpt.GetData());
   P.Set(1.5 * sqrt(ie.Get_I1()), ie.Get_dI1());
   P.Add(- 3.0 * sqrt(3.0) / ie.Get_I3b(), ie.Get_dI3b());
}

void TMOP_Metric_323::AssembleH(const DenseMatrix &Jpt, const DenseMatrix &DS,
                                const real_t weight, DenseMatrix &A) const
{
   // P  =   3/2 (I1^1/2) dI1 - 3 sqrt(3) (I3b^-1) dI3b
   // dP =   3/2 (I1^1/2) ddI1 + 3/4 (I1^-1/2) (dI1 x dI1)
   //      - 3 sqrt(3) (I3b^-1) ddI3b + 3 sqrt(3) (I3b^-2) (dI3b x dI3b)
   ie.SetJacobian(Jpt.GetData());
   ie.SetDerivativeMatrix(DS.Height(), DS.GetData());
   ie.Assemble_ddI1(weight * 1.5 * sqrt(ie.Get_I1()), A.GetData());
   ie.Assemble_TProd(weight * 0.75 / sqrt(ie.Get_I1()),
                     ie.Get_dI1(), A.GetData());
   ie.Assemble_ddI3b(- weight * 3.0 * sqrt(3.0) / ie.Get_I3b(), A.GetData());
   ie.Assemble_TProd(weight * 3.0 * sqrt(3.0) / ie.Get_I3b() / ie.Get_I3b(),
                     ie.Get_dI3b(), A.GetData());
}

// mu_342 = 1/(tau^0.5)|T-I|^2
real_t TMOP_Metric_342::EvalWMatrixForm(const DenseMatrix &Jpt) const
{
   int matsize = Jpt.TotalSize();
   std::vector<AD1Type> T(matsize), W(matsize);
   for (int i=0; i<matsize; i++) { T[i] = AD1Type{Jpt.GetData()[i], 0.0}; }
   return mu342_ad(T, W).value;
}

void TMOP_Metric_342::EvalP(const DenseMatrix &Jpt, DenseMatrix &P) const
{
   ADGrad(mu342_ad<AD1Type>, P, Jpt);
   return;
}

void TMOP_Metric_342::AssembleH(const DenseMatrix &Jpt,
                                const DenseMatrix &DS,
                                const real_t weight,
                                DenseMatrix &A) const
{
   const int dim = Jpt.Height();
   DenseTensor H(dim, dim, dim*dim); H = 0.0;
   ADHessian(mu342_ad<AD2Type>, H, Jpt);
   this->DefaultAssembleH(H,DS,weight,A);
}

real_t TMOP_Metric_352::EvalW(const DenseMatrix &Jpt) const
{
   // mu_352 = 0.5*(det(J) - 1)^2 / (det(J) - tau0)
   ie.SetJacobian(Jpt.GetData());
   const real_t I3b = ie.Get_I3b();
   return 0.5*(I3b - 1.0)*(I3b - 1.0)/(I3b - tau0);
}

void TMOP_Metric_352::EvalP(const DenseMatrix &Jpt, DenseMatrix &P) const
{
   // mu_352 = 0.5*(det(J) - 1)^2 / (det(J) - tau0)
   // P = (I3b - 1)/(I3b - tau0)*dI3b + 0.5*(I3b - 1)^2*(-1/(I3b - tau0)^2)*dI3b
   //   = [ (I3b - 1)/(I3b - tau0) - 0.5*(I3b - 1)^2/(I3b - tau0)^2 ] * dI3b
   //   = (c - 0.5*c*c) * dI3b
   ie.SetJacobian(Jpt.GetData());
   const real_t I3b = ie.Get_I3b();
   const real_t c = (I3b - 1.0)/(I3b - tau0);
   P.Set(c - 0.5*c*c, ie.Get_dI3b());
}

void TMOP_Metric_352::AssembleH(const DenseMatrix &Jpt,
                                const DenseMatrix &DS,
                                const real_t weight,
                                DenseMatrix &A) const
{
   // c = (I3b - 1)/(I3b - tau0)
   //
   // P  = (c - 0.5*c*c) * dI3b
   // dP = (1 - c)*(dI3b x dc) + (c - 0.5*c*c)*ddI3b
   //
   // dc = 1/(I3b - tau0)*dI3b - (I3b - 1)/(I3b - tau)^2*dI3b =
   //    = (1 - c)/(I3b - tau0)*dI3b
   //
   // dP = (1 - c)^2/(I3b - tau0)*(dI3b x dI3b) + (c - 0.5*c*c)*ddI3b
   ie.SetJacobian(Jpt.GetData());
   ie.SetDerivativeMatrix(DS.Height(), DS.GetData());
   const real_t I3b = ie.Get_I3b();
   const real_t c0 = 1.0/(I3b - tau0);
   const real_t c = c0*(I3b - 1.0);
   ie.Assemble_TProd(weight*c0*(1.0 - c)*(1.0 - c), ie.Get_dI3b(), A.GetData());
   ie.Assemble_ddI3b(weight*(c - 0.5*c*c), A.GetData());
}

real_t TMOP_Metric_360::EvalWMatrixForm(const DenseMatrix &Jpt) const
{
   // mu_360 = |J|^3 / 3^(3/2) - det(J)
   const real_t fnorm = Jpt.FNorm();
   return fnorm * fnorm * fnorm / pow(3.0, 1.5) - Jpt.Det();
}

real_t TMOP_Metric_360::EvalW(const DenseMatrix &Jpt) const
{
   // mu_360 = (I1/3)^(3/2) - I3b.
   ie.SetJacobian(Jpt.GetData());
   return pow(ie.Get_I1()/3.0, 1.5) - ie.Get_I3b();
}

void TMOP_Metric_360::EvalP(const DenseMatrix &Jpt, DenseMatrix &P) const
{
   // mu_360 = (I1/3)^(3/2) - I3b.
   // P      = 3/2 * (I1/3)^1/2 * dI1 / 3 - dI3b
   //        = 1/2 * (I1/3)^1/2 * dI1 - dI3b.
   ie.SetJacobian(Jpt.GetData());
   Add(0.5 * sqrt(ie.Get_I1()/3.0), ie.Get_dI1(), -1.0, ie.Get_dI3b(), P);
}

void TMOP_Metric_360::AssembleH(const DenseMatrix &Jpt, const DenseMatrix &DS,
                                const real_t weight, DenseMatrix &A) const
{
   // P  = 1/2 * (I1/3)^1/2 * dI1 - dI3b.
   // dP = 1/12 * (I1/3)^(-1/2) * (dI1 x dI1) + 1/2 * (I1/3)^1/2 * ddI1 - ddI3b
   ie.SetJacobian(Jpt.GetData());
   ie.SetDerivativeMatrix(DS.Height(), DS.GetData());
   ie.Assemble_TProd(weight / 12.0 / sqrt(ie.Get_I1()/3.0),
                     ie.Get_dI1(), A.GetData());
   ie.Assemble_ddI1(weight / 2.0 * sqrt(ie.Get_I1()/3.0), A.GetData());
   ie.Assemble_ddI3b(-weight, A.GetData());
}

real_t TMOP_AMetric_011::EvalWMatrixForm(const DenseMatrix &Jpt) const
{
   MFEM_VERIFY(Jtr != NULL,
               "Requires a target Jacobian, use SetTargetJacobian().");
   int matsize = Jpt.TotalSize();
   std::vector<AD1Type> T(matsize), W(matsize);
   for (int i=0; i<matsize; i++)
   {
      T[i] = AD1Type{Jpt.GetData()[i], 0.0};
      W[i] = AD1Type{Jtr->GetData()[i], 0.0};
   }
   return nu11_ad(T, W).value;
}

void TMOP_AMetric_011::EvalP(const DenseMatrix &Jpt, DenseMatrix &P) const
{
   ADGrad(nu11_ad<AD1Type>, P, Jpt, Jtr);
   return;
}

void TMOP_AMetric_011::EvalPW(const DenseMatrix &Jpt, DenseMatrix &PW) const
{
   ADGrad(nu11_ad<AD1Type>, PW, Jpt, Jtr, false);
   return;
}
<<<<<<< HEAD

void TMOP_AMetric_011::AssembleH(const DenseMatrix &Jpt,
                                 const DenseMatrix &DS,
                                 const real_t weight,
                                 DenseMatrix &A) const
{
   const int dim = Jpt.Height();
   DenseTensor H(dim, dim, dim*dim); H = 0.0;
   ADHessian(nu11_ad<AD2Type>, H, Jpt, Jtr);
   this->DefaultAssembleH(H,DS,weight,A);
}

real_t TMOP_AMetric_014::EvalWMatrixForm(const DenseMatrix &Jpt) const
{
   MFEM_VERIFY(Jtr != NULL,
               "Requires a target Jacobian, use SetTargetJacobian().");
   int matsize = Jpt.TotalSize();
   std::vector<AD1Type> T(matsize), W(matsize);
   for (int i=0; i<matsize; i++)
   {
      T[i] = AD1Type{Jpt.GetData()[i], 0.0};
      W[i] = AD1Type{Jtr->GetData()[i], 0.0};
   }
   return nu14_ad(T, W).value;
}

void TMOP_AMetric_014::EvalP(const DenseMatrix &Jpt, DenseMatrix &P) const
{
   ADGrad(nu14_ad<AD1Type>, P, Jpt, Jtr);
   return;
}

void TMOP_AMetric_014::EvalPW(const DenseMatrix &Jpt, DenseMatrix &PW) const
{
   ADGrad(nu14_ad<AD1Type>, PW, Jpt, Jtr, false);
   return;
}

void TMOP_AMetric_014::AssembleH(const DenseMatrix &Jpt,
                                 const DenseMatrix &DS,
                                 const real_t weight,
                                 DenseMatrix &A) const
{
   const int dim = Jpt.Height();
   DenseTensor H(dim, dim, dim*dim); H = 0.0;
   ADHessian(nu14_ad<AD2Type>, H, Jpt, Jtr);
   this->DefaultAssembleH(H,DS,weight,A);
}

=======

void TMOP_AMetric_011::AssembleH(const DenseMatrix &Jpt,
                                 const DenseMatrix &DS,
                                 const real_t weight,
                                 DenseMatrix &A) const
{
   const int dim = Jpt.Height();
   DenseTensor H(dim, dim, dim*dim); H = 0.0;
   ADHessian(nu11_ad<AD2Type>, H, Jpt, Jtr);
   this->DefaultAssembleH(H,DS,weight,A);
}

real_t TMOP_AMetric_014::EvalWMatrixForm(const DenseMatrix &Jpt) const
{
   MFEM_VERIFY(Jtr != NULL,
               "Requires a target Jacobian, use SetTargetJacobian().");
   int matsize = Jpt.TotalSize();
   std::vector<AD1Type> T(matsize), W(matsize);
   for (int i=0; i<matsize; i++)
   {
      T[i] = AD1Type{Jpt.GetData()[i], 0.0};
      W[i] = AD1Type{Jtr->GetData()[i], 0.0};
   }
   return nu14_ad(T, W).value;
}

void TMOP_AMetric_014::EvalP(const DenseMatrix &Jpt, DenseMatrix &P) const
{
   ADGrad(nu14_ad<AD1Type>, P, Jpt, Jtr);
   return;
}

void TMOP_AMetric_014::EvalPW(const DenseMatrix &Jpt, DenseMatrix &PW) const
{
   ADGrad(nu14_ad<AD1Type>, PW, Jpt, Jtr, false);
   return;
}

void TMOP_AMetric_014::AssembleH(const DenseMatrix &Jpt,
                                 const DenseMatrix &DS,
                                 const real_t weight,
                                 DenseMatrix &A) const
{
   const int dim = Jpt.Height();
   DenseTensor H(dim, dim, dim*dim); H = 0.0;
   ADHessian(nu14_ad<AD2Type>, H, Jpt, Jtr);
   this->DefaultAssembleH(H,DS,weight,A);
}

>>>>>>> c2457ae1
real_t TMOP_AMetric_036::EvalWMatrixForm(const DenseMatrix &Jpt) const
{
   MFEM_VERIFY(Jtr != NULL,
               "Requires a target Jacobian, use SetTargetJacobian().");
   int matsize = Jpt.TotalSize();
   std::vector<AD1Type> T(matsize), W(matsize);
   for (int i=0; i<matsize; i++)
   {
      T[i] = AD1Type{Jpt.GetData()[i], 0.0};
      W[i] = AD1Type{Jtr->GetData()[i], 0.0};
   }
   return nu36_ad(T, W).value;
}

void TMOP_AMetric_036::EvalP(const DenseMatrix &Jpt, DenseMatrix &P) const
{
   ADGrad(nu36_ad<AD1Type>, P, Jpt, Jtr);
   return;
}
<<<<<<< HEAD

void TMOP_AMetric_036::EvalPW(const DenseMatrix &Jpt, DenseMatrix &PW) const
{
   ADGrad(nu36_ad<AD1Type>, PW, Jpt, Jtr, false);
   return;
}

void TMOP_AMetric_036::AssembleH(const DenseMatrix &Jpt,
                                 const DenseMatrix &DS,
                                 const real_t weight,
                                 DenseMatrix &A) const
{
   const int dim = Jpt.Height();
   DenseTensor H(dim, dim, dim*dim); H = 0.0;
   ADHessian(nu36_ad<AD2Type>, H, Jpt, Jtr);
   this->DefaultAssembleH(H,DS,weight,A);
}

real_t TMOP_AMetric_050::EvalWMatrixForm(const DenseMatrix &Jpt) const
=======

void TMOP_AMetric_036::EvalPW(const DenseMatrix &Jpt, DenseMatrix &PW) const
{
   ADGrad(nu36_ad<AD1Type>, PW, Jpt, Jtr, false);
   return;
}

void TMOP_AMetric_036::AssembleH(const DenseMatrix &Jpt,
                                 const DenseMatrix &DS,
                                 const real_t weight,
                                 DenseMatrix &A) const
{
   const int dim = Jpt.Height();
   DenseTensor H(dim, dim, dim*dim); H = 0.0;
   ADHessian(nu36_ad<AD2Type>, H, Jpt, Jtr);
   this->DefaultAssembleH(H,DS,weight,A);
}

real_t TMOP_AMetric_050::EvalWMatrixForm(const DenseMatrix &Jpt) const
{
   MFEM_VERIFY(Jtr != NULL,
               "Requires a target Jacobian, use SetTargetJacobian().");
   int matsize = Jpt.TotalSize();
   std::vector<AD1Type> T(matsize), W(matsize);
   for (int i=0; i<matsize; i++)
   {
      T[i] = AD1Type{Jpt.GetData()[i], 0.0};
      W[i] = AD1Type{Jtr->GetData()[i], 0.0};
   }
   return nu50_ad(T, W).value;
}

void TMOP_AMetric_050::EvalP(const DenseMatrix &Jpt, DenseMatrix &P) const
{
   ADGrad(nu50_ad<AD1Type>, P, Jpt, Jtr);
   return;
}

void TMOP_AMetric_050::EvalPW(const DenseMatrix &Jpt, DenseMatrix &PW) const
{
   ADGrad(nu50_ad<AD1Type>, PW, Jpt, Jtr, false);
   return;
}

void TMOP_AMetric_050::AssembleH(const DenseMatrix &Jpt,
                                 const DenseMatrix &DS,
                                 const real_t weight,
                                 DenseMatrix &A) const
{
   const int dim = Jpt.Height();
   DenseTensor H(dim, dim, dim*dim); H = 0.0;
   ADHessian(nu50_ad<AD2Type>, H, Jpt, Jtr);
   this->DefaultAssembleH(H,DS,weight,A);
}

real_t TMOP_AMetric_051::EvalWMatrixForm(const DenseMatrix &Jpt) const
>>>>>>> c2457ae1
{
   MFEM_VERIFY(Jtr != NULL,
               "Requires a target Jacobian, use SetTargetJacobian().");
   int matsize = Jpt.TotalSize();
   std::vector<AD1Type> T(matsize), W(matsize);
   for (int i=0; i<matsize; i++)
   {
      T[i] = AD1Type{Jpt.GetData()[i], 0.0};
      W[i] = AD1Type{Jtr->GetData()[i], 0.0};
   }
<<<<<<< HEAD
   return nu50_ad(T, W).value;
}

void TMOP_AMetric_050::EvalP(const DenseMatrix &Jpt, DenseMatrix &P) const
{
   ADGrad(nu50_ad<AD1Type>, P, Jpt, Jtr);
   return;
}

void TMOP_AMetric_050::EvalPW(const DenseMatrix &Jpt, DenseMatrix &PW) const
{
   ADGrad(nu50_ad<AD1Type>, PW, Jpt, Jtr, false);
   return;
}

void TMOP_AMetric_050::AssembleH(const DenseMatrix &Jpt,
=======
   return nu51_ad(T, W).value;
}

void TMOP_AMetric_051::EvalP(const DenseMatrix &Jpt, DenseMatrix &P) const
{
   ADGrad(nu51_ad<AD1Type>, P, Jpt, Jtr);
   return;
}

void TMOP_AMetric_051::EvalPW(const DenseMatrix &Jpt, DenseMatrix &PW) const
{
   ADGrad(nu51_ad<AD1Type>, PW, Jpt, Jtr, false);
   return;
}

void TMOP_AMetric_051::AssembleH(const DenseMatrix &Jpt,
                                 const DenseMatrix &DS,
                                 const real_t weight,
                                 DenseMatrix &A) const
{
   const int dim = Jpt.Height();
   DenseTensor H(dim, dim, dim*dim); H = 0.0;
   ADHessian(nu51_ad<AD2Type>, H, Jpt, Jtr);
   this->DefaultAssembleH(H,DS,weight,A);
}

real_t TMOP_AMetric_107::EvalWMatrixForm(const DenseMatrix &Jpt) const
{
   MFEM_VERIFY(Jtr != NULL,
               "Requires a target Jacobian, use SetTargetJacobian().");
   int matsize = Jpt.TotalSize();
   std::vector<AD1Type> T(matsize), W(matsize);
   for (int i=0; i<matsize; i++)
   {
      T[i] = AD1Type{Jpt.GetData()[i], 0.0};
      W[i] = AD1Type{Jtr->GetData()[i], 0.0};
   }
   return nu107_ad(T, W).value;
}

void TMOP_AMetric_107::EvalP(const DenseMatrix &Jpt, DenseMatrix &P) const
{
   ADGrad(nu107_ad<AD1Type>, P, Jpt, Jtr);
   return;
}

void TMOP_AMetric_107::EvalPW(const DenseMatrix &Jpt, DenseMatrix &PW) const
{
   ADGrad(nu107_ad<AD1Type>, PW, Jpt, Jtr, false);
   return;
}

void TMOP_AMetric_107::AssembleH(const DenseMatrix &Jpt,
>>>>>>> c2457ae1
                                 const DenseMatrix &DS,
                                 const real_t weight,
                                 DenseMatrix &A) const
{
   const int dim = Jpt.Height();
   DenseTensor H(dim, dim, dim*dim); H = 0.0;
<<<<<<< HEAD
   ADHessian(nu50_ad<AD2Type>, H, Jpt, Jtr);
   this->DefaultAssembleH(H,DS,weight,A);
}

real_t TMOP_AMetric_051::EvalWMatrixForm(const DenseMatrix &Jpt) const
=======
   ADHessian(nu107_ad<AD2Type>, H, Jpt, Jtr);
   this->DefaultAssembleH(H,DS,weight,A);
}

real_t TMOP_AMetric_OQ::EvalWMatrixForm(const DenseMatrix &Jpt) const
>>>>>>> c2457ae1
{
   MFEM_VERIFY(Jtr != NULL,
               "Requires a target Jacobian, use SetTargetJacobian().");
   int matsize = Jpt.TotalSize();
   std::vector<AD1Type> T(matsize), W(matsize);
   for (int i=0; i<matsize; i++)
   {
      T[i] = AD1Type{Jpt.GetData()[i], 0.0};
      W[i] = AD1Type{Jtr->GetData()[i], 0.0};
   }
<<<<<<< HEAD
   return nu51_ad(T, W).value;
}

void TMOP_AMetric_051::EvalP(const DenseMatrix &Jpt, DenseMatrix &P) const
{
   ADGrad(nu51_ad<AD1Type>, P, Jpt, Jtr);
   return;
}

void TMOP_AMetric_051::EvalPW(const DenseMatrix &Jpt, DenseMatrix &PW) const
{
   ADGrad(nu51_ad<AD1Type>, PW, Jpt, Jtr, false);
   return;
}

void TMOP_AMetric_051::AssembleH(const DenseMatrix &Jpt,
=======
   return nuOQ_ad(T, W).value;
}

void TMOP_AMetric_OQ::EvalP(const DenseMatrix &Jpt, DenseMatrix &P) const
{
   ADGrad(nuOQ_ad<AD1Type>, P, Jpt, Jtr);
   return;
}

void TMOP_AMetric_OQ::EvalPW(const DenseMatrix &Jpt, DenseMatrix &PW) const
{
   ADGrad(nuOQ_ad<AD1Type>, PW, Jpt, Jtr, false);
   return;
}

void TMOP_AMetric_OQ::AssembleH(const DenseMatrix &Jpt,
>>>>>>> c2457ae1
                                 const DenseMatrix &DS,
                                 const real_t weight,
                                 DenseMatrix &A) const
{
   const int dim = Jpt.Height();
   DenseTensor H(dim, dim, dim*dim); H = 0.0;
<<<<<<< HEAD
   ADHessian(nu51_ad<AD2Type>, H, Jpt, Jtr);
   this->DefaultAssembleH(H,DS,weight,A);
}

real_t TMOP_AMetric_107::EvalWMatrixForm(const DenseMatrix &Jpt) const
{
   MFEM_VERIFY(Jtr != NULL,
               "Requires a target Jacobian, use SetTargetJacobian().");
   int matsize = Jpt.TotalSize();
   std::vector<AD1Type> T(matsize), W(matsize);
   for (int i=0; i<matsize; i++)
   {
      T[i] = AD1Type{Jpt.GetData()[i], 0.0};
      W[i] = AD1Type{Jtr->GetData()[i], 0.0};
   }
   return nu107_ad(T, W).value;
}

void TMOP_AMetric_107::EvalP(const DenseMatrix &Jpt, DenseMatrix &P) const
{
   ADGrad(nu107_ad<AD1Type>, P, Jpt, Jtr);
   return;
}

void TMOP_AMetric_107::EvalPW(const DenseMatrix &Jpt, DenseMatrix &PW) const
{
   ADGrad(nu107_ad<AD1Type>, PW, Jpt, Jtr, false);
   return;
}

void TMOP_AMetric_107::AssembleH(const DenseMatrix &Jpt,
=======
   ADHessian(nuOQ_ad<AD2Type>, H, Jpt, Jtr);
   this->DefaultAssembleH(H,DS,weight,A);
}

real_t TMOP_AMetric_OQ2::EvalWMatrixForm(const DenseMatrix &Jpt) const
{
   MFEM_VERIFY(Jtr != NULL,
               "Requires a target Jacobian, use SetTargetJacobian().");
   int matsize = Jpt.TotalSize();
   std::vector<AD1Type> T(matsize), W(matsize);
   for (int i=0; i<matsize; i++)
   {
      T[i] = AD1Type{Jpt.GetData()[i], 0.0};
      W[i] = AD1Type{Jtr->GetData()[i], 0.0};
   }
   return nuOQ2_ad(T, W).value;
}

void TMOP_AMetric_OQ2::EvalP(const DenseMatrix &Jpt, DenseMatrix &P) const
{
   ADGrad(nuOQ2_ad<AD1Type>, P, Jpt, Jtr);
   return;
}

void TMOP_AMetric_OQ2::EvalPW(const DenseMatrix &Jpt, DenseMatrix &PW) const
{
   ADGrad(nuOQ2_ad<AD1Type>, PW, Jpt, Jtr, false);
   return;
}

void TMOP_AMetric_OQ2::AssembleH(const DenseMatrix &Jpt,
>>>>>>> c2457ae1
                                 const DenseMatrix &DS,
                                 const real_t weight,
                                 DenseMatrix &A) const
{
   const int dim = Jpt.Height();
   DenseTensor H(dim, dim, dim*dim); H = 0.0;
<<<<<<< HEAD
   ADHessian(nu107_ad<AD2Type>, H, Jpt, Jtr);
=======
   ADHessian(nuOQ2_ad<AD2Type>, H, Jpt, Jtr);
>>>>>>> c2457ae1
   this->DefaultAssembleH(H,DS,weight,A);
}

void TargetConstructor::ComputeAvgVolume() const
{
   MFEM_VERIFY(nodes, "Nodes are not given!");
   MFEM_ASSERT(avg_volume == 0.0, "The average volume is already computed!");

   Mesh *mesh = nodes->FESpace()->GetMesh();
   const int NE = mesh->GetNE();
   IsoparametricTransformation Tr;
   real_t volume = 0.0;

   for (int i = 0; i < NE; i++)
   {
      mesh->GetElementTransformation(i, *nodes, &Tr);
      const IntegrationRule &ir =
         IntRules.Get(mesh->GetElementBaseGeometry(i), Tr.OrderJ());
      for (int j = 0; j < ir.GetNPoints(); j++)
      {
         const IntegrationPoint &ip = ir.IntPoint(j);
         Tr.SetIntPoint(&ip);
         volume += ip.weight * Tr.Weight();
      }
   }

   NCMesh *ncmesh = mesh->ncmesh;
   if (Parallel() == false)
   {
      avg_volume = (ncmesh == NULL) ?
                   volume / NE : volume / ncmesh->GetNumRootElements();

   }
#ifdef MFEM_USE_MPI
   else
   {
      real_t area_NE[4];
      area_NE[0] = volume; area_NE[1] = NE;
      MPI_Allreduce(area_NE, area_NE + 2, 2, MPITypeMap<real_t>::mpi_type, MPI_SUM,
                    comm);
      avg_volume = (ncmesh == NULL) ?
                   area_NE[2] / area_NE[3] : area_NE[2] / ncmesh->GetNumRootElements();
   }
#endif
}

void TargetConstructor::ComputeAllElementTargets_Fallback(
   const FiniteElementSpace &fes,
   const IntegrationRule &ir,
   const Vector &xe,
   DenseTensor &Jtr) const
{
   // Fallback to the 1-element method, ComputeElementTargets()

   // When UsesPhysicalCoordinates() == true, we assume 'xe' uses
   // ElementDofOrdering::LEXICOGRAPHIC iff 'fe' is a TensorFiniteElement.

   const Mesh *mesh = fes.GetMesh();
   const int NE = mesh->GetNE();
   // Quick return for empty processors:
   if (NE == 0) { return; }
   const int dim = mesh->Dimension();
   MFEM_VERIFY(mesh->GetNumGeometries(dim) <= 1,
               "mixed meshes are not supported");
   MFEM_VERIFY(!fes.IsVariableOrder(), "variable orders are not supported");
   const FiniteElement &fe = *fes.GetTypicalFE();
   const int sdim = fes.GetVDim();
   const int nvdofs = sdim*fe.GetDof();
   MFEM_VERIFY(!UsesPhysicalCoordinates() ||
               xe.Size() == NE*nvdofs, "invalid input Vector 'xe'!");
   const int NQ = ir.GetNPoints();
   const Array<int> *dof_map = nullptr;
   if (UsesPhysicalCoordinates())
   {
      const TensorBasisElement *tfe =
         dynamic_cast<const TensorBasisElement *>(&fe);
      if (tfe)
      {
         dof_map = &tfe->GetDofMap();
         if (dof_map->Size() == 0) { dof_map = nullptr; }
      }
   }

   Vector elfun_lex, elfun_nat;
   DenseTensor J;
   xe.HostRead();
   Jtr.HostWrite();
   if (UsesPhysicalCoordinates() && dof_map != nullptr)
   {
      elfun_nat.SetSize(nvdofs);
   }
   for (int e = 0; e < NE; e++)
   {
      if (UsesPhysicalCoordinates())
      {
         if (!dof_map)
         {
            elfun_nat.SetDataAndSize(xe.GetData()+e*nvdofs, nvdofs);
         }
         else
         {
            elfun_lex.SetDataAndSize(xe.GetData()+e*nvdofs, nvdofs);
            const int ndofs = fe.GetDof();
            for (int d = 0; d < sdim; d++)
            {
               for (int i_lex = 0; i_lex < ndofs; i_lex++)
               {
                  elfun_nat[(*dof_map)[i_lex]+d*ndofs] =
                     elfun_lex[i_lex+d*ndofs];
               }
            }
         }
      }
      J.UseExternalData(Jtr(e*NQ).Data(), sdim, dim, NQ);
      ComputeElementTargets(e, fe, ir, elfun_nat, J);
   }
}

bool TargetConstructor::ContainsVolumeInfo() const
{
   switch (target_type)
   {
      case IDEAL_SHAPE_UNIT_SIZE: return false;
      case IDEAL_SHAPE_EQUAL_SIZE:
      case IDEAL_SHAPE_GIVEN_SIZE:
      case GIVEN_SHAPE_AND_SIZE:
      case GIVEN_FULL: return true;
      default: MFEM_ABORT("TargetType not added to ContainsVolumeInfo.");
   }
   return false;
}

void TargetConstructor::ComputeElementTargets(int e_id, const FiniteElement &fe,
                                              const IntegrationRule &ir,
                                              const Vector &elfun,
                                              DenseTensor &Jtr) const
{
   MFEM_CONTRACT_VAR(elfun);
   MFEM_ASSERT(target_type == IDEAL_SHAPE_UNIT_SIZE || nodes != NULL, "");

   const FiniteElement *nfe = (target_type != IDEAL_SHAPE_UNIT_SIZE) ?
                              nodes->FESpace()->GetFE(e_id) : NULL;
   const DenseMatrix &Wideal =
      Geometries.GetGeomToPerfGeomJac(fe.GetGeomType());
   MFEM_ASSERT(Wideal.Height() == Jtr.SizeI(), "");
   MFEM_ASSERT(Wideal.Width() == Jtr.SizeJ(), "");

   switch (target_type)
   {
      case IDEAL_SHAPE_UNIT_SIZE:
      {
         for (int i = 0; i < ir.GetNPoints(); i++) { Jtr(i) = Wideal; }
         break;
      }
      case IDEAL_SHAPE_EQUAL_SIZE:
      {
         if (avg_volume == 0.0) { ComputeAvgVolume(); }
         DenseMatrix W(Wideal.Height());

         NCMesh *ncmesh = nodes->FESpace()->GetMesh()->ncmesh;
         real_t el_volume = avg_volume;
         if (ncmesh)
         {
            el_volume = avg_volume / ncmesh->GetElementSizeReduction(e_id);
         }

         W.Set(std::pow(volume_scale * el_volume / Wideal.Det(),
                        1./W.Height()), Wideal);
         for (int i = 0; i < ir.GetNPoints(); i++) { Jtr(i) = W; }
         break;
      }
      case IDEAL_SHAPE_GIVEN_SIZE:
      case GIVEN_SHAPE_AND_SIZE:
      {
         const int dim = nfe->GetDim(), dof = nfe->GetDof();
         MFEM_ASSERT(dim == nodes->FESpace()->GetVDim(), "");
         DenseMatrix dshape(dof, dim), pos(dof, dim);
         Array<int> xdofs(dof * dim);
         Vector posV(pos.Data(), dof * dim);
         real_t detW;

         // always initialize detW to suppress a warning:
         detW = (target_type == IDEAL_SHAPE_GIVEN_SIZE) ? Wideal.Det() : 0.0;
         nodes->FESpace()->GetElementVDofs(e_id, xdofs);
         nodes->GetSubVector(xdofs, posV);
         for (int i = 0; i < ir.GetNPoints(); i++)
         {
            nfe->CalcDShape(ir.IntPoint(i), dshape);
            MultAtB(pos, dshape, Jtr(i));
            if (target_type == IDEAL_SHAPE_GIVEN_SIZE)
            {
               const real_t det = Jtr(i).Det();
               MFEM_VERIFY(det > 0.0, "The given mesh is inverted!");
               Jtr(i).Set(std::pow(det / detW, 1./dim), Wideal);
            }
         }
         break;
      }
      default:
         MFEM_ABORT("invalid target type!");
   }
}

void TargetConstructor::ComputeElementTargetsGradient(
   const IntegrationRule &ir,
   const Vector &elfun,
   IsoparametricTransformation &Tpr,
   DenseTensor &dJtr) const
{
   MFEM_CONTRACT_VAR(elfun);
   MFEM_ASSERT(target_type == IDEAL_SHAPE_UNIT_SIZE || nodes != NULL, "");

   // TODO: Compute derivative for targets with GIVEN_SHAPE or/and GIVEN_SIZE
   for (int i = 0; i < Tpr.GetFE()->GetDim()*ir.GetNPoints(); i++)
   { dJtr(i) = 0.; }
}

void AnalyticAdaptTC::SetAnalyticTargetSpec(Coefficient *sspec,
                                            VectorCoefficient *vspec,
                                            TMOPMatrixCoefficient *mspec)
{
   scalar_tspec = sspec;
   vector_tspec = vspec;
   matrix_tspec = mspec;
}

void AnalyticAdaptTC::ComputeElementTargets(int e_id, const FiniteElement &fe,
                                            const IntegrationRule &ir,
                                            const Vector &elfun,
                                            DenseTensor &Jtr) const
{
   DenseMatrix point_mat;
   point_mat.UseExternalData(elfun.GetData(), fe.GetDof(), fe.GetDim());

   switch (target_type)
   {
      case GIVEN_FULL:
      {
         MFEM_VERIFY(matrix_tspec != NULL,
                     "Target type GIVEN_FULL requires a MatrixCoefficient.");

         IsoparametricTransformation Tpr;
         Tpr.SetFE(&fe);
         Tpr.ElementNo = e_id;
         Tpr.ElementType = ElementTransformation::ELEMENT;
         Tpr.GetPointMat().Transpose(point_mat);

         for (int i = 0; i < ir.GetNPoints(); i++)
         {
            const IntegrationPoint &ip = ir.IntPoint(i);
            Tpr.SetIntPoint(&ip);
            matrix_tspec->Eval(Jtr(i), Tpr, ip);
         }
         break;
      }
      default:
         MFEM_ABORT("Incompatible target type for analytic adaptation!");
   }
}

void AnalyticAdaptTC::ComputeElementTargetsGradient(const IntegrationRule &ir,
                                                    const Vector &elfun,
                                                    IsoparametricTransformation &Tpr,
                                                    DenseTensor &dJtr) const
{
   const FiniteElement *fe = Tpr.GetFE();
   DenseMatrix point_mat;
   point_mat.UseExternalData(elfun.GetData(), fe->GetDof(), fe->GetDim());

   switch (target_type)
   {
      case GIVEN_FULL:
      {
         MFEM_VERIFY(matrix_tspec != NULL,
                     "Target type GIVEN_FULL requires a TMOPMatrixCoefficient.");

         for (int d = 0; d < fe->GetDim(); d++)
         {
            for (int i = 0; i < ir.GetNPoints(); i++)
            {
               const IntegrationPoint &ip = ir.IntPoint(i);
               Tpr.SetIntPoint(&ip);
               DenseMatrix &dJtr_i = dJtr(i + d*ir.GetNPoints());
               matrix_tspec->EvalGrad(dJtr_i, Tpr, ip, d);
            }
         }
         break;
      }
      default:
         MFEM_ABORT("Incompatible target type for analytic adaptation!");
   }
}

namespace internal
{

// mfem::forall-based copy kernel -- used by protected methods below.
// Needed as a workaround for the nvcc restriction that methods with mfem::forall
// in them must to be public.
static inline void device_copy(real_t *d_dest, const real_t *d_src, int size)
{
   mfem::forall(size, [=] MFEM_HOST_DEVICE (int i) { d_dest[i] = d_src[i]; });
}

} // namespace internal

#ifdef MFEM_USE_MPI
void DiscreteAdaptTC::FinalizeParDiscreteTargetSpec(const ParGridFunction &t)
{
   MFEM_VERIFY(adapt_eval, "SetAdaptivityEvaluator() has not been called!")
   MFEM_VERIFY(ncomp > 0, "No target specifications have been set!");

   ParFiniteElementSpace *ptspec_fes = t.ParFESpace();

   tspec_sav = tspec;

   delete tspec_fesv;
   tspec_fesv = new FiniteElementSpace(ptspec_fes->GetMesh(),
                                       ptspec_fes->FEColl(), ncomp);

   delete ptspec_fesv;
   ptspec_fesv = new ParFiniteElementSpace(ptspec_fes->GetParMesh(),
                                           ptspec_fes->FEColl(), ncomp);

   delete tspec_pgf;
   tspec_pgf = new ParGridFunction(ptspec_fesv, tspec);
   tspec_gf = tspec_pgf;

   adapt_eval->SetParMetaInfo(*ptspec_fes->GetParMesh(), *ptspec_fesv);
   adapt_eval->SetInitialField(*ptspec_fes->GetMesh()->GetNodes(), tspec);
}

void DiscreteAdaptTC::ParUpdateAfterMeshTopologyChange()
{
   ptspec_fesv->Update();
   if (tspec_fesv)
   {
      delete tspec_fesv;
      tspec_fesv = new FiniteElementSpace(ptspec_fesv->GetMesh(),
                                          ptspec_fesv->FEColl(), ncomp);
   }
   tspec_pgf->Update();
   tspec_gf = tspec_pgf;
   tspec.SetDataAndSize(tspec_pgf->GetData(), tspec_pgf->Size());
   tspec_sav = tspec;

   adapt_eval->SetParMetaInfo(*ptspec_fesv->GetParMesh(), *ptspec_fesv);
   adapt_eval->SetInitialField(*ptspec_fesv->GetMesh()->GetNodes(), tspec);
}

void DiscreteAdaptTC::SetTspecAtIndex(int idx, const ParGridFunction &tspec_)
{
   const int vdim = tspec_.FESpace()->GetVDim(),
             ndof = tspec_.FESpace()->GetNDofs();
   MFEM_VERIFY(ndof == tspec.Size()/ncomp, "Inconsistency in SetTspecAtIndex.");

   const auto tspec__d = tspec_.Read();
   auto tspec_d = tspec.ReadWrite();
   const int offset = idx*ndof;
   internal::device_copy(tspec_d + offset, tspec__d, ndof*vdim);
   FinalizeParDiscreteTargetSpec(tspec_);
}

void DiscreteAdaptTC::SetParDiscreteTargetSize(const ParGridFunction &tspec_)
{
   MFEM_VERIFY(tspec_.FESpace()->GetOrdering() == Ordering::byNODES,
               "Discrete target size should be ordered byNodes.");
   if (sizeidx > -1) { SetTspecAtIndex(sizeidx, tspec_); return; }
   sizeidx = ncomp;
   SetDiscreteTargetBase(tspec_);
   FinalizeParDiscreteTargetSpec(tspec_);
}

void DiscreteAdaptTC::SetParDiscreteTargetSkew(const ParGridFunction &tspec_)
{
   MFEM_VERIFY(tspec_.FESpace()->GetOrdering() == Ordering::byNODES,
               "Discrete target skewness should be ordered byNodes.");
   if (skewidx > -1) { SetTspecAtIndex(skewidx, tspec_); return; }
   skewidx = ncomp;
   SetDiscreteTargetBase(tspec_);
   FinalizeParDiscreteTargetSpec(tspec_);
}

void DiscreteAdaptTC::SetParDiscreteTargetAspectRatio(const ParGridFunction &ar)
{
   MFEM_VERIFY(ar.FESpace()->GetOrdering() == Ordering::byNODES,
               "Discrete target aspect ratio should be ordered byNodes.");
   if (aspectratioidx > -1) { SetTspecAtIndex(aspectratioidx, ar); return; }
   aspectratioidx = ncomp;
   SetDiscreteTargetBase(ar);
   FinalizeParDiscreteTargetSpec(ar);
}

void DiscreteAdaptTC::SetParDiscreteTargetOrientation(const ParGridFunction &o)
{
   MFEM_VERIFY(o.FESpace()->GetOrdering() == Ordering::byNODES,
               "Discrete target orientation should be ordered byNodes.");
   if (orientationidx > -1) { SetTspecAtIndex(orientationidx, o); return; }
   orientationidx = ncomp;
   SetDiscreteTargetBase(o);
   FinalizeParDiscreteTargetSpec(o);
}

void DiscreteAdaptTC::SetParDiscreteTargetSpec(const ParGridFunction &tspec_)
{
   SetParDiscreteTargetSize(tspec_);
}
#endif // MFEM_USE_MPI

void DiscreteAdaptTC::SetDiscreteTargetBase(const GridFunction &tspec_)
{
   const int vdim = tspec_.FESpace()->GetVDim(),
             ndof = tspec_.FESpace()->GetNDofs();
   ncomp += vdim;

   // need to append data to tspec
   // make a copy of tspec->tspec_temp, increase its size, and
   // copy data from tspec_temp -> tspec, then add new entries
   Vector tspec_temp = tspec;
   tspec.UseDevice(true);
   tspec_sav.UseDevice(true);
   tspec.SetSize(ncomp*ndof);

   const auto tspec_temp_d = tspec_temp.Read();
   auto tspec_d = tspec.ReadWrite();
   internal::device_copy(tspec_d, tspec_temp_d, tspec_temp.Size());

   const auto tspec__d = tspec_.Read();
   const int offset = (ncomp-vdim)*ndof;
   internal::device_copy(tspec_d + offset, tspec__d, ndof*vdim);
}

void DiscreteAdaptTC::SetTspecAtIndex(int idx, const GridFunction &tspec_)
{
   const int vdim = tspec_.FESpace()->GetVDim(),
             ndof = tspec_.FESpace()->GetNDofs();
   MFEM_VERIFY(ndof == tspec.Size()/ncomp, "Inconsistency in SetTspecAtIndex.");

   const auto tspec__d = tspec_.Read();
   auto tspec_d = tspec.ReadWrite();
   const int offset = idx*ndof;
   internal::device_copy(tspec_d + offset, tspec__d, ndof*vdim);
   FinalizeSerialDiscreteTargetSpec(tspec_);
}

void DiscreteAdaptTC::SetSerialDiscreteTargetSize(const GridFunction &tspec_)
{
   MFEM_VERIFY(tspec_.FESpace()->GetOrdering() == Ordering::byNODES,
               "Discrete target size should be ordered byNodes.");
   if (sizeidx > -1) { SetTspecAtIndex(sizeidx, tspec_); return; }
   sizeidx = ncomp;
   SetDiscreteTargetBase(tspec_);
   FinalizeSerialDiscreteTargetSpec(tspec_);
}

void DiscreteAdaptTC::SetSerialDiscreteTargetSkew(const GridFunction &tspec_)
{
   MFEM_VERIFY(tspec_.FESpace()->GetOrdering() == Ordering::byNODES,
               "Discrete target skewness should be ordered byNodes.");
   if (skewidx > -1) { SetTspecAtIndex(skewidx, tspec_); return; }
   skewidx = ncomp;
   SetDiscreteTargetBase(tspec_);
   FinalizeSerialDiscreteTargetSpec(tspec_);
}

void DiscreteAdaptTC::SetSerialDiscreteTargetAspectRatio(const GridFunction &ar)
{
   MFEM_VERIFY(ar.FESpace()->GetOrdering() == Ordering::byNODES,
               "Discrete target aspect ratio should be ordered byNodes.");
   if (aspectratioidx > -1) { SetTspecAtIndex(aspectratioidx, ar); return; }
   aspectratioidx = ncomp;
   SetDiscreteTargetBase(ar);
   FinalizeSerialDiscreteTargetSpec(ar);
}

void DiscreteAdaptTC::SetSerialDiscreteTargetOrientation(const GridFunction &o)
{
   MFEM_VERIFY(o.FESpace()->GetOrdering() == Ordering::byNODES,
               "Discrete target orientation should be ordered byNodes.");
   if (orientationidx > -1) { SetTspecAtIndex(orientationidx, o); return; }
   orientationidx = ncomp;
   SetDiscreteTargetBase(o);
   FinalizeSerialDiscreteTargetSpec(o);
}

void DiscreteAdaptTC::FinalizeSerialDiscreteTargetSpec(const GridFunction &t)
{
   MFEM_VERIFY(adapt_eval, "SetAdaptivityEvaluator() has not been called!")
   MFEM_VERIFY(ncomp > 0, "No target specifications have been set!");

   const FiniteElementSpace *tspec_fes = t.FESpace();

   tspec_sav = tspec;

   delete tspec_fesv;
   tspec_fesv = new FiniteElementSpace(tspec_fes->GetMesh(),
                                       tspec_fes->FEColl(), ncomp,
                                       Ordering::byNODES);

   delete tspec_gf;
   tspec_gf = new GridFunction(tspec_fesv, tspec);

   adapt_eval->SetSerialMetaInfo(*tspec_fes->GetMesh(), *tspec_fesv);
   adapt_eval->SetInitialField(*tspec_fes->GetMesh()->GetNodes(), tspec);
}

void DiscreteAdaptTC::GetDiscreteTargetSpec(GridFunction &tspec_, int idx)
{
   if (idx < 0) { return; }
   const int ndof = tspec_.FESpace()->GetNDofs(),
             vdim = tspec_.FESpace()->GetVDim();
   MFEM_VERIFY(ndof == tspec.Size()/ncomp,
               "Inconsistency in GetSerialDiscreteTargetSpec.");

   for (int i = 0; i < ndof*vdim; i++)
   {
      tspec_(i) = tspec(i + idx*ndof);
   }
}

void DiscreteAdaptTC::UpdateAfterMeshTopologyChange()
{
   tspec_fesv->Update();
   tspec_gf->Update();
   tspec.SetDataAndSize(tspec_gf->GetData(), tspec_gf->Size());
   tspec_sav = tspec;

   adapt_eval->SetSerialMetaInfo(*tspec_fesv->GetMesh(), *tspec_fesv);
   adapt_eval->SetInitialField(*tspec_fesv->GetMesh()->GetNodes(), tspec);
}

void DiscreteAdaptTC::SetSerialDiscreteTargetSpec(const GridFunction &tspec_)
{
   SetSerialDiscreteTargetSize(tspec_);
}


void DiscreteAdaptTC::UpdateTargetSpecification(const Vector &new_x,
                                                bool reuse_flag,
                                                int new_x_ordering)
{
   if (reuse_flag && good_tspec) { return; }

   MFEM_VERIFY(tspec.Size() > 0, "Target specification is not set!");
   adapt_eval->ComputeAtNewPosition(new_x, tspec, new_x_ordering);
   tspec_sav = tspec;

   good_tspec = reuse_flag;
}

void DiscreteAdaptTC::UpdateTargetSpecification(Vector &new_x,
                                                Vector &IntData,
                                                int new_x_ordering)
{
   adapt_eval->ComputeAtNewPosition(new_x, IntData, new_x_ordering);
}

void DiscreteAdaptTC::UpdateTargetSpecificationAtNode(const FiniteElement &el,
                                                      ElementTransformation &T,
                                                      int dofidx, int dir,
                                                      const Vector &IntData)
{
   MFEM_VERIFY(tspec.Size() > 0, "Target specification is not set!");

   Array<int> dofs;
   tspec_fesv->GetElementDofs(T.ElementNo, dofs);
   const int cnt = tspec.Size()/ncomp; // dofs per scalar-field

   for (int i = 0; i < ncomp; i++)
   {
      tspec(dofs[dofidx]+i*cnt) = IntData(dofs[dofidx] + i*cnt + dir*cnt*ncomp);
   }
}

void DiscreteAdaptTC::RestoreTargetSpecificationAtNode(ElementTransformation &T,
                                                       int dofidx)
{
   MFEM_VERIFY(tspec.Size() > 0, "Target specification is not set!");

   Array<int> dofs;
   tspec_fesv->GetElementDofs(T.ElementNo, dofs);
   const int cnt = tspec.Size()/ncomp;
   for (int i = 0; i < ncomp; i++)
   {
      tspec(dofs[dofidx] + i*cnt) = tspec_sav(dofs[dofidx] + i*cnt);
   }
}

void DiscreteAdaptTC::SetTspecFromIntRule(int e_id,
                                          const IntegrationRule &intrule)
{
   switch (target_type)
   {
      case IDEAL_SHAPE_GIVEN_SIZE:
      case GIVEN_SHAPE_AND_SIZE:
      {
         const int ndofs = tspec_fesv->GetFE(e_id)->GetDof(),
                   ntspec_dofs = ndofs*ncomp;

         Vector tspec_vals(ntspec_dofs);

         Array<int> dofs;
         tspec_fesv->GetElementVDofs(e_id, dofs);
         tspec.GetSubVector(dofs, tspec_vals);
         DenseMatrix tr;
         tspec_gf->GetVectorValues(e_id, intrule, tspec_refine, tr);
         tspec_refine.Transpose();
         break;
      }
      default:
         MFEM_ABORT("Incompatible target type for discrete adaptation!");
   }
}

void DiscreteAdaptTC::SetTspecDataForDerefinement(FiniteElementSpace *fes)
{
   coarse_tspec_fesv = fes;
   const Operator *c_op = fes->GetUpdateOperator();
   tspec_derefine.SetSize(c_op->Height());
   c_op->Mult(tspec, tspec_derefine);
}

void DiscreteAdaptTC::ComputeElementTargets(int e_id, const FiniteElement &fe,
                                            const IntegrationRule &ir,
                                            const Vector &elfun,
                                            DenseTensor &Jtr) const
{
   MFEM_VERIFY(tspec_fesv, "No target specifications have been set.");
   const int dim = fe.GetDim(),
             nqp = ir.GetNPoints();
   Jtrcomp.SetSize(dim, dim, 4*nqp);

   FiniteElementSpace *src_fes = tspec_fesv;

   switch (target_type)
   {
      case IDEAL_SHAPE_GIVEN_SIZE:
      case GIVEN_SHAPE_AND_SIZE:
      {
         const DenseMatrix &Wideal =
            Geometries.GetGeomToPerfGeomJac(fe.GetGeomType());
         const int ndofs = tspec_fesv->GetFE(e_id)->GetDof(),
                   ntspec_dofs = ndofs*ncomp;

         Vector shape(ndofs), tspec_vals(ntspec_dofs), par_vals,
                par_vals_c1, par_vals_c2, par_vals_c3;

         Array<int> dofs;
         DenseMatrix D_rho(dim), Q_phi(dim), R_theta(dim);
         tspec_fesv->GetElementVDofs(e_id, dofs);
         tspec.UseDevice(true);
         tspec.GetSubVector(dofs, tspec_vals);
         if (tspec_refine.NumCols() > 0) // Refinement
         {
            MFEM_VERIFY(amr_el >= 0, " Target being constructed for an AMR element.");
            for (int i = 0; i < ncomp; i++)
            {
               for (int j = 0; j < ndofs; j++)
               {
                  tspec_vals(j + i*ndofs) = tspec_refine(j + amr_el*ndofs, i);
               }
            }
         }
         else if (tspec_derefine.Size() > 0) // Derefinement
         {
            dofs.SetSize(0);
            coarse_tspec_fesv->GetElementVDofs(e_id, dofs);
            tspec_derefine.GetSubVector(dofs, tspec_vals);
            src_fes = coarse_tspec_fesv;
         }

         for (int q = 0; q < nqp; q++)
         {
            const IntegrationPoint &ip = ir.IntPoint(q);
            src_fes->GetFE(e_id)->CalcShape(ip, shape);
            Jtr(q) = Wideal; // Initialize to identity
            for (int d = 0; d < 4; d++)
            {
               DenseMatrix Jtrcomp_q(Jtrcomp.GetData(d + 4*q), dim, dim);
               Jtrcomp_q = Wideal; // Initialize to identity
            }

            if (sizeidx != -1) // Set size
            {
               par_vals.SetDataAndSize(tspec_vals.GetData()+sizeidx*ndofs, ndofs);
               real_t min_size = par_vals.Min();
               if (lim_min_size > 0.) { min_size = lim_min_size; }
               MFEM_VERIFY(min_size > 0.0,
                           "Non-positive size propagated in the target definition.");

               real_t size = std::max(shape * par_vals, min_size);
               NCMesh *ncmesh = tspec_fesv->GetMesh()->ncmesh;
               if (ncmesh)
               {
                  size /= ncmesh->GetElementSizeReduction(e_id);
               }
               Jtr(q).Set(std::pow(size, 1.0/dim), Jtr(q));
               DenseMatrix Jtrcomp_q(Jtrcomp.GetData(0 + 4*q), dim, dim);
               Jtrcomp_q = Jtr(q);
            } // Done size

            if (target_type == IDEAL_SHAPE_GIVEN_SIZE) { continue; }

            if (aspectratioidx != -1) // Set aspect ratio
            {
               if (dim == 2)
               {
                  par_vals.SetDataAndSize(tspec_vals.GetData()+
                                          aspectratioidx*ndofs, ndofs);
                  const real_t min_size = par_vals.Min();
                  MFEM_VERIFY(min_size > 0.0,
                              "Non-positive aspect-ratio propagated in the target definition.");

                  const real_t aspectratio = shape * par_vals;
                  D_rho = 0.;
                  D_rho(0,0) = 1./pow(aspectratio,0.5);
                  D_rho(1,1) = pow(aspectratio,0.5);
               }
               else
               {
                  par_vals.SetDataAndSize(tspec_vals.GetData()+
                                          aspectratioidx*ndofs, ndofs*3);
                  par_vals_c1.SetDataAndSize(par_vals.GetData(), ndofs);
                  par_vals_c2.SetDataAndSize(par_vals.GetData()+ndofs, ndofs);
                  par_vals_c3.SetDataAndSize(par_vals.GetData()+2*ndofs, ndofs);

                  const real_t rho1 = shape * par_vals_c1;
                  const real_t rho2 = shape * par_vals_c2;
                  const real_t rho3 = shape * par_vals_c3;
                  D_rho = 0.;
                  D_rho(0,0) = pow(rho1,2./3.);
                  D_rho(1,1) = pow(rho2,2./3.);
                  D_rho(2,2) = pow(rho3,2./3.);
               }
               DenseMatrix Jtrcomp_q(Jtrcomp.GetData(1 + 4*q), dim, dim);
               Jtrcomp_q = D_rho;
               DenseMatrix Temp = Jtr(q);
               Mult(D_rho, Temp, Jtr(q));
            } // Done aspect ratio

            if (skewidx != -1) // Set skew
            {
               if (dim == 2)
               {
                  par_vals.SetDataAndSize(tspec_vals.GetData()+
                                          skewidx*ndofs, ndofs);

                  const real_t skew = shape * par_vals;

                  Q_phi = 0.;
                  Q_phi(0,0) = 1.;
                  Q_phi(0,1) = cos(skew);
                  Q_phi(1,1) = sin(skew);
               }
               else
               {
                  par_vals.SetDataAndSize(tspec_vals.GetData()+
                                          skewidx*ndofs, ndofs*3);
                  par_vals_c1.SetDataAndSize(par_vals.GetData(), ndofs);
                  par_vals_c2.SetDataAndSize(par_vals.GetData()+ndofs, ndofs);
                  par_vals_c3.SetDataAndSize(par_vals.GetData()+2*ndofs, ndofs);

                  const real_t phi12  = shape * par_vals_c1;
                  const real_t phi13  = shape * par_vals_c2;
                  const real_t chi = shape * par_vals_c3;

                  Q_phi = 0.;
                  Q_phi(0,0) = 1.;
                  Q_phi(0,1) = cos(phi12);
                  Q_phi(0,2) = cos(phi13);

                  Q_phi(1,1) = sin(phi12);
                  Q_phi(1,2) = sin(phi13)*cos(chi);

                  Q_phi(2,2) = sin(phi13)*sin(chi);
               }
               DenseMatrix Jtrcomp_q(Jtrcomp.GetData(2 + 4*q), dim, dim);
               Jtrcomp_q = Q_phi;
               DenseMatrix Temp = Jtr(q);
               Mult(Q_phi, Temp, Jtr(q));
            } // Done skew

            if (orientationidx != -1) // Set orientation
            {
               if (dim == 2)
               {
                  par_vals.SetDataAndSize(tspec_vals.GetData()+
                                          orientationidx*ndofs, ndofs);

                  const real_t theta = shape * par_vals;
                  R_theta(0,0) =  cos(theta);
                  R_theta(0,1) = -sin(theta);
                  R_theta(1,0) =  sin(theta);
                  R_theta(1,1) =  cos(theta);
               }
               else
               {
                  par_vals.SetDataAndSize(tspec_vals.GetData()+
                                          orientationidx*ndofs, ndofs*3);
                  par_vals_c1.SetDataAndSize(par_vals.GetData(), ndofs);
                  par_vals_c2.SetDataAndSize(par_vals.GetData()+ndofs, ndofs);
                  par_vals_c3.SetDataAndSize(par_vals.GetData()+2*ndofs, ndofs);

                  const real_t theta = shape * par_vals_c1;
                  const real_t psi   = shape * par_vals_c2;
                  const real_t beta  = shape * par_vals_c3;

                  real_t ct = cos(theta), st = sin(theta),
                         cp = cos(psi),   sp = sin(psi),
                         cb = cos(beta),  sb = sin(beta);

                  R_theta = 0.;
                  R_theta(0,0) = ct*sp;
                  R_theta(1,0) = st*sp;
                  R_theta(2,0) = cp;

                  R_theta(0,1) = -st*cb + ct*cp*sb;
                  R_theta(1,1) = ct*cb + st*cp*sb;
                  R_theta(2,1) = -sp*sb;

                  R_theta(0,0) = -st*sb - ct*cp*cb;
                  R_theta(1,0) = ct*sb - st*cp*cb;
                  R_theta(2,0) = sp*cb;
               }
               DenseMatrix Jtrcomp_q(Jtrcomp.GetData(3 + 4*q), dim, dim);
               Jtrcomp_q = R_theta;
               DenseMatrix Temp = Jtr(q);
               Mult(R_theta, Temp, Jtr(q));
            } // Done orientation
         }
         break;
      }
      default:
         MFEM_ABORT("Incompatible target type for discrete adaptation!");
   }
}

void DiscreteAdaptTC::ComputeElementTargetsGradient(const IntegrationRule &ir,
                                                    const Vector &elfun,
                                                    IsoparametricTransformation &Tpr,
                                                    DenseTensor &dJtr) const
{
   MFEM_ASSERT(target_type == IDEAL_SHAPE_UNIT_SIZE || nodes != NULL, "");

   MFEM_VERIFY(tspec_fesv, "No target specifications have been set.");

   dJtr = 0.;
   const int e_id = Tpr.ElementNo;
   const FiniteElement *fe = Tpr.GetFE();

   switch (target_type)
   {
      case IDEAL_SHAPE_GIVEN_SIZE:
      case GIVEN_SHAPE_AND_SIZE:
      {
         const DenseMatrix &Wideal =
            Geometries.GetGeomToPerfGeomJac(fe->GetGeomType());
         const int dim = Wideal.Height(),
                   ndofs = fe->GetDof(),
                   ntspec_dofs = ndofs*ncomp;

         Vector shape(ndofs), tspec_vals(ntspec_dofs), par_vals,
                par_vals_c1(ndofs), par_vals_c2(ndofs), par_vals_c3(ndofs);

         Array<int> dofs;
         DenseMatrix dD_rho(dim), dQ_phi(dim), dR_theta(dim);
         DenseMatrix dQ_phi13(dim), dQ_phichi(dim); // dQ_phi is used for dQ/dphi12 in 3D
         DenseMatrix dR_psi(dim), dR_beta(dim);
         tspec_fesv->GetElementVDofs(e_id, dofs);
         tspec.GetSubVector(dofs, tspec_vals);

         DenseMatrix grad_e_c1(ndofs, dim),
                     grad_e_c2(ndofs, dim),
                     grad_e_c3(ndofs, dim);
         Vector grad_ptr_c1(grad_e_c1.GetData(), ndofs*dim),
                grad_ptr_c2(grad_e_c2.GetData(), ndofs*dim),
                grad_ptr_c3(grad_e_c3.GetData(), ndofs*dim);

         DenseMatrix grad_phys; // This will be (dof x dim, dof).
         fe->ProjectGrad(*fe, Tpr, grad_phys);

         for (int i = 0; i < ir.GetNPoints(); i++)
         {
            const IntegrationPoint &ip = ir.IntPoint(i);
            DenseMatrix Jtrcomp_s(Jtrcomp.GetData(0 + 4*i), dim, dim); // size
            DenseMatrix Jtrcomp_d(Jtrcomp.GetData(1 + 4*i), dim, dim); // aspect-ratio
            DenseMatrix Jtrcomp_q(Jtrcomp.GetData(2 + 4*i), dim, dim); // skew
            DenseMatrix Jtrcomp_r(Jtrcomp.GetData(3 + 4*i), dim, dim); // orientation
            DenseMatrix work1(dim), work2(dim), work3(dim);

            if (sizeidx != -1) // Set size
            {
               par_vals.SetDataAndSize(tspec_vals.GetData()+sizeidx*ndofs, ndofs);

               grad_phys.Mult(par_vals, grad_ptr_c1);
               Vector grad_q(dim);
               tspec_fesv->GetFE(e_id)->CalcShape(ip, shape);
               grad_e_c1.MultTranspose(shape, grad_q);

               const real_t min_size = par_vals.Min();
               MFEM_VERIFY(min_size > 0.0,
                           "Non-positive size propagated in the target definition.");
               const real_t size = std::max(shape * par_vals, min_size);
               real_t dz_dsize = (1./dim)*pow(size, 1./dim - 1.);

               Mult(Jtrcomp_q, Jtrcomp_d, work1); // Q*D
               Mult(Jtrcomp_r, work1, work2);     // R*Q*D

               for (int d = 0; d < dim; d++)
               {
                  DenseMatrix &dJtr_i = dJtr(i + d*ir.GetNPoints());
                  work1 = Wideal;
                  work1.Set(dz_dsize, work1);    // dz/dsize
                  work1 *= grad_q(d);            // dz/dsize*dsize/dx
                  AddMult(work1, work2, dJtr_i); // dz/dx*R*Q*D
               }
            } // Done size

            if (target_type == IDEAL_SHAPE_GIVEN_SIZE) { continue; }

            if (aspectratioidx != -1) // Set aspect ratio
            {
               if (dim == 2)
               {
                  par_vals.SetDataAndSize(tspec_vals.GetData()+
                                          aspectratioidx*ndofs, ndofs);

                  grad_phys.Mult(par_vals, grad_ptr_c1);
                  Vector grad_q(dim);
                  tspec_fesv->GetFE(e_id)->CalcShape(ip, shape);
                  grad_e_c1.MultTranspose(shape, grad_q);

                  const real_t aspectratio = shape * par_vals;
                  dD_rho = 0.;
                  dD_rho(0,0) = -0.5*pow(aspectratio,-1.5);
                  dD_rho(1,1) = 0.5*pow(aspectratio,-0.5);

                  Mult(Jtrcomp_s, Jtrcomp_r, work1); // z*R
                  Mult(work1, Jtrcomp_q, work2);     // z*R*Q

                  for (int d = 0; d < dim; d++)
                  {
                     DenseMatrix &dJtr_i = dJtr(i + d*ir.GetNPoints());
                     work1 = dD_rho;
                     work1 *= grad_q(d); // work1 = dD/drho*drho/dx
                     AddMult(work2, work1, dJtr_i); // z*R*Q*dD/dx
                  }
               }
               else // 3D
               {
                  par_vals.SetDataAndSize(tspec_vals.GetData()+
                                          aspectratioidx*ndofs, ndofs*3);
                  par_vals_c1.SetData(par_vals.GetData());
                  par_vals_c2.SetData(par_vals.GetData()+ndofs);
                  par_vals_c3.SetData(par_vals.GetData()+2*ndofs);

                  grad_phys.Mult(par_vals_c1, grad_ptr_c1);
                  grad_phys.Mult(par_vals_c2, grad_ptr_c2);
                  grad_phys.Mult(par_vals_c3, grad_ptr_c3);
                  Vector grad_q1(dim), grad_q2(dim), grad_q3(dim);
                  tspec_fesv->GetFE(e_id)->CalcShape(ip, shape);
                  grad_e_c1.MultTranspose(shape, grad_q1);
                  grad_e_c2.MultTranspose(shape, grad_q2);
                  grad_e_c3.MultTranspose(shape, grad_q3);

                  const real_t rho1 = shape * par_vals_c1;
                  const real_t rho2 = shape * par_vals_c2;
                  const real_t rho3 = shape * par_vals_c3;
                  dD_rho = 0.;
                  dD_rho(0,0) = (2./3.)*pow(rho1,-1./3.);
                  dD_rho(1,1) = (2./3.)*pow(rho2,-1./3.);
                  dD_rho(2,2) = (2./3.)*pow(rho3,-1./3.);

                  Mult(Jtrcomp_s, Jtrcomp_r, work1); // z*R
                  Mult(work1, Jtrcomp_q, work2);     // z*R*Q


                  for (int d = 0; d < dim; d++)
                  {
                     DenseMatrix &dJtr_i = dJtr(i + d*ir.GetNPoints());
                     work1 = dD_rho;
                     work1(0,0) *= grad_q1(d);
                     work1(1,2) *= grad_q2(d);
                     work1(2,2) *= grad_q3(d);
                     // work1 = dD/dx = dD/drho1*drho1/dx + dD/drho2*drho2/dx
                     AddMult(work2, work1, dJtr_i); // z*R*Q*dD/dx
                  }
               }
            } // Done aspect ratio

            if (skewidx != -1) // Set skew
            {
               if (dim == 2)
               {
                  par_vals.SetDataAndSize(tspec_vals.GetData()+
                                          skewidx*ndofs, ndofs);

                  grad_phys.Mult(par_vals, grad_ptr_c1);
                  Vector grad_q(dim);
                  tspec_fesv->GetFE(e_id)->CalcShape(ip, shape);
                  grad_e_c1.MultTranspose(shape, grad_q);

                  const real_t skew = shape * par_vals;

                  dQ_phi = 0.;
                  dQ_phi(0,0) = 1.;
                  dQ_phi(0,1) = -sin(skew);
                  dQ_phi(1,1) = cos(skew);

                  Mult(Jtrcomp_s, Jtrcomp_r, work2); // z*R

                  for (int d = 0; d < dim; d++)
                  {
                     DenseMatrix &dJtr_i = dJtr(i + d*ir.GetNPoints());
                     work1 = dQ_phi;
                     work1 *= grad_q(d); // work1 = dQ/dphi*dphi/dx
                     Mult(work1, Jtrcomp_d, work3); // dQ/dx*D
                     AddMult(work2, work3, dJtr_i); // z*R*dQ/dx*D
                  }
               }
               else
               {
                  par_vals.SetDataAndSize(tspec_vals.GetData()+
                                          skewidx*ndofs, ndofs*3);
                  par_vals_c1.SetData(par_vals.GetData());
                  par_vals_c2.SetData(par_vals.GetData()+ndofs);
                  par_vals_c3.SetData(par_vals.GetData()+2*ndofs);

                  grad_phys.Mult(par_vals_c1, grad_ptr_c1);
                  grad_phys.Mult(par_vals_c2, grad_ptr_c2);
                  grad_phys.Mult(par_vals_c3, grad_ptr_c3);
                  Vector grad_q1(dim), grad_q2(dim), grad_q3(dim);
                  tspec_fesv->GetFE(e_id)->CalcShape(ip, shape);
                  grad_e_c1.MultTranspose(shape, grad_q1);
                  grad_e_c2.MultTranspose(shape, grad_q2);
                  grad_e_c3.MultTranspose(shape, grad_q3);

                  const real_t phi12  = shape * par_vals_c1;
                  const real_t phi13  = shape * par_vals_c2;
                  const real_t chi = shape * par_vals_c3;

                  dQ_phi = 0.;
                  dQ_phi(0,0) = 1.;
                  dQ_phi(0,1) = -sin(phi12);
                  dQ_phi(1,1) = cos(phi12);

                  dQ_phi13 = 0.;
                  dQ_phi13(0,2) = -sin(phi13);
                  dQ_phi13(1,2) = cos(phi13)*cos(chi);
                  dQ_phi13(2,2) = cos(phi13)*sin(chi);

                  dQ_phichi = 0.;
                  dQ_phichi(1,2) = -sin(phi13)*sin(chi);
                  dQ_phichi(2,2) =  sin(phi13)*cos(chi);

                  Mult(Jtrcomp_s, Jtrcomp_r, work2); // z*R

                  for (int d = 0; d < dim; d++)
                  {
                     DenseMatrix &dJtr_i = dJtr(i + d*ir.GetNPoints());
                     work1 = dQ_phi;
                     work1 *= grad_q1(d); // work1 = dQ/dphi12*dphi12/dx
                     work1.Add(grad_q2(d), dQ_phi13);  // + dQ/dphi13*dphi13/dx
                     work1.Add(grad_q3(d), dQ_phichi); // + dQ/dchi*dchi/dx
                     Mult(work1, Jtrcomp_d, work3); // dQ/dx*D
                     AddMult(work2, work3, dJtr_i); // z*R*dQ/dx*D
                  }
               }
            } // Done skew

            if (orientationidx != -1) // Set orientation
            {
               if (dim == 2)
               {
                  par_vals.SetDataAndSize(tspec_vals.GetData()+
                                          orientationidx*ndofs, ndofs);

                  grad_phys.Mult(par_vals, grad_ptr_c1);
                  Vector grad_q(dim);
                  tspec_fesv->GetFE(e_id)->CalcShape(ip, shape);
                  grad_e_c1.MultTranspose(shape, grad_q);

                  const real_t theta = shape * par_vals;
                  dR_theta(0,0) = -sin(theta);
                  dR_theta(0,1) = -cos(theta);
                  dR_theta(1,0) =  cos(theta);
                  dR_theta(1,1) = -sin(theta);

                  Mult(Jtrcomp_q, Jtrcomp_d, work1); // Q*D
                  Mult(Jtrcomp_s, work1, work2);     // z*Q*D
                  for (int d = 0; d < dim; d++)
                  {
                     DenseMatrix &dJtr_i = dJtr(i + d*ir.GetNPoints());
                     work1 = dR_theta;
                     work1 *= grad_q(d); // work1 = dR/dtheta*dtheta/dx
                     AddMult(work1, work2, dJtr_i);  // z*dR/dx*Q*D
                  }
               }
               else
               {
                  par_vals.SetDataAndSize(tspec_vals.GetData()+
                                          orientationidx*ndofs, ndofs*3);
                  par_vals_c1.SetData(par_vals.GetData());
                  par_vals_c2.SetData(par_vals.GetData()+ndofs);
                  par_vals_c3.SetData(par_vals.GetData()+2*ndofs);

                  grad_phys.Mult(par_vals_c1, grad_ptr_c1);
                  grad_phys.Mult(par_vals_c2, grad_ptr_c2);
                  grad_phys.Mult(par_vals_c3, grad_ptr_c3);
                  Vector grad_q1(dim), grad_q2(dim), grad_q3(dim);
                  tspec_fesv->GetFE(e_id)->CalcShape(ip, shape);
                  grad_e_c1.MultTranspose(shape, grad_q1);
                  grad_e_c2.MultTranspose(shape, grad_q2);
                  grad_e_c3.MultTranspose(shape, grad_q3);

                  const real_t theta = shape * par_vals_c1;
                  const real_t psi   = shape * par_vals_c2;
                  const real_t beta  = shape * par_vals_c3;

                  const real_t ct = cos(theta), st = sin(theta),
                               cp = cos(psi),   sp = sin(psi),
                               cb = cos(beta),  sb = sin(beta);

                  dR_theta = 0.;
                  dR_theta(0,0) = -st*sp;
                  dR_theta(1,0) = ct*sp;
                  dR_theta(2,0) = 0;

                  dR_theta(0,1) = -ct*cb - st*cp*sb;
                  dR_theta(1,1) = -st*cb + ct*cp*sb;
                  dR_theta(2,1) = 0.;

                  dR_theta(0,0) = -ct*sb + st*cp*cb;
                  dR_theta(1,0) = -st*sb - ct*cp*cb;
                  dR_theta(2,0) = 0.;

                  dR_beta = 0.;
                  dR_beta(0,0) = 0.;
                  dR_beta(1,0) = 0.;
                  dR_beta(2,0) = 0.;

                  dR_beta(0,1) = st*sb + ct*cp*cb;
                  dR_beta(1,1) = -ct*sb + st*cp*cb;
                  dR_beta(2,1) = -sp*cb;

                  dR_beta(0,0) = -st*cb + ct*cp*sb;
                  dR_beta(1,0) = ct*cb + st*cp*sb;
                  dR_beta(2,0) = 0.;

                  dR_psi = 0.;
                  dR_psi(0,0) = ct*cp;
                  dR_psi(1,0) = st*cp;
                  dR_psi(2,0) = -sp;

                  dR_psi(0,1) = 0. - ct*sp*sb;
                  dR_psi(1,1) = 0. + st*sp*sb;
                  dR_psi(2,1) = -cp*sb;

                  dR_psi(0,0) = 0. + ct*sp*cb;
                  dR_psi(1,0) = 0. + st*sp*cb;
                  dR_psi(2,0) = cp*cb;

                  Mult(Jtrcomp_q, Jtrcomp_d, work1); // Q*D
                  Mult(Jtrcomp_s, work1, work2);     // z*Q*D
                  for (int d = 0; d < dim; d++)
                  {
                     DenseMatrix &dJtr_i = dJtr(i + d*ir.GetNPoints());
                     work1 = dR_theta;
                     work1 *= grad_q1(d); // work1 = dR/dtheta*dtheta/dx
                     work1.Add(grad_q2(d), dR_psi);  // +dR/dpsi*dpsi/dx
                     work1.Add(grad_q3(d), dR_beta); // +dR/dbeta*dbeta/dx
                     AddMult(work1, work2, dJtr_i);  // z*dR/dx*Q*D
                  }
               }
            } // Done orientation
         }
         break;
      }
      default:
         MFEM_ABORT("Incompatible target type for discrete adaptation!");
   }
   Jtrcomp.Clear();
}

void DiscreteAdaptTC::
UpdateGradientTargetSpecification(const Vector &x, real_t dx,
                                  bool reuse_flag, int x_ordering)
{
   if (reuse_flag && good_tspec_grad) { return; }

   const int dim = tspec_fesv->GetTypicalFE()->GetDim(),
             cnt = x.Size()/dim;

   MFEM_VERIFY(tspec_fesv->GetVSize() / ncomp == cnt,
               "FD with discrete adaptivity assume mesh_order = field_order.");

   tspec_pert1h.SetSize(x.Size()*ncomp);

   Vector TSpecTemp;
   Vector xtemp = x;
   for (int j = 0; j < dim; j++)
   {
      for (int i = 0; i < cnt; i++)
      {
         int idx = x_ordering == Ordering::byNODES ? j*cnt + i : i*dim + j;
         xtemp(idx) += dx;
      }

      TSpecTemp.NewDataAndSize(tspec_pert1h.GetData() + j*cnt*ncomp, cnt*ncomp);
      UpdateTargetSpecification(xtemp, TSpecTemp, x_ordering);

      for (int i = 0; i < cnt; i++)
      {
         int idx = x_ordering == Ordering::byNODES ? j*cnt + i : i*dim + j;
         xtemp(idx) -= dx;
      }
   }

   good_tspec_grad = reuse_flag;
}

void DiscreteAdaptTC::
UpdateHessianTargetSpecification(const Vector &x, real_t dx,
                                 bool reuse_flag, int x_ordering)
{
   if (reuse_flag && good_tspec_hess) { return; }

   const int dim    = tspec_fesv->GetTypicalFE()->GetDim(),
             cnt    = x.Size()/dim,
             totmix = 1+2*(dim-2);

   MFEM_VERIFY(tspec_fesv->GetVSize() / ncomp == cnt,
               "FD with discrete adaptivity assume mesh_order = field_order.");

   tspec_pert2h.SetSize(cnt*dim*ncomp);
   tspec_pertmix.SetSize(cnt*totmix*ncomp);

   Vector TSpecTemp;
   Vector xtemp = x;

   // T(x+2h)
   for (int j = 0; j < dim; j++)
   {
      for (int i = 0; i < cnt; i++)
      {
         int idx = x_ordering == Ordering::byNODES ? j*cnt + i : i*dim + j;
         xtemp(idx) += 2*dx;
      }

      TSpecTemp.NewDataAndSize(tspec_pert2h.GetData() + j*cnt*ncomp, cnt*ncomp);
      UpdateTargetSpecification(xtemp, TSpecTemp, x_ordering);

      for (int i = 0; i < cnt; i++)
      {
         int idx = x_ordering == Ordering::byNODES ? j*cnt + i : i*dim + j;
         xtemp(idx) -= 2*dx;
      }
   }

   // T(x+h,y+h)
   int j = 0;
   for (int k1 = 0; k1 < dim; k1++)
   {
      for (int k2 = 0; (k1 != k2) && (k2 < dim); k2++)
      {
         for (int i = 0; i < cnt; i++)
         {
            int idx1 = x_ordering == Ordering::byNODES ? k1*cnt+i : i*dim + k1;
            int idx2 = x_ordering == Ordering::byNODES ? k2*cnt+i : i*dim + k2;
            xtemp(idx1) += dx;
            xtemp(idx2) += dx;
         }

         TSpecTemp.NewDataAndSize(tspec_pertmix.GetData() + j*cnt*ncomp, cnt*ncomp);
         UpdateTargetSpecification(xtemp, TSpecTemp, x_ordering);

         for (int i = 0; i < cnt; i++)
         {
            int idx1 = x_ordering == Ordering::byNODES ? k1*cnt+i : i*dim + k1;
            int idx2 = x_ordering == Ordering::byNODES ? k2*cnt+i : i*dim + k2;
            xtemp(idx1) -= dx;
            xtemp(idx2) -= dx;
         }
         j++;
      }
   }

   good_tspec_hess = reuse_flag;
}

DiscreteAdaptTC::~DiscreteAdaptTC()
{
   delete tspec_gf;
   delete adapt_eval;
   delete tspec_fesv;
#ifdef MFEM_USE_MPI
   delete ptspec_fesv;
#endif
}

void AdaptivityEvaluator::SetSerialMetaInfo(const Mesh &m,
                                            const FiniteElementSpace &f)
{
   delete fes;
   delete mesh;
   mesh = new Mesh(m, true);
   fes = new FiniteElementSpace(mesh, f.FEColl(),
                                f.GetVDim(), f.GetOrdering());
}

#ifdef MFEM_USE_MPI
void AdaptivityEvaluator::SetParMetaInfo(const ParMesh &m,
                                         const ParFiniteElementSpace &f)
{
   delete pfes;
   delete pmesh;
   pmesh = new ParMesh(m, true);
   pfes  = new ParFiniteElementSpace(pmesh, f.FEColl(),
                                     f.GetVDim(), f.GetOrdering());
}
#endif

void AdaptivityEvaluator::ClearGeometricFactors()
{
#ifdef MFEM_USE_MPI
   if (pmesh) { pmesh->DeleteGeometricFactors(); }
#else
   if (mesh) { mesh->DeleteGeometricFactors(); }
#endif
}

AdaptivityEvaluator::~AdaptivityEvaluator()
{
   delete fes;
   delete mesh;
#ifdef MFEM_USE_MPI
   delete pfes;
   delete pmesh;
#endif
}

void TMOP_Integrator::ReleasePADeviceMemory(bool copy_to_host)
{
   if (PA.enabled)
   {
      PA.H.GetMemory().DeleteDevice(copy_to_host);
      PA.H0.GetMemory().DeleteDevice(copy_to_host);
      if (!copy_to_host && !PA.Jtr.GetMemory().HostIsValid())
      {
         PA.Jtr_needs_update = true;
      }
      PA.Jtr.GetMemory().DeleteDevice(copy_to_host);
   }
}

void TMOP_Integrator::SetInitialMeshPos(const GridFunction *x0)
{
   x_0 = x0;

   periodic = (x_0 && x_0->FESpace()->IsDGSpace()) ? true : false;

   // Compute PA.X0 when we're setting x_0 to something.
   if (PA.enabled && x_0 != nullptr)
   {
      const ElementDofOrdering ord = ElementDofOrdering::LEXICOGRAPHIC;
      const Operator *n0_R = x0->FESpace()->GetElementRestriction(ord);
      PA.X0.UseDevice(true);
      PA.X0.SetSize(n0_R->Height(), Device::GetMemoryType());
      n0_R->Mult(*x_0, PA.X0);
   }
}

TMOP_Integrator::~TMOP_Integrator()
{
   delete lim_func;
   delete adapt_lim_gf;
   delete surf_fit_gf;
   delete surf_fit_limiter;
   delete surf_fit_grad;
   delete surf_fit_hess;
   for (int i = 0; i < ElemDer.Size(); i++)
   {
      delete ElemDer[i];
      delete ElemPertEnergy[i];
   }
}

void TMOP_Integrator::EnableLimiting(const GridFunction &n0,
                                     const GridFunction &dist, Coefficient &w0,
                                     TMOP_LimiterFunction *lfunc)
{
   lim_nodes0 = &n0;
   lim_coeff = &w0;
   lim_dist = &dist;
   MFEM_VERIFY(lim_dist->FESpace()->GetVDim() == 1,
               "'dist' must be a scalar GridFunction!");

   delete lim_func;
   lim_func = (lfunc) ? lfunc : new TMOP_QuadraticLimiter;
}

void TMOP_Integrator::EnableLimiting(const GridFunction &n0, Coefficient &w0,
                                     TMOP_LimiterFunction *lfunc)
{
   lim_nodes0 = &n0;
   lim_coeff = &w0;
   lim_dist = NULL;

   delete lim_func;
   lim_func = (lfunc) ? lfunc : new TMOP_QuadraticLimiter;
}

void TMOP_Integrator::EnableAdaptiveLimiting(const GridFunction &z0,
                                             Coefficient &coeff,
                                             AdaptivityEvaluator &ae)
{
   adapt_lim_gf0 = &z0;
   delete adapt_lim_gf;
   adapt_lim_gf   = new GridFunction(z0);
   adapt_lim_coeff = &coeff;
   adapt_lim_eval = &ae;

   adapt_lim_eval->SetSerialMetaInfo(*z0.FESpace()->GetMesh(),
                                     *z0.FESpace());
   adapt_lim_eval->SetInitialField
   (*adapt_lim_gf->FESpace()->GetMesh()->GetNodes(), *adapt_lim_gf);
}

#ifdef MFEM_USE_MPI
void TMOP_Integrator::EnableAdaptiveLimiting(const ParGridFunction &z0,
                                             Coefficient &coeff,
                                             AdaptivityEvaluator &ae)
{
   adapt_lim_gf0 = &z0;
   adapt_lim_pgf0 = &z0;
   delete adapt_lim_gf;
   adapt_lim_gf   = new GridFunction(z0);
   adapt_lim_coeff = &coeff;
   adapt_lim_eval = &ae;

   adapt_lim_eval->SetParMetaInfo(*z0.ParFESpace()->GetParMesh(),
                                  *z0.ParFESpace());
   adapt_lim_eval->SetInitialField
   (*adapt_lim_gf->FESpace()->GetMesh()->GetNodes(), *adapt_lim_gf);
}
#endif

void TMOP_Integrator::EnableSurfaceFitting(const GridFunction &s0,
                                           const Array<bool> &smarker,
                                           Coefficient &coeff,
                                           AdaptivityEvaluator &ae)
{
   // To have both we must duplicate the markers.
   MFEM_VERIFY(surf_fit_pos == NULL,
               "Using both fitting approaches is not supported.");

   const bool per = s0.FESpace()->IsDGSpace();
   MFEM_VERIFY(per == false, "Fitting is not supported for periodic meshes.");

   const int dim = s0.FESpace()->GetMesh()->Dimension();
   Mesh *mesh = s0.FESpace()->GetMesh();
   MFEM_VERIFY(mesh->GetNodes()->Size() == dim*s0.Size(),
               "Mesh and level-set polynomial order must be the same.");
   const H1_FECollection *fec = dynamic_cast<const H1_FECollection *>
                                (s0.FESpace()->FEColl());
   MFEM_VERIFY(fec, "Only H1_FECollection is supported for the surface fitting "
               "grid function.");

   delete surf_fit_gf;
   surf_fit_gf = new GridFunction(s0);
   surf_fit_gf->CountElementsPerVDof(surf_fit_dof_count);
   surf_fit_marker = &smarker;
   surf_fit_coeff = &coeff;
   surf_fit_eval = &ae;

   surf_fit_eval->SetSerialMetaInfo(*s0.FESpace()->GetMesh(),
                                    *s0.FESpace());
   surf_fit_eval->SetInitialField
   (*surf_fit_gf->FESpace()->GetMesh()->GetNodes(), *surf_fit_gf);
}

void TMOP_Integrator::EnableSurfaceFitting(const GridFunction &pos,
                                           const Array<bool> &smarker,
                                           Coefficient &coeff)
{
   // To have both we must duplicate the markers.
   MFEM_VERIFY(surf_fit_gf == NULL,
               "Using both fitting approaches is not supported.");
   MFEM_VERIFY(pos.FESpace()->GetMesh()->GetNodes(),
               "Positions on a mesh without Nodes is not supported.");
   MFEM_VERIFY(pos.FESpace()->GetOrdering() ==
               pos.FESpace()->GetMesh()->GetNodes()->FESpace()->GetOrdering(),
               "Incompatible ordering of spaces!");

   const bool per = pos.FESpace()->IsDGSpace();
   MFEM_VERIFY(per == false, "Fitting is not supported for periodic meshes.");

   surf_fit_pos     = &pos;
   pos.CountElementsPerVDof(surf_fit_dof_count);
   surf_fit_marker  = &smarker;
   surf_fit_coeff   = &coeff;
   delete surf_fit_limiter;
   surf_fit_limiter = new TMOP_QuadraticLimiter;
}

#ifdef MFEM_USE_MPI
void TMOP_Integrator::EnableSurfaceFitting(const ParGridFunction &s0,
                                           const Array<bool> &smarker,
                                           Coefficient &coeff,
                                           AdaptivityEvaluator &ae,
                                           AdaptivityEvaluator *aegrad,
                                           AdaptivityEvaluator *aehess)
{
   // To have both we must duplicate the markers.
   MFEM_VERIFY(surf_fit_pos == NULL,
               "Using both fitting approaches is not supported.");

   const bool per = s0.FESpace()->IsDGSpace();
   MFEM_VERIFY(per == false, "Fitting is not supported for periodic meshes.");

   const int dim = s0.FESpace()->GetMesh()->Dimension();
   ParMesh *pmesh = s0.ParFESpace()->GetParMesh();
   MFEM_VERIFY(pmesh->GetNodes()->Size() == dim*s0.Size(),
               "Mesh and level-set polynomial order must be the same.");
   const H1_FECollection *fec = dynamic_cast<const H1_FECollection *>
                                (s0.FESpace()->FEColl());
   MFEM_VERIFY(fec, "Only H1_FECollection is supported for the surface fitting "
               "grid function.");


   delete surf_fit_gf;
   surf_fit_gf = new GridFunction(s0);
   s0.CountElementsPerVDof(surf_fit_dof_count);
   surf_fit_marker = &smarker;
   surf_fit_coeff = &coeff;
   surf_fit_eval = &ae;

   surf_fit_eval->SetParMetaInfo(*pmesh, *s0.ParFESpace());
   surf_fit_eval->SetInitialField
   (*surf_fit_gf->FESpace()->GetMesh()->GetNodes(), *surf_fit_gf);

   if (!aegrad) { return; }

   MFEM_VERIFY(aehess, "AdaptivityEvaluator for Hessians must be provided too.");

   ParFiniteElementSpace *fes = s0.ParFESpace();

   // FE space for gradients.
   delete surf_fit_grad;
   H1_FECollection *fec_grad = new H1_FECollection(fec->GetOrder(), dim,
                                                   fec->GetBasisType());
   ParFiniteElementSpace *fes_grad = new ParFiniteElementSpace(pmesh, fec_grad,
                                                               dim);
   // Initial gradients.
   surf_fit_grad = new GridFunction(fes_grad);
   surf_fit_grad->MakeOwner(fec_grad);
   for (int d = 0; d < dim; d++)
   {
      ParGridFunction surf_fit_grad_comp(fes, surf_fit_grad->GetData()+d*s0.Size());
      s0.GetDerivative(1, d, surf_fit_grad_comp);
   }
   surf_fit_eval_grad = aegrad;
   surf_fit_eval_grad->SetParMetaInfo(*pmesh, *fes_grad);
   surf_fit_eval_grad->SetInitialField(*pmesh->GetNodes(), *surf_fit_grad);

   // FE space for Hessians.
   delete surf_fit_hess;
   H1_FECollection *fec_hess = new H1_FECollection(fec->GetOrder(), dim,
                                                   fec->GetBasisType());
   ParFiniteElementSpace *fes_hess = new ParFiniteElementSpace(pmesh, fec_hess,
                                                               dim*dim);
   // Initial Hessians.
   surf_fit_hess = new GridFunction(fes_hess);
   surf_fit_hess->MakeOwner(fec_hess);
   int id = 0;
   for (int d = 0; d < dim; d++)
   {
      for (int idir = 0; idir < dim; idir++)
      {
         ParGridFunction surf_fit_grad_comp(fes,
                                            surf_fit_grad->GetData()+d*s0.Size());
         ParGridFunction surf_fit_hess_comp(fes,
                                            surf_fit_hess->GetData()+id*s0.Size());
         surf_fit_grad_comp.GetDerivative(1, idir, surf_fit_hess_comp);
         id++;
      }
   }
   surf_fit_eval_hess = aehess;
   surf_fit_eval_hess->SetParMetaInfo(*pmesh, *fes_hess);
   surf_fit_eval_hess->SetInitialField(*pmesh->GetNodes(), *surf_fit_hess);

   // Store DOF indices that are marked for fitting. Used to reduce work for
   // transferring information between source/background and current mesh.
   surf_fit_marker_dof_index.SetSize(0);
#ifdef MFEM_USE_GSLIB
   if (dynamic_cast<InterpolatorFP *>(surf_fit_eval) &&
       dynamic_cast<InterpolatorFP *>(surf_fit_eval_grad) &&
       dynamic_cast<InterpolatorFP *>(surf_fit_eval_hess))
   {
      for (int i = 0; i < surf_fit_marker->Size(); i++)
      {
         if ((*surf_fit_marker)[i] == true)
         {
            surf_fit_marker_dof_index.Append(i);
         }
      }
   }
#endif

   *surf_fit_grad = 0.0;
   *surf_fit_hess = 0.0;
}

void TMOP_Integrator::EnableSurfaceFittingFromSource(
   const ParGridFunction &s_bg, ParGridFunction &s0,
   const Array<bool> &smarker, Coefficient &coeff, AdaptivityEvaluator &ae,
   const ParGridFunction &s_bg_grad,
   ParGridFunction &s0_grad, AdaptivityEvaluator &age,
   const ParGridFunction &s_bg_hess,
   ParGridFunction &s0_hess, AdaptivityEvaluator &ahe)
{
#ifndef MFEM_USE_GSLIB
   MFEM_ABORT("Surface fitting from source requires GSLIB!");
#endif

   const bool per = s0.FESpace()->IsDGSpace();
   MFEM_VERIFY(per == false, "Fitting is not supported for periodic meshes.");

   // Setup for level set function
   delete surf_fit_gf;
   surf_fit_gf = new GridFunction(s0);
   surf_fit_marker = &smarker;
   surf_fit_coeff = &coeff;
   surf_fit_eval = &ae;
   surf_fit_eval->SetParMetaInfo(*s_bg.ParFESpace()->GetParMesh(),
                                 *s_bg.ParFESpace());
   surf_fit_eval->SetInitialField
   (*s_bg.FESpace()->GetMesh()->GetNodes(), s_bg);
   surf_fit_eval->SetNewFieldFESpace(*surf_fit_gf->FESpace());
   GridFunction *nodes = s0.FESpace()->GetMesh()->GetNodes();
   surf_fit_eval->ComputeAtNewPosition(*nodes, *surf_fit_gf,
                                       nodes->FESpace()->GetOrdering());

   // Setup for gradient on background mesh
   MFEM_VERIFY(s_bg_grad.ParFESpace()->GetOrdering() ==
               s0_grad.ParFESpace()->GetOrdering(),
               "Nodal ordering for grid function on source mesh and current mesh"
               "should be the same.");
   delete surf_fit_grad;
   surf_fit_grad = new GridFunction(s0_grad);
   *surf_fit_grad = 0.0;
   surf_fit_eval_grad = &age;
   surf_fit_eval_grad->SetParMetaInfo(*s_bg_grad.ParFESpace()->GetParMesh(),
                                      *s_bg_grad.ParFESpace());
   surf_fit_eval_grad->SetInitialField
   (*s_bg_grad.FESpace()->GetMesh()->GetNodes(), s_bg_grad);
   surf_fit_eval_grad->SetNewFieldFESpace(*surf_fit_grad->FESpace());

   // Setup for Hessian on background mesh
   MFEM_VERIFY(s_bg_hess.ParFESpace()->GetOrdering() ==
               s0_hess.ParFESpace()->GetOrdering(),
               "Nodal ordering for grid function on source mesh and current mesh"
               "should be the same.");
   delete surf_fit_hess;
   surf_fit_hess = new GridFunction(s0_hess);
   *surf_fit_hess = 0.0;
   surf_fit_eval_hess = &ahe;
   surf_fit_eval_hess->SetParMetaInfo(*s_bg_hess.ParFESpace()->GetParMesh(),
                                      *s_bg_hess.ParFESpace());
   surf_fit_eval_hess->SetInitialField
   (*s_bg_hess.FESpace()->GetMesh()->GetNodes(), s_bg_hess);
   surf_fit_eval_hess->SetNewFieldFESpace(*surf_fit_hess->FESpace());

   // Count number of zones that share each of the DOFs
   s0.CountElementsPerVDof(surf_fit_dof_count);
   // Store DOF indices that are marked for fitting. Used to reduce work for
   // transferring information between source/background and current mesh.
   surf_fit_marker_dof_index.SetSize(0);
   for (int i = 0; i < surf_fit_marker->Size(); i++)
   {
      if ((*surf_fit_marker)[i] == true)
      {
         surf_fit_marker_dof_index.Append(i);
      }
   }
}
#endif

void TMOP_Integrator::GetSurfaceFittingErrors(const Vector &d_loc,
                                              real_t &err_avg, real_t &err_max)
{
   MFEM_VERIFY(periodic == false,
               "Fitting is not supported for periodic meshes.");

   Vector pos(d_loc.Size());
   if (x_0) { add(*x_0, d_loc, pos); }
   else     { pos = d_loc; }

   MFEM_VERIFY(surf_fit_marker, "Surface fitting has not been enabled.");

   const FiniteElementSpace *fes =
      (surf_fit_gf) ? surf_fit_gf->FESpace() : surf_fit_pos->FESpace();
#ifdef MFEM_USE_MPI
   auto pfes = dynamic_cast<const ParFiniteElementSpace *>(fes);
   bool parallel = (pfes) ? true : false;
#endif

   int dim = fes->GetMesh()->Dimension();
   const int node_cnt = surf_fit_marker->Size();
   err_max = 0.0;
   int dof_cnt = 0;
   real_t err_sum = 0.0;
   for (int i = 0; i < node_cnt; i++)
   {
      if ((*surf_fit_marker)[i] == false) { continue; }

#ifdef MFEM_USE_MPI
      // Don't count the overlapping DOFs in parallel.
      // The pfes might be ordered byVDIM, while the loop goes consecutively.
      const int dof_i = pfes->DofToVDof(i, 0);
      if (parallel && pfes->GetLocalTDofNumber(dof_i) < 0) { continue; }
#endif

      dof_cnt++;
      real_t sigma_s = 0.0;
      if (surf_fit_gf) { sigma_s = fabs((*surf_fit_gf)(i)); }
      if (surf_fit_pos)
      {
         Vector pos_s(dim), pos_s_target(dim);
         for (int d = 0; d < dim; d++)
         {
            pos_s(d) = (fes->GetOrdering() == Ordering::byNODES) ?
                       pos(d*node_cnt + i) : pos(i*dim + d);
            pos_s_target(d) = (fes->GetOrdering() == Ordering::byNODES)
                              ? (*surf_fit_pos)(d*node_cnt + i)
                              : (*surf_fit_pos)(i*dim + d);
         }
         sigma_s = pos_s.DistanceTo(pos_s_target);
      }

      err_max  = std::max(err_max, sigma_s);
      err_sum += sigma_s;
   }

#ifdef MFEM_USE_MPI
   if (parallel)
   {
      MPI_Comm comm = pfes->GetComm();
      MPI_Allreduce(MPI_IN_PLACE, &err_max, 1, MPITypeMap<real_t>::mpi_type, MPI_MAX,
                    comm);
      MPI_Allreduce(MPI_IN_PLACE, &dof_cnt, 1, MPI_INT, MPI_SUM, comm);
      MPI_Allreduce(MPI_IN_PLACE, &err_sum, 1, MPITypeMap<real_t>::mpi_type, MPI_SUM,
                    comm);
   }
#endif

   err_avg = (dof_cnt > 0) ? err_sum / dof_cnt : 0.0;
}

void TMOP_Integrator::UpdateAfterMeshTopologyChange()
{
   if (adapt_lim_gf)
   {
      adapt_lim_gf->Update();
      adapt_lim_eval->SetSerialMetaInfo(*adapt_lim_gf->FESpace()->GetMesh(),
                                        *adapt_lim_gf->FESpace());
      adapt_lim_eval->SetInitialField
      (*adapt_lim_gf->FESpace()->GetMesh()->GetNodes(), *adapt_lim_gf);
   }
}

#ifdef MFEM_USE_MPI
void TMOP_Integrator::ParUpdateAfterMeshTopologyChange()
{
   if (adapt_lim_gf)
   {
      adapt_lim_gf->Update();
      adapt_lim_eval->SetParMetaInfo(*adapt_lim_pgf0->ParFESpace()->GetParMesh(),
                                     *adapt_lim_pgf0->ParFESpace());
      adapt_lim_eval->SetInitialField
      (*adapt_lim_gf->FESpace()->GetMesh()->GetNodes(), *adapt_lim_gf);
   }
}
#endif

real_t TMOP_Integrator::GetElementEnergy(const FiniteElement &el,
                                         ElementTransformation &T,
                                         const Vector &d_el)
{
   const int dof = el.GetDof(), dim = el.GetDim();
   const int el_id = T.ElementNo;

   // Form the Vector of node positions, depending on what's the input.
   Vector elfun;
   if (x_0)
   {
      // The input is the displacement.
      x_0->GetElementDofValues(el_id, elfun);
      if (periodic)
      {
         auto n_el = dynamic_cast<const NodalFiniteElement *>(&el);
         n_el->ReorderLexToNative(dim, elfun);
      }
      elfun += d_el;
   }
   else { elfun = d_el; }

   real_t energy;

   // No adaptive limiting / surface fitting terms if the function is called
   // as part of a FD derivative computation (because we include the exact
   // derivatives of these terms in FD computations).
   const bool adaptive_limiting = (adapt_lim_gf && fd_call_flag == false);
   const bool surface_fit = (surf_fit_marker && fd_call_flag == false);

   DSh.SetSize(dof, dim);
   Jrt.SetSize(dim);
   Jpr.SetSize(dim);
   Jpt.SetSize(dim);
   PMatI.UseExternalData(elfun.GetData(), dof, dim);

   const IntegrationRule &ir = EnergyIntegrationRule(el);

   energy = 0.0;
   DenseTensor Jtr(dim, dim, ir.GetNPoints());
   targetC->ComputeElementTargets(el_id, el, ir, elfun, Jtr);

   // Limited case.
   Vector shape, p, p0, d_vals;
   DenseMatrix pos0;
   if (lim_coeff)
   {
      shape.SetSize(dof);
      p.SetSize(dim);
      p0.SetSize(dim);
      pos0.SetSize(dof, dim);
      Vector pos0V(pos0.Data(), dof * dim);
      Array<int> pos_dofs;
      lim_nodes0->FESpace()->GetElementVDofs(el_id, pos_dofs);
      lim_nodes0->GetSubVector(pos_dofs, pos0V);
      if (periodic)
      {
         auto n_el = dynamic_cast<const NodalFiniteElement *>(&el);
         n_el->ReorderLexToNative(dim, pos0V);
      }
      if (lim_dist)
      {
         lim_dist->GetValues(el_id, ir, d_vals);
      }
      else
      {
         d_vals.SetSize(ir.GetNPoints()); d_vals = 1.0;
      }
   }

   // Define ref->physical transformation, when a Coefficient is specified.
   IsoparametricTransformation *Tpr = NULL;
   if (metric_coeff || lim_coeff || adaptive_limiting || surface_fit)
   {
      Tpr = new IsoparametricTransformation;
      Tpr->SetFE(&el);
      Tpr->ElementNo = el_id;
      Tpr->ElementType = ElementTransformation::ELEMENT;
      Tpr->Attribute = T.Attribute;
      Tpr->mesh = T.mesh;
      Tpr->GetPointMat().Transpose(PMatI); // PointMat = PMatI^T
   }
   // TODO: computing the coefficients 'metric_coeff' and 'lim_coeff' in physical
   //       coordinates means that, generally, the gradient and Hessian of the
   //       TMOP_Integrator will depend on the derivatives of the coefficients.
   //
   //       In some cases the coefficients are independent of any movement of
   //       the physical coordinates (i.e. changes in 'elfun'), e.g. when the
   //       coefficient is a ConstantCoefficient or a GridFunctionCoefficient.

   Vector adapt_lim_gf_q, adapt_lim_gf0_q;
   if (adaptive_limiting)
   {
      adapt_lim_gf->GetValues(el_id, ir, adapt_lim_gf_q);
      adapt_lim_gf0->GetValues(el_id, ir, adapt_lim_gf0_q);
   }

   for (int i = 0; i < ir.GetNPoints(); i++)
   {
      const IntegrationPoint &ip = ir.IntPoint(i);

      metric->SetTargetJacobian(Jtr(i));
      CalcInverse(Jtr(i), Jrt);
      const real_t weight =
         (integ_over_target) ? ip.weight * Jtr(i).Det() : ip.weight;

      el.CalcDShape(ip, DSh);
      MultAtB(PMatI, DSh, Jpr);
      Mult(Jpr, Jrt, Jpt);

      real_t val = metric_normal * metric->EvalW(Jpt);
      if (metric_coeff) { val *= metric_coeff->Eval(*Tpr, ip); }

      if (lim_coeff)
      {
         el.CalcShape(ip, shape);
         PMatI.MultTranspose(shape, p);
         pos0.MultTranspose(shape, p0);
         val += lim_normal *
                lim_func->Eval(p, p0, d_vals(i)) *
                lim_coeff->Eval(*Tpr, ip);
      }

      // Contribution from the adaptive limiting term.
      if (adaptive_limiting)
      {
         const real_t diff = adapt_lim_gf_q(i) - adapt_lim_gf0_q(i);
         val += adapt_lim_coeff->Eval(*Tpr, ip) * lim_normal * diff * diff;
      }

      energy += weight * val;
   }

   // Contribution from the surface fitting term.
   if (surface_fit)
   {
      // Scalar for surf_fit_gf, vector for surf_fit_pos, but that's ok.
      const FiniteElementSpace *fes_fit =
         (surf_fit_gf) ? surf_fit_gf->FESpace() : surf_fit_pos->FESpace();
      const IntegrationRule *ir_s = &fes_fit->GetFE(el_id)->GetNodes();
      Array<int> vdofs;
      fes_fit->GetElementVDofs(el_id, vdofs);

      Vector sigma_e(dof);
      if (surf_fit_gf) { surf_fit_gf->GetSubVector(vdofs, sigma_e); }

      for (int s = 0; s < dof; s++)
      {
         // Because surf_fit_pos.fes might be ordered byVDIM.
         const int scalar_dof_id = fes_fit->VDofToDof(vdofs[s]);
         if ((*surf_fit_marker)[scalar_dof_id] == false) { continue; }

         const IntegrationPoint &ip_s = ir_s->IntPoint(s);
         Tpr->SetIntPoint(&ip_s);
         double w = surf_fit_coeff->Eval(*Tpr, ip_s) * surf_fit_normal *
                    1.0 / surf_fit_dof_count[scalar_dof_id];

         if (surf_fit_gf)
         {
            energy += w * sigma_e(s) * sigma_e(s);
         }
         if (surf_fit_pos)
         {
            // Fitting to exact positions.
            Vector pos(dim), pos_target(dim);
            for (int d = 0; d < dim; d++)
            {
               pos(d) = PMatI(s, d);
               pos_target(d) = (*surf_fit_pos)(vdofs[d*dof + s]);
            }
            energy += w * surf_fit_limiter->Eval(pos, pos_target, 1.0);
         }
      }
   }

   delete Tpr;
   return energy;
}

real_t TMOP_Integrator::GetRefinementElementEnergy(const FiniteElement &el,
                                                   ElementTransformation &T,
                                                   const Vector &elfun,
                                                   const IntegrationRule &irule)
{
   int dof = el.GetDof(), dim = el.GetDim(),
       NEsplit = elfun.Size() / (dof*dim), el_id = T.ElementNo;
   real_t energy = 0.;

   TargetConstructor *tc = const_cast<TargetConstructor *>(targetC);
   DiscreteAdaptTC *dtc = dynamic_cast<DiscreteAdaptTC *>(tc);
   // For DiscreteAdaptTC the GridFunctions used to set the targets must be
   // mapped onto the fine elements.
   if (dtc) { dtc->SetTspecFromIntRule(el_id, irule); }

   for (int e = 0; e < NEsplit; e++)
   {
      DSh.SetSize(dof, dim);
      Jrt.SetSize(dim);
      Jpr.SetSize(dim);
      Jpt.SetSize(dim);
      Vector elfun_child(dof*dim);
      for (int i = 0; i < dof; i++)
      {
         for (int d = 0; d < dim; d++)
         {
            // elfun is (xe1,xe2,...xen,ye1,ye2...yen) and has nodal coordinates
            // for all the children element of the parent element being considered.
            // So we must index and get (xek, yek) i.e. nodal coordinates for
            // the fine element being considered.
            elfun_child(i + d*dof) = elfun(i + e*dof + d*dof*NEsplit);
         }
      }
      PMatI.UseExternalData(elfun_child.GetData(), dof, dim);

      const IntegrationRule &ir = EnergyIntegrationRule(el);

      real_t el_energy = 0;
      DenseTensor Jtr(dim, dim, ir.GetNPoints());
      if (dtc)
      {
         // This is used to index into the tspec vector inside DiscreteAdaptTC.
         dtc->SetRefinementSubElement(e);
      }
      targetC->ComputeElementTargets(el_id, el, ir, elfun_child, Jtr);

      // Define ref->physical transformation, wn a Coefficient is specified.
      IsoparametricTransformation *Tpr = NULL;
      if (metric_coeff || lim_coeff)
      {
         Tpr = new IsoparametricTransformation;
         Tpr->SetFE(&el);
         Tpr->ElementNo = T.ElementNo;
         Tpr->ElementType = ElementTransformation::ELEMENT;
         Tpr->Attribute = T.Attribute;
         Tpr->mesh = T.mesh;
         Tpr->GetPointMat().Transpose(PMatI); // PointMat = PMatI^T
      }

      for (int i = 0; i < ir.GetNPoints(); i++)
      {
         const IntegrationPoint &ip = ir.IntPoint(i);
         h_metric->SetTargetJacobian(Jtr(i));
         CalcInverse(Jtr(i), Jrt);
         const real_t weight =
            (integ_over_target) ? ip.weight * Jtr(i).Det() : ip.weight;

         el.CalcDShape(ip, DSh);
         MultAtB(PMatI, DSh, Jpr);
         Mult(Jpr, Jrt, Jpt);

         real_t val = metric_normal * h_metric->EvalW(Jpt);
         if (metric_coeff) { val *= metric_coeff->Eval(*Tpr, ip); }

         el_energy += weight * val;
         delete Tpr;
      }
      energy += el_energy;
   }
   energy /= NEsplit;

   if (dtc) { dtc->ResetRefinementTspecData(); }

   return energy;
}

real_t TMOP_Integrator::GetDerefinementElementEnergy(const FiniteElement &el,
                                                     ElementTransformation &T,
                                                     const Vector &elfun)
{
   int dof = el.GetDof(), dim = el.GetDim();
   real_t energy = 0.;

   DSh.SetSize(dof, dim);
   Jrt.SetSize(dim);
   Jpr.SetSize(dim);
   Jpt.SetSize(dim);
   PMatI.UseExternalData(elfun.GetData(), dof, dim);

   const IntegrationRule &ir = EnergyIntegrationRule(el);

   energy = 0.0;
   DenseTensor Jtr(dim, dim, ir.GetNPoints());
   targetC->ComputeElementTargets(T.ElementNo, el, ir, elfun, Jtr);

   // Define ref->physical transformation, wn a Coefficient is specified.
   IsoparametricTransformation *Tpr = NULL;
   if (metric_coeff)
   {
      Tpr = new IsoparametricTransformation;
      Tpr->SetFE(&el);
      Tpr->ElementNo = T.ElementNo;
      Tpr->ElementType = ElementTransformation::ELEMENT;
      Tpr->Attribute = T.Attribute;
      Tpr->mesh = T.mesh;
      Tpr->GetPointMat().Transpose(PMatI); // PointMat = PMatI^T
   }

   for (int i = 0; i < ir.GetNPoints(); i++)
   {
      const IntegrationPoint &ip = ir.IntPoint(i);
      h_metric->SetTargetJacobian(Jtr(i));
      CalcInverse(Jtr(i), Jrt);
      const real_t weight =
         (integ_over_target) ? ip.weight * Jtr(i).Det() : ip.weight;

      el.CalcDShape(ip, DSh);
      MultAtB(PMatI, DSh, Jpr);
      Mult(Jpr, Jrt, Jpt);

      real_t val = metric_normal * h_metric->EvalW(Jpt);
      if (metric_coeff) { val *= metric_coeff->Eval(*Tpr, ip); }

      energy += weight * val;
   }

   delete Tpr;
   return energy;
}

void TMOP_Integrator::AssembleElementVector(const FiniteElement &el,
                                            ElementTransformation &T,
                                            const Vector &d_el, Vector &elvect)
{
   if (!fdflag)
   {
      AssembleElementVectorExact(el, T, d_el, elvect);
   }
   else
   {
      AssembleElementVectorFD(el, T, d_el, elvect);
   }
}

void TMOP_Integrator::AssembleElementGrad(const FiniteElement &el,
                                          ElementTransformation &T,
                                          const Vector &d_el,
                                          DenseMatrix &elmat)
{
   if (!fdflag)
   {
      AssembleElementGradExact(el, T, d_el, elmat);
   }
   else
   {
      AssembleElementGradFD(el, T, d_el, elmat);
   }
}

void TMOP_Integrator::AssembleElementVectorExact(const FiniteElement &el,
                                                 ElementTransformation &T,
                                                 const Vector &d_el,
                                                 Vector &elvect)
{
   const int dof = el.GetDof(), dim = el.GetDim();
   const int el_id = T.ElementNo;

   // Form the Vector of node positions, depending on what's the input.
   Vector elfun;
   if (x_0)
   {
      // The input is the displacement.
      x_0->GetElementDofValues(el_id, elfun);
      if (periodic)
      {
         auto n_el = dynamic_cast<const NodalFiniteElement *>(&el);
         n_el->ReorderLexToNative(dim, elfun);
      }
      elfun += d_el;
   }
   else { elfun = d_el; }

   DenseMatrix Amat(dim), work1(dim), work2(dim);
   DSh.SetSize(dof, dim);
   DS.SetSize(dof, dim);
   Jrt.SetSize(dim);
   Jpt.SetSize(dim);
   P.SetSize(dim);
   PMatI.UseExternalData(elfun.GetData(), dof, dim);
   elvect.SetSize(dof*dim);
   PMatO.UseExternalData(elvect.GetData(), dof, dim);

   const IntegrationRule &ir = ActionIntegrationRule(el);
   const int nqp = ir.GetNPoints();

   elvect = 0.0;
   Vector weights(nqp);
   DenseTensor Jtr(dim, dim, nqp);
   DenseTensor dJtr(dim, dim, dim*nqp);
   targetC->ComputeElementTargets(el_id, el, ir, elfun, Jtr);

   // Limited case.
   DenseMatrix pos0;
   Vector shape, p, p0, d_vals, grad;
   shape.SetSize(dof);
   if (lim_coeff)
   {
      p.SetSize(dim);
      p0.SetSize(dim);
      pos0.SetSize(dof, dim);
      Vector pos0V(pos0.Data(), dof * dim);
      Array<int> pos_dofs;
      lim_nodes0->FESpace()->GetElementVDofs(el_id, pos_dofs);
      lim_nodes0->GetSubVector(pos_dofs, pos0V);
      if (periodic)
      {
         auto n_el = dynamic_cast<const NodalFiniteElement *>(&el);
         n_el->ReorderLexToNative(dim, pos0V);
      }
      if (lim_dist)
      {
         lim_dist->GetValues(el_id, ir, d_vals);
      }
      else
      {
         d_vals.SetSize(nqp); d_vals = 1.0;
      }
   }

   // Define ref->physical transformation, when a Coefficient is specified.
   IsoparametricTransformation *Tpr = NULL;
   if (metric_coeff || lim_coeff || adapt_lim_gf ||
       surf_fit_gf || surf_fit_pos || exact_action)
   {
      Tpr = new IsoparametricTransformation;
      Tpr->SetFE(&el);
      Tpr->ElementNo = el_id;
      Tpr->ElementType = ElementTransformation::ELEMENT;
      Tpr->Attribute = T.Attribute;
      Tpr->mesh = T.mesh;
      Tpr->GetPointMat().Transpose(PMatI); // PointMat = PMatI^T
      if (exact_action)
      {
         targetC->ComputeElementTargetsGradient(ir, elfun, *Tpr, dJtr);
      }
   }

   Vector d_detW_dx(dim);
   Vector d_Winv_dx(dim);

   for (int q = 0; q < nqp; q++)
   {
      const IntegrationPoint &ip = ir.IntPoint(q);
      metric->SetTargetJacobian(Jtr(q));
      CalcInverse(Jtr(q), Jrt);
      weights(q) = (integ_over_target) ? ip.weight * Jtr(q).Det() : ip.weight;
      real_t weight_m = weights(q) * metric_normal;

      el.CalcDShape(ip, DSh);
      Mult(DSh, Jrt, DS);
      MultAtB(PMatI, DS, Jpt);

      metric->EvalP(Jpt, P);

      if (metric_coeff) { weight_m *= metric_coeff->Eval(*Tpr, ip); }
      P *= weight_m;
      AddMultABt(DS, P, PMatO); // w_q det(W) dmu/dx : dA/dx Winv

      if (exact_action)
      {
         el.CalcShape(ip, shape);
         // Derivatives of adaptivity-based targets.
         // First term: w_q d*(Det W)/dx * mu(T)
         // d(Det W)/dx = det(W)*Tr[Winv*dW/dx]
         DenseMatrix dwdx(dim);
         for (int d = 0; d < dim; d++)
         {
            const DenseMatrix &dJtr_q = dJtr(q + d * nqp);
            Mult(Jrt, dJtr_q, dwdx);
            d_detW_dx(d) = dwdx.Trace();
         }
         d_detW_dx *= weight_m*metric->EvalW(Jpt); // *[w_q*det(W)]*mu(T)

         // Second term: w_q det(W) dmu/dx : AdWinv/dx
         // dWinv/dx = -Winv*dW/dx*Winv
         MultAtB(PMatI, DSh, Amat);
         for (int d = 0; d < dim; d++)
         {
            const DenseMatrix &dJtr_q = dJtr(q + d*nqp);
            Mult(Jrt, dJtr_q, work1); // Winv*dw/dx
            Mult(work1, Jrt, work2);  // Winv*dw/dx*Winv
            Mult(Amat, work2, work1); // A*Winv*dw/dx*Winv
            MultAtB(P, work1, work2); // dmu/dT^T*A*Winv*dw/dx*Winv
            d_Winv_dx(d) = work2.Trace(); // Tr[dmu/dT : AWinv*dw/dx*Winv]
         }
         d_Winv_dx *= -weight_m; // Include (-) factor as well
         d_detW_dx += d_Winv_dx;

         AddMultVWt(shape, d_detW_dx, PMatO);

<<<<<<< HEAD
         // For mu(T,W) we also need w_q dmu/dW:dW/dx det(W)
=======
>>>>>>> c2457ae1
         // dmu/dW:dW/dx_i
         DenseMatrix PW(dim);
         Vector dmudxw(dim);
         metric->EvalPW(Jpt, PW);
         DenseMatrix Prod(dim);

         for (int d = 0; d < dim; d++)
         {
            const DenseMatrix &dJtr_q = dJtr(q + d*nqp);
            Prod = 0.0;
            MultAtB(PW, dJtr_q, Prod); // dmu/dW:dW/dx_i
            dmudxw(d) = Prod.Trace();
         }
         dmudxw *= weight_m;
         AddMultVWt(shape, dmudxw, PMatO);
      }

      if (lim_coeff)
      {
         if (!exact_action) { el.CalcShape(ip, shape); }
         PMatI.MultTranspose(shape, p);
         pos0.MultTranspose(shape, p0);
         lim_func->Eval_d1(p, p0, d_vals(q), grad);
         grad *= weights(q) * lim_normal * lim_coeff->Eval(*Tpr, ip);
         AddMultVWt(shape, grad, PMatO);
      }
   }

   if (adapt_lim_gf) { AssembleElemVecAdaptLim(el, *Tpr, ir, weights, PMatO); }
   if (surf_fit_gf || surf_fit_pos) { AssembleElemVecSurfFit(el, *Tpr, PMatO); }

   delete Tpr;
}

void TMOP_Integrator::AssembleElementGradExact(const FiniteElement &el,
                                               ElementTransformation &T,
                                               const Vector &d_el,
                                               DenseMatrix &elmat)
{
   const int dof = el.GetDof(), dim = el.GetDim();
   const int el_id = T.ElementNo;

   // Form the Vector of node positions, depending on what's the input.
   Vector elfun;
   if (x_0)
   {
      // The input is the displacement.
      x_0->GetElementDofValues(el_id, elfun);
      if (periodic)
      {
         auto n_el = dynamic_cast<const NodalFiniteElement *>(&el);
         n_el->ReorderLexToNative(dim, elfun);
      }
      elfun += d_el;
   }
   else { elfun = d_el; }

   DSh.SetSize(dof, dim);
   DS.SetSize(dof, dim);
   Jrt.SetSize(dim);
   Jpt.SetSize(dim);
   PMatI.UseExternalData(elfun.GetData(), dof, dim);
   elmat.SetSize(dof*dim);

   const IntegrationRule &ir = GradientIntegrationRule(el);
   const int nqp = ir.GetNPoints();

   elmat = 0.0;
   Vector weights(nqp);
   DenseTensor Jtr(dim, dim, nqp);
   targetC->ComputeElementTargets(el_id, el, ir, elfun, Jtr);

   // Limited case.
   DenseMatrix pos0, hess;
   Vector shape, p, p0, d_vals;
   if (lim_coeff)
   {
      shape.SetSize(dof);
      p.SetSize(dim);
      p0.SetSize(dim);
      pos0.SetSize(dof, dim);
      Vector pos0V(pos0.Data(), dof * dim);
      Array<int> pos_dofs;
      lim_nodes0->FESpace()->GetElementVDofs(el_id, pos_dofs);
      lim_nodes0->GetSubVector(pos_dofs, pos0V);
      if (periodic)
      {
         auto n_el = dynamic_cast<const NodalFiniteElement *>(&el);
         n_el->ReorderLexToNative(dim, pos0V);
      }
      if (lim_dist)
      {
         lim_dist->GetValues(el_id, ir, d_vals);
      }
      else
      {
         d_vals.SetSize(nqp); d_vals = 1.0;
      }
   }

   // Define ref->physical transformation, when a Coefficient is specified.
   IsoparametricTransformation *Tpr = NULL;
   if (metric_coeff || lim_coeff || adapt_lim_gf || surf_fit_gf || surf_fit_pos)
   {
      Tpr = new IsoparametricTransformation;
      Tpr->SetFE(&el);
      Tpr->ElementNo = T.ElementNo;
      Tpr->ElementType = ElementTransformation::ELEMENT;
      Tpr->Attribute = T.Attribute;
      Tpr->mesh = T.mesh;
      Tpr->GetPointMat().Transpose(PMatI);
   }

   for (int q = 0; q < nqp; q++)
   {
      const IntegrationPoint &ip = ir.IntPoint(q);
      const DenseMatrix &Jtr_q = Jtr(q);
      metric->SetTargetJacobian(Jtr_q);
      CalcInverse(Jtr_q, Jrt);
      weights(q) = (integ_over_target) ? ip.weight * Jtr_q.Det() : ip.weight;
      real_t weight_m = weights(q) * metric_normal;

      el.CalcDShape(ip, DSh);
      Mult(DSh, Jrt, DS);
      MultAtB(PMatI, DS, Jpt);

      if (metric_coeff) { weight_m *= metric_coeff->Eval(*Tpr, ip); }

      metric->AssembleH(Jpt, DS, weight_m, elmat);

      // TODO: derivatives of adaptivity-based targets.

      if (lim_coeff)
      {
         el.CalcShape(ip, shape);
         PMatI.MultTranspose(shape, p);
         pos0.MultTranspose(shape, p0);
         weight_m = weights(q) * lim_normal * lim_coeff->Eval(*Tpr, ip);
         lim_func->Eval_d2(p, p0, d_vals(q), hess);
         for (int i = 0; i < dof; i++)
         {
            const real_t w_shape_i = weight_m * shape(i);
            for (int j = 0; j < dof; j++)
            {
               const real_t w = w_shape_i * shape(j);
               for (int d1 = 0; d1 < dim; d1++)
               {
                  for (int d2 = 0; d2 < dim; d2++)
                  {
                     elmat(d1*dof + i, d2*dof + j) += w * hess(d1, d2);
                  }
               }
            }
         }
      }
   }

   if (adapt_lim_gf) { AssembleElemGradAdaptLim(el, *Tpr, ir, weights, elmat); }
   if (surf_fit_gf || surf_fit_pos) { AssembleElemGradSurfFit(el, *Tpr, elmat);}

   delete Tpr;
}

void TMOP_Integrator::AssembleElemVecAdaptLim(const FiniteElement &el,
                                              IsoparametricTransformation &Tpr,
                                              const IntegrationRule &ir,
                                              const Vector &weights,
                                              DenseMatrix &mat)
{
   const int dof = el.GetDof(), dim = el.GetDim(), nqp = weights.Size();
   Vector shape(dof), adapt_lim_gf_e, adapt_lim_gf_q, adapt_lim_gf0_q(nqp);

   Array<int> dofs;
   adapt_lim_gf->FESpace()->GetElementDofs(Tpr.ElementNo, dofs);
   adapt_lim_gf->GetSubVector(dofs, adapt_lim_gf_e);
   adapt_lim_gf->GetValues(Tpr.ElementNo, ir, adapt_lim_gf_q);
   adapt_lim_gf0->GetValues(Tpr.ElementNo, ir, adapt_lim_gf0_q);

   // Project the gradient of adapt_lim_gf in the same space.
   // The FE coefficients of the gradient go in adapt_lim_gf_grad_e.
   DenseMatrix adapt_lim_gf_grad_e(dof, dim);
   DenseMatrix grad_phys; // This will be (dof x dim, dof).
   el.ProjectGrad(el, Tpr, grad_phys);
   Vector grad_ptr(adapt_lim_gf_grad_e.GetData(), dof*dim);
   grad_phys.Mult(adapt_lim_gf_e, grad_ptr);

   Vector adapt_lim_gf_grad_q(dim);

   for (int q = 0; q < nqp; q++)
   {
      const IntegrationPoint &ip = ir.IntPoint(q);
      el.CalcShape(ip, shape);
      adapt_lim_gf_grad_e.MultTranspose(shape, adapt_lim_gf_grad_q);
      adapt_lim_gf_grad_q *= 2.0 * (adapt_lim_gf_q(q) - adapt_lim_gf0_q(q));
      adapt_lim_gf_grad_q *= weights(q) * lim_normal * adapt_lim_coeff->Eval(Tpr, ip);
      AddMultVWt(shape, adapt_lim_gf_grad_q, mat);
   }
}

void TMOP_Integrator::AssembleElemGradAdaptLim(const FiniteElement &el,
                                               IsoparametricTransformation &Tpr,
                                               const IntegrationRule &ir,
                                               const Vector &weights,
                                               DenseMatrix &mat)
{
   const int dof = el.GetDof(), dim = el.GetDim(), nqp = weights.Size();
   Vector shape(dof), adapt_lim_gf_e, adapt_lim_gf_q, adapt_lim_gf0_q(nqp);

   Array<int> dofs;
   adapt_lim_gf->FESpace()->GetElementDofs(Tpr.ElementNo, dofs);
   adapt_lim_gf->GetSubVector(dofs, adapt_lim_gf_e);
   adapt_lim_gf->GetValues(Tpr.ElementNo, ir, adapt_lim_gf_q);
   adapt_lim_gf0->GetValues(Tpr.ElementNo, ir, adapt_lim_gf0_q);

   // Project the gradient of adapt_lim_gf in the same space.
   // The FE coefficients of the gradient go in adapt_lim_gf_grad_e.
   DenseMatrix adapt_lim_gf_grad_e(dof, dim);
   DenseMatrix grad_phys; // This will be (dof x dim, dof).
   el.ProjectGrad(el, Tpr, grad_phys);
   Vector grad_ptr(adapt_lim_gf_grad_e.GetData(), dof*dim);
   grad_phys.Mult(adapt_lim_gf_e, grad_ptr);

   // Project the gradient of each gradient of adapt_lim_gf in the same space.
   // The FE coefficients of the second derivatives go in adapt_lim_gf_hess_e.
   DenseMatrix adapt_lim_gf_hess_e(dof*dim, dim);
   Mult(grad_phys, adapt_lim_gf_grad_e, adapt_lim_gf_hess_e);
   // Reshape to be more convenient later (no change in the data).
   adapt_lim_gf_hess_e.SetSize(dof, dim*dim);

   Vector adapt_lim_gf_grad_q(dim);
   DenseMatrix adapt_lim_gf_hess_q(dim, dim);

   for (int q = 0; q < nqp; q++)
   {
      const IntegrationPoint &ip = ir.IntPoint(q);
      el.CalcShape(ip, shape);

      adapt_lim_gf_grad_e.MultTranspose(shape, adapt_lim_gf_grad_q);
      Vector gg_ptr(adapt_lim_gf_hess_q.GetData(), dim*dim);
      adapt_lim_gf_hess_e.MultTranspose(shape, gg_ptr);

      const real_t w = weights(q) * lim_normal * adapt_lim_coeff->Eval(Tpr, ip);
      for (int i = 0; i < dof * dim; i++)
      {
         const int idof = i % dof, idim = i / dof;
         for (int j = 0; j <= i; j++)
         {
            const int jdof = j % dof, jdim = j / dof;
            const real_t entry =
               w * ( 2.0 * adapt_lim_gf_grad_q(idim) * shape(idof) *
                     /* */ adapt_lim_gf_grad_q(jdim) * shape(jdof) +
                     2.0 * (adapt_lim_gf_q(q) - adapt_lim_gf0_q(q)) *
                     adapt_lim_gf_hess_q(idim, jdim) * shape(idof) * shape(jdof));
            mat(i, j) += entry;
            if (i != j) { mat(j, i) += entry; }
         }
      }
   }
}

void TMOP_Integrator::AssembleElemVecSurfFit(const FiniteElement &el_x,
                                             IsoparametricTransformation &Tpr,
                                             DenseMatrix &mat)
{
   const int el_id = Tpr.ElementNo;

   // Scalar for surf_fit_gf, vector for surf_fit_pos, but that's ok.
   const FiniteElementSpace *fes_fit =
      (surf_fit_gf) ? surf_fit_gf->FESpace() : surf_fit_pos->FESpace();
   const FiniteElement &el_s = *fes_fit->GetFE(el_id);
   const int dof_s = el_s.GetDof(), dim = el_x.GetDim();

   // Check if the element has any DOFs marked for surface fitting.
   Array<int> dofs, vdofs;
   fes_fit->GetElementVDofs(el_id, vdofs);
   int count = 0;
   for (int s = 0; s < dof_s; s++)
   {
      // Because surf_fit_pos.fes might be ordered byVDIM.
      const int scalar_dof_id = fes_fit->VDofToDof(vdofs[s]);
      count += ((*surf_fit_marker)[scalar_dof_id]) ? 1 : 0;
   }
   if (count == 0) { return; }

   Vector sigma_e(dof_s);
   DenseMatrix surf_fit_grad_e(dof_s, dim);
   if (surf_fit_gf)
   {
      surf_fit_gf->GetSubVector(vdofs, sigma_e);

      // Project the gradient of sigma in the same space.
      // The FE coefficients of the gradient go in surf_fit_grad_e.
      Vector grad_ptr(surf_fit_grad_e.GetData(), dof_s * dim);
      DenseMatrix grad_phys; // This will be (dof x dim, dof).
      if (surf_fit_grad)
      {
         surf_fit_grad->FESpace()->GetElementVDofs(el_id, dofs);
         surf_fit_grad->GetSubVector(dofs, grad_ptr);
      }
      else
      {
         el_s.ProjectGrad(el_s, Tpr, grad_phys);
         grad_phys.Mult(sigma_e, grad_ptr);
      }
   }
   else { Tpr.GetPointMat().Transpose(PMatI); }

   const IntegrationRule &ir = el_s.GetNodes();

   for (int s = 0; s < dof_s; s++)
   {
      // Because surf_fit_pos.fes might be ordered byVDIM.
      const int scalar_dof_id = fes_fit->VDofToDof(vdofs[s]);
      if ((*surf_fit_marker)[scalar_dof_id] == false) { continue; }

      const IntegrationPoint &ip = ir.IntPoint(s);
      Tpr.SetIntPoint(&ip);
      real_t w = surf_fit_normal * surf_fit_coeff->Eval(Tpr, ip) *
                 1.0 / surf_fit_dof_count[vdofs[s]];

      if (surf_fit_gf) { w *= 2.0 * sigma_e(s); }
      if (surf_fit_pos)
      {
         Vector pos(dim), pos_target(dim);
         for (int d = 0; d < dim; d++)
         {
            pos(d) = PMatI(s, d);
            pos_target(d) = (*surf_fit_pos)(vdofs[d*dof_s + s]);
         }
         Vector grad_s(dim);
         surf_fit_limiter->Eval_d1(pos, pos_target, 1.0, grad_s);
         for (int d = 0; d < dim; d++) { surf_fit_grad_e(s, d) = grad_s(d); }
      }

      for (int d = 0; d < dim; d++)
      {
         mat(s, d) += w * surf_fit_grad_e(s, d);
      }
   }
}

void TMOP_Integrator::AssembleElemGradSurfFit(const FiniteElement &el_x,
                                              IsoparametricTransformation &Tpr,
                                              DenseMatrix &mat)
{
   const int el_id = Tpr.ElementNo;

   // Scalar for surf_fit_gf, vector for surf_fit_pos, but that's ok.
   const FiniteElementSpace *fes_fit =
      (surf_fit_gf) ? surf_fit_gf->FESpace() : surf_fit_pos->FESpace();
   const FiniteElement &el_s = *fes_fit->GetFE(el_id);
   const int dof_s = el_s.GetDof(), dim = el_x.GetDim();

   // Check if the element has any DOFs marked for surface fitting.
   Array<int> dofs, vdofs;
   fes_fit->GetElementVDofs(el_id, vdofs);
   int count = 0;
   for (int s = 0; s < dof_s; s++)
   {
      // Because surf_fit_pos.fes might be ordered byVDIM.
      const int scalar_dof_id = fes_fit->VDofToDof(vdofs[s]);
      count += ((*surf_fit_marker)[scalar_dof_id]) ? 1 : 0;
   }
   if (count == 0) { return; }

   Vector sigma_e(dof_s);
   DenseMatrix surf_fit_grad_e(dof_s, dim);
   DenseMatrix surf_fit_hess_e(dof_s, dim*dim);
   if (surf_fit_gf)
   {
      surf_fit_gf->GetSubVector(vdofs, sigma_e);

      // Project the gradient of sigma in the same space.
      // The FE coefficients of the gradient go in surf_fit_grad_e.
      Vector grad_ptr(surf_fit_grad_e.GetData(), dof_s * dim);
      DenseMatrix grad_phys; // This will be (dof x dim, dof).
      if (surf_fit_grad)
      {
         surf_fit_grad->FESpace()->GetElementVDofs(el_id, dofs);
         surf_fit_grad->GetSubVector(dofs, grad_ptr);
      }
      else
      {
         el_s.ProjectGrad(el_s, Tpr, grad_phys);
         grad_phys.Mult(sigma_e, grad_ptr);
      }

      // Project the Hessian of sigma in the same space.
      // The FE coefficients of the Hessian go in surf_fit_hess_e.
      Vector hess_ptr(surf_fit_hess_e.GetData(), dof_s*dim*dim);
      if (surf_fit_hess)
      {
         surf_fit_hess->FESpace()->GetElementVDofs(el_id, dofs);
         surf_fit_hess->GetSubVector(dofs, hess_ptr);
      }
      else
      {
         surf_fit_hess_e.SetSize(dof_s*dim, dim);
         Mult(grad_phys, surf_fit_grad_e, surf_fit_hess_e);
         surf_fit_hess_e.SetSize(dof_s, dim * dim);
      }
   }
   else { Tpr.GetPointMat().Transpose(PMatI); }

   const IntegrationRule &ir = el_s.GetNodes();

   DenseMatrix surf_fit_hess_s(dim, dim);
   for (int s = 0; s < dof_s; s++)
   {
      // Because surf_fit_pos.fes might be ordered byVDIM.
      const int scalar_dof_id = fes_fit->VDofToDof(vdofs[s]);
      if ((*surf_fit_marker)[scalar_dof_id] == false) { continue; }

      const IntegrationPoint &ip = ir.IntPoint(s);
      Tpr.SetIntPoint(&ip);
      real_t w = surf_fit_normal * surf_fit_coeff->Eval(Tpr, ip);

      if (surf_fit_gf)
      {
         Vector gg_ptr(surf_fit_hess_s.GetData(), dim * dim);
         surf_fit_hess_e.GetRow(s, gg_ptr);
         w *= 2.0;
      }
      if (surf_fit_pos)
      {
         Vector pos(dim), pos_target(dim);
         for (int d = 0; d < dim; d++)
         {
            pos(d) = PMatI(s, d);
            pos_target(d) = (*surf_fit_pos)(vdofs[d*dof_s + s]);
         }
         // Eval_d2 returns the full Hessian, but we still use the general
         // computation that's in the dim x dim loop below.
         sigma_e(s) = 1.0;
         for (int d = 0; d < dim; d++) { surf_fit_grad_e(s, d) = 0.0; }
         surf_fit_limiter->Eval_d2(pos, pos_target, 1.0, surf_fit_hess_s);
      }

      // Loops over the local matrix.
      for (int idim = 0; idim < dim; idim++)
      {
         for (int jdim = 0; jdim <= idim; jdim++)
         {
            real_t entry = w * ( surf_fit_grad_e(s, idim) *
                                 surf_fit_grad_e(s, jdim) +
                                 sigma_e(s) * surf_fit_hess_s(idim, jdim));
            entry *= 1.0 / surf_fit_dof_count[vdofs[s]];
            int idx = s + idim*dof_s;
            int jdx = s + jdim*dof_s;
            mat(idx, jdx) += entry;
            if (idx != jdx) { mat(jdx, idx) += entry; }
         }
      }
   }
}

real_t TMOP_Integrator::GetFDDerivative(const FiniteElement &el,
                                        ElementTransformation &T,
                                        Vector &d_el, const int dofidx,
                                        const int dir, const real_t e_fx,
                                        bool update_stored)
{
   int dof = el.GetDof();
   int idx = dir*dof+dofidx;
   d_el[idx]     += fd_h;
   real_t e_fxph = GetElementEnergy(el, T, d_el);
   d_el[idx]     -= fd_h;
   real_t dfdx   = (e_fxph - e_fx) / fd_h;

   if (update_stored)
   {
      (*(ElemPertEnergy[T.ElementNo]))(idx) = e_fxph;
      (*(ElemDer[T.ElementNo]))(idx) = dfdx;
   }

   return dfdx;
}

void TMOP_Integrator::AssembleElementVectorFD(const FiniteElement &el,
                                              ElementTransformation &T,
                                              const Vector &d_el,
                                              Vector &elvect)
{
   // Form the Vector of node positions, depending on what's the input.
   Vector elfun;
   if (x_0)
   {
      // The input is the displacement.
      x_0->GetElementDofValues(T.ElementNo, elfun);
      elfun += d_el;
   }
   else { elfun = d_el; }

   const int dof = el.GetDof(), dim = el.GetDim(), elnum = T.ElementNo;
   if (elnum >= ElemDer.Size())
   {
      ElemDer.Append(new Vector);
      ElemPertEnergy.Append(new Vector);
      ElemDer[elnum]->SetSize(dof*dim);
      ElemPertEnergy[elnum]->SetSize(dof*dim);
   }

   elvect.SetSize(dof*dim);

   // In GetElementEnergy(), skip terms that have exact derivative calculations.
   fd_call_flag = true;

   // Energy for unperturbed configuration.
   const real_t e_fx = GetElementEnergy(el, T, d_el);

   Vector d_el_mod(d_el);
   for (int j = 0; j < dim; j++)
   {
      for (int i = 0; i < dof; i++)
      {
         if (discr_tc)
         {
            discr_tc->UpdateTargetSpecificationAtNode(
               el, T, i, j, discr_tc->GetTspecPert1H());
         }
         elvect(j*dof+i) = GetFDDerivative(el, T, d_el_mod, i, j, e_fx, true);
         if (discr_tc) { discr_tc->RestoreTargetSpecificationAtNode(T, i); }
      }
   }
   fd_call_flag = false;

   // Contributions from adaptive limiting, surface fitting (exact derivatives).
   if (adapt_lim_gf || surf_fit_gf || surf_fit_pos)
   {
      const IntegrationRule &ir = ActionIntegrationRule(el);
      const int nqp = ir.GetNPoints();
      DenseTensor Jtr(dim, dim, nqp);
      targetC->ComputeElementTargets(T.ElementNo, el, ir, elfun, Jtr);

      IsoparametricTransformation Tpr;
      Tpr.SetFE(&el);
      Tpr.ElementNo = T.ElementNo;
      Tpr.Attribute = T.Attribute;
      Tpr.mesh = T.mesh;
      PMatI.UseExternalData(elfun.GetData(), dof, dim);
      Tpr.GetPointMat().Transpose(PMatI); // PointMat = PMatI^T

      Vector weights(nqp);
      for (int q = 0; q < nqp; q++)
      {
         weights(q) = (integ_over_target) ?
                      ir.IntPoint(q).weight * Jtr(q).Det() :
                      ir.IntPoint(q).weight;
      }

      PMatO.UseExternalData(elvect.GetData(), dof, dim);
      if (adapt_lim_gf) { AssembleElemVecAdaptLim(el, Tpr, ir, weights, PMatO); }
      if (surf_fit_gf || surf_fit_pos) { AssembleElemVecSurfFit(el, Tpr, PMatO); }
   }
}

void TMOP_Integrator::AssembleElementGradFD(const FiniteElement &el,
                                            ElementTransformation &T,
                                            const Vector &d_el,
                                            DenseMatrix &elmat)
{
   // Form the Vector of node positions, depending on what's the input.
   Vector elfun;
   if (x_0)
   {
      // The input is the displacement.
      x_0->GetElementDofValues(T.ElementNo, elfun);
      elfun += d_el;
   }
   else { elfun = d_el; }

   const int dof = el.GetDof(), dim = el.GetDim();

   elmat.SetSize(dof*dim);

   const Vector &ElemDerLoc = *(ElemDer[T.ElementNo]);
   const Vector &ElemPertLoc = *(ElemPertEnergy[T.ElementNo]);

   // In GetElementEnergy(), skip terms that have exact derivative calculations.
   Vector d_el_mod(d_el);
   fd_call_flag = true;
   for (int i = 0; i < dof; i++)
   {
      for (int j = 0; j < i+1; j++)
      {
         for (int k1 = 0; k1 < dim; k1++)
         {
            for (int k2 = 0; k2 < dim; k2++)
            {
               d_el_mod(k2 * dof + j) += fd_h;

               if (discr_tc)
               {
                  discr_tc->UpdateTargetSpecificationAtNode(
                     el, T, j, k2, discr_tc->GetTspecPert1H());
                  if (j != i)
                  {
                     discr_tc->UpdateTargetSpecificationAtNode(
                        el, T, i, k1, discr_tc->GetTspecPert1H());
                  }
                  else // j==i
                  {
                     if (k1 != k2)
                     {
                        int idx = k1+k2-1;
                        discr_tc->UpdateTargetSpecificationAtNode(
                           el, T, i, idx, discr_tc->GetTspecPertMixH());
                     }
                     else // j==i && k1==k2
                     {
                        discr_tc->UpdateTargetSpecificationAtNode(
                           el, T, i, k1, discr_tc->GetTspecPert2H());
                     }
                  }
               }

               real_t e_fx    = ElemPertLoc(k2 * dof + j);
               real_t e_fpxph = GetFDDerivative(el, T, d_el_mod, i, k1, e_fx,
                                                false);
               d_el_mod(k2 * dof + j) -= fd_h;
               real_t e_fpx = ElemDerLoc(k1*dof+i);

               elmat(k1*dof+i, k2*dof+j) = (e_fpxph - e_fpx) / fd_h;
               elmat(k2*dof+j, k1*dof+i) = (e_fpxph - e_fpx) / fd_h;

               if (discr_tc)
               {
                  discr_tc->RestoreTargetSpecificationAtNode(T, i);
                  discr_tc->RestoreTargetSpecificationAtNode(T, j);
               }
            }
         }
      }
   }
   fd_call_flag = false;

   // Contributions from adaptive limiting.
   if (adapt_lim_gf || surf_fit_gf || surf_fit_pos)
   {
      const IntegrationRule &ir = GradientIntegrationRule(el);
      const int nqp = ir.GetNPoints();
      DenseTensor Jtr(dim, dim, nqp);
      targetC->ComputeElementTargets(T.ElementNo, el, ir, elfun, Jtr);

      IsoparametricTransformation Tpr;
      Tpr.SetFE(&el);
      Tpr.ElementNo = T.ElementNo;
      Tpr.Attribute = T.Attribute;
      Tpr.mesh = T.mesh;
      PMatI.UseExternalData(elfun.GetData(), dof, dim);
      Tpr.GetPointMat().Transpose(PMatI); // PointMat = PMatI^T

      Vector weights(nqp);
      for (int q = 0; q < nqp; q++)
      {
         weights(q) = (integ_over_target) ?
                      ir.IntPoint(q).weight * Jtr(q).Det() :
                      ir.IntPoint(q).weight;
      }

      if (adapt_lim_gf) { AssembleElemGradAdaptLim(el, Tpr, ir, weights, elmat); }
      if (surf_fit_gf || surf_fit_pos) { AssembleElemGradSurfFit(el, Tpr, elmat); }
   }
}

void TMOP_Integrator::UpdateSurfaceFittingWeight(real_t factor)
{
   if (!surf_fit_coeff) { return; }

   if (surf_fit_coeff)
   {
      auto cf = dynamic_cast<ConstantCoefficient *>(surf_fit_coeff);
      MFEM_VERIFY(cf, "Dynamic weight works only with a ConstantCoefficient.");
      cf->constant *= factor;
   }
}

real_t TMOP_Integrator::GetSurfaceFittingWeight()
{
   if (surf_fit_coeff)
   {
      auto cf = dynamic_cast<ConstantCoefficient *>(surf_fit_coeff);
      MFEM_VERIFY(cf, "Dynamic weight works only with a ConstantCoefficient.");
      return cf->constant;
   }
   return 0.0;
}

void TMOP_Integrator::EnableNormalization(const GridFunction &x)
{
   ComputeNormalizationEnergies(x, metric_normal, lim_normal);
   metric_normal = 1.0 / metric_normal;
   lim_normal = 1.0 / lim_normal;
   if (surf_fit_gf || surf_fit_pos) { surf_fit_normal = lim_normal; }
}

#ifdef MFEM_USE_MPI
void TMOP_Integrator::ParEnableNormalization(const ParGridFunction &x)
{
   real_t loc[2];
   ComputeNormalizationEnergies(x, loc[0], loc[1]);
   real_t rdc[2];
   MPI_Allreduce(loc, rdc, 2, MPITypeMap<real_t>::mpi_type, MPI_SUM,
                 x.ParFESpace()->GetComm());
   metric_normal = 1.0 / rdc[0];
   lim_normal    = 1.0 / rdc[1];
   if (surf_fit_gf || surf_fit_pos) { surf_fit_normal = lim_normal; }
}
#endif

void TMOP_Integrator::ComputeNormalizationEnergies(const GridFunction &x,
                                                   real_t &metric_energy,
                                                   real_t &lim_energy)
{
   metric_energy = 0.0;
   lim_energy = 0.0;
   if (PA.enabled)
   {
      MFEM_VERIFY(PA.E.Size() > 0, "Must be called after AssemblePA!");
      MFEM_VERIFY(surf_fit_gf == nullptr,
                  "Normalization + PA + Fitting is not implemented!");

      const ElementDofOrdering ord = ElementDofOrdering::LEXICOGRAPHIC;
      auto R = x.FESpace()->GetElementRestriction(ord);
      Vector xe(R->Height());
      R->Mult(x, xe);

      // Force update of the target Jacobian.
      ComputeAllElementTargets(xe);

      if (PA.dim == 2)
      {
         GetLocalNormalizationEnergiesPA_2D(xe, metric_energy, lim_energy);
      }
      else
      {
         GetLocalNormalizationEnergiesPA_3D(xe, metric_energy, lim_energy);
      }

      // Cases when integration is not over the target element, or when the
      // targets don't contain volumetric information.
      if (integ_over_target == false || targetC->ContainsVolumeInfo() == false)
      {
         lim_energy = x.FESpace()->GetNE();
      }

      return;
   }

   Array<int> vdofs;
   Vector x_vals;
   const FiniteElementSpace* const fes = x.FESpace();

   const int dim = fes->GetMesh()->Dimension();
   Jrt.SetSize(dim);
   Jpr.SetSize(dim);
   Jpt.SetSize(dim);

   for (int i = 0; i < fes->GetNE(); i++)
   {
      const FiniteElement *fe = fes->GetFE(i);
      const IntegrationRule &ir = EnergyIntegrationRule(*fe);
      const int nqp = ir.GetNPoints();
      DenseTensor Jtr(dim, dim, nqp);
      const int dof = fe->GetDof();
      DSh.SetSize(dof, dim);

      fes->GetElementVDofs(i, vdofs);
      x.GetSubVector(vdofs, x_vals);
      PMatI.UseExternalData(x_vals.GetData(), dof, dim);

      targetC->ComputeElementTargets(i, *fe, ir, x_vals, Jtr);

      for (int q = 0; q < nqp; q++)
      {
         const IntegrationPoint &ip = ir.IntPoint(q);
         metric->SetTargetJacobian(Jtr(q));
         CalcInverse(Jtr(q), Jrt);
         const real_t weight =
            (integ_over_target) ? ip.weight * Jtr(q).Det() : ip.weight;

         fe->CalcDShape(ip, DSh);
         MultAtB(PMatI, DSh, Jpr);
         Mult(Jpr, Jrt, Jpt);

         metric_energy += weight * metric->EvalW(Jpt);
         lim_energy += weight;
      }

      // TODO: Normalization of the surface fitting term.
   }

   // Cases when integration is not over the target element, or when the
   // targets don't contain volumetric information.
   if (integ_over_target == false || targetC->ContainsVolumeInfo() == false)
   {
      lim_energy = fes->GetNE();
   }
}

void TMOP_Integrator::ComputeMinJac(const Vector &x,
                                    const FiniteElementSpace &fes)
{
   const FiniteElement *fe = fes.GetTypicalFE();
   const IntegrationRule &ir = EnergyIntegrationRule(*fe);
   const int NE = fes.GetMesh()->GetNE(), dim = fe->GetDim(),
             dof = fe->GetDof(), nsp = ir.GetNPoints();

   Array<int> xdofs(dof * dim);
   DenseMatrix dshape(dof, dim), pos(dof, dim);
   Vector posV(pos.Data(), dof * dim);
   Jpr.SetSize(dim);

   fd_h = std::numeric_limits<float>::max();

   real_t detv_sum;
   real_t detv_avg_min = std::numeric_limits<float>::max();
   for (int i = 0; i < NE; i++)
   {
      fes.GetElementVDofs(i, xdofs);
      x.GetSubVector(xdofs, posV);
      detv_sum = 0.;
      for (int j = 0; j < nsp; j++)
      {
         fes.GetFE(i)->CalcDShape(ir.IntPoint(j), dshape);
         MultAtB(pos, dshape, Jpr);
         detv_sum += std::fabs(Jpr.Det());
      }
      real_t detv_avg = pow(detv_sum/nsp, 1./dim);
      detv_avg_min = std::min(detv_avg, detv_avg_min);
   }
   fd_h = detv_avg_min / fd_h_scale;
}

void TMOP_Integrator::RemapSurfaceFittingLevelSetAtNodes(const Vector &new_x,
                                                         int new_x_ordering)
{
   MFEM_VERIFY(periodic == false, "Periodic not implemented yet.");

   if (!surf_fit_gf) { return; }

   if (surf_fit_marker_dof_index.Size())
   {
      // Interpolate information only at DOFs marked for fitting.
      const int dim = surf_fit_gf->FESpace()->GetMesh()->Dimension();
      const int cnt = surf_fit_marker_dof_index.Size();
      const int total_cnt = new_x.Size()/dim;
      Vector new_x_sorted(cnt*dim);
      if (new_x_ordering == 0)
      {
         for (int d = 0; d < dim; d++)
         {
            for (int i = 0; i < cnt; i++)
            {
               int dof_index = surf_fit_marker_dof_index[i];
               new_x_sorted(i + d*cnt) = new_x(dof_index + d*total_cnt);
            }
         }
      }
      else
      {
         for (int i = 0; i < cnt; i++)
         {
            int dof_index = surf_fit_marker_dof_index[i];
            for (int d = 0; d < dim; d++)
            {
               new_x_sorted(d + i*dim) = new_x(d + dof_index*dim);
            }
         }
      }

      // Interpolate values of the LS.
      Vector surf_fit_gf_int, surf_fit_grad_int, surf_fit_hess_int;
      surf_fit_eval->ComputeAtGivenPositions(new_x_sorted, surf_fit_gf_int,
                                             new_x_ordering);
      for (int i = 0; i < cnt; i++)
      {
         int dof_index = surf_fit_marker_dof_index[i];
         (*surf_fit_gf)[dof_index] = surf_fit_gf_int(i);
      }

      // Interpolate gradients of the LS.
      surf_fit_eval_grad->ComputeAtGivenPositions(new_x_sorted,
                                                  surf_fit_grad_int,
                                                  new_x_ordering);
      // Assumes surf_fit_grad and surf_fit_gf share the same space
      const int grad_dim = surf_fit_grad->VectorDim();
      const int grad_cnt = surf_fit_grad->Size()/grad_dim;
      if (surf_fit_grad->FESpace()->GetOrdering() == Ordering::byNODES)
      {
         for (int d = 0; d < grad_dim; d++)
         {
            for (int i = 0; i < cnt; i++)
            {
               int dof_index = surf_fit_marker_dof_index[i];
               (*surf_fit_grad)[dof_index + d*grad_cnt] =
                  surf_fit_grad_int(i + d*cnt);
            }
         }
      }
      else
      {
         for (int i = 0; i < cnt; i++)
         {
            int dof_index = surf_fit_marker_dof_index[i];
            for (int d = 0; d < grad_dim; d++)
            {
               (*surf_fit_grad)[dof_index*grad_dim + d] =
                  surf_fit_grad_int(i*grad_dim + d);
            }
         }
      }

      // Interpolate Hessians of the LS.
      surf_fit_eval_hess->ComputeAtGivenPositions(new_x_sorted,
                                                  surf_fit_hess_int,
                                                  new_x_ordering);
      // Assumes surf_fit_hess and surf_fit_gf share the same space
      const int hess_dim = surf_fit_hess->VectorDim();
      const int hess_cnt = surf_fit_hess->Size()/hess_dim;
      if (surf_fit_hess->FESpace()->GetOrdering() == Ordering::byNODES)
      {
         for (int d = 0; d < hess_dim; d++)
         {
            for (int i = 0; i < cnt; i++)
            {
               int dof_index = surf_fit_marker_dof_index[i];
               (*surf_fit_hess)[dof_index + d*hess_cnt] =
                  surf_fit_hess_int(i + d*cnt);
            }
         }
      }
      else
      {
         for (int i = 0; i < cnt; i++)
         {
            int dof_index = surf_fit_marker_dof_index[i];
            for (int d = 0; d < hess_dim; d++)
            {
               (*surf_fit_hess)[dof_index*hess_dim + d] =
                  surf_fit_hess_int(i*hess_dim + d);
            }
         }
      }

   }
   else
   {
      surf_fit_eval->ComputeAtNewPosition(new_x, *surf_fit_gf, new_x_ordering);
      if (surf_fit_eval_grad)
      {
         surf_fit_eval_grad->ComputeAtNewPosition(new_x, *surf_fit_grad,
                                                  new_x_ordering);
      }
      if (surf_fit_eval_hess)
      {
         surf_fit_eval_hess->ComputeAtNewPosition(new_x, *surf_fit_hess,
                                                  new_x_ordering);
      }
   }
}

void TMOP_Integrator::
UpdateAfterMeshPositionChange(const Vector &d, const FiniteElementSpace &d_fes)
{
   if (discr_tc) { PA.Jtr_needs_update = true; }

   if (PA.enabled) { UpdateCoefficientsPA(d); }

   Ordering::Type ordering = d_fes.GetOrdering();

   // Update the finite difference delta if FD are used.
   if (fdflag) { ComputeFDh(d, d_fes); }

   Vector x_loc;
   if (periodic)
   {
      GetPeriodicPositions(*x_0, d, *x_0->FESpace(), d_fes, x_loc);
   }
   else
   {
      x_loc.SetSize(x_0->Size());
      add(*x_0, d, x_loc);
   }

   // Update the target constructor if it's a discrete one.
   if (discr_tc)
   {
      discr_tc->UpdateTargetSpecification(x_loc, true, ordering);
      if (fdflag)
      {
         if (periodic) { MFEM_ABORT("Periodic not implemented yet."); }
         discr_tc->UpdateGradientTargetSpecification(x_loc, fd_h, true, ordering);
         discr_tc->UpdateHessianTargetSpecification(x_loc, fd_h, true, ordering);
      }
   }

   // Update adapt_lim_gf if adaptive limiting is enabled.
   if (adapt_lim_gf)
   {
      adapt_lim_eval->ComputeAtNewPosition(x_loc, *adapt_lim_gf, ordering);
   }

   // Update surf_fit_gf (and optionally its gradients) if surface
   // fitting is enabled.
   if (surf_fit_gf)
   {
      RemapSurfaceFittingLevelSetAtNodes(x_loc, ordering);
   }
}

void TMOP_Integrator::ComputeFDh(const Vector &d, const FiniteElementSpace &fes)
{
   if (periodic) { MFEM_ABORT("Periodic not implemented yet."); }

   Vector x_loc(*x_0);
   x_loc += d;

   if (!fdflag) { return; }
   ComputeMinJac(x_loc, fes);
#ifdef MFEM_USE_MPI
   const ParFiniteElementSpace *pfes =
      dynamic_cast<const ParFiniteElementSpace *>(&fes);
   if (pfes)
   {
      real_t min_jac_all;
      MPI_Allreduce(&fd_h, &min_jac_all, 1, MPITypeMap<real_t>::mpi_type,
                    MPI_MIN, pfes->GetComm());
      fd_h = min_jac_all;
   }
#endif
}

void TMOP_Integrator::EnableFiniteDifferences(const GridFunction &x)
{
   fdflag = true;
   const FiniteElementSpace *fes = x.FESpace();

   const bool per = fes->IsDGSpace();
   MFEM_VERIFY(per == false, "FD is not supported for periodic meshes.");

   if (discr_tc)
   {
#ifdef MFEM_USE_GSLIB
      const AdaptivityEvaluator *ae = discr_tc->GetAdaptivityEvaluator();
      if (dynamic_cast<const InterpolatorFP *>(ae))
      {
         MFEM_ABORT("Using GSLIB-based interpolation with finite differences"
                    "requires careful consideration. Contact TMOP team.");
      }
#endif
      discr_tc->UpdateTargetSpecification(x, false, fes->GetOrdering());
      discr_tc->UpdateGradientTargetSpecification(x, fd_h, false,
                                                  fes->GetOrdering());
      discr_tc->UpdateHessianTargetSpecification(x, fd_h, false,
                                                 fes->GetOrdering());
   }
}

#ifdef MFEM_USE_MPI
void TMOP_Integrator::EnableFiniteDifferences(const ParGridFunction &x)
{
   fdflag = true;
   const ParFiniteElementSpace *pfes = x.ParFESpace();

   const bool per = pfes->IsDGSpace();
   MFEM_VERIFY(per == false, "FD is not supported for periodic meshes.");

   if (discr_tc)
   {
#ifdef MFEM_USE_GSLIB
      const AdaptivityEvaluator *ae = discr_tc->GetAdaptivityEvaluator();
      if (dynamic_cast<const InterpolatorFP *>(ae))
      {
         MFEM_ABORT("Using GSLIB-based interpolation with finite differences"
                    "requires careful consideration. Contact TMOP team.");
      }
#endif
      discr_tc->UpdateTargetSpecification(x, false, pfes->GetOrdering());
      discr_tc->UpdateGradientTargetSpecification(x, fd_h, false,
                                                  pfes->GetOrdering());
      discr_tc->UpdateHessianTargetSpecification(x, fd_h, false,
                                                 pfes->GetOrdering());
   }
}
#endif

real_t TMOP_Integrator::ComputeMinDetT(const Vector &x,
                                       const FiniteElementSpace &fes)
{
   real_t min_detT = std::numeric_limits<real_t>::infinity();
   const int NE = fes.GetMesh()->GetNE();
   const int dim = fes.GetMesh()->Dimension();
   Array<int> xdofs;
   Jpr.SetSize(dim);
   Jpt.SetSize(dim);
   Jrt.SetSize(dim);

   for (int i = 0; i < NE; i++)
   {
      const FiniteElement *fe = fes.GetFE(i);
      const IntegrationRule &ir = EnergyIntegrationRule(*fe);
      const int dof = fe->GetDof(), nsp = ir.GetNPoints();

      DSh.SetSize(dof, dim);
      Vector posV(dof * dim);
      PMatI.UseExternalData(posV.GetData(), dof, dim);

      fes.GetElementVDofs(i, xdofs);
      x.GetSubVector(xdofs, posV);

      DenseTensor Jtr(dim, dim, ir.GetNPoints());
      targetC->ComputeElementTargets(i, *fe, ir, posV, Jtr);

      for (int q = 0; q < nsp; q++)
      {
         const IntegrationPoint &ip = ir.IntPoint(q);
         const DenseMatrix &Jtr_q = Jtr(q);
         CalcInverse(Jtr_q, Jrt);
         fe->CalcDShape(ip, DSh);
         MultAtB(PMatI, DSh, Jpr);
         Mult(Jpr, Jrt, Jpt);
         real_t detT = Jpt.Det();
         min_detT = std::min(min_detT, detT);
      }
   }
   return min_detT;
}

real_t TMOP_Integrator::
ComputeUntanglerMaxMuBarrier(const Vector &x, const FiniteElementSpace &fes)
{
   real_t max_muT = -std::numeric_limits<real_t>::infinity();
   const int NE = fes.GetMesh()->GetNE();
   const int dim = fes.GetMesh()->Dimension();
   Array<int> xdofs;
   Jpr.SetSize(dim);
   Jpt.SetSize(dim);
   Jrt.SetSize(dim);

   TMOP_WorstCaseUntangleOptimizer_Metric *wcuo =
      dynamic_cast<TMOP_WorstCaseUntangleOptimizer_Metric *>(metric);

   if (!wcuo || wcuo->GetWorstCaseType() !=
       TMOP_WorstCaseUntangleOptimizer_Metric::WorstCaseType::Beta)
   {
      return 0.0;
   }

   for (int i = 0; i < NE; i++)
   {
      const FiniteElement *fe = fes.GetFE(i);
      const IntegrationRule &ir = EnergyIntegrationRule(*fe);
      const int dof = fe->GetDof(), nsp = ir.GetNPoints();
      Jpr.SetSize(dim);
      Jrt.SetSize(dim);
      Jpt.SetSize(dim);

      DSh.SetSize(dof, dim);
      Vector posV(dof * dim);
      PMatI.UseExternalData(posV.GetData(), dof, dim);

      fes.GetElementVDofs(i, xdofs);
      x.GetSubVector(xdofs, posV);

      DenseTensor Jtr(dim, dim, ir.GetNPoints());
      targetC->ComputeElementTargets(i, *fe, ir, posV, Jtr);

      for (int q = 0; q < nsp; q++)
      {
         const IntegrationPoint &ip = ir.IntPoint(q);
         const DenseMatrix &Jtr_q = Jtr(q);
         CalcInverse(Jtr_q, Jrt);

         fe->CalcDShape(ip, DSh);
         MultAtB(PMatI, DSh, Jpr);
         Mult(Jpr, Jrt, Jpt);

         real_t metric_val = 0.0;
         if (wcuo)
         {
            wcuo->SetTargetJacobian(Jtr_q);
            metric_val = wcuo->EvalWBarrier(Jpt);
         }

         max_muT = std::max(max_muT, metric_val);
      }
   }
   return max_muT;
}

void TMOP_Integrator::
ComputeUntangleMetricQuantiles(const Vector &d, const FiniteElementSpace &fes)
{
   TMOP_WorstCaseUntangleOptimizer_Metric *wcuo =
      dynamic_cast<TMOP_WorstCaseUntangleOptimizer_Metric *>(metric);

   if (!wcuo) { return; }

   if (periodic) { MFEM_ABORT("Periodic not implemented yet."); }

   Vector x_loc(d.Size());
   if (x_0)
   {
      add(*x_0, d, x_loc);
   }
   else { x_loc = d; }

#ifdef MFEM_USE_MPI
   const ParFiniteElementSpace *pfes =
      dynamic_cast<const ParFiniteElementSpace *>(&fes);
#endif

   if (wcuo && wcuo->GetBarrierType() ==
       TMOP_WorstCaseUntangleOptimizer_Metric::BarrierType::Shifted)
   {
      real_t min_detT = ComputeMinDetT(x_loc, fes);
      real_t min_detT_all = min_detT;
#ifdef MFEM_USE_MPI
      if (pfes)
      {
         MPI_Allreduce(&min_detT, &min_detT_all, 1,
                       MPITypeMap<real_t>::mpi_type, MPI_MIN, pfes->GetComm());
      }
#endif
      if (wcuo) { wcuo->SetMinDetT(min_detT_all); }
   }

   real_t max_muT = ComputeUntanglerMaxMuBarrier(x_loc, fes);
   real_t max_muT_all = max_muT;
#ifdef MFEM_USE_MPI
   if (pfes)
   {
      MPI_Allreduce(&max_muT, &max_muT_all, 1, MPITypeMap<real_t>::mpi_type,
                    MPI_MAX, pfes->GetComm());
   }
#endif
   wcuo->SetMaxMuT(max_muT_all);
}

void TMOPComboIntegrator::EnableLimiting(const GridFunction &n0,
                                         const GridFunction &dist,
                                         Coefficient &w0,
                                         TMOP_LimiterFunction *lfunc)
{
   MFEM_VERIFY(tmopi.Size() > 0, "No TMOP_Integrators were added.");

   tmopi[0]->EnableLimiting(n0, dist, w0, lfunc);
   for (int i = 1; i < tmopi.Size(); i++) { tmopi[i]->DisableLimiting(); }
}

void TMOPComboIntegrator::EnableLimiting(const GridFunction &n0,
                                         Coefficient &w0,
                                         TMOP_LimiterFunction *lfunc)
{
   MFEM_VERIFY(tmopi.Size() > 0, "No TMOP_Integrators were added.");

   tmopi[0]->EnableLimiting(n0, w0, lfunc);
   for (int i = 1; i < tmopi.Size(); i++) { tmopi[i]->DisableLimiting(); }
}

void TMOPComboIntegrator::SetLimitingNodes(const GridFunction &n0)
{
   MFEM_VERIFY(tmopi.Size() > 0, "No TMOP_Integrators were added.");

   tmopi[0]->SetLimitingNodes(n0);
   for (int i = 1; i < tmopi.Size(); i++) { tmopi[i]->DisableLimiting(); }
}

real_t TMOPComboIntegrator::GetElementEnergy(const FiniteElement &el,
                                             ElementTransformation &T,
                                             const Vector &elfun)
{
   real_t energy= 0.0;
   for (int i = 0; i < tmopi.Size(); i++)
   {
      energy += tmopi[i]->GetElementEnergy(el, T, elfun);
   }
   return energy;
}

void TMOPComboIntegrator::AssembleElementVector(const FiniteElement &el,
                                                ElementTransformation &T,
                                                const Vector &elfun,
                                                Vector &elvect)
{
   MFEM_VERIFY(tmopi.Size() > 0, "No TMOP_Integrators were added.");

   tmopi[0]->AssembleElementVector(el, T, elfun, elvect);
   for (int i = 1; i < tmopi.Size(); i++)
   {
      Vector elvect_i;
      tmopi[i]->AssembleElementVector(el, T, elfun, elvect_i);
      elvect += elvect_i;
   }
}

void TMOPComboIntegrator::AssembleElementGrad(const FiniteElement &el,
                                              ElementTransformation &T,
                                              const Vector &elfun,
                                              DenseMatrix &elmat)
{
   MFEM_VERIFY(tmopi.Size() > 0, "No TMOP_Integrators were added.");

   tmopi[0]->AssembleElementGrad(el, T, elfun, elmat);
   for (int i = 1; i < tmopi.Size(); i++)
   {
      DenseMatrix elmat_i;
      tmopi[i]->AssembleElementGrad(el, T, elfun, elmat_i);
      elmat += elmat_i;
   }
}

real_t TMOPComboIntegrator::GetRefinementElementEnergy(const FiniteElement &el,
                                                       ElementTransformation &T,
                                                       const Vector &elfun,
                                                       const IntegrationRule &irule)
{
   real_t energy= 0.0;
   for (int i = 0; i < tmopi.Size(); i++)
   {
      energy += tmopi[i]->GetRefinementElementEnergy(el, T, elfun, irule);
   }
   return energy;
}

real_t TMOPComboIntegrator::GetDerefinementElementEnergy(
   const FiniteElement &el,
   ElementTransformation &T,
   const Vector &elfun)
{
   real_t energy= 0.0;
   for (int i = 0; i < tmopi.Size(); i++)
   {
      energy += tmopi[i]->GetDerefinementElementEnergy(el, T, elfun);
   }
   return energy;
}

void TMOPComboIntegrator::EnableNormalization(const GridFunction &x)
{
   const int cnt = tmopi.Size();
   real_t total_integral = 0.0;
   for (int i = 0; i < cnt; i++)
   {
      tmopi[i]->EnableNormalization(x);
      total_integral += 1.0 / tmopi[i]->metric_normal;
   }
   for (int i = 0; i < cnt; i++)
   {
      tmopi[i]->metric_normal = 1.0 / total_integral;
   }
}

#ifdef MFEM_USE_MPI
void TMOPComboIntegrator::ParEnableNormalization(const ParGridFunction &x)
{
   const int cnt = tmopi.Size();
   real_t total_integral = 0.0;
   for (int i = 0; i < cnt; i++)
   {
      tmopi[i]->ParEnableNormalization(x);
      total_integral += 1.0 / tmopi[i]->metric_normal;
   }
   for (int i = 0; i < cnt; i++)
   {
      tmopi[i]->metric_normal = 1.0 / total_integral;
   }
}
#endif

void TMOPComboIntegrator::AssemblePA(const FiniteElementSpace &fes)
{
   for (int i = 0; i < tmopi.Size(); i++)
   {
      tmopi[i]->AssemblePA(fes);
   }
}

void TMOPComboIntegrator::AssembleGradPA(const Vector &xe,
                                         const FiniteElementSpace &fes)
{
   for (int i = 0; i < tmopi.Size(); i++)
   {
      tmopi[i]->AssembleGradPA(xe,fes);
   }
}

void TMOPComboIntegrator::AssembleGradDiagonalPA(Vector &de) const
{
   for (int i = 0; i < tmopi.Size(); i++)
   {
      tmopi[i]->AssembleGradDiagonalPA(de);
   }
}

void TMOPComboIntegrator::AddMultPA(const Vector &xe, Vector &ye) const
{
   for (int i = 0; i < tmopi.Size(); i++)
   {
      tmopi[i]->AddMultPA(xe, ye);
   }
}

void TMOPComboIntegrator::AddMultGradPA(const Vector &re, Vector &ce) const
{
   for (int i = 0; i < tmopi.Size(); i++)
   {
      tmopi[i]->AddMultGradPA(re, ce);
   }
}

real_t TMOPComboIntegrator::GetLocalStateEnergyPA(const Vector &xe) const
{
   real_t energy = 0.0;
   for (int i = 0; i < tmopi.Size(); i++)
   {
      energy += tmopi[i]->GetLocalStateEnergyPA(xe);
   }
   return energy;
}

void InterpolateTMOP_QualityMetric(TMOP_QualityMetric &metric,
                                   const TargetConstructor &tc,
                                   const Mesh &mesh, GridFunction &metric_gf)
{
   const int NE = mesh.GetNE();
   const GridFunction &nodes = *mesh.GetNodes();
   const int dim = mesh.Dimension();
   DenseMatrix Winv(dim), T(dim), A(dim), dshape, pos;
   Array<int> pos_dofs, gf_dofs;
   DenseTensor W;
   Vector posV;

   for (int i = 0; i < NE; i++)
   {
      const FiniteElement &fe_pos = *nodes.FESpace()->GetFE(i);
      const IntegrationRule &ir = metric_gf.FESpace()->GetFE(i)->GetNodes();
      const int nsp = ir.GetNPoints(), dof = fe_pos.GetDof();

      dshape.SetSize(dof, dim);
      pos.SetSize(dof, dim);
      posV.SetDataAndSize(pos.Data(), dof * dim);

      metric_gf.FESpace()->GetElementDofs(i, gf_dofs);
      nodes.FESpace()->GetElementVDofs(i, pos_dofs);
      nodes.GetSubVector(pos_dofs, posV);

      W.SetSize(dim, dim, nsp);
      tc.ComputeElementTargets(i, fe_pos, ir, posV, W);

      for (int j = 0; j < nsp; j++)
      {
         const DenseMatrix &Wj = W(j);
         metric.SetTargetJacobian(Wj);
         CalcInverse(Wj, Winv);

         const IntegrationPoint &ip = ir.IntPoint(j);
         fe_pos.CalcDShape(ip, dshape);
         MultAtB(pos, dshape, A);
         Mult(A, Winv, T);

         metric_gf(gf_dofs[j]) = metric.EvalW(T);
      }
   }
}

} // namespace mfem<|MERGE_RESOLUTION|>--- conflicted
+++ resolved
@@ -22,15 +22,9 @@
 /* AD related definitions below ========================================*/
 
 /// MFEM native AD-type for first derivatives
-<<<<<<< HEAD
 using AD1Type = future::dual<real_t, real_t>;
 /// MFEM native AD-type for second derivatives
 using AD2Type = future::dual<AD1Type, AD1Type>;
-=======
-using AD1Type = internal::dual<real_t, real_t>;
-/// MFEM native AD-type for second derivatives
-using AD2Type = internal::dual<AD1Type, AD1Type>;
->>>>>>> c2457ae1
 
 /*
 Functions for 2x2 DenseMatrix cast as std::vector<type>, assuming column-major storage
@@ -323,8 +317,6 @@
    return 0.5*(1.0 - cos_A*cos_W - sin_A*sin_W);
 };
 
-<<<<<<< HEAD
-=======
 // 2 - cos( theta_A - theta_W) - cos( theta_A - theta_W + phi_A - phi_W )
 // [2 - cos(theta_A-theta_W) - cos(phi_A - phi_W)]/sin_Asin_W
 template <typename type>
@@ -393,7 +385,6 @@
             (cos_theta_A*cos_theta_W*cos_A*cos_W + cos_theta_A*cos_theta_W*sin_A*sin_W + sin_theta_A*sin_theta_W*cos_A*cos_W + sin_theta_A*sin_theta_W*sin_A*sin_W - sin_theta_A*cos_theta_W*sin_A*cos_W + sin_theta_A*cos_theta_W*cos_A*sin_W + cos_theta_A*sin_theta_W*sin_A*cos_W - cos_theta_A*sin_theta_W*cos_A*sin_W))/(sin_A*sin_W);
 };
 
->>>>>>> c2457ae1
 // Given mu(X,Y), compute dmu/dX or dmu/dY. Y is an optional parameter when
 // computing dmu/dX.
 void ADGrad(std::function<AD1Type(std::vector<AD1Type>&,
@@ -2040,7 +2031,6 @@
    ADGrad(nu11_ad<AD1Type>, PW, Jpt, Jtr, false);
    return;
 }
-<<<<<<< HEAD
 
 void TMOP_AMetric_011::AssembleH(const DenseMatrix &Jpt,
                                  const DenseMatrix &DS,
@@ -2090,20 +2080,7 @@
    this->DefaultAssembleH(H,DS,weight,A);
 }
 
-=======
-
-void TMOP_AMetric_011::AssembleH(const DenseMatrix &Jpt,
-                                 const DenseMatrix &DS,
-                                 const real_t weight,
-                                 DenseMatrix &A) const
-{
-   const int dim = Jpt.Height();
-   DenseTensor H(dim, dim, dim*dim); H = 0.0;
-   ADHessian(nu11_ad<AD2Type>, H, Jpt, Jtr);
-   this->DefaultAssembleH(H,DS,weight,A);
-}
-
-real_t TMOP_AMetric_014::EvalWMatrixForm(const DenseMatrix &Jpt) const
+real_t TMOP_AMetric_036::EvalWMatrixForm(const DenseMatrix &Jpt) const
 {
    MFEM_VERIFY(Jtr != NULL,
                "Requires a target Jacobian, use SetTargetJacobian().");
@@ -2114,34 +2091,33 @@
       T[i] = AD1Type{Jpt.GetData()[i], 0.0};
       W[i] = AD1Type{Jtr->GetData()[i], 0.0};
    }
-   return nu14_ad(T, W).value;
-}
-
-void TMOP_AMetric_014::EvalP(const DenseMatrix &Jpt, DenseMatrix &P) const
-{
-   ADGrad(nu14_ad<AD1Type>, P, Jpt, Jtr);
+   return nu36_ad(T, W).value;
+}
+
+void TMOP_AMetric_036::EvalP(const DenseMatrix &Jpt, DenseMatrix &P) const
+{
+   ADGrad(nu36_ad<AD1Type>, P, Jpt, Jtr);
    return;
 }
 
-void TMOP_AMetric_014::EvalPW(const DenseMatrix &Jpt, DenseMatrix &PW) const
-{
-   ADGrad(nu14_ad<AD1Type>, PW, Jpt, Jtr, false);
+void TMOP_AMetric_036::EvalPW(const DenseMatrix &Jpt, DenseMatrix &PW) const
+{
+   ADGrad(nu36_ad<AD1Type>, PW, Jpt, Jtr, false);
    return;
 }
 
-void TMOP_AMetric_014::AssembleH(const DenseMatrix &Jpt,
+void TMOP_AMetric_036::AssembleH(const DenseMatrix &Jpt,
                                  const DenseMatrix &DS,
                                  const real_t weight,
                                  DenseMatrix &A) const
 {
    const int dim = Jpt.Height();
    DenseTensor H(dim, dim, dim*dim); H = 0.0;
-   ADHessian(nu14_ad<AD2Type>, H, Jpt, Jtr);
+   ADHessian(nu36_ad<AD2Type>, H, Jpt, Jtr);
    this->DefaultAssembleH(H,DS,weight,A);
 }
 
->>>>>>> c2457ae1
-real_t TMOP_AMetric_036::EvalWMatrixForm(const DenseMatrix &Jpt) const
+real_t TMOP_AMetric_050::EvalWMatrixForm(const DenseMatrix &Jpt) const
 {
    MFEM_VERIFY(Jtr != NULL,
                "Requires a target Jacobian, use SetTargetJacobian().");
@@ -2152,54 +2128,33 @@
       T[i] = AD1Type{Jpt.GetData()[i], 0.0};
       W[i] = AD1Type{Jtr->GetData()[i], 0.0};
    }
-   return nu36_ad(T, W).value;
-}
-
-void TMOP_AMetric_036::EvalP(const DenseMatrix &Jpt, DenseMatrix &P) const
-{
-   ADGrad(nu36_ad<AD1Type>, P, Jpt, Jtr);
+   return nu50_ad(T, W).value;
+}
+
+void TMOP_AMetric_050::EvalP(const DenseMatrix &Jpt, DenseMatrix &P) const
+{
+   ADGrad(nu50_ad<AD1Type>, P, Jpt, Jtr);
    return;
 }
-<<<<<<< HEAD
-
-void TMOP_AMetric_036::EvalPW(const DenseMatrix &Jpt, DenseMatrix &PW) const
-{
-   ADGrad(nu36_ad<AD1Type>, PW, Jpt, Jtr, false);
+
+void TMOP_AMetric_050::EvalPW(const DenseMatrix &Jpt, DenseMatrix &PW) const
+{
+   ADGrad(nu50_ad<AD1Type>, PW, Jpt, Jtr, false);
    return;
 }
 
-void TMOP_AMetric_036::AssembleH(const DenseMatrix &Jpt,
+void TMOP_AMetric_050::AssembleH(const DenseMatrix &Jpt,
                                  const DenseMatrix &DS,
                                  const real_t weight,
                                  DenseMatrix &A) const
 {
    const int dim = Jpt.Height();
    DenseTensor H(dim, dim, dim*dim); H = 0.0;
-   ADHessian(nu36_ad<AD2Type>, H, Jpt, Jtr);
+   ADHessian(nu50_ad<AD2Type>, H, Jpt, Jtr);
    this->DefaultAssembleH(H,DS,weight,A);
 }
 
-real_t TMOP_AMetric_050::EvalWMatrixForm(const DenseMatrix &Jpt) const
-=======
-
-void TMOP_AMetric_036::EvalPW(const DenseMatrix &Jpt, DenseMatrix &PW) const
-{
-   ADGrad(nu36_ad<AD1Type>, PW, Jpt, Jtr, false);
-   return;
-}
-
-void TMOP_AMetric_036::AssembleH(const DenseMatrix &Jpt,
-                                 const DenseMatrix &DS,
-                                 const real_t weight,
-                                 DenseMatrix &A) const
-{
-   const int dim = Jpt.Height();
-   DenseTensor H(dim, dim, dim*dim); H = 0.0;
-   ADHessian(nu36_ad<AD2Type>, H, Jpt, Jtr);
-   this->DefaultAssembleH(H,DS,weight,A);
-}
-
-real_t TMOP_AMetric_050::EvalWMatrixForm(const DenseMatrix &Jpt) const
+real_t TMOP_AMetric_051::EvalWMatrixForm(const DenseMatrix &Jpt) const
 {
    MFEM_VERIFY(Jtr != NULL,
                "Requires a target Jacobian, use SetTargetJacobian().");
@@ -2210,34 +2165,33 @@
       T[i] = AD1Type{Jpt.GetData()[i], 0.0};
       W[i] = AD1Type{Jtr->GetData()[i], 0.0};
    }
-   return nu50_ad(T, W).value;
-}
-
-void TMOP_AMetric_050::EvalP(const DenseMatrix &Jpt, DenseMatrix &P) const
-{
-   ADGrad(nu50_ad<AD1Type>, P, Jpt, Jtr);
+   return nu51_ad(T, W).value;
+}
+
+void TMOP_AMetric_051::EvalP(const DenseMatrix &Jpt, DenseMatrix &P) const
+{
+   ADGrad(nu51_ad<AD1Type>, P, Jpt, Jtr);
    return;
 }
 
-void TMOP_AMetric_050::EvalPW(const DenseMatrix &Jpt, DenseMatrix &PW) const
-{
-   ADGrad(nu50_ad<AD1Type>, PW, Jpt, Jtr, false);
+void TMOP_AMetric_051::EvalPW(const DenseMatrix &Jpt, DenseMatrix &PW) const
+{
+   ADGrad(nu51_ad<AD1Type>, PW, Jpt, Jtr, false);
    return;
 }
 
-void TMOP_AMetric_050::AssembleH(const DenseMatrix &Jpt,
+void TMOP_AMetric_051::AssembleH(const DenseMatrix &Jpt,
                                  const DenseMatrix &DS,
                                  const real_t weight,
                                  DenseMatrix &A) const
 {
    const int dim = Jpt.Height();
    DenseTensor H(dim, dim, dim*dim); H = 0.0;
-   ADHessian(nu50_ad<AD2Type>, H, Jpt, Jtr);
+   ADHessian(nu51_ad<AD2Type>, H, Jpt, Jtr);
    this->DefaultAssembleH(H,DS,weight,A);
 }
 
-real_t TMOP_AMetric_051::EvalWMatrixForm(const DenseMatrix &Jpt) const
->>>>>>> c2457ae1
+real_t TMOP_AMetric_107::EvalWMatrixForm(const DenseMatrix &Jpt) const
 {
    MFEM_VERIFY(Jtr != NULL,
                "Requires a target Jacobian, use SetTargetJacobian().");
@@ -2248,51 +2202,33 @@
       T[i] = AD1Type{Jpt.GetData()[i], 0.0};
       W[i] = AD1Type{Jtr->GetData()[i], 0.0};
    }
-<<<<<<< HEAD
-   return nu50_ad(T, W).value;
-}
-
-void TMOP_AMetric_050::EvalP(const DenseMatrix &Jpt, DenseMatrix &P) const
-{
-   ADGrad(nu50_ad<AD1Type>, P, Jpt, Jtr);
+   return nu107_ad(T, W).value;
+}
+
+void TMOP_AMetric_107::EvalP(const DenseMatrix &Jpt, DenseMatrix &P) const
+{
+   ADGrad(nu107_ad<AD1Type>, P, Jpt, Jtr);
    return;
 }
 
-void TMOP_AMetric_050::EvalPW(const DenseMatrix &Jpt, DenseMatrix &PW) const
-{
-   ADGrad(nu50_ad<AD1Type>, PW, Jpt, Jtr, false);
+void TMOP_AMetric_107::EvalPW(const DenseMatrix &Jpt, DenseMatrix &PW) const
+{
+   ADGrad(nu107_ad<AD1Type>, PW, Jpt, Jtr, false);
    return;
 }
 
-void TMOP_AMetric_050::AssembleH(const DenseMatrix &Jpt,
-=======
-   return nu51_ad(T, W).value;
-}
-
-void TMOP_AMetric_051::EvalP(const DenseMatrix &Jpt, DenseMatrix &P) const
-{
-   ADGrad(nu51_ad<AD1Type>, P, Jpt, Jtr);
-   return;
-}
-
-void TMOP_AMetric_051::EvalPW(const DenseMatrix &Jpt, DenseMatrix &PW) const
-{
-   ADGrad(nu51_ad<AD1Type>, PW, Jpt, Jtr, false);
-   return;
-}
-
-void TMOP_AMetric_051::AssembleH(const DenseMatrix &Jpt,
+void TMOP_AMetric_107::AssembleH(const DenseMatrix &Jpt,
                                  const DenseMatrix &DS,
                                  const real_t weight,
                                  DenseMatrix &A) const
 {
    const int dim = Jpt.Height();
    DenseTensor H(dim, dim, dim*dim); H = 0.0;
-   ADHessian(nu51_ad<AD2Type>, H, Jpt, Jtr);
+   ADHessian(nu107_ad<AD2Type>, H, Jpt, Jtr);
    this->DefaultAssembleH(H,DS,weight,A);
 }
 
-real_t TMOP_AMetric_107::EvalWMatrixForm(const DenseMatrix &Jpt) const
+real_t TMOP_AMetric_OQ::EvalWMatrixForm(const DenseMatrix &Jpt) const
 {
    MFEM_VERIFY(Jtr != NULL,
                "Requires a target Jacobian, use SetTargetJacobian().");
@@ -2303,42 +2239,33 @@
       T[i] = AD1Type{Jpt.GetData()[i], 0.0};
       W[i] = AD1Type{Jtr->GetData()[i], 0.0};
    }
-   return nu107_ad(T, W).value;
-}
-
-void TMOP_AMetric_107::EvalP(const DenseMatrix &Jpt, DenseMatrix &P) const
-{
-   ADGrad(nu107_ad<AD1Type>, P, Jpt, Jtr);
+   return nuOQ_ad(T, W).value;
+}
+
+void TMOP_AMetric_OQ::EvalP(const DenseMatrix &Jpt, DenseMatrix &P) const
+{
+   ADGrad(nuOQ_ad<AD1Type>, P, Jpt, Jtr);
    return;
 }
 
-void TMOP_AMetric_107::EvalPW(const DenseMatrix &Jpt, DenseMatrix &PW) const
-{
-   ADGrad(nu107_ad<AD1Type>, PW, Jpt, Jtr, false);
+void TMOP_AMetric_OQ::EvalPW(const DenseMatrix &Jpt, DenseMatrix &PW) const
+{
+   ADGrad(nuOQ_ad<AD1Type>, PW, Jpt, Jtr, false);
    return;
 }
 
-void TMOP_AMetric_107::AssembleH(const DenseMatrix &Jpt,
->>>>>>> c2457ae1
+void TMOP_AMetric_OQ::AssembleH(const DenseMatrix &Jpt,
                                  const DenseMatrix &DS,
                                  const real_t weight,
                                  DenseMatrix &A) const
 {
    const int dim = Jpt.Height();
    DenseTensor H(dim, dim, dim*dim); H = 0.0;
-<<<<<<< HEAD
-   ADHessian(nu50_ad<AD2Type>, H, Jpt, Jtr);
+   ADHessian(nuOQ_ad<AD2Type>, H, Jpt, Jtr);
    this->DefaultAssembleH(H,DS,weight,A);
 }
 
-real_t TMOP_AMetric_051::EvalWMatrixForm(const DenseMatrix &Jpt) const
-=======
-   ADHessian(nu107_ad<AD2Type>, H, Jpt, Jtr);
-   this->DefaultAssembleH(H,DS,weight,A);
-}
-
-real_t TMOP_AMetric_OQ::EvalWMatrixForm(const DenseMatrix &Jpt) const
->>>>>>> c2457ae1
+real_t TMOP_AMetric_OQ2::EvalWMatrixForm(const DenseMatrix &Jpt) const
 {
    MFEM_VERIFY(Jtr != NULL,
                "Requires a target Jacobian, use SetTargetJacobian().");
@@ -2349,123 +2276,29 @@
       T[i] = AD1Type{Jpt.GetData()[i], 0.0};
       W[i] = AD1Type{Jtr->GetData()[i], 0.0};
    }
-<<<<<<< HEAD
-   return nu51_ad(T, W).value;
-}
-
-void TMOP_AMetric_051::EvalP(const DenseMatrix &Jpt, DenseMatrix &P) const
-{
-   ADGrad(nu51_ad<AD1Type>, P, Jpt, Jtr);
+   return nuOQ2_ad(T, W).value;
+}
+
+void TMOP_AMetric_OQ2::EvalP(const DenseMatrix &Jpt, DenseMatrix &P) const
+{
+   ADGrad(nuOQ2_ad<AD1Type>, P, Jpt, Jtr);
    return;
 }
 
-void TMOP_AMetric_051::EvalPW(const DenseMatrix &Jpt, DenseMatrix &PW) const
-{
-   ADGrad(nu51_ad<AD1Type>, PW, Jpt, Jtr, false);
+void TMOP_AMetric_OQ2::EvalPW(const DenseMatrix &Jpt, DenseMatrix &PW) const
+{
+   ADGrad(nuOQ2_ad<AD1Type>, PW, Jpt, Jtr, false);
    return;
 }
 
-void TMOP_AMetric_051::AssembleH(const DenseMatrix &Jpt,
-=======
-   return nuOQ_ad(T, W).value;
-}
-
-void TMOP_AMetric_OQ::EvalP(const DenseMatrix &Jpt, DenseMatrix &P) const
-{
-   ADGrad(nuOQ_ad<AD1Type>, P, Jpt, Jtr);
-   return;
-}
-
-void TMOP_AMetric_OQ::EvalPW(const DenseMatrix &Jpt, DenseMatrix &PW) const
-{
-   ADGrad(nuOQ_ad<AD1Type>, PW, Jpt, Jtr, false);
-   return;
-}
-
-void TMOP_AMetric_OQ::AssembleH(const DenseMatrix &Jpt,
->>>>>>> c2457ae1
+void TMOP_AMetric_OQ2::AssembleH(const DenseMatrix &Jpt,
                                  const DenseMatrix &DS,
                                  const real_t weight,
                                  DenseMatrix &A) const
 {
    const int dim = Jpt.Height();
    DenseTensor H(dim, dim, dim*dim); H = 0.0;
-<<<<<<< HEAD
-   ADHessian(nu51_ad<AD2Type>, H, Jpt, Jtr);
-   this->DefaultAssembleH(H,DS,weight,A);
-}
-
-real_t TMOP_AMetric_107::EvalWMatrixForm(const DenseMatrix &Jpt) const
-{
-   MFEM_VERIFY(Jtr != NULL,
-               "Requires a target Jacobian, use SetTargetJacobian().");
-   int matsize = Jpt.TotalSize();
-   std::vector<AD1Type> T(matsize), W(matsize);
-   for (int i=0; i<matsize; i++)
-   {
-      T[i] = AD1Type{Jpt.GetData()[i], 0.0};
-      W[i] = AD1Type{Jtr->GetData()[i], 0.0};
-   }
-   return nu107_ad(T, W).value;
-}
-
-void TMOP_AMetric_107::EvalP(const DenseMatrix &Jpt, DenseMatrix &P) const
-{
-   ADGrad(nu107_ad<AD1Type>, P, Jpt, Jtr);
-   return;
-}
-
-void TMOP_AMetric_107::EvalPW(const DenseMatrix &Jpt, DenseMatrix &PW) const
-{
-   ADGrad(nu107_ad<AD1Type>, PW, Jpt, Jtr, false);
-   return;
-}
-
-void TMOP_AMetric_107::AssembleH(const DenseMatrix &Jpt,
-=======
-   ADHessian(nuOQ_ad<AD2Type>, H, Jpt, Jtr);
-   this->DefaultAssembleH(H,DS,weight,A);
-}
-
-real_t TMOP_AMetric_OQ2::EvalWMatrixForm(const DenseMatrix &Jpt) const
-{
-   MFEM_VERIFY(Jtr != NULL,
-               "Requires a target Jacobian, use SetTargetJacobian().");
-   int matsize = Jpt.TotalSize();
-   std::vector<AD1Type> T(matsize), W(matsize);
-   for (int i=0; i<matsize; i++)
-   {
-      T[i] = AD1Type{Jpt.GetData()[i], 0.0};
-      W[i] = AD1Type{Jtr->GetData()[i], 0.0};
-   }
-   return nuOQ2_ad(T, W).value;
-}
-
-void TMOP_AMetric_OQ2::EvalP(const DenseMatrix &Jpt, DenseMatrix &P) const
-{
-   ADGrad(nuOQ2_ad<AD1Type>, P, Jpt, Jtr);
-   return;
-}
-
-void TMOP_AMetric_OQ2::EvalPW(const DenseMatrix &Jpt, DenseMatrix &PW) const
-{
-   ADGrad(nuOQ2_ad<AD1Type>, PW, Jpt, Jtr, false);
-   return;
-}
-
-void TMOP_AMetric_OQ2::AssembleH(const DenseMatrix &Jpt,
->>>>>>> c2457ae1
-                                 const DenseMatrix &DS,
-                                 const real_t weight,
-                                 DenseMatrix &A) const
-{
-   const int dim = Jpt.Height();
-   DenseTensor H(dim, dim, dim*dim); H = 0.0;
-<<<<<<< HEAD
-   ADHessian(nu107_ad<AD2Type>, H, Jpt, Jtr);
-=======
    ADHessian(nuOQ2_ad<AD2Type>, H, Jpt, Jtr);
->>>>>>> c2457ae1
    this->DefaultAssembleH(H,DS,weight,A);
 }
 
@@ -4740,10 +4573,7 @@
 
          AddMultVWt(shape, d_detW_dx, PMatO);
 
-<<<<<<< HEAD
          // For mu(T,W) we also need w_q dmu/dW:dW/dx det(W)
-=======
->>>>>>> c2457ae1
          // dmu/dW:dW/dx_i
          DenseMatrix PW(dim);
          Vector dmudxw(dim);
