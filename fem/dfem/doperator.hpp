// Copyright (c) 2010-2025, Lawrence Livermore National Security, LLC. Produced
// at the Lawrence Livermore National Laboratory. All Rights reserved. See files
// LICENSE and NOTICE for details. LLNL-CODE-806117.
//
// This file is part of the MFEM library. For more information and source code
// availability visit https://mfem.org.
//
// MFEM is free software; you can redistribute it and/or modify it under the
// terms of the BSD-3 license. We welcome feedback and contributions, see file
// CONTRIBUTING.md for details.
#pragma once

#include <type_traits>
#include <utility>

#include "../../config/config.hpp"

#ifdef MFEM_USE_MPI
#include "../fespace.hpp"

#include "util.hpp"
#include "interpolate.hpp"
#include "integrate.hpp"
#include "qfunction_apply.hpp"
#include "assemble.hpp"

namespace mfem::future
{

/// @brief Type alias for a function that computes the action of an operator
using action_t =
   std::function<void(std::vector<Vector> &, const std::vector<Vector> &, Vector &)>;

/// @brief Type alias for a function that computes the action of a derivative
using derivative_action_t =
   std::function<void(std::vector<Vector> &, const Vector &, Vector &)>;

/// @brief Type alias for a function that assembles the SparseMatrix of a
/// derivative operator
using assemble_derivative_sparsematrix_callback_t =
   std::function<void(std::vector<Vector> &, SparseMatrix *&)>;

/// @brief Type alias for a function that assembles the HypreParMatrix of a
/// derivative operator
using assemble_derivative_hypreparmatrix_callback_t =
   std::function<void(std::vector<Vector> &, HypreParMatrix *&)>;

/// @brief Type alias for a function that applies the appropriate restriction to
/// the solution and parameters
using restriction_callback_t =
   std::function<void(std::vector<Vector> &,
                      const std::vector<Vector> &,
                      std::vector<Vector> &)>;

/// Class representing the derivative (Jacobian) operator of a
/// DifferentiableOperator.
///
/// This class implements a derivative operator that computes directional
/// derivatives for a given set of solution and parameter fields. It supports
/// both forward and transpose operations, as well as assembly into sparse
/// matrices.
///
/// @note The derivative operator uses only forward mode differentiation in Mult
/// and MultTranspose. It does not support reverse mode differentiation. The
/// MultTranspose operation is achieved by using the transpose of the derivative
/// actions on each quadrature point.
///
/// @see DifferentiableOperator
class DerivativeOperator : public Operator
{
public:
   /// Constructor for the DerivativeOperator class.
   ///
   /// This is usually not called directly from a user. A DifferentiableOperator
   /// calls this constructor when using
   /// DifferentiableOperator::GetDerivative().
   DerivativeOperator(
      const int &height,
      const int &width,
      const std::vector<derivative_action_t> &derivative_actions,
      const FieldDescriptor &direction,
      const int &daction_l_size,
      const std::vector<derivative_action_t> &derivative_actions_transpose,
      const FieldDescriptor &transpose_direction,
      const int &daction_transpose_l_size,
      const std::vector<Vector *> &solutions_l,
      const std::vector<Vector *> &parameters_l,
      const restriction_callback_t &restriction_callback,
      const std::function<void(Vector &, Vector &)> &prolongation_transpose,
      const std::vector<assemble_derivative_sparsematrix_callback_t>
      &assemble_derivative_sparsematrix_callbacks,
      const std::vector<assemble_derivative_hypreparmatrix_callback_t>
      &assemble_derivative_hypreparmatrix_callbacks) :
      Operator(height, width),
      derivative_actions(derivative_actions),
      direction(direction),
      daction_l(daction_l_size),
      daction_l_size(daction_l_size),
      derivative_actions_transpose(derivative_actions_transpose),
      transpose_direction(transpose_direction),
      prolongation_transpose(prolongation_transpose),
      assemble_derivative_sparsematrix_callbacks(
         assemble_derivative_sparsematrix_callbacks),
      assemble_derivative_hypreparmatrix_callbacks(
         assemble_derivative_hypreparmatrix_callbacks)
   {
      std::vector<Vector> s_l(solutions_l.size());
      for (size_t i = 0; i < s_l.size(); i++)
      {
         s_l[i] = *solutions_l[i];
      }

      std::vector<Vector> p_l(parameters_l.size());
      for (size_t i = 0; i < p_l.size(); i++)
      {
         p_l[i] = *parameters_l[i];
      }

      fields_e.resize(solutions_l.size() + parameters_l.size());
      restriction_callback(s_l, p_l, fields_e);
   }

   /// @brief Compute the action of the derivative operator on a given vector.
   ///
   /// @param direction_t The direction vector in which to compute the
   /// derivative. This has to be a T-dof vector.
   /// @param result_t Result vector of the action of the derivative on
   /// direction_t on T-dofs.
   void Mult(const Vector &direction_t, Vector &result_t) const override
   {
      daction_l.SetSize(daction_l_size);
      daction_l = 0.0;

      prolongation(direction, direction_t, direction_l);
      for (const auto &f : derivative_actions)
      {
         f(fields_e, direction_l, daction_l);
      }
      prolongation_transpose(daction_l, result_t);
   };

   void Assemble(Vector& result_t) const
   {
      auto l_width = GetVSize(direction);

      daction_l.SetSize(l_width);
      daction_l = 0.0;

      direction_l.SetSize(l_width);
      direction_l = 0.0;
      for (const auto &f : derivative_actions)
      {
         for (int i{0}; i < direction_l.Size(); ++i)
         {
            direction_l[i] = 1.0;
            mfem::Vector local_daction_l(daction_l_size);
            local_daction_l = 0.0;
            f(fields_e, direction_l, local_daction_l);
            daction_l[i] += local_daction_l[0];
            direction_l[i] = 0.0;
         }
      }
      prolongation_transpose(daction_l, result_t);
   }

   /// @brief Compute the transpose of the derivative operator on a given
   /// vector.
   ///
   /// This function computes the transpose of the derivative operator on a
   /// given vector by transposing the quadrature point local forward derivative
   /// action. It does not use reverse mode automatic differentiation.
   ///
   /// @param direction_t The direction vector in which to compute the
   /// derivative. This has to be a T-dof vector.
   /// @param result_t Result vector of the transpose action of the derivative on
   /// direction_t on T-dofs.
   void MultTranspose(const Vector &direction_t, Vector &result_t) const override
   {
      MFEM_ASSERT(!derivative_actions_transpose.empty(),
                  "derivative can't be used to be multiplied in transpose mode");

      daction_l.SetSize(width);
      daction_l = 0.0;

      prolongation(transpose_direction, direction_t, direction_l);
      for (const auto &f : derivative_actions_transpose)
      {
         f(fields_e, direction_l, daction_l);
      }
      prolongation_transpose(daction_l, result_t);
   };

   /// @brief Assemble the derivative operator into a SparseMatrix.
   ///
   /// @param A The SparseMatrix to assemble the derivative operator into. Can
   /// be an uninitialized object.
   void Assemble(SparseMatrix *&A)
   {
      MFEM_ASSERT(!assemble_derivative_sparsematrix_callbacks.empty(),
                  "derivative can't be assembled into a SparseMatrix");

      for (const auto &f : assemble_derivative_sparsematrix_callbacks)
      {
         f(fields_e, A);
      }
   }

   /// @brief Assemble the derivative operator into a HypreParMatrix.
   ///
   /// @param A The HypreParMatrix to assemble the derivative operator into. Can
   /// be an uninitialized object.
   void Assemble(HypreParMatrix *&A)
   {
      MFEM_ASSERT(!assemble_derivative_hypreparmatrix_callbacks.empty(),
                  "derivative can't be assembled into a HypreParMatrix");

      for (const auto &f : assemble_derivative_hypreparmatrix_callbacks)
      {
         f(fields_e, A);
      }
   }

private:
   /// Derivative action callbacks. Depending on the requested derivatives in
   /// DifferentiableOperator the callbacks represent certain combinations of
   /// actions of derivatives of the forward operator.
   std::vector<derivative_action_t> derivative_actions;

   FieldDescriptor direction;

   mutable Vector daction_l;

   const int daction_l_size;

   /// Transpose Derivative action callbacks. Depending on the requested
   /// derivatives in DifferentiableOperator the callbacks represent certain
   /// combinations of actions of derivatives of the forward operator.
   std::vector<derivative_action_t> derivative_actions_transpose;

   FieldDescriptor transpose_direction;

   mutable std::vector<Vector> fields_e;

   mutable Vector direction_l;

   std::function<void(Vector &, Vector &)> prolongation_transpose;

   /// Callbacks that assemble derivatives into a SparseMatrix.
   std::vector<assemble_derivative_sparsematrix_callback_t>
   assemble_derivative_sparsematrix_callbacks;

   /// Callbacks that assemble derivatives into a HypreParMatrix.
   std::vector<assemble_derivative_hypreparmatrix_callback_t>
   assemble_derivative_hypreparmatrix_callbacks;
};

/// Class representing a differentiable operator which acts on solution and
/// parameter fields to compute residuals.
///
/// This class provides functionality to define differentiable operators by
/// composing functions that compute values at quadrature points. It supports
/// automatic differentiation to compute derivatives with respect to solutions
/// (Jacobians) and parameter fields (general derivative operators).
///
/// The operator is constructed with solution fields that it will act on and
/// parameter fields that define coefficients. Quadrature functions are added by
/// e.g. using AddDomainIntegrator() which specify how the operator evaluates
/// those functions and parameters at quadrature points.
///
/// Derivatives can be computed by obtaining a DerivativeOperator using
/// GetDerivative().
///
/// @see DerivativeOperator
class DifferentiableOperator : public Operator
{
public:
   /// Constructor for the DifferentiableOperator class.
   ///
   /// @param solutions The solution fields that the operator will act on.
   /// @param parameters The parameter fields that define coefficients.
   /// @param mesh The mesh on which the operator is defined.
   DifferentiableOperator(
      const std::vector<FieldDescriptor> &solutions,
      const std::vector<FieldDescriptor> &parameters,
      const ParMesh &mesh);

   /// MultLevel enum to indicate if the T->L Operators are used in the
   /// Mult method.
   enum MultLevel
   {
      TVECTOR,
      LVECTOR
   };

   /// @brief Set the MultLevel mode for the DifferentiableOperator.
   /// The default is TVECTOR, which means that the Operator will use
   /// T->L before Mult and L->T Operators after.
   void SetMultLevel(MultLevel level)
   {
      mult_level = level;
   }

   /// @brief Compute the action of the operator on a given vector.
   ///
   /// @param solutions_in The solution vector in which to compute the action.
   /// This has to be a T-dof vector if MultLevel is set to TVECTOR, or L-dof
   /// Vector if MultLevel is set to LVECTOR.
   /// @param result_in Result vector of the action of the operator on
   /// solutions. The result is a T-dof vector or L-dof vector depending on
   /// the MultLevel.
   void Mult(const Vector &solutions_in, Vector &result_in) const override
   {
      MFEM_ASSERT(!action_callbacks.empty(), "no integrators have been set");

      if (mult_level == MultLevel::LVECTOR)
      {
         get_lvectors(solutions, solutions_in, solutions_l);
         result_in = 0.0;
         for (auto &action : action_callbacks)
         {
            action(solutions_l, parameters_l, result_in);
         }
      }
      else
      {
         prolongation(solutions, solutions_in, solutions_l);
         residual_l = 0.0;
         for (auto &action : action_callbacks)
         {
            action(solutions_l, parameters_l, residual_l);
         }
         prolongation_transpose(residual_l, result_in);
      }
   }

   /// @brief Add an integrator to the operator.
   /// Called only from AddDomainIntegrator() and AddBoundaryIntegrator().
   template <
      typename entity_t,
      typename qfunc_t,
      typename input_t,
      typename output_t,
      typename derivative_ids_t>
   void AddIntegrator(
      qfunc_t &qfunc,
      input_t inputs,
      output_t outputs,
      const IntegrationRule &integration_rule,
      const Array<int> &attributes,
      derivative_ids_t derivative_ids);

   /// @brief Add a domain integrator to the operator.
   ///
   /// @param qfunc The quadrature function to be added.
   /// @param inputs Tuple of FieldOperators for the inputs of the quadrature
   /// function.
   /// @param outputs Tuple of FieldOperators for the outputs of the quadrature
   /// function.
   /// @param integration_rule IntegrationRule to use with this integrator.
   /// @param domain_attributes Domain attributes marker array indicating over
   /// which attributes this integrator will integrate over.
   /// @param derivative_ids Derivatives to be made available for this
   /// integrator.
   template <
      typename qfunc_t,
      typename input_t,
      typename output_t,
      typename derivative_ids_t = decltype(std::make_index_sequence<0> {})>
   void AddDomainIntegrator(
      qfunc_t &qfunc,
      input_t inputs,
      output_t outputs,
      const IntegrationRule &integration_rule,
      const Array<int> &domain_attributes,
      derivative_ids_t derivative_ids = std::make_index_sequence<0> {});

   /// @brief Add a boundary integrator to the operator.
   ///
   /// @param qfunc The quadrature function to be added.
   /// @param inputs Tuple of FieldOperators for the inputs of the quadrature
   /// function.
   /// @param outputs Tuple of FieldOperators for the outputs of the quadrature
   /// function.
   /// @param integration_rule IntegrationRule to use with this integrator.
   /// @param boundary_attributes Boundary attributes marker array indicating over
   /// which attributes this integrator will integrate over.
   /// @param derivative_ids Derivatives to be made available for this
   /// integrator.
   template <
      typename qfunc_t,
      typename input_t,
      typename output_t,
      typename derivative_ids_t = decltype(std::make_index_sequence<0> {})>
   void AddBoundaryIntegrator(
      qfunc_t &qfunc,
      input_t inputs,
      output_t outputs,
      const IntegrationRule &integration_rule,
      const Array<int> &boundary_attributes,
      derivative_ids_t derivative_ids = std::make_index_sequence<0> {});

   /// @brief Set the parameters for the operator.
   ///
   /// This has to be called before using Mult() or MultTranspose().
   ///
   /// @param p The parameters to be set. This should be a vector of pointers to
   /// the parameter vectors. The vectors have to be L-vectors (e.g.
   /// GridFunctions).
   void SetParameters(std::vector<Vector *> p) const;

   /// @brief Disable the use of tensor product structure.
   ///
   /// This function disables the use of tensor product structure for the
   /// operator. Usually, DifferentiableOperator creates callbacks based on
   /// heuristics that achieve good performance for each element type. Some
   /// functionality is not implemented for these performant algorithms but only
   /// for generic assembly. Therefore the user can decide to use fallback
   /// methods.
   void DisableTensorProductStructure(bool disable = true)
   {
      use_tensor_product_structure = !disable;
   }

   /// @brief Get the derivative operator for a given derivative ID.
   ///
   /// This function returns a shared pointer to a DerivativeOperator that
   /// computes the derivative of the operator with respect to the given
   /// derivative ID. The derivative ID is used to identify the specific
   /// derivative action to be performed.
   ///
   /// @param derivative_id The ID of the derivative to be computed.
   /// @param sol_l The solution vectors to be used for the derivative
   /// computation. This should be a vector of pointers to the solution
   /// vectors. The vectors have to be L-vectors (e.g. GridFunctions).
   /// @param par_l The parameter vectors to be used for the derivative
   /// computation. This should be a vector of pointers to the parameter
   /// vectors. The vectors have to be L-vectors (e.g. GridFunctions).
   /// @return A shared pointer to the DerivativeOperator.
   std::shared_ptr<DerivativeOperator> GetDerivative(
      size_t derivative_id, std::vector<Vector *> sol_l, std::vector<Vector *> par_l)
   {
      MFEM_ASSERT(derivative_action_callbacks.find(derivative_id) !=
                  derivative_action_callbacks.end(),
                  "no derivative action has been found for ID " << derivative_id);

      MFEM_ASSERT(sol_l.size() == solutions.size(),
                  "wrong number of solutions");

      MFEM_ASSERT(par_l.size() == parameters.size(),
                  "wrong number of parameters");

      const size_t derivative_idx = FindIdx(derivative_id, fields);

      return std::make_shared<DerivativeOperator>(
                height,
                GetTrueVSize(fields[derivative_idx]),
                derivative_action_callbacks[derivative_id],
                fields[derivative_idx],
                residual_l.Size(),
                daction_transpose_callbacks[derivative_id],
                fields[test_space_field_idx],
                GetVSize(fields[test_space_field_idx]),
                sol_l,
                par_l,
                restriction_callback,
<<<<<<< HEAD
                derivative_prolongation_transpose,
=======
                prolongation_transpose,
                assemble_derivative_sparsematrix_callbacks[derivative_id],
>>>>>>> 9708cc52
                assemble_derivative_hypreparmatrix_callbacks[derivative_id]);
   }

private:
   const ParMesh &mesh;

   MultLevel mult_level = TVECTOR;

   std::vector<action_t> action_callbacks;
   std::map<size_t,
       std::vector<derivative_action_t>> derivative_action_callbacks;
   std::map<size_t,
       std::vector<derivative_action_t>> daction_transpose_callbacks;
   std::map<size_t,
       std::vector<assemble_derivative_sparsematrix_callback_t>>
       assemble_derivative_sparsematrix_callbacks;
   std::map<size_t,
       std::vector<assemble_derivative_hypreparmatrix_callback_t>>
       assemble_derivative_hypreparmatrix_callbacks;

   std::vector<FieldDescriptor> solutions;
   std::vector<FieldDescriptor> parameters;
   // solutions and parameters
   std::vector<FieldDescriptor> fields;

   mutable std::vector<Vector> solutions_l;
   mutable std::vector<Vector> parameters_l;
   mutable Vector residual_l;

   mutable std::vector<Vector> fields_e;
   mutable Vector residual_e;

   std::function<void(Vector &, Vector &)> prolongation_transpose;
   std::function<void(Vector &, Vector &)> derivative_prolongation_transpose;
   std::function<void(Vector &, Vector &)> output_restriction_transpose;
   restriction_callback_t restriction_callback;

   std::map<size_t, Vector> derivative_qp_caches;

   std::map<size_t, size_t> assembled_vector_sizes;

   bool use_tensor_product_structure = true;

   size_t test_space_field_idx = SIZE_MAX;
};

template <
   typename qfunc_t,
   typename input_t,
   typename output_t,
   typename derivative_ids_t>
void DifferentiableOperator::AddDomainIntegrator(
   qfunc_t &qfunc,
   input_t inputs,
   output_t outputs,
   const IntegrationRule &integration_rule,
   const Array<int> &domain_attributes,
   derivative_ids_t derivative_ids)
{
   AddIntegrator<Entity::Element>(
      qfunc, inputs, outputs, integration_rule, domain_attributes, derivative_ids);
}

template <
   typename qfunc_t,
   typename input_t,
   typename output_t,
   typename derivative_ids_t>
void DifferentiableOperator::AddBoundaryIntegrator(
   qfunc_t &qfunc,
   input_t inputs,
   output_t outputs,
   const IntegrationRule &integration_rule,
   const Array<int> &boundary_attributes,
   derivative_ids_t derivative_ids)
{

   if (mesh.GetNFbyType(FaceType::Boundary) != mesh.GetNBE())
   {
      MFEM_ABORT("AddBoundaryIntegrator on meshes with interior boundaries is not supported.");
   }
   AddIntegrator<Entity::BoundaryElement>(
      qfunc, inputs, outputs, integration_rule, boundary_attributes, derivative_ids);
}

template <
   typename entity_t,
   typename qfunc_t,
   typename input_t,
   typename output_t,
   typename derivative_ids_t>
void DifferentiableOperator::AddIntegrator(
   qfunc_t &qfunc,
   input_t inputs,
   output_t outputs,
   const IntegrationRule &integration_rule,
   const Array<int> &attributes,
   derivative_ids_t derivative_ids)
{
   if constexpr (!(std::is_same_v<entity_t, Entity::Element> ||
                   std::is_same_v<entity_t, Entity::BoundaryElement>))
   {
      static_assert(dfem::always_false<entity_t>,
                    "entity type not supported in AddIntegrator");
   }

   static constexpr size_t num_inputs =
      tuple_size<decltype(inputs)>::value;

   static constexpr size_t num_outputs =
      tuple_size<decltype(outputs)>::value;

   using qf_signature =
      typename create_function_signature<decltype(&qfunc_t::operator())>::type;
   using qf_param_ts = typename qf_signature::parameter_ts;
   using qf_output_t = typename qf_signature::return_t;

   // Consistency checks
   if constexpr (num_outputs > 1)
   {
      static_assert(dfem::always_false<qfunc_t>,
                    "more than one output per quadrature functions is not supported right now");
   }

   if constexpr (std::is_same_v<qf_output_t, void>)
   {
      static_assert(dfem::always_false<qfunc_t>,
                    "quadrature function has no return value");
   }

   constexpr size_t num_qfinputs = tuple_size<qf_param_ts>::value;
   static_assert(num_qfinputs == num_inputs,
                 "quadrature function inputs and descriptor inputs have to match");

   constexpr size_t num_qf_outputs = tuple_size<qf_output_t>::value;
   static_assert(num_qf_outputs == num_outputs,
                 "quadrature function outputs and descriptor outputs have to match");

   constexpr auto inout_tuple =
      merge_mfem_tuples_as_empty_std_tuple(inputs, outputs);
   constexpr auto filtered_inout_tuple = filter_fields(inout_tuple);
   static constexpr size_t num_fields =
      count_unique_field_ids(filtered_inout_tuple);

   MFEM_ASSERT(num_fields == solutions.size() + parameters.size(),
               "Total number of fields doesn't match sum of solutions and parameters."
               " This indicates that some fields are not used in the integrator,"
               " which currently is not supported.");

   auto dependency_map = make_dependency_map(inputs);

   // pretty_print(dependency_map);

   auto input_to_field =
      create_descriptors_to_fields_map<entity_t>(fields, inputs);
   auto output_to_field =
      create_descriptors_to_fields_map<entity_t>(fields, outputs);

   // TODO: factor out
   std::vector<int> inputs_vdim(num_inputs);
   for_constexpr<num_inputs>([&](auto i)
   {
      inputs_vdim[i] = get<i>(inputs).vdim;
   });

   const Array<int> *elem_attributes = nullptr;
   if constexpr (std::is_same_v<entity_t, Entity::Element>)
   {
      elem_attributes = &mesh.GetElementAttributes();
   }
   else if constexpr (std::is_same_v<entity_t, Entity::BoundaryElement>)
   {
      elem_attributes = &mesh.GetBdrFaceAttributes();
   }

   const auto output_fop = get<0>(outputs);
   test_space_field_idx = FindIdx(output_fop.GetFieldId(), fields);

   bool use_sum_factorization = false;
   Element::Type entity_element_type;
   if constexpr (std::is_same_v<entity_t, Entity::Element>)
   {
      entity_element_type =
         Element::TypeFromGeometry(mesh.GetTypicalElementGeometry());

      if ((entity_element_type == Element::QUADRILATERAL ||
           entity_element_type == Element::HEXAHEDRON) &&
          use_tensor_product_structure == true)
      {
         use_sum_factorization = true;
      }
   }
   else if constexpr (std::is_same_v<entity_t, Entity::BoundaryElement>)
   {
      entity_element_type =
         Element::TypeFromGeometry(mesh.GetTypicalFaceGeometry());

      if ((entity_element_type == Element::SEGMENT ||
           entity_element_type == Element::QUADRILATERAL) &&
          use_tensor_product_structure == true)
      {
         use_sum_factorization = true;
      }
   }

   ElementDofOrdering element_dof_ordering = ElementDofOrdering::NATIVE;
   DofToQuad::Mode doftoquad_mode = DofToQuad::Mode::FULL;
   if (use_sum_factorization)
   {
      element_dof_ordering = ElementDofOrdering::LEXICOGRAPHIC;
      doftoquad_mode = DofToQuad::Mode::TENSOR;
   }

   auto [output_rt,
         output_e_sz] = get_restriction_transpose<entity_t>
                        (fields[test_space_field_idx],
                         element_dof_ordering, output_fop);
   auto &output_e_size = output_e_sz;

   output_restriction_transpose = output_rt;
   residual_e.SetSize(output_e_size);

   // The explicit captures are necessary to avoid dependency on
   // the specific instance of this class (this pointer).
   restriction_callback =
      [=, solutions = this->solutions, parameters = this->parameters]
      (std::vector<Vector> &sol,
       const std::vector<Vector> &par,
       std::vector<Vector> &f)
   {
      restriction<entity_t>(solutions, sol, f,
                            element_dof_ordering);
      restriction<entity_t>(parameters, par, f,
                            element_dof_ordering,
                            solutions.size());
   };

   prolongation_transpose = get_prolongation_transpose(
                               fields[test_space_field_idx], output_fop, mesh.GetComm());

   int dimension;
   if constexpr (std::is_same_v<entity_t, Entity::Element>)
   {
      dimension = mesh.Dimension();
   }
   else if constexpr (std::is_same_v<entity_t, Entity::BoundaryElement>)
   {
      dimension = mesh.Dimension() - 1;
   }

   [[maybe_unused]] const int num_elements = GetNumEntities<entity_t>(mesh);
   const int num_entities = GetNumEntities<entity_t>(mesh);
   const int num_qp = integration_rule.GetNPoints();

   if constexpr (is_sum_fop<std::remove_const_t<decltype(output_fop)>>::value)
   {
      residual_l.SetSize(1);
      height = 1;
   }
   else
   {
      const int residual_lsize = GetVSize(fields[test_space_field_idx]);
      residual_l.SetSize(residual_lsize);
      height = GetTrueVSize(fields[test_space_field_idx]);
   }

   // TODO: Is this a hack?
   width = GetTrueVSize(fields[0]);

   std::vector<const DofToQuad*> dtq;
   for (const auto &field : fields)
   {
      dtq.emplace_back(GetDofToQuad<entity_t>(
                          field,
                          integration_rule,
                          doftoquad_mode));
   }
   const int q1d = (int)floor(std::pow(num_qp, 1.0/dimension) + 0.5);

   const int residual_size_on_qp =
      GetSizeOnQP<entity_t>(output_fop,
                            fields[test_space_field_idx]);

   auto input_dtq_maps = create_dtq_maps<entity_t>(inputs, dtq, input_to_field);
   auto output_dtq_maps = create_dtq_maps<entity_t>(outputs, dtq, output_to_field);

   int test_vdim = output_fop.vdim;
   if constexpr (is_sum_fop<std::remove_const_t<decltype(output_fop)>>::value) {
      test_vdim = 1;
   }
   const int test_op_dim = output_fop.size_on_qp / test_vdim;
   const int num_test_dof =
      num_entities ? std::max(1, output_e_size / test_vdim / num_entities) : 0;

   auto ir_weights = Reshape(integration_rule.GetWeights().Read(), num_qp);

   auto input_size_on_qp =
      get_input_size_on_qp(inputs, std::make_index_sequence<num_inputs> {});

   auto action_shmem_info =
      get_shmem_info<entity_t, num_fields, num_inputs, num_outputs>
      (input_dtq_maps, output_dtq_maps, fields, num_entities, inputs, num_qp,
       input_size_on_qp, residual_size_on_qp, element_dof_ordering);

   Vector shmem_cache(action_shmem_info.total_size);

   // print_shared_memory_info(action_shmem_info);

   ThreadBlocks thread_blocks;
   if (dimension == 3)
   {
      if (use_sum_factorization)
      {
         thread_blocks.x = q1d;
         thread_blocks.y = q1d;
         thread_blocks.z = q1d;
      }
   }
   else if (dimension == 2)
   {
      if (use_sum_factorization)
      {
         thread_blocks.x = q1d;
         thread_blocks.y = q1d;
         thread_blocks.z = 1;
      }
   }
   else if (dimension == 1)
   {
      thread_blocks.x = q1d;
      thread_blocks.y = 1;
      thread_blocks.z = 1;
   }

   action_callbacks.push_back(
      // Explicitly capture everything we need, so we can make explicit choice
      // how to capture every variable, by copy or by ref.
      [
         // capture by copy:
         dimension,             // int
         num_entities,          // int
         num_test_dof,          // int
         num_qp,                // int
         q1d,                   // int
         residual_size_on_qp,   // int
         test_vdim,             // int (= output_fop.vdim)
         test_op_dim,           // int (derived from output_fop)
         inputs,                // mfem::future::tuple
         attributes,            // Array<int>
         ir_weights,            // DeviceTensor
         use_sum_factorization, // bool
         input_dtq_maps,        // std::array<DofToQuadMap, num_fields>
         output_dtq_maps,       // std::array<DofToQuadMap, num_fields>
         input_to_field,        // std::array<int, s>
         output_fop,            // class derived from FieldOperator
         qfunc,                 // qfunc_t
         thread_blocks,         // ThreadBlocks
         shmem_cache,           // Vector (local)
         action_shmem_info,     // SharedMemoryInfo
         // TODO: make this Array<int> a member of the DifferentiableOperator
         //       and capture it by ref.
         elem_attributes,       // Array<int>

         // capture by ref:
         &restriction_cb = this->restriction_callback,
         &fields_e = this->fields_e,
         &residual_e = this->residual_e,
         &output_restriction_transpose = this->output_restriction_transpose
      ]
      (std::vector<Vector> &sol, const std::vector<Vector> &par, Vector &res)
      mutable // mutable: needed to modify 'shmem_cache'
   {
      restriction_cb(sol, par, fields_e);

      residual_e = 0.0;
      auto ye = Reshape(residual_e.ReadWrite(), test_vdim, num_test_dof, num_entities);

      auto wrapped_fields_e = wrap_fields(fields_e,
                                          action_shmem_info.field_sizes,
                                          num_entities);

      const bool has_attr = attributes.Size() > 0;
      const auto d_attr = attributes.Read();
      const auto d_elem_attr = elem_attributes->Read();

      forall([=] MFEM_HOST_DEVICE (int e, void *shmem)
      {
         if (has_attr && !d_attr[d_elem_attr[e] - 1]) { return; }

         auto [input_dtq_shmem, output_dtq_shmem, fields_shmem, input_shmem,
                                residual_shmem, scratch_shmem] =
                  unpack_shmem(shmem, action_shmem_info, input_dtq_maps, output_dtq_maps,
                               wrapped_fields_e, num_qp, e);

         map_fields_to_quadrature_data(
            input_shmem, fields_shmem, input_dtq_shmem, input_to_field, inputs, ir_weights,
            scratch_shmem, dimension, use_sum_factorization);

         call_qfunction<qf_param_ts>(
            qfunc, input_shmem, residual_shmem,
            residual_size_on_qp, num_qp, q1d, dimension, use_sum_factorization);

         auto fhat = Reshape(&residual_shmem(0, 0), test_vdim, test_op_dim, num_qp);
         auto y = Reshape(&ye(0, 0, e), num_test_dof, test_vdim);
         map_quadrature_data_to_fields(
            y, fhat, output_fop, output_dtq_shmem[0],
            scratch_shmem, dimension, use_sum_factorization);
      }, num_entities, thread_blocks, action_shmem_info.total_size, shmem_cache.ReadWrite());
      output_restriction_transpose(residual_e, res);
   });

   // Without this compile-time check, some valid instantiations of this method
   // will fail.
   if constexpr (derivative_ids_t::size() != 0)
   {
      if constexpr (is_sum_fop<std::remove_const_t<decltype(output_fop)>>::value)
      {
         // NOTE: the field ID in Value isn't used, so set it to anything
         derivative_prolongation_transpose = get_prolongation_transpose(
            fields[test_space_field_idx], Value<0>(), mesh.GetComm());
      }
      else
      {
         derivative_prolongation_transpose = prolongation_transpose;
      }

      // Create the action of the derivatives
      for_constexpr([&, &or_transpose =
                        this->output_restriction_transpose](const std::size_t derivative_id)
      {
         const size_t d_field_idx = FindIdx(derivative_id, fields);
         const auto direction = fields[d_field_idx];
         const int da_size_on_qp =
            GetSizeOnQP<entity_t>(output_fop, fields[test_space_field_idx]);

         auto shmem_info =
            get_shmem_info<entity_t, num_fields, num_inputs, num_outputs>(
               input_dtq_maps, output_dtq_maps, fields, num_entities, inputs,
               num_qp, input_size_on_qp, residual_size_on_qp,
               element_dof_ordering, d_field_idx);

         Vector shmem_cache(shmem_info.total_size);

         // print_shared_memory_info(shmem_info);

         Vector direction_e(get_restriction<entity_t>(fields[d_field_idx],
                                                      element_dof_ordering)->Height());
         Vector derivative_action_e(output_e_size);
         derivative_action_e = 0.0;

         // Lookup the derivative_id key in the dependency map
         auto it = dependency_map.find(derivative_id);
         if (it == dependency_map.end())
         {
            MFEM_ABORT("Derivative ID not found in dependency map");
         }
         const auto input_is_dependent = it->second;

         // Trial operator dimension for each input.
         // The trial operator dimension is set for each input that is
         // dependent and if it is independent the dimension is 0.
         Vector inputs_trial_op_dim(num_inputs);
         int total_trial_op_dim = 0;
         {
            auto itod = Reshape(inputs_trial_op_dim.HostReadWrite(), num_inputs);
            int idx = 0;
            for_constexpr<num_inputs>([&](auto s)
            {
               if (!input_is_dependent[s])
               {
                  itod(idx) = 0;
               }
               else
               {
                  // TODO: BUG! Make this a general function that works for all kinds of inputs.
                  itod(idx) = input_size_on_qp[s] / get<s>(inputs).vdim;
               }
               total_trial_op_dim += static_cast<int>(itod(idx));
               idx++;
            });
         }

         derivative_action_callbacks[derivative_id].push_back(
            [
               // capture by copy:
               dimension,             // int
               num_entities,          // int
               num_test_dof,          // int
               num_qp,                // int
               q1d,                   // int
               test_vdim,             // int (= output_fop.vdim)
               test_op_dim,           // int (derived from output_fop)
               inputs,                // mfem::future::tuple
               attributes,            // Array<int>
               ir_weights,            // DeviceTensor
               use_sum_factorization, // bool
               input_dtq_maps,        // std::array<DofToQuadMap, num_fields>
               output_dtq_maps,       // std::array<DofToQuadMap, num_fields>
               input_to_field,        // std::array<int, s>
               output_fop,            // class derived from FieldOperator
               qfunc,                 // qfunc_t
               thread_blocks,         // ThreadBlocks
               shmem_cache,           // Vector (local)
               shmem_info,            // SharedMemoryInfo
               // TODO: make this Array<int> a member of the DifferentiableOperator
               //       and capture it by ref.
               elem_attributes,       // Array<int>

               input_is_dependent,    // std::array<bool, num_inputs>
               direction,             // FieldDescriptor
               direction_e,           // Vector
               derivative_action_e,   // Vector
               element_dof_ordering,  // ElementDofOrdering
               da_size_on_qp,         // int

               // capture by ref:
               &or_transpose
            ](
               std::vector<Vector> &f_e, const Vector &dir_l,
               Vector &der_action_l) mutable
         {
            restriction<entity_t>(direction, dir_l, direction_e,
                                  element_dof_ordering);
            auto ye = Reshape(derivative_action_e.ReadWrite(), num_test_dof,
                              test_vdim, num_entities);
            auto wrapped_fields_e = wrap_fields(f_e, shmem_info.field_sizes,
                                                num_entities);
            auto wrapped_direction_e = Reshape(direction_e.ReadWrite(),
                                               shmem_info.direction_size,
                                               num_entities);

            const bool has_attr = attributes.Size() > 0;
            const auto d_attr = attributes.Read();
            const auto d_elem_attr = elem_attributes->Read();

            derivative_action_e = 0.0;
            forall([=] MFEM_HOST_DEVICE (int e, real_t *shmem)
            {
               if (has_attr && !d_attr[d_elem_attr[e] - 1]) { return; }

               auto [input_dtq_shmem, output_dtq_shmem, fields_shmem,
                                      direction_shmem, input_shmem,
                                      shadow_shmem_, residual_shmem,
                                      scratch_shmem] =
                        unpack_shmem(shmem, shmem_info, input_dtq_maps, output_dtq_maps,
                                     wrapped_fields_e, wrapped_direction_e, num_qp, e);
               auto &shadow_shmem = shadow_shmem_;

               map_fields_to_quadrature_data(
                  input_shmem, fields_shmem, input_dtq_shmem, input_to_field,
                  inputs, ir_weights, scratch_shmem, dimension,
                  use_sum_factorization);

               // TODO: Probably redundant
               set_zero(shadow_shmem);

               map_direction_to_quadrature_data_conditional(
                  shadow_shmem, direction_shmem, input_dtq_shmem, inputs,
                  ir_weights, scratch_shmem, input_is_dependent, dimension,
                  use_sum_factorization);

               call_qfunction_derivative_action<qf_param_ts>(
                  qfunc, input_shmem, shadow_shmem, residual_shmem,
                  da_size_on_qp, num_qp, q1d, dimension, use_sum_factorization);

               auto fhat = Reshape(&residual_shmem(0, 0), test_vdim,
                                   test_op_dim, num_qp);
               auto y = Reshape(&ye(0, 0, e), num_test_dof, test_vdim);
               map_quadrature_data_to_fields(
                  y, fhat, output_fop, output_dtq_shmem[0],
                  scratch_shmem, dimension, use_sum_factorization);
            }, num_entities, thread_blocks, shmem_info.total_size,
            shmem_cache.ReadWrite());
            or_transpose(derivative_action_e, der_action_l);
         });

         // First Input index of the derivative
         const size_t d_input_idx = [d_field_idx, &input_to_field]
         {
            for (size_t i = 0; i < input_to_field.size(); i++)
            {
               if (input_to_field[i] == d_field_idx)
               {
                  return i;
               }
            }
            return size_t(SIZE_MAX);
         }();

         const int trial_vdim = GetVDim(fields[d_field_idx]);
         const int num_trial_dof =
            get_restriction<entity_t>(fields[d_field_idx], element_dof_ordering)->Height() /
            inputs_vdim[d_input_idx] / num_entities;
         const int num_trial_dof_1d =
            input_dtq_maps[d_input_idx].B.GetShape()[DofToQuadMap::Index::DOF];

         Vector Ae_mem(num_test_dof * test_vdim * num_trial_dof * trial_vdim *
                       num_entities);
         Ae_mem = 0.0;

         // Quadrature point local derivative cache for each element, with data
         // layout:
         // [test_vdim, test_op_dim, trial_vdim, trial_op_dim, qp, num_entities].
         derivative_qp_caches[derivative_id] = Vector(test_vdim * test_op_dim *
                                                      trial_vdim *
                                                      total_trial_op_dim * num_qp * num_entities);
         // Create local references for MSVC lambda capture compatibility
         auto& fields_ref = this->fields;
         auto& derivative_qp_caches_ref = this->derivative_qp_caches[derivative_id];

         assemble_derivative_sparsematrix_callbacks[derivative_id].push_back(
            [
               // capture by copy:
               dimension,             // int
               num_entities,          // int
               num_test_dof,          // int
               num_qp,                // int
               q1d,                   // int
               test_vdim,             // int (= output_fop.vdim)
               test_op_dim,           // int (derived from output_fop)
               inputs,                // mfem::future::tuple
               attributes,     // Array<int>
               ir_weights,            // DeviceTensor
               use_sum_factorization, // bool
               input_dtq_maps,        // std::array<DofToQuadMap, num_fields>
               output_dtq_maps,       // std::array<DofToQuadMap, num_fields>
               input_to_field,        // std::array<int, s>
               output_fop,            // class derived from FieldOperator
               qfunc,                 // qfunc_t
               thread_blocks,         // ThreadBlocks
               shmem_cache,           // Vector (local)
               shmem_info,            // SharedMemoryInfo
               // TODO: make this Array<int> a member of the DifferentiableOperator
               //       and capture it by ref.
               elem_attributes,       // Array<int>

               input_is_dependent,    // std::array<bool, num_inputs>
               direction_e,           // Vector
               da_size_on_qp,         // int

               total_trial_op_dim,
               trial_vdim,
               num_trial_dof,
               num_trial_dof_1d,
               inputs_trial_op_dim,
               Ae_mem,
               output_to_field,

               // capture by ref:
               &qpdc_mem = derivative_qp_caches_ref,
               &fields = fields_ref
            ](std::vector<Vector> &f_e, SparseMatrix *&A) mutable
         {
            auto wrapped_fields_e = wrap_fields(f_e, shmem_info.field_sizes,
                                                num_entities);
            auto wrapped_direction_e = Reshape(direction_e.ReadWrite(),
                                               shmem_info.direction_size,
                                               num_entities);

            auto qpdc = Reshape(qpdc_mem.ReadWrite(), test_vdim, test_op_dim,
                                trial_vdim, total_trial_op_dim, num_qp, num_entities);

            auto itod = Reshape(inputs_trial_op_dim.ReadWrite(), num_inputs);

            auto Ae = Reshape(Ae_mem.ReadWrite(), num_test_dof, test_vdim, num_trial_dof,
                              trial_vdim, num_entities);

            const auto d_elem_attr = elem_attributes->Read();
            const bool has_attr = attributes.Size() > 0;
            const auto d_domain_attr = attributes.Read();

            forall([=] MFEM_HOST_DEVICE (int e, real_t *shmem)
            {
               if (has_attr && !d_domain_attr[d_elem_attr[e] - 1]) { return; }

               auto [input_dtq_shmem, output_dtq_shmem, fields_shmem,
                                      direction_shmem, input_shmem,
                                      shadow_shmem_, residual_shmem,
                                      scratch_shmem] =
                        unpack_shmem(shmem, shmem_info, input_dtq_maps, output_dtq_maps,
                                     wrapped_fields_e, wrapped_direction_e, num_qp, e);
               auto &shadow_shmem = shadow_shmem_;

               map_fields_to_quadrature_data(
                  input_shmem, fields_shmem, input_dtq_shmem, input_to_field,
                  inputs, ir_weights, scratch_shmem, dimension,
                  use_sum_factorization);

               set_zero(shadow_shmem);

               for (int q = 0; q < num_qp; q++)
               {
                  for (int j = 0; j < trial_vdim; j++)
                  {
                     int m_offset = 0;
                     for (size_t s = 0; s < num_inputs; s++)
                     {
                        const int trial_op_dim = static_cast<int>(itod(s));
                        if (trial_op_dim == 0)
                        {
                           continue;
                        }

                        auto d_qp = Reshape(&(shadow_shmem[s])[0], trial_vdim, trial_op_dim, num_qp);
                        for (int m = 0; m < trial_op_dim; m++)
                        {
                           d_qp(j, m, q) = 1.0;

                           auto r = Reshape(&residual_shmem(0, q), da_size_on_qp);
                           auto qf_args = decay_tuple<qf_param_ts> {};
#ifdef MFEM_USE_ENZYME
                           auto qf_shadow_args = decay_tuple<qf_param_ts> {};
                           apply_kernel_fwddiff_enzyme(r, qfunc, qf_args, qf_shadow_args, input_shmem,
                                                       shadow_shmem, q);
#else
                           apply_kernel_native_dual(r, qfunc, qf_args, input_shmem, shadow_shmem, q);
#endif
                           d_qp(j, m, q) = 0.0;

                           auto f = Reshape(&r(0), test_vdim, test_op_dim);
                           for (int i = 0; i < test_vdim; i++)
                           {
                              for (int k = 0; k < test_op_dim; k++)
                              {
                                 qpdc(i, k, j, m + m_offset, q, e) = f(i, k);
                              }
                           }
                        }
                        m_offset += trial_op_dim;
                     }
                  }
               }

               auto fhat = Reshape(&residual_shmem(0, 0), test_vdim, test_op_dim, num_qp);
               auto Aee = Reshape(&Ae(0, 0, 0, 0, e), num_test_dof, test_vdim, num_trial_dof,
                                  trial_vdim);
               auto qpdce = Reshape(&qpdc(0, 0, 0, 0, 0, e), test_vdim, test_op_dim,
                                    trial_vdim, total_trial_op_dim, num_qp);
               assemble_element_mat_naive(Aee, fhat, qpdce, itod, inputs, output_fop,
                                          input_dtq_shmem, output_dtq_shmem[0], scratch_shmem, dimension, q1d,
                                          num_trial_dof_1d, use_sum_factorization);
            }, num_entities, thread_blocks, shmem_info.total_size,
            shmem_cache.ReadWrite());

            FieldDescriptor *trial_field = nullptr;
            for (size_t s = 0; s < num_inputs; s++)
            {
               if (input_is_dependent[s])
               {
                  trial_field = &fields[input_to_field[s]];
               }
            }

            auto trial_fes = *std::get_if<const ParFiniteElementSpace *>
                             (&trial_field->data);
            auto test_fes = *std::get_if<const ParFiniteElementSpace *>
                            (&fields[output_to_field[0]].data);

            A = new SparseMatrix(test_fes->GetVSize(), trial_fes->GetVSize());

            auto tmp = Reshape(Ae_mem.HostReadWrite(), num_test_dof * test_vdim,
                               num_trial_dof * trial_vdim, num_entities);
            for (int e = 0; e < num_entities; e++)
            {
               DenseMatrix Aee(&tmp(0, 0, e), num_test_dof * test_vdim,
                               num_trial_dof * trial_vdim);

               Array<int> test_vdofs, trial_vdofs;
               test_fes->GetElementVDofs(e, test_vdofs);
               trial_fes->GetElementVDofs(e, trial_vdofs);

               if (use_sum_factorization)
               {
                  Array<int> test_vdofs_mapped(test_vdofs.Size());

                  const Array<int> &test_dofmap =
                     dynamic_cast<const TensorBasisElement&>(*test_fes->GetFE(0)).GetDofMap();

                  if (test_dofmap.Size() == 0)
                  {
                     test_vdofs_mapped = test_vdofs;
                  }
                  else
                  {
                     MFEM_ASSERT(test_dofmap.Size() == num_test_dof,
                                 "internal error: dof map of the test space does not "
                                 "match previously determined number of test space dofs");

                     for (int vd = 0; vd < test_vdim; vd++)
                     {
                        for (int i = 0; i < num_test_dof; i++)
                        {
                           test_vdofs_mapped[i + vd * num_test_dof] =
                              test_vdofs[test_dofmap[i] + vd * num_test_dof];
                        }
                     }
                  }

                  Array<int> trial_vdofs_mapped(trial_vdofs.Size());
                  const Array<int> &trial_dofmap =
                     dynamic_cast<const TensorBasisElement&>(*trial_fes->GetFE(0)).GetDofMap();

                  if (trial_dofmap.Size() == 0)
                  {
                     trial_vdofs_mapped = trial_vdofs;
                  }
                  else
                  {
                     MFEM_ASSERT(trial_dofmap.Size() == num_trial_dof,
                                 "internal error: dof map of the test space does not "
                                 "match previously determined number of test space dofs");

                     for (int vd = 0; vd < trial_vdim; vd++)
                     {
                        for (int i = 0; i < num_trial_dof; i++)
                        {
                           trial_vdofs_mapped[i + vd * num_trial_dof] =
                              trial_vdofs[trial_dofmap[i] + vd * num_trial_dof];
                        }
                     }
                  }

                  A->AddSubMatrix(test_vdofs_mapped, trial_vdofs_mapped, Aee, 1);
               }
               else
               {
                  A->AddSubMatrix(test_vdofs, trial_vdofs, Aee, 1);
               }
            }
            A->Finalize();
         });

         // Create local references for MSVC lambda capture compatibility
         auto& assemble_derivative_sparsematrix_callbacks_ref =
            this->assemble_derivative_sparsematrix_callbacks[derivative_id];

         assemble_derivative_hypreparmatrix_callbacks[derivative_id].push_back(
            [
               input_is_dependent,
               input_to_field,
               output_to_field,
               &spmatcb = assemble_derivative_sparsematrix_callbacks_ref,
               &fields = fields_ref
            ](std::vector<Vector> &f_e, HypreParMatrix *&A) mutable
         {
            SparseMatrix *spmat = nullptr;
            for (const auto &f : spmatcb)
            {
               f(f_e, spmat);
            }

            if (spmat == nullptr)
            {
               MFEM_ABORT("internal error");
            }

            bool same_test_and_trial = false;
            for (size_t s = 0; s < num_inputs; s++)
            {
               if (input_is_dependent[s])
               {
                  if (output_to_field[0] == input_to_field[s])
                  {
                     same_test_and_trial = true;
                     break;
                  }
               }
            }

            FieldDescriptor *trial_field = nullptr;
            for (size_t s = 0; s < num_inputs; s++)
            {
               if (input_is_dependent[s])
               {
                  trial_field = &fields[input_to_field[s]];
               }
            }

            auto trial_fes = *std::get_if<const ParFiniteElementSpace *>
                             (&trial_field->data);
            auto test_fes = *std::get_if<const ParFiniteElementSpace *>
                            (&fields[output_to_field[0]].data);

            if (same_test_and_trial)
            {
               HypreParMatrix tmp(test_fes->GetComm(),
                                  test_fes->GlobalVSize(),
                                  test_fes->GetDofOffsets(),
                                  spmat);
               A = RAP(&tmp, test_fes->Dof_TrueDof_Matrix());
            }
            else
            {
               HypreParMatrix tmp(test_fes->GetComm(),
                                  test_fes->GlobalVSize(),
                                  trial_fes->GlobalVSize(),
                                  test_fes->GetDofOffsets(),
                                  trial_fes->GetDofOffsets(),
                                  spmat);
               A = RAP(test_fes->Dof_TrueDof_Matrix(), &tmp,
                       trial_fes->Dof_TrueDof_Matrix());
            }
            delete spmat;
         });
      }, derivative_ids);
   }
}

} // namespace mfem::future
#endif<|MERGE_RESOLUTION|>--- conflicted
+++ resolved
@@ -463,12 +463,8 @@
                 sol_l,
                 par_l,
                 restriction_callback,
-<<<<<<< HEAD
                 derivative_prolongation_transpose,
-=======
-                prolongation_transpose,
                 assemble_derivative_sparsematrix_callbacks[derivative_id],
->>>>>>> 9708cc52
                 assemble_derivative_hypreparmatrix_callbacks[derivative_id]);
    }
 
