// Copyright (c) 2010-2025, Lawrence Livermore National Security, LLC. Produced
// at the Lawrence Livermore National Laboratory. All Rights reserved. See files
// LICENSE and NOTICE for details. LLNL-CODE-806117.
//
// This file is part of the MFEM library. For more information and source code
// availability visit https://mfem.org.
//
// MFEM is free software; you can redistribute it and/or modify it under the
// terms of the BSD-3 license. We welcome feedback and contributions, see file
// CONTRIBUTING.md for details.
#pragma once

#include <type_traits>
#include <utility>

#include "../fespace.hpp"
#ifdef MFEM_USE_MPI
#include "../pfespace.hpp"

#include "util.hpp"
#include "interpolate.hpp"
#include "qf_derivative_enzyme.hpp"
#include "qf_derivative_dual.hpp"
#include "integrate.hpp"

<<<<<<< HEAD
#undef NVTX_COLOR
#define NVTX_COLOR nvtx::kPurple
#include "general/nvtx.hpp"


namespace mfem
=======
namespace mfem::future
>>>>>>> 276f419a
{

using action_t =
   std::function<void(std::vector<Vector> &, const std::vector<Vector> &, Vector &)>;

using derivative_action_t =
   std::function<void(std::vector<Vector> &, const Vector &, Vector &)>;

using assemble_derivative_hypreparmatrix_callback_t =
   std::function<void(std::vector<Vector> &, HypreParMatrix &)>;

using restriction_callback_t =
   std::function<void(std::vector<Vector> &,
                      const std::vector<Vector> &,
                      std::vector<Vector> &)>;

/// Class representing the derivative (Jacobian) operator of a
/// DifferentiableOperator.
///
/// This class implements a derivative operator that computes directional
/// derivatives for a given set of solution and parameter fields. It supports
/// both forward and transpose operations, as well as assembly into sparse
/// matrices.
///
/// @note The derivative operator uses only forward mode differentiation in Mult
/// and MultTranspose. It does not support reverse mode differentiation. The
/// MultTranspose operation is achieved by using the transpose of the derivative
/// actions on each quadrature point.
///
/// @see DifferentiableOperator
class DerivativeOperator : public Operator
{
public:
   /// Constructor for the DerivativeOperator class.
   ///
   /// This is usually not called directly from a user. A DifferentiableOperator
   /// calls this constructor when using
   /// DifferentiableOperator::GetDerivative().
   DerivativeOperator(
      const int &height,
      const int &width,
      const std::vector<derivative_action_t> &derivative_actions,
      const FieldDescriptor &direction,
      const int &daction_l_size,
      const std::vector<derivative_action_t> &derivative_actions_transpose,
      const FieldDescriptor &transpose_direction,
      const int &daction_transpose_l_size,
      const std::vector<Vector *> &solutions_l,
      const std::vector<Vector *> &parameters_l,
      const restriction_callback_t &restriction_callback,
      const std::function<void(Vector &, Vector &)> &prolongation_transpose,
      const std::vector<assemble_derivative_hypreparmatrix_callback_t>
      &assemble_derivative_hypreparmatrix_callbacks) :
      Operator(height, width),
      derivative_actions(derivative_actions),
      direction(direction),
      daction_l(daction_l_size),
      daction_l_size(daction_l_size),
      derivative_actions_transpose(derivative_actions_transpose),
      transpose_direction(transpose_direction),
      daction_transpose_l(daction_transpose_l_size),
      prolongation_transpose(prolongation_transpose),
      assemble_derivative_hypreparmatrix_callbacks(
         assemble_derivative_hypreparmatrix_callbacks)
   {
      std::vector<Vector> s_l(solutions_l.size());
      for (size_t i = 0; i < s_l.size(); i++)
      {
         s_l[i] = *solutions_l[i];
      }

      std::vector<Vector> p_l(parameters_l.size());
      for (size_t i = 0; i < p_l.size(); i++)
      {
         p_l[i] = *parameters_l[i];
      }

      fields_e.resize(solutions_l.size() + parameters_l.size());
      restriction_callback(s_l, p_l, fields_e);
   }

   /// @brief Compute the action of the derivative operator on a given vector.
   ///
   /// @param direction_t The direction vector in which to compute the
   /// derivative. This has to be a T-dof vector.
   /// @param result_t Result vector of the action of the derivative on
   /// direction_t on T-dofs.
   void Mult(const Vector &direction_t, Vector &result_t) const override
   {
      daction_l.SetSize(daction_l_size);
      daction_l = 0.0;

      prolongation(direction, direction_t, direction_l);
      for (size_t i = 0; i < derivative_actions.size(); i++)
      {
         derivative_actions[i](fields_e, direction_l, daction_l);
      }
      prolongation_transpose(daction_l, result_t);
   };

   /// @brief Compute the transpose of the derivative operator on a given
   /// vector.
   ///
   /// This function computes the transpose of the derivative operator on a
   /// given vector by transposing the quadrature point local forward derivative
   /// action. It does not use reverse mode automatic differentiation.
   ///
   /// @param direction_t The direction vector in which to compute the
   /// derivative. This has to be a T-dof vector.
   /// @param result_t Result vector of the transpose action of the derivative on
   /// direction_t on T-dofs.
   void MultTranspose(const Vector &direction_t, Vector &result_t) const override
   {
      daction_l.SetSize(width);
      daction_l = 0.0;

      prolongation(transpose_direction, direction_t, direction_l);
      for (size_t i = 0; i < derivative_actions_transpose.size(); i++)
      {
         derivative_actions_transpose[i](fields_e, direction_l, daction_l);
      }
      prolongation_transpose(daction_l, result_t);
   };

   /// @brief Assemble the derivative operator into a HypreParMatrix.
   ///
   /// @param A The HypreParMatrix to assemble the derivative operator into. Can
   /// be an uninitialized object.
   void Assemble(HypreParMatrix &A)
   {
      MFEM_ASSERT(!assemble_derivative_hypreparmatrix_callbacks.empty(),
                  "derivative can't be assembled into a matrix");

      for (size_t i = 0; i < assemble_derivative_hypreparmatrix_callbacks.size(); i++)
      {
         assemble_derivative_hypreparmatrix_callbacks[i](fields_e, A);
      }
   }

private:
   /// Derivative action callbacks. Depending on the requested derivatives in
   /// DifferentiableOperator the callbacks represent certain combinations of
   /// actions of derivatives of the forward operator.
   std::vector<derivative_action_t> derivative_actions;

   FieldDescriptor direction;

   mutable Vector daction_l;

   const int daction_l_size;

   /// Transpose Derivative action callbacks. Depending on the requested
   /// derivatives in DifferentiableOperator the callbacks represent certain
   /// combinations of actions of derivatives of the forward operator.
   std::vector<derivative_action_t> derivative_actions_transpose;

   FieldDescriptor transpose_direction;

   mutable Vector daction_transpose_l;

   mutable std::vector<Vector> fields_e;

   mutable Vector direction_l;

   std::function<void(Vector &, Vector &)> prolongation_transpose;

   /// Callbacks that assemble derivatives into a HypreParMatrix.
   std::vector<assemble_derivative_hypreparmatrix_callback_t>
   assemble_derivative_hypreparmatrix_callbacks;
};

/// Class representing a differentiable operator which acts on solution and
/// parameter fields to compute residuals.
///
/// This class provides functionality to define differentiable operators by
/// composing functions that compute values at quadrature points. It supports
/// automatic differentiation to compute derivatives with respect to solutions
/// (Jacobians) and parameter fields (general derivative operators).
///
/// The operator is constructed with solution fields that it will act on and
/// parameter fields that define coefficients. Quadrature functions are added by
/// e.g. using AddDomainIntegrator() which specify how the operator evaluates f
/// those functionas and parameters at quadrature points.
///
/// Derivatives can be computed by obtaining a DerivativeOperator using
/// GetDerivative().
///
/// @see DerivativeOperator
class DifferentiableOperator : public Operator
{
public:
   /// Constructor for the DifferentiableOperator class.
   ///
   /// @param solutions The solution fields that the operator will act on.
   /// @param parameters The parameter fields that define coefficients.
   /// @param mesh The mesh on which the operator is defined.
   DifferentiableOperator(
      const std::vector<FieldDescriptor> &solutions,
      const std::vector<FieldDescriptor> &parameters,
      const ParMesh &mesh);

   /// @brief Compute the action of the operator on a given vector.
   ///
   /// @param solutions_t The solution vector in which to compute the action. This has to be a T-dof vector.
   /// @param result_t Result vector of the action of the operator on
   /// solutions_t. The result is a T-dof vector.
   void Mult(const Vector &solutions_t, Vector &result_t) const override
   {
      // dbg();
      MFEM_ASSERT(!action_callbacks.empty(), "no integrators have been set");
      // dbg("prolongation");
      prolongation(solutions, solutions_t, solutions_l);
      for (auto &action : action_callbacks)
      {
         // dbg("action");
         action(solutions_l, parameters_l, residual_l);
      }
<<<<<<< HEAD
      // dbg("prolongation_transpose");
      prolongation_transpose(residual_l, y);
=======
      prolongation_transpose(residual_l, result_t);
>>>>>>> 276f419a
   }

   /// @brief Add a domain integrator to the operator.
   ///
   /// @param qfunc The quadrature function to be added.
   /// @param inputs Tuple of FieldOperators for the inputs of the quadrature
   /// function.
   /// @param outputs Tuple of FieldOperators for the outputs of the quadrature
   /// function.
   template <
      typename func_t,
      typename... input_ts,
      typename... output_ts,
      typename derivative_ids_t = decltype(std::make_index_sequence<0> {})>
   void AddDomainIntegrator(
      func_t &qfunc,
      tuple<input_ts...> inputs,
      tuple<output_ts...> outputs,
      const IntegrationRule &integration_rule,
      const Array<int> domain_attributes,
      const derivative_ids_t derivative_ids = std::make_index_sequence<0> {});

   /// @brief Set the parameters for the operator.
   ///
   /// This has to be called before using Mult() or MultTranspose().
   ///
   /// @param p The parameters to be set. This should be a vector of pointers to
   /// the parameter vectors. The vectors have to be L-vectors (e.g.
   /// GridFunctions).
   void SetParameters(std::vector<Vector *> p) const;

   /// @brief Disable the use of tensor product structure.
   ///
   /// This function disables the use of tensor product structure for the
   /// operator. Usually, DifferentiableOperator creates callbacks based on
   /// heuristics that achieve good performance for each element type. Some
   /// functionality is not implemented for these performant algorithms but only
   /// for generic assembly. Therefore the user can decide to use fallback
   /// methods.
   void DisableTensorProductStructure(bool disable = true)
   {
      use_tensor_product_structure = !disable;
   }

   /// @brief Get the derivative operator for a given derivative ID.
   ///
   /// This function returns a shared pointer to a DerivativeOperator that
   /// computes the derivative of the operator with respect to the given
   /// derivative ID. The derivative ID is used to identify the specific
   /// derivative action to be performed.
   ///
   /// @param derivative_id The ID of the derivative to be computed.
   /// @param solutions_l The solution vectors to be used for the derivative
   /// computation. This should be a vector of pointers to the solution
   /// vectors. The vectors have to be L-vectors (e.g. GridFunctions).
   /// @param parameters_l The parameter vectors to be used for the derivative
   /// computation. This should be a vector of pointers to the parameter
   /// vectors. The vectors have to be L-vectors (e.g. GridFunctions).
   /// @return A shared pointer to the DerivativeOperator.
   std::shared_ptr<DerivativeOperator> GetDerivative(
      size_t derivative_id, std::vector<Vector *> sol_l, std::vector<Vector *> par_l)
   {
      MFEM_ASSERT(derivative_action_callbacks.find(derivative_id) !=
                  derivative_action_callbacks.end(),
                  "no derivative action has been found for ID " << derivative_id);

      MFEM_ASSERT(sol_l.size() == solutions.size(),
                  "wrong number of solutions");

      MFEM_ASSERT(par_l.size() == parameters.size(),
                  "wrong number of parameters");

      const size_t derivative_idx = FindIdx(derivative_id, fields);

      return std::make_shared<DerivativeOperator>(
                height,
                GetTrueVSize(fields[derivative_idx]),
                derivative_action_callbacks[derivative_id],
                fields[derivative_idx],
                residual_l.Size(),
                daction_transpose_callbacks[derivative_id],
                fields[test_space_field_idx],
                GetVSize(fields[test_space_field_idx]),
                sol_l,
                par_l,
                restriction_callback,
                prolongation_transpose,
                assemble_derivative_hypreparmatrix_callbacks[derivative_id]);
   }

private:
   const ParMesh &mesh;

   std::vector<action_t> action_callbacks;
   std::map<size_t,
       std::vector<derivative_action_t>> derivative_action_callbacks;
   std::map<size_t,
       std::vector<derivative_action_t>> daction_transpose_callbacks;
   std::map<size_t,
       std::vector<assemble_derivative_hypreparmatrix_callback_t>>
       assemble_derivative_hypreparmatrix_callbacks;


   std::vector<FieldDescriptor> solutions;
   std::vector<FieldDescriptor> parameters;
   // solutions and parameters
   std::vector<FieldDescriptor> fields;

   mutable std::vector<Vector> solutions_l;
   mutable std::vector<Vector> parameters_l;
   mutable Vector residual_l;

   mutable std::vector<Vector> fields_e;
   mutable Vector residual_e;

   std::function<void(Vector &, Vector &)> prolongation_transpose;
   std::function<void(Vector &, Vector &)> output_restriction_transpose;
   restriction_callback_t restriction_callback;

   std::map<size_t, size_t> assembled_vector_sizes;

   bool use_tensor_product_structure = true;

   size_t test_space_field_idx = SIZE_MAX;
};

template <
   typename qfunc_t,
   typename... input_ts,
   typename... output_ts,
   typename derivative_ids_t>
void DifferentiableOperator::AddDomainIntegrator(
   qfunc_t &qfunc,
   tuple<input_ts...> inputs,
   tuple<output_ts...> outputs,
   const IntegrationRule &integration_rule,
   const Array<int> domain_attributes,
   derivative_ids_t derivative_ids)
{
   using entity_t = Entity::Element;

   static constexpr size_t num_inputs =
<<<<<<< HEAD
      mfem::tuple_size<decltype(inputs)>::value;
   dbg("num_inputs:{}", num_inputs);

   static constexpr size_t num_outputs =
      mfem::tuple_size<decltype(outputs)>::value;
   dbg("num_outputs:{}", num_outputs);
=======
      tuple_size<decltype(inputs)>::value;

   static constexpr size_t num_outputs =
      tuple_size<decltype(outputs)>::value;
>>>>>>> 276f419a

   using qf_signature =
      typename create_function_signature<decltype(&qfunc_t::operator())>::type;
   using qf_param_ts = typename qf_signature::parameter_ts;
   using qf_output_t = typename qf_signature::return_t;

   // Consistency checks
   if constexpr (num_outputs > 1)
   {
      static_assert(dfem::always_false<qfunc_t>,
                    "more than one output per quadrature functions is not supported right now");
   }

   if constexpr (std::is_same_v<qf_output_t, void>)
   {
      static_assert(dfem::always_false<qfunc_t>,
                    "quadrature function has no return value");
   }

   constexpr size_t num_qfinputs = tuple_size<qf_param_ts>::value;
   static_assert(num_qfinputs == num_inputs,
                 "quadrature function inputs and descriptor inputs have to match");

   constexpr size_t num_qf_outputs = tuple_size<qf_output_t>::value;
   static_assert(num_qf_outputs == num_outputs,
                 "quadrature function outputs and descriptor outputs have to match");

   constexpr auto inout_tuple = std::tuple_cat(std::tuple<input_ts...> {},
                                               std::tuple<output_ts...> {});
   constexpr auto filtered_inout_tuple = filter_fields(inout_tuple);
   static constexpr size_t num_fields =
      count_unique_field_ids(filtered_inout_tuple);

   MFEM_ASSERT(num_fields == solutions.size() + parameters.size(),
               "Total number of fields doesn't match sum of solutions and parameters."
               " This indicates that some fields are not used in the integrator,"
               " which currently is not supported.");

   auto dependency_map = make_dependency_map(tuple<input_ts...> {});

   // pretty_print(dependency_map);

   auto input_to_field =
      create_descriptors_to_fields_map<entity_t>(fields, inputs);
   auto output_to_field =
      create_descriptors_to_fields_map<entity_t>(fields, outputs);

   // TODO: factor out
   std::vector<int> inputs_vdim(num_inputs);
   for_constexpr<num_inputs>([&](auto i)
   {
      inputs_vdim[i] = get<i>(inputs).vdim;
   });

   if ( mesh.GetNE() == 0)
   {
      MFEM_ABORT("Mesh with no elements is not yet supported!");
   }

   Array<int> elem_attributes;
   elem_attributes.SetSize(mesh.GetNE());
   for (int i = 0; i < mesh.GetNE(); ++i)
   {
      elem_attributes[i] = mesh.GetAttribute(i);
   }

   const auto output_fop = get<0>(outputs);
   test_space_field_idx = FindIdx(output_fop.GetFieldId(), fields);

   bool use_sum_factorization = false;
   auto entity_element_type =  mesh.GetElement(0)->GetType();
   if ((entity_element_type == Element::QUADRILATERAL ||
        entity_element_type == Element::HEXAHEDRON) &&
       use_tensor_product_structure == true)
   {
      use_sum_factorization = true;
   }

   ElementDofOrdering element_dof_ordering = ElementDofOrdering::NATIVE;
   DofToQuad::Mode doftoquad_mode = DofToQuad::Mode::FULL;
   if (use_sum_factorization)
   {
      element_dof_ordering = ElementDofOrdering::LEXICOGRAPHIC;
      doftoquad_mode = DofToQuad::Mode::TENSOR;
   }

   auto [output_rt,
         output_e_sz] = get_restriction_transpose<entity_t>
                        (fields[test_space_field_idx],
                         element_dof_ordering, output_fop);
   auto &output_e_size = output_e_sz;

   output_restriction_transpose = output_rt;
   residual_e.UseDevice(true);
   residual_e.SetSize(output_e_size);

   // The explicit captures are necessary to avoid dependency on
   // the specific instance of this class (this pointer).
   restriction_callback =
      [=, solutions = this->solutions, parameters = this->parameters]
      (std::vector<Vector> &sol,
       const std::vector<Vector> &par,
       std::vector<Vector> &f)
   {
      restriction<entity_t>(solutions, sol, f,
                            element_dof_ordering);
      restriction<entity_t>(parameters, par, f,
                            element_dof_ordering,
                            solutions.size());
   };

   prolongation_transpose = get_prolongation_transpose(
                               fields[test_space_field_idx], output_fop, mesh.GetComm());

   const int dimension = mesh.Dimension();
   [[maybe_unused]] const int num_elements = GetNumEntities<Entity::Element>(mesh);
   const int num_entities = GetNumEntities<entity_t>(mesh);
   const int num_qp = integration_rule.GetNPoints();
   dbg("num_qp:{}", num_qp);
   dbg("num_entities:{}", num_entities);
   dbg("dimension:{}", dimension);
   dbg("num_fields:{}", num_fields);
   dbg("num_inputs:{}", num_inputs);
   dbg("num_outputs:{}", num_outputs);
   dbg("num_elements:{}", num_entities);

   if constexpr (is_one_fop<decltype(output_fop)>::value)
   {
      residual_l.SetSize(1);
      height = 1;
   }
   else
   {
      const int residual_lsize = GetVSize(fields[test_space_field_idx]);
      residual_l.SetSize(residual_lsize);
      height = GetTrueVSize(fields[test_space_field_idx]);
   }
   dbg("residual_lsize:{}", residual_l.Size());
   dbg("height:{}", height);

   // TODO: Is this a hack?
   width = GetTrueVSize(fields[0]);
   dbg("width:{}", width);

   std::vector<const DofToQuad*> dtq;
   for (const auto &field : fields)
   {
      dtq.emplace_back(GetDofToQuad<entity_t>(
                          field,
                          integration_rule,
                          doftoquad_mode));
   }
<<<<<<< HEAD
   const int q1d = (int)floor(pow(num_qp, 1.0/dimension) + 0.5);
   dbg("q1d:{}", q1d);
=======
   const int q1d = (int)floor(std::pow(num_qp, 1.0/dimension) + 0.5);
>>>>>>> 276f419a

   const int residual_size_on_qp =
      GetSizeOnQP<entity_t>(output_fop,
                            fields[test_space_field_idx]);
   dbg("residual_size_on_qp:{}", residual_size_on_qp);

   auto input_dtq_maps = create_dtq_maps<entity_t>(inputs, dtq, input_to_field);
   auto output_dtq_maps = create_dtq_maps<entity_t>(outputs, dtq, output_to_field);

   const int test_vdim = output_fop.vdim;
   const int test_op_dim = output_fop.size_on_qp / output_fop.vdim;
   const int num_test_dof = output_e_size / output_fop.vdim /
                            num_entities;

   auto ir_weights = Reshape(integration_rule.GetWeights().Read(), num_qp);

   auto input_size_on_qp =
      get_input_size_on_qp(inputs, std::make_index_sequence<num_inputs> {});

   auto action_shmem_info =
      get_shmem_info<entity_t, num_fields, num_inputs, num_outputs>
      (input_dtq_maps, output_dtq_maps, fields, num_entities, inputs, num_qp,
       input_size_on_qp, residual_size_on_qp, element_dof_ordering);

   Vector shmem_cache(action_shmem_info.total_size);

   // print_shared_memory_info(action_shmem_info);

   ThreadBlocks thread_blocks;
   if (dimension == 3)
   {
      if (use_sum_factorization)
      {
         thread_blocks.x = q1d;
         thread_blocks.y = q1d;
         thread_blocks.z = q1d;
      }
   }
   else if (dimension == 2)
   {
      if (use_sum_factorization)
      {
         thread_blocks.x = q1d;
         thread_blocks.y = q1d;
         thread_blocks.z = 1;
      }
   }

   action_callbacks.push_back(
      [=, restriction_cb = this->restriction_callback]
      (std::vector<Vector> &sol, const std::vector<Vector> &par, Vector &res) mutable
   {
<<<<<<< HEAD
      // MFEM_GPU_CHECK(hipGetLastError());
      // dbg("restriction_callback");
      restriction_callback(solutions_l, parameters_l, fields_e);
=======
      restriction_cb(sol, par, fields_e);
>>>>>>> 276f419a

      // MFEM_GPU_CHECK(hipGetLastError());
      // dbg("residual_e = 0.0");
      residual_e = 0.0;
      auto ye = Reshape(residual_e.ReadWrite(), test_vdim, num_test_dof, num_entities);

      auto wrapped_fields_e = wrap_fields(fields_e,
                                          action_shmem_info.field_sizes,
                                          num_entities);

      const bool has_attr = domain_attributes.Size() > 0;
      const auto d_domain_attr = domain_attributes.Read();
      const auto d_elem_attr = elem_attributes.Read();

      forall([=] MFEM_HOST_DEVICE (int e, void *shmem)
      {
         if (has_attr && !d_domain_attr[d_elem_attr[e] - 1]) { return; }

         auto [input_dtq_shmem, output_dtq_shmem, fields_shmem, input_shmem,
                                residual_shmem, scratch_shmem] =
                  unpack_shmem(shmem, action_shmem_info, input_dtq_maps, output_dtq_maps,
                               wrapped_fields_e, num_qp, e);

         map_fields_to_quadrature_data(
            input_shmem, fields_shmem, input_dtq_shmem, input_to_field, inputs, ir_weights,
            scratch_shmem, dimension, use_sum_factorization);

         call_qfunction<qf_param_ts>(
            qfunc, input_shmem, residual_shmem,
            residual_size_on_qp, num_qp, q1d, dimension, use_sum_factorization);

         auto fhat = Reshape(&residual_shmem(0, 0), test_vdim, test_op_dim, num_qp);
         auto y = Reshape(&ye(0, 0, e), num_test_dof, test_vdim);

         const DofToQuadMap &dtq_0 = output_dtq_shmem[0];
         // dbg("dtq_0.B.GetShape()[0]:{}", dtq_0.B.GetShape()[0]);
         // dbg("dtq_0.B.GetShape()[1]:{}", dtq_0.B.GetShape()[1]);
         // dbg("dtq_0.B.GetShape()[2]:{}", dtq_0.B.GetShape()[2]);
         assert(dtq_0.B.GetShape()[0] == q1d);

         map_quadrature_data_to_fields(
            y, fhat, output_fop, output_dtq_shmem[0],
            scratch_shmem, dimension, use_sum_factorization);
      }, num_entities, thread_blocks, action_shmem_info.total_size, shmem_cache.ReadWrite());
      output_restriction_transpose(residual_e, res);
   });

   // Create the action of the derivatives
   for_constexpr([&](const auto derivative_id)
   {
      const size_t d_field_idx = FindIdx(derivative_id, fields);
      const auto direction = fields[d_field_idx];
      const int da_size_on_qp = GetSizeOnQP<entity_t>(output_fop,
                                                      fields[test_space_field_idx]);

      auto shmem_info =
         get_shmem_info<entity_t, num_fields, num_inputs, num_outputs>
         (input_dtq_maps, output_dtq_maps, fields, num_entities, inputs, num_qp,
          input_size_on_qp, residual_size_on_qp, element_dof_ordering, d_field_idx);

      Vector shmem_cache(shmem_info.total_size);

      // print_shared_memory_info(shmem_info);

      Vector direction_e;
      Vector derivative_action_e(output_e_size);
      derivative_action_e = 0.0;

      // Lookup the derivative_id key in the dependency map
      auto it = dependency_map.find(derivative_id);
      if (it == dependency_map.end())
      {
         MFEM_ABORT("Derivative ID not found in dependency map");
      }
      const auto input_is_dependent = it->second;

      derivative_action_callbacks[derivative_id].push_back(
         [=, output_restriction_transpose = this->output_restriction_transpose](
            std::vector<Vector> &f_e, const Vector &dir_l,
            Vector &der_action_l) mutable
      {
         restriction<entity_t>(direction, dir_l, direction_e, element_dof_ordering);
         auto ye = Reshape(derivative_action_e.ReadWrite(), num_test_dof, test_vdim, num_entities);
         auto wrapped_fields_e = wrap_fields(f_e, shmem_info.field_sizes, num_entities);
         auto wrapped_direction_e = Reshape(direction_e.ReadWrite(), shmem_info.direction_size, num_entities);

         derivative_action_e = 0.0;
         forall([=] MFEM_HOST_DEVICE (int e, real_t *shmem)
         {
            auto [input_dtq_shmem, output_dtq_shmem, fields_shmem, direction_shmem,
                                   input_shmem, shadow_shmem_, residual_shmem, scratch_shmem] =
            unpack_shmem(shmem, shmem_info, input_dtq_maps,
                         output_dtq_maps, wrapped_fields_e, wrapped_direction_e, num_qp, e);
            auto &shadow_shmem = shadow_shmem_;

            map_fields_to_quadrature_data(
               input_shmem, fields_shmem, input_dtq_shmem, input_to_field, inputs, ir_weights,
               scratch_shmem, dimension, use_sum_factorization);

            // TODO: Probably redundant
            set_zero(shadow_shmem);

            map_direction_to_quadrature_data_conditional(
               shadow_shmem, direction_shmem, input_dtq_shmem, inputs, ir_weights,
               scratch_shmem, input_is_dependent, dimension, use_sum_factorization);

            call_qfunction_derivative_action<qf_param_ts>(
               qfunc, input_shmem, shadow_shmem, residual_shmem,
               da_size_on_qp, num_qp, q1d, dimension, use_sum_factorization);

            auto fhat = Reshape(&residual_shmem(0, 0), test_vdim, test_op_dim, num_qp);
            auto y = Reshape(&ye(0, 0, e), num_test_dof, test_vdim);
            map_quadrature_data_to_fields(
               y, fhat, output_fop, output_dtq_shmem[0],
               scratch_shmem, dimension, use_sum_factorization);
         }, num_entities, thread_blocks, shmem_info.total_size, shmem_cache.ReadWrite());
         output_restriction_transpose(derivative_action_e, der_action_l);
      });
   }, derivative_ids);
<<<<<<< HEAD

   // Create the transpose action of the derivatives
   if (!use_sum_factorization)
   {
      for_constexpr([&](auto derivative_id)
      {
         const size_t d_field_idx = FindIdx(derivative_id, fields);
         const auto direction = fields[test_space_field_idx];
         const int da_size_on_qp = GetSizeOnQP<entity_t>(output_fop,
                                                         fields[test_space_field_idx]);

         auto shmem_info =
            get_shmem_info<entity_t, num_fields, num_inputs, num_outputs>
            (input_dtq_maps, output_dtq_maps, fields, num_entities, inputs, num_qp,
             input_size_on_qp, residual_size_on_qp, element_dof_ordering,
             test_space_field_idx);

         Vector shmem_cache(shmem_info.total_size);

         // print_shared_memory_info(shmem_info);

         auto [RT, e_size] = get_restriction_transpose<entity_t>(
                                fields[d_field_idx],
                                element_dof_ordering,
                                mfem::get<0>(inputs)); // TODO

         Vector direction_e;
         Vector daction_transpose_e(e_size);
         daction_transpose_e = 0.0;

         const auto input_is_dependent = dependency_map[derivative_id];

         const int trial_vdim = GetVDim(fields[0]);

         int total_trial_op_dim = 0;
         for_constexpr<num_inputs>([&](auto s)
         {
            if (!input_is_dependent[s])
            {
               return;
            }
            auto B = is_value_fop<decltype(mfem::get<s>(inputs))>::value ?
                     input_dtq_maps[s].B : input_dtq_maps[s].G;
            total_trial_op_dim += B.GetShape()[DofToQuadMap::Index::DIM];
         });

         daction_transpose_callbacks[derivative_id].push_back(
            [=, restriction_transpose = RT](
               std::vector<Vector> &fields_e, const Vector &direction_l,
               Vector &daction_l) mutable
         {
            auto shmem = shmem_cache.ReadWrite();

            restriction<entity_t>(direction, direction_l, direction_e, element_dof_ordering);
            auto ye = Reshape(daction_transpose_e.ReadWrite(), num_test_dof, trial_vdim, num_entities);
            auto wrapped_fields_e = wrap_fields(fields_e, shmem_info.field_sizes, num_entities);
            auto wrapped_direction_e = Reshape(direction_e.ReadWrite(), shmem_info.direction_size, num_entities);

            Vector a_qp_mem(test_vdim * test_op_dim * trial_vdim * total_trial_op_dim);
            auto a_qp = Reshape(a_qp_mem.ReadWrite(), test_vdim, test_op_dim,
                                trial_vdim, total_trial_op_dim);

            Vector dir_mem(shmem_info.shadow_sizes[test_space_field_idx]);
            auto dir = Reshape(dir_mem.ReadWrite(), input_size_on_qp[test_space_field_idx], num_qp);

            daction_transpose_e = 0.0;
            for (int e = 0; e < num_entities; e++)
            {
               auto [input_dtq_shmem, output_dtq_shmem, fields_shmem, direction_shmem,
                                      input_shmem_, shadow_shmem_, residual_shmem_, scratch_shmem] =
               unpack_shmem(shmem, shmem_info, input_dtq_maps,
                            output_dtq_maps, wrapped_fields_e, wrapped_direction_e, num_qp, e);
               // avoid captured structured bindings
               auto &input_shmem = input_shmem_;
               auto &shadow_shmem = shadow_shmem_;
               auto &residual_shmem = residual_shmem_;

               map_fields_to_quadrature_data(
                  input_shmem, fields_shmem, input_dtq_shmem, input_to_field, inputs, ir_weights,
                  scratch_shmem, dimension, use_sum_factorization);

               set_zero(shadow_shmem);
               std::array<bool, num_inputs> direction_is_dependent{false};
               direction_is_dependent[test_space_field_idx] = true;

               map_direction_to_quadrature_data_conditional(
                  shadow_shmem, direction_shmem, input_dtq_shmem, inputs, ir_weights,
                  scratch_shmem, direction_is_dependent, use_sum_factorization);

               copy(shadow_shmem[test_space_field_idx], dir);
               set_zero(shadow_shmem);

               // pretty_print(dir_mem);

               for (int q = 0; q < num_qp; q++)
               {
                  for (int j = 0; j < trial_vdim; j++)
                  {
                     size_t m_offset = 0;

                     for_constexpr<num_inputs>([&](auto s)
                     {
                        if (!input_is_dependent[s])
                        {
                           return;
                        }

                        auto B = is_value_fop<std::decay_t<decltype(mfem::get<s>(inputs))>>::value ?
                                 input_dtq_maps[s].B : input_dtq_maps[s].G;
                        auto trial_op_dim = B.GetShape()[DofToQuadMap::Index::DIM];
                        auto d_qp = Reshape(&(shadow_shmem[s])[0], trial_vdim, trial_op_dim, num_qp);
                        for (int m = 0; m < trial_op_dim; m++)
                        {
                           d_qp(j, m, q) = 1.0;

                           auto r = Reshape(&residual_shmem(0, q), da_size_on_qp);
                           auto qf_args = decay_tuple<qf_param_ts> {};
#ifdef MFEM_USE_ENZYME
                           auto qf_shadow_args = decay_tuple<qf_param_ts> {};
                           apply_kernel_fwddiff_enzyme(r, qfunc, qf_args, qf_shadow_args, input_shmem,
                                                       shadow_shmem, q);
#else
                           assert(false);
                           // apply_kernel_native_dual(r, qfunc, qf_args, input_shmem, shadow_shmem, q);
#endif
                           d_qp(j, m, q) = 0.0;

                           auto f = Reshape(&r(0), test_vdim, test_op_dim);
                           for (int i = 0; i < test_vdim; i++)
                           {
                              for (int k = 0; k < test_op_dim; k++)
                              {
                                 a_qp(i, k, j, m + m_offset) = f(i, k);
                              }
                           }
                        }
                        m_offset += trial_op_dim;
                     });
                  }

                  // pretty_print(a_qp_mem);

                  // Multiply transpose of a_qp with direction
                  // auto fhat = Reshape(&residual_shmem(0, 0), test_vdim, test_op_dim, num_qp);
                  // auto dir_qp = Reshape(&dir[0], trial_vdim, total_trial_op_dim, num_qp);
                  auto fhat = Reshape(&residual_shmem(0, 0), trial_vdim, total_trial_op_dim,
                                      num_qp);
                  auto dir_qp = Reshape(&dir(0, 0), test_vdim, test_op_dim, num_qp);
                  for (int i = 0; i < trial_vdim; i++)
                  {
                     for (int k = 0; k < total_trial_op_dim; k++)
                     {
                        fhat(i, k, q) = 0.0;
                        for (int j = 0; j < test_vdim; j++)
                        {
                           for (int m = 0; m < test_op_dim; m++)
                           {
                              fhat(i, k, q) += a_qp(j, m, i, k) * dir_qp(j, m, q);
                           }
                        }
                     }
                  }
               }

               auto fhat = Reshape(&residual_shmem(0, 0), trial_vdim, total_trial_op_dim,
                                   num_qp);
               int num_trial_dof = input_dtq_shmem[0].B.GetShape()[DofToQuadMap::Index::DOF];
               auto y = Reshape(&ye(0, 0, e), num_trial_dof, trial_vdim);
               map_quadrature_data_to_fields(
                  y, fhat, mfem::get<0>(inputs), input_dtq_shmem[0],
                  scratch_shmem, dimension, use_sum_factorization);
            }
            restriction_transpose(daction_transpose_e, daction_l);
         });
      }, derivative_ids);
   }
=======
>>>>>>> 276f419a
}

} // namespace mfem::future
#endif<|MERGE_RESOLUTION|>--- conflicted
+++ resolved
@@ -23,16 +23,17 @@
 #include "qf_derivative_dual.hpp"
 #include "integrate.hpp"
 
-<<<<<<< HEAD
 #undef NVTX_COLOR
 #define NVTX_COLOR nvtx::kPurple
 #include "general/nvtx.hpp"
 
 
-namespace mfem
-=======
+#undef NVTX_COLOR
+#define NVTX_COLOR nvtx::kPurple
+#include "general/nvtx.hpp"
+
+
 namespace mfem::future
->>>>>>> 276f419a
 {
 
 using action_t =
@@ -250,12 +251,7 @@
          // dbg("action");
          action(solutions_l, parameters_l, residual_l);
       }
-<<<<<<< HEAD
-      // dbg("prolongation_transpose");
-      prolongation_transpose(residual_l, y);
-=======
       prolongation_transpose(residual_l, result_t);
->>>>>>> 276f419a
    }
 
    /// @brief Add a domain integrator to the operator.
@@ -398,19 +394,10 @@
    using entity_t = Entity::Element;
 
    static constexpr size_t num_inputs =
-<<<<<<< HEAD
-      mfem::tuple_size<decltype(inputs)>::value;
-   dbg("num_inputs:{}", num_inputs);
-
-   static constexpr size_t num_outputs =
-      mfem::tuple_size<decltype(outputs)>::value;
-   dbg("num_outputs:{}", num_outputs);
-=======
       tuple_size<decltype(inputs)>::value;
 
    static constexpr size_t num_outputs =
       tuple_size<decltype(outputs)>::value;
->>>>>>> 276f419a
 
    using qf_signature =
       typename create_function_signature<decltype(&qfunc_t::operator())>::type;
@@ -563,12 +550,8 @@
                           integration_rule,
                           doftoquad_mode));
    }
-<<<<<<< HEAD
-   const int q1d = (int)floor(pow(num_qp, 1.0/dimension) + 0.5);
+   const int q1d = (int)floor(std::pow(num_qp, 1.0/dimension) + 0.5);
    dbg("q1d:{}", q1d);
-=======
-   const int q1d = (int)floor(std::pow(num_qp, 1.0/dimension) + 0.5);
->>>>>>> 276f419a
 
    const int residual_size_on_qp =
       GetSizeOnQP<entity_t>(output_fop,
@@ -621,13 +604,7 @@
       [=, restriction_cb = this->restriction_callback]
       (std::vector<Vector> &sol, const std::vector<Vector> &par, Vector &res) mutable
    {
-<<<<<<< HEAD
-      // MFEM_GPU_CHECK(hipGetLastError());
-      // dbg("restriction_callback");
-      restriction_callback(solutions_l, parameters_l, fields_e);
-=======
       restriction_cb(sol, par, fields_e);
->>>>>>> 276f419a
 
       // MFEM_GPU_CHECK(hipGetLastError());
       // dbg("residual_e = 0.0");
@@ -747,185 +724,6 @@
          output_restriction_transpose(derivative_action_e, der_action_l);
       });
    }, derivative_ids);
-<<<<<<< HEAD
-
-   // Create the transpose action of the derivatives
-   if (!use_sum_factorization)
-   {
-      for_constexpr([&](auto derivative_id)
-      {
-         const size_t d_field_idx = FindIdx(derivative_id, fields);
-         const auto direction = fields[test_space_field_idx];
-         const int da_size_on_qp = GetSizeOnQP<entity_t>(output_fop,
-                                                         fields[test_space_field_idx]);
-
-         auto shmem_info =
-            get_shmem_info<entity_t, num_fields, num_inputs, num_outputs>
-            (input_dtq_maps, output_dtq_maps, fields, num_entities, inputs, num_qp,
-             input_size_on_qp, residual_size_on_qp, element_dof_ordering,
-             test_space_field_idx);
-
-         Vector shmem_cache(shmem_info.total_size);
-
-         // print_shared_memory_info(shmem_info);
-
-         auto [RT, e_size] = get_restriction_transpose<entity_t>(
-                                fields[d_field_idx],
-                                element_dof_ordering,
-                                mfem::get<0>(inputs)); // TODO
-
-         Vector direction_e;
-         Vector daction_transpose_e(e_size);
-         daction_transpose_e = 0.0;
-
-         const auto input_is_dependent = dependency_map[derivative_id];
-
-         const int trial_vdim = GetVDim(fields[0]);
-
-         int total_trial_op_dim = 0;
-         for_constexpr<num_inputs>([&](auto s)
-         {
-            if (!input_is_dependent[s])
-            {
-               return;
-            }
-            auto B = is_value_fop<decltype(mfem::get<s>(inputs))>::value ?
-                     input_dtq_maps[s].B : input_dtq_maps[s].G;
-            total_trial_op_dim += B.GetShape()[DofToQuadMap::Index::DIM];
-         });
-
-         daction_transpose_callbacks[derivative_id].push_back(
-            [=, restriction_transpose = RT](
-               std::vector<Vector> &fields_e, const Vector &direction_l,
-               Vector &daction_l) mutable
-         {
-            auto shmem = shmem_cache.ReadWrite();
-
-            restriction<entity_t>(direction, direction_l, direction_e, element_dof_ordering);
-            auto ye = Reshape(daction_transpose_e.ReadWrite(), num_test_dof, trial_vdim, num_entities);
-            auto wrapped_fields_e = wrap_fields(fields_e, shmem_info.field_sizes, num_entities);
-            auto wrapped_direction_e = Reshape(direction_e.ReadWrite(), shmem_info.direction_size, num_entities);
-
-            Vector a_qp_mem(test_vdim * test_op_dim * trial_vdim * total_trial_op_dim);
-            auto a_qp = Reshape(a_qp_mem.ReadWrite(), test_vdim, test_op_dim,
-                                trial_vdim, total_trial_op_dim);
-
-            Vector dir_mem(shmem_info.shadow_sizes[test_space_field_idx]);
-            auto dir = Reshape(dir_mem.ReadWrite(), input_size_on_qp[test_space_field_idx], num_qp);
-
-            daction_transpose_e = 0.0;
-            for (int e = 0; e < num_entities; e++)
-            {
-               auto [input_dtq_shmem, output_dtq_shmem, fields_shmem, direction_shmem,
-                                      input_shmem_, shadow_shmem_, residual_shmem_, scratch_shmem] =
-               unpack_shmem(shmem, shmem_info, input_dtq_maps,
-                            output_dtq_maps, wrapped_fields_e, wrapped_direction_e, num_qp, e);
-               // avoid captured structured bindings
-               auto &input_shmem = input_shmem_;
-               auto &shadow_shmem = shadow_shmem_;
-               auto &residual_shmem = residual_shmem_;
-
-               map_fields_to_quadrature_data(
-                  input_shmem, fields_shmem, input_dtq_shmem, input_to_field, inputs, ir_weights,
-                  scratch_shmem, dimension, use_sum_factorization);
-
-               set_zero(shadow_shmem);
-               std::array<bool, num_inputs> direction_is_dependent{false};
-               direction_is_dependent[test_space_field_idx] = true;
-
-               map_direction_to_quadrature_data_conditional(
-                  shadow_shmem, direction_shmem, input_dtq_shmem, inputs, ir_weights,
-                  scratch_shmem, direction_is_dependent, use_sum_factorization);
-
-               copy(shadow_shmem[test_space_field_idx], dir);
-               set_zero(shadow_shmem);
-
-               // pretty_print(dir_mem);
-
-               for (int q = 0; q < num_qp; q++)
-               {
-                  for (int j = 0; j < trial_vdim; j++)
-                  {
-                     size_t m_offset = 0;
-
-                     for_constexpr<num_inputs>([&](auto s)
-                     {
-                        if (!input_is_dependent[s])
-                        {
-                           return;
-                        }
-
-                        auto B = is_value_fop<std::decay_t<decltype(mfem::get<s>(inputs))>>::value ?
-                                 input_dtq_maps[s].B : input_dtq_maps[s].G;
-                        auto trial_op_dim = B.GetShape()[DofToQuadMap::Index::DIM];
-                        auto d_qp = Reshape(&(shadow_shmem[s])[0], trial_vdim, trial_op_dim, num_qp);
-                        for (int m = 0; m < trial_op_dim; m++)
-                        {
-                           d_qp(j, m, q) = 1.0;
-
-                           auto r = Reshape(&residual_shmem(0, q), da_size_on_qp);
-                           auto qf_args = decay_tuple<qf_param_ts> {};
-#ifdef MFEM_USE_ENZYME
-                           auto qf_shadow_args = decay_tuple<qf_param_ts> {};
-                           apply_kernel_fwddiff_enzyme(r, qfunc, qf_args, qf_shadow_args, input_shmem,
-                                                       shadow_shmem, q);
-#else
-                           assert(false);
-                           // apply_kernel_native_dual(r, qfunc, qf_args, input_shmem, shadow_shmem, q);
-#endif
-                           d_qp(j, m, q) = 0.0;
-
-                           auto f = Reshape(&r(0), test_vdim, test_op_dim);
-                           for (int i = 0; i < test_vdim; i++)
-                           {
-                              for (int k = 0; k < test_op_dim; k++)
-                              {
-                                 a_qp(i, k, j, m + m_offset) = f(i, k);
-                              }
-                           }
-                        }
-                        m_offset += trial_op_dim;
-                     });
-                  }
-
-                  // pretty_print(a_qp_mem);
-
-                  // Multiply transpose of a_qp with direction
-                  // auto fhat = Reshape(&residual_shmem(0, 0), test_vdim, test_op_dim, num_qp);
-                  // auto dir_qp = Reshape(&dir[0], trial_vdim, total_trial_op_dim, num_qp);
-                  auto fhat = Reshape(&residual_shmem(0, 0), trial_vdim, total_trial_op_dim,
-                                      num_qp);
-                  auto dir_qp = Reshape(&dir(0, 0), test_vdim, test_op_dim, num_qp);
-                  for (int i = 0; i < trial_vdim; i++)
-                  {
-                     for (int k = 0; k < total_trial_op_dim; k++)
-                     {
-                        fhat(i, k, q) = 0.0;
-                        for (int j = 0; j < test_vdim; j++)
-                        {
-                           for (int m = 0; m < test_op_dim; m++)
-                           {
-                              fhat(i, k, q) += a_qp(j, m, i, k) * dir_qp(j, m, q);
-                           }
-                        }
-                     }
-                  }
-               }
-
-               auto fhat = Reshape(&residual_shmem(0, 0), trial_vdim, total_trial_op_dim,
-                                   num_qp);
-               int num_trial_dof = input_dtq_shmem[0].B.GetShape()[DofToQuadMap::Index::DOF];
-               auto y = Reshape(&ye(0, 0, e), num_trial_dof, trial_vdim);
-               map_quadrature_data_to_fields(
-                  y, fhat, mfem::get<0>(inputs), input_dtq_shmem[0],
-                  scratch_shmem, dimension, use_sum_factorization);
-            }
-            restriction_transpose(daction_transpose_e, daction_l);
-         });
-      }, derivative_ids);
-   }
-=======
->>>>>>> 276f419a
 }
 
 } // namespace mfem::future
