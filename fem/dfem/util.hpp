// Copyright (c) 2010-2025, Lawrence Livermore National Security, LLC. Produced
// at the Lawrence Livermore National Laboratory. All Rights reserved. See files
// LICENSE and NOTICE for details. LLNL-CODE-806117.
//
// This file is part of the MFEM library. For more information and source code
// availability visit https://mfem.org.
//
// MFEM is free software; you can redistribute it and/or modify it under the
// terms of the BSD-3 license. We welcome feedback and contributions, see file
// CONTRIBUTING.md for details.
#pragma once

#include <algorithm>
#include <array>
#include <cstdlib>
#include <iostream>
#include <unordered_map>
#include <utility>
#include <variant>
#include <vector>
#include <type_traits>
#include <numeric>

#include "../../general/communication.hpp"
#include "../../general/forall.hpp"
#ifdef MFEM_USE_MPI
#include "../fe/fe_base.hpp"
#include "../fespace.hpp"
#include "../pfespace.hpp"
#include "../../mesh/mesh.hpp"
#include "../../linalg/dtensor.hpp"

#include "fieldoperator.hpp"
#include "parameterspace.hpp"
#include "tuple.hpp"

namespace mfem::future
{

template<typename... Ts>
constexpr auto to_array(const std::tuple<Ts...>& tuple)
{
   constexpr auto get_array = [](const Ts&... x) { return std::array<typename std::common_type<Ts...>::type, sizeof...(Ts)> { x... }; };
   return std::apply(get_array, tuple);
}

namespace detail
{

template <typename lambda, std::size_t... i>
constexpr void for_constexpr(lambda&& f,
                             std::integral_constant<std::size_t, i>... Is)
{
   f(Is...);
}


template <std::size_t... n, typename lambda, typename... arg_types>
constexpr void for_constexpr(lambda&& f,
                             std::integer_sequence<std::size_t, n...>,
                             arg_types... args)
{
   (detail::for_constexpr(f, args..., std::integral_constant<std::size_t,n> {}),
    ...);
}

}  // namespace detail

template <typename lambda, std::size_t... i>
constexpr void for_constexpr(lambda&& f,
                             std::integer_sequence<std::size_t, i ... >)
{
   (f(std::integral_constant<std::size_t, i> {}), ...);
}

template <typename lambda>
constexpr void for_constexpr(lambda&& f, std::integer_sequence<std::size_t>) {}

template <int... n, typename lambda>
constexpr void for_constexpr(lambda&& f)
{
   detail::for_constexpr(f, std::make_integer_sequence<std::size_t, n> {}...);
}

template <typename lambda, typename arg_t>
constexpr void for_constexpr_with_arg(lambda&& f, arg_t&& arg,
                                      std::integer_sequence<std::size_t>)
{
   // Base case - do nothing for empty sequence
}

template <typename lambda, typename arg_t, std::size_t i, std::size_t... Is>
constexpr void for_constexpr_with_arg(lambda&& f, arg_t&& arg,
                                      std::integer_sequence<std::size_t, i, Is...>)
{
   f(std::integral_constant<std::size_t, i> {}, get<i>(arg));
   for_constexpr_with_arg(f, std::forward<arg_t>(arg),
                          std::integer_sequence<std::size_t, Is...> {});
}

template <typename lambda, typename arg_t>
constexpr void for_constexpr_with_arg(lambda&& f, arg_t&& arg)
{
   using indices =
      std::make_index_sequence<tuple_size<std::remove_reference_t<arg_t>>::value>;
   for_constexpr_with_arg(std::forward<lambda>(f), std::forward<arg_t>(arg),
                          indices{});
}

template <typename... input_ts, std::size_t... Is>
auto make_dependency_map_impl(
   tuple<input_ts...> inputs,
   std::index_sequence<Is...>)
{
   auto make_dependency_array = [&](auto i)
   {
      return std::array<bool, sizeof...(input_ts)>
      {
         (get<i>(inputs).GetFieldId() == get<Is>(inputs).GetFieldId())...
      };
   };

   std::unordered_map<int, std::array<bool, sizeof...(input_ts)>> map;
   for_constexpr<sizeof...(input_ts)>([&](auto i)
   {
      map[get<i>(inputs).GetFieldId()] =
         make_dependency_array(std::integral_constant<std::size_t, i> {});
   });

   return map;
}

// @brief Create a dependency map from a tuple of inputs.
//
// @param inputs a tuple of objects derived from FieldOperator.
// @returns an unordered_map where the keys are the field IDs and the values
// are arrays of booleans indicating which inputs depend on each field ID.
template <typename... input_ts>
auto make_dependency_map(tuple<input_ts...> inputs)
{
   return make_dependency_map_impl(inputs, std::index_sequence_for<input_ts...> {});
}

// @brief Get the type name of a template parameter T.
//
// Convenient helper function for debugging.
// Usage example
// ```c++
// mfem::out << get_type_name<int>() << std::endl;
// ```
// prints "int".
template <typename T>
constexpr auto get_type_name() -> std::string_view
{
#if defined(__clang__)
   constexpr auto prefix = std::string_view {"[T = "};
   constexpr auto suffix = "]";
   constexpr auto function = std::string_view{__PRETTY_FUNCTION__};
#elif defined(__GNUC__)
   constexpr auto prefix = std::string_view {"with T = "};
   constexpr auto suffix = "; ";
   constexpr auto function = std::string_view{__PRETTY_FUNCTION__};
#elif defined(_MSC_VER)
   constexpr auto prefix = std::string_view {"get_type_name<"};
   constexpr auto suffix = ">(void)";
   constexpr auto function = std::string_view{__FUNCSIG__};
#else
#error Unsupported compiler
#endif

   const auto start = function.find(prefix) + prefix.size();
   const auto end = function.find(suffix);
   const auto size = end - start;

   return function.substr(start, size);
}

template <typename Tuple, std::size_t... Is>
void print_tuple_impl(const Tuple& t, std::index_sequence<Is...>)
{
   ((out << (Is == 0 ? "" : ", ") << std::get<Is>(t)), ...);
}

// @brief Helper function to print a single tuple.
//
// @param t The tuple to print.
template <typename... Args>
void print_tuple(const std::tuple<Args...>& t)
{
   out << "(";
   print_tuple_impl(t, std::index_sequence_for<Args...> {});
   out << ")";
}

/// @brief Pretty print an mfem::DenseMatrix to out
///
/// Formatted s.t. the output is
/// [[v00, v01, ..., v0n],
///  [v10, v11, ..., v1n],
///             ..., vmn]]
/// which is compatible with numpy syntax.
///
/// @param m mfem::DenseMatrix to print
inline
void pretty_print(const mfem::DenseMatrix& m)
{
   out << "[";
   for (int i = 0; i < m.NumRows(); i++)
   {
      for (int j = 0; j < m.NumCols(); j++)
      {
         out << m(i, j);
         if (j < m.NumCols() - 1)
         {
            out << ", ";
         }
      }
      if (i < m.NumRows() - 1)
      {
         out << ", ";
      }
   }
   out << "]\n";
}

/// @brief Pretty print an mfem::Vector to out
///
/// Formatted s.t. the output is [v0, v1, ..., vn] which
/// is compatible with numpy syntax.
///
/// @param v vector of vectors to print
inline
void pretty_print(const mfem::Vector& v)
{
   out << "[";
   for (int i = 0; i < v.Size(); i++)
   {
      out << v(i);
      if (i < v.Size() - 1)
      {
         out << ", ";
      }
   }
   out << "]\n";
}

/// @brief Pretty print an mfem::Array to out
///
/// T has to have an overloaded operator<<
///
/// Formatted s.t. the output is [v0, v1, ..., vn] which
/// is compatible with numpy syntax.
///
/// @param v vector of vectors to print
template <typename T>
void pretty_print(const mfem::Array<T>& v)
{
   out << "[";
   for (int i = 0; i < v.Size(); i++)
   {
      out << v[i];
      if (i < v.Size() - 1)
      {
         out << ", ";
      }
   }
   out << "]\n";
}

/// @brief Pretty prints an unordered map of std::array to out
///
/// Useful for printing the output of make_dependency_map
///
/// @param map unordered map to print
/// @tparam T type of array elements
/// @tparam N size of array
template<typename K, typename T, std::size_t N>
void pretty_print(const std::unordered_map<K,std::array<T,N>>& map)
{
   out << "{";
   std::size_t count = 0;
   for (const auto& [key, value] : map)
   {
      out << key << ": [";
      for (std::size_t i = 0; i < N; i++)
      {
         out << value[i];
         if (i < N-1) { out << ", "; }
      }
      out << "]";
      if (count < map.size() - 1)
      {
         out << ", ";
      }
      count++;
   }
   out << "}\n";
}

inline
void print_mpi_root(const std::string& msg)
{
   auto myrank = Mpi::WorldRank();
   if (myrank == 0)
   {
      out << msg << std::endl;
      out.flush(); // Ensure output is flushed
   }
}

/// @brief print with MPI rank synchronization
///
/// @param msg Message to print
inline
void print_mpi_sync(const std::string& msg)
{
   auto myrank = static_cast<size_t>(Mpi::WorldRank());
   auto nranks = static_cast<size_t>(Mpi::WorldSize());

   if (nranks == 1)
   {
      // Single process case - just print directly
      out << msg << std::endl;
      return;
   }

   // First gather string lengths
   size_t msg_len = msg.length();
   std::vector<size_t> lengths(nranks);
   MPI_Gather(&msg_len, 1, MPI_INT,
              lengths.data(), 1, MPI_INT,
              0, MPI_COMM_WORLD);

   if (myrank == 0)
   {
      // Rank 0: Allocate receive buffer based on gathered lengths
      std::vector<std::string> messages(nranks);
      messages[0] = msg; // Store rank 0's message

      // Receive messages from other ranks
      for (size_t r = 1; r < nranks; r++)
      {
         std::vector<char> buffer(lengths[r] + 1);
         MPI_Recv(buffer.data(), static_cast<int>(lengths[r]), MPI_CHAR,
                  static_cast<int>(r), 0, MPI_COMM_WORLD, MPI_STATUS_IGNORE);
         messages[r] = std::string(buffer.data(), static_cast<size_t>(lengths[r]));
      }

      // Print all messages in rank order
      for (size_t r = 0; r < nranks; r++)
      {
         out << "[Rank " << r << "] " << messages[r] << std::endl;
      }
      out.flush();
   }
   else
   {
      // Other ranks: Send message to rank 0
      MPI_Send(msg.c_str(), static_cast<int>(msg_len), MPI_CHAR,
               0, 0, MPI_COMM_WORLD);
   }

   // Final barrier to ensure completion
   MPI_Barrier(MPI_COMM_WORLD);
}

/// @brief Pretty print an mfem::Vector with MPI rank
///
/// @param v vector to print
inline
void pretty_print_mpi(const mfem::Vector& v)
{
   std::stringstream ss;
   ss << "[";
   for (int i = 0; i < v.Size(); i++)
   {
      ss << v(i);
      if (i < v.Size() - 1) { ss << ", "; }
   }
   ss << "]";

   print_mpi_sync(ss.str());
}


template <typename ... Ts>
constexpr auto decay_types(tuple<Ts...> const &)
-> tuple<std::remove_cv_t<std::remove_reference_t<Ts>>...>;

template <typename T>
using decay_tuple = decltype(decay_types(std::declval<T>()));

template <class F> struct FunctionSignature;

template <typename output_t, typename... input_ts>
struct FunctionSignature<output_t(input_ts...)>
{
   using return_t = output_t;
   using parameter_ts = tuple<input_ts...>;
};

template <class T> struct create_function_signature;

// Specialization for member functions (lambdas)
template <typename output_t, typename T, typename... input_ts>
struct create_function_signature<output_t (T::*)(input_ts...) const>
{
   using type = FunctionSignature<output_t(input_ts...)>;
};

// Specialization for function pointers
template <typename output_t, typename... input_ts>
struct create_function_signature<output_t (*)(input_ts...)>
{
   using type = FunctionSignature<output_t(input_ts...)>;
};

template <typename T>
constexpr int GetFieldId()
{
   return T::GetFieldId();
}

template <typename Tuple, std::size_t... Is>
constexpr auto extract_field_ids_impl(Tuple&& t, std::index_sequence<Is...>)
{
   return std::array<int, sizeof...(Is)>
   {
      std::decay_t<decltype(std::get<Is>(t))>{}.GetFieldId()...
   };
}

/// @brief Extracts field IDs from a tuple of objects derived from FieldOperator.
///
/// @param t the tuple to extract field IDs from.
/// @returns an array of field IDs.
template <typename... Ts>
constexpr auto extract_field_ids(const std::tuple<Ts...>& t)
{
   return extract_field_ids_impl(t, std::index_sequence_for<Ts...> {});
}

/// @brief Helper function to check if an element is in the array.
///
/// @param arr the array to search in.
/// @param size the size of the array.
/// @param value the value to search for.
/// @returns true if the value is found, false otherwise.
constexpr bool contains(const int* arr, std::size_t size, int value)
{
   for (std::size_t i = 0; i < size; ++i)
   {
      if (arr[i] == value)
      {
         return true;
      }
   }
   return false;
}

/// @brief Function to count unique field IDs in a tuple.
///
/// @param t the tuple to count unique field IDs from.
/// @returns the number of unique field IDs.
template <typename... Ts>
constexpr std::size_t count_unique_field_ids(const std::tuple<Ts...>& t)
{
   auto ids = extract_field_ids(t);
   constexpr std::size_t size = sizeof...(Ts);

   std::array<int, size> unique_ids = {};
   std::size_t unique_count = 0;

   for (std::size_t i = 0; i < size; ++i)
   {
      if (!contains(unique_ids.data(), unique_count, ids[i]))
      {
         unique_ids[unique_count] = ids[i];
         ++unique_count;
      }
   }

   return unique_count;
}

/// @brief Get marked entries from an std::array based on a marker array.
///
/// @param a the std::array to get entries from.
/// @param marker the marker std::array indicating which entries to get.
/// @returns a std::vector containing the marked entries.
template <typename T, std::size_t N>
auto get_marked_entries(
   const std::array<T, N> &a,
   const std::array<bool, N> &marker)
{
   std::vector<T> r;
   for (int i = 0; i < N; i++)
   {
      if (marker[i])
      {
         r.push_back(a[i]);
      }
   }
   return r;
}

/// @brief Filter fields from a tuple based on their field IDs.
///
/// @param t the tuple to filter fields from.
/// @returns a tuple containing only the fields with field IDs not equal to -1.
template <typename... Ts>
constexpr auto filter_fields(const std::tuple<Ts...>& t)
{
   return std::tuple_cat(
             std::conditional_t<Ts::GetFieldId() != -1, std::tuple<Ts>, std::tuple<>> {}...);
}

/// @brief FieldDescriptor struct
///
/// This struct is used to store information about a field.
struct FieldDescriptor
{
   using data_variant_t =
      std::variant<const FiniteElementSpace *,
      const ParFiniteElementSpace *,
      const ParameterSpace *>;

   /// Field ID
   std::size_t id;

   /// Field variant
   data_variant_t data;

   /// Default constructor
   FieldDescriptor() :
      id(SIZE_MAX), data(data_variant_t{}) {}

   /// Constructor
   template <typename T>
   FieldDescriptor(std::size_t field_id, const T* v) :
      id(field_id), data(v) {}
};

namespace dfem
{
template <class... T> constexpr bool always_false = false;
}

/// @brief Entity struct
///
/// This struct is used to store information about an entity type.
namespace Entity
{
struct Element;
struct BoundaryElement;
struct Face;
struct BoundaryFace;
}

/// @brief ThreadBlocks struct
///
/// This struct is used to store information about thread blocks
/// for GPU dispatch.
struct ThreadBlocks
{
   int x = 1;
   int y = 1;
   int z = 1;
};

#if defined(MFEM_USE_CUDA) || defined(MFEM_USE_HIP)
<<<<<<< HEAD
template <typename tag_t>
struct ForallKernel
=======
/*template <typename tag_t>
struct ForallKernel
{
   template <typename func_t>
   __global__ static void run(func_t f, int n)
   {
      int i = blockIdx.x;
      extern __shared__ real_t shmem[];
      if (i < n)
      {
         f(i, shmem);
      }
   }
};*/

template <typename func_t>
__global__ void forall_kernel_shmem(func_t f, int n)
>>>>>>> b639394d
{
   template <typename func_t>
   __global__ static void run(func_t f, int n)
   {
      int i = blockIdx.x;
      extern __shared__ real_t shmem[];
      if (i < n)
      {
         f(i, shmem);
      }
   }
};
#endif

<<<<<<< HEAD
template <typename kernel_tag, typename func_t>
=======
template </*typename kernel_tag,*/ typename func_t>
>>>>>>> b639394d
void forall(func_t f,
            const int &N,
            const ThreadBlocks &blocks,
            int num_shmem = 0,
            real_t *shmem = nullptr)
{
   if (Device::Allows(Backend::CUDA_MASK) ||
       Device::Allows(Backend::HIP_MASK))
   {
#if (defined(MFEM_USE_CUDA) || defined(MFEM_USE_HIP))
      int num_bytes = num_shmem * sizeof(decltype(shmem));
      dim3 block_size(blocks.x, blocks.y, blocks.z);
<<<<<<< HEAD
      ForallKernel<kernel_tag>::run<<<N, block_size, num_bytes>>>(f, N);
=======
      // ForallKernel<kernel_tag>::run<<<N, block_size, num_bytes>>>(f, N);
      if (num_bytes > 0)
      {
         forall_kernel_shmem<<<N, block_size, num_bytes>>>(f, N);
      }
      else
      {
         forall_kernel_shmem<<<N, block_size>>>(f, N);
      }
>>>>>>> b639394d
#if defined(MFEM_USE_CUDA)
      MFEM_GPU_CHECK(cudaGetLastError());
#elif defined(MFEM_USE_HIP)
      MFEM_GPU_CHECK(hipGetLastError());
#endif
      // MFEM_DEVICE_SYNC;
#endif
   }
   else if (Device::Allows(Backend::CPU_MASK))
   {
      MFEM_ASSERT(!((bool)num_shmem != (bool)shmem),
                  "Backend::CPU needs a pre-allocated shared memory block");
      for (int i = 0; i < N; i++)
      {
         f(i, shmem);
      }
   }
   else
   {
      MFEM_ABORT("no compute backend available");
   }
}

/// @todo To be removed.
class FDJacobian : public Operator
{
public:
   FDJacobian(const Operator &op, const Vector &x, real_t fixed_eps = 0.0) :
      Operator(op.Height(), op.Width()),
      op(op),
      x(x),
      fixed_eps(fixed_eps)
   {
      f.UseDevice(x.UseDevice());
      f.SetSize(Height());

      xpev.UseDevice(x.UseDevice());
      xpev.SetSize(Width());

      op.Mult(x, f);

      const real_t xnorm_local = x.Norml2();
      MPI_Allreduce(&xnorm_local, &xnorm, 1, MPITypeMap<real_t>::mpi_type, MPI_SUM,
                    MPI_COMM_WORLD);
   }

   void Mult(const Vector &v, Vector &y) const override
   {
      // See [1] for choice of eps.
      //
      // [1] Woodward, C.S., Gardner, D.J. and Evans, K.J., 2015. On the use of
      // finite difference matrix-vector products in Newton-Krylov solvers for
      // implicit climate dynamics with spectral elements. Procedia Computer
      // Science, 51, pp.2036-2045.
      real_t eps;
      if (fixed_eps > 0.0)
      {
         eps = fixed_eps;
      }
      else
      {
         const real_t vnorm_local = v.Norml2();
         real_t vnorm;
         MPI_Allreduce(&vnorm_local, &vnorm, 1, MPITypeMap<real_t>::mpi_type, MPI_SUM,
                       MPI_COMM_WORLD);
         eps = lambda * (lambda + xnorm / vnorm);
      }

      // x + eps * v
      {
         const auto d_v = v.Read();
         const auto d_x = x.Read();
         auto d_xpev = xpev.Write();
         mfem::forall(x.Size(), [=] MFEM_HOST_DEVICE (int i)
         {
            d_xpev[i] = d_x[i] + eps * d_v[i];
         });
      }

      // y = f(x + eps * v)
      op.Mult(xpev, y);

      // y = (f(x + eps * v) - f(x)) / eps
      {
         const auto d_f = f.Read();
         auto d_y = y.ReadWrite();
         mfem::forall(f.Size(), [=] MFEM_HOST_DEVICE (int i)
         {
            d_y[i] = (d_y[i] - d_f[i]) / eps;
         });
      }
   }

   virtual MemoryClass GetMemoryClass() const override
   {
      return Device::GetDeviceMemoryClass();
   }

private:
   const Operator &op;
   Vector x, f;
   mutable Vector xpev;
   real_t lambda = 1.0e-6;
   real_t fixed_eps;
   real_t xnorm;
};

/// @brief Find the index of a field descriptor in a vector of field descriptors.
///
/// @param id the field ID to search for.
/// @param fields the vector of field descriptors.
/// @returns the index of the field descriptor with the given ID,
/// or SIZE_MAX if not found.
inline
std::size_t FindIdx(const std::size_t& id,
                    const std::vector<FieldDescriptor>& fields)
{
   for (std::size_t i = 0; i < fields.size(); i++)
   {
      if (fields[i].id == id)
      {
         return i;
      }
   }
   return SIZE_MAX;
}

/// @brief Get the vdof size of a field descriptor.
///
/// @param f the field descriptor.
/// @returns the vdof size of the field descriptor.
inline
int GetVSize(const FieldDescriptor &f)
{
   return std::visit([](auto arg)
   {
      if (arg == nullptr)
      {
         MFEM_ABORT("FieldDescriptor data is nullptr");
      }

      using T = std::decay_t<decltype(arg)>;
      if constexpr (std::is_same_v<T, const FiniteElementSpace *> ||
                    std::is_same_v<T, const ParFiniteElementSpace *>)
      {
         return arg->GetVSize();
      }
      else if constexpr (std::is_same_v<T, const ParameterSpace *>)
      {
         return arg->GetVSize();
      }
      else
      {
         static_assert(dfem::always_false<T>, "can't use GetVSize on type");
      }
      return 0; // Unreachable, but avoids compiler warning
   }, f.data);
}

/// @brief Get the element vdofs of a field descriptor.
///
/// @note Can't be used with ParameterSpace.
///
/// @param f the field descriptor.
/// @param el the element index.
/// @param vdofs the array to store the element vdofs.
inline
void GetElementVDofs(const FieldDescriptor &f, int el, Array<int> &vdofs)
{
   return std::visit([&](auto arg)
   {
      if (arg == nullptr)
      {
         MFEM_ABORT("FieldDescriptor data is nullptr");
      }

      using T = std::decay_t<decltype(arg)>;
      if constexpr (std::is_same_v<T, const FiniteElementSpace *>)
      {
         arg->GetElementVDofs(el, vdofs);
      }
      else if constexpr (std::is_same_v<T, const ParFiniteElementSpace *>)
      {
         arg->GetElementVDofs(el, vdofs);
      }
      else if constexpr (std::is_same_v<T, const ParameterSpace *>)
      {
         MFEM_ABORT("internal error");
      }
      else
      {
         static_assert(dfem::always_false<T>, "can't use GetElementVdofs on type");
      }
   }, f.data);
}

/// @brief Get the true dof size of a field descriptor.
///
/// @param f the field descriptor.
/// @returns the true dof size of the field descriptor.
inline
int GetTrueVSize(const FieldDescriptor &f)
{
   return std::visit([](auto arg)
   {
      if (arg == nullptr)
      {
         MFEM_ABORT("FieldDescriptor data is nullptr");
      }

      using T = std::decay_t<decltype(arg)>;
      if constexpr (std::is_same_v<T, const FiniteElementSpace *>)
      {
         return arg->GetTrueVSize();
      }
      else if constexpr (std::is_same_v<T, const ParFiniteElementSpace *>)
      {
         return arg->GetTrueVSize();
      }
      else if constexpr (std::is_same_v<T, const ParameterSpace *>)
      {
         return arg->GetTrueVSize();
      }
      else
      {
         static_assert(dfem::always_false<T>, "can't use GetTrueVSize on type");
      }
      return 0; // Unreachable, but avoids compiler warning
   }, f.data);
}

/// @brief Get the vdim of a field descriptor.
///
/// @param f the field descriptor.
/// @returns the vdim of the field descriptor.
inline
int GetVDim(const FieldDescriptor &f)
{
   return std::visit([](auto && arg)
   {
      using T = std::decay_t<decltype(arg)>;
      if constexpr (std::is_same_v<T, const FiniteElementSpace *>)
      {
         return arg->GetVDim();
      }
      else if constexpr (std::is_same_v<T, const ParFiniteElementSpace *>)
      {
         return arg->GetVDim();
      }
      else if constexpr (std::is_same_v<T, const ParameterSpace *>)
      {
         return arg->GetVDim();
      }
      else
      {
         static_assert(dfem::always_false<T>, "can't use GetVDim on type");
      }
      return 0; // Unreachable, but avoids compiler warning
   }, f.data);
}

/// @brief Get the spatial dimension of a field descriptor.
///
/// @param f the field descriptor.
/// @tparam entity_t the entity type (see Entity).
/// @returns the spatial dimension of the field descriptor.
template <typename entity_t>
int GetDimension(const FieldDescriptor &f)
{
   return std::visit([](auto && arg)
   {
      using T = std::decay_t<decltype(arg)>;
      if constexpr (std::is_same_v<T, const FiniteElementSpace *> ||
                    std::is_same_v<T, const ParFiniteElementSpace *>)
      {
         if constexpr (std::is_same_v<entity_t, Entity::Element>)
         {
            return arg->GetMesh()->Dimension();
         }
         else if constexpr (std::is_same_v<entity_t, Entity::BoundaryElement>)
         {
            return arg->GetMesh()->Dimension() - 1;
         }
      }
      else if constexpr (std::is_same_v<T, const ParameterSpace *>)
      {
         return arg->Dimension();
      }
      else
      {
         static_assert(dfem::always_false<T>, "can't use GetDimension on type");
      }
      return 0; // Unreachable, but avoids compiler warning
   }, f.data);
}


/// @brief Get the prolongation operator for a field descriptor.
///
/// @param f the field descriptor.
/// @returns the prolongation operator for the field descriptor.
inline
const Operator *get_prolongation(const FieldDescriptor &f)
{
   return std::visit([](auto&& arg) -> const Operator*
   {
      using T = std::decay_t<decltype(arg)>;
      if constexpr (std::is_same_v<T, const FiniteElementSpace *> ||
                    std::is_same_v<T, const ParFiniteElementSpace *>)
      {
         return arg->GetProlongationMatrix();
      }
      else if constexpr (std::is_same_v<T, const ParameterSpace *>)
      {
         return arg->GetProlongationMatrix();
      }
      else
      {
         static_assert(dfem::always_false<T>, "can't use GetProlongation on type");
      }
      return nullptr; // Unreachable, but avoids compiler warning
   }, f.data);
}

/// @brief Get the element restriction operator for a field descriptor.
///
/// @param f the field descriptor.
/// @param o the element dof ordering.
/// @returns the element restriction operator for the field descriptor in
/// specified ordering.
inline
const Operator *get_element_restriction(const FieldDescriptor &f,
                                        ElementDofOrdering o)
{
   return std::visit([&o](auto&& arg) -> const Operator*
   {
      using T = std::decay_t<decltype(arg)>;
      if constexpr (std::is_same_v<T, const FiniteElementSpace *>
                    || std::is_same_v<T, const ParFiniteElementSpace *>)
      {
         return arg->GetElementRestriction(o);
      }
      else if constexpr (std::is_same_v<T, const ParameterSpace *>)
      {
         return arg->GetElementRestriction(o);
      }
      else
      {
         static_assert(dfem::always_false<T>, "can't use GetElementRestriction on type");
      }
      return nullptr; // Unreachable, but avoids compiler warning
   }, f.data);
}

/// @brief Get the restriction operator for a field descriptor.
///
/// @param f the field descriptor.
/// @param o the element dof ordering.
/// @returns the restriction operator for the field descriptor in
/// specified ordering.
template <typename entity_t>
inline
const Operator *get_restriction(const FieldDescriptor &f,
                                const ElementDofOrdering &o)
{
   if constexpr (std::is_same_v<entity_t, Entity::Element>)
   {
      return get_element_restriction(f, o);
   }
   MFEM_ABORT("restriction not implemented for Entity");
   return nullptr;
}

/// @brief Get a transpose restriction callback for a field descriptor.
///
/// @param f the field descriptor.
/// @param o the element dof ordering.
/// @param fop the field operator.
/// @returns a tuple containting a std::function with the transpose
/// restriction callback and it's height.
template <typename entity_t, typename fop_t>
inline std::tuple<std::function<void(const Vector&, Vector&)>, int>
get_restriction_transpose(
   const FieldDescriptor &f,
   const ElementDofOrdering &o,
   const fop_t &fop)
{
   if constexpr (is_sum_fop<fop_t>::value)
   {
      auto RT = [=](const Vector &v_e, Vector &v_l)
      {
         v_l = v_e;
      };
      return std::make_tuple(RT, 1);
   }
   else
   {
      const Operator *R = get_restriction<entity_t>(f, o);
      std::function<void(const Vector&, Vector&)> RT = [=](const Vector &x, Vector &y)
      {
         R->MultTranspose(x, y);
      };
      return std::make_tuple(RT, R->Height());
   }
   return std::make_tuple(
             std::function<void(const Vector&, Vector&)>([](const Vector&, Vector&)
   {
      /* no-op */
   }), 0); // Never reached, but avoids compiler warning.
}

/// @brief Apply the prolongation operator to a field.
///
/// @param field the field descriptor.
/// @param x the input vector in tdofs.
/// @param field_l the output vector in vdofs.
inline
void prolongation(const FieldDescriptor field, const Vector &x, Vector &field_l)
{
   const auto P = get_prolongation(field);
   field_l.SetSize(P->Height());
   P->Mult(x, field_l);
}

/// @brief Apply the prolongation operator to a vector of fields.
///
/// x is a long vector containing the data for all fields on tdofs and
/// fields contains the information about each individual field to retrieve
/// it's corresponding prolongation.
///
/// @param fields the array of field descriptors.
/// @param x the input vector in tdofs.
/// @param fields_l the array of output vectors in vdofs.
/// @tparam N the number of fields.
/// @tparam M the number of output fields.
template <std::size_t N, std::size_t M>
void prolongation(const std::array<FieldDescriptor, N> fields,
                  const Vector &x,
                  std::array<Vector, M> &fields_l)
{
   int data_offset = 0;
   for (int i = 0; i < N; i++)
   {
      const auto P = get_prolongation(fields[i]);
      const int width = P->Width();
      // const Vector x_i(x.GetData() + data_offset, width);
      const Vector x_i(const_cast<Vector&>(x), data_offset, width);
      fields_l[i].SetSize(P->Height());

      P->Mult(x_i, fields_l[i]);
      data_offset += width;
   }
}

/// @brief Apply the prolongation operator to a vector of fields.
///
/// x is a long vector containing the data for all fields on tdofs and
/// fields contains the information about each individual field to retrieve
/// it's corresponding prolongation.
///
/// @param fields the array of field descriptors.
/// @param x the input vector in tdofs.
/// @param fields_l the array of output vectors in vdofs.
inline
void prolongation(const std::vector<FieldDescriptor> fields,
                  const Vector &x,
                  std::vector<Vector> &fields_l)
{
   int data_offset = 0;
   for (std::size_t i = 0; i < fields.size(); i++)
   {
      const auto P = get_prolongation(fields[i]);
      const int width = P->Width();
      const Vector x_i(const_cast<Vector&>(x), data_offset, width);
      fields_l[i].SetSize(P->Height());
      P->Mult(x_i, fields_l[i]);
      data_offset += width;
   }
}

/// @brief Get a transpose prolongation callback for a field descriptor.
///
/// In the special case of a one field operator, the transpose prolongation
/// is a simple sum of the local vector that is reduced to the global vector.
///
/// @param f the field descriptor.
/// @param fop the field operator.
/// @param mpi_comm the MPI communicator.
/// @tparam fop_t the field operator type.
template <typename fop_t>
inline
std::function<void(const Vector&, Vector&)> get_prolongation_transpose(
   const FieldDescriptor &f,
   const fop_t &fop,
   MPI_Comm mpi_comm)
{
   if constexpr (is_sum_fop<fop_t>::value)
   {
      auto PT = [=](const Vector &r_local, Vector &y)
      {
         MFEM_ASSERT(y.Size() == 1, "output size doesn't match kernel description");
         real_t local_sum = r_local.Sum();
         MPI_Allreduce(&local_sum, y.GetData(), 1, MPI_DOUBLE, MPI_SUM, mpi_comm);
      };
      return PT;
   }
   else if constexpr (is_identity_fop<fop_t>::value)
   {
      auto PT = [=](const Vector &r_local, Vector &y)
      {
         y = r_local;
      };
      return PT;
   }
   const Operator *P = get_prolongation(f);
   auto PT = [=](const Vector &r_local, Vector &y)
   {
      P->MultTranspose(r_local, y);
   };
   return PT;
}

/// @brief Apply the restriction operator to a field.
///
/// @param u the field descriptor.
/// @param u_l the input vector in vdofs.
/// @param field_e the output vector in edofs.
/// @param ordering the element dof ordering.
/// @tparam entity_t the entity type (see Entity).
template <typename entity_t>
void restriction(const FieldDescriptor u,
                 const Vector &u_l,
                 Vector &field_e,
                 ElementDofOrdering ordering)
{
   const auto R = get_restriction<entity_t>(u, ordering);
   MFEM_ASSERT(R->Width() == u_l.Size(),
               "restriction not applicable to given data size");
   const int height = R->Height();
   field_e.SetSize(height);
   R->Mult(u_l, field_e);
}

/// @brief Apply the restriction operator to a vector of fields.
///
/// @param u the vector of field descriptors.
/// @param u_l the vector of input vectors in vdofs.
/// @param fields_e the vector of output vectors in edofs.
/// @param ordering the element dof ordering.
/// @param offset the array index offset to start writing in fields_e.
/// @tparam entity_t the entity type (see Entity).
template <typename entity_t>
void restriction(const std::vector<FieldDescriptor> u,
                 const std::vector<Vector> &u_l,
                 std::vector<Vector> &fields_e,
                 ElementDofOrdering ordering,
                 const int offset = 0)
{
   for (std::size_t i = 0; i < u.size(); i++)
   {
      const auto R = get_restriction<entity_t>(u[i], ordering);
      MFEM_ASSERT(R->Width() == u_l[i].Size(),
                  "restriction not applicable to given data size");
      const int height = R->Height();
      fields_e[i + offset].SetSize(height);
      R->Mult(u_l[i], fields_e[i + offset]);
   }
}

// TODO: keep this temporarily
template <std::size_t N, std::size_t M>
void element_restriction(const std::array<FieldDescriptor, N> u,
                         const std::array<Vector, N> &u_l,
                         std::array<Vector, M> &fields_e,
                         ElementDofOrdering ordering,
                         const int offset = 0)
{
   for (int i = 0; i < N; i++)
   {
      const auto R = get_element_restriction(u[i], ordering);
      MFEM_ASSERT(R->Width() == u_l[i].Size(),
                  "element restriction not applicable to given data size");
      const int height = R->Height();
      fields_e[i + offset].SetSize(height);
      R->Mult(u_l[i], fields_e[i + offset]);
   }
}

/// @brief Get the number of entities of a given type.
///
/// @param mesh the mesh.
/// @tparam entity_t the entity type (see Entity).
/// @returns the number of entities of the given type.
template <typename entity_t>
int GetNumEntities(const mfem::Mesh &mesh)
{
   if constexpr (std::is_same_v<entity_t, Entity::Element>)
   {
      return mesh.GetNE();
   }
   else if constexpr (std::is_same_v<entity_t, Entity::BoundaryElement>)
   {
      return mesh.GetNBE();
   }
   else
   {
      static_assert(dfem::always_false<entity_t>, "can't use GetNumEntites on type");
   }
   return 0; // Unreachable, but avoids compiler warning
}

/// @brief Get the GetDofToQuad object for a given entity type.
///
/// This function retrieves the DofToQuad object for a given field descriptor
/// and integration rule.
///
/// @param f the field descriptor.
/// @param ir the integration rule.
/// @param mode the mode of the DofToQuad object.
/// @tparam entity_t the entity type (see Entity).
template <typename entity_t>
inline
const DofToQuad *GetDofToQuad(const FieldDescriptor &f,
                              const IntegrationRule &ir,
                              DofToQuad::Mode mode)
{
   return std::visit([&ir, &mode](auto&& arg) -> const DofToQuad*
   {
      using T = std::decay_t<decltype(arg)>;
      if constexpr (std::is_same_v<T, const FiniteElementSpace *>
                    || std::is_same_v<T, const ParFiniteElementSpace *>)
      {
         if constexpr (std::is_same_v<entity_t, Entity::Element>)
         {
            return &arg->GetTypicalFE()->GetDofToQuad(ir, mode);
         }
         else if constexpr (std::is_same_v<entity_t, Entity::BoundaryElement>)
         {
            return &arg->GetTypicalTraceElement()->GetDofToQuad(ir, mode);
         }
      }
      else if constexpr (std::is_same_v<T, const ParameterSpace *>)
      {
         return &arg->GetDofToQuad();
      }
      else
      {
         static_assert(dfem::always_false<T>, "can't use GetDofToQuad on type");
      }
      return nullptr; // Unreachable, but avoids compiler warning
   }, f.data);
}

/// @brief Check the compatibility of a field operator type with a
/// FieldDescriptor.
///
/// This function checks if the field operator type is compatible with the
/// FieldDescriptor type.
///
/// @param f the field descriptor.
/// @tparam field_operator_t the field operator type.
template <typename field_operator_t>
void CheckCompatibility(const FieldDescriptor &f)
{
   std::visit([](auto && arg)
   {
      using T = std::decay_t<decltype(arg)>;
      if constexpr (std::is_same_v<T, const FiniteElementSpace *> ||
                    std::is_same_v<T, const ParFiniteElementSpace *>)
      {
         if constexpr (std::is_same_v<field_operator_t, Value<>>)
         {
            // Supported by all FE spaces
         }
         else if constexpr (std::is_same_v<field_operator_t, Gradient<>>)
         {
            MFEM_ASSERT(arg->GetTypicalElement()->GetMapType() ==
                        FiniteElement::MapType::VALUE,
                        "Gradient not compatible with FE");
         }
         else
         {
            static_assert(dfem::always_false<T, field_operator_t>,
                          "FieldOperator not compatible with FiniteElementSpace");
         }
      }
      else if constexpr (std::is_same_v<T, const ParameterSpace *>)
      {
         if constexpr (std::is_same_v<field_operator_t, Identity<>>)
         {
            // Only supported field operation for ParameterSpace
         }
         else
         {
            static_assert(dfem::always_false<T, field_operator_t>,
                          "FieldOperator not compatible with ParameterSpace");
         }
      }
      else
      {
         static_assert(dfem::always_false<T, field_operator_t>,
                       "Operator not compatible with FE");
      }
   }, f.data);
}

/// @brief Get the size on quadrature point for a field operator type
/// and FieldDescriptor combination.
///
/// @tparam entity_t the entity type (see Entity).
/// @tparam field_operator_t the field operator type.
/// @param f the field descriptor.
/// @returns the size on quadrature point.
template <typename entity_t, typename field_operator_t>
int GetSizeOnQP(const field_operator_t &, const FieldDescriptor &f)
{
   // CheckCompatibility<field_operator_t>(f);

   if constexpr (is_value_fop<field_operator_t>::value)
   {
      return GetVDim(f);
   }
   else if constexpr (is_gradient_fop<field_operator_t>::value)
   {
      return GetVDim(f) * GetDimension<entity_t>(f);
   }
   else if constexpr (is_identity_fop<field_operator_t>::value)
   {
      return GetVDim(f);
   }
   else if constexpr (is_sum_fop<field_operator_t>::value)
   {
      return 1;
   }
   else
   {
      MFEM_ABORT("can't get size on quadrature point for field descriptor");
   }
   return 0; // Unreachable, but avoids compiler warning
}

/// @brief Create a map from field operator types to FieldDescriptor indices.
///
/// @param fields the vector of field descriptors.
/// @param fops the field operator types.
/// @tparam entity_t the entity type (see Entity).
/// @returns an array mapping field operator types to field descriptor indices.
template <typename entity_t, typename field_operator_ts>
std::array<int, tuple_size<field_operator_ts>::value>
create_descriptors_to_fields_map(
   const std::vector<FieldDescriptor> &fields,
   field_operator_ts &fops)
{
   std::array<int, tuple_size<field_operator_ts>::value> map;

   auto find_id = [](const std::vector<FieldDescriptor> &fields, std::size_t i)
   {
      auto it = std::find_if(begin(fields), end(fields),
                             [&](const FieldDescriptor &field)
      {
         return field.id == i;
      });

      if (it == fields.end())
      {
         return -1;
      }
      return static_cast<int>(it - fields.begin());
   };

   auto f = [&](auto &fop, auto &map)
   {
      if constexpr (std::is_same_v<std::decay_t<decltype(fop)>, Weight>)
      {
         // TODO-bug: stealing dimension from the first field
         fop.dim = GetDimension<Entity::Element>(fields[0]);
         fop.vdim = 1;
         fop.size_on_qp = 1;
         map = -1;
      }
      else
      {
         int i = find_id(fields, fop.GetFieldId());
         if (i != -1)
         {
            fop.dim = GetDimension<entity_t>(fields[i]);
            fop.vdim = GetVDim(fields[i]);
            fop.size_on_qp = GetSizeOnQP<entity_t>(fop, fields[i]);
            map = i;
         }
         else
         {
            MFEM_ABORT("can't find field for id: " << fop.GetFieldId());
         }
      }
   };

   for_constexpr<tuple_size<field_operator_ts>::value>([&](auto idx)
   {
      f(get<idx>(fops), map[idx]);
   });

   return map;
}

/// @brief Wrap input memory for a given set of inputs.
template <typename input_t, std::size_t... i>
std::array<DeviceTensor<3>, sizeof...(i)> wrap_input_memory(
   std::array<Vector, sizeof...(i)> &input_qp_mem, int num_qp, int num_entities,
   const input_t &inputs, std::index_sequence<i...>)
{
   return {DeviceTensor<3>(input_qp_mem[i].Write(), get<i>(inputs).size_on_qp, num_qp, num_entities) ...};
}

/// @brief Create input memory for a given set of inputs.
template <typename input_t, std::size_t... i>
std::array<Vector, sizeof...(i)> create_input_qp_memory(
   int num_qp,
   int num_entities,
   input_t &inputs,
   std::index_sequence<i...>)
{
   return {Vector(get<i>(inputs).size_on_qp * num_qp * num_entities)...};
}

/// @brief DofToQuadMap struct
///
/// This struct is used to store the mapping from degrees of freedom to
/// quadrature points for a given field operator type.
struct DofToQuadMap
{
   /// Enumeration for the indices of the mappings B and G.
   enum Index
   {
      QP,
      DIM,
      DOF
   };

   /// @brief Basis functions evaluated at quadrature points.
   ///
   /// This is a 3D tensor with dimensions (num_qp, dim, num_dofs).
   DeviceTensor<3, const real_t> B;

   /// @brief Gradient of the basis functions evaluated at quadrature points.
   ///
   /// This is a 3D tensor with dimensions (num_qp, dim, num_dofs).
   DeviceTensor<3, const real_t> G;

   /// Reverse mapping indicating which input this map belongs to.
   int which_input = -1;
};

/// @brief Get the size on quadrature point for a given set of inputs.
///
/// @param inputs the inputs tuple.
/// @returns a vector containing the size on quadrature point for each input.
template <typename input_t, std::size_t... i>
std::vector<int> get_input_size_on_qp(
   const input_t &inputs,
   std::index_sequence<i...>)
{
   return {get<i>(inputs).size_on_qp...};
}

struct SharedMemory
{
   enum Index
   {
      INPUT_DTQ,
      OUTPUT_DTQ,
      FIELD,
      DIRECTION,
      INPUT,
      SHADOW,
      OUTPUT,
      TEMP
   };
};

template <std::size_t num_fields, std::size_t num_inputs, std::size_t num_outputs>
struct SharedMemoryInfo
{
   int total_size;
   std::array<int, 8> offsets;
   std::array<std::array<int, 2>, num_inputs> input_dtq_sizes;
   std::array<std::array<int, 2>, num_outputs> output_dtq_sizes;
   std::array<int, num_fields> field_sizes;
   int direction_size;
   std::array<int, num_inputs> input_sizes;
   std::array<int, num_inputs> shadow_sizes;
   int residual_size;
   std::array<int, 6> temp_sizes;
};

template <typename entity_t, std::size_t num_fields, std::size_t num_inputs, std::size_t num_outputs, typename input_t>
SharedMemoryInfo<num_fields, num_inputs, num_outputs>
get_shmem_info(
   const std::array<DofToQuadMap, num_inputs> &input_dtq_maps,
   const std::array<DofToQuadMap, num_outputs> &output_dtq_maps,
   const std::vector<FieldDescriptor> &fields,
   const int &num_entities,
   const input_t &inputs,
   const int &num_qp,
   const std::vector<int> &input_size_on_qp,
   const int &residual_size_on_qp,
   const ElementDofOrdering &dof_ordering,
   const int &derivative_action_field_idx = -1)
{
   std::array<int, 8> offsets = {0};
   int total_size = 0;

   offsets[SharedMemory::Index::INPUT_DTQ] = total_size;
   std::array<std::array<int, 2>, num_inputs> input_dtq_sizes;
   int max_dtq_qps = 0;
   int max_dtq_dofs = 0;
   for (std::size_t i = 0; i < num_inputs; i++)
   {
      auto a = input_dtq_maps[i].B.GetShape();
      input_dtq_sizes[i][0] = a[0] * a[1] * a[2];
      auto b = input_dtq_maps[i].G.GetShape();
      input_dtq_sizes[i][1] = b[0] * b[1] * b[2];

      max_dtq_qps = std::max(max_dtq_qps, a[DofToQuadMap::Index::QP]);
      max_dtq_dofs = std::max(max_dtq_dofs, a[DofToQuadMap::Index::DOF]);

      total_size += std::accumulate(std::begin(input_dtq_sizes[i]),
                                    std::end(input_dtq_sizes[i]),
                                    0);
   }

   offsets[SharedMemory::Index::OUTPUT_DTQ] = total_size;
   std::array<std::array<int, 2>, num_outputs> output_dtq_sizes;
   for (std::size_t i = 0; i < num_outputs; i++)
   {
      auto a = output_dtq_maps[i].B.GetShape();
      output_dtq_sizes[i][0] = a[0] * a[1] * a[2];
      auto b = output_dtq_maps[i].G.GetShape();
      output_dtq_sizes[i][1] = b[0] * b[1] * b[2];

      max_dtq_qps = std::max(max_dtq_qps, a[DofToQuadMap::Index::QP]);
      max_dtq_dofs = std::max(max_dtq_dofs, a[DofToQuadMap::Index::DOF]);

      total_size += std::accumulate(std::begin(output_dtq_sizes[i]),
                                    std::end(output_dtq_sizes[i]),
                                    0);
   }

   offsets[SharedMemory::Index::FIELD] = total_size;
   std::array<int, num_fields> field_sizes;
   for (std::size_t i = 0; i < num_fields; i++)
   {
      field_sizes[i] =
         num_entities
         ? (get_restriction<entity_t>(fields[i], dof_ordering)->Height()
            / num_entities)
         : 0;
   }
   total_size += std::accumulate(
                    std::begin(field_sizes), std::end(field_sizes), 0);

   offsets[SharedMemory::Index::DIRECTION] = total_size;
   int direction_size = 0;
   if (derivative_action_field_idx != -1)
   {
      direction_size =
         num_entities ? (get_restriction<entity_t>(
                            fields[derivative_action_field_idx], dof_ordering)
                         ->Height()
                         / num_entities)
         : 0;
      total_size += direction_size;
   }

   offsets[SharedMemory::Index::INPUT] = total_size;
   std::array<int, num_inputs> input_sizes;
   for (std::size_t i = 0; i < num_inputs; i++)
   {
      input_sizes[i] = input_size_on_qp[i] * num_qp;
   }
   total_size += std::accumulate(
                    std::begin(input_sizes), std::end(input_sizes), 0);

   offsets[SharedMemory::Index::SHADOW] = total_size;
   std::array<int, num_inputs> shadow_sizes{0};
   if (derivative_action_field_idx != -1)
   {
      for (std::size_t i = 0; i < num_inputs; i++)
      {
         shadow_sizes[i] = input_size_on_qp[i] * num_qp;
      }
      total_size += std::accumulate(
                       std::begin(shadow_sizes), std::end(shadow_sizes), 0);
   }

   offsets[SharedMemory::Index::OUTPUT] = total_size;
   const int residual_size = residual_size_on_qp;
   total_size += residual_size * num_qp;

   offsets[SharedMemory::Index::TEMP] = total_size;
   constexpr int num_temp = 6;
   std::array<int, num_temp> temp_sizes = {0};
   // TODO-bug: this assumes q1d >= d1d
   const int q1d = max_dtq_qps;
   [[maybe_unused]] const int d1d = max_dtq_dofs;

   // TODO-bug: this depends on the dimension
   constexpr int hardcoded_temp_num = 6;
   for (std::size_t i = 0; i < hardcoded_temp_num; i++)
   {
      // TODO-bug: over-allocates if q1d <= d1d
      temp_sizes[i] = q1d * q1d * q1d;
   }
   total_size += std::accumulate(
                    std::begin(temp_sizes), std::end(temp_sizes), 0);

   return SharedMemoryInfo<num_fields, num_inputs, num_outputs>
   {
      total_size,
      offsets,
      input_dtq_sizes,
      output_dtq_sizes,
      field_sizes,
      direction_size,
      input_sizes,
      shadow_sizes,
      residual_size,
      temp_sizes
   };
}

template <typename shmem_info_t>
void print_shared_memory_info(shmem_info_t &shmem_info)
{
   out << "Shared Memory Info\n"
       << "total size: " << shmem_info.total_size
       << " " << "(" << shmem_info.total_size * real_t(sizeof(real_t))/1024.0 << "kb)";
   out << "\ninput dtq sizes (B G): ";
   for (auto &i : shmem_info.input_dtq_sizes)
   {
      out << "(";
      for (int j = 0; j < 2; j++)
      {
         out << i[j];
         if (j < 1)
         {
            out << " ";
         }
      }
      out << ") ";
   }
   out << "\noutput dtq sizes (B G): ";
   for (auto &i : shmem_info.output_dtq_sizes)
   {
      out << "(";
      for (int j = 0; j < 2; j++)
      {
         out << i[j];
         if (j < 1)
         {
            out << " ";
         }
      }
      out << ") ";
   }
   out << "\nfield sizes: ";
   for (auto &i : shmem_info.field_sizes)
   {
      out << i << " ";
   }
   out << "\ndirection size: ";
   out << shmem_info.direction_size << " ";
   out << "\ninput sizes: ";
   for (auto &i : shmem_info.input_sizes)
   {
      out << i << " ";
   }
   out << "\nshadow sizes: ";
   for (auto &i : shmem_info.shadow_sizes)
   {
      out << i << " ";
   }
   out << "\ntemp sizes: ";
   for (auto &i : shmem_info.temp_sizes)
   {
      out << i << " ";
   }
   out << "\noffsets: ";
   for (auto &i : shmem_info.offsets)
   {
      out << i << " ";
   }
   out << "\n\n";
}

template <std::size_t N>
MFEM_HOST_DEVICE inline
std::array<DofToQuadMap, N> load_dtq_mem(
   void *mem,
   int offset,
   const std::array<std::array<int, 2>, N> &sizes,
   const std::array<DofToQuadMap, N> &dtq)
{
   std::array<DofToQuadMap, N> f;
   for (std::size_t i = 0; i < N; i++)
   {
      if (dtq[i].which_input != -1)
      {
         const auto [nqp_b, dim_b, ndof_b] = dtq[i].B.GetShape();
         const auto B = Reshape(&dtq[i].B[0], nqp_b, dim_b, ndof_b);
         auto mem_Bi = Reshape(reinterpret_cast<real_t *>(mem) + offset, nqp_b, dim_b,
                               ndof_b);

         MFEM_FOREACH_THREAD(q, x, nqp_b)
         {
            MFEM_FOREACH_THREAD(d, y, ndof_b)
            {
               for (int b = 0; b < dim_b; b++)
               {
                  auto v = B(q, b, d);
                  mem_Bi(q, b, d) = v;
               }
            }
         }

         offset += sizes[i][0];

         const auto [nqp_g, dim_g, ndof_g] = dtq[i].G.GetShape();
         const auto G = Reshape(&dtq[i].G[0], nqp_g, dim_g, ndof_g);
         auto mem_Gi = Reshape(reinterpret_cast<real_t *>(mem) + offset, nqp_g, dim_g,
                               ndof_g);

         MFEM_FOREACH_THREAD(q, x, nqp_g)
         {
            MFEM_FOREACH_THREAD(d, y, ndof_g)
            {
               for (int b = 0; b < dim_g; b++)
               {
                  mem_Gi(q, b, d) = G(q, b, d);
               }
            }
         }

         offset += sizes[i][1];

         f[i] = DofToQuadMap{DeviceTensor<3, const real_t>(&mem_Bi[0], nqp_b, dim_b, ndof_b),
                             DeviceTensor<3, const real_t>(&mem_Gi[0], nqp_g, dim_g, ndof_g),
                             dtq[i].which_input};
      }
      else
      {
         // When which_input is -1, just copy the original DofToQuadMap with empty data.
         f[i] = dtq[i];
      }
   }
   return f;
}

template <std::size_t num_fields>
MFEM_HOST_DEVICE inline
std::array<DeviceTensor<1>, num_fields>
load_field_mem(
   void *mem,
   int offset,
   const std::array<int, num_fields> &sizes,
   const std::array<DeviceTensor<2>, num_fields> &fields_e,
   const int &entity_idx)
{
   std::array<DeviceTensor<1>, num_fields> f;

   for_constexpr<num_fields>([&](auto field_idx)
   {
      int block_size = MFEM_THREAD_SIZE(x) *
                       MFEM_THREAD_SIZE(y) *
                       MFEM_THREAD_SIZE(z);
      int tid = MFEM_THREAD_ID(x) +
                MFEM_THREAD_SIZE(x) *
                (MFEM_THREAD_ID(y) + MFEM_THREAD_SIZE(y) * MFEM_THREAD_ID(z));
      for (int k = tid; k < sizes[field_idx]; k += block_size)
      {
         reinterpret_cast<real_t *>(mem)[offset + k] =
            fields_e[field_idx](k, entity_idx);
      }

      f[field_idx] =
         DeviceTensor<1>(&reinterpret_cast<real_t *> (mem)[offset], sizes[field_idx]);

      offset += sizes[field_idx];
   });

   return f;
}

MFEM_HOST_DEVICE inline
DeviceTensor<1> load_direction_mem(
   void *mem,
   int offset,
   const int &size,
   const DeviceTensor<2> &direction,
   const int &entity_idx)
{
   int block_size = MFEM_THREAD_SIZE(x) *
                    MFEM_THREAD_SIZE(y) *
                    MFEM_THREAD_SIZE(z);
   int tid = MFEM_THREAD_ID(x) +
             MFEM_THREAD_SIZE(x) *
             (MFEM_THREAD_ID(y) + MFEM_THREAD_SIZE(y) * MFEM_THREAD_ID(z));
   for (int k = tid; k < size; k += block_size)
   {
      reinterpret_cast<real_t *>(mem)[offset + k] = direction(k, entity_idx);
   }
   MFEM_SYNC_THREAD;

   return DeviceTensor<1>(
             &reinterpret_cast<real_t *>(mem)[offset], size);
}

template <std::size_t N>
MFEM_HOST_DEVICE inline
std::array<DeviceTensor<2>, N> load_input_mem(
   void *mem,
   int offset,
   const std::array<int, N> &sizes,
   const int &num_qp)
{
   std::array<DeviceTensor<2>, N> f;
   for (std::size_t i = 0; i < N; i++)
   {
      f[i] = DeviceTensor<2>(&reinterpret_cast<real_t *>(mem)[offset],
                             sizes[i] / num_qp,
                             num_qp);
      offset += sizes[i];
   }
   return f;
}

MFEM_HOST_DEVICE inline
DeviceTensor<2> load_residual_mem(
   void *mem,
   int offset,
   const int &residual_size,
   const int &num_qp)
{
   return DeviceTensor<2>(reinterpret_cast<real_t *>(mem) + offset, residual_size,
                          num_qp);
}

template <std::size_t N>
MFEM_HOST_DEVICE inline
std::array<DeviceTensor<1>, 6> load_scratch_mem(
   void *mem,
   int offset,
   const std::array<int, N> &sizes)
{
   std::array<DeviceTensor<1>, N> f;
   for (std::size_t i = 0; i < N; i++)
   {
      f[i] = DeviceTensor<1>(&reinterpret_cast<real_t *>(mem)[offset], sizes[i]);
      offset += sizes[i];
   }
   return f;
}

template <typename shared_mem_info_t, std::size_t num_inputs, std::size_t num_outputs, std::size_t num_fields>
MFEM_HOST_DEVICE inline
auto unpack_shmem(
   void *shmem,
   const shared_mem_info_t &shmem_info,
   const std::array<DofToQuadMap, num_inputs> &input_dtq_maps,
   const std::array<DofToQuadMap, num_outputs> &output_dtq_maps,
   const std::array<DeviceTensor<2>, num_fields> &wrapped_fields_e,
   const int &num_qp,
   const int &e)
{
   auto input_dtq_shmem =
      load_dtq_mem(
         shmem,
         shmem_info.offsets[SharedMemory::Index::INPUT_DTQ],
         shmem_info.input_dtq_sizes,
         input_dtq_maps);

   auto output_dtq_shmem =
      load_dtq_mem(
         shmem,
         shmem_info.offsets[SharedMemory::Index::OUTPUT_DTQ],
         shmem_info.output_dtq_sizes,
         output_dtq_maps);

   auto fields_shmem =
      load_field_mem(
         shmem,
         shmem_info.offsets[SharedMemory::Index::FIELD],
         shmem_info.field_sizes,
         wrapped_fields_e,
         e);

   // These functions don't copy, they simply create a `DeviceTensor` object
   // that points to correct chunks of the shared memory pool.
   auto input_shmem =
      load_input_mem(
         shmem,
         shmem_info.offsets[SharedMemory::Index::INPUT],
         shmem_info.input_sizes,
         num_qp);

   auto residual_shmem =
      load_residual_mem(
         shmem,
         shmem_info.offsets[SharedMemory::Index::OUTPUT],
         shmem_info.residual_size,
         num_qp);

   auto scratch_mem =
      load_scratch_mem(
         shmem,
         shmem_info.offsets[SharedMemory::Index::TEMP],
         shmem_info.temp_sizes);

   MFEM_SYNC_THREAD;

   // nvcc needs make_tuple to be fully qualified
   return mfem::future::make_tuple(
             input_dtq_shmem, output_dtq_shmem, fields_shmem,
             input_shmem, residual_shmem, scratch_mem);
}

template <typename shared_mem_info_t, std::size_t num_inputs, std::size_t num_outputs, std::size_t num_fields>
MFEM_HOST_DEVICE inline
auto unpack_shmem(
   void *shmem,
   const shared_mem_info_t &shmem_info,
   const std::array<DofToQuadMap, num_inputs> &input_dtq_maps,
   const std::array<DofToQuadMap, num_outputs> &output_dtq_maps,
   const std::array<DeviceTensor<2>, num_fields> &wrapped_fields_e,
   const DeviceTensor<2> &wrapped_direction_e,
   const int &num_qp,
   const int &e)
{
   auto input_dtq_shmem =
      load_dtq_mem(
         shmem,
         shmem_info.offsets[SharedMemory::Index::INPUT_DTQ],
         shmem_info.input_dtq_sizes,
         input_dtq_maps);

   auto output_dtq_shmem =
      load_dtq_mem(
         shmem,
         shmem_info.offsets[SharedMemory::Index::OUTPUT_DTQ],
         shmem_info.output_dtq_sizes,
         output_dtq_maps);

   auto fields_shmem =
      load_field_mem(
         shmem,
         shmem_info.offsets[SharedMemory::Index::FIELD],
         shmem_info.field_sizes,
         wrapped_fields_e,
         e);

   auto direction_shmem =
      load_direction_mem(
         shmem,
         shmem_info.offsets[SharedMemory::Index::DIRECTION],
         shmem_info.direction_size,
         wrapped_direction_e,
         e);

   // These methods don't copy, they simply create a `DeviceTensor` object
   // that points to correct chunks of the shared memory pool.
   auto input_shmem =
      load_input_mem(
         shmem,
         shmem_info.offsets[SharedMemory::Index::INPUT],
         shmem_info.input_sizes,
         num_qp);

   auto shadow_shmem =
      load_input_mem(
         shmem,
         shmem_info.offsets[SharedMemory::Index::SHADOW],
         shmem_info.input_sizes,
         num_qp);

   auto residual_shmem =
      load_residual_mem(
         shmem,
         shmem_info.offsets[SharedMemory::Index::OUTPUT],
         shmem_info.residual_size,
         num_qp);

   auto scratch_mem =
      load_scratch_mem(
         shmem,
         shmem_info.offsets[SharedMemory::Index::TEMP],
         shmem_info.temp_sizes);

   MFEM_SYNC_THREAD;

   // nvcc needs make_tuple to be fully qualified
   return mfem::future::make_tuple(
             input_dtq_shmem, output_dtq_shmem, fields_shmem,
             direction_shmem, input_shmem, shadow_shmem,
             residual_shmem, scratch_mem);
}

template <std::size_t... i>
MFEM_HOST_DEVICE inline
std::array<DeviceTensor<2>, sizeof...(i)> get_local_input_qp(
   const std::array<DeviceTensor<3>, sizeof...(i)> &input_qp_global, int e,
   std::index_sequence<i...>)
{
   return
   {
      DeviceTensor<2>(
         &input_qp_global[i](0, 0, e),
         input_qp_global[i].GetShape()[0],
         input_qp_global[i].GetShape()[1]) ...
   };
}

template <std::size_t N>
MFEM_HOST_DEVICE inline
void set_zero(std::array<DeviceTensor<2>, N> &v)
{
   for (std::size_t i = 0; i < N; i++)
   {
      int size = v[i].GetShape()[0] * v[i].GetShape()[1];
      auto vi = Reshape(&v[i][0], size);
      for (int j = 0; j < size; j++)
      {
         vi[j] = 0.0;
      }
   }
}

template <std::size_t n>
MFEM_HOST_DEVICE inline
void set_zero(DeviceTensor<n> &u)
{
   int s = 1;
   for (int i = 0; i < n; i++)
   {
      s *= u.GetShape()[i];
   }
   auto ui = Reshape(&u[0], s);
   for (int j = 0; j < s; j++)
   {
      ui[j] = 0.0;
   }
}

/// @brief Copy data from DeviceTensor u to DeviceTensor v
///
/// @param u source DeviceTensor
/// @param v destination DeviceTensor
/// @tparam n DeviceTensor rank
template <int n>
MFEM_HOST_DEVICE inline
void copy(DeviceTensor<n> &u, DeviceTensor<n> &v)
{
   int s = 1;
   for (int i = 0; i < n; i++)
   {
      s *= u.GetShape()[i];
   }
   auto ui = Reshape(&u[0], s);
   auto vi = Reshape(&v[0], s);
   for (int j = 0; j < s; j++)
   {
      vi[j] = ui[j];
   }
}

/// @brief Copy data from array of DeviceTensor u to array of DeviceTensor v
///
/// @param u source DeviceTensor array
/// @param v destination DeviceTensor array
/// @tparam n DeviceTensor rank
/// @tparam m number of DeviceTensors
template <int n, std::size_t m>
MFEM_HOST_DEVICE inline
void copy(std::array<DeviceTensor<n>, m> &u,
          std::array<DeviceTensor<n>, m> &v)
{
   for (int i = 0; i < m; i++)
   {
      copy(u[i], v[i]);
   }
}

/// @brief Wraps plain data in DeviceTensors for fields
///
/// @param fields array of field data
/// @param field_sizes for each field, number of values stored for each entity
/// @param num_entities number of entities (elements, faces, etc) in mesh
/// @tparam num_fields number of fields
/// @return array of field data wrapped in DeviceTensors
template <std::size_t num_fields>
std::array<DeviceTensor<2>, num_fields> wrap_fields(
   std::vector<Vector> &fields,
   std::array<int, num_fields> &field_sizes,
   const int &num_entities)
{
   std::array<DeviceTensor<2>, num_fields> f;

   for_constexpr<num_fields>([&](auto i)
   {
      f[i] = DeviceTensor<2>(fields[i].ReadWrite(), field_sizes[i], num_entities);
   });

   return f;
}

/// @brief Accumulates the sizes of field operators on quadrature points for
/// dependent inputs
///
/// @tparam input_t Type of input field operators tuple
/// @tparam num_fields Number of fields
/// @tparam i Parameter pack indices for field operators
///
/// @param inputs Tuple of input field operators
/// @param kinput_is_dependent Array indicating which inputs are dependent
/// @param input_to_field Array mapping input indices to field indices
/// @param fields Array of field descriptors
/// @param seq Index sequence for inputs
///
/// @return Sum of sizes on quadrature points for all dependent inputs
///
/// @details
/// This function accumulates the sizes needed on quadrature points for all
/// dependent input field operators. For each dependent input, it calculates the
/// size required on quadrature points using GetSizeOnQP() and adds it to the
/// total. Non-dependent inputs contribute zero to the total size.
template <typename input_t, std::size_t num_fields, std::size_t... i>
int accumulate_sizes_on_qp(
   const input_t &inputs,
   std::array<bool, sizeof...(i)> &kinput_is_dependent,
   const std::array<int, sizeof...(i)> &input_to_field,
   const std::array<FieldDescriptor, num_fields> &fields,
   std::index_sequence<i...> seq)
{
   MFEM_CONTRACT_VAR(seq); // 'seq' is needed for doxygen
   return (... + [](auto &input, auto is_dependent, auto field)
   {
      if (!is_dependent)
      {
         return 0;
      }
      return GetSizeOnQP(input, field);
   }
   (get<i>(inputs),
    get<i>(kinput_is_dependent),
    fields[input_to_field[i]]));
}

template <
   typename entity_t,
   typename field_operator_ts,
   std::size_t N = tuple_size<field_operator_ts>::value,
   std::size_t... Is>
std::array<DofToQuadMap, N> create_dtq_maps_impl(
   field_operator_ts &fops,
   std::vector<const DofToQuad*> &dtqs,
   const std::array<int, N> &field_map,
   std::index_sequence<Is...>)
{
   auto f = [&](auto fop, std::size_t idx)
   {
      [[maybe_unused]] auto g = [&](int idx)
      {
         auto dtq = dtqs[field_map[idx]];

         int value_dim = 1;
         int grad_dim = 1;

         if ((dtq->mode != DofToQuad::Mode::TENSOR) &&
             (!is_identity_fop<decltype(fop)>::value))
         {
            value_dim = dtq->FE->GetRangeDim() ? dtq->FE->GetRangeDim() : 1;
            grad_dim = dtq->FE->GetDim();
         }

         return std::tuple{dtq, value_dim, grad_dim};
      };

      if constexpr (is_value_fop<decltype(fop)>::value ||
                    is_gradient_fop<decltype(fop)>::value)
      {
         auto [dtq, value_dim, grad_dim] = g(idx);
         return DofToQuadMap
         {
            DeviceTensor<3, const real_t>(dtq->B.Read(), dtq->nqpt, value_dim, dtq->ndof),
            DeviceTensor<3, const real_t>(dtq->G.Read(), dtq->nqpt, grad_dim, dtq->ndof),
            static_cast<int>(idx)
         };
      }
      else if constexpr (std::is_same_v<decltype(fop), Weight>)
      {
         return DofToQuadMap
         {
            DeviceTensor<3, const real_t>(nullptr, 1, 1, 1),
            DeviceTensor<3, const real_t>(nullptr, 1, 1, 1),
            -1
         };
      }
      else if constexpr (is_identity_fop<decltype(fop)>::value ||
                         is_sum_fop<decltype(fop)>::value)
      {
         auto [dtq, value_dim, grad_dim] = g(idx);
         return DofToQuadMap
         {
            DeviceTensor<3, const real_t>(nullptr, dtq->nqpt, value_dim, dtq->ndof),
            DeviceTensor<3, const real_t>(nullptr, dtq->nqpt, grad_dim, dtq->ndof),
            -1
         };
      }
      else
      {
         static_assert(dfem::always_false<decltype(fop)>,
                       "field operator type is not implemented");
      }
      return DofToQuadMap
      {
         DeviceTensor<3, const real_t>(nullptr, 0, 0, 0),
         DeviceTensor<3, const real_t>(nullptr, 0, 0, 0),
         -1
      }; // Unreachable, but avoids compiler warning
   };
   return std::array<DofToQuadMap, N>
   {
      f(get<Is>(fops), Is)...
   };
}

/// @brief Create DofToQuad maps for a given set of field operators.
///
/// @param fops field operators
/// @param dtqmaps DofToQuad maps
/// @param to_field_map mapping from input indices to field indices
/// @tparam entity_t type of the entity
/// @return array of DofToQuad maps
template <
   typename entity_t,
   typename field_operator_ts,
   std::size_t num_fields>
std::array<DofToQuadMap, num_fields> create_dtq_maps(
   field_operator_ts &fops,
   std::vector<const DofToQuad*> &dtqmaps,
   const std::array<int, num_fields> &to_field_map)
{
   return create_dtq_maps_impl<entity_t>(
             fops, dtqmaps,
             to_field_map,
             std::make_index_sequence<num_fields> {});
}

} // namespace mfem::future
#endif<|MERGE_RESOLUTION|>--- conflicted
+++ resolved
@@ -569,10 +569,6 @@
 };
 
 #if defined(MFEM_USE_CUDA) || defined(MFEM_USE_HIP)
-<<<<<<< HEAD
-template <typename tag_t>
-struct ForallKernel
-=======
 /*template <typename tag_t>
 struct ForallKernel
 {
@@ -590,26 +586,17 @@
 
 template <typename func_t>
 __global__ void forall_kernel_shmem(func_t f, int n)
->>>>>>> b639394d
-{
-   template <typename func_t>
-   __global__ static void run(func_t f, int n)
-   {
-      int i = blockIdx.x;
-      extern __shared__ real_t shmem[];
-      if (i < n)
-      {
-         f(i, shmem);
-      }
-   }
-};
+{
+   int i = blockIdx.x;
+   extern __shared__ real_t shmem[];
+   if (i < n)
+   {
+      f(i, shmem);
+   }
+}
 #endif
 
-<<<<<<< HEAD
-template <typename kernel_tag, typename func_t>
-=======
 template </*typename kernel_tag,*/ typename func_t>
->>>>>>> b639394d
 void forall(func_t f,
             const int &N,
             const ThreadBlocks &blocks,
@@ -622,9 +609,6 @@
 #if (defined(MFEM_USE_CUDA) || defined(MFEM_USE_HIP))
       int num_bytes = num_shmem * sizeof(decltype(shmem));
       dim3 block_size(blocks.x, blocks.y, blocks.z);
-<<<<<<< HEAD
-      ForallKernel<kernel_tag>::run<<<N, block_size, num_bytes>>>(f, N);
-=======
       // ForallKernel<kernel_tag>::run<<<N, block_size, num_bytes>>>(f, N);
       if (num_bytes > 0)
       {
@@ -634,7 +618,6 @@
       {
          forall_kernel_shmem<<<N, block_size>>>(f, N);
       }
->>>>>>> b639394d
 #if defined(MFEM_USE_CUDA)
       MFEM_GPU_CHECK(cudaGetLastError());
 #elif defined(MFEM_USE_HIP)
