--- conflicted
+++ resolved
@@ -120,14 +120,6 @@
                               std::index_sequence<Is...>)
 {
    constexpr std::size_t N = sizeof...(input_ts);
-<<<<<<< HEAD
-   std::unordered_map<std::size_t, std::array<bool, N>> map;
-   for_constexpr<N>([&](auto i)
-   {
-      auto arr = make_dependency_array<i>(inputs, std::make_index_sequence<N> {});
-      map[get<i>(inputs).GetFieldId()] = arr;
-   });
-=======
 
    if constexpr (N == 0)
       return std::unordered_map<int, std::array<bool, 0>> {};
@@ -142,7 +134,6 @@
       0
       )...
    };
->>>>>>> 354859c9
 
    return map;
 }
