--- conflicted
+++ resolved
@@ -94,7 +94,7 @@
 
    int HasFaceDofs(Geometry::Type geom, int p) const;
 
-   int HasPlanarDofs(Geometry::Type GeomType) const;
+   int HasPlanarDofs(Geometry::Type GeomType, int p) const;
 
    virtual const FiniteElement *TraceFiniteElementForGeometry(
       Geometry::Type GeomType) const
@@ -746,14 +746,10 @@
    const BiLinear2DFiniteElement QuadrilateralFE;
    const Linear3DFiniteElement TetrahedronFE;
    const TriLinear3DFiniteElement ParallelepipedFE;
-<<<<<<< HEAD
-   const H1_WedgeElement WedgeFE;
+   const LinearWedgeFiniteElement WedgeFE;
+   const LinearPyramidFiniteElement PyramidFE;
    const Linear4DFiniteElement PentatopeFE;
    const QuadLinear4DFiniteElement TesseractFE;
-=======
-   const LinearWedgeFiniteElement WedgeFE;
-   const LinearPyramidFiniteElement PyramidFE;
->>>>>>> c3eb769a
 public:
    LinearFECollection() : FiniteElementCollection(1) {}
 
