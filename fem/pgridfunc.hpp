--- conflicted
+++ resolved
@@ -226,14 +226,9 @@
                                const IntegrationPoint &ip,
                                Vector &val, Vector *tr = NULL) const;
 
-<<<<<<< HEAD
-   /** @brief Counts in how many zones each vdof appears. */
-   void CountZones(Array<int> &zones_per_vdof) const;
-=======
    /** @brief For each vdof, counts how many elements contain the vdof,
        as containment is determined by FiniteElementSpace::GetElementVDofs(). */
    virtual void CountElementsPerVDof(Array<int> &elem_per_vdof) const;
->>>>>>> 89caa3ac
 
    /// Parallel version of GridFunction::GetDerivative(); see its documentation.
    void GetDerivative(int comp, int der_comp, ParGridFunction &der) const;
@@ -440,14 +435,6 @@
    /// Save the ParGridFunction to a single file (written using MPI rank 0). The
    /// given @a precision will be used for ASCII output.
    void SaveAsOne(const char *fname, int precision=16) const;
-
-   /// Returns a GridFunction on MPI rank @a save_rank that does not have any
-   /// duplication of vertices/nodes at processor boundaries.
-   GridFunction GetSerialGridFunction(int save_rank) const;
-
-   /// Write the serial GridFunction a single file (written using MPI rank 0).
-   /// The given @a precision will be used for ASCII output.
-   void SaveAsSerial(const char *fname, int precision=16, int save_rank=0) const;
 
    /// Save the ParGridFunction to files (one for each MPI rank). The files will
    /// be given suffixes according to the MPI rank. The given @a precision will
