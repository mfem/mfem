// Copyright (c) 2010-2025, Lawrence Livermore National Security, LLC. Produced
// at the Lawrence Livermore National Laboratory. All Rights reserved. See files
// LICENSE and NOTICE for details. LLNL-CODE-806117.
//
// This file is part of the MFEM library. For more information and source code
// availability visit https://mfem.org.
//
// MFEM is free software; you can redistribute it and/or modify it under the
// terms of the BSD-3 license. We welcome feedback and contributions, see file
// CONTRIBUTING.md for details.

#include "linearform.hpp"
#include "../general/forall.hpp"

namespace mfem
{

LinearFormExtension::LinearFormExtension(LinearForm *lf): lf(lf) { Update(); }

void LinearFormExtension::Assemble()
{
   const FiniteElementSpace &fes = *lf->FESpace();
   MFEM_VERIFY(lf->SupportsDevice(), "Not supported.");
   MFEM_VERIFY(lf->Size() == fes.GetVSize(), "LinearForm size does not "
               "match the number of vector dofs!");

   const Array<Array<int>*> &domain_integs_marker = *lf->GetDLFI_Marker();
   const int mesh_attributes_max = fes.GetMesh()->attributes.Size() ?
                                   fes.GetMesh()->attributes.Max() : 0;
   const Array<LinearFormIntegrator*> &domain_integs = *lf->GetDLFI();

   for (int k = 0; k < domain_integs.Size(); ++k)
   {
      // Get the markers for this integrator
      const Array<int> *domain_integs_marker_k = domain_integs_marker[k];

      // check if there are markers for this integrator
      const bool has_markers_k = domain_integs_marker_k != nullptr;

      if (has_markers_k)
      {
         // Element attribute marker should be of length mesh->attributes
         MFEM_VERIFY(mesh_attributes_max == domain_integs_marker_k->Size(),
                     "invalid element marker for domain linear form "
                     "integrator #" << k << ", counting from zero");
      }

      // if there are no markers, just use the whole linear form (1)
      if (!has_markers_k) { markers.HostReadWrite(); markers = 1; }
      else
      {
         // scan the attributes to set the markers to 0 or 1
         const int NE = fes.GetNE();
         const auto attr = attributes->Read();
         const auto dimk = domain_integs_marker_k->Read();
         auto markers_w = markers.Write();
         mfem::forall(NE, [=] MFEM_HOST_DEVICE (int e)
         {
            markers_w[e] = dimk[attr[e]-1] == 1;
         });
      }

      // Assemble the linear form
      b = 0.0;
      domain_integs[k]->AssembleDevice(fes, markers, b);
      if (k == 0) { elem_restrict_lex->MultTranspose(b, *lf); }
      else { elem_restrict_lex->AddMultTranspose(b, *lf); }
   }

   const Array<Array<int>*> &boundary_integs_marker = lf->boundary_integs_marker;
   const int bdr_attributes_max = fes.GetMesh()->bdr_attributes.Size() ?
                                  fes.GetMesh()->bdr_attributes.Max() : 0;
   const Array<LinearFormIntegrator*> &boundary_integs = lf->boundary_integs;

   for (int k = 0; k < boundary_integs.Size(); ++k)
   {
      // Get the markers for this integrator
      const Array<int> *boundary_integs_marker_k = boundary_integs_marker[k];

      // check if there are markers for this integrator
      const bool has_markers_k = boundary_integs_marker_k != nullptr;

      if (has_markers_k)
      {
         // Element attribute marker should be of length mesh->attributes
         MFEM_VERIFY(bdr_attributes_max == boundary_integs_marker_k->Size(),
                     "invalid boundary marker for boundary linear form "
                     "integrator #" << k << ", counting from zero");
      }

      // if there are no markers, just use the whole linear form (1)
      if (!has_markers_k) { bdr_markers.HostReadWrite(); bdr_markers = 1; }
      else
      {
         // scan the attributes to set the markers to 0 or 1
<<<<<<< HEAD
         const int NBE = bdr_attributes->Size();
         const auto attr = bdr_attributes->Read();
=======
         const int NBE = bdr_face_attributes->Size();
         const auto attr = bdr_face_attributes->Read();
>>>>>>> 144c8c31
         const auto attr_markers = boundary_integs_marker_k->Read();
         auto markers_w = bdr_markers.Write();
         mfem::forall(NBE, [=] MFEM_HOST_DEVICE(int e)
         {
            markers_w[e] =
               attr[e] > 0 ? (attr_markers[attr[e] - 1] == 1) : false;
         });
      }

      // Assemble the linear form
      bdr_b = 0.0;
      boundary_integs[k]->AssembleDevice(fes, bdr_markers, bdr_b);
      bdr_restrict_lex->AddMultTranspose(bdr_b, *lf);
   }
}

void LinearFormExtension::Update()
{
   const FiniteElementSpace &fes = *lf->FESpace();
   const Mesh &mesh = *fes.GetMesh();
   constexpr ElementDofOrdering ordering = ElementDofOrdering::LEXICOGRAPHIC;

   MFEM_VERIFY(lf->Size() == fes.GetVSize(), "");

   if (lf->domain_integs.Size() > 0)
   {
      const int NE = fes.GetNE();
      markers.SetSize(NE);
      //markers.UseDevice(true);

      // Gather the attributes on the host from all the elements
      attributes = &mesh.GetElementAttributes();

      elem_restrict_lex = fes.GetElementRestriction(ordering);
      MFEM_VERIFY(elem_restrict_lex, "Element restriction not available");
      b.SetSize(elem_restrict_lex->Height(), Device::GetMemoryType());
      b.UseDevice(true);
   }

   if (lf->boundary_integs.Size() > 0)
   {
<<<<<<< HEAD
      bdr_attributes = &mesh.GetBdrElementAttributes();

      const int nf_bdr = bdr_attributes->Size();
=======
      bdr_face_attributes = &mesh.GetBdrFaceAttributes();

      const int nf_bdr = bdr_face_attributes->Size();
>>>>>>> 144c8c31
      bdr_markers.SetSize(nf_bdr);
      // bdr_markers.UseDevice(true);

      bdr_restrict_lex =
         dynamic_cast<const FaceRestriction*>(
            fes.GetFaceRestriction(ordering, FaceType::Boundary,
                                   L2FaceValues::SingleValued));
      MFEM_VERIFY(bdr_restrict_lex, "Face restriction not available");
      bdr_b.SetSize(bdr_restrict_lex->Height(), Device::GetMemoryType());
      bdr_b.UseDevice(true);
   }
}

} // namespace mfem<|MERGE_RESOLUTION|>--- conflicted
+++ resolved
@@ -93,13 +93,8 @@
       else
       {
          // scan the attributes to set the markers to 0 or 1
-<<<<<<< HEAD
-         const int NBE = bdr_attributes->Size();
-         const auto attr = bdr_attributes->Read();
-=======
          const int NBE = bdr_face_attributes->Size();
          const auto attr = bdr_face_attributes->Read();
->>>>>>> 144c8c31
          const auto attr_markers = boundary_integs_marker_k->Read();
          auto markers_w = bdr_markers.Write();
          mfem::forall(NBE, [=] MFEM_HOST_DEVICE(int e)
@@ -141,15 +136,9 @@
 
    if (lf->boundary_integs.Size() > 0)
    {
-<<<<<<< HEAD
-      bdr_attributes = &mesh.GetBdrElementAttributes();
-
-      const int nf_bdr = bdr_attributes->Size();
-=======
       bdr_face_attributes = &mesh.GetBdrFaceAttributes();
 
       const int nf_bdr = bdr_face_attributes->Size();
->>>>>>> 144c8c31
       bdr_markers.SetSize(nf_bdr);
       // bdr_markers.UseDevice(true);
 
