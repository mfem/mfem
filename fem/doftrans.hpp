--- conflicted
+++ resolved
@@ -243,10 +243,7 @@
    void TransformDual(double *v) const;
 
    void InvTransformDual(double *v) const;
-<<<<<<< HEAD
-=======
-   using DofTransformation::InvTransformDual;
->>>>>>> 80fa63cb
+   using DofTransformation::InvTransformDual;
 };
 
 /// DoF transformation implementation for the Nedelec basis on tetrahedra
