// Copyright (c) 2010-2023, Lawrence Livermore National Security, LLC. Produced
// at the Lawrence Livermore National Laboratory. All Rights reserved. See files
// LICENSE and NOTICE for details. LLNL-CODE-806117.
//
// This file is part of the MFEM library. For more information and source code
// availability visit https://mfem.org.
//
// MFEM is free software; you can redistribute it and/or modify it under the
// terms of the BSD-3 license. We welcome feedback and contributions, see file
// CONTRIBUTING.md for details.

#ifndef MFEM_DOFTRANSFORM
#define MFEM_DOFTRANSFORM

#include "../config/config.hpp"
#include "../linalg/linalg.hpp"
#include "intrules.hpp"

namespace mfem
{

/** The StatelessDofTransformation class is an abstract base class for a family
    of transformations that map local degrees of freedom (DoFs), contained
    within individual elements, to global degrees of freedom, stored within
    GridFunction objects.

    In this context "stateless" means that the concrete classes derived from
    StatelessDofTransformation do not store information about the relative
    orientations of the faces with respect to their neighboring elements. In
    other words there is no information specific to a particular element (aside
    from the element type e.g. tetrahedron, wedge, or pyramid). The
    StatelessDofTransformation provides access to the transformation operators
    for specific relative face orientations. These are useful, for example, when
    relating DoFs associated with distinct overlapping meshes such as parent and
    sub-meshes.

    These transformations are necessary to ensure that basis functions in
    neighboring (or overlapping) elements align correctly. Closely related but
    complementary transformations are required for the entries stored in
    LinearForm and BilinearForm objects. The StatelessDofTransformation class
    is designed to apply the action of both of these types of DoF
    transformations.

    Let the "primal transformation" be given by the operator T. This means that
    given a local element vector v the data that must be placed into a
    GridFunction object is v_t = T * v.

    We also need the inverse of the primal transformation T^{-1} so that we can
    recover the local element vector from data read out of a GridFunction
    e.g. v = T^{-1} * v_t.

    We need to preserve the action of our linear forms applied to primal
    vectors. In other words, if f is the local vector computed by a linear
    form then f * v = f_t * v_t (where "*" represents an inner product of
    vectors). This requires that f_t = T^{-T} * f i.e. the "dual transform" is
    given by the transpose of the inverse of the primal transformation.

    For bilinear forms we require that v^T * A * v = v_t^T * A_t * v_t. This
    implies that A_t = T^{-T} * A * T^{-1}. This can be accomplished by
    performing dual transformations of the rows and columns of the matrix A.

    For discrete linear operators the range must be modified with the primal
    transformation rather than the dual transformation because the result is a
    primal vector rather than a dual vector. This leads to the transformation
    D_t = T * D * T^{-1}. This can be accomplished by using a primal
    transformation on the columns of D and a dual transformation on its rows.
*/
class StatelessDofTransformation
{
protected:
   int size_;

   StatelessDofTransformation(int size)
      : size_(size) {}

public:
   inline int Size() const { return size_; }
   inline int Height() const { return size_; }
   inline int NumRows() const { return size_; }
   inline int Width() const { return size_; }
   inline int NumCols() const { return size_; }

   /// If the DofTransformation performs no transformation
   virtual bool IsIdentity() const = 0;

   /** Transform local DoFs to align with the global DoFs. For example, this
       transformation can be used to map the local vector computed by
       FiniteElement::Project() to the transformed vector stored within a
       GridFunction object. */
   virtual void TransformPrimal(const Array<int> & face_orientation,
                                fptype *v) const = 0;
   inline void TransformPrimal(const Array<int> & face_orientation,
                               Vector &v) const
   { TransformPrimal(face_orientation, v.GetData()); }

   /** Inverse transform local DoFs. Used to transform DoFs from a global vector
       back to their element-local form. For example, this must be used to
       transform the vector obtained using GridFunction::GetSubVector before it
       can be used to compute a local interpolation.
   */
   virtual void InvTransformPrimal(const Array<int> & face_orientation,
                                   fptype *v) const = 0;
   inline void InvTransformPrimal(const Array<int> & face_orientation,
                                  Vector &v) const
   { InvTransformPrimal(face_orientation, v.GetData()); }

   /** Transform dual DoFs as computed by a LinearFormIntegrator before summing
       into a LinearForm object. */
   virtual void TransformDual(const Array<int> & face_orientation,
                              fptype *v) const = 0;
   inline void TransformDual(const Array<int> & face_orientation,
                             Vector &v) const
   { TransformDual(face_orientation, v.GetData()); }

   /** Inverse Transform dual DoFs */
   virtual void InvTransformDual(const Array<int> & face_orientation,
                                 fptype *v) const = 0;
   inline void InvTransformDual(const Array<int> & face_orientation,
                                Vector &v) const
   { InvTransformDual(face_orientation, v.GetData()); }

   virtual ~StatelessDofTransformation() = default;
};

/** The DofTransformation class is an extension of the
    StatelessDofTransformation which stores the face orientations used to
    select the necessary transformations which allows it to offer a collection
    of convenience methods.

    DofTransformation objects are provided by the FiniteElementSpace which has
    access to the mesh and can therefore provide the face orientations. This is
    convenient when working with GridFunction, LinearForm, or BilinearForm
    objects or their parallel counterparts.

    StatelessDofTransformation objects are provided by FiniteElement or
    FiniteElementCollection objects which do not have access to face
    orientation information. This can be useful in non-standard contexts such as
    transferring finite element degrees of freedom between different meshes.
    For examples of its use see the TransferMap used by the SubMesh class.
   */
class DofTransformation
{
protected:
   Array<int> Fo_;
   const StatelessDofTransformation * dof_trans_;
   int vdim_;
   int ordering_;

public:
   /** @brief Default constructor which requires that SetDofTransformation be
       called before use. */
   DofTransformation(int vdim = 1, int ordering = 0)
      : dof_trans_(NULL)
      , vdim_(vdim)
      , ordering_(ordering)
   {}

   /// Constructor with a known StatelessDofTransformation
   DofTransformation(const StatelessDofTransformation & dof_trans,
                     int vdim = 1, int ordering = 0)
      : dof_trans_(&dof_trans)
      , vdim_(vdim)
      , ordering_(ordering)
   {}

   /** @brief Configure the transformation using face orientations for the
       current element. */
   /// The face_orientation array can be obtained from Mesh::GetElementFaces.
   inline void SetFaceOrientations(const Array<int> & Fo)
   { Fo_ = Fo; }

   /// Return the face orientations for the current element
   inline const Array<int> & GetFaceOrientations() const { return Fo_; }

   /// Set or change the nested StatelessDofTransformation object
   inline void SetDofTransformation(const StatelessDofTransformation & dof_trans)
   {
      dof_trans_ = &dof_trans;
   }
   inline void SetDofTransformation(const StatelessDofTransformation * dof_trans)
   {
      dof_trans_ = dof_trans;
   }

   /// Return the nested StatelessDofTransformation object
   inline const StatelessDofTransformation * GetDofTransformation() const
   { return dof_trans_; }

   /// Set or change the vdim and ordering parameter
   inline void SetVDim(int vdim = 1, int ordering = 0)
   {
      vdim_ = vdim;
      ordering_ = ordering;
   }

   /// Return the current vdim value
   inline int GetVDim() const { return vdim_; }

   inline int Size() const { return dof_trans_->Size(); }
   inline int Height() const { return dof_trans_->Height(); }
   inline int NumRows() const { return dof_trans_->NumRows(); }
   inline int Width() const { return dof_trans_->Width(); }
   inline int NumCols() const { return dof_trans_->NumCols(); }
   inline bool IsIdentity() const { return dof_trans_->IsIdentity(); }

   /** Transform local DoFs to align with the global DoFs. For example, this
       transformation can be used to map the local vector computed by
       FiniteElement::Project() to the transformed vector stored within a
       GridFunction object. */
<<<<<<< HEAD
   inline void TransformPrimal(fptype *v) const
   { TransformPrimal(Fo, v); }
=======
   void TransformPrimal(double *v) const;
>>>>>>> 110bec15
   inline void TransformPrimal(Vector &v) const
   { TransformPrimal(v.GetData()); }

   /// Transform groups of DoFs stored as dense matrices
   inline void TransformPrimalCols(DenseMatrix &V) const
   {
      for (int c=0; c<V.Width(); c++)
      {
         TransformPrimal(V.GetColumn(c));
      }
   }

   /** Inverse transform local DoFs. Used to transform DoFs from a global vector
       back to their element-local form. For example, this must be used to
       transform the vector obtained using GridFunction::GetSubVector before it
       can be used to compute a local interpolation.
   */
<<<<<<< HEAD
   inline void InvTransformPrimal(fptype *v) const
   { InvTransformPrimal(Fo, v); }
=======
   void InvTransformPrimal(double *v) const;
>>>>>>> 110bec15
   inline void InvTransformPrimal(Vector &v) const
   { InvTransformPrimal(v.GetData()); }

   /** Transform dual DoFs as computed by a LinearFormIntegrator before summing
       into a LinearForm object. */
<<<<<<< HEAD
   inline void TransformDual(fptype *v) const
   { TransformDual(Fo, v); }
=======
   void TransformDual(double *v) const;
>>>>>>> 110bec15
   inline void TransformDual(Vector &v) const
   { TransformDual(v.GetData()); }

   /** Inverse Transform dual DoFs */
<<<<<<< HEAD
   inline void InvTransformDual(fptype *v) const
   { InvTransformDual(Fo, v); }
=======
   void InvTransformDual(double *v) const;
>>>>>>> 110bec15
   inline void InvTransformDual(Vector &v) const
   { InvTransformDual(v.GetData()); }

   /** Transform a matrix of dual DoFs entries as computed by a
       BilinearFormIntegrator before summing into a BilinearForm object. */
   inline void TransformDual(DenseMatrix &V) const
   {
      TransformDualCols(V);
      TransformDualRows(V);
   }

   /// Transform rows of a dense matrix containing dual DoFs
   inline void TransformDualRows(DenseMatrix &V) const
   {
      Vector row;
      for (int r=0; r<V.Height(); r++)
      {
         V.GetRow(r, row);
         TransformDual(row);
         V.SetRow(r, row);
      }
   }

   /// Transform columns of a dense matrix containing dual DoFs
   inline void TransformDualCols(DenseMatrix &V) const
   {
      for (int c=0; c<V.Width(); c++)
      {
         TransformDual(V.GetColumn(c));
      }
   }
};

/** Transform a matrix of DoFs entries from different finite element spaces as
    computed by a DiscreteInterpolator before copying into a
    DiscreteLinearOperator.
*/
void TransformPrimal(const DofTransformation *ran_dof_trans,
                     const DofTransformation *dom_dof_trans,
                     DenseMatrix &elmat);

/** Transform a matrix of dual DoFs entries from different finite element spaces
    as computed by a BilinearFormIntegrator before summing into a
    MixedBilinearForm object.
*/
void TransformDual(const DofTransformation *ran_dof_trans,
                   const DofTransformation *dom_dof_trans,
                   DenseMatrix &elmat);

<<<<<<< HEAD
/** The StatelessVDofTransformation class implements a nested transformation
    where an arbitrary StatelessDofTransformation is replicated with a
    vdim >= 1.
*/
class StatelessVDofTransformation : virtual public StatelessDofTransformation
{
protected:
   int vdim_;
   int ordering_;
   StatelessDofTransformation * sdoftrans_;

public:
   /** @brief Default constructor which requires that SetDofTransformation be
       called before use. */
   StatelessVDofTransformation(int vdim = 1, int ordering = 0)
      : StatelessDofTransformation(0)
      , vdim_(vdim)
      , ordering_(ordering)
      , sdoftrans_(NULL)
   {}

   /// Constructor with a known StatelessDofTransformation
   StatelessVDofTransformation(StatelessDofTransformation & doftrans,
                               int vdim = 1,
                               int ordering = 0)
      : StatelessDofTransformation(vdim * doftrans.Size())
      , vdim_(vdim)
      , ordering_(ordering)
      , sdoftrans_(&doftrans)
   {}

   /// Set or change the vdim parameter
   inline void SetVDim(int vdim)
   {
      vdim_ = vdim;
      if (sdoftrans_)
      {
         size_ = vdim_ * sdoftrans_->Size();
      }
   }

   /// Return the current vdim value
   inline int GetVDim() const { return vdim_; }

   /// Set or change the nested StatelessDofTransformation object
   inline void SetDofTransformation(StatelessDofTransformation & doftrans)
   {
      size_ = vdim_ * doftrans.Size();
      sdoftrans_ = &doftrans;
   }

   /// Return the nested StatelessDofTransformation object
   inline StatelessDofTransformation * GetDofTransformation() const
   { return sdoftrans_; }

   using StatelessDofTransformation::TransformPrimal;
   using StatelessDofTransformation::InvTransformPrimal;
   using StatelessDofTransformation::TransformDual;
   using StatelessDofTransformation::InvTransformDual;

   /** Specializations of these base class methods which account for the vdim
       and ordering of the full set of DoFs.
   */
   void TransformPrimal(const Array<int> & face_ori, fptype *v) const;
   void InvTransformPrimal(const Array<int> & face_ori, fptype *v) const;
   void TransformDual(const Array<int> & face_ori, fptype *v) const;
   void InvTransformDual(const Array<int> & face_ori, fptype *v) const;
};

/** The VDofTransformation class implements a nested transformation where an
    arbitrary DofTransformation is replicated with a vdim >= 1.
*/
class VDofTransformation : public StatelessVDofTransformation,
   public DofTransformation
{
protected:
   DofTransformation * doftrans_;

public:
   /** @brief Default constructor which requires that SetDofTransformation be
       called before use. */
   VDofTransformation(int vdim = 1, int ordering = 0)
      : StatelessDofTransformation(0)
      , StatelessVDofTransformation(vdim, ordering)
      , DofTransformation(0)
      , doftrans_(NULL)
   {}

   /// Constructor with a known DofTransformation
   /// @note The face orientations in @a doftrans will be copied into the
   /// new VDofTransformation object.
   VDofTransformation(DofTransformation & doftrans, int vdim = 1,
                      int ordering = 0)
      : StatelessDofTransformation(vdim * doftrans.Size())
      , StatelessVDofTransformation(doftrans, vdim, ordering)
      , DofTransformation(vdim * doftrans.Size())
      , doftrans_(&doftrans)
   {
      DofTransformation::SetFaceOrientations(doftrans.GetFaceOrientations());
   }

   using StatelessVDofTransformation::SetDofTransformation;

   /// Set or change the nested DofTransformation object
   /// @note The face orientations in @a doftrans will be copied into the
   /// VDofTransformation object.
   void SetDofTransformation(DofTransformation & doftrans)
   {
      doftrans_ = &doftrans;
      StatelessVDofTransformation::SetDofTransformation(doftrans);
      DofTransformation::SetFaceOrientations(doftrans.GetFaceOrientations());
   }

   /// Return the nested DofTransformation object
   inline DofTransformation * GetDofTransformation() const { return doftrans_; }

   /// Set new face orientations in both the VDofTransformation and the
   /// DofTransformation contained within (if there is one).
   inline void SetFaceOrientations(const Array<int> & face_orientation)
   {
      DofTransformation::SetFaceOrientations(face_orientation);
      if (doftrans_) { doftrans_->SetFaceOrientations(face_orientation); }
   }

   using DofTransformation::TransformPrimal;
   using DofTransformation::InvTransformPrimal;
   using DofTransformation::TransformDual;
   using DofTransformation::InvTransformDual;

   inline void TransformPrimal(fptype *v) const
   { TransformPrimal(Fo, v); }
   inline void InvTransformPrimal(fptype *v) const
   { InvTransformPrimal(Fo, v); }
   inline void TransformDual(fptype *v) const
   { TransformDual(Fo, v); }
   inline void InvTransformDual(fptype *v) const
   { InvTransformDual(Fo, v); }
};

=======
>>>>>>> 110bec15
/** Abstract base class for high-order Nedelec spaces on elements with
    triangular faces.

    The Nedelec DoFs on the interior of triangular faces come in pairs which
    share an interpolation point but have different vector directions. These
    directions depend on the orientation of the face and can therefore differ in
    neighboring elements. The mapping required to transform these DoFs can be
    implemented as series of 2x2 linear transformations. The raw data for these
    linear transformations is stored in the T_data and TInv_data arrays and can
    be accessed as DenseMatrices using the GetFaceTransform() and
    GetFaceInverseTransform() methods.
*/
class ND_DofTransformation : public StatelessDofTransformation
{
private:
   static const fptype T_data[24];
   static const fptype TInv_data[24];
   static const DenseTensor T, TInv;

protected:
   const int order;  // basis function order
   const int nedofs; // number of DoFs per edge
   const int nfdofs; // number of DoFs per face
   const int nedges; // number of edges per element
   const int nfaces; // number of triangular faces per element

   ND_DofTransformation(int size, int order, int num_edges, int num_tri_faces);

public:
   // Return the 2x2 transformation operator for the given face orientation
   static const DenseMatrix & GetFaceTransform(int ori) { return T(ori); }

   // Return the 2x2 inverse transformation operator
   static const DenseMatrix & GetFaceInverseTransform(int ori)
   { return TInv(ori); }

<<<<<<< HEAD
   void TransformPrimal(const Array<int> & face_orientation,
                        fptype *v) const;

   void InvTransformPrimal(const Array<int> & face_orientation,
                           fptype *v) const;

   void TransformDual(const Array<int> & face_orientation,
                      fptype *v) const;

   void InvTransformDual(const Array<int> & face_orientation,
                         fptype *v) const;
=======
   bool IsIdentity() const override { return nfdofs < 2; }

   void TransformPrimal(const Array<int> & Fo, double *v) const override;
   void InvTransformPrimal(const Array<int> & Fo, double *v) const override;
   void TransformDual(const Array<int> & Fo, double *v) const override;
   void InvTransformDual(const Array<int> & Fo, double *v) const override;
>>>>>>> 110bec15
};

/// Stateless DoF transformation implementation for the Nedelec basis on
/// triangles
class ND_TriDofTransformation : public ND_DofTransformation
{
public:
   ND_TriDofTransformation(int order)
      : ND_DofTransformation(order*(order + 2), order, 3, 1)
   {}
};

/// DoF transformation implementation for the Nedelec basis on tetrahedra
class ND_TetDofTransformation : public ND_DofTransformation
{
public:
   ND_TetDofTransformation(int order)
      : ND_DofTransformation(order*(order + 2)*(order + 3)/2, order, 6, 4)
   {}
};

/// DoF transformation implementation for the Nedelec basis on wedge elements
class ND_WedgeDofTransformation : public ND_DofTransformation
{
public:
   ND_WedgeDofTransformation(int order)
      : ND_DofTransformation(3 * order * ((order + 1) * (order + 2))/2,
                             order, 9, 2)
   {}
};

} // namespace mfem

#endif // MFEM_DOFTRANSFORM<|MERGE_RESOLUTION|>--- conflicted
+++ resolved
@@ -207,12 +207,7 @@
        transformation can be used to map the local vector computed by
        FiniteElement::Project() to the transformed vector stored within a
        GridFunction object. */
-<<<<<<< HEAD
-   inline void TransformPrimal(fptype *v) const
-   { TransformPrimal(Fo, v); }
-=======
-   void TransformPrimal(double *v) const;
->>>>>>> 110bec15
+   void TransformPrimal(fptype *v) const;
    inline void TransformPrimal(Vector &v) const
    { TransformPrimal(v.GetData()); }
 
@@ -230,33 +225,18 @@
        transform the vector obtained using GridFunction::GetSubVector before it
        can be used to compute a local interpolation.
    */
-<<<<<<< HEAD
-   inline void InvTransformPrimal(fptype *v) const
-   { InvTransformPrimal(Fo, v); }
-=======
-   void InvTransformPrimal(double *v) const;
->>>>>>> 110bec15
+   void InvTransformPrimal(fptype *v) const;
    inline void InvTransformPrimal(Vector &v) const
    { InvTransformPrimal(v.GetData()); }
 
    /** Transform dual DoFs as computed by a LinearFormIntegrator before summing
        into a LinearForm object. */
-<<<<<<< HEAD
-   inline void TransformDual(fptype *v) const
-   { TransformDual(Fo, v); }
-=======
-   void TransformDual(double *v) const;
->>>>>>> 110bec15
+   void TransformDual(fptype *v) const;
    inline void TransformDual(Vector &v) const
    { TransformDual(v.GetData()); }
 
    /** Inverse Transform dual DoFs */
-<<<<<<< HEAD
-   inline void InvTransformDual(fptype *v) const
-   { InvTransformDual(Fo, v); }
-=======
-   void InvTransformDual(double *v) const;
->>>>>>> 110bec15
+   void InvTransformDual(fptype *v) const;
    inline void InvTransformDual(Vector &v) const
    { InvTransformDual(v.GetData()); }
 
@@ -306,148 +286,6 @@
                    const DofTransformation *dom_dof_trans,
                    DenseMatrix &elmat);
 
-<<<<<<< HEAD
-/** The StatelessVDofTransformation class implements a nested transformation
-    where an arbitrary StatelessDofTransformation is replicated with a
-    vdim >= 1.
-*/
-class StatelessVDofTransformation : virtual public StatelessDofTransformation
-{
-protected:
-   int vdim_;
-   int ordering_;
-   StatelessDofTransformation * sdoftrans_;
-
-public:
-   /** @brief Default constructor which requires that SetDofTransformation be
-       called before use. */
-   StatelessVDofTransformation(int vdim = 1, int ordering = 0)
-      : StatelessDofTransformation(0)
-      , vdim_(vdim)
-      , ordering_(ordering)
-      , sdoftrans_(NULL)
-   {}
-
-   /// Constructor with a known StatelessDofTransformation
-   StatelessVDofTransformation(StatelessDofTransformation & doftrans,
-                               int vdim = 1,
-                               int ordering = 0)
-      : StatelessDofTransformation(vdim * doftrans.Size())
-      , vdim_(vdim)
-      , ordering_(ordering)
-      , sdoftrans_(&doftrans)
-   {}
-
-   /// Set or change the vdim parameter
-   inline void SetVDim(int vdim)
-   {
-      vdim_ = vdim;
-      if (sdoftrans_)
-      {
-         size_ = vdim_ * sdoftrans_->Size();
-      }
-   }
-
-   /// Return the current vdim value
-   inline int GetVDim() const { return vdim_; }
-
-   /// Set or change the nested StatelessDofTransformation object
-   inline void SetDofTransformation(StatelessDofTransformation & doftrans)
-   {
-      size_ = vdim_ * doftrans.Size();
-      sdoftrans_ = &doftrans;
-   }
-
-   /// Return the nested StatelessDofTransformation object
-   inline StatelessDofTransformation * GetDofTransformation() const
-   { return sdoftrans_; }
-
-   using StatelessDofTransformation::TransformPrimal;
-   using StatelessDofTransformation::InvTransformPrimal;
-   using StatelessDofTransformation::TransformDual;
-   using StatelessDofTransformation::InvTransformDual;
-
-   /** Specializations of these base class methods which account for the vdim
-       and ordering of the full set of DoFs.
-   */
-   void TransformPrimal(const Array<int> & face_ori, fptype *v) const;
-   void InvTransformPrimal(const Array<int> & face_ori, fptype *v) const;
-   void TransformDual(const Array<int> & face_ori, fptype *v) const;
-   void InvTransformDual(const Array<int> & face_ori, fptype *v) const;
-};
-
-/** The VDofTransformation class implements a nested transformation where an
-    arbitrary DofTransformation is replicated with a vdim >= 1.
-*/
-class VDofTransformation : public StatelessVDofTransformation,
-   public DofTransformation
-{
-protected:
-   DofTransformation * doftrans_;
-
-public:
-   /** @brief Default constructor which requires that SetDofTransformation be
-       called before use. */
-   VDofTransformation(int vdim = 1, int ordering = 0)
-      : StatelessDofTransformation(0)
-      , StatelessVDofTransformation(vdim, ordering)
-      , DofTransformation(0)
-      , doftrans_(NULL)
-   {}
-
-   /// Constructor with a known DofTransformation
-   /// @note The face orientations in @a doftrans will be copied into the
-   /// new VDofTransformation object.
-   VDofTransformation(DofTransformation & doftrans, int vdim = 1,
-                      int ordering = 0)
-      : StatelessDofTransformation(vdim * doftrans.Size())
-      , StatelessVDofTransformation(doftrans, vdim, ordering)
-      , DofTransformation(vdim * doftrans.Size())
-      , doftrans_(&doftrans)
-   {
-      DofTransformation::SetFaceOrientations(doftrans.GetFaceOrientations());
-   }
-
-   using StatelessVDofTransformation::SetDofTransformation;
-
-   /// Set or change the nested DofTransformation object
-   /// @note The face orientations in @a doftrans will be copied into the
-   /// VDofTransformation object.
-   void SetDofTransformation(DofTransformation & doftrans)
-   {
-      doftrans_ = &doftrans;
-      StatelessVDofTransformation::SetDofTransformation(doftrans);
-      DofTransformation::SetFaceOrientations(doftrans.GetFaceOrientations());
-   }
-
-   /// Return the nested DofTransformation object
-   inline DofTransformation * GetDofTransformation() const { return doftrans_; }
-
-   /// Set new face orientations in both the VDofTransformation and the
-   /// DofTransformation contained within (if there is one).
-   inline void SetFaceOrientations(const Array<int> & face_orientation)
-   {
-      DofTransformation::SetFaceOrientations(face_orientation);
-      if (doftrans_) { doftrans_->SetFaceOrientations(face_orientation); }
-   }
-
-   using DofTransformation::TransformPrimal;
-   using DofTransformation::InvTransformPrimal;
-   using DofTransformation::TransformDual;
-   using DofTransformation::InvTransformDual;
-
-   inline void TransformPrimal(fptype *v) const
-   { TransformPrimal(Fo, v); }
-   inline void InvTransformPrimal(fptype *v) const
-   { InvTransformPrimal(Fo, v); }
-   inline void TransformDual(fptype *v) const
-   { TransformDual(Fo, v); }
-   inline void InvTransformDual(fptype *v) const
-   { InvTransformDual(Fo, v); }
-};
-
-=======
->>>>>>> 110bec15
 /** Abstract base class for high-order Nedelec spaces on elements with
     triangular faces.
 
@@ -484,26 +322,12 @@
    static const DenseMatrix & GetFaceInverseTransform(int ori)
    { return TInv(ori); }
 
-<<<<<<< HEAD
-   void TransformPrimal(const Array<int> & face_orientation,
-                        fptype *v) const;
-
-   void InvTransformPrimal(const Array<int> & face_orientation,
-                           fptype *v) const;
-
-   void TransformDual(const Array<int> & face_orientation,
-                      fptype *v) const;
-
-   void InvTransformDual(const Array<int> & face_orientation,
-                         fptype *v) const;
-=======
    bool IsIdentity() const override { return nfdofs < 2; }
 
-   void TransformPrimal(const Array<int> & Fo, double *v) const override;
-   void InvTransformPrimal(const Array<int> & Fo, double *v) const override;
-   void TransformDual(const Array<int> & Fo, double *v) const override;
-   void InvTransformDual(const Array<int> & Fo, double *v) const override;
->>>>>>> 110bec15
+   void TransformPrimal(const Array<int> & Fo, fptype *v) const override;
+   void InvTransformPrimal(const Array<int> & Fo, fptype *v) const override;
+   void TransformDual(const Array<int> & Fo, fptype *v) const override;
+   void InvTransformDual(const Array<int> & Fo, fptype *v) const override;
 };
 
 /// Stateless DoF transformation implementation for the Nedelec basis on
