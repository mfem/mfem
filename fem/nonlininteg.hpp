// Copyright (c) 2010-2021, Lawrence Livermore National Security, LLC. Produced
// at the Lawrence Livermore National Laboratory. All Rights reserved. See files
// LICENSE and NOTICE for details. LLNL-CODE-806117.
//
// This file is part of the MFEM library. For more information and source code
// availability visit https://mfem.org.
//
// MFEM is free software; you can redistribute it and/or modify it under the
// terms of the BSD-3 license. We welcome feedback and contributions, see file
// CONTRIBUTING.md for details.

#ifndef MFEM_NONLININTEG
#define MFEM_NONLININTEG

#include "../config/config.hpp"
#include "fe.hpp"
#include "coefficient.hpp"
#include "fespace.hpp"
#include "ceed/operator.hpp"

namespace mfem
{

/** @brief This class is used to express the local action of a general nonlinear
    finite element operator. In addition it may provide the capability to
    assemble the local gradient operator and to compute the local energy. */
class NonlinearFormIntegrator
{
protected:
   const IntegrationRule *IntRule;

   // CEED extension
   ceed::Operator* ceedOp;

   NonlinearFormIntegrator(const IntegrationRule *ir = NULL)
      : IntRule(ir), ceedOp(NULL) { }

public:
   /** @brief Prescribe a fixed IntegrationRule to use (when @a ir != NULL) or
       let the integrator choose (when @a ir == NULL). */
   void SetIntRule(const IntegrationRule *ir) { IntRule = ir; }

   /// Prescribe a fixed IntegrationRule to use.
   void SetIntegrationRule(const IntegrationRule &irule) { IntRule = &irule; }

   /// Perform the local action of the NonlinearFormIntegrator
   virtual void AssembleElementVector(const FiniteElement &el,
                                      ElementTransformation &Tr,
                                      const Vector &elfun, Vector &elvect);

   /// @brief Perform the local action of the NonlinearFormIntegrator resulting
   /// from a face integral term.
   virtual void AssembleFaceVector(const FiniteElement &el1,
                                   const FiniteElement &el2,
                                   FaceElementTransformations &Tr,
                                   const Vector &elfun, Vector &elvect);

   /// Assemble the local gradient matrix
   virtual void AssembleElementGrad(const FiniteElement &el,
                                    ElementTransformation &Tr,
                                    const Vector &elfun, DenseMatrix &elmat);

   /// @brief Assemble the local action of the gradient of the
   /// NonlinearFormIntegrator resulting from a face integral term.
   virtual void AssembleFaceGrad(const FiniteElement &el1,
                                 const FiniteElement &el2,
                                 FaceElementTransformations &Tr,
                                 const Vector &elfun, DenseMatrix &elmat);

   /// Compute the local energy
   virtual double GetElementEnergy(const FiniteElement &el,
                                   ElementTransformation &Tr,
                                   const Vector &elfun);

   /// Method defining partial assembly.
   /** The result of the partial assembly is stored internally so that it can be
       used later in the methods AddMultPA(). */
   virtual void AssemblePA(const FiniteElementSpace &fes);

   /** The result of the partial assembly is stored internally so that it can be
       used later in the methods AddMultPA().
       Used with BilinearFormIntegrators that have different spaces. */
   virtual void AssemblePA(const FiniteElementSpace &trial_fes,
                           const FiniteElementSpace &test_fes);

   /// The result of the partial assembly is stored internally so that it can be
   /// used later in the methods AddMultGradPA() and AssembleGradDiagonalPA().
   /// The state Vector @a x is a E-vector.
   virtual void AssembleGradPA(const Vector &x, const FiniteElementSpace &fes);

   /// Compute the local energy with partial assembly.
   /** Here @a x is an E-vector. This method can be called only after the
       method AssemblePA() has been called. */
   virtual double GetGridFunctionEnergyPA(const Vector &x) const;

   /// Method for partially assembled action.
   /** Perform the action of integrator on the input @a x and add the result to
       the output @a y. Both @a x and @a y are E-vectors, i.e. they represent
       the element-wise discontinuous version of the FE space.

       This method can be called only after the method AssemblePA() has been
       called. */
   virtual void AddMultPA(const Vector &x, Vector &y) const;

<<<<<<< HEAD
   /// Method for partially assembled gradient action.
   /** All arguments are E-vectors. This method can be called only after the
       method AssembleGradPA() has been called.

       @param[in]  g  The gradient Operator is defined at the state @a g.
       @param[in]  x  The gradient Operator is applied to the Vector @a x.
       @param[out] y  The RHS of @f$ grad(g) x = y @f$. */
   virtual void AddMultGradPA(const Vector &g,
                              const Vector &x, Vector &y) const;

   /// Method for computing the diagonal of the gradient with partial assmebly.
   /** All arguments are E-vectors. This method can be called only after the
       method AssembleGradPA() has been called.

       @param[in]  g     The gradient Operator is defined at the state @a g.
       @param[out] diag  The diagonal of the @f$ grad(g) @f$ Operator. */
   virtual void AssembleGradDiagonalPA(const Vector &g, Vector &diag) const;
=======
   /// Indicates whether this integrator can use a Ceed backend.
   virtual bool SupportsCeed() const { return false; }
>>>>>>> cbd0693d

   /// Method defining fully unassembled operator.
   virtual void AssembleMF(const FiniteElementSpace &fes);

   /** Perform the action of integrator on the input @a x and add the result to
       the output @a y. Both @a x and @a y are E-vectors, i.e. they represent
       the element-wise discontinuous version of the FE space.

       This method can be called only after the method AssembleMF() has been
       called. */
   virtual void AddMultMF(const Vector &x, Vector &y) const;

   ceed::Operator& GetCeedOp() { return *ceedOp; }

   virtual ~NonlinearFormIntegrator()
   {
      delete ceedOp;
   }
};

/** The abstract base class BlockNonlinearFormIntegrator is
    a generalization of the NonlinearFormIntegrator class suitable
    for block state vectors. */
class BlockNonlinearFormIntegrator
{
public:
   /// Compute the local energy
   virtual double GetElementEnergy(const Array<const FiniteElement *>&el,
                                   ElementTransformation &Tr,
                                   const Array<const Vector *>&elfun);

   /// Perform the local action of the BlockNonlinearFormIntegrator
   virtual void AssembleElementVector(const Array<const FiniteElement *> &el,
                                      ElementTransformation &Tr,
                                      const Array<const Vector *> &elfun,
                                      const Array<Vector *> &elvec);

   virtual void AssembleFaceVector(const Array<const FiniteElement *> &el1,
                                   const Array<const FiniteElement *> &el2,
                                   FaceElementTransformations &Tr,
                                   const Array<const Vector *> &elfun,
                                   const Array<Vector *> &elvect);

   /// Assemble the local gradient matrix
   virtual void AssembleElementGrad(const Array<const FiniteElement*> &el,
                                    ElementTransformation &Tr,
                                    const Array<const Vector *> &elfun,
                                    const Array2D<DenseMatrix *> &elmats);

   virtual void AssembleFaceGrad(const Array<const FiniteElement *>&el1,
                                 const Array<const FiniteElement *>&el2,
                                 FaceElementTransformations &Tr,
                                 const Array<const Vector *> &elfun,
                                 const Array2D<DenseMatrix *> &elmats);

   virtual ~BlockNonlinearFormIntegrator() { }
};


/// Abstract class for hyperelastic models
class HyperelasticModel
{
protected:
   ElementTransformation *Ttr; /**< Reference-element to target-element
                                    transformation. */

public:
   HyperelasticModel() : Ttr(NULL) { }
   virtual ~HyperelasticModel() { }

   /// A reference-element to target-element transformation that can be used to
   /// evaluate Coefficient%s.
   /** @note It is assumed that _Ttr.SetIntPoint() is already called for the
       point of interest. */
   void SetTransformation(ElementTransformation &_Ttr) { Ttr = &_Ttr; }

   /** @brief Evaluate the strain energy density function, W = W(Jpt).
       @param[in] Jpt  Represents the target->physical transformation
                       Jacobian matrix. */
   virtual double EvalW(const DenseMatrix &Jpt) const = 0;

   /** @brief Evaluate the 1st Piola-Kirchhoff stress tensor, P = P(Jpt).
       @param[in] Jpt  Represents the target->physical transformation
                       Jacobian matrix.
       @param[out]  P  The evaluated 1st Piola-Kirchhoff stress tensor. */
   virtual void EvalP(const DenseMatrix &Jpt, DenseMatrix &P) const = 0;

   /** @brief Evaluate the derivative of the 1st Piola-Kirchhoff stress tensor
       and assemble its contribution to the local gradient matrix 'A'.
       @param[in] Jpt     Represents the target->physical transformation
                          Jacobian matrix.
       @param[in] DS      Gradient of the basis matrix (dof x dim).
       @param[in] weight  Quadrature weight coefficient for the point.
       @param[in,out]  A  Local gradient matrix where the contribution from this
                          point will be added.

       Computes weight * d(dW_dxi)_d(xj) at the current point, for all i and j,
       where x1 ... xn are the FE dofs. This function is usually defined using
       the matrix invariants and their derivatives.
   */
   virtual void AssembleH(const DenseMatrix &Jpt, const DenseMatrix &DS,
                          const double weight, DenseMatrix &A) const = 0;
};


/** Inverse-harmonic hyperelastic model with a strain energy density function
    given by the formula: W(J) = (1/2) det(J) Tr((J J^t)^{-1}) where J is the
    deformation gradient. */
class InverseHarmonicModel : public HyperelasticModel
{
protected:
   mutable DenseMatrix Z, S; // dim x dim
   mutable DenseMatrix G, C; // dof x dim

public:
   virtual double EvalW(const DenseMatrix &J) const;

   virtual void EvalP(const DenseMatrix &J, DenseMatrix &P) const;

   virtual void AssembleH(const DenseMatrix &J, const DenseMatrix &DS,
                          const double weight, DenseMatrix &A) const;
};


/** Neo-Hookean hyperelastic model with a strain energy density function given
    by the formula: \f$(\mu/2)(\bar{I}_1 - dim) + (K/2)(det(J)/g - 1)^2\f$ where
    J is the deformation gradient and \f$\bar{I}_1 = (det(J))^{-2/dim} Tr(J
    J^t)\f$. The parameters \f$\mu\f$ and K are the shear and bulk moduli,
    respectively, and g is a reference volumetric scaling. */
class NeoHookeanModel : public HyperelasticModel
{
protected:
   mutable double mu, K, g;
   Coefficient *c_mu, *c_K, *c_g;
   bool have_coeffs;

   mutable DenseMatrix Z;    // dim x dim
   mutable DenseMatrix G, C; // dof x dim

   inline void EvalCoeffs() const;

public:
   NeoHookeanModel(double _mu, double _K, double _g = 1.0)
      : mu(_mu), K(_K), g(_g), have_coeffs(false) { c_mu = c_K = c_g = NULL; }

   NeoHookeanModel(Coefficient &_mu, Coefficient &_K, Coefficient *_g = NULL)
      : mu(0.0), K(0.0), g(1.0), c_mu(&_mu), c_K(&_K), c_g(_g),
        have_coeffs(true) { }

   virtual double EvalW(const DenseMatrix &J) const;

   virtual void EvalP(const DenseMatrix &J, DenseMatrix &P) const;

   virtual void AssembleH(const DenseMatrix &J, const DenseMatrix &DS,
                          const double weight, DenseMatrix &A) const;
};


/** Hyperelastic integrator for any given HyperelasticModel.

    Represents @f$ \int W(Jpt) dx @f$ over a target zone, where W is the
    @a model's strain energy density function, and Jpt is the Jacobian of the
    target->physical coordinates transformation. The target configuration is
    given by the current mesh at the time of the evaluation of the integrator.
*/
class HyperelasticNLFIntegrator : public NonlinearFormIntegrator
{
private:
   HyperelasticModel *model;

   //   Jrt: the Jacobian of the target-to-reference-element transformation.
   //   Jpr: the Jacobian of the reference-to-physical-element transformation.
   //   Jpt: the Jacobian of the target-to-physical-element transformation.
   //     P: represents dW_d(Jtp) (dim x dim).
   //   DSh: gradients of reference shape functions (dof x dim).
   //    DS: gradients of the shape functions in the target (stress-free)
   //        configuration (dof x dim).
   // PMatI: coordinates of the deformed configuration (dof x dim).
   // PMatO: reshaped view into the local element contribution to the operator
   //        output - the result of AssembleElementVector() (dof x dim).
   DenseMatrix DSh, DS, Jrt, Jpr, Jpt, P, PMatI, PMatO;

public:
   /** @param[in] m  HyperelasticModel that will be integrated. */
   HyperelasticNLFIntegrator(HyperelasticModel *m) : model(m) { }

   /** @brief Computes the integral of W(Jacobian(Trt)) over a target zone
       @param[in] el     Type of FiniteElement.
       @param[in] Ttr    Represents ref->target coordinates transformation.
       @param[in] elfun  Physical coordinates of the zone. */
   virtual double GetElementEnergy(const FiniteElement &el,
                                   ElementTransformation &Ttr,
                                   const Vector &elfun);

   virtual void AssembleElementVector(const FiniteElement &el,
                                      ElementTransformation &Ttr,
                                      const Vector &elfun, Vector &elvect);

   virtual void AssembleElementGrad(const FiniteElement &el,
                                    ElementTransformation &Ttr,
                                    const Vector &elfun, DenseMatrix &elmat);
};

/** Hyperelastic incompressible Neo-Hookean integrator with the PK1 stress
    \f$P = \mu F - p F^{-T}\f$ where \f$\mu\f$ is the shear modulus,
    \f$p\f$ is the pressure, and \f$F\f$ is the deformation gradient */
class IncompressibleNeoHookeanIntegrator : public BlockNonlinearFormIntegrator
{
private:
   Coefficient *c_mu;
   DenseMatrix DSh_u, DS_u, J0i, J, J1, Finv, P, F, FinvT;
   DenseMatrix PMatI_u, PMatO_u, PMatI_p, PMatO_p, Z, G, C;
   Vector Sh_p;

public:
   IncompressibleNeoHookeanIntegrator(Coefficient &_mu) : c_mu(&_mu) { }

   virtual double GetElementEnergy(const Array<const FiniteElement *>&el,
                                   ElementTransformation &Tr,
                                   const Array<const Vector *> &elfun);

   /// Perform the local action of the NonlinearFormIntegrator
   virtual void AssembleElementVector(const Array<const FiniteElement *> &el,
                                      ElementTransformation &Tr,
                                      const Array<const Vector *> &elfun,
                                      const Array<Vector *> &elvec);

   /// Assemble the local gradient matrix
   virtual void AssembleElementGrad(const Array<const FiniteElement*> &el,
                                    ElementTransformation &Tr,
                                    const Array<const Vector *> &elfun,
                                    const Array2D<DenseMatrix *> &elmats);
};


class VectorConvectionNLFIntegrator : public NonlinearFormIntegrator
{
private:
   Coefficient *Q{};
   DenseMatrix dshape, dshapex, EF, gradEF, ELV, elmat_comp;
   Vector shape;
   // PA extension
   Vector pa_data;
   const DofToQuad *maps;         ///< Not owned
   const GeometricFactors *geom;  ///< Not owned
   int dim, ne, nq;

public:
   VectorConvectionNLFIntegrator(Coefficient &q): Q(&q) { }

   VectorConvectionNLFIntegrator() = default;

   static const IntegrationRule &GetRule(const FiniteElement &fe,
                                         ElementTransformation &T);

   virtual void AssembleElementVector(const FiniteElement &el,
                                      ElementTransformation &trans,
                                      const Vector &elfun,
                                      Vector &elvect);

   virtual void AssembleElementGrad(const FiniteElement &el,
                                    ElementTransformation &trans,
                                    const Vector &elfun,
                                    DenseMatrix &elmat);

   using NonlinearFormIntegrator::AssemblePA;

   virtual void AssemblePA(const FiniteElementSpace &fes);

   virtual void AssembleMF(const FiniteElementSpace &fes);

   virtual void AddMultPA(const Vector &x, Vector &y) const;

   virtual void AddMultMF(const Vector &x, Vector &y) const;
};


/** This class is used to assemble the convective form of the nonlinear term
    arising in the Navier-Stokes equations \f$(u \cdot \nabla v, w )\f$ */
class ConvectiveVectorConvectionNLFIntegrator :
   public VectorConvectionNLFIntegrator
{
private:
   Coefficient *Q{};
   DenseMatrix dshape, dshapex, EF, gradEF, ELV, elmat_comp;
   Vector shape;

public:
   ConvectiveVectorConvectionNLFIntegrator(Coefficient &q): Q(&q) { }

   ConvectiveVectorConvectionNLFIntegrator() = default;

   virtual void AssembleElementGrad(const FiniteElement &el,
                                    ElementTransformation &trans,
                                    const Vector &elfun,
                                    DenseMatrix &elmat);
};


/** This class is used to assemble the skew-symmetric form of the nonlinear term
    arising in the Navier-Stokes equations
    \f$.5*(u \cdot \nabla v, w ) - .5*(u \cdot \nabla w, v )\f$ */
class SkewSymmetricVectorConvectionNLFIntegrator :
   public VectorConvectionNLFIntegrator
{
private:
   Coefficient *Q{};
   DenseMatrix dshape, dshapex, EF, gradEF, ELV, elmat_comp;
   Vector shape;

public:
   SkewSymmetricVectorConvectionNLFIntegrator(Coefficient &q): Q(&q) { }

   SkewSymmetricVectorConvectionNLFIntegrator() = default;

   virtual void AssembleElementGrad(const FiniteElement &el,
                                    ElementTransformation &trans,
                                    const Vector &elfun,
                                    DenseMatrix &elmat);
};

}

#endif<|MERGE_RESOLUTION|>--- conflicted
+++ resolved
@@ -102,7 +102,6 @@
        called. */
    virtual void AddMultPA(const Vector &x, Vector &y) const;
 
-<<<<<<< HEAD
    /// Method for partially assembled gradient action.
    /** All arguments are E-vectors. This method can be called only after the
        method AssembleGradPA() has been called.
@@ -120,10 +119,9 @@
        @param[in]  g     The gradient Operator is defined at the state @a g.
        @param[out] diag  The diagonal of the @f$ grad(g) @f$ Operator. */
    virtual void AssembleGradDiagonalPA(const Vector &g, Vector &diag) const;
-=======
+
    /// Indicates whether this integrator can use a Ceed backend.
    virtual bool SupportsCeed() const { return false; }
->>>>>>> cbd0693d
 
    /// Method defining fully unassembled operator.
    virtual void AssembleMF(const FiniteElementSpace &fes);
