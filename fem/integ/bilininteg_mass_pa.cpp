// Copyright (c) 2010-2025, Lawrence Livermore National Security, LLC. Produced
// at the Lawrence Livermore National Laboratory. All Rights reserved. See files
// LICENSE and NOTICE for details. LLNL-CODE-806117.
//
// This file is part of the MFEM library. For more information and source code
// availability visit https://mfem.org.
//
// MFEM is free software; you can redistribute it and/or modify it under the
// terms of the BSD-3 license. We welcome feedback and contributions, see file
// CONTRIBUTING.md for details.

#include "../../general/forall.hpp"
#include "../bilininteg.hpp"
#include "../gridfunc.hpp"
#include "../qfunction.hpp"
#include "../ceed/integrators/mass/mass.hpp"
#include "bilininteg_mass_kernels.hpp"

namespace mfem
{

// PA Mass Integrator

void MassIntegrator::AssemblePA(const FiniteElementSpace &fes)
{
   const MemoryType mt = (pa_mt == MemoryType::DEFAULT) ?
                         Device::GetDeviceMemoryType() : pa_mt;

   // Assuming the same element type
   fespace = &fes;
   Mesh *mesh = fes.GetMesh();
   const FiniteElement &el = *fes.GetTypicalFE();
   ElementTransformation *T0 = mesh->GetTypicalElementTransformation();
   const IntegrationRule *ir = IntRule ? IntRule : &GetRule(el, el, *T0);
   if (DeviceCanUseCeed())
   {
      delete ceedOp;
      const bool mixed = mesh->GetNumGeometries(mesh->Dimension()) > 1 ||
                         fes.IsVariableOrder();
      if (mixed)
      {
         ceedOp = new ceed::MixedPAMassIntegrator(*this, fes, Q);
      }
      else
      {
         ceedOp = new ceed::PAMassIntegrator(fes, *ir, Q);
      }
      return;
   }
   int map_type = el.GetMapType();
   dim = mesh->Dimension();
   ne = fes.GetMesh()->GetNE();
   nq = ir->GetNPoints();
   geom = mesh->GetGeometricFactors(*ir, GeometricFactors::DETERMINANTS, mt);
   maps = &el.GetDofToQuad(*ir, DofToQuad::TENSOR);
   dofs1D = maps->ndof;
   quad1D = maps->nqpt;
   pa_data.SetSize(ne*nq, mt);

   QuadratureSpace qs(*mesh, *ir);
   CoefficientVector coeff(Q, qs, CoefficientStorage::COMPRESSED);
<<<<<<< HEAD
=======

   const int NE = ne;
   const int Q1D = quad1D;
   const int NQ = static_cast<int>(std::pow(Q1D, dim));
   const bool const_c = coeff.Size() == 1;
   const bool by_val = map_type == FiniteElement::VALUE;
   const auto W = Reshape(ir->GetWeights().Read(), NQ);
   const auto J = Reshape(geom->detJ.Read(), NQ, NE);
   const auto C = const_c ? Reshape(coeff.Read(), 1, 1) :
                  Reshape(coeff.Read(), NQ,NE);
   auto v = Reshape(pa_data.Write(), NQ, NE);
   mfem::forall_2D(NE, NQ, 1, [=] MFEM_HOST_DEVICE (int e)
>>>>>>> a901754d
   {
      const int NE = ne;
      const int NQ = nq;
      const bool const_c = coeff.Size() == 1;
      const bool by_val = map_type == FiniteElement::VALUE;
      const auto W = Reshape(ir->GetWeights().Read(), NQ);
      const auto J = Reshape(geom->detJ.Read(), NQ, NE);
      const auto C =
         const_c ? Reshape(coeff.Read(), 1, 1) : Reshape(coeff.Read(), NQ, NE);
      auto v = Reshape(pa_data.Write(), NQ, NE);
      mfem::forall(NE, NQ, [=] MFEM_HOST_DEVICE(int e, int q)
      {
         const real_t detJ = J(q, e);
         const real_t coeff = const_c ? C(0, 0) : C(q, e);
         v(q, e) = W(q) * coeff * (by_val ? detJ : 1.0 / detJ);
      });
   }
}

void MassIntegrator::AssemblePABoundary(const FiniteElementSpace &fes)
{
   const MemoryType mt = (pa_mt == MemoryType::DEFAULT) ?
                         Device::GetDeviceMemoryType() : pa_mt;

   // Assuming the same element type
   fespace = &fes;
   Mesh *mesh = fes.GetMesh();
   ne = mesh->GetNFbyType(FaceType::Boundary);
   if (ne == 0) { return; }
   const FiniteElement &el = *fes.GetBE(0);
   ElementTransformation *T0 = mesh->GetBdrElementTransformation(0);
   const IntegrationRule *ir = IntRule ? IntRule : &GetRule(el, el, *T0);

   int map_type = el.GetMapType();
   dim = el.GetDim(); // Dimension of the boundary element, *not* the mesh
   nq = ir->GetNPoints();
   face_geom = mesh->GetFaceGeometricFactors(*ir, GeometricFactors::DETERMINANTS,
                                             FaceType::Boundary, mt);
   maps = &el.GetDofToQuad(*ir, DofToQuad::TENSOR);
   dofs1D = maps->ndof;
   quad1D = maps->nqpt;
   pa_data.SetSize(ne*nq, mt);

   FaceQuadratureSpace qs(*mesh, *ir, FaceType::Boundary);
   CoefficientVector coeff(Q, qs, CoefficientStorage::COMPRESSED);

   const int NE = ne;
   const int NQ = nq;
   const bool const_c = coeff.Size() == 1;
   const bool by_val = map_type == FiniteElement::VALUE;
   {
      const auto W = Reshape(ir->GetWeights().Read(), NQ);
      const auto J = Reshape(face_geom->detJ.Read(), NQ, NE);
      const auto C = const_c ? Reshape(coeff.Read(), 1, 1)
                     : Reshape(coeff.Read(), NQ, NE);
      auto v = Reshape(pa_data.Write(), NQ, NE);
      mfem::forall(NE * NQ, [=] MFEM_HOST_DEVICE(int idx)
      {
         int e = idx / NQ;
         int q = idx % NQ;
         const real_t detJ = J(q, e);
         const real_t coeff = const_c ? C(0, 0) : C(q, e);
         v(q, e) = W(q) * coeff * (by_val ? detJ : 1.0 / detJ);
      });
   }
}

void MassIntegrator::AssembleDiagonalPA(Vector &diag)
{
   if (DeviceCanUseCeed())
   {
      ceedOp->GetDiagonal(diag);
   }
   else
   {
      DiagonalPAKernels::Run(dim, dofs1D, quad1D, ne, maps->B, pa_data,
                             diag, dofs1D, quad1D);
   }
}

void MassIntegrator::AddMultPA(const Vector &x, Vector &y) const
{
   if (DeviceCanUseCeed())
   {
      ceedOp->AddMult(x, y);
   }
   else
   {
      const int D1D = dofs1D;
      const int Q1D = quad1D;
      const Array<real_t> &B = maps->B;
      const Array<real_t> &Bt = maps->Bt;
      const Vector &D = pa_data;
#ifdef MFEM_USE_OCCA
      if (DeviceCanUseOcca())
      {
         if (dim == 2)
         {
            return internal::OccaPAMassApply2D(D1D,Q1D,ne,B,Bt,D,x,y);
         }
         if (dim == 3)
         {
            return internal::OccaPAMassApply3D(D1D,Q1D,ne,B,Bt,D,x,y);
         }
         MFEM_ABORT("OCCA PA Mass Apply unknown kernel!");
      }
#endif // MFEM_USE_OCCA
      ApplyPAKernels::Run(dim, D1D, Q1D, ne, B, Bt, D, x, y, D1D, Q1D);
   }
}

void MassIntegrator::AddAbsMultPA(const Vector &x, Vector &y) const
{
   if (DeviceCanUseCeed())
   {
      MFEM_ABORT("AddAbsMultPA not implemented with CEED!");
      ceedOp->AddMult(x, y);
   }
   else
   {
      Vector abs_pa_data(pa_data);
      abs_pa_data.Abs();
      Array<real_t> absB(maps->B);
      Array<real_t> absBt(maps->Bt);
      absB.Abs();
      absBt.Abs();

      ApplyPAKernels::Run(dim, dofs1D, quad1D, ne, absB, absBt, abs_pa_data,
                          x, y, dofs1D, quad1D);
   }
}

void MassIntegrator::AddMultTransposePA(const Vector &x, Vector &y) const
{
   // Mass integrator is symmetric
   AddMultPA(x, y);
}

void MassIntegrator::AddAbsMultTransposePA(const Vector &x, Vector &y) const
{
   // Mass integrator is symmetric
   AddAbsMultPA(x, y);
}

} // namespace mfem<|MERGE_RESOLUTION|>--- conflicted
+++ resolved
@@ -59,21 +59,6 @@
 
    QuadratureSpace qs(*mesh, *ir);
    CoefficientVector coeff(Q, qs, CoefficientStorage::COMPRESSED);
-<<<<<<< HEAD
-=======
-
-   const int NE = ne;
-   const int Q1D = quad1D;
-   const int NQ = static_cast<int>(std::pow(Q1D, dim));
-   const bool const_c = coeff.Size() == 1;
-   const bool by_val = map_type == FiniteElement::VALUE;
-   const auto W = Reshape(ir->GetWeights().Read(), NQ);
-   const auto J = Reshape(geom->detJ.Read(), NQ, NE);
-   const auto C = const_c ? Reshape(coeff.Read(), 1, 1) :
-                  Reshape(coeff.Read(), NQ,NE);
-   auto v = Reshape(pa_data.Write(), NQ, NE);
-   mfem::forall_2D(NE, NQ, 1, [=] MFEM_HOST_DEVICE (int e)
->>>>>>> a901754d
    {
       const int NE = ne;
       const int NQ = nq;
