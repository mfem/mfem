--- conflicted
+++ resolved
@@ -534,14 +534,7 @@
    auto D = Reshape(d_.Read(), Q1D*Q1D, symmetric ? 3 : 4, NE);
    auto X = Reshape(x_.Read(), D1D, D1D, NE);
    auto Y = Reshape(y_.ReadWrite(), D1D, D1D, NE);
-<<<<<<< HEAD
-   mfem::forall(NE, [=,
-      d1d = proteus::jit_variable(d1d),
-      q1d = proteus::jit_variable(q1d)
-   ] MFEM_HOST_DEVICE (int e)
-=======
    mfem::forall(NE, [=, symmetric = proteus::jit_variable(symmetric)] MFEM_HOST_DEVICE (int e)
->>>>>>> 6edc7b68
    {
       const int D1D = T_D1D ? T_D1D : d1d;
       const int Q1D = T_Q1D ? T_Q1D : q1d;
@@ -668,15 +661,7 @@
    auto D = Reshape(d_.Read(), Q1D*Q1D, symmetric ? 3 : 4, NE);
    auto x = Reshape(x_.Read(), D1D, D1D, NE);
    auto Y = Reshape(y_.ReadWrite(), D1D, D1D, NE);
-<<<<<<< HEAD
-   mfem::forall_2D_batch(NE, Q1D, Q1D, NBZ,
-      proteus::register_lambda([=,
-      d1d = proteus::jit_variable(d1d),
-      q1d = proteus::jit_variable(q1d)
-   ] MFEM_HOST_DEVICE (int e)
-=======
    mfem::forall_2D_batch(NE, Q1D, Q1D, NBZ, [=, symmetric = proteus::jit_variable(symmetric)] MFEM_HOST_DEVICE(int e)
->>>>>>> 6edc7b68
    {
       const int tidz = MFEM_THREAD_ID(z);
       const int D1D = T_D1D ? T_D1D : d1d;
