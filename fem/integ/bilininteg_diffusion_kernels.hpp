--- conflicted
+++ resolved
@@ -168,7 +168,6 @@
 }
 
 // Shared memory PA Diffusion Diagonal 2D kernel
-<<<<<<< HEAD
 template<int T_D1D = 0, int T_Q1D = 0, int T_NBZ = 0>
 MFEM_HOST_DEVICE inline
 void SmemPADiffusionDiagonal2D_element(const int e,
@@ -202,45 +201,6 @@
    if (tidz == 0)
    {
       MFEM_FOREACH_THREAD(d,y,D1D)
-=======
-template<int T_D1D = 0, int T_Q1D = 0>
-inline void SmemPADiffusionDiagonal2D(const int NE,
-                                      const bool symmetric,
-                                      const Array<real_t> &b_,
-                                      const Array<real_t> &g_,
-                                      const Vector &d_,
-                                      Vector &y_,
-                                      const int d1d = 0,
-                                      const int q1d = 0)
-{
-   static constexpr int T_NBZ = diffusion::NBZDiagonal(T_D1D);
-   static constexpr int NBZ = T_NBZ ? T_NBZ : 1;
-   const int D1D = T_D1D ? T_D1D : d1d;
-   const int Q1D = T_Q1D ? T_Q1D : q1d;
-   const int max_q1d = T_Q1D ? T_Q1D : DeviceDofQuadLimits::Get().MAX_Q1D;
-   const int max_d1d = T_D1D ? T_D1D : DeviceDofQuadLimits::Get().MAX_D1D;
-   MFEM_VERIFY(D1D <= max_d1d, "");
-   MFEM_VERIFY(Q1D <= max_q1d, "");
-   auto b = Reshape(b_.Read(), Q1D, D1D);
-   auto g = Reshape(g_.Read(), Q1D, D1D);
-   auto D = Reshape(d_.Read(), Q1D*Q1D, symmetric ? 3 : 4, NE);
-   auto Y = Reshape(y_.ReadWrite(), D1D, D1D, NE);
-   mfem::forall_2D_batch(NE, Q1D, Q1D, NBZ, [=] MFEM_HOST_DEVICE (int e)
-   {
-      const int tidz = MFEM_THREAD_ID(z);
-      const int D1D = T_D1D ? T_D1D : d1d;
-      const int Q1D = T_Q1D ? T_Q1D : q1d;
-      constexpr int MQ1 = T_Q1D ? T_Q1D : DofQuadLimits::MAX_Q1D;
-      constexpr int MD1 = T_D1D ? T_D1D : DofQuadLimits::MAX_D1D;
-      MFEM_SHARED real_t BG[2][MQ1*MD1];
-      real_t (*B)[MD1] = (real_t (*)[MD1]) (BG+0);
-      real_t (*G)[MD1] = (real_t (*)[MD1]) (BG+1);
-      MFEM_SHARED real_t QD[3][NBZ][MD1][MQ1];
-      real_t (*QD0)[MD1] = (real_t (*)[MD1])(QD[0] + tidz);
-      real_t (*QD1)[MD1] = (real_t (*)[MD1])(QD[1] + tidz);
-      real_t (*QD2)[MD1] = (real_t (*)[MD1])(QD[2] + tidz);
-      if (tidz == 0)
->>>>>>> 7c1a0eb5
       {
          MFEM_FOREACH_THREAD(q,x,Q1D)
          {
@@ -259,7 +219,6 @@
          QD2[qx][dy] = 0.0;
          for (int qy = 0; qy < Q1D; ++qy)
          {
-<<<<<<< HEAD
             const int q = qx + qy * Q1D;
             const double D00 = D(q,0,e);
             const double D10 = D(q,1,e);
@@ -273,27 +232,6 @@
             QD0[qx][dy] += BBy * D00;
             QD1[qx][dy] += BGy * (D01 + D10);
             QD2[qx][dy] += GGy * D11;
-=======
-            QD0[qx][dy] = 0.0;
-            QD1[qx][dy] = 0.0;
-            QD2[qx][dy] = 0.0;
-            for (int qy = 0; qy < Q1D; ++qy)
-            {
-               const int q = qx + qy * Q1D;
-               const real_t D00 = D(q,0,e);
-               const real_t D10 = D(q,1,e);
-               const real_t D01 = symmetric ? D10 : D(q,2,e);
-               const real_t D11 = symmetric ? D(q,2,e) : D(q,3,e);
-               const real_t By = B[qy][dy];
-               const real_t Gy = G[qy][dy];
-               const real_t BBy = By * By;
-               const real_t BGy = By * Gy;
-               const real_t GGy = Gy * Gy;
-               QD0[qx][dy] += BBy * D00;
-               QD1[qx][dy] += BGy * (D01 + D10);
-               QD2[qx][dy] += GGy * D11;
-            }
->>>>>>> 7c1a0eb5
          }
       }
    }
@@ -304,7 +242,6 @@
       {
          for (int qx = 0; qx < Q1D; ++qx)
          {
-<<<<<<< HEAD
             const double Bx = B[qx][dx];
             const double Gx = G[qx][dx];
             const double BBx = Bx * Bx;
@@ -313,19 +250,6 @@
             Y(dx,dy,e) += GGx * QD0[qx][dy];
             Y(dx,dy,e) += BGx * QD1[qx][dy];
             Y(dx,dy,e) += BBx * QD2[qx][dy];
-=======
-            for (int qx = 0; qx < Q1D; ++qx)
-            {
-               const real_t Bx = B[qx][dx];
-               const real_t Gx = G[qx][dx];
-               const real_t BBx = Bx * Bx;
-               const real_t BGx = Bx * Gx;
-               const real_t GGx = Gx * Gx;
-               Y(dx,dy,e) += GGx * QD0[qx][dy];
-               Y(dx,dy,e) += BGx * QD1[qx][dy];
-               Y(dx,dy,e) += BBx * QD2[qx][dy];
-            }
->>>>>>> 7c1a0eb5
          }
       }
    }
@@ -434,7 +358,6 @@
 
 // Shared memory PA Diffusion Diagonal 3D kernel
 template<int T_D1D = 0, int T_Q1D = 0>
-<<<<<<< HEAD
 MFEM_HOST_DEVICE inline
 void SmemPADiffusionDiagonal3D_element(const int e,
                                        const bool symmetric,
@@ -444,21 +367,10 @@
                                        const DeviceTensor<4> &Y,
                                        const int d1d = 0,
                                        const int q1d = 0)
-=======
-inline void SmemPADiffusionDiagonal3D(const int NE,
-                                      const bool symmetric,
-                                      const Array<real_t> &b_,
-                                      const Array<real_t> &g_,
-                                      const Vector &d_,
-                                      Vector &y_,
-                                      const int d1d = 0,
-                                      const int q1d = 0)
->>>>>>> 7c1a0eb5
 {
    constexpr int DIM = 3;
    const int D1D = T_D1D ? T_D1D : d1d;
    const int Q1D = T_Q1D ? T_Q1D : q1d;
-<<<<<<< HEAD
    constexpr int MQ1 = T_Q1D ? T_Q1D : MAX_Q1D;
    constexpr int MD1 = T_D1D ? T_D1D : MAX_D1D;
 
@@ -472,29 +384,6 @@
    if (tidz == 0)
    {
       MFEM_FOREACH_THREAD(d,y,D1D)
-=======
-   const int max_q1d = T_Q1D ? T_Q1D : DeviceDofQuadLimits::Get().MAX_Q1D;
-   const int max_d1d = T_D1D ? T_D1D : DeviceDofQuadLimits::Get().MAX_D1D;
-   MFEM_VERIFY(D1D <= max_d1d, "");
-   MFEM_VERIFY(Q1D <= max_q1d, "");
-   auto b = Reshape(b_.Read(), Q1D, D1D);
-   auto g = Reshape(g_.Read(), Q1D, D1D);
-   auto D = Reshape(d_.Read(), Q1D*Q1D*Q1D, symmetric ? 6 : 9, NE);
-   auto Y = Reshape(y_.ReadWrite(), D1D, D1D, D1D, NE);
-   mfem::forall_3D(NE, Q1D, Q1D, Q1D, [=] MFEM_HOST_DEVICE (int e)
-   {
-      const int tidz = MFEM_THREAD_ID(z);
-      const int D1D = T_D1D ? T_D1D : d1d;
-      const int Q1D = T_Q1D ? T_Q1D : q1d;
-      constexpr int MQ1 = T_Q1D ? T_Q1D : DofQuadLimits::MAX_Q1D;
-      constexpr int MD1 = T_D1D ? T_D1D : DofQuadLimits::MAX_D1D;
-      MFEM_SHARED real_t BG[2][MQ1*MD1];
-      real_t (*B)[MD1] = (real_t (*)[MD1]) (BG+0);
-      real_t (*G)[MD1] = (real_t (*)[MD1]) (BG+1);
-      MFEM_SHARED real_t QQD[MQ1][MQ1][MD1];
-      MFEM_SHARED real_t QDD[MQ1][MD1][MD1];
-      if (tidz == 0)
->>>>>>> 7c1a0eb5
       {
          MFEM_FOREACH_THREAD(q,x,Q1D)
          {
@@ -518,7 +407,6 @@
                   QQD[qx][qy][dz] = 0.0;
                   for (int qz = 0; qz < Q1D; ++qz)
                   {
-<<<<<<< HEAD
                      const int q = qx + (qy + qz * Q1D) * Q1D;
                      const int ksym = j >= i ?
                                       3 - (3-i)*(2-i)/2 + j:
@@ -530,23 +418,6 @@
                      const double L = i==2 ? Gz : Bz;
                      const double R = j==2 ? Gz : Bz;
                      QQD[qx][qy][dz] += L * O * R;
-=======
-                     QQD[qx][qy][dz] = 0.0;
-                     for (int qz = 0; qz < Q1D; ++qz)
-                     {
-                        const int q = qx + (qy + qz * Q1D) * Q1D;
-                        const int ksym = j >= i ?
-                                         3 - (3-i)*(2-i)/2 + j:
-                                         3 - (3-j)*(2-j)/2 + i;
-                        const int k = symmetric ? ksym : (i*DIM) + j;
-                        const real_t O = D(q,k,e);
-                        const real_t Bz = B[qz][dz];
-                        const real_t Gz = G[qz][dz];
-                        const real_t L = i==2 ? Gz : Bz;
-                        const real_t R = j==2 ? Gz : Bz;
-                        QQD[qx][qy][dz] += L * O * R;
-                     }
->>>>>>> 7c1a0eb5
                   }
                }
             }
@@ -562,23 +433,11 @@
                   QDD[qx][dy][dz] = 0.0;
                   for (int qy = 0; qy < Q1D; ++qy)
                   {
-<<<<<<< HEAD
                      const double By = B[qy][dy];
                      const double Gy = G[qy][dy];
                      const double L = i==1 ? Gy : By;
                      const double R = j==1 ? Gy : By;
                      QDD[qx][dy][dz] += L * QQD[qx][qy][dz] * R;
-=======
-                     QDD[qx][dy][dz] = 0.0;
-                     for (int qy = 0; qy < Q1D; ++qy)
-                     {
-                        const real_t By = B[qy][dy];
-                        const real_t Gy = G[qy][dy];
-                        const real_t L = i==1 ? Gy : By;
-                        const real_t R = j==1 ? Gy : By;
-                        QDD[qx][dy][dz] += L * QQD[qx][qy][dz] * R;
-                     }
->>>>>>> 7c1a0eb5
                   }
                }
             }
@@ -593,22 +452,11 @@
                {
                   for (int qx = 0; qx < Q1D; ++qx)
                   {
-<<<<<<< HEAD
                      const double Bx = B[qx][dx];
                      const double Gx = G[qx][dx];
                      const double L = i==0 ? Gx : Bx;
                      const double R = j==0 ? Gx : Bx;
                      Y(dx, dy, dz, e) += L * QDD[qx][dy][dz] * R;
-=======
-                     for (int qx = 0; qx < Q1D; ++qx)
-                     {
-                        const real_t Bx = B[qx][dx];
-                        const real_t Gx = G[qx][dx];
-                        const real_t L = i==0 ? Gx : Bx;
-                        const real_t R = j==0 ? Gx : Bx;
-                        Y(dx, dy, dz, e) += L * QDD[qx][dy][dz] * R;
-                     }
->>>>>>> 7c1a0eb5
                   }
                }
             }
@@ -779,7 +627,6 @@
 }
 
 // Shared memory PA Diffusion Apply 2D kernel
-<<<<<<< HEAD
 template<int T_D1D = 0, int T_Q1D = 0, int T_NBZ = 0>
 MFEM_HOST_DEVICE inline
 void SmemPADiffusionApply2D_element(const int e,
@@ -818,55 +665,6 @@
    MFEM_FOREACH_THREAD(dy,y,D1D)
    {
       MFEM_FOREACH_THREAD(dx,x,D1D)
-=======
-template<int T_D1D = 0, int T_Q1D = 0>
-inline void SmemPADiffusionApply2D(const int NE,
-                                   const bool symmetric,
-                                   const Array<real_t> &b_,
-                                   const Array<real_t> &g_,
-                                   const Array<real_t> &bt_,
-                                   const Array<real_t> &gt_,
-                                   const Vector &d_,
-                                   const Vector &x_,
-                                   Vector &y_,
-                                   const int d1d = 0,
-                                   const int q1d = 0)
-{
-   static constexpr int T_NBZ = diffusion::NBZApply(T_D1D);
-   static constexpr int NBZ = T_NBZ ? T_NBZ : 1;
-   const int D1D = T_D1D ? T_D1D : d1d;
-   const int Q1D = T_Q1D ? T_Q1D : q1d;
-   const int max_q1d = T_Q1D ? T_Q1D : DeviceDofQuadLimits::Get().MAX_Q1D;
-   const int max_d1d = T_D1D ? T_D1D : DeviceDofQuadLimits::Get().MAX_D1D;
-   MFEM_VERIFY(D1D <= max_d1d, "");
-   MFEM_VERIFY(Q1D <= max_q1d, "");
-   auto b = Reshape(b_.Read(), Q1D, D1D);
-   auto g = Reshape(g_.Read(), Q1D, D1D);
-   auto D = Reshape(d_.Read(), Q1D*Q1D, symmetric ? 3 : 4, NE);
-   auto x = Reshape(x_.Read(), D1D, D1D, NE);
-   auto Y = Reshape(y_.ReadWrite(), D1D, D1D, NE);
-   mfem::forall_2D_batch(NE, Q1D, Q1D, NBZ, [=] MFEM_HOST_DEVICE(int e)
-   {
-      const int tidz = MFEM_THREAD_ID(z);
-      const int D1D = T_D1D ? T_D1D : d1d;
-      const int Q1D = T_Q1D ? T_Q1D : q1d;
-      constexpr int MQ1 = T_Q1D ? T_Q1D : DofQuadLimits::MAX_Q1D;
-      constexpr int MD1 = T_D1D ? T_D1D : DofQuadLimits::MAX_D1D;
-      MFEM_SHARED real_t sBG[2][MQ1*MD1];
-      real_t (*B)[MD1] = (real_t (*)[MD1]) (sBG+0);
-      real_t (*G)[MD1] = (real_t (*)[MD1]) (sBG+1);
-      real_t (*Bt)[MQ1] = (real_t (*)[MQ1]) (sBG+0);
-      real_t (*Gt)[MQ1] = (real_t (*)[MQ1]) (sBG+1);
-      MFEM_SHARED real_t Xz[NBZ][MD1][MD1];
-      MFEM_SHARED real_t GD[2][NBZ][MD1][MQ1];
-      MFEM_SHARED real_t GQ[2][NBZ][MD1][MQ1];
-      real_t (*X)[MD1] = (real_t (*)[MD1])(Xz + tidz);
-      real_t (*DQ0)[MD1] = (real_t (*)[MD1])(GD[0] + tidz);
-      real_t (*DQ1)[MD1] = (real_t (*)[MD1])(GD[1] + tidz);
-      real_t (*QQ0)[MD1] = (real_t (*)[MD1])(GQ[0] + tidz);
-      real_t (*QQ1)[MD1] = (real_t (*)[MD1])(GQ[1] + tidz);
-      MFEM_FOREACH_THREAD(dy,y,D1D)
->>>>>>> 7c1a0eb5
       {
          X[dy][dx] = x(dx,dy,e);
       }
@@ -891,22 +689,9 @@
          double v = 0.0;
          for (int dx = 0; dx < D1D; ++dx)
          {
-<<<<<<< HEAD
             const double coords = X[dy][dx];
             u += B[qx][dx] * coords;
             v += G[qx][dx] * coords;
-=======
-            real_t u = 0.0;
-            real_t v = 0.0;
-            for (int dx = 0; dx < D1D; ++dx)
-            {
-               const real_t coords = X[dy][dx];
-               u += B[qx][dx] * coords;
-               v += G[qx][dx] * coords;
-            }
-            DQ0[dy][qx] = u;
-            DQ1[dy][qx] = v;
->>>>>>> 7c1a0eb5
          }
          DQ0[dy][qx] = u;
          DQ1[dy][qx] = v;
@@ -921,20 +706,8 @@
          double v = 0.0;
          for (int dy = 0; dy < D1D; ++dy)
          {
-<<<<<<< HEAD
             u += DQ1[dy][qx] * B[qy][dy];
             v += DQ0[dy][qx] * G[qy][dy];
-=======
-            real_t u = 0.0;
-            real_t v = 0.0;
-            for (int dy = 0; dy < D1D; ++dy)
-            {
-               u += DQ1[dy][qx] * B[qy][dy];
-               v += DQ0[dy][qx] * G[qy][dy];
-            }
-            QQ0[qy][qx] = u;
-            QQ1[qy][qx] = v;
->>>>>>> 7c1a0eb5
          }
          QQ0[qy][qx] = u;
          QQ1[qy][qx] = v;
@@ -945,7 +718,6 @@
    {
       MFEM_FOREACH_THREAD(qx,x,Q1D)
       {
-<<<<<<< HEAD
          const int q = (qx + ((qy) * Q1D));
          const double O11 = D(q,0,e);
          const double O21 = D(q,1,e);
@@ -955,20 +727,6 @@
          const double gY = QQ1[qy][qx];
          QQ0[qy][qx] = (O11 * gX) + (O12 * gY);
          QQ1[qy][qx] = (O21 * gX) + (O22 * gY);
-=======
-         MFEM_FOREACH_THREAD(qx,x,Q1D)
-         {
-            const int q = (qx + ((qy) * Q1D));
-            const real_t O11 = D(q,0,e);
-            const real_t O21 = D(q,1,e);
-            const real_t O12 = symmetric ? O21 : D(q,2,e);
-            const real_t O22 = symmetric ? D(q,2,e) : D(q,3,e);
-            const real_t gX = QQ0[qy][qx];
-            const real_t gY = QQ1[qy][qx];
-            QQ0[qy][qx] = (O11 * gX) + (O12 * gY);
-            QQ1[qy][qx] = (O21 * gX) + (O22 * gY);
-         }
->>>>>>> 7c1a0eb5
       }
    }
    MFEM_SYNC_THREAD;
@@ -992,20 +750,8 @@
          double v = 0.0;
          for (int qx = 0; qx < Q1D; ++qx)
          {
-<<<<<<< HEAD
             u += Gt[dx][qx] * QQ0[qy][qx];
             v += Bt[dx][qx] * QQ1[qy][qx];
-=======
-            real_t u = 0.0;
-            real_t v = 0.0;
-            for (int qx = 0; qx < Q1D; ++qx)
-            {
-               u += Gt[dx][qx] * QQ0[qy][qx];
-               v += Bt[dx][qx] * QQ1[qy][qx];
-            }
-            DQ0[qy][dx] = u;
-            DQ1[qy][dx] = v;
->>>>>>> 7c1a0eb5
          }
          DQ0[qy][dx] = u;
          DQ1[qy][dx] = v;
@@ -1020,19 +766,8 @@
          double v = 0.0;
          for (int qy = 0; qy < Q1D; ++qy)
          {
-<<<<<<< HEAD
             u += DQ0[qy][dx] * Bt[dy][qy];
             v += DQ1[qy][dx] * Gt[dy][qy];
-=======
-            real_t u = 0.0;
-            real_t v = 0.0;
-            for (int qy = 0; qy < Q1D; ++qy)
-            {
-               u += DQ0[qy][dx] * Bt[dy][qy];
-               v += DQ1[qy][dx] * Gt[dy][qy];
-            }
-            Y(dx,dy,e) += (u + v);
->>>>>>> 7c1a0eb5
          }
          Y(dx,dy,e) += (u + v);
       }
@@ -1054,7 +789,6 @@
 {
    const int D1D = T_D1D ? T_D1D : d1d;
    const int Q1D = T_Q1D ? T_Q1D : q1d;
-<<<<<<< HEAD
    MFEM_VERIFY(D1D <= MAX_D1D, "");
    MFEM_VERIFY(Q1D <= MAX_Q1D, "");
 
@@ -1064,16 +798,6 @@
    const auto Gt = Reshape(gt.Read(), D1D, Q1D);
    const auto D = Reshape(d_.Read(), Q1D*Q1D*Q1D, symmetric ? 6 : 9, NE);
    const auto X = Reshape(x_.Read(), D1D, D1D, D1D, NE);
-=======
-   MFEM_VERIFY(D1D <= DeviceDofQuadLimits::Get().MAX_D1D, "");
-   MFEM_VERIFY(Q1D <= DeviceDofQuadLimits::Get().MAX_Q1D, "");
-   auto B = Reshape(b.Read(), Q1D, D1D);
-   auto G = Reshape(g.Read(), Q1D, D1D);
-   auto Bt = Reshape(bt.Read(), D1D, Q1D);
-   auto Gt = Reshape(gt.Read(), D1D, Q1D);
-   auto D = Reshape(d_.Read(), Q1D*Q1D*Q1D, symmetric ? 6 : 9, NE);
-   auto X = Reshape(x_.Read(), D1D, D1D, D1D, NE);
->>>>>>> 7c1a0eb5
    auto Y = Reshape(y_.ReadWrite(), D1D, D1D, D1D, NE);
 
    mfem::forall(NE, [=] MFEM_HOST_DEVICE (int e)
@@ -1247,7 +971,6 @@
 
 // Shared memory PA Diffusion Apply 3D kernel
 template<int T_D1D = 0, int T_Q1D = 0>
-<<<<<<< HEAD
 MFEM_HOST_DEVICE inline
 void SmemPADiffusionApply3D_element(const int e,
                                     const bool symmetric,
@@ -1291,61 +1014,6 @@
    MFEM_FOREACH_THREAD(dz,z,D1D)
    {
       MFEM_FOREACH_THREAD(dy,y,D1D)
-=======
-inline void SmemPADiffusionApply3D(const int NE,
-                                   const bool symmetric,
-                                   const Array<real_t> &b_,
-                                   const Array<real_t> &g_,
-                                   const Array<real_t> &,
-                                   const Array<real_t> &,
-                                   const Vector &d_,
-                                   const Vector &x_,
-                                   Vector &y_,
-                                   const int d1d = 0,
-                                   const int q1d = 0)
-{
-   const int D1D = T_D1D ? T_D1D : d1d;
-   const int Q1D = T_Q1D ? T_Q1D : q1d;
-   const int max_q1d = T_Q1D ? T_Q1D : DeviceDofQuadLimits::Get().MAX_Q1D;
-   const int max_d1d = T_D1D ? T_D1D : DeviceDofQuadLimits::Get().MAX_D1D;
-   MFEM_VERIFY(D1D <= max_d1d, "");
-   MFEM_VERIFY(Q1D <= max_q1d, "");
-   auto b = Reshape(b_.Read(), Q1D, D1D);
-   auto g = Reshape(g_.Read(), Q1D, D1D);
-   auto d = Reshape(d_.Read(), Q1D, Q1D, Q1D, symmetric ? 6 : 9, NE);
-   auto x = Reshape(x_.Read(), D1D, D1D, D1D, NE);
-   auto y = Reshape(y_.ReadWrite(), D1D, D1D, D1D, NE);
-   mfem::forall_3D(NE, Q1D, Q1D, Q1D, [=] MFEM_HOST_DEVICE (int e)
-   {
-      const int D1D = T_D1D ? T_D1D : d1d;
-      const int Q1D = T_Q1D ? T_Q1D : q1d;
-      constexpr int MQ1 = T_Q1D ? T_Q1D : DofQuadLimits::MAX_Q1D;
-      constexpr int MD1 = T_D1D ? T_D1D : DofQuadLimits::MAX_D1D;
-      constexpr int MDQ = (MQ1 > MD1) ? MQ1 : MD1;
-      MFEM_SHARED real_t sBG[2][MQ1*MD1];
-      real_t (*B)[MD1] = (real_t (*)[MD1]) (sBG+0);
-      real_t (*G)[MD1] = (real_t (*)[MD1]) (sBG+1);
-      real_t (*Bt)[MQ1] = (real_t (*)[MQ1]) (sBG+0);
-      real_t (*Gt)[MQ1] = (real_t (*)[MQ1]) (sBG+1);
-      MFEM_SHARED real_t sm0[3][MDQ*MDQ*MDQ];
-      MFEM_SHARED real_t sm1[3][MDQ*MDQ*MDQ];
-      real_t (*X)[MD1][MD1]    = (real_t (*)[MD1][MD1]) (sm0+2);
-      real_t (*DDQ0)[MD1][MQ1] = (real_t (*)[MD1][MQ1]) (sm0+0);
-      real_t (*DDQ1)[MD1][MQ1] = (real_t (*)[MD1][MQ1]) (sm0+1);
-      real_t (*DQQ0)[MQ1][MQ1] = (real_t (*)[MQ1][MQ1]) (sm1+0);
-      real_t (*DQQ1)[MQ1][MQ1] = (real_t (*)[MQ1][MQ1]) (sm1+1);
-      real_t (*DQQ2)[MQ1][MQ1] = (real_t (*)[MQ1][MQ1]) (sm1+2);
-      real_t (*QQQ0)[MQ1][MQ1] = (real_t (*)[MQ1][MQ1]) (sm0+0);
-      real_t (*QQQ1)[MQ1][MQ1] = (real_t (*)[MQ1][MQ1]) (sm0+1);
-      real_t (*QQQ2)[MQ1][MQ1] = (real_t (*)[MQ1][MQ1]) (sm0+2);
-      real_t (*QQD0)[MQ1][MD1] = (real_t (*)[MQ1][MD1]) (sm1+0);
-      real_t (*QQD1)[MQ1][MD1] = (real_t (*)[MQ1][MD1]) (sm1+1);
-      real_t (*QQD2)[MQ1][MD1] = (real_t (*)[MQ1][MD1]) (sm1+2);
-      real_t (*QDD0)[MD1][MD1] = (real_t (*)[MD1][MD1]) (sm0+0);
-      real_t (*QDD1)[MD1][MD1] = (real_t (*)[MD1][MD1]) (sm0+1);
-      real_t (*QDD2)[MD1][MD1] = (real_t (*)[MD1][MD1]) (sm0+2);
-      MFEM_FOREACH_THREAD(dz,z,D1D)
->>>>>>> 7c1a0eb5
       {
          MFEM_FOREACH_THREAD(dx,x,D1D)
          {
@@ -1375,22 +1043,9 @@
             MFEM_UNROLL(MD1)
             for (int dx = 0; dx < D1D; ++dx)
             {
-<<<<<<< HEAD
                const double coords = X[dz][dy][dx];
                u += coords * B[qx][dx];
                v += coords * G[qx][dx];
-=======
-               real_t u = 0.0, v = 0.0;
-               MFEM_UNROLL(MD1)
-               for (int dx = 0; dx < D1D; ++dx)
-               {
-                  const real_t coords = X[dz][dy][dx];
-                  u += coords * B[qx][dx];
-                  v += coords * G[qx][dx];
-               }
-               DDQ0[dz][dy][qx] = u;
-               DDQ1[dz][dy][qx] = v;
->>>>>>> 7c1a0eb5
             }
             DDQ0[dz][dy][qx] = u;
             DDQ1[dz][dy][qx] = v;
@@ -1408,23 +1063,9 @@
             MFEM_UNROLL(MD1)
             for (int dy = 0; dy < D1D; ++dy)
             {
-<<<<<<< HEAD
                u += DDQ1[dz][dy][qx] * B[qy][dy];
                v += DDQ0[dz][dy][qx] * G[qy][dy];
                w += DDQ0[dz][dy][qx] * B[qy][dy];
-=======
-               real_t u = 0.0, v = 0.0, w = 0.0;
-               MFEM_UNROLL(MD1)
-               for (int dy = 0; dy < D1D; ++dy)
-               {
-                  u += DDQ1[dz][dy][qx] * B[qy][dy];
-                  v += DDQ0[dz][dy][qx] * G[qy][dy];
-                  w += DDQ0[dz][dy][qx] * B[qy][dy];
-               }
-               DQQ0[dz][qy][qx] = u;
-               DQQ1[dz][qy][qx] = v;
-               DQQ2[dz][qy][qx] = w;
->>>>>>> 7c1a0eb5
             }
             DQQ0[dz][qy][qx] = u;
             DQQ1[dz][qy][qx] = v;
@@ -1443,35 +1084,9 @@
             MFEM_UNROLL(MD1)
             for (int dz = 0; dz < D1D; ++dz)
             {
-<<<<<<< HEAD
                u += DQQ0[dz][qy][qx] * B[qz][dz];
                v += DQQ1[dz][qy][qx] * B[qz][dz];
                w += DQQ2[dz][qy][qx] * G[qz][dz];
-=======
-               real_t u = 0.0, v = 0.0, w = 0.0;
-               MFEM_UNROLL(MD1)
-               for (int dz = 0; dz < D1D; ++dz)
-               {
-                  u += DQQ0[dz][qy][qx] * B[qz][dz];
-                  v += DQQ1[dz][qy][qx] * B[qz][dz];
-                  w += DQQ2[dz][qy][qx] * G[qz][dz];
-               }
-               const real_t O11 = d(qx,qy,qz,0,e);
-               const real_t O12 = d(qx,qy,qz,1,e);
-               const real_t O13 = d(qx,qy,qz,2,e);
-               const real_t O21 = symmetric ? O12 : d(qx,qy,qz,3,e);
-               const real_t O22 = symmetric ? d(qx,qy,qz,3,e) : d(qx,qy,qz,4,e);
-               const real_t O23 = symmetric ? d(qx,qy,qz,4,e) : d(qx,qy,qz,5,e);
-               const real_t O31 = symmetric ? O13 : d(qx,qy,qz,6,e);
-               const real_t O32 = symmetric ? O23 : d(qx,qy,qz,7,e);
-               const real_t O33 = symmetric ? d(qx,qy,qz,5,e) : d(qx,qy,qz,8,e);
-               const real_t gX = u;
-               const real_t gY = v;
-               const real_t gZ = w;
-               QQQ0[qz][qy][qx] = (O11*gX) + (O12*gY) + (O13*gZ);
-               QQQ1[qz][qy][qx] = (O21*gX) + (O22*gY) + (O23*gZ);
-               QQQ2[qz][qy][qx] = (O31*gX) + (O32*gY) + (O33*gZ);
->>>>>>> 7c1a0eb5
             }
             const double O11 = d(qx,qy,qz,0,e);
             const double O12 = d(qx,qy,qz,1,e);
@@ -1514,23 +1129,9 @@
             MFEM_UNROLL(MQ1)
             for (int qx = 0; qx < Q1D; ++qx)
             {
-<<<<<<< HEAD
                u += QQQ0[qz][qy][qx] * Gt[dx][qx];
                v += QQQ1[qz][qy][qx] * Bt[dx][qx];
                w += QQQ2[qz][qy][qx] * Bt[dx][qx];
-=======
-               real_t u = 0.0, v = 0.0, w = 0.0;
-               MFEM_UNROLL(MQ1)
-               for (int qx = 0; qx < Q1D; ++qx)
-               {
-                  u += QQQ0[qz][qy][qx] * Gt[dx][qx];
-                  v += QQQ1[qz][qy][qx] * Bt[dx][qx];
-                  w += QQQ2[qz][qy][qx] * Bt[dx][qx];
-               }
-               QQD0[qz][qy][dx] = u;
-               QQD1[qz][qy][dx] = v;
-               QQD2[qz][qy][dx] = w;
->>>>>>> 7c1a0eb5
             }
             QQD0[qz][qy][dx] = u;
             QQD1[qz][qy][dx] = v;
@@ -1549,23 +1150,9 @@
             MFEM_UNROLL(Q1D)
             for (int qy = 0; qy < Q1D; ++qy)
             {
-<<<<<<< HEAD
                u += QQD0[qz][qy][dx] * Bt[dy][qy];
                v += QQD1[qz][qy][dx] * Gt[dy][qy];
                w += QQD2[qz][qy][dx] * Bt[dy][qy];
-=======
-               real_t u = 0.0, v = 0.0, w = 0.0;
-               MFEM_UNROLL(Q1D)
-               for (int qy = 0; qy < Q1D; ++qy)
-               {
-                  u += QQD0[qz][qy][dx] * Bt[dy][qy];
-                  v += QQD1[qz][qy][dx] * Gt[dy][qy];
-                  w += QQD2[qz][qy][dx] * Bt[dy][qy];
-               }
-               QDD0[qz][dy][dx] = u;
-               QDD1[qz][dy][dx] = v;
-               QDD2[qz][dy][dx] = w;
->>>>>>> 7c1a0eb5
             }
             QDD0[qz][dy][dx] = u;
             QDD1[qz][dy][dx] = v;
@@ -1584,21 +1171,9 @@
             MFEM_UNROLL(MQ1)
             for (int qz = 0; qz < Q1D; ++qz)
             {
-<<<<<<< HEAD
                u += QDD0[qz][dy][dx] * Bt[dz][qz];
                v += QDD1[qz][dy][dx] * Bt[dz][qz];
                w += QDD2[qz][dy][dx] * Gt[dz][qz];
-=======
-               real_t u = 0.0, v = 0.0, w = 0.0;
-               MFEM_UNROLL(MQ1)
-               for (int qz = 0; qz < Q1D; ++qz)
-               {
-                  u += QDD0[qz][dy][dx] * Bt[dz][qz];
-                  v += QDD1[qz][dy][dx] * Bt[dz][qz];
-                  w += QDD2[qz][dy][dx] * Gt[dz][qz];
-               }
-               y(dx,dy,dz,e) += (u + v + w);
->>>>>>> 7c1a0eb5
             }
             y(dx,dy,dz,e) += (u + v + w);
          }
