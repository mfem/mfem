--- conflicted
+++ resolved
@@ -1223,11 +1223,7 @@
 {
    if constexpr (DIM == 2) { return internal::SmemPADiffusionApply2D<T_D1D,T_Q1D>; }
    else if constexpr (DIM == 3) { return internal::SmemPADiffusionApply3D<T_D1D, T_Q1D>; }
-<<<<<<< HEAD
-   else { MFEM_ABORT(""); }
-=======
    MFEM_ABORT("");
->>>>>>> f0027c2c
 }
 
 inline
@@ -1243,11 +1239,7 @@
 {
    if constexpr (DIM == 2) { return internal::SmemPADiffusionDiagonal2D<D1D,Q1D>; }
    else if constexpr (DIM == 3) { return internal::SmemPADiffusionDiagonal3D<D1D, Q1D>; }
-<<<<<<< HEAD
-   else { MFEM_ABORT(""); }
-=======
    MFEM_ABORT("");
->>>>>>> f0027c2c
 }
 
 inline DiagonalKernelType
