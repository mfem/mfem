// Copyright (c) 2010-2024, Lawrence Livermore National Security, LLC. Produced
// at the Lawrence Livermore National Laboratory. All Rights reserved. See files
// LICENSE and NOTICE for details. LLNL-CODE-806117.
//
// This file is part of the MFEM library. For more information and source code
// availability visit https://mfem.org.
//
// MFEM is free software; you can redistribute it and/or modify it under the
// terms of the BSD-3 license. We welcome feedback and contributions, see file
// CONTRIBUTING.md for details.

#ifndef MFEM_NCMESH
#define MFEM_NCMESH

#include "../config/config.hpp"
#include "../general/hash.hpp"
#include "../general/globals.hpp"
#include "../general/sort_pairs.hpp"
#include "../linalg/densemat.hpp"
#include "element.hpp"
#include "vertex.hpp"
#include "../fem/geom.hpp"

#include <vector>
#include <map>
#include <iostream>
#include <unordered_map>

namespace mfem
{

/** Represents the index of an element to refine, plus a refinement type. The
    refinement type is needed for anisotropic refinement of quads and hexes.
    Bits 0,1 and 2 of 'ref_type' specify whether the element should be split in
    the X, Y and Z directions, respectively (Z is ignored for quads). */
struct Refinement
{
   enum : char { X = 1, Y = 2, Z = 4, XY = 3, XZ = 5, YZ = 6, XYZ = 7 };
   int index; ///< Mesh element number
   char ref_type; ///< refinement XYZ bit mask (7 = full isotropic)

   Refinement() = default;

   Refinement(int index, int type = Refinement::XYZ)
      : index(index), ref_type(type) {}
};

/// Defines the position of a fine element within a coarse element.
struct Embedding
{
   /// Coarse %Element index in the coarse mesh.
   int parent;

   /** The (geom, matrix) pair determines the sub-element transformation for the
       fine element: CoarseFineTransformations::point_matrices[geom](matrix) is
       the point matrix of the region within the coarse element reference
       domain.*/
   unsigned geom : 4;
   unsigned matrix : 27;

   /// For internal use: 0 if regular fine element, 1 if parallel ghost element.
   unsigned ghost : 1;

   Embedding() = default;
   Embedding(int elem, Geometry::Type geom, int matrix = 0, bool ghost = false)
      : parent(elem), geom(geom), matrix(matrix), ghost(ghost) {}
};

/// Defines the coarse-fine transformations of all fine elements.
struct CoarseFineTransformations
{
   /// Fine element positions in their parents.
   Array<Embedding> embeddings;

   /** A "dictionary" of matrices for IsoparametricTransformation. Use
       Embedding::{geom,matrix} to access a fine element point matrix. */
   DenseTensor point_matrices[Geometry::NumGeom];

   /** Invert the 'embeddings' array: create a Table with coarse elements as
       rows and fine elements as columns. If 'want_ghosts' is false, parallel
       ghost fine elements are not included in the table. */
   void MakeCoarseToFineTable(Table &coarse_to_fine,
                              bool want_ghosts = false) const;

   void Clear();
   bool IsInitialized() const;
   long MemoryUsage() const;

   MFEM_DEPRECATED
   void GetCoarseToFineMap(const Mesh &fine_mesh, Table &coarse_to_fine) const
   { MakeCoarseToFineTable(coarse_to_fine, true); (void) fine_mesh; }
};

void Swap(CoarseFineTransformations &a, CoarseFineTransformations &b);

struct MatrixMap; // for internal use

/** \brief A class for non-conforming AMR. The class is not used directly by the
 *  user, rather it is an extension of the Mesh class.
 *
 *  In general, the class is used by MFEM as follows:
 *
 *  1. NCMesh is constructed from elements of an existing Mesh. The elements are
 *     copied and become roots of the refinement hierarchy.
 *
 *  2. Some elements are refined with the Refine() method. Both isotropic and
 *     anisotropic refinements of quads/hexes are supported.
 *
 *  3. A new Mesh is created from NCMesh containing the leaf elements. This new
 *     Mesh may have non-conforming (hanging) edges and faces and is the one
 *     seen by the user.
 *
 *  4. FiniteElementSpace asks NCMesh for a list of conforming, master and slave
 *     edges/faces and creates the conforming interpolation matrix P.
 *
 *  5. A continuous/conforming solution is obtained by solving P'*A*P x = P'*b.
 *
 *  6. Repeat from step 2.
 */
class NCMesh
{
protected:
   NCMesh() = default;
public:
   //// Initialize with elements from an existing Mesh.
   explicit NCMesh(const Mesh *mesh);

   /** Load from a stream. The id header is assumed to have been read already
       from \param[in] input . \param[in] version is 10 for the v1.0 NC format,
       or 1 for the legacy v1.1 format. \param[out] curved is set to 1 if the
       curvature GridFunction follows after mesh data. \param[out] is_nc (again
       treated as a boolean) is set to 0 if the legacy v1.1 format in fact
       defines a conforming mesh. See Mesh::Loader for details. */
   NCMesh(std::istream &input, int version, int &curved, int &is_nc);

   /// Deep copy of another instance.
   NCMesh(const NCMesh &other);

   /// Copy assignment not supported
   NCMesh& operator=(NCMesh&) = delete;

   virtual ~NCMesh();

   /// Return the dimension of the NCMesh.
   int Dimension() const { return Dim; }
   /// Return the space dimension of the NCMesh.
   int SpaceDimension() const { return spaceDim; }

   /// Return the number of vertices in the NCMesh.
   int GetNVertices() const { return NVertices; }
   /// Return the number of edges in the NCMesh.
   int GetNEdges() const { return NEdges; }
   /// Return the number of (2D) faces in the NCMesh.
   int GetNFaces() const { return NFaces; }
   virtual int GetNGhostElements() const { return 0; }

   /** Perform the given batch of refinements. Please note that in the presence
       of anisotropic splits additional refinements may be necessary to keep the
       mesh consistent. However, the function always performs at least the
       requested refinements. */
   virtual void Refine(const Array<Refinement> &refinements);

   /** Check the mesh and potentially refine some elements so that the maximum
       difference of refinement levels between adjacent elements is not greater
       than 'max_nc_level'. */
   virtual void LimitNCLevel(int max_nc_level);

   /** Return a list of derefinement opportunities. Each row of the table
       contains Mesh indices of existing elements that can be derefined to form
       a single new coarse element. Row numbers are then passed to Derefine.
       This function works both in serial and parallel. */
   const Table &GetDerefinementTable();

   /** Check derefinements returned by GetDerefinementTable and mark those that
       can be done safely so that the maximum NC level condition is not
       violated. On return, level_ok.Size() == deref_table.Size() and contains
       0/1s. */
   virtual void CheckDerefinementNCLevel(const Table &deref_table,
                                         Array<int> &level_ok, int max_nc_level);

   /** Perform a subset of the possible derefinements (see
       GetDerefinementTable). Note that if anisotropic refinements are present
       in the mesh, some of the derefinements may have to be skipped to preserve
       mesh consistency. */
   virtual void Derefine(const Array<int> &derefs);

   // master/slave lists

   /// Identifies a vertex/edge/face in both Mesh and NCMesh.
   struct MeshId
   {
      int index;   ///< Mesh number
      int element; ///< NCMesh::Element containing this vertex/edge/face
      signed char local; ///< local number within 'element'
      signed char geom;  ///< Geometry::Type (faces only) (char to save RAM)

      Geometry::Type Geom() const { return Geometry::Type(geom); }

      MeshId() = default;
      MeshId(int index, int element, int local, int geom = -1)
         : index(index), element(element), local(local), geom(geom) {}
   };

   /** Nonconforming edge/face that has more than one neighbor. The neighbors
       are stored in NCList::slaves[i], slaves_begin <= i < slaves_end. */
   struct Master : public MeshId
   {
      int slaves_begin, slaves_end; ///< slave faces

      Master() = default;
      Master(int index, int element, int local, int geom, int sb, int se)
         : MeshId(index, element, local, geom)
         , slaves_begin(sb), slaves_end(se) {}
   };

   /// Nonconforming edge/face within a bigger edge/face.
   struct Slave : public MeshId
   {
      int master; ///< master number (in Mesh numbering)
      unsigned matrix : 24;    ///< index into NCList::point_matrices[geom]
      unsigned edge_flags : 8; ///< orientation flags, see OrientedPointMatrix

      Slave() = default;
      Slave(int index, int element, int local, int geom)
         : MeshId(index, element, local, geom)
         , master(-1), matrix(0), edge_flags(0) {}
   };


   /// Lists all edges/faces in the nonconforming mesh.
   struct NCList
   {
      Array<MeshId> conforming; ///< All MeshIds corresponding to conformal faces
      Array<Master> masters; ///< All MeshIds corresponding to master faces
      Array<Slave> slaves; ///< All MeshIds corresponding to slave faces

      /// List of unique point matrices for each slave geometry.
      Array<DenseMatrix*> point_matrices[Geometry::NumGeom];

      void OrientedPointMatrix(const Slave &slave,
                               DenseMatrix &oriented_matrix) const;

      /// Particular MeshId type, used for allowing static casting to the
      /// appropriate child type after searching the NCList. UNRECOGNIZED
      /// denotes that an instance is not known within the NCList, meaning that
      /// it does not play a part in NC mechanics. This can be because the index
      /// did not exist in the original Mesh, or because the entry is a boundary
      /// face, whose NC status is always conforming.
      enum class MeshIdType : char {CONFORMING, MASTER, SLAVE, UNRECOGNIZED};

      /// Helper storing a reference to a MeshId type, and the face type it can
      /// be cast to
      struct MeshIdAndType
      {
         const MeshId * const id; ///< Pointer to a possible MeshId, nullptr if not found
         /// MeshIdType corresponding to the MeshId. UNRECOGNIZED if unfound.
         const MeshIdType type;
      };
      /// Return a mesh id and type for a given nc index.
      MeshIdAndType GetMeshIdAndType(int index) const;

      /// Return a face type for a given nc index.
      MeshIdType GetMeshIdType(int index) const;

      /// Given an index, check if this is a certain face type.
      bool CheckMeshIdType(int index, MeshIdType type) const;

      /// Erase the contents of the conforming, master and slave arrays.
      void Clear();
      /// Whether the NCList is empty.
      bool Empty() const
      {
         return conforming.Size() == 0
                && masters.Size() == 0
                && slaves.Size() == 0;
      }
      /// The total size of the component arrays in the NCList.
      long TotalSize() const
      {
         return conforming.Size() + masters.Size() + slaves.Size();
      }
      /// The memory usage of the three public arrays. Does not account for the
      /// inverse index.
      long MemoryUsage() const;
      ~NCList() { Clear(); }
   private:
      // Check for existence or construct the inv_index list map if necessary.
      // const because only modifies the mutable member inv_index.
      void BuildIndex() const;

      /// A lazily constructed map from index to MeshId. Built whenever
      /// GetMeshIdAndType, GetMeshIdType or CheckMeshIdType is called for the
      /// first time. The MeshIdType is stored with, to enable casting to Slave
      /// or Master elements appropriately.
      mutable std::unordered_map<int, std::pair<MeshIdType, int>> inv_index;
   };


   /// Return the current list of conforming and nonconforming faces.
   const NCList& GetFaceList()
   {
      if (face_list.Empty()) { BuildFaceList(); }
      return face_list;
   }

   /// Return the current list of conforming and nonconforming edges.
   const NCList& GetEdgeList()
   {
      if (edge_list.Empty()) { BuildEdgeList(); }
      return edge_list;
   }

   /** Return a list of vertices (in 'conforming'); this function is provided
       for uniformity/completeness. Needed in ParNCMesh/ParFESpace. */
   const NCList& GetVertexList()
   {
      if (vertex_list.Empty()) { BuildVertexList(); }
      return vertex_list;
   }

   /// Return vertex/edge/face list (entity = 0/1/2, respectively).
   const NCList& GetNCList(int entity)
   {
      switch (entity)
      {
         case 0: return GetVertexList();
         case 1: return GetEdgeList();
         default: return GetFaceList();
      }
   }

   const Array2D<int>& GetVertexToKnot() const
   {
      return vertex_to_knot;
   }

   void RefineVertexToKnot(Array<int> const& rf);

   // coarse/fine transforms

   /** Remember the current layer of leaf elements before the mesh is refined.
       Needed by GetRefinementTransforms(), must be called before Refine(). */
   void MarkCoarseLevel();

   /** After refinement, calculate the relation of each fine element to its
       parent coarse element. Note that Refine() or LimitNCLevel() can be called
       multiple times between MarkCoarseLevel() and this function. */
   const CoarseFineTransformations& GetRefinementTransforms() const;

   /** After derefinement, calculate the relations of previous fine elements
       (some of which may no longer exist) to the current leaf elements. Unlike
       for refinement, Derefine() may only be called once before this function
       so there is no MarkFineLevel(). */
   const CoarseFineTransformations& GetDerefinementTransforms() const;

   /// Free all internal data created by the above three functions.
   void ClearTransforms();


   // grid ordering

   /** Return a space filling curve for a rectangular grid of elements.
       Implemented is a generalized Hilbert curve for arbitrary grid dimensions.
       If the width is odd, height should be odd too, otherwise one diagonal
       (vertex-neighbor) step cannot be avoided in the curve. Even dimensions
       are recommended. */
   static void GridSfcOrdering2D(int width, int height,
                                 Array<int> &coords);

   /** Return a space filling curve for a 3D rectangular grid of elements. The
       Hilbert-curve-like algorithm works well for even dimensions. For odd
       width/height/depth it tends to produce some diagonal (edge-neighbor)
       steps. Even dimensions are recommended. */
   static void GridSfcOrdering3D(int width, int height, int depth,
                                 Array<int> &coords);


   // utility

   /// Return Mesh vertex indices of an edge identified by 'edge_id'.
   void GetEdgeVertices(const MeshId &edge_id, int vert_index[2],
                        bool oriented = true) const;

   /** Return "NC" orientation of an edge. As opposed to standard Mesh edge
       orientation based on vertex IDs, "NC" edge orientation follows the local
       edge orientation within the element 'edge_id.element' and is thus
       processor independent. TODO: this seems only partially true? */
   int GetEdgeNCOrientation(const MeshId &edge_id) const;

   /** Return Mesh vertex and edge indices of a face identified by 'face_id'.
       The return value is the number of face vertices. */
   int GetFaceVerticesEdges(const MeshId &face_id,
                            int vert_index[4], int edge_index[4],
                            int edge_orientation[4]) const;

   /** Given an edge (by its vertex indices v1 and v2) return the first
       (geometric) parent edge that exists in the Mesh or -1 if there is no such
       parent. */
   int GetEdgeMaster(int v1, int v2) const;

   /** Get a list of vertices (2D/3D), edges (3D) and faces (3D) that coincide
       with boundary elements with the specified attributes (marked in
       'bdr_attr_is_ess'). In 3D this function also reveals "hidden" boundary
       edges. In parallel it helps identifying boundary vertices/edges/faces
       affected by non-local boundary elements. Hidden faces can occur for an
       internal boundary coincident to a processor boundary.
       */

   /**
    * @brief Get a list of vertices (2D/3D), edges (3D) and faces (3D) that
    * coincide with boundary elements with the specified attributes (marked in
    * 'bdr_attr_is_ess').
    *
    * @details In 3D this function also reveals "hidden" boundary edges. In
    * parallel it helps identifying boundary vertices/edges/faces affected by
    * non-local boundary elements. Hidden faces can occur for an internal
    * boundary coincident to a processor boundary.
    *
    * @param bdr_attr_is_ess Indicator if a given attribute is essential.
    * @param bdr_vertices Array of vertices that are essential.
    * @param bdr_edges Array of edges that are essential.
    * @param bdr_faces Array of faces that are essential.
    */
   virtual void GetBoundaryClosure(const Array<int> &bdr_attr_is_ess,
                                   Array<int> &bdr_vertices,
                                   Array<int> &bdr_edges, Array<int> &bdr_faces);

   /// Return element geometry type. @a index is the Mesh element number.
   Geometry::Type GetElementGeometry(int index) const
   { return elements[leaf_elements[index]].Geom(); }

   /// Return face geometry type. @a index is the Mesh face number.
   Geometry::Type GetFaceGeometry(int index) const
   { return Geometry::Type(face_geom[index]); }

   /// Return the number of root elements.
   int GetNumRootElements() { return root_state.Size(); }

   /// Return the distance of leaf @a i from the root.
   int GetElementDepth(int i) const;

   /** Return the size reduction compared to the root element (ignoring local
       stretching and curvature). */
   int GetElementSizeReduction(int i) const;

   /// Return the faces and face attributes of leaf element @a i.
   void GetElementFacesAttributes(int i, Array<int> &faces,
                                  Array<int> &fattr) const;

<<<<<<< HEAD
=======
   /// Set the attribute of leaf element @a i, which is a Mesh element index.
   void SetAttribute(int i, int attr)
   { elements[leaf_elements[i]].attribute = attr; }

>>>>>>> 0797adb3
   /** I/O: Print the mesh in "MFEM NC mesh v1.0" format. If @a comments is
       non-empty, it will be printed after the first line of the file, and each
       line should begin with '#'. */
   void Print(std::ostream &out, const std::string &comments = "",
              bool nurbs=false) const;

   /// I/O: Return true if the mesh was loaded from the legacy v1.1 format.
   bool IsLegacyLoaded() const { return Legacy; }

   /// I/O: Return a map from old (v1.1) vertex indices to new vertex indices.
   void LegacyToNewVertexOrdering(Array<int> &order) const;

   /// Save memory by releasing all non-essential and cached data.
   virtual void Trim();

   /// Return total number of bytes allocated.
   long MemoryUsage() const;

   int PrintMemoryDetail() const;

   using RefCoord = std::int64_t;

   static constexpr int MaxElemNodes =
      8;       ///< Number of nodes an element can have
   static constexpr int MaxElemEdges =
      12;      ///< Number of edges an element can have
   static constexpr int MaxElemFaces =
      6;       ///< Number of faces an element can have
   static constexpr int MaxElemChildren =
      10;      ///< Number of children an element can have
   static constexpr int MaxFaceNodes =
      4;      ///< Number of faces an element can have

   /**
    * @brief Given a node index, return the vertex index associated
    *
    * @param node
    * @return int
    */
   int GetNodeVertex(int node) { return nodes[node].vert_index; }

protected: // non-public interface for the Mesh class

   friend class Mesh;

   /// Fill Mesh::{vertices,elements,boundary} for the current finest level.
   void GetMeshComponents(Mesh &mesh) const;

   /** Get edge and face numbering from 'mesh' (i.e., set all Edge::index and
       Face::index) after a new mesh was created from us. */
   void OnMeshUpdated(Mesh *mesh);

   /** Delete top-level vertex coordinates if the Mesh became curved, e.g., by
       calling Mesh::SetCurvature or otherwise setting the Nodes. */
   void MakeTopologyOnly() { coordinates.DeleteAll(); }

protected: // implementation

   int Dim, spaceDim; ///< dimensions of the elements and the vertex coordinates
   int MyRank; ///< used in parallel, or when loading a parallel file in serial
   bool Iso; ///< true if the mesh only contains isotropic refinements
   int Geoms; ///< bit mask of element geometries present, see InitGeomFlags()
   bool Legacy; ///< true if the mesh was loaded from the legacy v1.1 format


   /** A Node can hold a vertex, an edge, or both. Elements directly point to
       their corner nodes, but edge nodes also exist and can be accessed using a
       hash-table given their two end-point node IDs. All nodes can be accessed
       in this way, with the exception of top-level vertex nodes. When an
       element is being refined, the mid-edge nodes are readily available with
       this mechanism. The new elements "sign in" to the nodes by increasing the
       reference counts of their vertices and edges. The parent element "signs
       off" its nodes by decrementing the ref counts. */
   struct Node : public Hashed2
   {
      char vert_refc, edge_refc;
      int vert_index, edge_index;

      Node() : vert_refc(0), edge_refc(0), vert_index(-1), edge_index(-1) {}
      ~Node();

      bool HasVertex() const { return vert_refc > 0; }
      bool HasEdge()   const { return edge_refc > 0; }

      // decrease vertex/edge ref count, return false if Node should be deleted
      bool UnrefVertex() { --vert_refc; return vert_refc || edge_refc; }
      bool UnrefEdge()   { --edge_refc; return vert_refc || edge_refc; }
   };

   /** Similarly to nodes, faces can be accessed by hashing their four vertex
       node IDs. A face knows about the one or two elements that are using it. A
       face that is not on the boundary and only has one element referencing it
       is either a master or a slave face. */
   struct Face : public Hashed4
   {
      int attribute; ///< boundary element attribute, -1 if internal face
      int index;     ///< face number in the Mesh
      int elem[2];   ///< up to 2 elements sharing the face

      Face() : attribute(-1), index(-1) { elem[0] = elem[1] = -1; }

      bool Boundary() const { return attribute >= 0; }
      bool Unused() const { return elem[0] < 0 && elem[1] < 0; }

      // add or remove an element from the 'elem[2]' array
      void RegisterElement(int e);
      void ForgetElement(int e);

      /// Return one of elem[0] or elem[1] and make sure the other is -1.
      int GetSingleElement() const;
      int GetAttribute() const { return attribute; }
   };

   /** This is an element in the refinement hierarchy. Each element has either
       been refined and points to its children, or is a leaf and points to its
       vertex nodes. */
   struct Element
   {
      char geom;     ///< Geometry::Type of the element (char for storage only)
      char ref_type; ///< bit mask of X,Y,Z refinements (bits 0,1,2 respectively)
      char tet_type; ///< tetrahedron split type, currently always 0
      char flag;     ///< generic flag/marker, can be used by algorithms
      int index;     ///< element number in the Mesh, -1 if refined
      int rank;      ///< processor number (ParNCMesh), -1 if undefined/unknown
      int attribute;
      union
      {
         int node[MaxElemNodes];  ///< element corners (if ref_type == 0)
         int child[MaxElemChildren]; ///< 2-10 children (if ref_type != 0)
      };
      int parent; ///< parent element, -1 if this is a root element, -2 if free'd
      Element(Geometry::Type geom, int attr);

      Geometry::Type Geom() const { return Geometry::Type(geom); }
      bool IsLeaf() const { return !ref_type && (parent != -2); }
      int GetAttribute() const { return attribute; }
   };


   // primary data
   HashTable<Node> nodes; // associative container holding all Nodes
   HashTable<Face> faces; // associative container holding all Faces
   BlockArray<Element> elements; // storage for all Elements
   Array<int> free_element_ids;  // unused element ids - indices into 'elements'
public:
   /**
    * @brief The number of Nodes.
    *
    * @return int
    */
   int GetNumNodes() const { return nodes.Size(); }
   /**
    * @brief Access a Node
    *
    * @param i Index of the node
    * @return const Node&
    */
   const Node& GetNode(int i) const {return nodes[i]; }
   /**
    * @brief The number of faces
    *
    * @return int
    */
   int GetNumFaces() const { return faces.Size(); }
   /**
    * @brief Access a Face
    *
    * @param i Index of the face
    * @return const Face&
    */
   const Face& GetFace(int i) const {return faces[i]; }
   /**
    * @brief The number of elements
    *
    * @return int
    */
   int GetNumElements() const { return elements.Size(); }
   /**
    * @brief Access an Element
    *
    * @param i Index of the element
    * @return const Element&
    */
   const Element& GetElement(int i) const { return elements[i]; }

   /**
    * @brief Given a set of nodes defining a face, traverse the nodes structure
    * to find the nodes that make up the parent face and replace the input nodes
    * with the parent nodes. Additionally return the child index that the child
    * face would be, relative to the discovered parent face.
    * @details This method is concerned with the construction of an NCMesh
    * structure for a d-1 manifold of an existing NCMesh. It forms a key element
    * in a leaf -> root traversal of the parent ncmesh elements structure.
    *
    * @param[out] nodes The collection of nodes whose parent we are searching
    * for
    * @return int The child index corresponding to placing the face for the
    * original nodes within the face defined by the returned parent nodes. If
    * child index is -1, then the face is made up of root nodes, and nodes is
    * unchanged.
    */
   int ParentFaceNodes(std::array<int, 4> &nodes) const;

   /**
    * @brief Method for finding the nodes associated to a @a face
    * @return Nodes making up the face
    */
   std::array<int, 4> FindFaceNodes(int face) const;
   std::array<int, 4> FindFaceNodes(const Face &fa) const;
   /**
    * @brief Backwards compatible method for finding the @a node associated to a
    * @a face
    */
   MFEM_DEPRECATED void FindFaceNodes(int face, int node[4]) const;
protected:

   /** Initial traversal state (~ element orientation) for each root element
       NOTE: M = root_state.Size() is the number of root elements. NOTE: the
       first M items of 'elements' is the coarse mesh. */
   Array<int> root_state;

   /** Coordinates of top-level vertices (organized as triples). If empty, the
       Mesh is curved (Nodes != NULL) and NCMesh is topology-only. */
   Array<real_t> coordinates;

   // secondary data
   /** Apart from the primary data structure, which is the element/node/face
       hierarchy, there is secondary data that is derived from the primary data
       and needs to be updated when the primary data changes. Update() takes
       care of that and needs to be called after each refinement and
       derefinement. */
   virtual void Update();

   // set by UpdateLeafElements, UpdateVertices and OnMeshUpdated
   int NElements, NVertices, NEdges, NFaces;

   // NOTE: the serial code understands the bare minimum about ghost elements
   // and other ghost entities in order to be able to load parallel partial
   // meshes
   int NGhostElements, NGhostVertices, NGhostEdges, NGhostFaces;

   Array<int> leaf_elements; ///< finest elements, in Mesh ordering (+ ghosts)
   Array<int> leaf_sfc_index; ///< natural tree ordering of leaf elements
   Array<int> vertex_nodeId; ///< vertex-index to node-id map, see UpdateVertices

   NCList face_list; ///< lazy-initialized list of faces, see GetFaceList
   NCList edge_list; ///< lazy-initialized list of edges, see GetEdgeList
   NCList vertex_list; ///< lazy-initialized list of vertices, see GetVertexList

   Array<int> boundary_faces; ///< subset of all faces, set by BuildFaceList
   Array<char> face_geom; ///< face geometry by face index, set by OnMeshUpdated

   Table element_vertex; ///< leaf-element to vertex table, see FindSetNeighbors

   /// Update the leaf elements indices in leaf_elements
   void UpdateLeafElements();

   /** @brief This method assigns indices to vertices (Node::vert_index) that
       will be seen by the Mesh class and the rest of MFEM.

       We must be careful to:
       1. Stay compatible with the conforming code, which expects top-level
          (original) vertices to be indexed first, otherwise GridFunctions
          defined on a conforming mesh would no longer be valid when the mesh is
          converted to an NC mesh.

       2. Make sure serial NCMesh is compatible with the parallel ParNCMesh, so
          it is possible to read parallel partial solutions in serial code
          (e.g., serial GLVis). This means handling ghost elements, if present.

       3. Assign vertices in a globally consistent order for parallel meshes: if
          two vertices i,j are shared by two ranks r1,r2, and i<j on r1, then
          i<j on r2 as well. This is true for top-level vertices but also for
          the remaining shared vertices thanks to the globally consistent SFC
          ordering of the leaf elements. This property reduces communication and
          simplifies ParNCMesh. */
   void UpdateVertices(); ///< update Vertex::index and vertex_nodeId

   /** Collect the leaf elements in leaf_elements, and the ghost elements in
       ghosts. Compute and set the element indices of @a elements. On quad and
       hex refined elements tries to order leaf elements along a space-filling
       curve according to the given @a state variable. */
   void CollectLeafElements(int elem, int state, Array<int> &ghosts,
                            int &counter);

   /** Try to find a space-filling curve friendly orientation of the root
       elements: set 'root_state' based on the ordering of coarse elements. Note
       that the coarse mesh itself must be ordered as an SFC by e.g.
       Mesh::GetGeckoElementOrdering. */
   void InitRootState(int root_count);

   /** Compute the Geometry::Type present in the root elements (coarse elements)
       and set @a Geoms bitmask accordingly. */
   void InitGeomFlags();

   /// Return true if the mesh contains prism elements.
   bool HavePrisms() const { return Geoms & (1 << Geometry::PRISM); }

   /// Return true if the mesh contains pyramid elements.
   bool HavePyramids() const { return Geoms & (1 << Geometry::PYRAMID); }

   /// Return true if the mesh contains tetrahedral elements.
   bool HaveTets() const   { return Geoms & (1 << Geometry::TETRAHEDRON); }

   /// Return true if the Element @a el is a ghost element.
   bool IsGhost(const Element &el) const { return el.rank != MyRank; }

   // refinement/derefinement

   Array<Refinement> ref_stack; ///< stack of scheduled refinements (temporary)
   HashTable<Node> shadow; ///< temporary storage for reparented nodes
   Array<Triple<int, int, int> > reparents; ///< scheduled node reparents (tmp)

   Table derefinements; ///< possible derefinements, see GetDerefinementTable

   /** Refine the element @a elem with the refinement @a ref_type (c.f.
       Refinement::enum) */
   void RefineElement(int elem, char ref_type);

   /// Derefine the element @a elem, does nothing on leaf elements.
   void DerefineElement(int elem);

   // Add an Element @a el to the NCMesh, optimized to reuse freed elements.
   int AddElement(const Element &el)
   {
      if (free_element_ids.Size())
      {
         int idx = free_element_ids.Last();
         free_element_ids.DeleteLast();
         elements[idx] = el;
         return idx;
      }
      return elements.Append(el);
   }
   int AddElement(Geometry::Type geom, int attr) { return AddElement(Element(geom,attr)); }

   // Free the element with index @a id.
   void FreeElement(int id)
   {
      free_element_ids.Append(id);
      elements[id].ref_type = 0;
      elements[id].parent = -2; // mark the element as free
   }

   int NewHexahedron(int n0, int n1, int n2, int n3,
                     int n4, int n5, int n6, int n7, int attr,
                     int fattr0, int fattr1, int fattr2,
                     int fattr3, int fattr4, int fattr5);

   int NewWedge(int n0, int n1, int n2,
                int n3, int n4, int n5, int attr,
                int fattr0, int fattr1,
                int fattr2, int fattr3, int fattr4);

   int NewTetrahedron(int n0, int n1, int n2, int n3, int attr,
                      int fattr0, int fattr1, int fattr2, int fattr3);

   int NewPyramid(int n0, int n1, int n2, int n3, int n4, int attr,
                  int fattr0, int fattr1, int fattr2, int fattr3,
                  int fattr4);

   int NewQuadrilateral(int n0, int n1, int n2, int n3, int attr,
                        int eattr0, int eattr1, int eattr2, int eattr3);

   int NewTriangle(int n0, int n1, int n2,
                   int attr, int eattr0, int eattr1, int eattr2);

   int NewSegment(int n0, int n1, int attr, int vattr1, int vattr2);

   mfem::Element* NewMeshElement(int geom) const;

   /**
    * @brief Given a quad face defined by four vertices, establish which edges
    * of this face have been split, and if so optionally return the mid points
    * of those edges.
    *
    * @param n1 The first node defining the face
    * @param n2 The second node defining the face
    * @param n3 The third node defining the face
    * @param n4 The fourth node defining the face
    * @param mid optional return of the edge mid points.
    * @return int 0 -- no split, 1 -- "vertical" split, 2 -- "horizontal" split
    */
   int QuadFaceSplitType(int n1, int n2, int n3, int n4, int mid[5]
                         = NULL /*optional output of mid-edge nodes*/) const;

   /**
    * @brief Given a tri face defined by three vertices, establish whether the
    * edges that make up this face have been split, and if so optionally return
    * the midpoints.
    * @details This is a necessary condition for this face to have been split,
    * but is not sufficient. Consider a triangle attached to three refined
    * triangles, in this scenario all edges can be split but this face not be
    * split. In this case, it is necessary to check if there is a face made up
    * of the returned midpoint nodes.
    *
    * @param n1 The first node defining the face
    * @param n2 The second node defining the face
    * @param n3 The third node defining the face
    * @param mid optional return of the edge mid points.
    * @return true Splits for all edges have been found
    * @return false
    */
   bool TriFaceSplit(int n1, int n2, int n3, int mid[3] = NULL) const;

   /**
    * @brief Determine if a Triangle face is a master face
    * @details This check requires looking for the edges making up the triangle
    * being split, if nodes exist at their midpoints, and there are vertices at
    * them, this implies the face COULD be split. To determine if it is, we then
    * check whether these midpoints have all been connected, this is required to
    * discriminate between an internal master face surrounded by nonconformal
    * refinements and a conformal boundary face surrounded by refinements.
    *
    * @param n1 The first node defining the face
    * @param n2 The second node defining the face
    * @param n3 The third node defining the face
    * @return true The face is a master
    * @return false The face is not a master
    */
   inline bool TriFaceIsMaster(int n1, int n2, int n3) const
   {
      int mid[3];
      return !(!TriFaceSplit(n1, n2, n3, mid) // The edges aren't split
               // OR none of the midpoints are connected.
               || (nodes.FindId(mid[0], mid[1]) < 0 &&
                   nodes.FindId(mid[0], mid[2]) < 0 &&
                   nodes.FindId(mid[1], mid[2]) < 0));
   }

   /**
    * @brief Determine if a Quad face is a master face
    *
    * @param n1 The first node defining the face
    * @param n2 The second node defining the face
    * @param n3 The third node defining the face
    * @param n4 The fourth node defining the face
    * @return true The quad face is a master face
    * @return false The quad face is not a master face
    */
   inline bool QuadFaceIsMaster(int n1, int n2, int n3, int n4) const
   {
      return QuadFaceSplitType(n1, n2, n3, n4) != 0;
   }

   void ForceRefinement(int vn1, int vn2, int vn3, int vn4);

   void FindEdgeElements(int vn1, int vn2, int vn3, int vn4,
                         Array<MeshId> &prisms) const;

   void CheckAnisoPrism(int vn1, int vn2, int vn3, int vn4,
                        const Refinement *refs, int nref);

   void CheckAnisoFace(int vn1, int vn2, int vn3, int vn4,
                       int mid12, int mid34, int level = 0);

   void CheckIsoFace(int vn1, int vn2, int vn3, int vn4,
                     int en1, int en2, int en3, int en4, int midf);

   void ReparentNode(int node, int new_p1, int new_p2);

   int FindMidEdgeNode(int node1, int node2) const;
   int GetMidEdgeNode(int node1, int node2);

   int GetMidFaceNode(int en1, int en2, int en3, int en4);

   /**
    * @brief Add references to all nodes, edges and faces of the element
    *
    * @param elem index into elements
    */
   void ReferenceElement(int elem);
   void UnreferenceElement(int elem, Array<int> &elemFaces);

   Face* GetFace(Element &elem, int face_no);
   void RegisterFaces(int elem, int *fattr = NULL);
   void DeleteUnusedFaces(const Array<int> &elemFaces);

   void CollectDerefinements(int elem, Array<Connection> &list);

   /// Return el.node[index] correctly, even if the element is refined.
   int RetrieveNode(const Element &el, int index);

   /// Extended version of find_node: works if 'el' is refined.
   int FindNodeExt(const Element &el, int node, bool abort = true);


   // face/edge lists

   static int find_node(const Element &el, int node);
   static int find_element_edge(const Element &el, int vn0, int vn1,
                                bool abort = true);
   static int find_local_face(int geom, int a, int b, int c);

   struct Point;
   struct PointMatrix;

   int ReorderFacePointMat(int v0, int v1, int v2, int v3,
                           int elem, const PointMatrix &pm,
                           PointMatrix &reordered) const;

   void TraverseQuadFace(int vn0, int vn1, int vn2, int vn3,
                         const PointMatrix& pm, int level, Face* eface[4],
                         MatrixMap &matrix_map);
   struct TriFaceTraverseResults
   {
      bool unsplit; ///< Whether this face has no further splits.
      bool ghost_neighbor; ///< Whether the face neighbor is a ghost.
   };
   TriFaceTraverseResults TraverseTriFace(int vn0, int vn1, int vn2,
                                          const PointMatrix& pm, int level,
                                          MatrixMap &matrix_map);
   void TraverseTetEdge(int vn0, int vn1, const Point &p0, const Point &p1,
                        MatrixMap &matrix_map);
   void TraverseEdge(int vn0, int vn1, real_t t0, real_t t1, int flags,
                     int level, MatrixMap &matrix_map);

   virtual void BuildFaceList();
   virtual void BuildEdgeList();
   virtual void BuildVertexList();

   virtual void ElementSharesFace(int elem, int local, int face) {} // ParNCMesh
   virtual void ElementSharesEdge(int elem, int local, int enode) {} // ParNCMesh
   virtual void ElementSharesVertex(int elem, int local, int vnode) {} // ParNCMesh

   // neighbors / element_vertex table

   /** Return all vertex-, edge- and face-neighbors of a set of elements. The
       neighbors are returned as a list (neighbors != NULL), as a set
       (neighbor_set != NULL), or both. The sizes of the set arrays must match
       that of leaf_elements. The function is intended to be used for large sets
       of elements and its complexity is linear in the number of leaf elements
       in the mesh. */
   void FindSetNeighbors(const Array<char> &elem_set,
                         Array<int> *neighbors, /* append */
                         Array<char> *neighbor_set = NULL);

   /** Return all vertex-, edge- and face-neighbors of a single element. You can
       limit the number of elements being checked using 'search_set'. The
       complexity of the function is linear in the size of the search set.*/
   void FindNeighbors(int elem,
                      Array<int> &neighbors, /* append */
                      const Array<int> *search_set = NULL);

   /** Expand a set of elements by all vertex-, edge- and face-neighbors. The
       output array 'expanded' will contain all items from 'elems' (provided
       they are in 'search_set') plus their neighbors. The neighbor search can
       be limited to the optional search set. The complexity is linear in the
       sum of the sizes of 'elems' and 'search_set'. */
   void NeighborExpand(const Array<int> &elems,
                       Array<int> &expanded,
                       const Array<int> *search_set = NULL);


   void CollectEdgeVertices(int v0, int v1, Array<int> &indices);
   void CollectTriFaceVertices(int v0, int v1, int v2, Array<int> &indices);
   void CollectQuadFaceVertices(int v0, int v1, int v2, int v3,
                                Array<int> &indices);
   void BuildElementToVertexTable();

   void UpdateElementToVertexTable()
   {
      if (element_vertex.Size() < 0) { BuildElementToVertexTable(); }
   }

   int GetVertexRootCoord(int elem, RefCoord coord[3]) const;
   void CollectIncidentElements(int elem, const RefCoord coord[3],
                                Array<int> &list) const;

   /** Return elements neighboring to a local vertex of element 'elem'. Only
       elements from within the same refinement tree ('cousins') are returned.
       Complexity is proportional to the depth of elem's refinement tree. */
   void FindVertexCousins(int elem, int local, Array<int> &cousins) const;


   // coarse/fine transformations

   struct Point
   {
      int dim;
      real_t coord[3];

      Point() { dim = 0; }

      Point(const Point &) = default;

      Point(real_t x)
      { dim = 1; coord[0] = x; }

      Point(real_t x, real_t y)
      { dim = 2; coord[0] = x; coord[1] = y; }

      Point(real_t x, real_t y, real_t z)
      { dim = 3; coord[0] = x; coord[1] = y; coord[2] = z; }

      Point(const Point& p0, const Point& p1)
      {
         dim = p0.dim;
         for (int i = 0; i < dim; i++)
         {
            coord[i] = (p0.coord[i] + p1.coord[i]) * 0.5;
         }
      }

      Point(const Point& p0, const Point& p1, const Point& p2, const Point& p3)
      {
         dim = p0.dim;
         MFEM_ASSERT(p1.dim == dim && p2.dim == dim && p3.dim == dim, "");
         for (int i = 0; i < dim; i++)
         {
            coord[i] = (p0.coord[i] + p1.coord[i] + p2.coord[i] + p3.coord[i])
                       * 0.25;
         }
      }

      Point& operator=(const Point& src)
      {
         dim = src.dim;
         for (int i = 0; i < dim; i++) { coord[i] = src.coord[i]; }
         return *this;
      }
   };

   /** @brief The PointMatrix stores the coordinates of the slave face using the
       master face coordinate as reference.

       In 2D, the point matrix has the orientation of the parent edge, so its
       columns need to be flipped when applying it, see
       ApplyLocalSlaveTransformation.

       In 3D, the orientation part of Elem2Inf is encoded in the point matrix.

       The following transformation gives the relation between the reference
       quad face coordinates (xi, eta) in [0,1]^2, and the fine quad face
       coordinates (x, y):
         x = a0*(1-xi)*(1-eta) + a1*xi*(1-eta) + a2*xi*eta + a3*(1-xi)*eta
         y = b0*(1-xi)*(1-eta) + b1*xi*(1-eta) + b2*xi*eta + b3*(1-xi)*eta
   */
   struct PointMatrix
   {
      int np;
      Point points[MaxElemNodes];

      PointMatrix() : np(0) {}

      PointMatrix(const Point& p0, const Point& p1)
      { np = 2; points[0] = p0; points[1] = p1; }

      PointMatrix(const Point& p0, const Point& p1, const Point& p2)
      { np = 3; points[0] = p0; points[1] = p1; points[2] = p2; }

      PointMatrix(const Point& p0, const Point& p1, const Point& p2, const Point& p3)
      { np = 4; points[0] = p0; points[1] = p1; points[2] = p2; points[3] = p3; }

      PointMatrix(const Point& p0, const Point& p1, const Point& p2,
                  const Point& p3, const Point& p4)
      {
         np = 5;
         points[0] = p0; points[1] = p1; points[2] = p2;
         points[3] = p3; points[4] = p4;
      }
      PointMatrix(const Point& p0, const Point& p1, const Point& p2,
                  const Point& p3, const Point& p4, const Point& p5)
      {
         np = 6;
         points[0] = p0; points[1] = p1; points[2] = p2;
         points[3] = p3; points[4] = p4; points[5] = p5;
      }
      PointMatrix(const Point& p0, const Point& p1, const Point& p2,
                  const Point& p3, const Point& p4, const Point& p5,
                  const Point& p6, const Point& p7)
      {
         np = 8;
         points[0] = p0; points[1] = p1; points[2] = p2; points[3] = p3;
         points[4] = p4; points[5] = p5; points[6] = p6; points[7] = p7;
      }

      Point& operator()(int i) { return points[i]; }
      const Point& operator()(int i) const { return points[i]; }

      bool operator==(const PointMatrix &pm) const;

      void GetMatrix(DenseMatrix& point_matrix) const;
   };

   static PointMatrix pm_seg_identity;
   static PointMatrix pm_tri_identity;
   static PointMatrix pm_quad_identity;
   static PointMatrix pm_tet_identity;
   static PointMatrix pm_prism_identity;
   static PointMatrix pm_pyramid_identity;
   static PointMatrix pm_hex_identity;

   static const PointMatrix& GetGeomIdentity(Geometry::Type geom);

   void GetPointMatrix(Geometry::Type geom, const char* ref_path,
                       DenseMatrix& matrix) const;

   using RefPathMap = std::map<std::string, int>;

   void TraverseRefinements(int elem, int coarse_index,
                            std::string &ref_path, RefPathMap &map) const;

   /// storage for data returned by Get[De]RefinementTransforms()
   mutable CoarseFineTransformations transforms;

   /// state of leaf_elements before Refine(), set by MarkCoarseLevel()
   Array<int> coarse_elements;

   void InitDerefTransforms();
   void SetDerefMatrixCodes(int parent, Array<int> &fine_coarse);

   // vertex temporary data, used by GetMeshComponents
   struct TmpVertex
   {
      bool valid, visited;
      real_t pos[3];
      TmpVertex() : valid(false), visited(false) {}
   };

   mutable TmpVertex* tmp_vertex;

   const real_t *CalcVertexPos(int node) const;


   // utility

   int GetEdgeMaster(int node) const;

   /**
    * @brief Return the number of splits of this edge that have occurred in the
    * NCMesh. If zero, this means the segment is not the master of any other
    * segments.
    *
    * @param vn1 The first vertex making up the segment
    * @param vn2 The second vertex making up the segment
    * @return int The depth of splits of this segment that are present in the
    * mesh.
    */
   int EdgeSplitLevel(int vn1, int vn2) const;
   /**
    * @brief Return the number of splits of this triangle that have occurred in
    * the NCMesh. If zero, this means the triangle is neither split, nor the
    * master of a split face.
    *
    * @param vn1 The first vertex making up the triangle
    * @param vn2 The second vertex making up the triangle
    * @param vn3 The third vertex making up the triangle
    * @return int The depth of splits of this triangle that are present in the
    * mesh.
    */
   int TriFaceSplitLevel(int vn1, int vn2, int vn3) const;
   /**
    * @brief Computes the number of horizontal and vertical splits of this quad
    * that have occurred in the NCMesh. If zero, this means the quad is not the
    * master of any other quad.
    *
    * @param vn1 The first vertex making up the quad
    * @param vn2 The second vertex making up the quad
    * @param vn3 The third vertex making up the quad
    * @param vn4 The fourth vertex making up the quad
    * @param h_level The number of "horizontal" splits of the quad
    * @param v_level The number of "vertical" splits of the quad
    */
   void QuadFaceSplitLevel(int vn1, int vn2, int vn3, int vn4,
                           int& h_level, int& v_level) const;
   /**
    * @brief Returns the total number of splits of this quad that have occurred
    * in the NCMesh. If zero, this means the quad is not the master of any other
    * quad.
    * @details This is a convenience wrapper that sums the horizontal and
    * vertical levels from the full method.
    *
    * @param vn1 The first vertex making up the quad
    * @param vn2 The second vertex making up the quad
    * @param vn3 The third vertex making up the quad
    * @param vn4 The fourth vertex making up the quad
    * @return int The depth of splits of this triangle that are present in the
    * mesh. NB: An isotropic refinement has a level of 2, one horizontal split,
    * followed by a vertical split.
    */
   int QuadFaceSplitLevel(int vn1, int vn2, int vn3, int vn4) const;

   void CountSplits(int elem, int splits[3]) const;
   void GetLimitRefinements(Array<Refinement> &refinements, int max_level);

   // Checker helpers

   static void CheckSupportedGeom(Geometry::Type geom)
   {
      MFEM_VERIFY(geom == Geometry::SEGMENT ||
                  geom == Geometry::TRIANGLE || geom == Geometry::SQUARE ||
                  geom == Geometry::CUBE || geom == Geometry::PRISM ||
                  geom == Geometry::PYRAMID || geom == Geometry::TETRAHEDRON,
                  "Element type " << geom << " is not supported by NCMesh.");
   }


   // I/O

   /// Print the "vertex_parents" section of the mesh file.
   int PrintVertexParents(std::ostream *out) const;
   /// Load the vertex parent hierarchy from a mesh file.
   void LoadVertexParents(std::istream &input);

<<<<<<< HEAD
   void LoadVertexToKnot(std::istream &input);
   void LoadVertexToKnot2D(std::istream &input);
   void LoadVertexToKnot3D(std::istream &input);

   /** Print the "boundary" section of the mesh file.
       If out == NULL, only return the number of boundary elements. */
=======
   /** Print the "boundary" section of the mesh file. If out == NULL, only
       return the number of boundary elements. */
>>>>>>> 0797adb3
   int PrintBoundary(std::ostream *out) const;
   /// Load the "boundary" section of the mesh file.
   void LoadBoundary(std::istream &input);

   /// Print the "coordinates" section of the mesh file.
   void PrintCoordinates(std::ostream &out) const;
   /// Load the "coordinates" section of the mesh file.
   void LoadCoordinates(std::istream &input);

   void PrintVertexToKnot(std::ostream &os) const;

   /// Count root elements and initialize root_state.
   void InitRootElements();
   /// Return the index of the last top-level node plus one.
   int CountTopLevelNodes() const;
   /// Return true if all root_states are zero.
   bool ZeroRootStates() const;

   /// Load the element refinement hierarchy from a legacy mesh file.
   void LoadCoarseElements(std::istream &input);
   void CopyElements(int elem, const BlockArray<Element> &tmp_elements);
   /// Load the deprecated MFEM mesh v1.1 format for backward compatibility.
   void LoadLegacyFormat(std::istream &input, int &curved, int &is_nc);

   // geometry

   /// This holds in one place the constants about the geometries we support
   struct GeomInfo
   {
      int nv, ne, nf;   // number of: vertices, edges, faces
      int edges[MaxElemEdges][2]; // edge vertices (up to 12 edges)
      int faces[MaxElemFaces][4];  // face vertices (up to 6 faces)
      int nfv[MaxElemFaces];       // number of face vertices

      bool initialized;
      GeomInfo() : initialized(false) {}
      GeomInfo(Geometry::Type geom) : GeomInfo() { InitGeom(geom); }
      void InitGeom(Geometry::Type geom);
   };

   static GeomInfo GI[Geometry::NumGeom];

   Array2D<int> vertex_to_knot;

#ifdef MFEM_DEBUG
public:
   void DebugLeafOrder(std::ostream &out) const;
   void DebugDump(std::ostream &out) const;
#endif

   friend class ParNCMesh; // for ParNCMesh::ElementSet
   friend struct MatrixMap;
   friend struct PointMatrixHash;
   friend class NCSubMesh; // for faces, nodes
   friend class ParNCSubMesh; // for faces, nodes
};

}

#endif<|MERGE_RESOLUTION|>--- conflicted
+++ resolved
@@ -447,13 +447,10 @@
    void GetElementFacesAttributes(int i, Array<int> &faces,
                                   Array<int> &fattr) const;
 
-<<<<<<< HEAD
-=======
    /// Set the attribute of leaf element @a i, which is a Mesh element index.
    void SetAttribute(int i, int attr)
    { elements[leaf_elements[i]].attribute = attr; }
 
->>>>>>> 0797adb3
    /** I/O: Print the mesh in "MFEM NC mesh v1.0" format. If @a comments is
        non-empty, it will be printed after the first line of the file, and each
        line should begin with '#'. */
@@ -1259,17 +1256,12 @@
    /// Load the vertex parent hierarchy from a mesh file.
    void LoadVertexParents(std::istream &input);
 
-<<<<<<< HEAD
    void LoadVertexToKnot(std::istream &input);
    void LoadVertexToKnot2D(std::istream &input);
    void LoadVertexToKnot3D(std::istream &input);
 
-   /** Print the "boundary" section of the mesh file.
-       If out == NULL, only return the number of boundary elements. */
-=======
    /** Print the "boundary" section of the mesh file. If out == NULL, only
        return the number of boundary elements. */
->>>>>>> 0797adb3
    int PrintBoundary(std::ostream *out) const;
    /// Load the "boundary" section of the mesh file.
    void LoadBoundary(std::istream &input);
