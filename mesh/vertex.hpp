// Copyright (c) 2010-2024, Lawrence Livermore National Security, LLC. Produced
// at the Lawrence Livermore National Laboratory. All Rights reserved. See files
// LICENSE and NOTICE for details. LLNL-CODE-806117.
//
// This file is part of the MFEM library. For more information and source code
// availability visit https://mfem.org.
//
// MFEM is free software; you can redistribute it and/or modify it under the
// terms of the BSD-3 license. We welcome feedback and contributions, see file
// CONTRIBUTING.md for details.

#ifndef MFEM_VERTEX
#define MFEM_VERTEX

#include "../config/config.hpp"
#include "../general/globals.hpp"

namespace mfem
{

/// Data type for vertex
class Vertex
{
protected:
<<<<<<< HEAD
   double coord[4];
=======
   real_t coord[3];
>>>>>>> c3eb769a

public:
   Vertex() = default;

   // Trivial copy constructor and trivial copy assignment operator

<<<<<<< HEAD
   Vertex (double *xx, int dim);
   Vertex( double x, double y) { coord[0] = x; coord[1] = y; coord[2] = 0.; coord[3] = 0.;}
   Vertex( double x, double y, double z)
   { coord[0] = x; coord[1] = y; coord[2] = z; coord[3] = 0.;}
   Vertex( double x, double y, double z, double t)
   { coord[0] = x; coord[1] = y; coord[2] = z; coord[3] = t; }
=======
   Vertex(real_t *xx, int dim);
   Vertex(real_t x, real_t y) { coord[0] = x; coord[1] = y; coord[2] = 0.; }
   Vertex(real_t x, real_t y, real_t z)
   { coord[0] = x; coord[1] = y; coord[2] = z; }
>>>>>>> c3eb769a

   /// Returns pointer to the coordinates of the vertex.
   inline real_t * operator() () const { return (real_t*)coord; }

   /// Returns the i'th coordinate of the vertex.
   inline real_t & operator() (int i) { return coord[i]; }

   /// Returns the i'th coordinate of the vertex.
   inline const real_t & operator() (int i) const { return coord[i]; }

   /// (DEPRECATED) Set the coordinates of the Vertex.
   /** @deprecated This old version of SetCoords is not always memory safe. */
<<<<<<< HEAD
   MFEM_DEPRECATED void SetCoords(const double *p)
   { coord[0] = p[0]; coord[1] = p[1]; coord[2] = p[2]; coord[3] = p[3]; }
=======
   MFEM_DEPRECATED void SetCoords(const real_t *p)
   { coord[0] = p[0]; coord[1] = p[1]; coord[2] = p[2]; }
>>>>>>> c3eb769a

   /// Sets vertex location based on given point p
   void SetCoords(int dim, const real_t *p)
   { for (int i = 0; i < dim; i++) { coord[i] = p[i]; } }

   // Trivial destructor
};

}

#endif<|MERGE_RESOLUTION|>--- conflicted
+++ resolved
@@ -22,30 +22,18 @@
 class Vertex
 {
 protected:
-<<<<<<< HEAD
-   double coord[4];
-=======
-   real_t coord[3];
->>>>>>> c3eb769a
+   real_t coord[4];
 
 public:
    Vertex() = default;
 
    // Trivial copy constructor and trivial copy assignment operator
-
-<<<<<<< HEAD
-   Vertex (double *xx, int dim);
-   Vertex( double x, double y) { coord[0] = x; coord[1] = y; coord[2] = 0.; coord[3] = 0.;}
-   Vertex( double x, double y, double z)
+   Vertex(real_t *xx, int dim);
+   Vertex(real_t x, real_t y) { coord[0] = x; coord[1] = y; coord[2] = 0.; coord[3] = 0.;}
+   Vertex(real_t x, real_t y, real_t z)
    { coord[0] = x; coord[1] = y; coord[2] = z; coord[3] = 0.;}
-   Vertex( double x, double y, double z, double t)
-   { coord[0] = x; coord[1] = y; coord[2] = z; coord[3] = t; }
-=======
-   Vertex(real_t *xx, int dim);
-   Vertex(real_t x, real_t y) { coord[0] = x; coord[1] = y; coord[2] = 0.; }
-   Vertex(real_t x, real_t y, real_t z)
-   { coord[0] = x; coord[1] = y; coord[2] = z; }
->>>>>>> c3eb769a
+   Vertex(real_t x, real_t y, real_t z, real_t t)
+   { coord[0] = x; coord[1] = y; coord[2] = z; coord[3] = t;}
 
    /// Returns pointer to the coordinates of the vertex.
    inline real_t * operator() () const { return (real_t*)coord; }
@@ -58,13 +46,8 @@
 
    /// (DEPRECATED) Set the coordinates of the Vertex.
    /** @deprecated This old version of SetCoords is not always memory safe. */
-<<<<<<< HEAD
    MFEM_DEPRECATED void SetCoords(const double *p)
    { coord[0] = p[0]; coord[1] = p[1]; coord[2] = p[2]; coord[3] = p[3]; }
-=======
-   MFEM_DEPRECATED void SetCoords(const real_t *p)
-   { coord[0] = p[0]; coord[1] = p[1]; coord[2] = p[2]; }
->>>>>>> c3eb769a
 
    /// Sets vertex location based on given point p
    void SetCoords(int dim, const real_t *p)
