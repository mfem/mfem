// Copyright (c) 2010-2021, Lawrence Livermore National Security, LLC. Produced
// at the Lawrence Livermore National Laboratory. All Rights reserved. See files
// LICENSE and NOTICE for details. LLNL-CODE-806117.
//
// This file is part of the MFEM library. For more information and source code
// availability visit https://mfem.org.
//
// MFEM is free software; you can redistribute it and/or modify it under the
// terms of the BSD-3 license. We welcome feedback and contributions, see file
// CONTRIBUTING.md for details.

#ifndef MFEM_ELEMENT
#define MFEM_ELEMENT

#include "../config/config.hpp"
#include "../general/array.hpp"
#include "../general/table.hpp"
#include "../linalg/densemat.hpp"
#include "../fem/geom.hpp"
#include "../general/hash.hpp"

namespace mfem
{

class Mesh;

/// Abstract data type element
class Element
{
protected:

   /// Element's attribute (specifying material property, etc).
   int attribute;

   /// Element's type from the Finite Element's perspective
   Geometry::Type base_geom;

public:

   /// Constants for the classes derived from Element.
   enum Type { POINT, SEGMENT, TRIANGLE, QUADRILATERAL,
               TETRAHEDRON, HEXAHEDRON, WEDGE,
               PENTATOPE, TESSERACT
             };

   /// Default element constructor.
   explicit Element(Geometry::Type bg = Geometry::POINT)
   { attribute = 1; base_geom = bg; }

   /// Returns element's type
   virtual Type GetType() const = 0;

   Geometry::Type GetGeometryType() const { return base_geom; }

   /// Return element's attribute.
   inline int GetAttribute() const { return attribute; }

   /// Set element's attribute.
   inline void SetAttribute(const int attr) { attribute = attr; }

   /// Set the indices the element according to the input.
   virtual void SetVertices(const int *ind);

   /// Returns element's vertices.
   virtual void GetVertices(Array<int> &v) const = 0;

   virtual int *GetVertices() = 0;

   const int *GetVertices() const
   { return const_cast<Element *>(this)->GetVertices(); }

   virtual int GetNVertices() const = 0;

   virtual int GetNEdges() const = 0;

   virtual int GetNPlanars() const
   {
      mfem_error ("Element::GetNPlanars(...)\n"
                  "   is not implemented for this class!");
      return 0;
   }

   virtual const int *GetEdgeVertices(int) const = 0;

<<<<<<< HEAD
   virtual const int *GetPlanarsVertices(int) const
   {
      mfem_error ("Element::GetPlanarsVertices(...)\n"
                  "   is not implemented for this class!");
      return NULL;
   }

   virtual int GetNFaces(int &nFaceVertices) const = 0;
=======
   /// @deprecated Use GetNFaces(void) and GetNFaceVertices(int) instead.
   MFEM_DEPRECATED virtual int GetNFaces(int &nFaceVertices) const = 0;

   virtual int GetNFaces() const = 0;

   virtual int GetNFaceVertices(int fi) const = 0;
>>>>>>> 35a79116

   virtual const int *GetFaceVertices(int fi) const = 0;

   /// Mark the longest edge by assuming/changing the order of the vertices.
   virtual void MarkEdge(const DSTable &v_to_v, const int *length) {}

   /// Return 1 if the element needs refinement in order to get conforming mesh.
   virtual int NeedRefinement(HashTable<Hashed2> &v_to_v) const { return 0; }

   /// Set current coarse-fine transformation number.
   virtual void ResetTransform(int tr) {}

   /// Add 'tr' to the current chain of coarse-fine transformations.
   virtual void PushTransform(int tr) {}

   /// Return current coarse-fine transformation.
   virtual unsigned GetTransform() const { return 0; }

   virtual Element *Duplicate(Mesh *m) const = 0;

   /// Destroys element.
   virtual ~Element() { }
};

}

#endif<|MERGE_RESOLUTION|>--- conflicted
+++ resolved
@@ -82,7 +82,6 @@
 
    virtual const int *GetEdgeVertices(int) const = 0;
 
-<<<<<<< HEAD
    virtual const int *GetPlanarsVertices(int) const
    {
       mfem_error ("Element::GetPlanarsVertices(...)\n"
@@ -90,15 +89,12 @@
       return NULL;
    }
 
-   virtual int GetNFaces(int &nFaceVertices) const = 0;
-=======
    /// @deprecated Use GetNFaces(void) and GetNFaceVertices(int) instead.
    MFEM_DEPRECATED virtual int GetNFaces(int &nFaceVertices) const = 0;
 
    virtual int GetNFaces() const = 0;
 
    virtual int GetNFaceVertices(int fi) const = 0;
->>>>>>> 35a79116
 
    virtual const int *GetFaceVertices(int fi) const = 0;
 
