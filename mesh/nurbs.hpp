--- conflicted
+++ resolved
@@ -219,18 +219,11 @@
    Mesh *patchTopo;
    int own_topo;
    Array<int> edge_to_knot;
-<<<<<<< HEAD
-   // Set of knotvectors only containing unique knotvectors
-   Array<KnotVector *> knotVectors;
-   // Extended set of knotvectors
-   Array<KnotVector *> knotVectorsExt;
-=======
    /** Set of knotvectors containing unique KnotVectors only */
    Array<KnotVector *> knotVectors;
    /** Comprehensive set of knotvectors. This set contains a KnotVector for
        every edge.*/
    Array<KnotVector *> knotVectorsCompr;
->>>>>>> b137eebf
    Vector weights;
 
    // periodic BC info:
@@ -277,17 +270,6 @@
        the patch orientation for patch @a p returns the direction of
        the Knotvectors in @a kvdir.*/
    void CheckKVDirection(int p, Array <int> &kvdir);
-<<<<<<< HEAD
-   /**  Creates the extended array of KnotVectors */
-   void CreateExtendedKV();
-   /**  Updates the unique set of KnotVectors */
-   void UpdateUniqueKV();
-
-   /** Checks if the extended array of KnotVectors agrees with
-       the reduced set of KnotVectors. Returns false if it finds
-       a difference. */
-   bool InconsistentUniqueKVExtendedKV();
-=======
    /**  Creates the comprehensive set of KnotVectors. They are the same for 1D. */
    void CreateComprehensiveKV();
    /**  Updates the unique set of KnotVectors */
@@ -297,7 +279,6 @@
        the reduced set of KnotVectors. Returns false if it finds
        a difference. */
    bool ConsistentKVSets();
->>>>>>> b137eebf
 
    void GetPatchKnotVectors   (int p, Array<KnotVector *> &kv);
    void GetBdrPatchKnotVectors(int p, Array<KnotVector *> &kv);
