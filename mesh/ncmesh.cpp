// Copyright (c) 2010-2024, Lawrence Livermore National Security, LLC. Produced
// at the Lawrence Livermore National Laboratory. All Rights reserved. See files
// LICENSE and NOTICE for details. LLNL-CODE-806117.
//
// This file is part of the MFEM library. For more information and source code
// availability visit https://mfem.org.
//
// MFEM is free software; you can redistribute it and/or modify it under the
// terms of the BSD-3 license. We welcome feedback and contributions, see file
// CONTRIBUTING.md for details.

#include "mesh_headers.hpp"
#include "../general/sort_pairs.hpp"
#include "../general/text.hpp"

#include <string>
#include <cmath>
#include <map>

#include "ncmesh_tables.hpp"


namespace
{
/**
 * @brief Base case of convenience variadic max function.
 *
 * @tparam T Base type
 * @param arg Recursion base value
 * @return T value to max over
 */
template<typename T>
T max(T&& arg)
{
   return arg;
}
/**
 * @brief Convenience variadic max function.
 *
 * @tparam T Base Type
 * @tparam Ts Parameter pack of other types
 * @param arg Singular argument
 * @param args Pack of arguments
 * @return T maximum value
 */
template<typename T, typename... Ts>
T max(T arg, Ts... args)
{
   return std::max(std::forward<T>(arg), max(args...));
}
} // namespace
namespace mfem
{

NCMesh::GeomInfo NCMesh::GI[Geometry::NumGeom];

void NCMesh::GeomInfo::InitGeom(Geometry::Type geom)
{
   if (initialized) { return; }

   auto elem = [&]()
   {
      switch (geom)
      {
         case Geometry::CUBE: return std::unique_ptr<mfem::Element>(new Hexahedron);
         case Geometry::PRISM: return std::unique_ptr<mfem::Element>(new Wedge);
         case Geometry::TETRAHEDRON: return std::unique_ptr<mfem::Element>
                                               (new Tetrahedron);
         case Geometry::PYRAMID: return std::unique_ptr<mfem::Element>(new Pyramid);
         case Geometry::SQUARE: return std::unique_ptr<mfem::Element>(new Quadrilateral);
         case Geometry::TRIANGLE: return std::unique_ptr<mfem::Element>(new Triangle);
         case Geometry::SEGMENT: return std::unique_ptr<mfem::Element>(new Segment);
         default: MFEM_ABORT("unsupported geometry " << geom);
      }
   }();

   nv = elem->GetNVertices();
   ne = elem->GetNEdges();
   nf = elem->GetNFaces();
   for (int i = 0; i < ne; i++)
   {
      for (int j = 0; j < 2; j++)
      {
         edges[i][j] = elem->GetEdgeVertices(i)[j];
      }
   }
   for (int i = 0; i < nf; i++)
   {
      nfv[i] = elem->GetNFaceVertices(i);

      faces[i][3] = 7; // invalid node index for 3-node faces
      for (int j = 0; j < nfv[i]; j++)
      {
         faces[i][j] = elem->GetFaceVertices(i)[j];
      }
   }

   // in 1D/2D we pretend to have faces too, so we can use NCMesh::Face::elem[2]
   if (!nf)
   {
      if (ne)
      {
         for (int i = 0; i < ne; i++)
         {
            // make a degenerate face
            faces[i][0] = faces[i][1] = edges[i][0];
            faces[i][2] = faces[i][3] = edges[i][1];
            nfv[i] = 2;
         }
         nf = ne;
      }
      else
      {
         for (int i = 0; i < nv; i++)
         {
            // 1D degenerate face
            faces[i][0] = faces[i][1] = faces[i][2] = faces[i][3] = i;
            nfv[i] = 1;
         }
         nf = nv;
      }
   }

   initialized = true;
}

NCMesh::NCMesh(const Mesh *mesh)
   : shadow(1024, 2048)
{
   Dim = mesh->Dimension();
   spaceDim = mesh->SpaceDimension();
   MyRank = 0;
   Iso = true;
   Legacy = false;

   // create the NCMesh::Element struct for each Mesh element
   for (int i = 0; i < mesh->GetNE(); i++)
   {
      const mfem::Element *elem = mesh->GetElement(i);

      Geometry::Type geom = elem->GetGeometryType();
      CheckSupportedGeom(geom);
      GI[geom].InitGeom(geom);

      // if we have pyramids we will need tets after refinement
      if (geom == Geometry::PYRAMID)
      {
         GI[Geometry::TETRAHEDRON].InitGeom(Geometry::TETRAHEDRON);
      }

      // create NCMesh::Element for this mfem::Element
      int root_id = AddElement(geom, elem->GetAttribute());
      MFEM_ASSERT(root_id == i, "");
      Element &root_elem = elements[root_id];

      const int *v = elem->GetVertices();
      for (int j = 0; j < GI[geom].nv; j++)
      {
         int id = v[j];
         root_elem.node[j] = id;
         nodes.Alloc(id, id, id);
         // NOTE: top-level nodes are special: id == p1 == p2 == orig. vertex id
      }
   }

   // if the user initialized any hanging nodes with Mesh::AddVertexParents,
   // copy the hierarchy now
   if (mesh->tmp_vertex_parents.Size())
   {
      for (const auto &triple : mesh->tmp_vertex_parents)
      {
         nodes.Reparent(triple.one, triple.two, triple.three);
      }
   }

   // create edge nodes and faces
   nodes.UpdateUnused();
   for (int i = 0; i < elements.Size(); i++)
   {
      // increase reference count of all nodes the element is using (NOTE: this
      // will also create and reference all edge nodes and faces)
      ReferenceElement(i);

      // make links from faces back to the element
      RegisterFaces(i);
   }

   // store boundary element attributes
   for (int i = 0; i < mesh->GetNBE(); i++)
   {
      const mfem::Element *be = mesh->GetBdrElement(i);
      const int *v = be->GetVertices();

      Face* face = NULL;
      switch (be->GetType())
      {
         case mfem::Element::QUADRILATERAL:
            face = faces.Find(v[0], v[1], v[2], v[3]);
            break;
         case mfem::Element::TRIANGLE:
            face = faces.Find(v[0], v[1], v[2]);
            break;
         case mfem::Element::SEGMENT:
            face = faces.Find(v[0], v[0], v[1], v[1]);
            break;
         case mfem::Element::POINT:
            face = faces.Find(v[0], v[0], v[0], v[0]);
            break;
         default:
            MFEM_ABORT("Unsupported boundary element geometry.");
      }

      MFEM_VERIFY(face, "Boundary face not found.");
      face->attribute = be->GetAttribute();
   }

   // copy top-level vertex coordinates (leave empty if the mesh is curved)
   if (!mesh->Nodes)
   {
      coordinates.SetSize(3*mesh->GetNV());
      for (int i = 0; i < mesh->GetNV(); i++)
      {
         std::memcpy(&coordinates[3*i], mesh->GetVertex(i), 3*sizeof(real_t));
      }
   }

   InitRootState(mesh->GetNE());
   InitGeomFlags();

   Update();
}

NCMesh::NCMesh(const NCMesh &other)
   : Dim(other.Dim)
   , spaceDim(other.spaceDim)
   , MyRank(other.MyRank)
   , Iso(other.Iso)
   , Geoms(other.Geoms)
   , Legacy(other.Legacy)
   , nodes(other.nodes)
   , faces(other.faces)
   , using_scaling(other.using_scaling)
   , elements(other.elements)
   , free_element_ids(other.free_element_ids)
   , root_state(other.root_state)
   , coordinates(other.coordinates)
   , NEdges(other.NEdges)
   , NFaces(other.NFaces)
   , NGhostEdges(other.NGhostEdges)
   , NGhostFaces(other.NGhostFaces)
   , boundary_faces(other.boundary_faces)
   , face_geom(other.face_geom)
   , element_vertex(other.element_vertex)
   , shadow(1024, 2048)
{
   Update();
}

void NCMesh::InitGeomFlags()
{
   Geoms = 0;
   for (int i = 0; i < root_state.Size(); i++)
   {
      Geoms |= (1 << elements[i].Geom());
   }
}

void NCMesh::Update()
{
   UpdateLeafElements();
   UpdateVertices();

   vertex_list.Clear();
   face_list.Clear();
   edge_list.Clear();

   element_vertex.Clear();
}

NCMesh::~NCMesh()
{
#ifdef MFEM_DEBUG
   // sign off of all faces and nodes
   Array<int> elemFaces;
   for (int i = 0; i < elements.Size(); i++)
   {
      if (elements[i].IsLeaf())
      {
         elemFaces.SetSize(0);
         UnreferenceElement(i, elemFaces);
         DeleteUnusedFaces(elemFaces);
      }
   }
   // NOTE: in release mode, we just throw away all faces and nodes at once
#endif
}

void NCMesh::Node::SetScale(real_t s, bool overwrite)
{
   MFEM_ASSERT(0.0 < s && s < 1.0, "Invalid scale");
   if (!overwrite && scaleSet && std::abs((s - scale) / scale) > scaleTol)
   {
      MFEM_ABORT("Node scale is already set (inconsistent refinement)");
   }
   else if (overwrite || !scaleSet)
   {
      scale = s;
      scaleSet = true;
   }
}

NCMesh::Node::~Node()
{
   MFEM_ASSERT(!vert_refc && !edge_refc, "node was not unreferenced properly, "
               "vert_refc: " << (int) vert_refc << ", edge_refc: "
               << (int) edge_refc);
}

void NCMesh::ReparentNode(int node, int new_p1, int new_p2, real_t scale)
{
   Node &nd = nodes[node];
   nd.SetScale(GetScale(scale, new_p1 > new_p2), true);
   int old_p1 = nd.p1, old_p2 = nd.p2;

   // assign new parents
   nodes.Reparent(node, new_p1, new_p2);

   MFEM_ASSERT(shadow.FindId(old_p1, old_p2) < 0,
               "shadow node already exists");

   // store old parent pair temporarily in 'shadow'
   int sh = shadow.GetId(old_p1, old_p2);
   shadow[sh].vert_index = node;
}

int NCMesh::FindMidEdgeNode(int node1, int node2) const
{
   int mid = nodes.FindId(node1, node2);
   if (mid < 0 && shadow.Size())
   {
      // if (anisotropic) refinement is underway, some nodes may temporarily be
      // available under alternate parents (see ReparentNode)
      mid = shadow.FindId(node1, node2);
      if (mid >= 0)
      {
         mid = shadow[mid].vert_index; // index of the original node
      }
   }
   return mid;
}

int NCMesh::GetMidEdgeNode(int node1, int node2)
{
   int mid = FindMidEdgeNode(node1, node2);
   if (mid < 0) { mid = nodes.GetId(node1, node2); } // create if not found
   return mid;
}

int NCMesh::GetMidFaceNode(int en1, int en2, int en3, int en4)
{
   // mid-face node can be created either from (en1, en3) or from (en2, en4)
   int midf = FindMidEdgeNode(en1, en3);
   if (midf >= 0) { return midf; }
   return nodes.GetId(en2, en4);
}

void NCMesh::ReferenceElement(int elem)
{
   const Element &el = elements[elem];
   const int* node = el.node;
   GeomInfo& gi = GI[el.Geom()];

   // reference all vertices
   for (int i = 0; i < gi.nv; i++)
   {
      nodes[node[i]].vert_refc++;
   }

   // reference all edges (possibly creating their nodes)
   for (int i = 0; i < gi.ne; i++)
   {
      const int* ev = gi.edges[i];
      nodes.Get(node[ev[0]], node[ev[1]])->edge_refc++;
   }

   // get all faces (possibly creating them)
   for (int i = 0; i < gi.nf; i++)
   {
      const int* fv = gi.faces[i];
      faces.GetId(node[fv[0]], node[fv[1]], node[fv[2]], node[fv[3]]);

      // NOTE: face->RegisterElement called separately to avoid having to store
      // 3 element indices  temporarily in the face when refining. See also
      // NCMesh::RegisterFaces.
   }
}

void NCMesh::UnreferenceElement(int elem, Array<int> &elemFaces)
{
   Element &el = elements[elem];
   int* node = el.node;
   GeomInfo& gi = GI[el.Geom()];

   // unreference all faces
   for (int i = 0; i < gi.nf; i++)
   {
      const int* fv = gi.faces[i];
      int face = faces.FindId(node[fv[0]], node[fv[1]],
                              node[fv[2]], node[fv[3]]);
      MFEM_ASSERT(face >= 0, "face not found.");
      faces[face].ForgetElement(elem);

      // NOTE: faces.Delete() called later to avoid destroying and recreating
      // faces during refinement, see NCMesh::DeleteUnusedFaces.
      elemFaces.Append(face);
   }

   // unreference all edges (possibly destroying them)
   for (int i = 0; i < gi.ne; i++)
   {
      const int* ev = gi.edges[i];
      int enode = FindMidEdgeNode(node[ev[0]], node[ev[1]]);
      MFEM_ASSERT(enode >= 0, "edge not found.");
      MFEM_ASSERT(nodes.IdExists(enode), "edge does not exist.");
      if (!nodes[enode].UnrefEdge())
      {
         nodes.Delete(enode);
      }
   }

   // unreference all vertices (possibly destroying them)
   for (int i = 0; i < gi.nv; i++)
   {
      if (!nodes[node[i]].UnrefVertex())
      {
         nodes.Delete(node[i]);
      }
   }
}

void NCMesh::RegisterFaces(int elem, int* fattr)
{
   Element &el = elements[elem];
   GeomInfo &gi = GI[el.Geom()];

   for (int i = 0; i < gi.nf; i++)
   {
      Face* face = GetFace(el, i);
      MFEM_ASSERT(face, "face not found.");
      face->RegisterElement(elem);
      if (fattr) { face->attribute = fattr[i]; }
   }
}

void NCMesh::DeleteUnusedFaces(const Array<int> &elemFaces)
{
   for (int i = 0; i < elemFaces.Size(); i++)
   {
      if (faces[elemFaces[i]].Unused())
      {
         faces.Delete(elemFaces[i]);
      }
   }
}

void NCMesh::Face::RegisterElement(int e)
{
   if (elem[0] < 0) { elem[0] = e; }
   else if (elem[1] < 0) { elem[1] = e; }
   else { MFEM_ABORT("can't have 3 elements in Face::elem[]."); }
}

void NCMesh::Face::ForgetElement(int e)
{
   if (elem[0] == e) { elem[0] = -1; }
   else if (elem[1] == e) { elem[1] = -1; }
   else { MFEM_ABORT("element " << e << " not found in Face::elem[]."); }
}

NCMesh::Face* NCMesh::GetFace(Element &elem, int face_no)
{
   GeomInfo& gi = GI[(int) elem.geom];
   const int* fv = gi.faces[face_no];
   int* node = elem.node;
   return faces.Find(node[fv[0]], node[fv[1]], node[fv[2]], node[fv[3]]);
}

int NCMesh::Face::GetSingleElement() const
{
   if (elem[0] >= 0)
   {
      MFEM_ASSERT(elem[1] < 0, "not a single element face.");
      return elem[0];
   }
   else
   {
      MFEM_ASSERT(elem[1] >= 0, "no elements in face.");
      return elem[1];
   }
}


//// Refinement ////////////////////////////////////////////////////////////////

void Refinement::SetScale(const ScaledType &r)
{
   switch (r.first)
   {
      case X:
         s[0] = r.second;
         break;
      case Y:
         s[1] = r.second;
         break;
      case Z:
         s[2] = r.second;
         break;
      case XY:
         s[0] = r.second;
         s[1] = r.second;
         break;
      case YZ:
         s[1] = r.second;
         s[2] = r.second;
         break;
      case XZ:
         s[0] = r.second;
         s[2] = r.second;
         break;
      case XYZ:
         s[0] = r.second;
         s[1] = r.second;
         s[2] = r.second;
         break;
      default:
         MFEM_ABORT("Unsupported refinement type.");
   }
}

void Refinement::SetScaleForType(const real_t *scale)
{
   for (int i=0; i<3; ++i)
      if (s[i] > real_t{0})
         s[i] = scale[i];
}

Refinement::Refinement(int index)
   : index(index)
{
   for (int i=0; i<3; ++i) { s[i] = 0.0; }
   // Default case is XYZ type with scale 0.5.
   SetScale(ScaledType(XYZ, 0.5));
}

Refinement::Refinement(int index, const std::initializer_list<ScaledType> &refs)
   : index(index)
{
   for (int i=0; i<3; ++i) { s[i] = 0.0; }
   if (refs.size() == 0)
   {
      // Default case is XYZ type with scale 0.5.
      SetScale(ScaledType(XYZ, 0.5));
   }
   else
   {
      for (const auto & ref : refs)
      {
         SetScale(ref);
      }
   }
}

Refinement::Refinement(int index, char type, real_t scale)
   : index(index)
{
   for (int i=0; i<3; ++i) { s[i] = 0.0; }
   SetScale(ScaledType(type, scale));
}

char Refinement::GetType() const
{
   char t{0}; // Set the X, Y or Z bit
   for (int i = 0; i < 3; ++i)
      if (s[i] > real_t{0})
         t |= (1 << i);
   return t;
}

void Refinement::Set(int element, char type, real_t scale)
{
   index = element;
   for (int i=0; i<3; ++i) { s[i] = 0.0; }
   SetScale(ScaledType(type, scale));
}

void Refinement::SetType(char type, real_t scale)
{
   for (int i=0; i<3; ++i) { s[i] = 0.0; }
   SetScale(ScaledType(type, scale));
}

NCMesh::Element::Element(Geometry::Type geom, int attr)
   : geom(geom), ref_type(0), tet_type(0), flag(0), index(-1)
   , rank(0), attribute(attr), parent(-1)
{
   for (int i = 0; i < MaxElemNodes; i++) { node[i] = -1; }
   for (int i = 0; i < MaxElemChildren; i++) { child[i] = -1; }

   // NOTE: in 2D the 8/10-element node/child arrays are not optimal, however,
   // testing shows we would only save 17% of the total NCMesh memory if
   // 4-element arrays were used (e.g. through templates); we thus prefer to
   // keep the code as simple as possible.
}

int NCMesh::NewHexahedron(int n0, int n1, int n2, int n3,
                          int n4, int n5, int n6, int n7,
                          int attr,
                          int fattr0, int fattr1, int fattr2,
                          int fattr3, int fattr4, int fattr5)
{
   // create new element, initialize nodes
   int new_id = AddElement(Geometry::CUBE, attr);
   Element &el = elements[new_id];

   el.node[0] = n0, el.node[1] = n1, el.node[2] = n2, el.node[3] = n3;
   el.node[4] = n4, el.node[5] = n5, el.node[6] = n6, el.node[7] = n7;

   // get faces and assign face attributes
   Face* f[MaxElemFaces];
   const GeomInfo &gi_hex = GI[Geometry::CUBE];
   for (int i = 0; i < gi_hex.nf; i++)
   {
      const int* fv = gi_hex.faces[i];
      f[i] = faces.Get(el.node[fv[0]], el.node[fv[1]],
                       el.node[fv[2]], el.node[fv[3]]);
   }

   f[0]->attribute = fattr0,  f[1]->attribute = fattr1;
   f[2]->attribute = fattr2,  f[3]->attribute = fattr3;
   f[4]->attribute = fattr4,  f[5]->attribute = fattr5;

   return new_id;
}

int NCMesh::NewWedge(int n0, int n1, int n2,
                     int n3, int n4, int n5,
                     int attr,
                     int fattr0, int fattr1,
                     int fattr2, int fattr3, int fattr4)
{
   // create new element, initialize nodes
   int new_id = AddElement(Geometry::PRISM, attr);
   Element &el = elements[new_id];

   el.node[0] = n0, el.node[1] = n1, el.node[2] = n2;
   el.node[3] = n3, el.node[4] = n4, el.node[5] = n5;

   // get faces and assign face attributes
   Face* f[5];
   const GeomInfo &gi_wedge = GI[Geometry::PRISM];
   for (int i = 0; i < gi_wedge.nf; i++)
   {
      const int* fv = gi_wedge.faces[i];
      f[i] = faces.Get(el.node[fv[0]], el.node[fv[1]],
                       el.node[fv[2]], el.node[fv[3]]);
   }

   f[0]->attribute = fattr0;
   f[1]->attribute = fattr1;
   f[2]->attribute = fattr2;
   f[3]->attribute = fattr3;
   f[4]->attribute = fattr4;

   return new_id;
}

int NCMesh::NewTetrahedron(int n0, int n1, int n2, int n3, int attr,
                           int fattr0, int fattr1, int fattr2, int fattr3)
{
   // create new element, initialize nodes
   int new_id = AddElement(Geometry::TETRAHEDRON, attr);
   Element &el = elements[new_id];

   el.node[0] = n0, el.node[1] = n1, el.node[2] = n2, el.node[3] = n3;

   // get faces and assign face attributes
   Face* f[4];
   const GeomInfo &gi_tet = GI[Geometry::TETRAHEDRON];
   for (int i = 0; i < gi_tet.nf; i++)
   {
      const int* fv = gi_tet.faces[i];
      f[i] = faces.Get(el.node[fv[0]], el.node[fv[1]], el.node[fv[2]]);
   }

   f[0]->attribute = fattr0;
   f[1]->attribute = fattr1;
   f[2]->attribute = fattr2;
   f[3]->attribute = fattr3;

   return new_id;
}
int NCMesh::NewPyramid(int n0, int n1, int n2, int n3, int n4, int attr,
                       int fattr0, int fattr1, int fattr2, int fattr3,
                       int fattr4)
{
   // create new element, initialize nodes
   int new_id = AddElement(Geometry::PYRAMID, attr);
   Element &el = elements[new_id];

   el.node[0] = n0, el.node[1] = n1, el.node[2] = n2, el.node[3] = n3;
   el.node[4] = n4;

   // get faces and assign face attributes
   Face* f[5];
   const GeomInfo &gi_pyr = GI[Geometry::PYRAMID];
   for (int i = 0; i < gi_pyr.nf; i++)
   {
      const int* fv = gi_pyr.faces[i];
      f[i] = faces.Get(el.node[fv[0]], el.node[fv[1]],
                       el.node[fv[2]], el.node[fv[3]]);
   }

   f[0]->attribute = fattr0;
   f[1]->attribute = fattr1;
   f[2]->attribute = fattr2;
   f[3]->attribute = fattr3;
   f[4]->attribute = fattr4;

   return new_id;
}

int NCMesh::NewQuadrilateral(int n0, int n1, int n2, int n3,
                             int attr,
                             int eattr0, int eattr1, int eattr2, int eattr3)
{
   // create new element, initialize nodes
   int new_id = AddElement(Geometry::SQUARE, attr);
   Element &el = elements[new_id];

   el.node[0] = n0, el.node[1] = n1, el.node[2] = n2, el.node[3] = n3;

   // get (degenerate) faces and assign face attributes
   Face* f[4];
   const GeomInfo &gi_quad = GI[Geometry::SQUARE];
   for (int i = 0; i < gi_quad.nf; i++)
   {
      const int* fv = gi_quad.faces[i];
      f[i] = faces.Get(el.node[fv[0]], el.node[fv[1]],
                       el.node[fv[2]], el.node[fv[3]]);
   }

   f[0]->attribute = eattr0,  f[1]->attribute = eattr1;
   f[2]->attribute = eattr2,  f[3]->attribute = eattr3;

   return new_id;
}

int NCMesh::NewTriangle(int n0, int n1, int n2,
                        int attr, int eattr0, int eattr1, int eattr2)
{
   // create new element, initialize nodes
   int new_id = AddElement(Geometry::TRIANGLE, attr);
   Element &el = elements[new_id];

   el.node[0] = n0, el.node[1] = n1, el.node[2] = n2;

   // get (degenerate) faces and assign face attributes
   Face* f[3];
   const GeomInfo &gi_tri = GI[Geometry::TRIANGLE];
   for (int i = 0; i < gi_tri.nf; i++)
   {
      const int* fv = gi_tri.faces[i];
      f[i] = faces.Get(el.node[fv[0]], el.node[fv[1]],
                       el.node[fv[2]], el.node[fv[3]]);
   }

   f[0]->attribute = eattr0;
   f[1]->attribute = eattr1;
   f[2]->attribute = eattr2;

   return new_id;
}

int NCMesh::NewSegment(int n0, int n1, int attr, int vattr1, int vattr2)
{
   // create new element, initialize nodes
   int new_id = AddElement(Geometry::SEGMENT, attr);
   Element &el = elements[new_id];
   el.node[0] = n0, el.node[1] = n1;

   // get (degenerate) faces and assign face attributes
   int v0 = el.node[0], v1 = el.node[1];
   faces.Get(v0, v0, v0, v0)->attribute = vattr1;
   faces.Get(v1, v1, v1, v1)->attribute = vattr2;

   return new_id;
}

inline bool CubeFaceLeft(int node, int* n)
{ return node == n[0] || node == n[3] || node == n[4] || node == n[7]; }

inline bool CubeFaceRight(int node, int* n)
{ return node == n[1] || node == n[2] || node == n[5] || node == n[6]; }

inline bool CubeFaceFront(int node, int* n)
{ return node == n[0] || node == n[1] || node == n[4] || node == n[5]; }

inline bool CubeFaceBack(int node, int* n)
{ return node == n[2] || node == n[3] || node == n[6] || node == n[7]; }

inline bool CubeFaceBottom(int node, int* n)
{ return node == n[0] || node == n[1] || node == n[2] || node == n[3]; }

inline bool CubeFaceTop(int node, int* n)
{ return node == n[4] || node == n[5] || node == n[6] || node == n[7]; }

inline bool PrismFaceBottom(int node, int* n)
{ return node == n[0] || node == n[1] || node == n[2]; }

inline bool PrismFaceTop(int node, int* n)
{ return node == n[3] || node == n[4] || node == n[5]; }


void NCMesh::ForceRefinement(int vn1, int vn2, int vn3, int vn4)
{
   // get the element this face belongs to
   Face* face = faces.Find(vn1, vn2, vn3, vn4);
   if (!face) { return; }

   int elem = face->GetSingleElement();
   Element &el = elements[elem];
   MFEM_ASSERT(!el.ref_type, "element already refined.");

   int* el_nodes = el.node;
   if (el.Geom() == Geometry::CUBE)
   {
      Node* node12 = nodes.Find(vn1, vn2);
      real_t scale = 0.5;

      if (node12)
      {
         scale = GetScale(node12->GetScale(), vn1 > vn2);
      }
      else
      {
         Node* node34 = nodes.Find(vn3, vn4);
         MFEM_ASSERT(node34, "Scale not set in NCMesh::ForceRefinement");
         scale = GetScale(node34->GetScale(), vn4 > vn3);
      }

      // schedule the right split depending on face orientation
      if ((CubeFaceLeft(vn1, el_nodes) && CubeFaceRight(vn2, el_nodes)) ||
          (CubeFaceLeft(vn2, el_nodes) && CubeFaceRight(vn1, el_nodes)))
      {
         // X split
         const bool rev = CubeFaceLeft(vn2, el_nodes) &&
                          CubeFaceRight(vn1, el_nodes);
         ref_stack.Append(Refinement(elem, 1, GetScale(scale, rev)));
      }
      else if ((CubeFaceFront(vn1, el_nodes) && CubeFaceBack(vn2, el_nodes)) ||
               (CubeFaceFront(vn2, el_nodes) && CubeFaceBack(vn1, el_nodes)))
      {
         // Y split
         const bool rev = CubeFaceFront(vn2, el_nodes) &&
                          CubeFaceBack(vn1, el_nodes);
         ref_stack.Append(Refinement(elem, 2, GetScale(scale, rev)));
      }
      else if ((CubeFaceBottom(vn1, el_nodes) && CubeFaceTop(vn2, el_nodes)) ||
               (CubeFaceBottom(vn2, el_nodes) && CubeFaceTop(vn1, el_nodes)))
      {
         // Z split
         const bool rev = CubeFaceBottom(vn2, el_nodes) &&
                          CubeFaceTop(vn1, el_nodes);
         ref_stack.Append(Refinement(elem, 4, GetScale(scale, rev)));
      }
      else
      {
         MFEM_ABORT("Inconsistent element/face structure.");
      }
   }
   else if (el.Geom() == Geometry::PRISM)
   {
      if ((PrismFaceTop(vn1, el_nodes) && PrismFaceBottom(vn4, el_nodes)) ||
          (PrismFaceTop(vn4, el_nodes) && PrismFaceBottom(vn1, el_nodes)))
      {
         ref_stack.Append(Refinement(elem, 3)); // XY split
      }
      else if ((PrismFaceTop(vn1, el_nodes) && PrismFaceBottom(vn2, el_nodes)) ||
               (PrismFaceTop(vn2, el_nodes) && PrismFaceBottom(vn1, el_nodes)))
      {
         ref_stack.Append(Refinement(elem, 4)); // Z split
      }
      else
      {
         MFEM_ABORT("Inconsistent element/face structure.");
      }
   }
   else
   {
      MFEM_ABORT("Unsupported geometry.")
   }
}


void NCMesh::FindEdgeElements(int vn1, int vn2, int vn3, int vn4,
                              Array<MeshId> &elem_edge) const
{
   // Assuming that f = (vn1, vn2, vn3, vn4) is a quad face and e = (vn1, vn4)
   // is its edge, this function finds the N elements sharing e, and returns the
   // N different MeshIds of the edge (i.e., different element-local pairs
   // describing the edge).

   int ev1 = vn1, ev2 = vn4;

   // follow face refinement towards 'vn1', get an existing face
   int split, mid[5];
   real_t scale;
   while ((split = QuadFaceSplitType(vn1, vn2, vn3, vn4, scale, mid)) > 0)
   {
      if (split == 1) // vertical
      {
         vn2 = mid[0]; vn3 = mid[2];
      }
      else // horizontal
      {
         vn3 = mid[1]; vn4 = mid[3];
      }
   }

   const Face *face = faces.Find(vn1, vn2, vn3, vn4);
   MFEM_ASSERT(face != NULL, "Face not found: "
               << vn1 << ", " << vn2 << ", " << vn3 << ", " << vn4
               << " (edge " << ev1 << "-" << ev2 << ").");

   int elem = face->GetSingleElement();
   int local = find_node(elements[elem], vn1);

   Array<int> cousins;
   FindVertexCousins(elem, local, cousins);

   elem_edge.SetSize(0);
   for (int i = 0; i < cousins.Size(); i++)
   {
      local = find_element_edge(elements[cousins[i]], ev1, ev2, false);
      if (local > 0)
      {
         elem_edge.Append(MeshId(-1, cousins[i], local, Geometry::SEGMENT));
      }
   }
}


void NCMesh::CheckAnisoPrism(int vn1, int vn2, int vn3, int vn4,
                             const Refinement *refs, int nref)
{
   MeshId buf[4];
   Array<MeshId> eid(buf, 4);
   FindEdgeElements(vn1, vn2, vn3, vn4, eid);

   // see if there is an element that has not been force-refined yet
   for (int i = 0, j; i < eid.Size(); i++)
   {
      int elem = eid[i].element;
      for (j = 0; j < nref; j++)
      {
         if (refs[j].index == elem) { break; }
      }
      if (j == nref) // elem not found in refs[]
      {
         // schedule prism refinement along Z axis
         MFEM_ASSERT(elements[elem].Geom() == Geometry::PRISM, "");
         ref_stack.Append(Refinement(elem, 4));
      }
   }
}


void NCMesh::CheckAnisoFace(int vn1, int vn2, int vn3, int vn4,
                            int mid12, int mid34, int level)
{
   // When a face is getting split anisotropically (without loss of generality
   // we assume a "vertical" split here, see picture), it is important to make
   // sure that the mid-face vertex node (midf) has mid34 and mid12 as parents.
   // This is necessary for the face traversal algorithm and at places like
   // Refine() that assume the mid-edge nodes to be accessible through the right
   // parents. However, midf may already exist under the parents mid41 and
   // mid23. In that case we need to "reparent" midf, i.e., reinsert it to the
   // hash-table under the correct parents. This doesn't affect other nodes as
   // all IDs stay the same, only the face refinement "tree" is affected.
   //
   //                     vn4      mid34      vn3
   //                        *------*------*
   //                        |      |      |
   //                        |      |midf  |
   //                  mid41 *- - - *- - - * mid23
   //                        |      |      |
   //                        |      |      |
   //                        *------*------*
   //                    vn1      mid12      vn2
   //
   // This function is recursive, because the above applies to any node along
   // the middle vertical edge. The function calls itself again for the bottom
   // and upper half of the above picture.

   const int mid23 = FindMidEdgeNode(vn2, vn3);
   const int mid41 = FindMidEdgeNode(vn4, vn1);

   if (mid23 >= 0 && mid41 >= 0)
   {
      int midf = nodes.FindId(mid23, mid41);
      if (midf >= 0)
      {
         Node* midfNode = nodes.Find(mid23, mid41);

         if (midfNode)
         {
            Node* node12 = nodes.Find(vn1, vn2);
            if (node12)
            {
               const bool rev = (vn1 < vn2) != (mid41 < mid23);
               midfNode->SetScale(GetScale(node12->GetScale(), rev));
            }
            else
            {
               Node* node34 = nodes.Find(vn3, vn4);
               if (node34)
               {
                  const bool rev = (vn4 < vn3) != (mid41 < mid23);
                  midfNode->SetScale(GetScale(node34->GetScale(), rev));
               }
            }
         }

         reparents.Append(Triple<int, int, int>(midf, mid12, mid34));

         Node* node23 = nodes.Find(vn2, vn3);
         reparent_scale.Append(GetScale(node23->GetScale(), vn2 > vn3));

         int rs = ref_stack.Size();

         CheckAnisoFace(vn1, vn2, mid23, mid41, mid12, midf, level+1);
         CheckAnisoFace(mid41, mid23, vn3, vn4, midf, mid34, level+1);

         if (HavePrisms() && nodes[midf].HasEdge())
         {
            // Check if there is a prism with edge (mid23, mid41) that we may
            // have missed in 'CheckAnisoFace', and force-refine it if present.

            if (ref_stack.Size() > rs)
            {
               CheckAnisoPrism(mid23, vn3, vn4, mid41,
                               &ref_stack[rs], ref_stack.Size() - rs);
            }
            else
            {
               CheckAnisoPrism(mid23, vn3, vn4, mid41, NULL, 0);
            }
         }

         // perform the reparents all at once at the end
         if (level == 0)
         {
            for (int i = 0; i < reparents.Size(); i++)
            {
               const Triple<int, int, int> &tr = reparents[i];
               ReparentNode(tr.one, tr.two, tr.three, reparent_scale[i]);
            }
            reparents.DeleteAll();
            reparent_scale.DeleteAll();
         }
         return;
      }
   }

   // Also, this is the place where forced refinements begin. In the picture
   // above, edges mid12-midf and midf-mid34 should actually exist in the
   // neighboring elements, otherwise the mesh is inconsistent and needs to be
   // fixed. Example: suppose an element is being refined isotropically (!)
   // whose neighbors across some face look like this:
   //
   //                         *--------*--------*
   //                         |   d    |    e   |
   //                         *--------*--------*
   //                         |      c          |
   //                         *--------*--------*
   //                         |        |        |
   //                         |   a    |    b   |
   //                         |        |        |
   //                         *--------*--------*
   //
   // Element 'c' needs to be refined vertically for the mesh to remain valid.

   if (level > 0)
   {
      ForceRefinement(vn1, vn2, vn3, vn4);
   }
}

void NCMesh::CheckIsoFace(int vn1, int vn2, int vn3, int vn4,
                          int en1, int en2, int en3, int en4, int midf)
{
   if (!Iso)
   {
      /* If anisotropic refinements are present in the mesh, we need to check
         isotropically split faces as well, see second comment in CheckAnisoFace
         above. */

      CheckAnisoFace(vn1, vn2, en2, en4, en1, midf);
      CheckAnisoFace(en4, en2, vn3, vn4, midf, en3);
      CheckAnisoFace(vn4, vn1, en1, en3, en4, midf);
      CheckAnisoFace(en3, en1, vn2, vn3, midf, en2);
   }
}

void NCMesh::SetNodeScale(int p0, int p1, real_t scale)
{
   Node* node = nodes.Find(p0, p1);
   if (node) { node->SetScale(GetScale(scale, p0 > p1)); }
}

void NCMesh::RefineElement(int elem, char ref_type)
{
   RefineElement(Refinement(elem, ref_type));
}

void NCMesh::RefineElement(const Refinement & ref)
{
   const int elem = ref.index;
   char ref_type = ref.GetType();
   const real_t scale_x = ref.s[0];
   const real_t scale_y = ref.s[1];
   const real_t scale_z = ref.s[2];

   if (!ref_type) { return; }

   // handle elements that may have been (force-) refined already
   Element &el = elements[elem];
   if (el.ref_type)
   {
      const char remaining = ref_type & ~el.ref_type;
      if (remaining)
      {
         // do the remaining splits on the children
         for (int i = 0; i < MaxElemChildren; i++)
         {
            if (el.child[i] >= 0)
            {
               Refinement child_ref(el.child[i], remaining);
               child_ref.SetScaleForType(ref.s);
               RefineElement(child_ref);
            }
         }
      }
      return;
   }

   /*mfem::out << "Refining element " << elem << " (" << el.node[0] << ", " <<
             el.node[1] << ", " << el.node[2] << ", " << el.node[3] << ", " <<
             el.node[4] << ", " << el.node[5] << ", " << el.node[6] << ", " <<
             el.node[7] << "), " << "ref_type " << int(ref_type) << std::endl;*/

   int* no = el.node;
   int attr = el.attribute;

   int child[MaxElemChildren];
   for (int i = 0; i < MaxElemChildren; i++) { child[i] = -1; }

   // get parent's face attributes
   int fa[MaxElemFaces];
   GeomInfo& gi = GI[el.Geom()];
   for (int i = 0; i < gi.nf; i++)
   {
      const int* fv = gi.faces[i];
      Face* face = faces.Find(no[fv[0]], no[fv[1]], no[fv[2]], no[fv[3]]);
      fa[i] = face->attribute;
   }

   // create child elements
   if (el.Geom() == Geometry::CUBE)
   {
      // Cube vertex numbering is assumed to be as follows:
      //
      //       7             6
      //        +-----------+                Faces: 0 bottom
      //       /|          /|                       1 front
      //    4 / |       5 / |                       2 right
      //     +-----------+  |                       3 back
      //     |  |        |  |                       4 left
      //     |  +--------|--+                       5 top
      //     | / 3       | / 2       Z Y
      //     |/          |/          |/
      //     +-----------+           *--X
      //    0             1

      if (ref_type == Refinement::X) // split along X axis
      {
         const int mid01 = GetMidEdgeNode(no[0], no[1]);
         const int mid23 = GetMidEdgeNode(no[2], no[3]);
         const int mid45 = GetMidEdgeNode(no[4], no[5]);
         const int mid67 = GetMidEdgeNode(no[6], no[7]);

         SetNodeScale(no[0], no[1], scale_x);
         SetNodeScale(no[3], no[2], scale_x);
         SetNodeScale(no[4], no[5], scale_x);
         SetNodeScale(no[7], no[6], scale_x);

         child[0] = NewHexahedron(no[0], mid01, mid23, no[3],
                                  no[4], mid45, mid67, no[7], attr,
                                  fa[0], fa[1], -1, fa[3], fa[4], fa[5]);

         child[1] = NewHexahedron(mid01, no[1], no[2], mid23,
                                  mid45, no[5], no[6], mid67, attr,
                                  fa[0], fa[1], fa[2], fa[3], -1, fa[5]);

         CheckAnisoFace(no[0], no[1], no[5], no[4], mid01, mid45);
         CheckAnisoFace(no[2], no[3], no[7], no[6], mid23, mid67);
         CheckAnisoFace(no[4], no[5], no[6], no[7], mid45, mid67);
         CheckAnisoFace(no[3], no[2], no[1], no[0], mid23, mid01);
      }
      else if (ref_type == Refinement::Y) // split along Y axis
      {
         const int mid12 = GetMidEdgeNode(no[1], no[2]);
         const int mid30 = GetMidEdgeNode(no[3], no[0]);
         const int mid56 = GetMidEdgeNode(no[5], no[6]);
         const int mid74 = GetMidEdgeNode(no[7], no[4]);

         SetNodeScale(no[1], no[2], scale_y);
         SetNodeScale(no[0], no[3], scale_y);
         SetNodeScale(no[5], no[6], scale_y);
         SetNodeScale(no[4], no[7], scale_y);

         child[0] = NewHexahedron(no[0], no[1], mid12, mid30,
                                  no[4], no[5], mid56, mid74, attr,
                                  fa[0], fa[1], fa[2], -1, fa[4], fa[5]);

         child[1] = NewHexahedron(mid30, mid12, no[2], no[3],
                                  mid74, mid56, no[6], no[7], attr,
                                  fa[0], -1, fa[2], fa[3], fa[4], fa[5]);

         CheckAnisoFace(no[1], no[2], no[6], no[5], mid12, mid56);
         CheckAnisoFace(no[3], no[0], no[4], no[7], mid30, mid74);
         CheckAnisoFace(no[5], no[6], no[7], no[4], mid56, mid74);
         CheckAnisoFace(no[0], no[3], no[2], no[1], mid30, mid12);
      }
      else if (ref_type == Refinement::Z) // split along Z axis
      {
         const int mid04 = GetMidEdgeNode(no[0], no[4]);
         const int mid15 = GetMidEdgeNode(no[1], no[5]);
         const int mid26 = GetMidEdgeNode(no[2], no[6]);
         const int mid37 = GetMidEdgeNode(no[3], no[7]);

         SetNodeScale(no[0], no[4], scale_z);
         SetNodeScale(no[1], no[5], scale_z);
         SetNodeScale(no[2], no[6], scale_z);
         SetNodeScale(no[3], no[7], scale_z);

         child[0] = NewHexahedron(no[0], no[1], no[2], no[3],
                                  mid04, mid15, mid26, mid37, attr,
                                  fa[0], fa[1], fa[2], fa[3], fa[4], -1);

         child[1] = NewHexahedron(mid04, mid15, mid26, mid37,
                                  no[4], no[5], no[6], no[7], attr,
                                  -1, fa[1], fa[2], fa[3], fa[4], fa[5]);

         CheckAnisoFace(no[4], no[0], no[1], no[5], mid04, mid15);
         CheckAnisoFace(no[5], no[1], no[2], no[6], mid15, mid26);
         CheckAnisoFace(no[6], no[2], no[3], no[7], mid26, mid37);
         CheckAnisoFace(no[7], no[3], no[0], no[4], mid37, mid04);
      }
      else if (ref_type == Refinement::XY) // XY split
      {
         const int mid01 = GetMidEdgeNode(no[0], no[1]);
         const int mid12 = GetMidEdgeNode(no[1], no[2]);
         const int mid23 = GetMidEdgeNode(no[2], no[3]);
         const int mid30 = GetMidEdgeNode(no[3], no[0]);

         const int mid45 = GetMidEdgeNode(no[4], no[5]);
         const int mid56 = GetMidEdgeNode(no[5], no[6]);
         const int mid67 = GetMidEdgeNode(no[6], no[7]);
         const int mid74 = GetMidEdgeNode(no[7], no[4]);

         const int midf0 = GetMidFaceNode(mid23, mid12, mid01, mid30);
         const int midf5 = GetMidFaceNode(mid45, mid56, mid67, mid74);

         SetNodeScale(no[0], no[1], scale_x);
         SetNodeScale(no[3], no[2], scale_x);
         SetNodeScale(no[4], no[5], scale_x);
         SetNodeScale(no[7], no[6], scale_x);

         SetNodeScale(no[1], no[2], scale_y);
         SetNodeScale(no[0], no[3], scale_y);
         SetNodeScale(no[5], no[6], scale_y);
         SetNodeScale(no[4], no[7], scale_y);

         SetNodeScale(mid30, mid12, scale_x);
         SetNodeScale(mid74, mid56, scale_x);

         SetNodeScale(mid01, mid23, scale_y);
         SetNodeScale(mid45, mid67, scale_y);

         child[0] = NewHexahedron(no[0], mid01, midf0, mid30,
                                  no[4], mid45, midf5, mid74, attr,
                                  fa[0], fa[1], -1, -1, fa[4], fa[5]);

         child[1] = NewHexahedron(mid01, no[1], mid12, midf0,
                                  mid45, no[5], mid56, midf5, attr,
                                  fa[0], fa[1], fa[2], -1, -1, fa[5]);

         child[2] = NewHexahedron(midf0, mid12, no[2], mid23,
                                  midf5, mid56, no[6], mid67, attr,
                                  fa[0], -1, fa[2], fa[3], -1, fa[5]);

         child[3] = NewHexahedron(mid30, midf0, mid23, no[3],
                                  mid74, midf5, mid67, no[7], attr,
                                  fa[0], -1, -1, fa[3], fa[4], fa[5]);

         CheckAnisoFace(no[0], no[1], no[5], no[4], mid01, mid45);
         CheckAnisoFace(no[1], no[2], no[6], no[5], mid12, mid56);
         CheckAnisoFace(no[2], no[3], no[7], no[6], mid23, mid67);
         CheckAnisoFace(no[3], no[0], no[4], no[7], mid30, mid74);

         CheckIsoFace(no[3], no[2], no[1], no[0], mid23, mid12, mid01, mid30, midf0);
         CheckIsoFace(no[4], no[5], no[6], no[7], mid45, mid56, mid67, mid74, midf5);
      }
      else if (ref_type == Refinement::XZ) // XZ split
      {
         const int mid01 = GetMidEdgeNode(no[0], no[1]);
         const int mid23 = GetMidEdgeNode(no[2], no[3]);
         const int mid45 = GetMidEdgeNode(no[4], no[5]);
         const int mid67 = GetMidEdgeNode(no[6], no[7]);

         const int mid04 = GetMidEdgeNode(no[0], no[4]);
         const int mid15 = GetMidEdgeNode(no[1], no[5]);
         const int mid26 = GetMidEdgeNode(no[2], no[6]);
         const int mid37 = GetMidEdgeNode(no[3], no[7]);

         const int midf1 = GetMidFaceNode(mid01, mid15, mid45, mid04);
         const int midf3 = GetMidFaceNode(mid23, mid37, mid67, mid26);

         SetNodeScale(no[0], no[1], scale_x);
         SetNodeScale(no[3], no[2], scale_x);
         SetNodeScale(no[4], no[5], scale_x);
         SetNodeScale(no[7], no[6], scale_x);

         SetNodeScale(no[0], no[4], scale_z);
         SetNodeScale(no[1], no[5], scale_z);
         SetNodeScale(no[2], no[6], scale_z);
         SetNodeScale(no[3], no[7], scale_z);

         SetNodeScale(mid04, mid15, scale_x);
         SetNodeScale(mid37, mid26, scale_x);

         SetNodeScale(mid01, mid45, scale_z);
         SetNodeScale(mid23, mid67, scale_z);

         child[0] = NewHexahedron(no[0], mid01, mid23, no[3],
                                  mid04, midf1, midf3, mid37, attr,
                                  fa[0], fa[1], -1, fa[3], fa[4], -1);

         child[1] = NewHexahedron(mid01, no[1], no[2], mid23,
                                  midf1, mid15, mid26, midf3, attr,
                                  fa[0], fa[1], fa[2], fa[3], -1, -1);

         child[2] = NewHexahedron(midf1, mid15, mid26, midf3,
                                  mid45, no[5], no[6], mid67, attr,
                                  -1, fa[1], fa[2], fa[3], -1, fa[5]);

         child[3] = NewHexahedron(mid04, midf1, midf3, mid37,
                                  no[4], mid45, mid67, no[7], attr,
                                  -1, fa[1], -1, fa[3], fa[4], fa[5]);

         CheckAnisoFace(no[3], no[2], no[1], no[0], mid23, mid01);
         CheckAnisoFace(no[2], no[6], no[5], no[1], mid26, mid15);
         CheckAnisoFace(no[6], no[7], no[4], no[5], mid67, mid45);
         CheckAnisoFace(no[7], no[3], no[0], no[4], mid37, mid04);

         CheckIsoFace(no[0], no[1], no[5], no[4], mid01, mid15, mid45, mid04, midf1);
         CheckIsoFace(no[2], no[3], no[7], no[6], mid23, mid37, mid67, mid26, midf3);
      }
      else if (ref_type == Refinement::YZ) // YZ split
      {
         const int mid12 = GetMidEdgeNode(no[1], no[2]);
         const int mid30 = GetMidEdgeNode(no[3], no[0]);
         const int mid56 = GetMidEdgeNode(no[5], no[6]);
         const int mid74 = GetMidEdgeNode(no[7], no[4]);

         const int mid04 = GetMidEdgeNode(no[0], no[4]);
         const int mid15 = GetMidEdgeNode(no[1], no[5]);
         const int mid26 = GetMidEdgeNode(no[2], no[6]);
         const int mid37 = GetMidEdgeNode(no[3], no[7]);

         const int midf2 = GetMidFaceNode(mid12, mid26, mid56, mid15);
         const int midf4 = GetMidFaceNode(mid30, mid04, mid74, mid37);

         SetNodeScale(no[1], no[2], scale_y);
         SetNodeScale(no[0], no[3], scale_y);
         SetNodeScale(no[5], no[6], scale_y);
         SetNodeScale(no[4], no[7], scale_y);

         SetNodeScale(no[0], no[4], scale_z);
         SetNodeScale(no[1], no[5], scale_z);
         SetNodeScale(no[2], no[6], scale_z);
         SetNodeScale(no[3], no[7], scale_z);

         SetNodeScale(mid15, mid26, scale_y);
         SetNodeScale(mid04, mid37, scale_y);

         SetNodeScale(mid12, mid56, scale_z);
         SetNodeScale(mid30, mid74, scale_z);

         child[0] = NewHexahedron(no[0], no[1], mid12, mid30,
                                  mid04, mid15, midf2, midf4, attr,
                                  fa[0], fa[1], fa[2], -1, fa[4], -1);

         child[1] = NewHexahedron(mid30, mid12, no[2], no[3],
                                  midf4, midf2, mid26, mid37, attr,
                                  fa[0], -1, fa[2], fa[3], fa[4], -1);

         child[2] = NewHexahedron(mid04, mid15, midf2, midf4,
                                  no[4], no[5], mid56, mid74, attr,
                                  -1, fa[1], fa[2], -1, fa[4], fa[5]);

         child[3] = NewHexahedron(midf4, midf2, mid26, mid37,
                                  mid74, mid56, no[6], no[7], attr,
                                  -1, -1, fa[2], fa[3], fa[4], fa[5]);

         CheckAnisoFace(no[4], no[0], no[1], no[5], mid04, mid15);
         CheckAnisoFace(no[0], no[3], no[2], no[1], mid30, mid12);
         CheckAnisoFace(no[3], no[7], no[6], no[2], mid37, mid26);
         CheckAnisoFace(no[7], no[4], no[5], no[6], mid74, mid56);

         CheckIsoFace(no[1], no[2], no[6], no[5], mid12, mid26, mid56, mid15, midf2);
         CheckIsoFace(no[3], no[0], no[4], no[7], mid30, mid04, mid74, mid37, midf4);
      }
      else if (ref_type == Refinement::XYZ) // full isotropic refinement
      {
         const int mid01 = GetMidEdgeNode(no[0], no[1]);
         const int mid12 = GetMidEdgeNode(no[1], no[2]);
         const int mid23 = GetMidEdgeNode(no[2], no[3]);
         const int mid30 = GetMidEdgeNode(no[3], no[0]);

         const int mid45 = GetMidEdgeNode(no[4], no[5]);
         const int mid56 = GetMidEdgeNode(no[5], no[6]);
         const int mid67 = GetMidEdgeNode(no[6], no[7]);
         const int mid74 = GetMidEdgeNode(no[7], no[4]);

         const int mid04 = GetMidEdgeNode(no[0], no[4]);
         const int mid15 = GetMidEdgeNode(no[1], no[5]);
         const int mid26 = GetMidEdgeNode(no[2], no[6]);
         const int mid37 = GetMidEdgeNode(no[3], no[7]);

         const int midf0 = GetMidFaceNode(mid23, mid12, mid01, mid30);
         const int midf1 = GetMidFaceNode(mid01, mid15, mid45, mid04);
         const int midf2 = GetMidFaceNode(mid12, mid26, mid56, mid15);
         const int midf3 = GetMidFaceNode(mid23, mid37, mid67, mid26);
         const int midf4 = GetMidFaceNode(mid30, mid04, mid74, mid37);
         const int midf5 = GetMidFaceNode(mid45, mid56, mid67, mid74);

         const int midel = GetMidEdgeNode(midf1, midf3);

         SetNodeScale(midf1, midf3, scale_y);

         SetNodeScale(no[0], no[1], scale_x);
         SetNodeScale(no[3], no[2], scale_x);
         SetNodeScale(no[1], no[2], scale_y);
         SetNodeScale(no[0], no[3], scale_y);

         SetNodeScale(no[4], no[5], scale_x);
         SetNodeScale(no[7], no[6], scale_x);
         SetNodeScale(no[5], no[6], scale_y);
         SetNodeScale(no[4], no[7], scale_y);

         SetNodeScale(no[0], no[4], scale_z);
         SetNodeScale(no[1], no[5], scale_z);
         SetNodeScale(no[2], no[6], scale_z);
         SetNodeScale(no[3], no[7], scale_z);

         SetNodeScale(mid01, mid23, scale_y);
         SetNodeScale(mid30, mid12, scale_x);

         SetNodeScale(mid04, mid15, scale_x);
         SetNodeScale(mid01, mid45, scale_z);

         SetNodeScale(mid15, mid26, scale_y);
         SetNodeScale(mid12, mid56, scale_z);

         SetNodeScale(mid23, mid67, scale_z);
         SetNodeScale(mid37, mid26, scale_x);

         SetNodeScale(mid30, mid74, scale_z);
         SetNodeScale(mid04, mid37, scale_y);

         SetNodeScale(mid74, mid56, scale_x);
         SetNodeScale(mid45, mid67, scale_y);

         child[0] = NewHexahedron(no[0], mid01, midf0, mid30,
                                  mid04, midf1, midel, midf4, attr,
                                  fa[0], fa[1], -1, -1, fa[4], -1);

         child[1] = NewHexahedron(mid01, no[1], mid12, midf0,
                                  midf1, mid15, midf2, midel, attr,
                                  fa[0], fa[1], fa[2], -1, -1, -1);

         child[2] = NewHexahedron(midf0, mid12, no[2], mid23,
                                  midel, midf2, mid26, midf3, attr,
                                  fa[0], -1, fa[2], fa[3], -1, -1);

         child[3] = NewHexahedron(mid30, midf0, mid23, no[3],
                                  midf4, midel, midf3, mid37, attr,
                                  fa[0], -1, -1, fa[3], fa[4], -1);

         child[4] = NewHexahedron(mid04, midf1, midel, midf4,
                                  no[4], mid45, midf5, mid74, attr,
                                  -1, fa[1], -1, -1, fa[4], fa[5]);

         child[5] = NewHexahedron(midf1, mid15, midf2, midel,
                                  mid45, no[5], mid56, midf5, attr,
                                  -1, fa[1], fa[2], -1, -1, fa[5]);

         child[6] = NewHexahedron(midel, midf2, mid26, midf3,
                                  midf5, mid56, no[6], mid67, attr,
                                  -1, -1, fa[2], fa[3], -1, fa[5]);

         child[7] = NewHexahedron(midf4, midel, midf3, mid37,
                                  mid74, midf5, mid67, no[7], attr,
                                  -1, -1, -1, fa[3], fa[4], fa[5]);

         CheckIsoFace(no[3], no[2], no[1], no[0], mid23, mid12, mid01, mid30, midf0);
         CheckIsoFace(no[0], no[1], no[5], no[4], mid01, mid15, mid45, mid04, midf1);
         CheckIsoFace(no[1], no[2], no[6], no[5], mid12, mid26, mid56, mid15, midf2);
         CheckIsoFace(no[2], no[3], no[7], no[6], mid23, mid37, mid67, mid26, midf3);
         CheckIsoFace(no[3], no[0], no[4], no[7], mid30, mid04, mid74, mid37, midf4);
         CheckIsoFace(no[4], no[5], no[6], no[7], mid45, mid56, mid67, mid74, midf5);
      }
      else
      {
         MFEM_ABORT("invalid refinement type.");
      }

      if (ref_type != Refinement::XYZ) { Iso = false; }
   }
   else if (el.Geom() == Geometry::PRISM)
   {
      // Wedge vertex numbering:
      //
      //          5
      //         _+_
      //       _/ | \_                    Faces: 0 bottom
      //    3 /   |   \ 4                        1 top
      //     +---------+                         2 front
      //     |    |    |                         3 right (1 2 5 4)
      //     |   _+_   |                         4 left (2 0 3 5)
      //     | _/ 2 \_ |           Z  Y
      //     |/       \|           | /
      //     +---------+           *--X
      //    0           1

      if (ref_type < 4) // XY refinement (split in 4 wedges)
      {
         ref_type = Refinement::XY; // for consistency

         int mid01 = GetMidEdgeNode(no[0], no[1]);
         int mid12 = GetMidEdgeNode(no[1], no[2]);
         int mid20 = GetMidEdgeNode(no[2], no[0]);

         int mid34 = GetMidEdgeNode(no[3], no[4]);
         int mid45 = GetMidEdgeNode(no[4], no[5]);
         int mid53 = GetMidEdgeNode(no[5], no[3]);

         child[0] = NewWedge(no[0], mid01, mid20,
                             no[3], mid34, mid53, attr,
                             fa[0], fa[1], fa[2], -1, fa[4]);

         child[1] = NewWedge(mid01, no[1], mid12,
                             mid34, no[4], mid45, attr,
                             fa[0], fa[1], fa[2], fa[3], -1);

         child[2] = NewWedge(mid20, mid12, no[2],
                             mid53, mid45, no[5], attr,
                             fa[0], fa[1], -1, fa[3], fa[4]);

         child[3] = NewWedge(mid12, mid20, mid01,
                             mid45, mid53, mid34, attr,
                             fa[0], fa[1], -1, -1, -1);

         CheckAnisoFace(no[0], no[1], no[4], no[3], mid01, mid34);
         CheckAnisoFace(no[1], no[2], no[5], no[4], mid12, mid45);
         CheckAnisoFace(no[2], no[0], no[3], no[5], mid20, mid53);
      }
      else if (ref_type == Refinement::Z) // Z refinement only (split in 2 wedges)
      {
         int mid03 = GetMidEdgeNode(no[0], no[3]);
         int mid14 = GetMidEdgeNode(no[1], no[4]);
         int mid25 = GetMidEdgeNode(no[2], no[5]);

         child[0] = NewWedge(no[0], no[1], no[2],
                             mid03, mid14, mid25, attr,
                             fa[0], -1, fa[2], fa[3], fa[4]);

         child[1] = NewWedge(mid03, mid14, mid25,
                             no[3], no[4], no[5], attr,
                             -1, fa[1], fa[2], fa[3], fa[4]);

         CheckAnisoFace(no[3], no[0], no[1], no[4], mid03, mid14);
         CheckAnisoFace(no[4], no[1], no[2], no[5], mid14, mid25);
         CheckAnisoFace(no[5], no[2], no[0], no[3], mid25, mid03);
      }
      else // ref_type > 4, full isotropic refinement (split in 8 wedges)
      {
         ref_type = Refinement::XYZ; // for consistency

         int mid01 = GetMidEdgeNode(no[0], no[1]);
         int mid12 = GetMidEdgeNode(no[1], no[2]);
         int mid20 = GetMidEdgeNode(no[2], no[0]);

         int mid34 = GetMidEdgeNode(no[3], no[4]);
         int mid45 = GetMidEdgeNode(no[4], no[5]);
         int mid53 = GetMidEdgeNode(no[5], no[3]);

         int mid03 = GetMidEdgeNode(no[0], no[3]);
         int mid14 = GetMidEdgeNode(no[1], no[4]);
         int mid25 = GetMidEdgeNode(no[2], no[5]);

         int midf2 = GetMidFaceNode(mid01, mid14, mid34, mid03);
         int midf3 = GetMidFaceNode(mid12, mid25, mid45, mid14);
         int midf4 = GetMidFaceNode(mid20, mid03, mid53, mid25);

         child[0] = NewWedge(no[0], mid01, mid20,
                             mid03, midf2, midf4, attr,
                             fa[0], -1, fa[2], -1, fa[4]);

         child[1] = NewWedge(mid01, no[1], mid12,
                             midf2, mid14, midf3, attr,
                             fa[0], -1, fa[2], fa[3], -1);

         child[2] = NewWedge(mid20, mid12, no[2],
                             midf4, midf3, mid25, attr,
                             fa[0], -1, -1, fa[3], fa[4]);

         child[3] = NewWedge(mid12, mid20, mid01,
                             midf3, midf4, midf2, attr,
                             fa[0], -1, -1, -1, -1);

         child[4] = NewWedge(mid03, midf2, midf4,
                             no[3], mid34, mid53, attr,
                             -1, fa[1], fa[2], -1, fa[4]);

         child[5] = NewWedge(midf2, mid14, midf3,
                             mid34, no[4], mid45, attr,
                             -1, fa[1], fa[2], fa[3], -1);

         child[6] = NewWedge(midf4, midf3, mid25,
                             mid53, mid45, no[5], attr,
                             -1, fa[1], -1, fa[3], fa[4]);

         child[7] = NewWedge(midf3, midf4, midf2,
                             mid45, mid53, mid34, attr,
                             -1, fa[1], -1, -1, -1);

         CheckIsoFace(no[0], no[1], no[4], no[3], mid01, mid14, mid34, mid03, midf2);
         CheckIsoFace(no[1], no[2], no[5], no[4], mid12, mid25, mid45, mid14, midf3);
         CheckIsoFace(no[2], no[0], no[3], no[5], mid20, mid03, mid53, mid25, midf4);
      }

      if (ref_type != Refinement::XYZ) { Iso = false; }
   }
   else if (el.Geom() == Geometry::TETRAHEDRON)
   {
      // Tetrahedron vertex numbering:
      //
      //    3
      //     +                         Faces: 0 back (1, 2, 3)
      //     |\\_                             1 left (0, 3, 2)
      //     ||  \_                           2 front (0, 1, 3)
      //     | \   \_                         3 bottom (0, 1, 2)
      //     |  +__  \_
      //     | /2  \__ \_       Z  Y
      //     |/       \__\      | /
      //     +------------+     *--X
      //    0              1

      ref_type = Refinement::XYZ; // for consistency

      int mid01 = GetMidEdgeNode(no[0], no[1]);
      int mid12 = GetMidEdgeNode(no[1], no[2]);
      int mid02 = GetMidEdgeNode(no[2], no[0]);

      int mid03 = GetMidEdgeNode(no[0], no[3]);
      int mid13 = GetMidEdgeNode(no[1], no[3]);
      int mid23 = GetMidEdgeNode(no[2], no[3]);

      child[0] = NewTetrahedron(no[0], mid01, mid02, mid03, attr,
                                -1, fa[1], fa[2], fa[3]);

      child[1] = NewTetrahedron(mid01, no[1], mid12, mid13, attr,
                                fa[0], -1, fa[2], fa[3]);

      child[2] = NewTetrahedron(mid02, mid12, no[2], mid23, attr,
                                fa[0], fa[1], -1, fa[3]);

      child[3] = NewTetrahedron(mid03, mid13, mid23, no[3], attr,
                                fa[0], fa[1], fa[2], -1);

      // There are three ways to split the inner octahedron. A good strategy is
      // to use the shortest diagonal. At the moment we don't have the geometric
      // information in this class to determine which diagonal is the shortest,
      // but it seems that with reasonable shapes of the coarse tets and MFEM's
      // default tet orientation, always using tet_type == 0 produces stable
      // refinements. Types 1 and 2 are unused for now.
      el.tet_type = 0;

      if (el.tet_type == 0) // shortest diagonal mid01--mid23
      {
         child[4] = NewTetrahedron(mid01, mid23, mid02, mid03, attr,
                                   fa[1], -1, -1, -1);

         child[5] = NewTetrahedron(mid01, mid23, mid03, mid13, attr,
                                   -1, fa[2], -1, -1);

         child[6] = NewTetrahedron(mid01, mid23, mid13, mid12, attr,
                                   fa[0], -1, -1, -1);

         child[7] = NewTetrahedron(mid01, mid23, mid12, mid02, attr,
                                   -1, fa[3], -1, -1);
      }
      else if (el.tet_type == 1) // shortest diagonal mid12--mid03
      {
         child[4] = NewTetrahedron(mid03, mid01, mid02, mid12, attr,
                                   fa[3], -1, -1, -1);

         child[5] = NewTetrahedron(mid03, mid02, mid23, mid12, attr,
                                   -1, -1, -1, fa[1]);

         child[6] = NewTetrahedron(mid03, mid23, mid13, mid12, attr,
                                   fa[0], -1, -1, -1);

         child[7] = NewTetrahedron(mid03, mid13, mid01, mid12, attr,
                                   -1, -1, -1, fa[2]);
      }
      else // el.tet_type == 2, shortest diagonal mid02--mid13
      {
         child[4] = NewTetrahedron(mid02, mid01, mid13, mid03, attr,
                                   fa[2], -1, -1, -1);

         child[5] = NewTetrahedron(mid02, mid03, mid13, mid23, attr,
                                   -1, -1, fa[1], -1);

         child[6] = NewTetrahedron(mid02, mid23, mid13, mid12, attr,
                                   fa[0], -1, -1, -1);

         child[7] = NewTetrahedron(mid02, mid12, mid13, mid01, attr,
                                   -1, -1, fa[3], -1);
      }
   }
   else if (el.Geom() == Geometry::PYRAMID)
   {
      // Pyramid vertex numbering:
      //
      //    4
      //     + \_                       Faces: 0 bottom (3,2,1,0)
      //     |\\_ \_                           1 front (0, 1, 4)
      //     ||  \_ \__                        2 right (1, 2, 4)
      //     | \   \_   \__                    3 back (2, 3, 4)
      //     |  +____\_ ____\                  4 left (3, 0, 4)
      //     | /3      \_   2   Z  Y
      //     |/          \ /    | /
      //     +------------+     *--X
      //    0              1

      ref_type = Refinement::XYZ; // for consistency

      int mid01 = GetMidEdgeNode(no[0], no[1]);
      int mid12 = GetMidEdgeNode(no[1], no[2]);
      int mid23 = GetMidEdgeNode(no[2], no[3]);
      int mid03 = GetMidEdgeNode(no[0], no[3]);
      int mid04 = GetMidEdgeNode(no[0], no[4]);
      int mid14 = GetMidEdgeNode(no[1], no[4]);
      int mid24 = GetMidEdgeNode(no[2], no[4]);
      int mid34 = GetMidEdgeNode(no[3], no[4]);
      int midf0 = GetMidFaceNode(mid23, mid12, mid01, mid03);

      child[0] = NewPyramid(no[0], mid01, midf0, mid03, mid04,
                            attr, fa[0], fa[1], -1, -1, fa[4]);

      child[1] = NewPyramid(mid01, no[1], mid12, midf0, mid14,
                            attr, fa[0], fa[1], fa[2], -1, -1);

      child[2] = NewPyramid(midf0, mid12, no[2], mid23, mid24,
                            attr, fa[0], -1, fa[2], fa[3], -1);

      child[3] = NewPyramid(mid03, midf0, mid23, no[3], mid34,
                            attr, fa[0], -1, -1, fa[3], fa[4]);

      child[4] = NewPyramid(mid24, mid14, mid04, mid34, midf0,
                            attr, -1, -1, -1, -1, -1);

      child[5] = NewPyramid(mid04, mid14, mid24, mid34, no[4],
                            attr, -1, fa[1], fa[2], fa[3], fa[4]);

      child[6] = NewTetrahedron(mid01, midf0, mid04, mid14,
                                attr, -1, -1, -1, fa[1]);

      child[7] = NewTetrahedron(midf0, mid14, mid12, mid24,
                                attr, -1, -1, fa[2], -1);

      child[8] = NewTetrahedron(midf0, mid23, mid34, mid24,
                                attr, -1, -1, fa[3], -1);

      child[9] = NewTetrahedron(mid03, mid04, midf0, mid34,
                                attr, -1, fa[4], -1, -1);

      CheckIsoFace(no[3], no[2], no[1], no[0], mid23, mid12, mid01, mid03, midf0);
   }
   else if (el.Geom() == Geometry::SQUARE)
   {
      ref_type &= 0x3; // ignore Z bit

      if (ref_type == Refinement::X) // X split
      {
         const int mid01 = nodes.GetId(no[0], no[1]);
         const int mid23 = nodes.GetId(no[2], no[3]);

         SetNodeScale(no[0], no[1], scale_x);
         SetNodeScale(no[3], no[2], scale_x);

         child[0] = NewQuadrilateral(no[0], mid01, mid23, no[3],
                                     attr, fa[0], -1, fa[2], fa[3]);

         child[1] = NewQuadrilateral(mid01, no[1], no[2], mid23,
                                     attr, fa[0], fa[1], fa[2], -1);
      }
      else if (ref_type == Refinement::Y) // Y split
      {
         const int mid12 = nodes.GetId(no[1], no[2]);
         const int mid30 = nodes.GetId(no[3], no[0]);

         SetNodeScale(no[1], no[2], scale_y);
         SetNodeScale(no[0], no[3], scale_y);

         child[0] = NewQuadrilateral(no[0], no[1], mid12, mid30,
                                     attr, fa[0], fa[1], -1, fa[3]);

         child[1] = NewQuadrilateral(mid30, mid12, no[2], no[3],
                                     attr, -1, fa[1], fa[2], fa[3]);
      }
      else if (ref_type == Refinement::XY) // iso split
      {
         const int mid01 = nodes.GetId(no[0], no[1]);
         const int mid12 = nodes.GetId(no[1], no[2]);
         const int mid23 = nodes.GetId(no[2], no[3]);
         const int mid30 = nodes.GetId(no[3], no[0]);

         const int midel = nodes.GetId(mid01, mid23);

         SetNodeScale(no[0], no[1], scale_x);
         SetNodeScale(no[3], no[2], scale_x);

         SetNodeScale(no[1], no[2], scale_y);
         SetNodeScale(no[0], no[3], scale_y);

         SetNodeScale(mid01, mid23, scale_y);

         child[0] = NewQuadrilateral(no[0], mid01, midel, mid30,
                                     attr, fa[0], -1, -1, fa[3]);

         child[1] = NewQuadrilateral(mid01, no[1], mid12, midel,
                                     attr, fa[0], fa[1], -1, -1);

         child[2] = NewQuadrilateral(midel, mid12, no[2], mid23,
                                     attr, -1, fa[1], fa[2], -1);

         child[3] = NewQuadrilateral(mid30, midel, mid23, no[3],
                                     attr, -1, -1, fa[2], fa[3]);
      }
      else
      {
         MFEM_ABORT("Invalid refinement type.");
      }

      if (ref_type != Refinement::XY) { Iso = false; }
   }
   else if (el.Geom() == Geometry::TRIANGLE)
   {
      ref_type = Refinement::XY; // for consistency

      // isotropic split - the only ref_type available for triangles
      int mid01 = nodes.GetId(no[0], no[1]);
      int mid12 = nodes.GetId(no[1], no[2]);
      int mid20 = nodes.GetId(no[2], no[0]);

      child[0] = NewTriangle(no[0], mid01, mid20, attr, fa[0], -1, fa[2]);
      child[1] = NewTriangle(mid01, no[1], mid12, attr, fa[0], fa[1], -1);
      child[2] = NewTriangle(mid20, mid12, no[2], attr, -1, fa[1], fa[2]);
      child[3] = NewTriangle(mid12, mid20, mid01, attr, -1, -1, -1);
   }
   else if (el.Geom() == Geometry::SEGMENT)
   {
      ref_type = Refinement::X; // for consistency

      int mid = nodes.GetId(no[0], no[1]);
      child[0] = NewSegment(no[0], mid, attr, fa[0], -1);
      child[1] = NewSegment(mid, no[1], attr, -1, fa[1]);
   }
   else
   {
      MFEM_ABORT("Unsupported element geometry.");
   }

   // start using the nodes of the children, create edges & faces
   for (int i = 0; i < MaxElemChildren && child[i] >= 0; i++)
   {
      ReferenceElement(child[i]);
   }

   int buf[MaxElemFaces];
   Array<int> parentFaces(buf, MaxElemFaces);
   parentFaces.SetSize(0);

   // sign off of all nodes of the parent, clean up unused nodes, but keep faces
   UnreferenceElement(elem, parentFaces);

   // register the children in their faces
   for (int i = 0; i < MaxElemChildren && child[i] >= 0; i++)
   {
      RegisterFaces(child[i]);
   }

   // clean up parent faces, if unused
   DeleteUnusedFaces(parentFaces);

   // make the children inherit our rank; set the parent element
   for (int i = 0; i < MaxElemChildren && child[i] >= 0; i++)
   {
      Element &ch = elements[child[i]];
      ch.rank = el.rank;
      ch.parent = elem;
   }

   // finish the refinement
   el.ref_type = ref_type;
   std::memcpy(el.child, child, sizeof(el.child));
}


void NCMesh::Refine(const Array<Refinement>& refinements)
{
   // push all refinements on the stack in reverse order
   ref_stack.Reserve(refinements.Size());
   for (int i = refinements.Size()-1; i >= 0; i--)
   {
      Refinement ref = refinements[i];  // Copy
      ref.index = leaf_elements[ref.index];
      ref_stack.Append(ref);
   }

   // keep refining as long as the stack contains something
   int nforced = 0;
   while (ref_stack.Size())
   {
      Refinement ref = ref_stack.Last();
      ref_stack.DeleteLast();

      int size = ref_stack.Size();
      RefineElement(ref);
      nforced += ref_stack.Size() - size;
   }

   /* TODO: the current algorithm of forced refinements is not optimal. As
      forced refinements spread through the mesh, some may not be necessary in
      the end, since the affected elements may still be scheduled for refinement
      that could stop the propagation. We should introduce the member
      Element::ref_pending that would show the intended refinement in the batch.
      A forced refinement would be combined with ref_pending to (possibly) stop
      the propagation earlier.

      Update: what about a FIFO instead of ref_stack? */

#if defined(MFEM_DEBUG) && !defined(MFEM_USE_MPI)
   mfem::out << "Refined " << refinements.Size() << " + " << nforced
             << " elements" << std::endl;
#else
   MFEM_CONTRACT_VAR(nforced);
#endif

   ref_stack.DeleteAll();
   shadow.DeleteAll();

   Update();
}


//// Derefinement //////////////////////////////////////////////////////////////

int NCMesh::RetrieveNode(const Element &el, int index)
{
   if (!el.ref_type) { return el.node[index]; }

   // need to retrieve node from a child element (there is always a child that
   // inherited the parent's corner under the same index)
   int ch;
   switch (el.Geom())
   {
      case Geometry::CUBE:
         ch = el.child[hex_deref_table[el.ref_type - 1][index]];
         break;

      case Geometry::PRISM:
         ch = prism_deref_table[el.ref_type - 1][index];
         MFEM_ASSERT(ch != -1, "");
         ch = el.child[ch];
         break;

      case Geometry::PYRAMID:
         ch = pyramid_deref_table[el.ref_type - 1][index];
         MFEM_ASSERT(ch != -1, "");
         ch = el.child[ch];
         break;

      case Geometry::SQUARE:
         ch = el.child[quad_deref_table[el.ref_type - 1][index]];
         break;

      case Geometry::TETRAHEDRON:
      case Geometry::TRIANGLE:
         ch = el.child[index];
         break;

      default:
         ch = 0; // suppress compiler warning
         MFEM_ABORT("Unsupported element geometry.");
   }
   return RetrieveNode(elements[ch], index);
}


void NCMesh::DerefineElement(int elem)
{
   Element &el = elements[elem];
   if (!el.ref_type) { return; }

   int child[MaxElemChildren];
   std::memcpy(child, el.child, sizeof(child));

   // first make sure that all children are leaves, derefine them if not
   for (int i = 0; i < MaxElemChildren && child[i] >= 0; i++)
   {
      if (elements[child[i]].ref_type)
      {
         DerefineElement(child[i]);
      }
   }

   int faces_attribute[MaxElemFaces];
   int ref_type_key = el.ref_type - 1;

   for (int i = 0; i < MaxElemNodes; i++) { el.node[i] = -1; }

   // retrieve original corner nodes and face attributes from the children
   if (el.Geom() == Geometry::CUBE)
   {
      // Sets corner nodes from childs
      constexpr int nb_cube_childs = 8;
      for (int i = 0; i < nb_cube_childs; i++)
      {
         const int child_local_index = hex_deref_table[ref_type_key][i];
         const int child_global_index = child[child_local_index];
         Element &ch = elements[child_global_index];
         el.node[i] = ch.node[i];
      }
      // Sets faces attributes from childs' faces
      constexpr int nb_cube_faces = 6;
      for (int i = 0; i < nb_cube_faces; i++)
      {
         const int child_local_index = hex_deref_table[ref_type_key]
                                       [i + nb_cube_childs];
         const int child_global_index = child[child_local_index];
         Element &ch = elements[child_global_index];
         const int* fv = GI[el.Geom()].faces[i];
         faces_attribute[i] = faces.Find(ch.node[fv[0]], ch.node[fv[1]],
                                         ch.node[fv[2]], ch.node[fv[3]])
                              ->attribute;
      }
   }
   else if (el.Geom() == Geometry::PRISM)
   {
      MFEM_ASSERT(prism_deref_table[ref_type_key][0] != -1,
                  "invalid prism refinement");
      constexpr int nb_prism_childs = 6;
      for (int i = 0; i < nb_prism_childs; i++)
      {
         const int child_local_index = prism_deref_table[ref_type_key][i];
         const int child_global_index = child[child_local_index];
         Element &ch = elements[child_global_index];
         el.node[i] = ch.node[i];
      }
      el.node[6] = el.node[7] = -1;

      constexpr int nb_prism_faces = 5;
      for (int i = 0; i < nb_prism_faces; i++)
      {
         const int child_local_index = prism_deref_table[ref_type_key]
                                       [i + nb_prism_childs];
         const int child_global_index = child[child_local_index];
         Element &ch = elements[child_global_index];
         const int* fv = GI[el.Geom()].faces[i];
         faces_attribute[i] = faces.Find(ch.node[fv[0]], ch.node[fv[1]],
                                         ch.node[fv[2]], ch.node[fv[3]])
                              ->attribute;
      }
   }
   else if (el.Geom() == Geometry::PYRAMID)
   {
      MFEM_ASSERT(pyramid_deref_table[ref_type_key][0] != -1,
                  "invalid pyramid refinement");
      constexpr int nb_pyramid_childs = 5;
      for (int i = 0; i < nb_pyramid_childs; i++)
      {
         const int child_local_index = pyramid_deref_table[ref_type_key][i];
         const int child_global_index = child[child_local_index];
         Element &ch = elements[child_global_index];
         el.node[i] = ch.node[i];
      }
      el.node[5] = el.node[6] = el.node[7] = -1;


      constexpr int nb_pyramid_faces = 5;
      for (int i = 0; i < nb_pyramid_faces; i++)
      {
         const int child_local_index = pyramid_deref_table[ref_type_key]
                                       [i + nb_pyramid_childs];
         const int child_global_index = child[child_local_index];
         Element &ch = elements[child_global_index];
         const int* fv = GI[el.Geom()].faces[i];
         faces_attribute[i] = faces.Find(ch.node[fv[0]], ch.node[fv[1]],
                                         ch.node[fv[2]], ch.node[fv[3]])
                              ->attribute;
      }
   }
   else if (el.Geom() == Geometry::TETRAHEDRON)
   {
      for (int i = 0; i < 4; i++)
      {
         Element& ch1 = elements[child[i]];
         Element& ch2 = elements[child[(i+1) & 0x3]];
         el.node[i] = ch1.node[i];
         const int* fv = GI[el.Geom()].faces[i];
         faces_attribute[i] = faces.Find(ch2.node[fv[0]], ch2.node[fv[1]],
                                         ch2.node[fv[2]], ch2.node[fv[3]])
                              ->attribute;
      }
   }
   else if (el.Geom() == Geometry::SQUARE)
   {
      constexpr int nb_square_childs = 4;
      for (int i = 0; i < nb_square_childs; i++)
      {
         const int child_local_index = quad_deref_table[ref_type_key][i];
         const int child_global_index = child[child_local_index];
         Element &ch = elements[child_global_index];
         el.node[i] = ch.node[i];
      }
      constexpr int nb_square_faces = 4;
      for (int i = 0; i < nb_square_faces; i++)
      {
         const int child_local_index = quad_deref_table[ref_type_key]
                                       [i + nb_square_childs];
         const int child_global_index = child[child_local_index];
         Element &ch = elements[child_global_index];
         const int* fv = GI[el.Geom()].faces[i];
         faces_attribute[i] = faces.Find(ch.node[fv[0]], ch.node[fv[1]],
                                         ch.node[fv[2]], ch.node[fv[3]])
                              ->attribute;
      }
   }
   else if (el.Geom() == Geometry::TRIANGLE)
   {
      constexpr int nb_triangle_childs = 3;
      for (int i = 0; i < nb_triangle_childs; i++)
      {
         Element& ch = elements[child[i]];
         el.node[i] = ch.node[i];
         const int* fv = GI[el.Geom()].faces[i];
         faces_attribute[i] = faces.Find(ch.node[fv[0]], ch.node[fv[1]],
                                         ch.node[fv[2]], ch.node[fv[3]])
                              ->attribute;
      }
   }
   else if (el.Geom() == Geometry::SEGMENT)
   {
      constexpr int nb_segment_childs = 2;
      for (int i = 0; i < nb_segment_childs; i++)
      {
         int ni = elements[child[i]].node[i];
         el.node[i] = ni;
         faces_attribute[i] = faces.Find(ni, ni, ni, ni)->attribute;
      }
   }
   else
   {
      MFEM_ABORT("Unsupported element geometry.");
   }

   // sign in to all nodes
   ReferenceElement(elem);

   int buf[MaxElemChildren*MaxElemFaces];
   Array<int> childFaces(buf, MaxElemChildren*MaxElemFaces);
   childFaces.SetSize(0);

   // delete children, determine rank
   el.rank = std::numeric_limits<int>::max();
   for (int i = 0; i < MaxElemChildren && child[i] >= 0; i++)
   {
      el.rank = std::min(el.rank, elements[child[i]].rank);
      UnreferenceElement(child[i], childFaces);
      FreeElement(child[i]);
   }

   RegisterFaces(elem, faces_attribute);

   // delete unused faces
   childFaces.Sort();
   childFaces.Unique();
   DeleteUnusedFaces(childFaces);

   el.ref_type = 0;
}


void NCMesh::CollectDerefinements(int elem, Array<Connection> &list)
{
   Element &el = elements[elem];
   if (!el.ref_type) { return; }

   int total = 0, ref = 0, ghost = 0;
   for (int i = 0; i < MaxElemChildren && el.child[i] >= 0; i++)
   {
      total++;
      Element &ch = elements[el.child[i]];
      if (ch.ref_type) { ref++; break; }
      if (IsGhost(ch)) { ghost++; }
   }

   if (!ref && ghost < total)
   {
      // can be derefined, add to list
      int next_row = list.Size() ? (list.Last().from + 1) : 0;
      for (int i = 0; i < MaxElemChildren && el.child[i] >= 0; i++)
      {
         Element &ch = elements[el.child[i]];
         list.Append(Connection(next_row, ch.index));
      }
   }
   else
   {
      for (int i = 0; i < MaxElemChildren && el.child[i] >= 0; i++)
      {
         CollectDerefinements(el.child[i], list);
      }
   }
}

const Table& NCMesh::GetDerefinementTable()
{
   Array<Connection> list;
   list.Reserve(leaf_elements.Size());

   for (int i = 0; i < root_state.Size(); i++)
   {
      CollectDerefinements(i, list);
   }

   int size = list.Size() ? (list.Last().from + 1) : 0;
   derefinements.MakeFromList(size, list);
   return derefinements;
}

void NCMesh::CheckDerefinementNCLevel(const Table &deref_table,
                                      Array<int> &level_ok, int max_nc_level)
{
   level_ok.SetSize(deref_table.Size());
   for (int i = 0; i < deref_table.Size(); i++)
   {
      const int* fine = deref_table.GetRow(i), size = deref_table.RowSize(i);
      Element &parent = elements[elements[leaf_elements[fine[0]]].parent];

      int ok = 1;
      for (int j = 0; j < size; j++)
      {
         int splits[3];
         CountSplits(leaf_elements[fine[j]], splits);

         for (int k = 0; k < Dim; k++)
         {
            if ((parent.ref_type & (1 << k)) &&
                splits[k] >= max_nc_level)
            {
               ok = 0; break;
            }
         }
         if (!ok) { break; }
      }
      level_ok[i] = ok;
   }
}

void NCMesh::Derefine(const Array<int> &derefs)
{
   MFEM_VERIFY(Dim < 3 || Iso,
               "derefinement of 3D anisotropic meshes not implemented yet.");

   InitDerefTransforms();

   Array<int> fine_coarse;
   leaf_elements.Copy(fine_coarse);

   // perform the derefinements
   for (int i = 0; i < derefs.Size(); i++)
   {
      int row = derefs[i];
      MFEM_VERIFY(row >= 0 && row < derefinements.Size(),
                  "invalid derefinement number.");

      const int* fine = derefinements.GetRow(row);
      int parent = elements[leaf_elements[fine[0]]].parent;

      // record the relation of the fine elements to their parent
      SetDerefMatrixCodes(parent, fine_coarse);

      DerefineElement(parent);
   }

   // update leaf_elements, Element::index etc.
   Update();

   // link old fine elements to the new coarse elements
   for (int i = 0; i < fine_coarse.Size(); i++)
   {
      transforms.embeddings[i].parent = elements[fine_coarse[i]].index;
   }
}

void NCMesh::InitDerefTransforms()
{
   int nfine = leaf_elements.Size();

   // this will tell GetDerefinementTransforms that transforms are not finished
   transforms.Clear();

   transforms.embeddings.SetSize(nfine);
   for (int i = 0; i < nfine; i++)
   {
      Embedding &emb = transforms.embeddings[i];
      emb.parent = -1;
      emb.matrix = 0;
      Element &el = elements[leaf_elements[i]];
      emb.geom = el.Geom();
      emb.ghost = IsGhost(el);
   }
}

void NCMesh::SetDerefMatrixCodes(int parent, Array<int> &fine_coarse)
{
   // encode the ref_type and child number for GetDerefinementTransforms()
   Element &prn = elements[parent];
   for (int i = 0; i < MaxElemChildren && prn.child[i] >= 0; i++)
   {
      Element &ch = elements[prn.child[i]];
      if (ch.index >= 0)
      {
         int code = (prn.ref_type << 4) | i;
         transforms.embeddings[ch.index].matrix = code;
         fine_coarse[ch.index] = parent;
      }
   }
}


//// Mesh Interface ////////////////////////////////////////////////////////////

void NCMesh::CollectLeafElements(int elem, int state, Array<int> &ghosts,
                                 int &counter)
{
   Element &el = elements[elem];
   if (!el.ref_type)
   {
      if (el.rank >= 0) // skip elements beyond the ghost layer in parallel
      {
         if (!IsGhost(el))
         {
            leaf_elements.Append(elem);
         }
         else
         {
            // in parallel (or in serial loading a parallel file), collect
            // elements of neighboring ranks in a separate array
            ghosts.Append(elem);
         }

         // assign the SFC index (temporarily, will be replaced by Mesh index)
         el.index = counter++;
      }
      else
      {
         // elements beyond the ghost layer are invalid and don't appear in
         // 'leaf_elements' (also for performance reasons)
         el.index = -1;
      }
   }
   else // Refined element
   {
      // in non-leaf elements, the 'rank' and 'index' members have no meaning
      el.rank = -1;
      el.index = -1;

      // recurse to subtrees; try to order leaf elements along a space-filling
      // curve by changing the order the children are visited at each level
      if (el.Geom() == Geometry::SQUARE && el.ref_type == Refinement::XY)
      {
         for (int i = 0; i < 4; i++)
         {
            int ch = quad_hilbert_child_order[state][i];
            int st = quad_hilbert_child_state[state][i];
            CollectLeafElements(el.child[ch], st, ghosts, counter);
         }
      }
      else if (el.Geom() == Geometry::CUBE && el.ref_type == Refinement::XYZ)
      {
         for (int i = 0; i < 8; i++)
         {
            int ch = hex_hilbert_child_order[state][i];
            int st = hex_hilbert_child_state[state][i];
            CollectLeafElements(el.child[ch], st, ghosts, counter);
         }
      }
      else // no space filling curve tables yet for remaining cases
      {
         for (int i = 0; i < MaxElemChildren; i++)
         {
            if (el.child[i] >= 0)
            {
               CollectLeafElements(el.child[i], state, ghosts, counter);
            }
         }
      }
   }
}

void NCMesh::UpdateLeafElements()
{
   Array<int> ghosts;

   // collect leaf elements in leaf_elements and ghosts elements in ghosts from
   // all roots
   leaf_elements.SetSize(0);
   for (int i = 0, counter = 0; i < root_state.Size(); i++)
   {
      CollectLeafElements(i, root_state[i], ghosts, counter);
   }

   NElements = leaf_elements.Size();
   NGhostElements = ghosts.Size();

   // append ghost elements at the end of 'leaf_element' (if any) and assign the
   // final (Mesh) indices of leaves
   leaf_elements.Append(ghosts);
   leaf_sfc_index.SetSize(leaf_elements.Size());
   for (int i = 0; i < leaf_elements.Size(); i++)
   {
      Element &el = elements[leaf_elements[i]];
      leaf_sfc_index[i] = el.index;
      el.index = i;
   }
}

void NCMesh::UpdateVertices()
{
#ifndef MFEM_NCMESH_OLD_VERTEX_ORDERING
   // This method assigns indices to vertices (Node::vert_index) that will be
   // seen by the Mesh class and the rest of MFEM. We must be careful to:
   //
   //   1. Stay compatible with the conforming code, which expects top-level
   //      (original) vertices to be indexed first, otherwise GridFunctions
   //      defined on a conforming mesh would no longer be valid when the mesh
   //      is converted to an NC mesh.
   //
   //   2. Make sure serial NCMesh is compatible with the parallel ParNCMesh, so
   //      it is possible to read parallel partial solutions in serial code
   //      (e.g., serial GLVis). This means handling ghost elements, if present.
   //
   //   3. Assign vertices in a globally consistent order for parallel meshes:
   //      if two vertices i,j are shared by two ranks r1,r2, and i<j on r1,
   //      then i<j on r2 as well. This is true for top-level vertices but also
   //      for the remaining shared vertices thanks to the globally consistent
   //      SFC ordering of the leaf elements. This property reduces
   //      communication and simplifies ParNCMesh.

   // STEP 1: begin by splitting vertices into 4 classes:
   //   - local top-level vertices (code -1)
   //   - local non-top level vertices (code -2)
   //   - ghost (non-local) vertices (code -3)
   //   - vertices beyond the ghost layer (code -4)

   for (auto & node : nodes)
   {
      node.vert_index = -4; // assume beyond ghost layer
   }

   for (int i = 0; i < leaf_elements.Size(); i++)
   {
      Element &el = elements[leaf_elements[i]];
      for (int j = 0; j < GI[el.Geom()].nv; j++)
      {
         Node &nd = nodes[el.node[j]];
         if (el.rank == MyRank)
         {
            if (nd.p1 == nd.p2) // local top-level vertex
            {
               if (nd.vert_index < -1) { nd.vert_index = -1; }
            }
            else // local non-top-level vertex
            {
               if (nd.vert_index < -2) { nd.vert_index = -2; }
            }
         }
         else // ghost vertex
         {
            if (nd.vert_index < -3) { nd.vert_index = -3; }
         }
      }
   }

   // STEP 2: assign indices of top-level local vertices, in original order
   NVertices = 0;
   for (auto &node : nodes)
   {
      if (node.vert_index == -1)
      {
         node.vert_index = NVertices++;
      }
   }

   // STEP 3: go over all elements (local and ghost) in SFC order and assign
   // remaining local vertices in that order.
   Array<int> sfc_order(leaf_elements.Size());
   for (int i = 0; i < sfc_order.Size(); i++)
   {
      sfc_order[leaf_sfc_index[i]] = leaf_elements[i];
   }

   for (int i = 0; i < sfc_order.Size(); i++)
   {
      const Element &el = elements[sfc_order[i]];
      for (int j = 0; j < GI[el.Geom()].nv; j++)
      {
         Node &nd = nodes[el.node[j]];
         if (nd.vert_index == -2) { nd.vert_index = NVertices++; }
      }
   }

   // STEP 4: create the mapping from Mesh vertex index to NCMesh node index
   vertex_nodeId.SetSize(NVertices);
   for (auto node = nodes.begin(); node != nodes.end(); ++node)
   {
      if (node->HasVertex() && node->vert_index >= 0)
      {
         MFEM_ASSERT(node->vert_index < vertex_nodeId.Size(), "");
         vertex_nodeId[node->vert_index] = node.index();
      }
   }

   // STEP 5: assign remaining ghost vertices, ignore vertices beyond the ghost
   // layer
   NGhostVertices = 0;
   for (int i = 0; i < sfc_order.Size(); i++)
   {
      const Element &el = elements[sfc_order[i]];
      for (int j = 0; j < GI[el.Geom()].nv; j++)
      {
         Node &nd = nodes[el.node[j]];
         if (nd.vert_index == -3)
         {
            nd.vert_index = NVertices + NGhostVertices++;
         }
      }
   }

#else // old ordering for debugging/testing only
   bool parallel = false;
#ifdef MFEM_USE_MPI
   if (dynamic_cast<ParNCMesh*>(this)) { parallel = true; }
#endif

   if (!parallel)
   {
      NVertices = 0;
      for (auto node = nodes.begin(); node != nodes.end(); ++node)
      {
         if (node->HasVertex()) { node->vert_index = NVertices++; }
      }

      vertex_nodeId.SetSize(NVertices);

      NVertices = 0;
      for (auto node = nodes.begin(); node != nodes.end(); ++node)
      {
         if (node->HasVertex()) { vertex_nodeId[NVertices++] = node.index(); }
      }
   }
   else
   {
      for (auto node = nodes.begin(); node != nodes.end(); ++node)
      {
         if (node->HasVertex()) { node->vert_index = -1; }
      }

      NVertices = 0;
      for (int i = 0; i < leaf_elements.Size(); i++)
      {
         Element &el = elements[leaf_elements[i]];
         if (el.rank == MyRank)
         {
            for (int j = 0; j < GI[el.Geom()].nv; j++)
            {
               int &vindex = nodes[el.node[j]].vert_index;
               if (vindex < 0) { vindex = NVertices++; }
            }
         }
      }

      vertex_nodeId.SetSize(NVertices);
      for (auto &node : nodes)
      {
         if (node.HasVertex() && node.vert_index >= 0)
         {
            vertex_nodeId[node.vert_index] = node.index();
         }
      }

      NGhostVertices = 0;
      for (auto &node : nodes)
      {
         if (node.HasVertex() && node.vert_index < 0)
         {
            node.vert_index = NVertices + (NGhostVertices++);
         }
      }
   }
#endif
}

void NCMesh::InitRootState(int root_count)
{
   root_state.SetSize(root_count);
   root_state = 0;

   if (elements.Size() == 0) { return; }

   char* node_order;
   int nch;

   switch (elements[0].Geom()) // TODO: mixed meshes
   {
      case Geometry::SQUARE:
         nch = 4;
         node_order = (char*) quad_hilbert_child_order;
         break;

      case Geometry::CUBE:
         nch = 8;
         node_order = (char*) hex_hilbert_child_order;
         break;

      default:
         return; // do nothing, all states stay zero
   }

   int entry_node = -2;

   // process the root element sequence
   for (int i = 0; i < root_count; i++)
   {
      Element &el = elements[i];

      int v_in = FindNodeExt(el, entry_node, false);
      if (v_in < 0) { v_in = 0; }

      // determine which nodes are shared with the next element
      bool shared[MaxElemNodes];
      for (int ni = 0; ni < MaxElemNodes; ++ni) { shared[ni] = 0; }
      if (i+1 < root_count)
      {
         Element &next = elements[i+1];
         for (int j = 0; j < nch; j++)
         {
            int node = FindNodeExt(el, RetrieveNode(next, j), false);
            if (node >= 0) { shared[node] = true; }
         }
      }

      // select orientation that starts in v_in and exits in shared node
      int state = Dim*v_in;
      for (int j = 0; j < Dim; j++)
      {
         if (shared[(int) node_order[nch*(state + j) + nch-1]])
         {
            state += j;
            break;
         }
      }

      root_state[i] = state;

      entry_node = RetrieveNode(el, node_order[nch*state + nch-1]);
   }
}

mfem::Element* NCMesh::NewMeshElement(int geom) const
{
   switch (geom)
   {
      case Geometry::CUBE: return new mfem::Hexahedron;
      case Geometry::PRISM: return new mfem::Wedge;
      case Geometry::PYRAMID: return new mfem::Pyramid;
      case Geometry::TETRAHEDRON: return new mfem::Tetrahedron;
      case Geometry::SQUARE: return new mfem::Quadrilateral;
      case Geometry::TRIANGLE: return new mfem::Triangle;
   }
   MFEM_ABORT("invalid geometry");
   return NULL;
}

const real_t* NCMesh::CalcVertexPos(int node) const
{
   const Node &nd = nodes[node];
   if (nd.p1 == nd.p2) // top-level vertex
   {
      return &coordinates[3*nd.p1];
   }

   TmpVertex &tv = tmp_vertex[node];
   if (tv.valid) { return tv.pos; }

   MFEM_VERIFY(tv.visited == false, "cyclic vertex dependencies.");
   tv.visited = true;

   const real_t* pos1 = CalcVertexPos(nd.p1);
   const real_t* pos2 = CalcVertexPos(nd.p2);

   for (int i = 0; i < 3; i++)
   {
      tv.pos[i] = ((1.0 - nd.GetScale()) * pos1[i]) + (nd.GetScale() * pos2[i]);
   }
   tv.valid = true;
   return tv.pos;
}

void NCMesh::GetMeshComponents(Mesh &mesh) const
{
   mesh.vertices.SetSize(vertex_nodeId.Size());
   if (coordinates.Size())
   {
      // calculate vertex positions from stored top-level vertex coordinates
      tmp_vertex = new TmpVertex[nodes.NumIds()];
      for (int i = 0; i < mesh.vertices.Size(); i++)
      {
         mesh.vertices[i].SetCoords(spaceDim, CalcVertexPos(vertex_nodeId[i]));
      }
      delete [] tmp_vertex;
   }
   // NOTE: if the mesh is curved ('coordinates' is empty), mesh.vertices are
   // left uninitialized here; they will be initialized later by the Mesh from
   // Nodes -- here we just make sure mesh.vertices has the correct size.

   for (auto &elem : mesh.elements)
   {
      mesh.FreeElement(elem);
   }
   mesh.elements.SetSize(0);

   for (auto &elem : mesh.boundary)
   {
      mesh.FreeElement(elem);
   }
   mesh.boundary.SetSize(0);

   // Save off boundary face vertices to make boundary elements later.
   std::map<int, mfem::Array<int>> unique_boundary_faces;

   // create an mfem::Element for each leaf Element
   for (int i = 0; i < NElements; i++)
   {
      const Element &nc_elem = elements[leaf_elements[i]];

      const int* node = nc_elem.node;
      GeomInfo& gi = GI[(int) nc_elem.geom];

      mfem::Element* elem = mesh.NewElement(nc_elem.geom);
      mesh.elements.Append(elem);

      elem->SetAttribute(nc_elem.attribute);
      for (int j = 0; j < gi.nv; j++)
      {
         elem->GetVertices()[j] = nodes[node[j]].vert_index;
      }

      // Loop over faces and collect those marked as boundaries
      for (int k = 0; k < gi.nf; ++k)
      {
         const int nfv = gi.nfv[k];
         const int * const fv = gi.faces[k];
         const auto id = faces.FindId(node[fv[0]], node[fv[1]], node[fv[2]],
                                      node[fv[3]]);
         if (id >= 0 && faces[id].Boundary())
         {
            const auto &face = faces[id];
            if (face.elem[0] >= 0 && face.elem[1] >= 0 &&
                nc_elem.rank != std::min(elements[face.elem[0]].rank,
                                         elements[face.elem[1]].rank))
            {
               // This is a conformal internal face, but this element is not the
               // lowest ranking attached processor, thus not the owner of the
               // face. Consequently, we do not add this face to avoid double
               // counting.
               continue;
            }

            // Add in all boundary faces that are actual boundaries or not
            // masters of another face. The fv[2] in the edge split is on
            // purpose. A point cannot have a split level, thus do not check for
            // master/slave relation.
            if ((nfv == 4 &&
                 !QuadFaceIsMaster(node[fv[0]], node[fv[1]], node[fv[2]], node[fv[3]]))
                || (nfv == 3 && !TriFaceIsMaster(node[fv[0]], node[fv[1]], node[fv[2]]))
                || (nfv == 2 && EdgeSplitLevel(node[fv[0]], node[fv[2]]) == 0) || (nfv == 1))
            {
               // This face has no split faces below, it is conformal or a
               // slave.
               unique_boundary_faces[id].SetSize(nfv);
               for (int v = 0; v < nfv; ++v)
               {
                  // Using a map overwrites if a face is visited twice. The
                  // nfv==2 is necessary because faces of 2D are storing the
                  // second index in the 2 slot, not the 1 slot.
                  unique_boundary_faces[id][v] = nodes[node[fv[(nfv==2) ? 2*v : v]]].vert_index;
               }
            }
         }
      }
   }

   auto geom_from_nfv = [](int nfv)
   {
      switch (nfv)
      {
         case 1: return Geometry::POINT;
         case 2: return Geometry::SEGMENT;
         case 3: return Geometry::TRIANGLE;
         case 4: return Geometry::SQUARE;
      }
      return Geometry::INVALID;
   };

   for (const auto &fv : unique_boundary_faces)
   {
      const auto f = fv.first;
      const auto &v = fv.second;
      const auto &face = faces.At(f);

      auto geom = geom_from_nfv(v.Size());

      MFEM_ASSERT(geom != Geometry::INVALID,
                  "nfv: " << v.Size() <<
                  " does not match a valid face geometry: Quad, Tri, Segment, Point");

      // Add a new boundary element, with matching attribute and vertices
      mesh.boundary.Append(mesh.NewElement(geom));
      auto * const be = mesh.boundary.Last();
      be->SetAttribute(face.attribute);
      be->SetVertices(v);
   }
}


void NCMesh::OnMeshUpdated(Mesh *mesh)
{
   //// PART 1: pull indices of regular edges/faces from the Mesh

   NEdges = mesh->GetNEdges();
   NFaces = mesh->GetNumFaces();
   if (Dim < 2) { NFaces = 0; }
   // clear Node::edge_index and Face::index
   for (auto &node : nodes)
   {
      if (node.HasEdge()) { node.edge_index = -1; }
   }
   for (auto &face : faces)
   {
      face.index = -1;
   }

   // get edge enumeration from the Mesh
   Table *edge_vertex = mesh->GetEdgeVertexTable();
   for (int i = 0; i < edge_vertex->Size(); i++)
   {
      const int *ev = edge_vertex->GetRow(i);
      Node* node = nodes.Find(vertex_nodeId[ev[0]], vertex_nodeId[ev[1]]);
      MFEM_ASSERT(node && node->HasEdge(),
                  "edge (" << ev[0] << "," << ev[1] << ") not found, "
                  "node = " << node << " node->HasEdge() "
                  << (node != nullptr ? node->HasEdge() : false));
      node->edge_index = i;
   }

   // get face enumeration from the Mesh, initialize 'face_geom'
   face_geom.SetSize(NFaces);
   for (int i = 0; i < NFaces; i++)
   {
      const int* fv = mesh->GetFace(i)->GetVertices();
      const int nfv = mesh->GetFace(i)->GetNVertices();

      Face* face;
      if (Dim == 3)
      {
         if (nfv == 4)
         {
            face_geom[i] = Geometry::SQUARE;
            face = faces.Find(vertex_nodeId[fv[0]], vertex_nodeId[fv[1]],
                              vertex_nodeId[fv[2]], vertex_nodeId[fv[3]]);
         }
         else
         {
            MFEM_ASSERT(nfv == 3, "");
            face_geom[i] = Geometry::TRIANGLE;
            face = faces.Find(vertex_nodeId[fv[0]], vertex_nodeId[fv[1]],
                              vertex_nodeId[fv[2]]);
         }
      }
      else
      {
         MFEM_ASSERT(nfv == 2, "");
         face_geom[i] = Geometry::SEGMENT;
         int n0 = vertex_nodeId[fv[0]], n1 = vertex_nodeId[fv[1]];
         face = faces.Find(n0, n0, n1, n1); // look up degenerate face

#ifdef MFEM_DEBUG
         // (non-ghost) edge and face numbers must match in 2D
         const int *ev = edge_vertex->GetRow(i);
         MFEM_ASSERT((ev[0] == fv[0] && ev[1] == fv[1]) ||
                     (ev[1] == fv[0] && ev[0] == fv[1]), "");
#endif
      }

      MFEM_VERIFY(face, "face not found.");
      face->index = i;
   }

   //// PART 2: assign indices of ghost edges/faces, if any

   // count ghost edges and assign their indices
   NGhostEdges = 0;
   for (auto &node : nodes)
   {
      if (node.HasEdge() && node.edge_index < 0)
      {
         node.edge_index = NEdges + (NGhostEdges++);
      }
   }

   // count ghost faces
   NGhostFaces = 0;
   for (auto &face : faces)
   {
      if (face.index < 0) { NGhostFaces++; }
   }

   if (Dim == 2)
   {
      // in 2D we have fake faces because of DG
      MFEM_ASSERT(NFaces == NEdges, "");
      MFEM_ASSERT(NGhostFaces == NGhostEdges, "");
   }

   // resize face_geom (default_geom is for slave faces beyond the ghost layer)
   Geometry::Type default_geom = Geometry::SQUARE;
   face_geom.SetSize(NFaces + NGhostFaces, default_geom);

   // update 'face_geom' for ghost faces, assign ghost face indices
   int nghosts = 0;
   for (int i = 0; i < NGhostElements; i++)
   {
      Element &el = elements[leaf_elements[NElements + i]]; // ghost element
      GeomInfo &gi = GI[el.Geom()];

      for (int j = 0; j < gi.nf; j++)
      {
         const int *fv = gi.faces[j];
         const int fid = faces.FindId(el.node[fv[0]], el.node[fv[1]],
                                      el.node[fv[2]], el.node[fv[3]]);
         MFEM_ASSERT(fid >= 0, "face not found!");
         auto &face = faces[fid];

         if (face.index < 0)
         {
            face.index = NFaces + (nghosts++);
            // store the face geometry
            static const Geometry::Type types[5] =
            {
               Geometry::INVALID, Geometry::INVALID,
               Geometry::SEGMENT, Geometry::TRIANGLE, Geometry::SQUARE
            };
            face_geom[face.index] = types[gi.nfv[j]];
         }
      }
   }

   // assign valid indices also to faces beyond the ghost layer
   for (auto &face : faces)
   {
      if (face.index < 0) { face.index = NFaces + (nghosts++); }
   }
   MFEM_ASSERT(nghosts == NGhostFaces, "");
}


//// Face/edge lists ///////////////////////////////////////////////////////////

int NCMesh::QuadFaceSplitType(int v1, int v2, int v3, int v4, real_t & s,
                              int mid[5]) const
{
   MFEM_ASSERT(Dim >= 3, "");

   // find edge nodes
   const int e1 = FindMidEdgeNode(v1, v2);
   const int e2 = FindMidEdgeNode(v2, v3);
   const int e3 = (e1 >= 0 &&
                   nodes[e1].HasVertex()) ? FindMidEdgeNode(v3, v4) : -1;
   const int e4 = (e2 >= 0 &&
                   nodes[e2].HasVertex()) ? FindMidEdgeNode(v4, v1) : -1;

   // optional: return the mid-edge nodes if requested
   if (mid) { mid[0] = e1, mid[1] = e2, mid[2] = e3, mid[3] = e4; }

   // try to get a mid-face node, either by (e1, e3) or by (e2, e4)
   int midf1 = -1, midf2 = -1;
   if (e1 >= 0 && e3 >= 0) { midf1 = FindMidEdgeNode(e1, e3); }
   if (e2 >= 0 && e4 >= 0) { midf2 = FindMidEdgeNode(e2, e4); }

   // get proper node if shadow node exists
   if (midf1 >= 0 && midf1 == midf2)
   {
      const Node &nd = nodes[midf1];
      if (nd.p1 != e1 && nd.p2 != e1) { midf1 = -1; }
      if (nd.p1 != e2 && nd.p2 != e2) { midf2 = -1; }
   }

   // only one way to access the mid-face node must always exist
   MFEM_ASSERT(!(midf1 >= 0 && midf2 >= 0), "incorrectly split face!");

   if (midf1 < 0 && midf2 < 0) // face not split
   {
      if (mid) { mid[4] = -1; }
      s = 0.0;
      return 0;
   }
   else if (midf1 >= 0) // face split "vertically"
   {
      if (mid) { mid[4] = midf1; }
      s = nodes[e1].GetScale();
      if (v1 > v2) { s = 1.0 - s; }
      return 1;
   }
   else // face split "horizontally"
   {
      if (mid) { mid[4] = midf2; }
      s = nodes[e2].GetScale();
      if (v2 > v3) { s = 1.0 - s; }
      return 2;
   }
}

bool NCMesh::TriFaceSplit(int v1, int v2, int v3, int mid[3]) const
{
   int e1 = nodes.FindId(v1, v2);
   if (e1 < 0 || !nodes[e1].HasVertex()) { return false; }

   int e2 = nodes.FindId(v2, v3);
   if (e2 < 0 || !nodes[e2].HasVertex()) { return false; }

   int e3 = nodes.FindId(v3, v1);
   if (e3 < 0 || !nodes[e3].HasVertex()) { return false; }

   if (mid) { mid[0] = e1, mid[1] = e2, mid[2] = e3; }

   // This is necessary but not sufficient to determine if a face has been
   // split. All edges might have been split due to edge attached faces being
   // refined. Need to check for existence of face made up of midpoints.
   return true;
}

bool contains_node(const std::array<int, 4> &nodes, int n)
{
   return std::find(nodes.begin(), nodes.end(), n) != nodes.end();
};

int NCMesh::ParentFaceNodes(std::array<int, 4> &face_nodes) const
{
   const bool is_tri = face_nodes[3] == -1;
   const bool is_segment = (face_nodes[0] == face_nodes[1] &&
                            face_nodes[2] == face_nodes[3]);
   const bool is_quad = *std::min_element(face_nodes.begin(),
                                          face_nodes.end()) >= 0;

   MFEM_ASSERT((is_tri && !is_segment && !is_quad)
               || (!is_tri && is_segment && !is_quad) || (!is_tri && !is_segment &&
                                                          is_quad), "Inconsistent node geometry");

   bool all_nodes_root = true;
   for (auto x : face_nodes)
   {
      all_nodes_root = all_nodes_root && (x < 0 || (nodes[x].p1 == nodes[x].p2));
   }
   // This face is a root face -> nothing to do.
   if (all_nodes_root) { return -1; }

   int child = -1; // The index into parent.child that this face corresponds to.
   auto parent_nodes = face_nodes;
   if (is_quad)
   {
      // Logic for coarsening anisotropic faces is more complex, needs
      // identification and handling of multiple "crux" points. Will require
      // inspection of edge nodes.
      MFEM_VERIFY(Iso,
                  "ParentFaceNodes does not support anisotropic refinement yet!");

      // Finds the first node whose parents aren't in the face_nodes. This is
      // also the index of the child location in the parent face. Treated
      // separately as ultimately multiple crux will need to be handled for
      // anisotropic faces.
      const auto crux = [&]()
      {
         for (int i = 0; i < static_cast<int>(face_nodes.size()); i++)
         {
            if ((!contains_node(face_nodes, nodes[face_nodes[i]].p1)
                 && !contains_node(face_nodes, nodes[face_nodes[i]].p2))
                || (nodes[face_nodes[i]].p1 == nodes[face_nodes[i]].p2) /* top level node */)
            {
               return i;
            }
         }
         return -1;
      }();
      MFEM_ASSERT(crux != -1, "A root face should have been returned early");

      // Loop over nodes, starting from diagonal to child, wrapping and skipping
      // child. This will visit the node opposite child twice, thereby
      // coarsening to the diagonally opposite. NOTE: This assumes that the
      // nodes for a square are numbered (0 -> 1 -> 2 -> 3 -> 0).
      for (int i = 0; i < static_cast<int>(face_nodes.size()) + 1; i++)
      {
         int ind = (crux + i + 2) %
                   4; // Start and end with coarsening of the diagonally opposite
         if (ind == crux) { continue; }
         auto &x = parent_nodes[ind];

         // Check against parent_nodes rather than face_nodes so on second lap
         // the node opposite crux will coarsen again to the diagonally across
         // in the parent face. A top level node has p1 == p2, thus these
         // modifications do nothing.
         if (contains_node(parent_nodes, nodes[x].p1))
         {
            MFEM_ASSERT(nodes[x].p2 == nodes[x].p1 ||
                        !contains_node(parent_nodes, nodes[x].p2), "!");
            x = nodes[x].p2;
         }
         else if (contains_node(parent_nodes, nodes[x].p2))
         {
            MFEM_ASSERT(nodes[x].p2 == nodes[x].p1 ||
                        !contains_node(parent_nodes, nodes[x].p1), "!");
            x = nodes[x].p1;
         }
         else { /* do nothing */ }
      }
   }
   else if (is_tri)
   {
      for (int i = 0; i < 3; i++)
      {
         auto x = face_nodes[i];
         if (x == -1) { continue; }
         if (contains_node(face_nodes, nodes[x].p1))
         {
            MFEM_ASSERT(nodes[x].p2 == nodes[x].p1 ||
                        !contains_node(face_nodes, nodes[x].p2), "!");
            parent_nodes[i] = nodes[x].p2;
         }
         else if (contains_node(face_nodes, nodes[x].p2))
         {
            MFEM_ASSERT(nodes[x].p2 == nodes[x].p1 ||
                        !contains_node(face_nodes, nodes[x].p1), "!");
            parent_nodes[i] = nodes[x].p1;
         }
         else { /* do nothing */ }
      }

      if (std::equal(face_nodes.begin(), face_nodes.end(), parent_nodes.begin()))
      {
         // Having excluded root faces, this must be an interior face. We need
         // to handle the special case of the interior face of the parent face.
         std::array<std::array<int, 2>, 6> parent_pairs;
         for (std::size_t i = 0; i < face_nodes.size() - 1; i++)
         {
            parent_pairs[i][0] = nodes[face_nodes[i]].p1;
            parent_pairs[i][1] = nodes[face_nodes[i]].p2;
         }
         // Each node gets mapped to the common node from its parents and the
         // predecessor node's parents.
         for (int i = 0; i < 3; i++)
         {
            // Parenting convention here assumes parent face has the SAME
            // orientation as the original. This is true on exterior boundaries,
            // but for an interior boundary the master face will have an
            // opposing orientation. TODO: Possibly fix for interior boundaries.
            const auto &prev = parent_pairs[(i - 1 + 3) % 3]; // (0 -> 2, 1 -> 0, 2 -> 1)
            const auto &next = parent_pairs[(i + 1 + 3) % 3]; // (0 -> 1, 1 -> 2, 2 -> 0)
            for (auto x : next)
            {
               if (std::find(prev.begin(), prev.end(), x) != prev.end()) { parent_nodes[i] = x; }
            }
         }
         child = 3; // The interior face is the final child.
      }
   }
   else if (is_segment)
   {
      // Given this isn't a root face, one node must be the parent of the other.
      if (face_nodes[0] == nodes[face_nodes[1]].p1)
      {
         face_nodes[1] = nodes[face_nodes[1]].p2;
      }
      else if (face_nodes[0] == nodes[face_nodes[1]].p2)
      {
         face_nodes[1] = nodes[face_nodes[1]].p1;
      }
      else if (face_nodes[1] == nodes[face_nodes[0]].p1)
      {
         face_nodes[0] = nodes[face_nodes[0]].p2;
      }
      else if (face_nodes[1] == nodes[face_nodes[0]].p2)
      {
         face_nodes[0] = nodes[face_nodes[0]].p1;
      }
      else
      {
         MFEM_ABORT("Internal logic error!");
      }
   }
   else
   {
      MFEM_ABORT("Unrecognized face geometry!");
   }
   for (int i = 0; i < 4 && face_nodes[i] >= 0; i++)
   {
      if (face_nodes[i] == parent_nodes[i])
      {
         MFEM_ASSERT(child == -1,
                     "This face cannot be more than one child of the parent face!");
         child = i;
      }
   }
   MFEM_ASSERT(child != -1, "Root elements must have exited early!");
   std::swap(face_nodes, parent_nodes);
   return child;
}

int NCMesh::find_node(const Element &el, int node)
{
   for (int i = 0; i < MaxElemNodes; i++)
   {
      if (el.node[i] == node) { return i; }
   }
   MFEM_ABORT("Node not found.");
   return -1;
}

int NCMesh::FindNodeExt(const Element &el, int node, bool abort)
{
   for (int i = 0; i < GI[el.Geom()].nv; i++)
   {
      if (RetrieveNode(el, i) == node) { return i; }
   }
   if (abort) { MFEM_ABORT("Node not found."); }
   return -1;
}

int NCMesh::find_element_edge(const Element &el, int vn0, int vn1, bool abort)
{
   MFEM_ASSERT(!el.ref_type, "");

   GeomInfo &gi = GI[el.Geom()];
   for (int i = 0; i < gi.ne; i++)
   {
      const int* ev = gi.edges[i];
      int n0 = el.node[ev[0]];
      int n1 = el.node[ev[1]];
      if ((n0 == vn0 && n1 == vn1) ||
          (n0 == vn1 && n1 == vn0)) { return i; }
   }

   if (abort) { MFEM_ABORT("Edge (" << vn0 << ", " << vn1 << ") not found"); }
   return -1;
}

int NCMesh::find_local_face(int geom, int a, int b, int c)
{
   GeomInfo &gi = GI[geom];
   for (int i = 0; i < gi.nf; i++)
   {
      const int* fv = gi.faces[i];
      if ((a == fv[0] || a == fv[1] || a == fv[2] || a == fv[3]) &&
          (b == fv[0] || b == fv[1] || b == fv[2] || b == fv[3]) &&
          (c == fv[0] || c == fv[1] || c == fv[2] || c == fv[3]))
      {
         return i;
      }
   }
   MFEM_ABORT("Face not found.");
   return -1;
}

namespace
{
template <typename T> struct IntHash;
template <> struct IntHash<float>
{
   using int_type = uint32_t;
   static constexpr int_type initial_value = 0xc4a016dd; // random value;
};
template <> struct IntHash<double>
{
   using int_type = uint64_t;
   static constexpr int_type initial_value = 0xf9ca9ba106acbba9; // random value
};
}

/// Hash function for a PointMatrix, used in MatrixMap::map.
struct PointMatrixHash
{
   std::size_t operator()(const NCMesh::PointMatrix &pm) const
   {
      // This is a variation on "Hashing an array of floats" from here:
      // https://cs.stackexchange.com/questions/37952

      // Make sure (at compile time) that the types have compatible sizes
      static_assert(sizeof(IntHash<real_t>::int_type) == sizeof(real_t), "");
      // Suppress maybe unused warnings
      MFEM_CONTRACT_VAR(IntHash<float>::initial_value);
      MFEM_CONTRACT_VAR(IntHash<double>::initial_value);

      auto int_bit_cast = [](real_t val)
      {
         // std::memcpy is the proper way of doing type punning, see e.g.
         // https://gist.github.com/shafik/848ae25ee209f698763cffee272a58f8
         IntHash<real_t>::int_type int_val;
         std::memcpy(&int_val, &val, sizeof(real_t));
         return int_val;
      };

      IntHash<real_t>::int_type hash = IntHash<real_t>::initial_value;

      for (int i = 0; i < pm.np; i++)
      {
         for (int j = 0; j < pm.points[i].dim; j++)
         {
            // mix the doubles by adding their binary representations many times
            // over (note: 31 is 11111 in binary)
            real_t coord = pm.points[i].coord[j];
            hash = 31*hash + int_bit_cast(coord);
         }
      }
      return hash; // return the lowest bits of the huge sum
   }
};

/** Helper container to keep track of point matrices encountered during
 *  face/edge traversal and to assign unique indices to them.
 */
struct MatrixMap
{
   int GetIndex(const NCMesh::PointMatrix &pm)
   {
      int &index = map[pm];
      if (!index) { index = static_cast<int>(map.size()); }
      return index - 1;
   }

   void ExportMatrices(Array<DenseMatrix*> &point_matrices) const
   {
      point_matrices.SetSize(static_cast<int>(map.size()));
      for (const auto &pair : map)
      {
         DenseMatrix* mat = new DenseMatrix();
         pair.first.GetMatrix(*mat);
         point_matrices[pair.second - 1] = mat;
      }
   }

   void DumpBucketSizes() const
   {
      for (unsigned i = 0; i < map.bucket_count(); i++)
      {
         mfem::out << map.bucket_size(i) << " ";
      }
   }

private:
   std::unordered_map<NCMesh::PointMatrix, int, PointMatrixHash> map;
};


int NCMesh::ReorderFacePointMat(int v0, int v1, int v2, int v3,
                                int elem, const PointMatrix &pm,
                                PointMatrix &reordered) const
{
   const Element &el = elements[elem];
   int master[4] =
   {
      find_node(el, v0), find_node(el, v1), find_node(el, v2),
      (v3 >= 0) ? find_node(el, v3) : -1
   };
   int nfv = (v3 >= 0) ? 4 : 3;

   int local = find_local_face(el.Geom(), master[0], master[1], master[2]);
   const int* fv = GI[el.Geom()].faces[local];

   reordered.np = pm.np;
   for (int i = 0, j; i < nfv; i++)
   {
      for (j = 0; j < nfv; j++)
      {
         if (fv[i] == master[j])
         {
            reordered.points[i] = pm.points[j];
            break;
         }
      }
      MFEM_ASSERT(j != nfv, "node not found.");
   }
   return local;
}

void NCMesh::TraverseQuadFace(int vn0, int vn1, int vn2, int vn3,
                              const PointMatrix& pm, int level,
                              Face* eface[4], MatrixMap &matrix_map)
{
   if (level > 0)
   {
      // check if we made it to a face that is not split further
      Face* fa = faces.Find(vn0, vn1, vn2, vn3);
      if (fa)
      {
         // we have a slave face, add it to the list
         int elem = fa->GetSingleElement();
         face_list.slaves.Append(
            Slave(fa->index, elem, -1, Geometry::SQUARE));
         Slave &sl = face_list.slaves.Last();

         // reorder the point matrix according to slave face orientation
         PointMatrix pm_r;
         sl.local = ReorderFacePointMat(vn0, vn1, vn2, vn3, elem, pm, pm_r);
         sl.matrix = matrix_map.GetIndex(pm_r);

         eface[0] = eface[2] = fa;
         eface[1] = eface[3] = fa;

         return;
      }
   }

   // we need to recurse deeper
   int mid[5];
   real_t scale;
   const int split = QuadFaceSplitType(vn0, vn1, vn2, vn3, scale, mid);

   Face *ef[2][4];
   if (split == 1) // "X" split face
   {
      Point pmid0(pm(0), pm(1), scale), pmid2(pm(2), pm(3), 1.0 - scale);

      TraverseQuadFace(vn0, mid[0], mid[2], vn3,
                       PointMatrix(pm(0), pmid0, pmid2, pm(3)),
                       level+1, ef[0], matrix_map);

      TraverseQuadFace(mid[0], vn1, vn2, mid[2],
                       PointMatrix(pmid0, pm(1), pm(2), pmid2),
                       level+1, ef[1], matrix_map);

      eface[1] = ef[1][1];
      eface[3] = ef[0][3];
      eface[0] = eface[2] = NULL;
   }
   else if (split == 2) // "Y" split face
   {
      Point pmid1(pm(1), pm(2), scale), pmid3(pm(3), pm(0), 1.0 - scale);

      TraverseQuadFace(vn0, vn1, mid[1], mid[3],
                       PointMatrix(pm(0), pm(1), pmid1, pmid3),
                       level+1, ef[0], matrix_map);

      TraverseQuadFace(mid[3], mid[1], vn2, vn3,
                       PointMatrix(pmid3, pmid1, pm(2), pm(3)),
                       level+1, ef[1], matrix_map);

      eface[0] = ef[0][0];
      eface[2] = ef[1][2];
      eface[1] = eface[3] = NULL;
   }

   // check for a prism edge constrained by the master face
   if (HavePrisms() && mid[4] >= 0)
   {
      Node& enode = nodes[mid[4]];
      if (enode.HasEdge())
      {
         // process the edge only if it's not shared by slave faces within this
         // master face (i.e. the edge is "hidden")
         const int fi[3][2] = {{0, 0}, {1, 3}, {2, 0}};
         if (!ef[0][fi[split][0]] && !ef[1][fi[split][1]])
         {
            MFEM_ASSERT(enode.edge_refc == 1, "");

            MeshId buf[4];
            Array<MeshId> eid(buf, 4);

            (split == 1) ? FindEdgeElements(mid[0], vn1, vn2, mid[2], eid)
            /*        */ : FindEdgeElements(mid[3], vn0, vn1, mid[1], eid);

            MFEM_ASSERT(eid.Size() > 0, "edge prism not found");
            MFEM_ASSERT(eid.Size() < 2, "non-unique edge prism");

            // create a slave face record with a degenerate point matrix
            face_list.slaves.Append(
               Slave(-1 - enode.edge_index,
                     eid[0].element, eid[0].local, Geometry::SQUARE));
            Slave &sl = face_list.slaves.Last();

            if (split == 1)
            {
               Point mid0(pm(0), pm(1)), mid2(pm(2), pm(3));
               int v1 = nodes[mid[0]].vert_index;
               int v2 = nodes[mid[2]].vert_index;
               sl.matrix =
                  matrix_map.GetIndex(
                     (v1 < v2) ? PointMatrix(mid0, mid2, mid2, mid0) :
                     /*       */ PointMatrix(mid2, mid0, mid0, mid2));
            }
            else
            {
               Point mid1(pm(1), pm(2)), mid3(pm(3), pm(0));
               int v1 = nodes[mid[1]].vert_index;
               int v2 = nodes[mid[3]].vert_index;
               sl.matrix =
                  matrix_map.GetIndex(
                     (v1 < v2) ? PointMatrix(mid1, mid3, mid3, mid1) :
                     /*       */ PointMatrix(mid3, mid1, mid1, mid3));
            }
         }
      }
   }
}

void NCMesh::TraverseTetEdge(int vn0, int vn1, const Point &p0, const Point &p1,
                             MatrixMap &matrix_map)
{
   int mid = nodes.FindId(vn0, vn1);
   if (mid < 0) { return; }

   const Node &nd = nodes[mid];
   if (nd.HasEdge())
   {
      // check if the edge is already a master in 'edge_list'
      const auto eid_and_type = edge_list.GetMeshIdAndType(nd.edge_index);
      if (eid_and_type.type == NCList::MeshIdType::MASTER
          || eid_and_type.type == NCList::MeshIdType::CONFORMING)
      {
         // in this case we need to add an edge-face constraint, because the
         // non-slave edge is really a (face-)slave itself.
         const MeshId &eid = *eid_and_type.id;
         face_list.slaves.Append(
            Slave(-1 - eid.index, eid.element, eid.local, Geometry::TRIANGLE));

         int v0index = nodes[vn0].vert_index;
         int v1index = nodes[vn1].vert_index;

         face_list.slaves.Last().matrix =
            matrix_map.GetIndex((v0index < v1index) ? PointMatrix(p0, p1, p0)
                                /*               */ : PointMatrix(p1, p0, p1));

         return; // no need to continue deeper
      }
   }

   // recurse deeper
   Point pmid(p0, p1);
   TraverseTetEdge(vn0, mid, p0, pmid, matrix_map);
   TraverseTetEdge(mid, vn1, pmid, p1, matrix_map);
}

NCMesh::TriFaceTraverseResults NCMesh::TraverseTriFace(int vn0, int vn1,
                                                       int vn2,
                                                       const PointMatrix& pm, int level,
                                                       MatrixMap &matrix_map)
{
   if (level > 0)
   {
      // check if we made it to a face that is not split further
      Face* fa = faces.Find(vn0, vn1, vn2);
      if (fa)
      {
         // we have a slave face, add it to the list
         int elem = fa->GetSingleElement();
         face_list.slaves.Append(
            Slave(fa->index, elem, -1, Geometry::TRIANGLE));
         Slave &sl = face_list.slaves.Last();

         // reorder the point matrix according to slave face orientation
         PointMatrix pm_r;
         sl.local = ReorderFacePointMat(vn0, vn1, vn2, -1, elem, pm, pm_r);
         sl.matrix = matrix_map.GetIndex(pm_r);

         return {true, elements[elem].rank != MyRank};
      }
   }

   int mid[3];
   if (TriFaceSplit(vn0, vn1, vn2, mid))
   {
      Point pmid0(pm(0), pm(1)), pmid1(pm(1), pm(2)), pmid2(pm(2), pm(0));
      TriFaceTraverseResults b[4];

      b[0] = TraverseTriFace(vn0, mid[0], mid[2],
                             PointMatrix(pm(0), pmid0, pmid2),
                             level+1, matrix_map);

      b[1] = TraverseTriFace(mid[0], vn1, mid[1],
                             PointMatrix(pmid0, pm(1), pmid1),
                             level+1, matrix_map);

      b[2] = TraverseTriFace(mid[2], mid[1], vn2,
                             PointMatrix(pmid2, pmid1, pm(2)),
                             level+1, matrix_map);

      b[3] = TraverseTriFace(mid[1], mid[2], mid[0],
                             PointMatrix(pmid1, pmid2, pmid0),
                             level+1, matrix_map);

      // Traverse possible tet edges constrained by the master face. This needs
      // to occur if none of these first NC level faces are split further, OR if
      // they are on different processors. The different processor constraint is
      // needed in the case of local elements constrained by this face via the
      // edge alone. Cannot know this a priori, so just constrain any edge
      // attached to two neighbors.
      if (HaveTets() && (!b[3].unsplit || b[3].ghost_neighbor))
      {
         // If the faces have no further splits, so would not be captured by
         // normal face relations, add possible edge constraints.
         if (!b[1].unsplit || b[1].ghost_neighbor) { TraverseTetEdge(mid[0],mid[1], pmid0,pmid1, matrix_map); }
         if (!b[2].unsplit || b[2].ghost_neighbor) { TraverseTetEdge(mid[1],mid[2], pmid1,pmid2, matrix_map); }
         if (!b[0].unsplit || b[0].ghost_neighbor) { TraverseTetEdge(mid[2],mid[0], pmid2,pmid0, matrix_map); }
      }
   }
   return {false, false};
}

void NCMesh::BuildFaceList()
{
   face_list.Clear();
   if (Dim < 3) { return; }

   if (HaveTets()) { GetEdgeList(); } // needed by TraverseTetEdge()

   boundary_faces.SetSize(0);

   Array<char> processed_faces(faces.NumIds());
   processed_faces = 0;

   MatrixMap matrix_maps[Geometry::NumGeom];

   // visit faces of leaf elements
   for (int i = 0; i < leaf_elements.Size(); i++)
   {
      int elem = leaf_elements[i];
      Element &el = elements[elem];
      MFEM_ASSERT(!el.ref_type, "not a leaf element.");

      GeomInfo& gi = GI[el.Geom()];
      for (int j = 0; j < gi.nf; j++)
      {
         // get nodes for this face
         int node[4];
         for (int k = 0; k < 4; k++)
         {
            node[k] = el.node[gi.faces[j][k]];
         }

         int face = faces.FindId(node[0], node[1], node[2], node[3]);
         MFEM_ASSERT(face >= 0, "face not found!");

         // tell ParNCMesh about the face
         ElementSharesFace(elem, j, face);

         // have we already processed this face? skip if yes
         if (processed_faces[face]) { continue; }
         processed_faces[face] = 1;

         int fgeom = (node[3] >= 0) ? Geometry::SQUARE : Geometry::TRIANGLE;

         Face &fa = faces[face];
         bool is_master = false;
         if (fa.elem[0] >= 0 && fa.elem[1] >= 0)
         {
            // this is a conforming face, add it to the list
            face_list.conforming.Append(MeshId(fa.index, elem, j, fgeom));
         }
         else
         {
            // this is either a master face or a slave face, but we can't tell
            // until we traverse the face refinement 'tree'...
            int sb = face_list.slaves.Size();
            if (fgeom == Geometry::SQUARE)
            {
               Face* dummy[4];
               TraverseQuadFace(node[0], node[1], node[2], node[3],
                                pm_quad_identity, 0, dummy, matrix_maps[fgeom]);
            }
            else
            {
               TraverseTriFace(node[0], node[1], node[2],
                               pm_tri_identity, 0, matrix_maps[fgeom]);
            }

            int se = face_list.slaves.Size();
            if (sb < se)
            {
               // found slaves, so this is a master face; add it to the list
               is_master = true;
               face_list.masters.Append(
                  Master(fa.index, elem, j, fgeom, sb, se));

               // also, set the master index for the slaves
               for (int ii = sb; ii < se; ii++)
               {
                  face_list.slaves[ii].master = fa.index;
               }
            }
         }

         // To support internal boundaries can only insert non-master faces.
         if (fa.Boundary() && !is_master) { boundary_faces.Append(face); }
      }
   }

   // export unique point matrices
   for (int i = 0; i < Geometry::NumGeom; i++)
   {
      matrix_maps[i].ExportMatrices(face_list.point_matrices[i]);
   }
}

void NCMesh::TraverseEdge(int vn0, int vn1, real_t t0, real_t t1, int flags,
                          int level, MatrixMap &matrix_map)
{
   int mid = nodes.FindId(vn0, vn1);
   if (mid < 0) { return; }

   Node &nd = nodes[mid];
   if (nd.HasEdge() && level > 0)
   {
      // we have a slave edge, add it to the list
      edge_list.slaves.Append(Slave(nd.edge_index, -1, -1, Geometry::SEGMENT));

      Slave &sl = edge_list.slaves.Last();
      sl.matrix = matrix_map.GetIndex(PointMatrix(Point(t0), Point(t1)));

      // handle slave edge orientation
      sl.edge_flags = flags;
      int v0index = nodes[vn0].vert_index;
      int v1index = nodes[vn1].vert_index;
      if (v0index > v1index) { sl.edge_flags |= 2; }
   }

   // recurse deeper
   const real_t scale = GetScale(nd.GetScale(), vn0 > vn1);

   const real_t tmid = ((1.0 - scale) * t0) + (scale * t1);
   TraverseEdge(vn0, mid, t0, tmid, flags, level+1, matrix_map);
   TraverseEdge(mid, vn1, tmid, t1, flags, level+1, matrix_map);
}

void NCMesh::BuildEdgeList()
{
   edge_list.Clear();
   if (Dim < 3) { boundary_faces.SetSize(0); }

   Array<char> processed_edges(nodes.NumIds());
   processed_edges = 0;

   Array<int> edge_element(nodes.NumIds());
   Array<signed char> edge_local(nodes.NumIds());
   edge_local = -1;

   MatrixMap matrix_map;

   // visit edges of leaf elements
   for (int i = 0; i < leaf_elements.Size(); i++)
   {
      int elem = leaf_elements[i];
      Element &el = elements[elem];
      MFEM_ASSERT(!el.ref_type, "not a leaf element.");

      GeomInfo& gi = GI[el.Geom()];
      for (int j = 0; j < gi.ne; j++)
      {
         // get nodes for this edge
         const int* ev = gi.edges[j];
         int node[2] = { el.node[ev[0]], el.node[ev[1]] };

         int enode = nodes.FindId(node[0], node[1]);
         MFEM_ASSERT(enode >= 0, "edge node not found!");

         Node &nd = nodes[enode];
         MFEM_ASSERT(nd.HasEdge(), "edge not found!");

         // tell ParNCMesh about the edge
         ElementSharesEdge(elem, j, enode);

         // store element/local for later
         edge_element[nd.edge_index] = elem;
         edge_local[nd.edge_index] = j;

         // skip slave edges here, they will be reached from their masters
         if (GetEdgeMaster(enode) >= 0)
         {
            // (2D only, store internal boundary faces)
            if (Dim <= 2)
            {
               int face = faces.FindId(node[0], node[0], node[1], node[1]);
               MFEM_ASSERT(face >= 0, "face not found!");
               if (faces[face].Boundary()) { boundary_faces.Append(face); }
            }
            continue;
         }

         // have we already processed this edge? skip if yes
         if (processed_edges[enode]) { continue; }
         processed_edges[enode] = 1;

         // prepare edge interval for slave traversal, handle orientation
         real_t t0 = 0.0, t1 = 1.0;
         int v0index = nodes[node[0]].vert_index;
         int v1index = nodes[node[1]].vert_index;
         int flags = (v0index > v1index) ? 1 : 0;

         // try traversing the edge to find slave edges
         int sb = edge_list.slaves.Size();
         TraverseEdge(node[0], node[1], t0, t1, flags, 0, matrix_map);

         int se = edge_list.slaves.Size();
         if (sb < se)
         {
            // found slaves, this is a master face; add it to the list
            edge_list.masters.Append(
               Master(nd.edge_index, elem, j, Geometry::SEGMENT, sb, se));

            // also, set the master index for the slaves
            for (int ii = sb; ii < se; ii++)
            {
               edge_list.slaves[ii].master = nd.edge_index;
            }
         }
         else
         {
            // no slaves, this is a conforming edge
            edge_list.conforming.Append(MeshId(nd.edge_index, elem, j));
            // (2D only, store boundary faces)
            if (Dim <= 2)
            {
               int face = faces.FindId(node[0], node[0], node[1], node[1]);
               MFEM_ASSERT(face >= 0, "face not found!");
               if (faces[face].Boundary()) { boundary_faces.Append(face); }
            }
         }
      }
   }

   // fix up slave edge element/local
   for (int i = 0; i < edge_list.slaves.Size(); i++)
   {
      Slave &sl = edge_list.slaves[i];
      int local = edge_local[sl.index];
      if (local >= 0)
      {
         sl.local = local;
         sl.element = edge_element[sl.index];
      }
   }

   // export unique point matrices
   matrix_map.ExportMatrices(edge_list.point_matrices[Geometry::SEGMENT]);
}

void NCMesh::BuildVertexList()
{
   int total = NVertices + NGhostVertices;

   vertex_list.Clear();
   vertex_list.conforming.Reserve(total);

   Array<char> processed_vertices(total);
   processed_vertices = 0;

   // analogously to above, visit vertices of leaf elements
   for (int i = 0; i < leaf_elements.Size(); i++)
   {
      int elem = leaf_elements[i];
      Element &el = elements[elem];

      for (int j = 0; j < GI[el.Geom()].nv; j++)
      {
         int node = el.node[j];
         Node &nd = nodes[node];

         int index = nd.vert_index;
         if (index >= 0)
         {
            ElementSharesVertex(elem, j, node);

            if (processed_vertices[index]) { continue; }
            processed_vertices[index] = 1;

            vertex_list.conforming.Append(MeshId(index, elem, j));
         }
      }
   }
}

void NCMesh::NCList::OrientedPointMatrix(const Slave &slave,
                                         DenseMatrix &oriented_matrix) const
{
   oriented_matrix = *(point_matrices[slave.Geom()][slave.matrix]);

   if (slave.edge_flags)
   {
      MFEM_ASSERT(oriented_matrix.Height() == 1 &&
                  oriented_matrix.Width() == 2, "not an edge point matrix");

      if (slave.edge_flags & 1) // master inverted
      {
         oriented_matrix(0,0) = 1.0 - oriented_matrix(0,0);
         oriented_matrix(0,1) = 1.0 - oriented_matrix(0,1);
      }
      if (slave.edge_flags & 2) // slave inverted
      {
         std::swap(oriented_matrix(0,0), oriented_matrix(0,1));
      }
   }
}

void NCMesh::NCList::Clear()
{
   conforming.DeleteAll();
   masters.DeleteAll();
   slaves.DeleteAll();

   for (int i = 0; i < Geometry::NumGeom; i++)
   {
      for (int j = 0; j < point_matrices[i].Size(); j++)
      {
         delete point_matrices[i][j];
      }
      point_matrices[i].DeleteAll();
   }

   inv_index.clear();
}

NCMesh::NCList::MeshIdAndType
NCMesh::NCList::GetMeshIdAndType(int index) const
{
   BuildIndex();
   const auto it = inv_index.find(index);
   auto ft = it != inv_index.end() ? it->second.first : MeshIdType::UNRECOGNIZED;
   switch (ft)
   {
      case MeshIdType::CONFORMING:
         return {&conforming[it->second.second], it->second.first};
      case MeshIdType::MASTER:
         return {&masters[it->second.second], it->second.first};
      case MeshIdType::SLAVE:
         return {&slaves[it->second.second], it->second.first};
      case MeshIdType::UNRECOGNIZED:
      default:
         return {nullptr, MeshIdType::UNRECOGNIZED};
   }
}

NCMesh::NCList::MeshIdType
NCMesh::NCList::GetMeshIdType(int index) const
{
   BuildIndex();
   auto it = inv_index.find(index);
   return (it != inv_index.end()) ? it->second.first : MeshIdType::UNRECOGNIZED;
}

bool
NCMesh::NCList::CheckMeshIdType(int index, MeshIdType ft) const
{
   return GetMeshIdType(index) == ft;
}

void
NCMesh::NCList::BuildIndex() const
{
   if (inv_index.size() == 0)
   {
      auto index_compare = [](const MeshId &a, const MeshId &b) { return a.index < b.index; };
      auto max_conforming = std::max_element(conforming.begin(), conforming.end(),
                                             index_compare);
      auto max_master = std::max_element(masters.begin(), masters.end(),
                                         index_compare);
      auto max_slave = std::max_element(slaves.begin(), slaves.end(), index_compare);

      int max_conforming_index = max_conforming != nullptr ? max_conforming->index :
                                 -1;
      int max_master_index = max_master != nullptr ? max_master->index : -1;
      int max_slave_index = max_slave != nullptr ? max_slave->index : -1;

      inv_index.reserve(max(max_conforming_index, max_master_index, max_slave_index,
                            0));
      for (int i = 0; i < conforming.Size(); i++)
      {
         inv_index.emplace(conforming[i].index, std::make_pair(MeshIdType::CONFORMING,
                                                               i));
      }
      for (int i = 0; i < masters.Size(); i++)
      {
         inv_index.emplace(masters[i].index, std::make_pair(MeshIdType::MASTER, i));
      }
      for (int i = 0; i < slaves.Size(); i++)
      {
         inv_index.emplace(slaves[i].index, std::make_pair(MeshIdType::SLAVE, i));
      }
   }
}

//// Neighbors /////////////////////////////////////////////////////////////////

void NCMesh::CollectEdgeVertices(int v0, int v1, Array<int> &indices)
{
   int mid = nodes.FindId(v0, v1);
   if (mid >= 0 && nodes[mid].HasVertex())
   {
      indices.Append(mid);

      CollectEdgeVertices(v0, mid, indices);
      CollectEdgeVertices(mid, v1, indices);
   }
}

void NCMesh::CollectTriFaceVertices(int v0, int v1, int v2, Array<int> &indices)
{
   int mid[3];
   if (TriFaceSplit(v0, v1, v2, mid))
   {
      for (int i = 0; i < 3; i++)
      {
         indices.Append(mid[i]);
      }

      CollectTriFaceVertices(v0, mid[0], mid[2], indices);
      CollectTriFaceVertices(mid[0], v1, mid[1], indices);
      CollectTriFaceVertices(mid[2], mid[1], v2, indices);
      CollectTriFaceVertices(mid[0], mid[1], mid[2], indices);

      if (HaveTets()) // possible edge-face contact
      {
         CollectEdgeVertices(mid[0], mid[1], indices);
         CollectEdgeVertices(mid[1], mid[2], indices);
         CollectEdgeVertices(mid[2], mid[0], indices);
      }
   }
}

void NCMesh::CollectQuadFaceVertices(int v0, int v1, int v2, int v3,
                                     Array<int> &indices)
{
   int mid[5];
   real_t scale;
   switch (QuadFaceSplitType(v0, v1, v2, v3, scale, mid))
   {
      case 1:
         indices.Append(mid[0]);
         indices.Append(mid[2]);

         CollectQuadFaceVertices(v0, mid[0], mid[2], v3, indices);
         CollectQuadFaceVertices(mid[0], v1, v2, mid[2], indices);

         if (HavePrisms()) // possible edge-face contact
         {
            CollectEdgeVertices(mid[0], mid[2], indices);
         }
         break;

      case 2:
         indices.Append(mid[1]);
         indices.Append(mid[3]);

         CollectQuadFaceVertices(v0, v1, mid[1], mid[3], indices);
         CollectQuadFaceVertices(mid[3], mid[1], v2, v3, indices);

         if (HavePrisms()) // possible edge-face contact
         {
            CollectEdgeVertices(mid[1], mid[3], indices);
         }
         break;
   }
}

void NCMesh::BuildElementToVertexTable()
{
   int nrows = leaf_elements.Size();
   int* I = Memory<int>(nrows + 1);
   int** JJ = new int*[nrows];

   Array<int> indices;
   indices.Reserve(128);

   // collect vertices coinciding with each element, including hanging vertices
   for (int i = 0; i < leaf_elements.Size(); i++)
   {
      int elem = leaf_elements[i];
      Element &el = elements[elem];
      MFEM_ASSERT(!el.ref_type, "not a leaf element.");

      GeomInfo& gi = GI[el.Geom()];
      int* node = el.node;

      indices.SetSize(0);
      for (int j = 0; j < gi.ne; j++)
      {
         const int* ev = gi.edges[j];
         CollectEdgeVertices(node[ev[0]], node[ev[1]], indices);
      }

      if (Dim >= 3)
      {
         for (int j = 0; j < gi.nf; j++)
         {
            const int* fv = gi.faces[j];
            if (gi.nfv[j] == 4)
            {
               CollectQuadFaceVertices(node[fv[0]], node[fv[1]],
                                       node[fv[2]], node[fv[3]], indices);
            }
            else
            {
               CollectTriFaceVertices(node[fv[0]], node[fv[1]], node[fv[2]],
                                      indices);
            }
         }
      }

      // temporarily store one row of the table
      indices.Sort();
      indices.Unique();
      int size = indices.Size();
      I[i] = size;
      JJ[i] = new int[size];
      std::memcpy(JJ[i], indices.GetData(), size * sizeof(int));
   }

   // finalize the I array of the table
   int nnz = 0;
   for (int i = 0; i < nrows; i++)
   {
      int cnt = I[i];
      I[i] = nnz;
      nnz += cnt;
   }
   I[nrows] = nnz;

   // copy the temporarily stored rows into one J array
   int *J = Memory<int>(nnz);
   nnz = 0;
   for (int i = 0; i < nrows; i++)
   {
      int cnt = I[i+1] - I[i];
      std::memcpy(J+nnz, JJ[i], cnt * sizeof(int));
      delete [] JJ[i];
      nnz += cnt;
   }

   element_vertex.SetIJ(I, J, nrows);

   delete [] JJ;
}


void NCMesh::FindSetNeighbors(const Array<char> &elem_set,
                              Array<int> *neighbors,
                              Array<char> *neighbor_set)
{
   // If A is the element-to-vertex table (see 'element_vertex') listing all
   // vertices touching each element, including hanging vertices, then A*A^T is
   // the element-to-neighbor table. Multiplying the element set with A*A^T
   // gives the neighbor set. To save memory, this function only computes the
   // action of A*A^T, the product itself is not stored anywhere.

   // Optimization: the 'element_vertex' table does not store the obvious corner
   // nodes in it. The table is therefore empty for conforming meshes.

   UpdateElementToVertexTable();

   int nleaves = leaf_elements.Size();
   MFEM_VERIFY(elem_set.Size() == nleaves, "");
   MFEM_ASSERT(element_vertex.Size() == nleaves, "");

   // step 1: vertices = A^T * elem_set, i.e, find all vertices touching the
   // element set

   Array<char> vmark(nodes.NumIds());
   vmark = 0;

   for (int i = 0; i < nleaves; i++)
   {
      if (elem_set[i])
      {
         int *v = element_vertex.GetRow(i);
         int nv = element_vertex.RowSize(i);
         for (int j = 0; j < nv; j++)
         {
            vmark[v[j]] = 1;
         }

         Element &el = elements[leaf_elements[i]];
         nv = GI[el.Geom()].nv;
         for (int j = 0; j < nv; j++)
         {
            vmark[el.node[j]] = 1;
         }
      }
   }

   // step 2: neighbors = A * vertices, i.e., find all elements coinciding with
   // vertices from step 1; NOTE: in the result we don't include elements from
   // the original set

   if (neighbor_set)
   {
      neighbor_set->SetSize(nleaves);
      *neighbor_set = 0;
   }

   for (int i = 0; i < nleaves; i++)
   {
      if (!elem_set[i])
      {
         bool hit = false;

         int *v = element_vertex.GetRow(i);
         int nv = element_vertex.RowSize(i);
         for (int j = 0; j < nv; j++)
         {
            if (vmark[v[j]]) { hit = true; break; }
         }

         if (!hit)
         {
            Element &el = elements[leaf_elements[i]];
            nv = GI[el.Geom()].nv;
            for (int j = 0; j < nv; j++)
            {
               if (vmark[el.node[j]]) { hit = true; break; }
            }
         }

         if (hit)
         {
            if (neighbors) { neighbors->Append(leaf_elements[i]); }
            if (neighbor_set) { (*neighbor_set)[i] = 1; }
         }
      }
   }
}

static bool sorted_lists_intersect(const int* a, const int* b, int na, int nb)
{
   // pointers to "end" sentinel, not last entry. Not for dereferencing.
   const int * const a_end = a + na;
   const int * const b_end = b + nb;
   while (a != a_end && b != b_end)
   {
      if (*a < *b)
      {
         ++a;
      }
      else if (*b < *a)
      {
         ++b;
      }
      else
      {
         return true; // neither *a < *b nor *b < *a thus a == b
      }
   }
   return false; // no common element found
}


void NCMesh::FindNeighbors(int elem, Array<int> &neighbors,
                           const Array<int> *search_set)
{
   // TODO future: this function is inefficient. For a single element, an octree
   // neighbor search algorithm would be better. However, the octree neighbor
   // algorithm is hard to get right in the multi-octree case due to the
   // different orientations of the octrees (i.e., the root elements).

   UpdateElementToVertexTable();

   // sorted list of all vertex nodes touching 'elem'
   Array<int> vert;
   vert.Reserve(128);

   // support for non-leaf 'elem', collect vertices of all children
   Array<int> stack;
   stack.Reserve(64);
   stack.Append(elem);

   while (stack.Size())
   {
      Element &el = elements[stack.Last()];
      stack.DeleteLast();

      if (!el.ref_type)
      {
         int *v = element_vertex.GetRow(el.index);
         int nv = element_vertex.RowSize(el.index);
         for (int i = 0; i < nv; i++)
         {
            vert.Append(v[i]);
         }

         nv = GI[el.Geom()].nv;
         for (int i = 0; i < nv; i++)
         {
            vert.Append(el.node[i]);
         }
      }
      else
      {
         for (int i = 0; i < MaxElemChildren && el.child[i] >= 0; i++)
         {
            stack.Append(el.child[i]);
         }
      }
   }

   vert.Sort();
   vert.Unique();

   int *v1 = vert.GetData();
   int nv1 = vert.Size();

   if (!search_set) { search_set = &leaf_elements; }

   // test *all* potential neighbors from the search set
   for (int i = 0; i < search_set->Size(); i++)
   {
      int testme = (*search_set)[i];
      if (testme != elem)
      {
         Element &el = elements[testme];
         int *v2 = element_vertex.GetRow(el.index);
         int nv2 = element_vertex.RowSize(el.index);

         bool hit = sorted_lists_intersect(v1, v2, nv1, nv2);

         if (!hit)
         {
            int nv = GI[el.Geom()].nv;
            for (int j = 0; j < nv; j++)
            {
               hit = sorted_lists_intersect(&el.node[j], v1, 1, nv1);
               if (hit) { break; }
            }
         }

         if (hit) { neighbors.Append(testme); }
      }
   }
}

void NCMesh::NeighborExpand(const Array<int> &elems,
                            Array<int> &expanded,
                            const Array<int> *search_set)
{
   UpdateElementToVertexTable();

   Array<char> vmark(nodes.NumIds());
   vmark = 0;

   for (int i = 0; i < elems.Size(); i++)
   {
      Element &el = elements[elems[i]];

      int *v = element_vertex.GetRow(el.index);
      int nv = element_vertex.RowSize(el.index);
      for (int j = 0; j < nv; j++)
      {
         vmark[v[j]] = 1;
      }

      nv = GI[el.Geom()].nv;
      for (int j = 0; j < nv; j++)
      {
         vmark[el.node[j]] = 1;
      }
   }

   if (!search_set)
   {
      search_set = &leaf_elements;
   }

   expanded.SetSize(0);
   for (int i = 0; i < search_set->Size(); i++)
   {
      int testme = (*search_set)[i];
      Element &el = elements[testme];
      bool hit = false;

      int *v = element_vertex.GetRow(el.index);
      int nv = element_vertex.RowSize(el.index);
      for (int j = 0; j < nv; j++)
      {
         if (vmark[v[j]]) { hit = true; break; }
      }

      if (!hit)
      {
         nv = GI[el.Geom()].nv;
         for (int j = 0; j < nv; j++)
         {
            if (vmark[el.node[j]]) { hit = true; break; }
         }
      }

      if (hit) { expanded.Append(testme); }
   }
}

int NCMesh::GetVertexRootCoord(int elem, RefCoord coord[3]) const
{
   while (1)
   {
      const Element &el = elements[elem];
      if (el.parent < 0) { return elem; }

      const Element &pa = elements[el.parent];
      MFEM_ASSERT(pa.ref_type, "internal error");

      int ch = 0;
      while (ch < MaxElemChildren && pa.child[ch] != elem) { ch++; }
      MFEM_ASSERT(ch < MaxElemChildren, "internal error");

      MFEM_ASSERT(geom_parent[el.Geom()], "unsupported geometry");
      const RefTrf &tr = geom_parent[el.Geom()][(int) pa.ref_type][ch];
      tr.Apply(coord, coord);

      elem = el.parent;
   }
}

static bool RefPointInside(Geometry::Type geom, const RefCoord pt[3])
{
   switch (geom)
   {
      case Geometry::SQUARE:
         return (pt[0] >= 0) && (pt[0] <= T_ONE) &&
                (pt[1] >= 0) && (pt[1] <= T_ONE);

      case Geometry::CUBE:
         return (pt[0] >= 0) && (pt[0] <= T_ONE) &&
                (pt[1] >= 0) && (pt[1] <= T_ONE) &&
                (pt[2] >= 0) && (pt[2] <= T_ONE);

      case Geometry::TRIANGLE:
         return (pt[0] >= 0) && (pt[1] >= 0) && (pt[0] + pt[1] <= T_ONE);

      case Geometry::PRISM:
         return (pt[0] >= 0) && (pt[1] >= 0) && (pt[0] + pt[1] <= T_ONE) &&
                (pt[2] >= 0) && (pt[2] <= T_ONE);

      case Geometry::PYRAMID:
         return (pt[0] >= 0) && (pt[1] >= 0) && (pt[2] >= 0.0) &&
                (pt[0] + pt[2] <= T_ONE) && (pt[1] + pt[2] <= T_ONE) &&
                (pt[2] <= T_ONE);

      default:
         MFEM_ABORT("unsupported geometry");
         return false;
   }
}

void NCMesh::CollectIncidentElements(int elem, const RefCoord coord[3],
                                     Array<int> &list) const
{
   const Element &el = elements[elem];
   if (!el.ref_type)
   {
      list.Append(elem);
      return;
   }

   RefCoord tcoord[3];
   for (int ch = 0; ch < MaxElemChildren && el.child[ch] >= 0; ch++)
   {
      const RefTrf &tr = geom_child[el.Geom()][(int) el.ref_type][ch];
      tr.Apply(coord, tcoord);

      if (RefPointInside(el.Geom(), tcoord))
      {
         CollectIncidentElements(el.child[ch], tcoord, list);
      }
   }
}

void NCMesh::FindVertexCousins(int elem, int local, Array<int> &cousins) const
{
   const Element &el = elements[elem];

   RefCoord coord[3];
   MFEM_ASSERT(geom_corners[el.Geom()], "unsupported geometry");
   std::memcpy(coord, geom_corners[el.Geom()][local], sizeof(coord));

   int root = GetVertexRootCoord(elem, coord);

   cousins.SetSize(0);
   CollectIncidentElements(root, coord, cousins);
}


//// Coarse/fine transformations ///////////////////////////////////////////////

bool NCMesh::PointMatrix::operator==(const PointMatrix &pm) const
{
   MFEM_ASSERT(np == pm.np, "");
   for (int i = 0; i < np; i++)
   {
      MFEM_ASSERT(points[i].dim == pm.points[i].dim, "");
      for (int j = 0; j < points[i].dim; j++)
      {
         if (points[i].coord[j] != pm.points[i].coord[j]) { return false; }
      }
   }
   return true;
}

void NCMesh::PointMatrix::GetMatrix(DenseMatrix& point_matrix) const
{
   point_matrix.SetSize(points[0].dim, np);
   for (int i = 0; i < np; i++)
   {
      for (int j = 0; j < points[0].dim; j++)
      {
         point_matrix(j, i) = points[i].coord[j];
      }
   }
}

NCMesh::PointMatrix NCMesh::pm_seg_identity(
   Point(0), Point(1)
);
NCMesh::PointMatrix NCMesh::pm_tri_identity(
   Point(0, 0), Point(1, 0), Point(0, 1)
);
NCMesh::PointMatrix NCMesh::pm_quad_identity(
   Point(0, 0), Point(1, 0), Point(1, 1), Point(0, 1)
);
NCMesh::PointMatrix NCMesh::pm_tet_identity(
   Point(0, 0, 0), Point(1, 0, 0), Point(0, 1, 0), Point(0, 0, 1)
);
NCMesh::PointMatrix NCMesh::pm_prism_identity(
   Point(0, 0, 0), Point(1, 0, 0), Point(0, 1, 0),
   Point(0, 0, 1), Point(1, 0, 1), Point(0, 1, 1)
);
NCMesh::PointMatrix NCMesh::pm_pyramid_identity(
   Point(0, 0, 0), Point(1, 0, 0), Point(1, 1, 0),
   Point(0, 1, 0), Point(0, 0, 1)
);
NCMesh::PointMatrix NCMesh::pm_hex_identity(
   Point(0, 0, 0), Point(1, 0, 0), Point(1, 1, 0), Point(0, 1, 0),
   Point(0, 0, 1), Point(1, 0, 1), Point(1, 1, 1), Point(0, 1, 1)
);

const NCMesh::PointMatrix& NCMesh::GetGeomIdentity(Geometry::Type geom)
{
   switch (geom)
   {
      case Geometry::SEGMENT:     return pm_seg_identity;
      case Geometry::TRIANGLE:    return pm_tri_identity;
      case Geometry::SQUARE:      return pm_quad_identity;
      case Geometry::TETRAHEDRON: return pm_tet_identity;
      case Geometry::PRISM:       return pm_prism_identity;
      case Geometry::PYRAMID:     return pm_pyramid_identity;
      case Geometry::CUBE:        return pm_hex_identity;
      default:
         MFEM_ABORT("unsupported geometry " << geom);
         return pm_tri_identity;
   }
}

void NCMesh::GetPointMatrix(Geometry::Type geom, const char* ref_path,
                            DenseMatrix& matrix) const
{
   PointMatrix pm = GetGeomIdentity(geom);

   while (*ref_path)
   {
      int ref_type = *ref_path++;
      int child = *ref_path++;

      // TODO: do this with the new child transform tables

      if (geom == Geometry::CUBE)
      {
         if (ref_type == 1) // split along X axis
         {
            Point mid01(pm(0), pm(1)), mid23(pm(2), pm(3));
            Point mid67(pm(6), pm(7)), mid45(pm(4), pm(5));

            if (child == 0)
            {
               pm = PointMatrix(pm(0), mid01, mid23, pm(3),
                                pm(4), mid45, mid67, pm(7));
            }
            else if (child == 1)
            {
               pm = PointMatrix(mid01, pm(1), pm(2), mid23,
                                mid45, pm(5), pm(6), mid67);
            }
         }
         else if (ref_type == 2) // split along Y axis
         {
            Point mid12(pm(1), pm(2)), mid30(pm(3), pm(0));
            Point mid56(pm(5), pm(6)), mid74(pm(7), pm(4));

            if (child == 0)
            {
               pm = PointMatrix(pm(0), pm(1), mid12, mid30,
                                pm(4), pm(5), mid56, mid74);
            }
            else if (child == 1)
            {
               pm = PointMatrix(mid30, mid12, pm(2), pm(3),
                                mid74, mid56, pm(6), pm(7));
            }
         }
         else if (ref_type == 4) // split along Z axis
         {
            Point mid04(pm(0), pm(4)), mid15(pm(1), pm(5));
            Point mid26(pm(2), pm(6)), mid37(pm(3), pm(7));

            if (child == 0)
            {
               pm = PointMatrix(pm(0), pm(1), pm(2), pm(3),
                                mid04, mid15, mid26, mid37);
            }
            else if (child == 1)
            {
               pm = PointMatrix(mid04, mid15, mid26, mid37,
                                pm(4), pm(5), pm(6), pm(7));
            }
         }
         else if (ref_type == 3) // XY split
         {
            Point mid01(pm(0), pm(1)), mid12(pm(1), pm(2));
            Point mid23(pm(2), pm(3)), mid30(pm(3), pm(0));
            Point mid45(pm(4), pm(5)), mid56(pm(5), pm(6));
            Point mid67(pm(6), pm(7)), mid74(pm(7), pm(4));

            Point midf0(mid23, mid12, mid01, mid30);
            Point midf5(mid45, mid56, mid67, mid74);

            if (child == 0)
            {
               pm = PointMatrix(pm(0), mid01, midf0, mid30,
                                pm(4), mid45, midf5, mid74);
            }
            else if (child == 1)
            {
               pm = PointMatrix(mid01, pm(1), mid12, midf0,
                                mid45, pm(5), mid56, midf5);
            }
            else if (child == 2)
            {
               pm = PointMatrix(midf0, mid12, pm(2), mid23,
                                midf5, mid56, pm(6), mid67);
            }
            else if (child == 3)
            {
               pm = PointMatrix(mid30, midf0, mid23, pm(3),
                                mid74, midf5, mid67, pm(7));
            }
         }
         else if (ref_type == 5) // XZ split
         {
            Point mid01(pm(0), pm(1)), mid23(pm(2), pm(3));
            Point mid45(pm(4), pm(5)), mid67(pm(6), pm(7));
            Point mid04(pm(0), pm(4)), mid15(pm(1), pm(5));
            Point mid26(pm(2), pm(6)), mid37(pm(3), pm(7));

            Point midf1(mid01, mid15, mid45, mid04);
            Point midf3(mid23, mid37, mid67, mid26);

            if (child == 0)
            {
               pm = PointMatrix(pm(0), mid01, mid23, pm(3),
                                mid04, midf1, midf3, mid37);
            }
            else if (child == 1)
            {
               pm = PointMatrix(mid01, pm(1), pm(2), mid23,
                                midf1, mid15, mid26, midf3);
            }
            else if (child == 2)
            {
               pm = PointMatrix(midf1, mid15, mid26, midf3,
                                mid45, pm(5), pm(6), mid67);
            }
            else if (child == 3)
            {
               pm = PointMatrix(mid04, midf1, midf3, mid37,
                                pm(4), mid45, mid67, pm(7));
            }
         }
         else if (ref_type == 6) // YZ split
         {
            Point mid12(pm(1), pm(2)), mid30(pm(3), pm(0));
            Point mid56(pm(5), pm(6)), mid74(pm(7), pm(4));
            Point mid04(pm(0), pm(4)), mid15(pm(1), pm(5));
            Point mid26(pm(2), pm(6)), mid37(pm(3), pm(7));

            Point midf2(mid12, mid26, mid56, mid15);
            Point midf4(mid30, mid04, mid74, mid37);

            if (child == 0)
            {
               pm = PointMatrix(pm(0), pm(1), mid12, mid30,
                                mid04, mid15, midf2, midf4);
            }
            else if (child == 1)
            {
               pm = PointMatrix(mid30, mid12, pm(2), pm(3),
                                midf4, midf2, mid26, mid37);
            }
            else if (child == 2)
            {
               pm = PointMatrix(mid04, mid15, midf2, midf4,
                                pm(4), pm(5), mid56, mid74);
            }
            else if (child == 3)
            {
               pm = PointMatrix(midf4, midf2, mid26, mid37,
                                mid74, mid56, pm(6), pm(7));
            }
         }
         else if (ref_type == 7) // full isotropic refinement
         {
            Point mid01(pm(0), pm(1)), mid12(pm(1), pm(2));
            Point mid23(pm(2), pm(3)), mid30(pm(3), pm(0));
            Point mid45(pm(4), pm(5)), mid56(pm(5), pm(6));
            Point mid67(pm(6), pm(7)), mid74(pm(7), pm(4));
            Point mid04(pm(0), pm(4)), mid15(pm(1), pm(5));
            Point mid26(pm(2), pm(6)), mid37(pm(3), pm(7));

            Point midf0(mid23, mid12, mid01, mid30);
            Point midf1(mid01, mid15, mid45, mid04);
            Point midf2(mid12, mid26, mid56, mid15);
            Point midf3(mid23, mid37, mid67, mid26);
            Point midf4(mid30, mid04, mid74, mid37);
            Point midf5(mid45, mid56, mid67, mid74);

            Point midel(midf1, midf3);

            if (child == 0)
            {
               pm = PointMatrix(pm(0), mid01, midf0, mid30,
                                mid04, midf1, midel, midf4);
            }
            else if (child == 1)
            {
               pm = PointMatrix(mid01, pm(1), mid12, midf0,
                                midf1, mid15, midf2, midel);
            }
            else if (child == 2)
            {
               pm = PointMatrix(midf0, mid12, pm(2), mid23,
                                midel, midf2, mid26, midf3);
            }
            else if (child == 3)
            {
               pm = PointMatrix(mid30, midf0, mid23, pm(3),
                                midf4, midel, midf3, mid37);
            }
            else if (child == 4)
            {
               pm = PointMatrix(mid04, midf1, midel, midf4,
                                pm(4), mid45, midf5, mid74);
            }
            else if (child == 5)
            {
               pm = PointMatrix(midf1, mid15, midf2, midel,
                                mid45, pm(5), mid56, midf5);
            }
            else if (child == 6)
            {
               pm = PointMatrix(midel, midf2, mid26, midf3,
                                midf5, mid56, pm(6), mid67);
            }
            else if (child == 7)
            {
               pm = PointMatrix(midf4, midel, midf3, mid37,
                                mid74, midf5, mid67, pm(7));
            }
         }
      }
      else if (geom == Geometry::PRISM)
      {
         if (ref_type < 4) // XY split
         {
            Point mid01(pm(0), pm(1)), mid12(pm(1), pm(2));
            Point mid20(pm(2), pm(0)), mid34(pm(3), pm(4));
            Point mid45(pm(4), pm(5)), mid53(pm(5), pm(3));

            if (child == 0)
            {
               pm = PointMatrix(pm(0), mid01, mid20, pm(3), mid34, mid53);
            }
            else if (child == 1)
            {
               pm = PointMatrix(mid01, pm(1), mid12, mid34, pm(4), mid45);
            }
            else if (child == 2)
            {
               pm = PointMatrix(mid20, mid12, pm(2), mid53, mid45, pm(5));
            }
            else if (child == 3)
            {
               pm = PointMatrix(mid12, mid20, mid01, mid45, mid53, mid34);
            }
         }
         else if (ref_type == 4) // Z split
         {
            Point mid03(pm(0), pm(3)), mid14(pm(1), pm(4)), mid25(pm(2), pm(5));

            if (child == 0)
            {
               pm = PointMatrix(pm(0), pm(1), pm(2), mid03, mid14, mid25);
            }
            else if (child == 1)
            {
               pm = PointMatrix(mid03, mid14, mid25, pm(3), pm(4), pm(5));
            }
         }
         else // ref_type > 4, iso split
         {
            Point mid01(pm(0), pm(1)), mid12(pm(1), pm(2)), mid20(pm(2), pm(0));
            Point mid34(pm(3), pm(4)), mid45(pm(4), pm(5)), mid53(pm(5), pm(3));
            Point mid03(pm(0), pm(3)), mid14(pm(1), pm(4)), mid25(pm(2), pm(5));

            Point midf2(mid01, mid14, mid34, mid03);
            Point midf3(mid12, mid25, mid45, mid14);
            Point midf4(mid20, mid03, mid53, mid25);

            if (child == 0)
            {
               pm = PointMatrix(pm(0), mid01, mid20, mid03, midf2, midf4);
            }
            else if (child == 1)
            {
               pm = PointMatrix(mid01, pm(1), mid12, midf2, mid14, midf3);
            }
            else if (child == 2)
            {
               pm = PointMatrix(mid20, mid12, pm(2), midf4, midf3, mid25);
            }
            else if (child == 3)
            {
               pm = PointMatrix(mid12, mid20, mid01, midf3, midf4, midf2);
            }
            else if (child == 4)
            {
               pm = PointMatrix(mid03, midf2, midf4, pm(3), mid34, mid53);
            }
            else if (child == 5)
            {
               pm = PointMatrix(midf2, mid14, midf3, mid34, pm(4), mid45);
            }
            else if (child == 6)
            {
               pm = PointMatrix(midf4, midf3, mid25, mid53, mid45, pm(5));
            }
            else if (child == 7)
            {
               pm = PointMatrix(midf3, midf4, midf2, mid45, mid53, mid34);
            }
         }
      }
      else if (geom == Geometry::PYRAMID)
      {
         Point mid01(pm(0), pm(1)), mid23(pm(2), pm(3));
         Point mid03(pm(0), pm(3)), mid12(pm(1), pm(2));
         Point mid04(pm(0), pm(4)), mid14(pm(1), pm(4));
         Point mid24(pm(2), pm(4)), mid34(pm(3), pm(4));
         Point midf0(mid23, mid12, mid01, mid03);

         if (child == 0)        // Pyramid
         {
            pm = PointMatrix(pm(0), mid01, midf0, mid03, mid04);
         }
         else if (child == 1)   // Pyramid
         {
            pm = PointMatrix(mid01, pm(1), mid12, midf0, mid14);
         }
         else if (child == 2)   // Pyramid
         {
            pm = PointMatrix(midf0, mid12, pm(2), mid23, mid24);
         }
         else if (child == 3)   // Pyramid
         {
            pm = PointMatrix(mid03, midf0, mid23, pm(3), mid34);
         }
         else if (child == 4)   // Pyramid
         {
            pm = PointMatrix(mid24, mid14, mid04, mid34, midf0);
         }
         else if (child == 5)   // Pyramid
         {
            pm = PointMatrix(mid04, mid14, mid24, mid34, pm(4));
         }
         else if (child == 6)   // Tet
         {
            pm = PointMatrix(mid01, midf0, mid04, mid14);
         }
         else if (child == 7)   // Tet
         {
            pm = PointMatrix(midf0, mid14, mid12, mid24);
         }
         else if (child == 8)   // Tet
         {
            pm = PointMatrix(midf0, mid23, mid34, mid24);
         }
         else if (child == 9)   // Tet
         {
            pm = PointMatrix(mid03, mid04, midf0, mid34);
         }
      }
      else if (geom == Geometry::TETRAHEDRON)
      {
         Point mid01(pm(0), pm(1)), mid12(pm(1), pm(2)), mid02(pm(2), pm(0));
         Point mid03(pm(0), pm(3)), mid13(pm(1), pm(3)), mid23(pm(2), pm(3));

         if (child == 0)
         {
            pm = PointMatrix(pm(0), mid01, mid02, mid03);
         }
         else if (child == 1)
         {
            pm = PointMatrix(mid01, pm(1), mid12, mid13);
         }
         else if (child == 2)
         {
            pm = PointMatrix(mid02, mid12, pm(2), mid23);
         }
         else if (child == 3)
         {
            pm = PointMatrix(mid03, mid13, mid23, pm(3));
         }
         else if (child == 4)
         {
            pm = PointMatrix(mid01, mid23, mid02, mid03);
         }
         else if (child == 5)
         {
            pm = PointMatrix(mid01, mid23, mid03, mid13);
         }
         else if (child == 6)
         {
            pm = PointMatrix(mid01, mid23, mid13, mid12);
         }
         else if (child == 7)
         {
            pm = PointMatrix(mid01, mid23, mid12, mid02);
         }
      }
      else if (geom == Geometry::SQUARE)
      {
         if (ref_type == 1) // X split
         {
            Point mid01(pm(0), pm(1)), mid23(pm(2), pm(3));

            if (child == 0)
            {
               pm = PointMatrix(pm(0), mid01, mid23, pm(3));
            }
            else if (child == 1)
            {
               pm = PointMatrix(mid01, pm(1), pm(2), mid23);
            }
         }
         else if (ref_type == 2) // Y split
         {
            Point mid12(pm(1), pm(2)), mid30(pm(3), pm(0));

            if (child == 0)
            {
               pm = PointMatrix(pm(0), pm(1), mid12, mid30);
            }
            else if (child == 1)
            {
               pm = PointMatrix(mid30, mid12, pm(2), pm(3));
            }
         }
         else if (ref_type == 3) // iso split
         {
            Point mid01(pm(0), pm(1)), mid12(pm(1), pm(2));
            Point mid23(pm(2), pm(3)), mid30(pm(3), pm(0));
            Point midel(mid01, mid23);

            if (child == 0)
            {
               pm = PointMatrix(pm(0), mid01, midel, mid30);
            }
            else if (child == 1)
            {
               pm = PointMatrix(mid01, pm(1), mid12, midel);
            }
            else if (child == 2)
            {
               pm = PointMatrix(midel, mid12, pm(2), mid23);
            }
            else if (child == 3)
            {
               pm = PointMatrix(mid30, midel, mid23, pm(3));
            }
         }
      }
      else if (geom == Geometry::TRIANGLE)
      {
         Point mid01(pm(0), pm(1)), mid12(pm(1), pm(2)), mid20(pm(2), pm(0));

         if (child == 0)
         {
            pm = PointMatrix(pm(0), mid01, mid20);
         }
         else if (child == 1)
         {
            pm = PointMatrix(mid01, pm(1), mid12);
         }
         else if (child == 2)
         {
            pm = PointMatrix(mid20, mid12, pm(2));
         }
         else if (child == 3)
         {
            pm = PointMatrix(mid12, mid20, mid01);
         }
      }
      else if (geom == Geometry::SEGMENT)
      {
         Point mid01(pm(0), pm(1));

         if (child == 0)
         {
            pm = PointMatrix(pm(0), mid01);
         }
         else if (child == 1)
         {
            pm = PointMatrix(mid01, pm(1));
         }
      }
   }

   // write the points to the matrix
   for (int i = 0; i < pm.np; i++)
   {
      for (int j = 0; j < pm(i).dim; j++)
      {
         matrix(j, i) = pm(i).coord[j];
      }
   }
}

// TODO: this is for 3D. A 2D version is also needed.
void NCMesh::RefineVertexToKnot(Array<int> const& rf)
{
   // Note that entries 1 and 2 of vertex_to_knot are (k1, k2), which are knot
   // span (element) indices in the two dimensions of a patch face. When refining
   // with factors rf, we simply scale these indices by the corresponding factors=
   // from rf.

   // TODO: find the directions for a particular parent face and get the
   // corresponding factors from rf. For now, rf[0] is used, assuming the same
   // factor in all directions.

   for (int i=0; i<vertex_to_knot.NumRows(); ++i)
   {
      if (Dim == 3)
      {
         const int d0 = 0;  // TODO: find the first direction for this parent face
         const int d1 = 0;  // TODO: find the first direction for this parent face
         vertex_to_knot(i,1) *= rf[d0];
         vertex_to_knot(i,2) *= rf[d1];
      }
      else // 2D
      {
         const int d = 0;  // TODO: find the direction for this parent edge
         vertex_to_knot(i,1) *= rf[d];
      }
   }
}

void NCMesh::MarkCoarseLevel()
{
   coarse_elements.SetSize(leaf_elements.Size());
   coarse_elements.SetSize(0);

   for (int i = 0; i < leaf_elements.Size(); i++)
   {
      int elem = leaf_elements[i];
      if (!IsGhost(elements[elem])) { coarse_elements.Append(elem); }
   }

   transforms.embeddings.DeleteAll();
}

void NCMesh::TraverseRefinements(int elem, int coarse_index,
                                 std::string &ref_path, RefPathMap &map) const
{
   const Element &el = elements[elem];
   if (!el.ref_type)
   {
      int &matrix = map[ref_path];
      if (!matrix) { matrix = static_cast<int>(map.size()); }

      Embedding &emb = transforms.embeddings[el.index];
      emb.parent = coarse_index;
      emb.matrix = matrix - 1;
      emb.geom = el.Geom();
      emb.ghost = IsGhost(el);
   }
   else
   {
      MFEM_ASSERT(el.tet_type == 0, "not implemented");

      ref_path.push_back(el.ref_type);
      ref_path.push_back(0);

      for (int i = 0; i < MaxElemChildren; i++)
      {
         if (el.child[i] >= 0)
         {
            ref_path[ref_path.length()-1] = i;
            TraverseRefinements(el.child[i], coarse_index, ref_path, map);
         }
      }
      ref_path.resize(ref_path.length()-2);
   }
}

const CoarseFineTransformations& NCMesh::GetRefinementTransforms() const
{
   MFEM_VERIFY(coarse_elements.Size() || !leaf_elements.Size(),
               "GetRefinementTransforms() must be preceded by MarkCoarseLevel()"
               " and Refine().");

   if (!transforms.embeddings.Size())
   {
      transforms.Clear();
      transforms.embeddings.SetSize(NElements);

      std::string ref_path;
      ref_path.reserve(100);

      RefPathMap path_map[Geometry::NumGeom];
      for (int g = 0; g < Geometry::NumGeom; g++)
      {
         path_map[g][ref_path] = 1; // empty path == identity
      }

      int used_geoms = 0;
      for (int i = 0; i < coarse_elements.Size(); i++)
      {
         int geom = elements[coarse_elements[i]].geom;
         TraverseRefinements(coarse_elements[i], i, ref_path, path_map[geom]);
         used_geoms |= (1 << geom);
      }

      for (int g = 0; g < Geometry::NumGeom; g++)
      {
         if (used_geoms & (1 << g))
         {
            Geometry::Type geom = Geometry::Type(g);
            const PointMatrix &identity = GetGeomIdentity(geom);

            transforms.point_matrices[g]
            .SetSize(Dim, identity.np, static_cast<int>(path_map[g].size()));

            // calculate the point matrices
            RefPathMap::iterator it;
            for (it = path_map[g].begin(); it != path_map[g].end(); ++it)
            {
               GetPointMatrix(geom, it->first.c_str(),
                              transforms.point_matrices[g](it->second-1));
            }
         }
      }
   }
   return transforms;
}

const CoarseFineTransformations& NCMesh::GetDerefinementTransforms() const
{
   MFEM_VERIFY(transforms.embeddings.Size() || !leaf_elements.Size(),
               "GetDerefinementTransforms() must be preceded by Derefine().");

   if (!transforms.IsInitialized())
   {
      std::map<int, int> mat_no[Geometry::NumGeom];
      for (int g = 0; g < Geometry::NumGeom; g++)
      {
         mat_no[g][0] = 1; // 0 == identity
      }

      // assign numbers to the different matrices used
      for (int i = 0; i < transforms.embeddings.Size(); i++)
      {
         Embedding &emb = transforms.embeddings[i];
         int code = emb.matrix; // see SetDerefMatrixCodes()
         if (code)
         {
            int &matrix = mat_no[emb.geom][code];
            if (!matrix) { matrix = static_cast<int>(mat_no[emb.geom].size()); }

            emb.matrix = matrix - 1;
         }
      }

      for (int g = 0; g < Geometry::NumGeom; g++)
      {
         if (Geoms & (1 << g))
         {
            Geometry::Type geom = Geometry::Type(g);
            const PointMatrix &identity = GetGeomIdentity(geom);

            transforms.point_matrices[geom]
            .SetSize(Dim, identity.np, static_cast<int>(mat_no[geom].size()));

            // calculate point matrices
            for (auto it = mat_no[geom].begin(); it != mat_no[geom].end(); ++it)
            {
               char path[3] = { 0, 0, 0 };

               int code = it->first;
               if (code)
               {
                  path[0] = code >> 4;  // ref_type (see SetDerefMatrixCodes())
                  path[1] = code & 0xf; // child
               }

               GetPointMatrix(geom, path,
                              transforms.point_matrices[geom](it->second-1));
            }
         }
      }
   }
   return transforms;
}

void CoarseFineTransformations::MakeCoarseToFineTable(Table &coarse_to_fine,
                                                      bool want_ghosts) const
{
   Array<Connection> conn;
   conn.Reserve(embeddings.Size());

   int max_parent = -1;
   for (int i = 0; i < embeddings.Size(); i++)
   {
      const Embedding &emb = embeddings[i];
      if ((emb.parent >= 0) &&
          (!emb.ghost || want_ghosts))
      {
         conn.Append(Connection(emb.parent, i));
         max_parent = std::max(emb.parent, max_parent);
      }
   }

   conn.Sort(); // NOTE: unique is not necessary
   coarse_to_fine.MakeFromList(max_parent+1, conn);
}

void NCMesh::ClearTransforms()
{
   coarse_elements.DeleteAll();
   transforms.Clear();
}

void CoarseFineTransformations::Clear()
{
   for (int i = 0; i < Geometry::NumGeom; i++)
   {
      point_matrices[i].SetSize(0, 0, 0);
   }
   embeddings.DeleteAll();
}

bool CoarseFineTransformations::IsInitialized() const
{
   // return true if point matrices are present for any geometry
   for (int i = 0; i < Geometry::NumGeom; i++)
   {
      if (point_matrices[i].SizeK()) { return true; }
   }
   return false;
}

void Swap(CoarseFineTransformations &a, CoarseFineTransformations &b)
{
   for (int g = 0; g < Geometry::NumGeom; ++g)
   {
      a.point_matrices[g].Swap(b.point_matrices[g]);
   }
   Swap(a.embeddings, b.embeddings);
}


//// SFC Ordering //////////////////////////////////////////////////////////////

static int sgn(int x)
{
   return (x < 0) ? -1 : (x > 0) ? 1 : 0;
}

static void HilbertSfc2D(int x, int y, int ax, int ay, int bx, int by,
                         Array<int> &coords)
{
   int w = std::abs(ax + ay);
   int h = std::abs(bx + by);

   int dax = sgn(ax), day = sgn(ay); // unit major direction ("right")
   int dbx = sgn(bx), dby = sgn(by); // unit orthogonal direction ("up")

   if (h == 1) // trivial row fill
   {
      for (int i = 0; i < w; i++, x += dax, y += day)
      {
         coords.Append(x);
         coords.Append(y);
      }
      return;
   }
   if (w == 1) // trivial column fill
   {
      for (int i = 0; i < h; i++, x += dbx, y += dby)
      {
         coords.Append(x);
         coords.Append(y);
      }
      return;
   }

   int ax2 = ax/2, ay2 = ay/2;
   int bx2 = bx/2, by2 = by/2;

   int w2 = std::abs(ax2 + ay2);
   int h2 = std::abs(bx2 + by2);

   if (2*w > 3*h) // long case: split in two parts only
   {
      if ((w2 & 0x1) && (w > 2))
      {
         ax2 += dax, ay2 += day; // prefer even steps
      }

      HilbertSfc2D(x, y, ax2, ay2, bx, by, coords);
      HilbertSfc2D(x+ax2, y+ay2, ax-ax2, ay-ay2, bx, by, coords);
   }
   else // standard case: one step up, one long horizontal step, one step down
   {
      if ((h2 & 0x1) && (h > 2))
      {
         bx2 += dbx, by2 += dby; // prefer even steps
      }

      HilbertSfc2D(x, y, bx2, by2, ax2, ay2, coords);
      HilbertSfc2D(x+bx2, y+by2, ax, ay, bx-bx2, by-by2, coords);
      HilbertSfc2D(x+(ax-dax)+(bx2-dbx), y+(ay-day)+(by2-dby),
                   -bx2, -by2, -(ax-ax2), -(ay-ay2), coords);
   }
}

static void HilbertSfc3D(int x, int y, int z,
                         int ax, int ay, int az,
                         int bx, int by, int bz,
                         int cx, int cy, int cz,
                         Array<int> &coords)
{
   int w = std::abs(ax + ay + az);
   int h = std::abs(bx + by + bz);
   int d = std::abs(cx + cy + cz);

   int dax = sgn(ax), day = sgn(ay), daz = sgn(az); // unit major dir ("right")
   int dbx = sgn(bx), dby = sgn(by), dbz = sgn(bz); // unit ortho dir ("forward")
   int dcx = sgn(cx), dcy = sgn(cy), dcz = sgn(cz); // unit ortho dir ("up")

   // trivial row/column fills
   if (h == 1 && d == 1)
   {
      for (int i = 0; i < w; i++, x += dax, y += day, z += daz)
      {
         coords.Append(x);
         coords.Append(y);
         coords.Append(z);
      }
      return;
   }
   if (w == 1 && d == 1)
   {
      for (int i = 0; i < h; i++, x += dbx, y += dby, z += dbz)
      {
         coords.Append(x);
         coords.Append(y);
         coords.Append(z);
      }
      return;
   }
   if (w == 1 && h == 1)
   {
      for (int i = 0; i < d; i++, x += dcx, y += dcy, z += dcz)
      {
         coords.Append(x);
         coords.Append(y);
         coords.Append(z);
      }
      return;
   }

   int ax2 = ax/2, ay2 = ay/2, az2 = az/2;
   int bx2 = bx/2, by2 = by/2, bz2 = bz/2;
   int cx2 = cx/2, cy2 = cy/2, cz2 = cz/2;

   int w2 = std::abs(ax2 + ay2 + az2);
   int h2 = std::abs(bx2 + by2 + bz2);
   int d2 = std::abs(cx2 + cy2 + cz2);

   // prefer even steps
   if ((w2 & 0x1) && (w > 2))
   {
      ax2 += dax, ay2 += day, az2 += daz;
   }
   if ((h2 & 0x1) && (h > 2))
   {
      bx2 += dbx, by2 += dby, bz2 += dbz;
   }
   if ((d2 & 0x1) && (d > 2))
   {
      cx2 += dcx, cy2 += dcy, cz2 += dcz;
   }

   // wide case, split in w only
   if ((2*w > 3*h) && (2*w > 3*d))
   {
      HilbertSfc3D(x, y, z,
                   ax2, ay2, az2,
                   bx, by, bz,
                   cx, cy, cz, coords);

      HilbertSfc3D(x+ax2, y+ay2, z+az2,
                   ax-ax2, ay-ay2, az-az2,
                   bx, by, bz,
                   cx, cy, cz, coords);
   }
   // do not split in d
   else if (3*h > 4*d)
   {
      HilbertSfc3D(x, y, z,
                   bx2, by2, bz2,
                   cx, cy, cz,
                   ax2, ay2, az2, coords);

      HilbertSfc3D(x+bx2, y+by2, z+bz2,
                   ax, ay, az,
                   bx-bx2, by-by2, bz-bz2,
                   cx, cy, cz, coords);

      HilbertSfc3D(x+(ax-dax)+(bx2-dbx),
                   y+(ay-day)+(by2-dby),
                   z+(az-daz)+(bz2-dbz),
                   -bx2, -by2, -bz2,
                   cx, cy, cz,
                   -(ax-ax2), -(ay-ay2), -(az-az2), coords);
   }
   // do not split in h
   else if (3*d > 4*h)
   {
      HilbertSfc3D(x, y, z,
                   cx2, cy2, cz2,
                   ax2, ay2, az2,
                   bx, by, bz, coords);

      HilbertSfc3D(x+cx2, y+cy2, z+cz2,
                   ax, ay, az,
                   bx, by, bz,
                   cx-cx2, cy-cy2, cz-cz2, coords);

      HilbertSfc3D(x+(ax-dax)+(cx2-dcx),
                   y+(ay-day)+(cy2-dcy),
                   z+(az-daz)+(cz2-dcz),
                   -cx2, -cy2, -cz2,
                   -(ax-ax2), -(ay-ay2), -(az-az2),
                   bx, by, bz, coords);
   }
   // regular case, split in all w/h/d
   else
   {
      HilbertSfc3D(x, y, z,
                   bx2, by2, bz2,
                   cx2, cy2, cz2,
                   ax2, ay2, az2, coords);

      HilbertSfc3D(x+bx2, y+by2, z+bz2,
                   cx, cy, cz,
                   ax2, ay2, az2,
                   bx-bx2, by-by2, bz-bz2, coords);

      HilbertSfc3D(x+(bx2-dbx)+(cx-dcx),
                   y+(by2-dby)+(cy-dcy),
                   z+(bz2-dbz)+(cz-dcz),
                   ax, ay, az,
                   -bx2, -by2, -bz2,
                   -(cx-cx2), -(cy-cy2), -(cz-cz2), coords);

      HilbertSfc3D(x+(ax-dax)+bx2+(cx-dcx),
                   y+(ay-day)+by2+(cy-dcy),
                   z+(az-daz)+bz2+(cz-dcz),
                   -cx, -cy, -cz,
                   -(ax-ax2), -(ay-ay2), -(az-az2),
                   bx-bx2, by-by2, bz-bz2, coords);

      HilbertSfc3D(x+(ax-dax)+(bx2-dbx),
                   y+(ay-day)+(by2-dby),
                   z+(az-daz)+(bz2-dbz),
                   -bx2, -by2, -bz2,
                   cx2, cy2, cz2,
                   -(ax-ax2), -(ay-ay2), -(az-az2), coords);
   }
}

void NCMesh::GridSfcOrdering2D(int width, int height, Array<int> &coords)
{
   coords.SetSize(0);
   coords.Reserve(2*width*height);

   if (width >= height)
   {
      HilbertSfc2D(0, 0, width, 0, 0, height, coords);
   }
   else
   {
      HilbertSfc2D(0, 0, 0, height, width, 0, coords);
   }
}

void NCMesh::GridSfcOrdering3D(int width, int height, int depth,
                               Array<int> &coords)
{
   coords.SetSize(0);
   coords.Reserve(3*width*height*depth);

   if (width >= height && width >= depth)
   {
      HilbertSfc3D(0, 0, 0,
                   width, 0, 0,
                   0, height, 0,
                   0, 0, depth, coords);
   }
   else if (height >= width && height >= depth)
   {
      HilbertSfc3D(0, 0, 0,
                   0, height, 0,
                   width, 0, 0,
                   0, 0, depth, coords);
   }
   else // depth >= width && depth >= height
   {
      HilbertSfc3D(0, 0, 0,
                   0, 0, depth,
                   width, 0, 0,
                   0, height, 0, coords);
   }
}


//// Utility ///////////////////////////////////////////////////////////////////

void NCMesh::GetEdgeVertices(const MeshId &edge_id, int vert_index[2],
                             bool oriented) const
{
   const Element &el = elements[edge_id.element];
   const GeomInfo& gi = GI[el.Geom()];
   const int* ev = gi.edges[(int) edge_id.local];

   int n0 = el.node[ev[0]], n1 = el.node[ev[1]];
   if (n0 > n1) { std::swap(n0, n1); }

   vert_index[0] = nodes[n0].vert_index;
   vert_index[1] = nodes[n1].vert_index;

   if (oriented && vert_index[0] > vert_index[1])
   {
      std::swap(vert_index[0], vert_index[1]);
   }
}

int NCMesh::GetEdgeNCOrientation(const NCMesh::MeshId &edge_id) const
{
   const Element &el = elements[edge_id.element];
   const GeomInfo& gi = GI[el.Geom()];
   const int* ev = gi.edges[(int) edge_id.local];

   int v0 = nodes[el.node[ev[0]]].vert_index;
   int v1 = nodes[el.node[ev[1]]].vert_index;

   return ((v0 < v1 && ev[0] > ev[1]) || (v0 > v1 && ev[0] < ev[1])) ? -1 : 1;
}

int NCMesh::GetFaceVerticesEdges(const MeshId &face_id,
                                 int vert_index[4], int edge_index[4],
                                 int edge_orientation[4]) const
{
   MFEM_ASSERT(Dim >= 3, "");

   const Element &el = elements[face_id.element];
   const GeomInfo& gi = GI[el.Geom()];

   const int *fv = gi.faces[(int) face_id.local];
   const int nfv = gi.nfv[(int) face_id.local];

   vert_index[3] = edge_index[3] = -1;
   edge_orientation[3] = 0;

   for (int i = 0; i < nfv; i++)
   {
      vert_index[i] = nodes[el.node[fv[i]]].vert_index;
   }

   for (int i = 0; i < nfv; i++)
   {
      int j = i+1;
      if (j >= nfv) { j = 0; }

      int n1 = el.node[fv[i]];
      int n2 = el.node[fv[j]];

      const Node* en = nodes.Find(n1, n2);
      MFEM_ASSERT(en != NULL, "edge not found.");

      edge_index[i] = en->edge_index;
      edge_orientation[i] = (vert_index[i] < vert_index[j]) ? 1 : -1;
   }

   return nfv;
}

int NCMesh::GetEdgeMaster(int node) const
{
   MFEM_ASSERT(node >= 0, "edge node not found.");
   const Node &nd = nodes[node];

   int p1 = nd.p1, p2 = nd.p2;
   MFEM_ASSERT(p1 != p2, "invalid edge node.");

   const Node &n1 = nodes[p1], &n2 = nodes[p2];

   int n1p1 = n1.p1, n1p2 = n1.p2;
   int n2p1 = n2.p1, n2p2 = n2.p2;

   if ((n2p1 != n2p2) && (p1 == n2p1 || p1 == n2p2))
   {
      // n1 is parent of n2: (n1)--(nd)--(n2)------(*)
      if (n2.HasEdge()) { return p2; }
      else { return GetEdgeMaster(p2); }
   }

   if ((n1p1 != n1p2) && (p2 == n1p1 || p2 == n1p2))
   {
      // n2 is parent of n1: (n2)--(nd)--(n1)------(*)
      if (n1.HasEdge()) { return p1; }
      else { return GetEdgeMaster(p1); }
   }

   return -1;
}

int NCMesh::GetEdgeMaster(int v1, int v2) const
{
   int node = nodes.FindId(vertex_nodeId[v1], vertex_nodeId[v2]);
   MFEM_ASSERT(node >= 0 && nodes[node].HasEdge(), "(v1, v2) is not an edge.");

   int master = GetEdgeMaster(node);
   return (master >= 0) ? nodes[master].edge_index : -1;
}

int NCMesh::GetElementDepth(int i) const
{
   int elem = leaf_elements[i];
   int depth = 0, parent;
   while ((parent = elements[elem].parent) != -1)
   {
      elem = parent;
      depth++;
   }
   return depth;
}

int NCMesh::GetElementSizeReduction(int i) const
{
   int elem = leaf_elements[i];
   int parent, reduction = 1;
   while ((parent = elements[elem].parent) != -1)
   {
      if (elements[parent].ref_type & 1) { reduction *= 2; }
      if (elements[parent].ref_type & 2) { reduction *= 2; }
      if (elements[parent].ref_type & 4) { reduction *= 2; }
      elem = parent;
   }
   return reduction;
}

void NCMesh::GetElementFacesAttributes(int leaf_elem,
                                       Array<int> &face_indices,
                                       Array<int> &face_attribs) const
{
   const Element &el = elements[leaf_elements[leaf_elem]];
   const GeomInfo& gi = GI[el.Geom()];

   face_indices.SetSize(gi.nf);
   face_attribs.SetSize(gi.nf);

   for (int i = 0; i < gi.nf; i++)
   {
      const int* fv = gi.faces[i];
      const Face *face = faces.Find(el.node[fv[0]], el.node[fv[1]],
                                    el.node[fv[2]], el.node[fv[3]]);
      MFEM_ASSERT(face, "face not found");
      face_indices[i] = face->index;
      face_attribs[i] = face->attribute;
   }
}
void NCMesh::FindFaceNodes(int face, int node[4]) const
{
   auto tmp = FindFaceNodes(face);
   std::copy(tmp.begin(), tmp.end(), node);
}

std::array<int, 4> NCMesh::FindFaceNodes(int face) const
{
   return FindFaceNodes(faces[face]);
}

std::array<int, 4> NCMesh::FindFaceNodes(const Face &fa) const
{
   // Obtain face nodes from one of its elements (note that face->p1, p2, p3
   // cannot be used directly since they are not in order and p4 is missing).
   int elem = fa.elem[0];
   if (elem < 0) { elem = fa.elem[1]; }
   MFEM_ASSERT(elem >= 0, "Face has no elements?");

   const Element &el = elements[elem];
   int f = find_local_face(el.Geom(),
                           find_node(el, fa.p1),
                           find_node(el, fa.p2),
                           find_node(el, fa.p3));

   const int* fv = GI[el.Geom()].faces[f];
   std::array<int, 4> node;
   for (int i = 0; i < 4; i++)
   {
      node[i] = el.node[fv[i]];
   }
   return node;
}

void NCMesh::GetBoundaryClosure(const Array<int> &bdr_attr_is_ess,
                                Array<int> &bdr_vertices, Array<int> &bdr_edges,
                                Array<int> &bdr_faces)
{
   bdr_vertices.SetSize(0);
   bdr_edges.SetSize(0);
   bdr_faces.SetSize(0);

   if (Dim == 3)
   {
      GetFaceList(); // make sure 'boundary_faces' is up to date
      for (int f : boundary_faces)
      {
         if (bdr_attr_is_ess[faces[f].attribute - 1])
         {
            auto node = FindFaceNodes(f);
            int nfv = (node[3] < 0) ? 3 : 4;

            for (int j = 0; j < nfv; j++)
            {
               bdr_vertices.Append(nodes[node[j]].vert_index);

               int enode = nodes.FindId(node[j], node[(j+1) % nfv]);
               MFEM_ASSERT(enode >= 0 && nodes[enode].HasEdge(), "Edge not found.");
               bdr_edges.Append(nodes[enode].edge_index);

               while ((enode = GetEdgeMaster(enode)) >= 0)
               {
                  // append master edges that may not be accessible from any
                  // boundary element, this happens in 3D in re-entrant corners
                  bdr_edges.Append(nodes[enode].edge_index);
               }
            }

            // If the face is a slave face, collect its non-ghost master face
            const Face &face = faces[f];

            const auto id_and_type = GetFaceList().GetMeshIdAndType(face.index);
            if (id_and_type.type == NCList::MeshIdType::SLAVE)
            {
               // A slave face must mark its masters
               const auto &slave_face_id = static_cast<const Slave&>(*id_and_type.id);
               bdr_faces.Append(slave_face_id.master);
            }
         }
      }
   }
   else if (Dim == 2)
   {
      GetFaceList();
      GetEdgeList(); // make sure 'boundary_faces' is up to date

      for (int f : boundary_faces)
      {
         Face &face = faces[f];
         if (bdr_attr_is_ess[face.attribute - 1])
         {
            bdr_vertices.Append(nodes[face.p1].vert_index);
            bdr_vertices.Append(nodes[face.p3].vert_index);
         }

         const auto id_and_type = GetEdgeList().GetMeshIdAndType(face.index);
         if (id_and_type.type == NCList::MeshIdType::SLAVE)
         {
            // A slave face must mark its masters
            const auto &slave_edge_id = static_cast<const Slave&>(*id_and_type.id);
            bdr_edges.Append(slave_edge_id.master);
         }
      }
   }

   // Filter, sort and unique an array, so it contains only local unique values.
   auto FilterSortUnique = [](Array<int> &v, int N)
   {
      // Perform the O(N) filter before the O(NlogN) sort. begin -> it is only
      // entries < N.
      auto it = std::remove_if(v.begin(), v.end(), [N](int i) { return i >= N; });
      std::sort(v.begin(), it);
      v.SetSize(std::distance(v.begin(), std::unique(v.begin(), it)));
   };

   FilterSortUnique(bdr_vertices, NVertices);
   FilterSortUnique(bdr_edges, NEdges);
   FilterSortUnique(bdr_faces, NFaces);
}

int NCMesh::EdgeSplitLevel(int vn1, int vn2) const
{
   int mid = nodes.FindId(vn1, vn2);
   if (mid < 0 || !nodes[mid].HasVertex()) { return 0; }
   return 1 + std::max(EdgeSplitLevel(vn1, mid), EdgeSplitLevel(mid, vn2));
}

int NCMesh::TriFaceSplitLevel(int vn1, int vn2, int vn3) const
{
   int mid[3];
   if (TriFaceSplit(vn1, vn2, vn3, mid) &&
       faces.FindId(vn1, vn2, vn3) < 0)
   {
      return 1 + max(TriFaceSplitLevel(vn1, mid[0], mid[2]),
                     TriFaceSplitLevel(mid[0], vn2, mid[1]),
                     TriFaceSplitLevel(mid[2], mid[1], vn3),
                     TriFaceSplitLevel(mid[0], mid[1], mid[2]));
   }

   return 0; // not split
}

void NCMesh::QuadFaceSplitLevel(int vn1, int vn2, int vn3, int vn4,
                                int& h_level, int& v_level) const
{
   int hl1, hl2, vl1, vl2;
   int mid[5];
   real_t scale;

   switch (QuadFaceSplitType(vn1, vn2, vn3, vn4, scale, mid))
   {
      case 0: // not split
         h_level = v_level = 0;
         break;

      case 1: // vertical
         QuadFaceSplitLevel(vn1, mid[0], mid[2], vn4, hl1, vl1);
         QuadFaceSplitLevel(mid[0], vn2, vn3, mid[2], hl2, vl2);
         h_level = std::max(hl1, hl2);
         v_level = std::max(vl1, vl2) + 1;
         break;

      default: // horizontal
         QuadFaceSplitLevel(vn1, vn2, mid[1], mid[3], hl1, vl1);
         QuadFaceSplitLevel(mid[3], mid[1], vn3, vn4, hl2, vl2);
         h_level = std::max(hl1, hl2) + 1;
         v_level = std::max(vl1, vl2);
   }
}

int NCMesh::QuadFaceSplitLevel(int vn1, int vn2, int vn3, int vn4) const
{
   int h_level, v_level;
   QuadFaceSplitLevel(vn1, vn2, vn3, vn4, h_level, v_level);
   return h_level + v_level;
}

void NCMesh::CountSplits(int elem, int splits[3]) const
{
   const Element &el = elements[elem];
   const int* node = el.node;
   GeomInfo& gi = GI[el.Geom()];

   int elevel[MaxElemEdges];
   for (int i = 0; i < gi.ne; i++)
   {
      const int* ev = gi.edges[i];
      elevel[i] = EdgeSplitLevel(node[ev[0]], node[ev[1]]);
   }

   int flevel[MaxElemFaces][2];
   if (Dim >= 3)
   {
      for (int i = 0; i < gi.nf; i++)
      {
         const int* fv = gi.faces[i];
         if (gi.nfv[i] == 4)
         {
            QuadFaceSplitLevel(node[fv[0]], node[fv[1]],
                               node[fv[2]], node[fv[3]],
                               flevel[i][1], flevel[i][0]);
         }
         else
         {
            flevel[i][1] = 0;
            flevel[i][0] =
               TriFaceSplitLevel(node[fv[0]], node[fv[1]], node[fv[2]]);
         }
      }
   }

   if (el.Geom() == Geometry::CUBE)
   {
      splits[0] = max(flevel[0][0], flevel[1][0], flevel[3][0], flevel[5][0],
                      elevel[0], elevel[2], elevel[4], elevel[6]);

      splits[1] = max(flevel[0][1], flevel[2][0], flevel[4][0], flevel[5][1],
                      elevel[1], elevel[3], elevel[5], elevel[7]);

      splits[2] = max(flevel[1][1], flevel[2][1], flevel[3][1], flevel[4][1],
                      elevel[8], elevel[9], elevel[10], elevel[11]);
   }
   else if (el.Geom() == Geometry::PRISM)
   {
      splits[0] = splits[1] = max(flevel[0][0], flevel[1][0], 0,
                                  flevel[2][0], flevel[3][0], flevel[4][0],
                                  elevel[0], elevel[1], elevel[2],
                                  elevel[3], elevel[4], elevel[5]);

      splits[2] = max(flevel[2][1], flevel[3][1], flevel[4][1],
                      elevel[6], elevel[7], elevel[8]);
   }
   else if (el.Geom() == Geometry::PYRAMID)
   {
      splits[0] = max(flevel[0][0], flevel[1][0], 0,
                      flevel[2][0], flevel[3][0], flevel[4][0],
                      elevel[0], elevel[1], elevel[2],
                      elevel[3], elevel[4], elevel[5],
                      elevel[6], elevel[7]);

      splits[1] = splits[0];
      splits[2] = splits[0];
   }
   else if (el.Geom() == Geometry::TETRAHEDRON)
   {
      splits[0] = max(flevel[0][0], flevel[1][0], flevel[2][0], flevel[3][0],
                      elevel[0], elevel[1], elevel[2], elevel[3], elevel[4], elevel[5]);

      splits[1] = splits[0];
      splits[2] = splits[0];
   }
   else if (el.Geom() == Geometry::SQUARE)
   {
      splits[0] = max(elevel[0], elevel[2]);
      splits[1] = max(elevel[1], elevel[3]);
   }
   else if (el.Geom() == Geometry::TRIANGLE)
   {
      splits[0] = max(elevel[0], elevel[1], elevel[2]);
      splits[1] = splits[0];
   }
   else
   {
      MFEM_ABORT("Unsupported element geometry.");
   }
}

void NCMesh::GetLimitRefinements(Array<Refinement> &refinements, int max_level)
{
   for (int i = 0; i < leaf_elements.Size(); i++)
   {
      if (IsGhost(elements[leaf_elements[i]])) { break; } // TODO: NElements

      int splits[3];
      CountSplits(leaf_elements[i], splits);

      char ref_type = 0;
      for (int k = 0; k < Dim; k++)
      {
         if (splits[k] > max_level)
         {
            ref_type |= (1 << k);
         }
      }

      if (ref_type)
      {
         if (Iso)
         {
            // iso meshes should only be modified by iso refinements
            ref_type = 7;
         }
         refinements.Append(Refinement(i, ref_type));
      }
   }
}

void NCMesh::LimitNCLevel(int max_nc_level)
{
   MFEM_VERIFY(max_nc_level >= 1, "'max_nc_level' must be 1 or greater.");

   while (1)
   {
      Array<Refinement> refinements;
      GetLimitRefinements(refinements, max_nc_level);
      if (!refinements.Size()) { break; }
      Refine(refinements);
   }
}


//// I/O ///////////////////////////////////////////////////////////////////////

int NCMesh::PrintVertexParents(std::ostream *os) const
{
   if (!os)
   {
      // count vertex nodes with parents
      int nv = 0;
      for (auto node = nodes.cbegin(); node != nodes.cend(); ++node)
      {
         if (node->HasVertex() && node->p1 != node->p2) { nv++; }
      }
      return nv;
   }
   else
   {
      // print the relations
      bool uniform_scaling = true;  // Check whether all nodes have scale 0.5
      for (auto node = nodes.cbegin(); node != nodes.cend(); ++node)
      {
         if (node->HasVertex() && node->p1 != node->p2)
         {
            MFEM_ASSERT(nodes[node->p1].HasVertex(), "");
            MFEM_ASSERT(nodes[node->p2].HasVertex(), "");

            (*os) << node.index() << " " << node->p1 << " " << node->p2;
            if (node->GetScale() != 0.5) { uniform_scaling = false; }
            if (using_scaling) { (*os) << " " << node->GetScale(); }
            (*os) << "\n";
         }
      }
      MFEM_VERIFY(using_scaling || uniform_scaling, "NCMesh has nonuniform "
                  "scaling. Call Mesh::SetScaledNCMesh first.");
      return 0;
   }
}

void NCMesh::LoadVertexParents(std::istream &input)
{
   int nv;
   input >> nv;
   while (nv--)
   {
      int id, p1, p2;
      real_t s{0.5};
      input >> id >> p1 >> p2;
      if (using_scaling) { input >> s; }
      MFEM_VERIFY(input, "problem reading vertex parents.");

      MFEM_VERIFY(nodes.IdExists(id), "vertex " << id << " not found.");
      MFEM_VERIFY(nodes.IdExists(p1), "parent " << p1 << " not found.");
      MFEM_VERIFY(nodes.IdExists(p2), "parent " << p2 << " not found.");

      int check = nodes.FindId(p1, p2);
      MFEM_VERIFY(check < 0, "parents (" << p1 << ", " << p2 << ") already "
                  "assigned to node " << check);

      // assign new parents for the node
      nodes.Reparent(id, p1, p2);

      nodes[id].SetScale(s);
   }
}

void NCMesh::LoadVertexToKnot(std::istream &input)
{
   if (Dim == 2) { LoadVertexToKnot2D(input); }
   else { LoadVertexToKnot3D(input); }
}

void NCMesh::LoadVertexToKnot2D(std::istream &input)
{
   int nv;
   input >> nv;
   MFEM_VERIFY(0 <= nv, "Invalid vertex-to-knot data");
   vertex_to_knot.SetSize(nv, 4);
   for (int i=0; i<nv; ++i)
   {
      int id, p1, p2, k;
      input >> id >> k >> p1 >> p2;

      const bool idsExist = nodes.IdExists(id) && nodes.IdExists(p1)
                            && nodes.IdExists(p2);

      MFEM_VERIFY(idsExist && 0 < k, "Invalid index");

      vertex_to_knot(i,0) = id;
      vertex_to_knot(i,1) = k;
      vertex_to_knot(i,2) = p1;
      vertex_to_knot(i,3) = p2;
   }
}

void NCMesh::LoadVertexToKnot3D(std::istream &input)
{
   int nv;
   input >> nv;
   MFEM_VERIFY(0 <= nv, "Invalid vertex-to-knot data");
   vertex_to_knot.SetSize(nv, 7);
   for (int i=0; i<nv; ++i)
   {
      int id, k1, k2;
      int p[4];  // Parent vertex indices
      input >> id >> k1 >> k2 >> p[0] >> p[1] >> p[2] >> p[3];

      bool idsExist = nodes.IdExists(id);
      for (int j=0; j<4; ++j)
      {
         idsExist = idsExist && nodes.IdExists(p[j]);
      }

      const bool validKnotIds = (0 <= k1 || 0 <= k2) && (0 < k1 || 0 < k2);

      MFEM_VERIFY(idsExist && validKnotIds, "Invalid index");

      vertex_to_knot(i,0) = id;
      vertex_to_knot(i,1) = k1;
      vertex_to_knot(i,2) = k2;
      for (int j=0; j<4; ++j)
      {
         vertex_to_knot(i,3 + j) = p[j];
      }
   }
}

int NCMesh::PrintBoundary(std::ostream *os) const
{
   static const int nfv2geom[5] =
   {
      Geometry::INVALID, Geometry::POINT, Geometry::SEGMENT,
      Geometry::TRIANGLE, Geometry::SQUARE
   };
   int deg = (Dim == 2) ? 2 : 1; // for degenerate faces in 2D

   int count = 0;
   for (int i = 0; i < elements.Size(); i++)
   {
      const Element &el = elements[i];
      if (!el.IsLeaf()) { continue; }

      GeomInfo& gi = GI[el.Geom()];
      for (int k = 0; k < gi.nf; k++)
      {
         const int* fv = gi.faces[k];
         const int nfv = gi.nfv[k];
         const Face* face = faces.Find(el.node[fv[0]], el.node[fv[1]],
                                       el.node[fv[2]], el.node[fv[3]]);
         MFEM_ASSERT(face != NULL, "face not found");
         if (face->Boundary())
         {
            if (!os) { count++; continue; }

            (*os) << face->attribute << " " << nfv2geom[nfv];
            for (int j = 0; j < nfv; j++)
            {
               (*os) << " " << el.node[fv[j*deg]];
            }
            (*os) << "\n";
         }
      }
   }
   return count;
}

void NCMesh::LoadBoundary(std::istream &input)
{
   int nb, attr, geom;
   input >> nb;
   for (int i = 0; i < nb; i++)
   {
      input >> attr >> geom;

      int v1, v2, v3, v4;
      if (geom == Geometry::SQUARE)
      {
         input >> v1 >> v2 >> v3 >> v4;
         Face* face = faces.Get(v1, v2, v3, v4);
         face->attribute = attr;
      }
      else if (geom == Geometry::TRIANGLE)
      {
         input >> v1 >> v2 >> v3;
         Face* face = faces.Get(v1, v2, v3);
         face->attribute = attr;
      }
      else if (geom == Geometry::SEGMENT)
      {
         input >> v1 >> v2;
         Face* face = faces.Get(v1, v1, v2, v2);
         face->attribute = attr;
      }
      else if (geom == Geometry::POINT)
      {
         input >> v1;
         Face* face = faces.Get(v1, v1, v1, v1);
         face->attribute = attr;
      }
      else
      {
         MFEM_ABORT("unsupported boundary element geometry: " << geom);
      }
   }
}

void NCMesh::PrintCoordinates(std::ostream &os) const
{
   int nv = coordinates.Size()/3;
   os << nv << "\n";
   if (!nv) { return; }

   os << spaceDim << "\n";
   for (int i = 0; i < nv; i++)
   {
      os << coordinates[3*i];
      for (int j = 1; j < spaceDim; j++)
      {
         os << " " << coordinates[3*i + j];
      }
      os << "\n";
   }
}

void NCMesh::PrintVertexToKnot(std::ostream &os) const
{
   const int nv = vertex_to_knot.NumRows();
   const int m = vertex_to_knot.NumCols();
   os << nv << "\n";

   for (int i = 0; i < nv; i++)
   {
      os << vertex_to_knot(i,0);
      for (int j = 1; j < m; j++)
      {
         os << " " << vertex_to_knot(i,j);
      }
      os << "\n";
   }
}

void NCMesh::LoadCoordinates(std::istream &input)
{
   int nv;
   input >> nv;
   if (!nv) { return; }

   input >> spaceDim;

   coordinates.SetSize(nv * 3);
   coordinates = 0.0;

   for (int i = 0; i < nv; i++)
   {
      for (int j = 0; j < spaceDim; j++)
      {
         input >> coordinates[3*i + j];
         MFEM_VERIFY(input.good(), "unexpected EOF");
      }
   }
}

bool NCMesh::ZeroRootStates() const
{
   for (int i = 0; i < root_state.Size(); i++)
   {
      if (root_state[i]) { return false; }
   }
   return true;
}

void NCMesh::Print(std::ostream &os, const std::string &comments,
                   bool nurbs) const
{
<<<<<<< HEAD
   if (nurbs)
   {
      os << "MFEM NURBS NC-patch mesh v1.0\n\n";
=======
   if (using_scaling)
   {
      os << "MFEM NC mesh v1.1\n\n";
>>>>>>> c45b3ef3
   }
   else
   {
      os << "MFEM NC mesh v1.0\n\n";
   }

   if (!comments.empty()) { os << comments << "\n\n"; }

   os <<
      "# NCMesh supported geometry types:\n"
      "# SEGMENT     = 1\n"
      "# TRIANGLE    = 2\n"
      "# SQUARE      = 3\n"
      "# TETRAHEDRON = 4\n"
      "# CUBE        = 5\n"
      "# PRISM       = 6\n"
      "# PYRAMID     = 7\n";

   os << "\ndimension\n" << Dim << "\n";

#ifndef MFEM_USE_MPI
   if (MyRank != 0) // don't print this section in serial: default rank is 0
#endif
   {
      os << "\nrank\n" << MyRank << "\n";
   }

   os << "\n# rank attr geom ref_type nodes/children";
   os << "\nelements\n" << elements.Size() << "\n";

   for (int i = 0; i < elements.Size(); i++)
   {
      const Element &el = elements[i];
      os << el.rank << " " << el.attribute << " ";
      if (el.parent == -2) { os << "-1\n"; continue; } // unused element

      os << int(el.geom) << " " << int(el.ref_type);
      for (int j = 0; j < MaxElemNodes && el.node[j] >= 0; j++)
      {
         os << " " << el.node[j];
      }
      os << "\n";
   }

   int nb = PrintBoundary(NULL);
   if (nb)
   {
      os << "\n# attr geom nodes";
      os << "\nboundary\n" << nb << "\n";

      PrintBoundary(&os);
   }

   int nvp = PrintVertexParents(NULL);
   if (nvp)
   {
      os << "\n# vert_id p1 p2";
      os << "\nvertex_parents\n" << nvp << "\n";

      PrintVertexParents(&os);
   }

   if (!ZeroRootStates()) // root_state section is optional
   {
      os << "\n# root element orientation";
      os << "\nroot_state\n" << root_state.Size() << "\n";

      for (int i = 0; i < root_state.Size(); i++)
      {
         os << root_state[i] << "\n";
      }
   }

   if (nurbs && vertex_to_knot.NumRows())
   {
      os << "\nvertex_to_knot\n";
      PrintVertexToKnot(os);
   }

   if (coordinates.Size())
   {
      os << "\n# top-level node coordinates";
      os << "\ncoordinates\n";

      PrintCoordinates(os);
   }
   else
   {
      // 'nodes' will be printed one level up by Mesh::Printer()
   }
}

void NCMesh::InitRootElements()
{
   // initialize Element::parent
   for (int i = 0; i < elements.Size(); i++)
   {
      Element &el = elements[i];
      if (el.ref_type)
      {
         for (int j = 0; j < MaxElemChildren && el.child[j] >= 0; j++)
         {
            int child = el.child[j];
            MFEM_VERIFY(child < elements.Size(), "invalid mesh file: "
                        "element " << i << " references invalid child " << child);
            elements[child].parent = i;
         }
      }
   }

   // count the root elements
   int nroots = 0;
   for (const auto &e : elements)
      if (e.parent == -1)
      {
         ++nroots;
      }
   MFEM_VERIFY(nroots > 0 ||
               elements.Size() == 0,
               "invalid mesh file: no root elements in non-empty mesh found.");


   // check that only the first 'nroot' elements are roots (have no parent)
   for (int i = nroots; i < elements.Size(); i++)
   {
      MFEM_VERIFY(elements[i].parent != -1,
                  "invalid mesh file: only the first M elements can be roots. "
                  "Found element " << i << " with no parent.");
   }

   // default root state is zero
   root_state.SetSize(nroots);
   root_state = 0;
}

int NCMesh::CountTopLevelNodes() const
{
   int ntop = 0;
   for (auto node = nodes.cbegin(); node != nodes.cend(); ++node)
   {
      if (node->p1 == node->p2) { ntop = node.index() + 1; }
   }
   return ntop;
}

NCMesh::NCMesh(std::istream &input, int version, int &curved, int &is_nc)
   : spaceDim(0), MyRank(0), Iso(true), Legacy(false),
     using_scaling(version == 11)
{
   is_nc = 1;
   if (version == 1) // old MFEM mesh v1.1 format
   {
      LoadLegacyFormat(input, curved, is_nc);
      Legacy = true;
      return;
   }

   MFEM_ASSERT(version == 10 || version == 11, "");
   std::string ident;
   int count;

   // Skip the version string
   skip_comment_lines(input, 'M');

   // load dimension
   skip_comment_lines(input, '#');
   input >> ident;
   MFEM_VERIFY(ident == "dimension", "Invalid mesh file: " << ident);
   input >> Dim;

   // load rank, if present
   skip_comment_lines(input, '#');
   input >> ident;
   if (ident == "rank")
   {
      input >> MyRank;
      MFEM_VERIFY(MyRank >= 0, "Invalid rank");

      skip_comment_lines(input, '#');
      input >> ident;
   }

   // load file SFC version, if present (for future changes to SFC ordering)
   if (ident == "sfc_version")
   {
      int sfc_version; // TODO future: store as class member
      input >> sfc_version;
      MFEM_VERIFY(sfc_version == 0,
                  "Unsupported mesh file SFC version (" << sfc_version << "). "
                  "Please update MFEM.");

      skip_comment_lines(input, '#');
      input >> ident;
   }

   // load elements
   MFEM_VERIFY(ident == "elements", "Invalid mesh file: " << ident);
   input >> count;
   for (int i = 0; i < count; i++)
   {
      int rank, attr, geom, ref_type;
      input >> rank >> attr >> geom;

      Geometry::Type type = Geometry::Type(geom);
      elements.Append(Element(type, attr));

      MFEM_ASSERT(elements.Size() == i+1, "");
      Element &el = elements[i];
      el.rank = rank;

      if (geom >= 0)
      {
         CheckSupportedGeom(type);
         GI[geom].InitGeom(type);

         input >> ref_type;
         MFEM_VERIFY(ref_type >= 0 && ref_type < 8, "");
         el.ref_type = ref_type;

         if (ref_type) // refined element
         {
            for (int j = 0; j < ref_type_num_children[ref_type]; j++)
            {
               input >> el.child[j];
            }
            if (Dim == 3 && ref_type != 7) { Iso = false; }
         }
         else // leaf element
         {
            for (int j = 0; j < GI[geom].nv; j++)
            {
               int id;
               input >> id;
               el.node[j] = id;
               nodes.Alloc(id, id, id);
               // NOTE: nodes that won't get parents assigned will stay hashed
               // with p1 == p2 == id (top-level nodes)
            }
         }
      }
      else
      {
         el.parent = -2; // mark as unused
         free_element_ids.Append(i);
      }
   }

   InitRootElements();
   InitGeomFlags();

   skip_comment_lines(input, '#');
   input >> ident;

   // load boundary
   if (ident == "boundary")
   {
      LoadBoundary(input);

      skip_comment_lines(input, '#');
      input >> ident;
   }

   // load vertex hierarchy
   if (ident == "vertex_parents")
   {
      LoadVertexParents(input);

      skip_comment_lines(input, '#');
      input >> ident;
   }

   // load map from hanging patch vertices to patch edge knots
   if (ident == "vertex_to_knot")
   {
      LoadVertexToKnot(input);

      skip_comment_lines(input, '#');
      input >> ident;
   }

   // load root states
   if (ident == "root_state")
   {
      input >> count;
      MFEM_VERIFY(count <= root_state.Size(), "Too many root states");
      for (int i = 0; i < count; i++)
      {
         input >> root_state[i];
      }

      skip_comment_lines(input, '#');
      input >> ident;
   }

   // load coordinates or nodes
   if (ident == "coordinates")
   {
      LoadCoordinates(input);

      MFEM_VERIFY(coordinates.Size() >= 3*CountTopLevelNodes(),
                  "Invalid mesh file: not all top-level nodes are covered by "
                  "the 'coordinates' section of the mesh file: " << coordinates.Size() << ' ' <<
                  3*CountTopLevelNodes());
      curved = 0;
   }
   else if (ident == "nodes")
   {
      coordinates.SetSize(0); // this means the mesh is curved

      // prepare to read the nodes
      input >> std::ws;
      curved = 1;
   }
   else
   {
      MFEM_ABORT("Invalid mesh file: either 'coordinates' or "
                 "'nodes' must be present");
   }

   // create edge nodes and faces
   nodes.UpdateUnused();
   for (int i = 0; i < elements.Size(); i++)
   {
      if (elements[i].IsLeaf())
      {
         ReferenceElement(i);
         RegisterFaces(i);
      }
   }

   Update();
}

void NCMesh::CopyElements(int elem,
                          const BlockArray<Element> &tmp_elements)
{
   Element &el = elements[elem];
   if (el.ref_type)
   {
      for (int i = 0; i < MaxElemChildren && el.child[i] >= 0; i++)
      {
         int old_id = el.child[i];
         // here we know 'free_element_ids' is empty
         int new_id = elements.Append(tmp_elements[old_id]);
         el.child[i] = new_id;
         elements[new_id].parent = elem;
         CopyElements(new_id, tmp_elements);
      }
   }
}

void NCMesh::LoadCoarseElements(std::istream &input)
{
   int ne;
   input >> ne;

   bool iso = true;

   // load the coarse elements
   while (ne--)
   {
      int ref_type;
      input >> ref_type;

      int elem = AddElement(Geometry::INVALID, 0);
      Element &el = elements[elem];
      el.ref_type = ref_type;

      if (Dim == 3 && ref_type != 7) { iso = false; }

      // load child IDs and make parent-child links
      int nch = ref_type_num_children[ref_type];
      for (int i = 0, id; i < nch; i++)
      {
         input >> id;
         MFEM_VERIFY(id >= 0, "");
         MFEM_VERIFY(id < elements.Size(),
                     "coarse element cannot be referenced before it is "
                     "defined (id=" << id << ").");

         Element &child = elements[id];
         MFEM_VERIFY(child.parent == -1,
                     "element " << id << " cannot have two parents.");

         el.child[i] = id;
         child.parent = elem;

         if (!i) // copy geom and attribute from first child
         {
            el.geom = child.geom;
            el.attribute = child.attribute;
         }
      }
   }

   // prepare for reordering the elements
   BlockArray<Element> tmp_elements;
   elements.Swap(tmp_elements);

   // copy roots, they need to be at the beginning of 'elements'
   int root_count = 0;
   for (auto el = tmp_elements.begin(); el != tmp_elements.end(); ++el)
   {
      if (el->parent == -1)
      {
         elements.Append(*el); // same as AddElement()
         root_count++;
      }
   }

   // copy the rest of the hierarchy
   for (int i = 0; i < root_count; i++)
   {
      CopyElements(i, tmp_elements);
   }

   // set the Iso flag (must be false if there are 3D aniso refinements)
   Iso = iso;

   InitRootState(root_count);
}

void NCMesh::LoadLegacyFormat(std::istream &input, int &curved, int &is_nc)
{
   MFEM_ASSERT(elements.Size() == 0, "");
   MFEM_ASSERT(nodes.Size() == 0, "");
   MFEM_ASSERT(free_element_ids.Size() == 0, "");

   std::string ident;
   int count, attr, geom;

   // load dimension
   skip_comment_lines(input, '#');
   input >> ident;
   MFEM_VERIFY(ident == "dimension", "invalid mesh file");
   input >> Dim;

   // load elements
   skip_comment_lines(input, '#');
   input >> ident;
   MFEM_VERIFY(ident == "elements", "invalid mesh file");

   input >> count;
   for (int i = 0; i < count; i++)
   {
      input >> attr >> geom;

      Geometry::Type type = Geometry::Type(geom);
      CheckSupportedGeom(type);
      GI[geom].InitGeom(type);

      int eid = AddElement(type, attr);
      MFEM_ASSERT(eid == i, "");

      Element &el = elements[eid];
      for (int j = 0; j < GI[geom].nv; j++)
      {
         int id;
         input >> id;
         el.node[j] = id;
         nodes.Alloc(id, id, id); // see comment in NCMesh::NCMesh
      }
      el.index = i; // needed for file leaf order below
   }

   // load boundary
   skip_comment_lines(input, '#');
   input >> ident;
   MFEM_VERIFY(ident == "boundary", "invalid mesh file");

   LoadBoundary(input);

   // load vertex hierarchy
   skip_comment_lines(input, '#');
   input >> ident;
   if (ident == "vertex_parents")
   {
      LoadVertexParents(input);
      is_nc = 1;

      skip_comment_lines(input, '#');
      input >> ident;
   }
   else
   {
      // no "vertex_parents" section: this file needs to be treated as a
      // conforming mesh for complete backward compatibility with MFEM 4.2
      is_nc = 0;
   }

   // load element hierarchy
   if (ident == "coarse_elements")
   {
      LoadCoarseElements(input);

      skip_comment_lines(input, '#');
      input >> ident;
   }
   else
   {
      // no element hierarchy -> all elements are roots
      InitRootState(elements.Size());
   }
   InitGeomFlags();

   // load vertices
   MFEM_VERIFY(ident == "vertices", "invalid mesh file");
   int nvert;
   input >> nvert;
   input >> std::ws >> ident;
   if (ident != "nodes")
   {
      spaceDim = atoi(ident.c_str());

      coordinates.SetSize(3*nvert);
      coordinates = 0.0;

      for (int i = 0; i < nvert; i++)
      {
         for (int j = 0; j < spaceDim; j++)
         {
            input >> coordinates[3*i + j];
            MFEM_VERIFY(input.good(), "unexpected EOF");
         }
      }

      // truncate extra coordinates (legacy vertices section is longer)
      int ntop = CountTopLevelNodes();
      if (3*ntop < coordinates.Size())
      {
         coordinates.SetSize(3*ntop);
      }
   }
   else
   {
      coordinates.SetSize(0);

      // prepare to read the nodes
      input >> std::ws;
      curved = 1;
   }

   // create edge nodes and faces
   nodes.UpdateUnused();
   int leaf_count = 0;
   for (int i = 0; i < elements.Size(); i++)
   {
      if (elements[i].IsLeaf())
      {
         ReferenceElement(i);
         RegisterFaces(i);
         leaf_count++;
      }
   }

   // v1.1 honors file leaf order on load, prepare legacy 'leaf_elements'
   Array<int> file_leaf_elements(leaf_count);
   file_leaf_elements = -1;
   for (int i = 0; i < elements.Size(); i++)
   {
      if (elements[i].IsLeaf())
      {
         file_leaf_elements[elements[i].index] = i;
      }
   }
   MFEM_ASSERT(file_leaf_elements.Min() >= 0, "");

   Update();

   // force file leaf order
   Swap(leaf_elements, file_leaf_elements);

   // make sure Mesh::NVertices is equal to "nvert" from the file (in case of
   // unused vertices), see also GetMeshComponents
   if (nvert > vertex_nodeId.Size())
   {
      vertex_nodeId.SetSize(nvert, -1);
   }
}

void NCMesh::LegacyToNewVertexOrdering(Array<int> &order) const
{
   order.SetSize(NVertices);
   order = -1;

   int count = 0;
   for (auto node = nodes.cbegin(); node != nodes.cend(); ++node)
   {
      if (node->HasVertex())
      {
         MFEM_ASSERT(node.index() >= 0, "");
         MFEM_ASSERT(node.index() < order.Size(), "");
         MFEM_ASSERT(order[node.index()] == -1, "");

         order[node.index()] = node->vert_index;
         count++;
      }
   }
   MFEM_ASSERT(count == order.Size(), "");
   MFEM_CONTRACT_VAR(count);
}


////////////////////////////////////////////////////////////////////////////////

void NCMesh::Trim()
{
   vertex_list.Clear();
   face_list.Clear();
   edge_list.Clear();

   boundary_faces.DeleteAll();
   element_vertex.Clear();

   ClearTransforms();

   // TODO future: consider trimming unused blocks at the end of 'elements' and
   // maybe also of 'nodes' and 'faces'.
}

long NCMesh::NCList::MemoryUsage() const
{
   int pm_size = 0;
   for (int i = 0; i < Geometry::NumGeom; i++)
   {
      for (int j = 0; j < point_matrices[i].Size(); i++)
      {
         pm_size += static_cast<int>(point_matrices[i][j]->MemoryUsage());
      }
      pm_size += static_cast<int>(point_matrices[i].MemoryUsage());
   }

   return conforming.MemoryUsage() +
          masters.MemoryUsage() +
          slaves.MemoryUsage() +
          pm_size;
}

long CoarseFineTransformations::MemoryUsage() const
{
   long mem = embeddings.MemoryUsage();
   for (int i = 0; i < Geometry::NumGeom; i++)
   {
      mem += point_matrices[i].MemoryUsage();
   }
   return mem;
}

long NCMesh::MemoryUsage() const
{
   return nodes.MemoryUsage() +
          faces.MemoryUsage() +
          elements.MemoryUsage() +
          free_element_ids.MemoryUsage() +
          root_state.MemoryUsage() +
          coordinates.MemoryUsage() +
          leaf_elements.MemoryUsage() +
          leaf_sfc_index.MemoryUsage() +
          vertex_nodeId.MemoryUsage() +
          face_list.MemoryUsage() +
          edge_list.MemoryUsage() +
          vertex_list.MemoryUsage() +
          boundary_faces.MemoryUsage() +
          element_vertex.MemoryUsage() +
          ref_stack.MemoryUsage() +
          derefinements.MemoryUsage() +
          transforms.MemoryUsage() +
          coarse_elements.MemoryUsage() +
          sizeof(*this);
}

int NCMesh::PrintMemoryDetail() const
{
   nodes.PrintMemoryDetail(); mfem::out << " nodes\n";
   faces.PrintMemoryDetail(); mfem::out << " faces\n";

   mfem::out << elements.MemoryUsage() << " elements\n"
             << free_element_ids.MemoryUsage() << " free_element_ids\n"
             << root_state.MemoryUsage() << " root_state\n"
             << coordinates.MemoryUsage() << " top_vertex_pos\n"
             << leaf_elements.MemoryUsage() << " leaf_elements\n"
             << leaf_sfc_index.MemoryUsage() << " leaf_sfc_index\n"
             << vertex_nodeId.MemoryUsage() << " vertex_nodeId\n"
             << face_list.MemoryUsage() << " face_list\n"
             << edge_list.MemoryUsage() << " edge_list\n"
             << vertex_list.MemoryUsage() << " vertex_list\n"
             << boundary_faces.MemoryUsage() << " boundary_faces\n"
             << element_vertex.MemoryUsage() << " element_vertex\n"
             << ref_stack.MemoryUsage() << " ref_stack\n"
             << derefinements.MemoryUsage() << " derefinements\n"
             << transforms.MemoryUsage() << " transforms\n"
             << coarse_elements.MemoryUsage() << " coarse_elements\n"
             << sizeof(*this) << " NCMesh"
             << std::endl;

   return elements.Size() - free_element_ids.Size();
}

#ifdef MFEM_DEBUG
void NCMesh::DebugLeafOrder(std::ostream &os) const
{
   tmp_vertex = new TmpVertex[nodes.NumIds()];
   for (int i = 0; i < leaf_elements.Size(); i++)
   {
      const Element* elem = &elements[leaf_elements[i]];
      for (int j = 0; j < Dim; j++)
      {
         real_t sum = 0.0;
         int count = 0;
         for (int k = 0; k < MaxElemNodes; k++)
         {
            if (elem->node[k] >= 0)
            {
               sum += CalcVertexPos(elem->node[k])[j];
               count++;
            }
         }
         os << sum / count << " ";
      }
      os << "\n";
   }
   delete [] tmp_vertex;
}

void NCMesh::DebugDump(std::ostream &os) const
{
   // dump nodes
   tmp_vertex = new TmpVertex[nodes.NumIds()];
   os << nodes.Size() << "\n";
   for (auto node = nodes.cbegin(); node != nodes.cend(); ++node)
   {
      const real_t *pos = CalcVertexPos(node.index());
      os << node.index() << " "
         << pos[0] << " " << pos[1] << " " << pos[2] << " "
         << node->p1 << " " << node->p2 << " "
         << node->vert_index << " " << node->edge_index << " "
         << 0 << "\n";
   }
   delete [] tmp_vertex;
   os << "\n";

   // dump elements
   int nleaves = 0;
   for (int i = 0; i < elements.Size(); i++)
   {
      if (elements[i].IsLeaf()) { nleaves++; }
   }
   os << nleaves << "\n";
   for (int i = 0; i < elements.Size(); i++)
   {
      const Element &el = elements[i];
      if (el.IsLeaf())
      {
         const GeomInfo& gi = GI[el.Geom()];
         os << gi.nv << " ";
         for (int j = 0; j < gi.nv; j++)
         {
            os << el.node[j] << " ";
         }
         os << el.attribute << " " << el.rank << " " << i << "\n";
      }
   }
   os << "\n";

   // dump faces
   os << faces.Size() << "\n";
   for (const auto &face : faces)
   {
      int elem = face.elem[0];
      if (elem < 0) { elem = face.elem[1]; }
      MFEM_ASSERT(elem >= 0, "");
      const Element &el = elements[elem];

      int lf = find_local_face(el.Geom(),
                               find_node(el, face.p1),
                               find_node(el, face.p2),
                               find_node(el, face.p3));

      const int* fv = GI[el.Geom()].faces[lf];
      const int nfv = GI[el.Geom()].nfv[lf];

      os << nfv;
      for (int i = 0; i < nfv; i++)
      {
         os << " " << el.node[fv[i]];
      }
      //os << " # face " << face.index() << ", index " << face.index << "\n";
      os << "\n";
   }
}
#endif

} // namespace mfem<|MERGE_RESOLUTION|>--- conflicted
+++ resolved
@@ -6351,15 +6351,13 @@
 void NCMesh::Print(std::ostream &os, const std::string &comments,
                    bool nurbs) const
 {
-<<<<<<< HEAD
    if (nurbs)
    {
       os << "MFEM NURBS NC-patch mesh v1.0\n\n";
-=======
-   if (using_scaling)
+   }
+   else if (using_scaling)
    {
       os << "MFEM NC mesh v1.1\n\n";
->>>>>>> c45b3ef3
    }
    else
    {
