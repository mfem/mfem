// Copyright (c) 2010-2025, Lawrence Livermore National Security, LLC. Produced
// at the Lawrence Livermore National Laboratory. All Rights reserved. See files
// LICENSE and NOTICE for details. LLNL-CODE-806117.
//
// This file is part of the MFEM library. For more information and source code
// availability visit https://mfem.org.
//
// MFEM is free software; you can redistribute it and/or modify it under the
// terms of the BSD-3 license. We welcome feedback and contributions, see file
// CONTRIBUTING.md for details.

// Implementation of data type mesh

#include "mesh_headers.hpp"
#include "vtkhdf.hpp"
#include "../fem/fem.hpp"
#include "../general/sort_pairs.hpp"
#include "../general/binaryio.hpp"
#include "../general/text.hpp"
#include "../general/device.hpp"
#include "../general/tic_toc.hpp"
#include "../general/gecko.hpp"
#include "../general/kdtree.hpp"
#include "../general/sets.hpp"
#include "../fem/quadinterpolator.hpp"

// headers already included by mesh.hpp: <iostream>, <array>, <map>, <memory>
#include <sstream>
#include <fstream>
#include <limits>
#include <cmath>
#include <cstring>
#include <ctime>
#include <functional>
<<<<<<< HEAD
#include <map>
=======
#include <set>
#include <numeric>
>>>>>>> 0555b6cc
#include <unordered_map>
#include <unordered_set>

// Include the METIS header, if using version 5. If using METIS 4, the needed
// declarations are inlined below, i.e. no header is needed.
#if defined(MFEM_USE_METIS) && defined(MFEM_USE_METIS_5)
#include "metis.h"
#endif

// METIS 4 prototypes
#if defined(MFEM_USE_METIS) && !defined(MFEM_USE_METIS_5)
typedef int idx_t;
typedef int idxtype;
extern "C" {
   void METIS_PartGraphRecursive(int*, idxtype*, idxtype*, idxtype*, idxtype*,
                                 int*, int*, int*, int*, int*, idxtype*);
   void METIS_PartGraphKway(int*, idxtype*, idxtype*, idxtype*, idxtype*,
                            int*, int*, int*, int*, int*, idxtype*);
   void METIS_PartGraphVKway(int*, idxtype*, idxtype*, idxtype*, idxtype*,
                             int*, int*, int*, int*, int*, idxtype*);
}
#endif

using namespace std;

namespace mfem
{

void Mesh::GetElementJacobian(int i, DenseMatrix &J, const IntegrationPoint *ip)
{
   Geometry::Type geom = GetElementBaseGeometry(i);
   ElementTransformation *eltransf = GetElementTransformation(i);
   if (ip == NULL)
   {
      eltransf->SetIntPoint(&Geometries.GetCenter(geom));
   }
   else
   {
      eltransf->SetIntPoint(ip);
   }
   Geometries.JacToPerfJac(geom, eltransf->Jacobian(), J);
}

void Mesh::GetElementCenter(int i, Vector &center)
{
   center.SetSize(spaceDim);
   int geom = GetElementBaseGeometry(i);
   ElementTransformation *eltransf = GetElementTransformation(i);
   eltransf->Transform(Geometries.GetCenter(geom), center);
}

real_t Mesh::GetElementSize(ElementTransformation *T, int type) const
{
   DenseMatrix J(spaceDim, Dim);

   Geometry::Type geom = T->GetGeometryType();
   T->SetIntPoint(&Geometries.GetCenter(geom));
   Geometries.JacToPerfJac(geom, T->Jacobian(), J);

   if (type == 0)
   {
      return pow(fabs(J.Weight()), 1./Dim);
   }
   else if (type == 1)
   {
      return J.CalcSingularvalue(Dim-1);   // h_min
   }
   else
   {
      return J.CalcSingularvalue(0);   // h_max
   }
}

real_t Mesh::GetElementSize(int i, int type)
{
   return GetElementSize(GetElementTransformation(i), type);
}

real_t Mesh::GetElementSize(int i, const Vector &dir)
{
   DenseMatrix J(spaceDim, Dim);
   Vector d_hat(Dim);
   GetElementJacobian(i, J);
   J.MultTranspose(dir, d_hat);
   return sqrt((d_hat * d_hat) / (dir * dir));
}

real_t Mesh::GetElementVolume(int i)
{
   ElementTransformation *et = GetElementTransformation(i);
   const IntegrationRule &ir = IntRules.Get(GetElementBaseGeometry(i),
                                            et->OrderJ());
   real_t volume = 0.0;
   for (int j = 0; j < ir.GetNPoints(); j++)
   {
      const IntegrationPoint &ip = ir.IntPoint(j);
      et->SetIntPoint(&ip);
      volume += ip.weight * et->Weight();
   }

   return volume;
}

// Similar to VisualizationSceneSolution3d::FindNewBox in GLVis
void Mesh::GetBoundingBox(Vector &min, Vector &max, int ref)
{
   min.SetSize(spaceDim);
   max.SetSize(spaceDim);

   for (int d = 0; d < spaceDim; d++)
   {
      min(d) = infinity();
      max(d) = -infinity();
   }

   if (Nodes == NULL)
   {
      real_t *coord;
      for (int i = 0; i < NumOfVertices; i++)
      {
         coord = GetVertex(i);
         for (int d = 0; d < spaceDim; d++)
         {
            if (coord[d] < min(d)) { min(d) = coord[d]; }
            if (coord[d] > max(d)) { max(d) = coord[d]; }
         }
      }
   }
   else
   {
      const bool use_boundary = false; // make this a parameter?
      int ne = use_boundary ? GetNBE() : GetNE();
      int fn, fo;
      DenseMatrix pointmat;
      RefinedGeometry *RefG;
      IntegrationRule eir;
      FaceElementTransformations *Tr;
      ElementTransformation *T;

      for (int i = 0; i < ne; i++)
      {
         if (use_boundary)
         {
            GetBdrElementFace(i, &fn, &fo);
            RefG = GlobGeometryRefiner.Refine(GetFaceGeometry(fn), ref);
            Tr = GetFaceElementTransformations(fn, 5);
            eir.SetSize(RefG->RefPts.GetNPoints());
            Tr->Loc1.Transform(RefG->RefPts, eir);
            Tr->Elem1->Transform(eir, pointmat);
         }
         else
         {
            T = GetElementTransformation(i);
            RefG = GlobGeometryRefiner.Refine(GetElementBaseGeometry(i), ref);
            T->Transform(RefG->RefPts, pointmat);
         }
         for (int j = 0; j < pointmat.Width(); j++)
         {
            for (int d = 0; d < pointmat.Height(); d++)
            {
               if (pointmat(d,j) < min(d)) { min(d) = pointmat(d,j); }
               if (pointmat(d,j) > max(d)) { max(d) = pointmat(d,j); }
            }
         }
      }
   }
}

void Mesh::GetCharacteristics(real_t &h_min, real_t &h_max,
                              real_t &kappa_min, real_t &kappa_max,
                              Vector *Vh, Vector *Vk)
{
   int i, dim, sdim;
   DenseMatrix J;
   real_t h, kappa;

   dim = Dimension();
   sdim = SpaceDimension();

   if (Vh) { Vh->SetSize(NumOfElements); }
   if (Vk) { Vk->SetSize(NumOfElements); }

   h_min = kappa_min = infinity();
   h_max = kappa_max = -h_min;
   if (dim == 0) { if (Vh) { *Vh = 1.0; } if (Vk) {*Vk = 1.0; } return; }
   J.SetSize(sdim, dim);
   for (i = 0; i < NumOfElements; i++)
   {
      GetElementJacobian(i, J);
      h = pow(fabs(J.Weight()), 1.0/real_t(dim));
      kappa = (dim == sdim) ?
              J.CalcSingularvalue(0) / J.CalcSingularvalue(dim-1) : -1.0;
      if (Vh) { (*Vh)(i) = h; }
      if (Vk) { (*Vk)(i) = kappa; }

      if (h < h_min) { h_min = h; }
      if (h > h_max) { h_max = h; }
      if (kappa < kappa_min) { kappa_min = kappa; }
      if (kappa > kappa_max) { kappa_max = kappa; }
   }
}

// static method
void Mesh::PrintElementsByGeometry(int dim,
                                   const Array<int> &num_elems_by_geom,
                                   std::ostream &os)
{
   for (int g = Geometry::DimStart[dim], first = 1;
        g < Geometry::DimStart[dim+1]; g++)
   {
      if (!num_elems_by_geom[g]) { continue; }
      if (!first) { os << " + "; }
      else { first = 0; }
      os << num_elems_by_geom[g] << ' ' << Geometry::Name[g] << "(s)";
   }
}

void Mesh::PrintCharacteristics(Vector *Vh, Vector *Vk, std::ostream &os)
{
   real_t h_min, h_max, kappa_min, kappa_max;

   os << "Mesh Characteristics:";

   this->GetCharacteristics(h_min, h_max, kappa_min, kappa_max, Vh, Vk);

   Array<int> num_elems_by_geom(Geometry::NumGeom);
   num_elems_by_geom = 0;
   for (int i = 0; i < GetNE(); i++)
   {
      num_elems_by_geom[GetElementBaseGeometry(i)]++;
   }

   os << '\n'
      << "Dimension          : " << Dimension() << '\n'
      << "Space dimension    : " << SpaceDimension();
   if (Dim == 0)
   {
      os << '\n'
         << "Number of vertices : " << GetNV() << '\n'
         << "Number of elements : " << GetNE() << '\n'
         << "Number of bdr elem : " << GetNBE() << '\n';
   }
   else if (Dim == 1)
   {
      os << '\n'
         << "Number of vertices : " << GetNV() << '\n'
         << "Number of elements : " << GetNE() << '\n'
         << "Number of bdr elem : " << GetNBE() << '\n'
         << "h_min              : " << h_min << '\n'
         << "h_max              : " << h_max << '\n';
   }
   else if (Dim == 2)
   {
      os << '\n'
         << "Number of vertices : " << GetNV() << '\n'
         << "Number of edges    : " << GetNEdges() << '\n'
         << "Number of elements : " << GetNE() << "  --  ";
      PrintElementsByGeometry(2, num_elems_by_geom, os);
      os << '\n'
         << "Number of bdr elem : " << GetNBE() << '\n'
         << "Euler Number       : " << EulerNumber2D() << '\n'
         << "h_min              : " << h_min << '\n'
         << "h_max              : " << h_max << '\n'
         << "kappa_min          : " << kappa_min << '\n'
         << "kappa_max          : " << kappa_max << '\n';
   }
   else
   {
      Array<int> num_bdr_elems_by_geom(Geometry::NumGeom);
      num_bdr_elems_by_geom = 0;
      for (int i = 0; i < GetNBE(); i++)
      {
         num_bdr_elems_by_geom[GetBdrElementGeometry(i)]++;
      }
      Array<int> num_faces_by_geom(Geometry::NumGeom);
      num_faces_by_geom = 0;
      for (int i = 0; i < GetNFaces(); i++)
      {
         num_faces_by_geom[GetFaceGeometry(i)]++;
      }

      os << '\n'
         << "Number of vertices : " << GetNV() << '\n'
         << "Number of edges    : " << GetNEdges() << '\n'
         << "Number of faces    : " << GetNFaces() << "  --  ";
      PrintElementsByGeometry(Dim-1, num_faces_by_geom, os);
      os << '\n'
         << "Number of elements : " << GetNE() << "  --  ";
      PrintElementsByGeometry(Dim, num_elems_by_geom, os);
      os << '\n'
         << "Number of bdr elem : " << GetNBE() << "  --  ";
      PrintElementsByGeometry(Dim-1, num_bdr_elems_by_geom, os);
      os << '\n'
         << "Euler Number       : " << EulerNumber() << '\n'
         << "h_min              : " << h_min << '\n'
         << "h_max              : " << h_max << '\n'
         << "kappa_min          : " << kappa_min << '\n'
         << "kappa_max          : " << kappa_max << '\n';
   }
   os << '\n' << std::flush;
}

FiniteElement *Mesh::GetTransformationFEforElementType(Element::Type ElemType)
{
   switch (ElemType)
   {
      case Element::POINT :          return &PointFE;
      case Element::SEGMENT :        return &SegmentFE;
      case Element::TRIANGLE :       return &TriangleFE;
      case Element::QUADRILATERAL :  return &QuadrilateralFE;
      case Element::TETRAHEDRON :    return &TetrahedronFE;
      case Element::HEXAHEDRON :     return &HexahedronFE;
      case Element::WEDGE :          return &WedgeFE;
      case Element::PYRAMID :        return &PyramidFE;
      default:
         MFEM_ABORT("Unknown element type \"" << ElemType << "\"");
         break;
   }
   MFEM_ABORT("Unknown element type");
   return NULL;
}


void Mesh::GetElementTransformation(int i,
                                    IsoparametricTransformation *ElTr) const
{
   ElTr->Attribute = GetAttribute(i);
   ElTr->ElementNo = i;
   ElTr->ElementType = ElementTransformation::ELEMENT;
   ElTr->mesh = this;
   ElTr->Reset();
   if (Nodes == NULL)
   {
      GetPointMatrix(i, ElTr->GetPointMat());
      ElTr->SetFE(GetTransformationFEforElementType(GetElementType(i)));
   }
   else
   {
      DenseMatrix &pm = ElTr->GetPointMat();
      Array<int> vdofs;
      Nodes->FESpace()->GetElementVDofs(i, vdofs);
      Nodes->HostRead();
      const GridFunction &nodes = *Nodes;
      int n = vdofs.Size()/spaceDim;
      pm.SetSize(spaceDim, n);
      for (int k = 0; k < spaceDim; k++)
      {
         for (int j = 0; j < n; j++)
         {
            pm(k,j) = nodes(vdofs[n*k+j]);
         }
      }
      ElTr->SetFE(Nodes->FESpace()->GetFE(i));
   }
}

ElementTransformation *Mesh::GetTypicalElementTransformation()
{
   if (GetNE() > 0) { return GetElementTransformation(0); }

   Transformation.Attribute = -1;
   Transformation.ElementNo = -1;
   Transformation.ElementType = ElementTransformation::ELEMENT;
   Transformation.mesh = this;
   Transformation.Reset();
   const Geometry::Type geom = GetTypicalElementGeometry();
   if (Nodes == NULL)
   {
      Element::Type el_type = Element::TypeFromGeometry(geom);
      Transformation.SetFE(GetTransformationFEforElementType(el_type));
   }
   else
   {
      Transformation.SetFE(GetNodalFESpace()->GetTypicalFE());
   }
   Transformation.SetIdentityTransformation(geom);
   return &Transformation;
}

ElementTransformation *Mesh::GetElementTransformation(int i)
{
   GetElementTransformation(i, &Transformation);
   return &Transformation;
}

void Mesh::GetElementTransformation(int i, const Vector &nodes,
                                    IsoparametricTransformation *ElTr) const
{
   ElTr->Attribute = GetAttribute(i);
   ElTr->ElementNo = i;
   ElTr->ElementType = ElementTransformation::ELEMENT;
   ElTr->mesh = this;
   DenseMatrix &pm = ElTr->GetPointMat();
   ElTr->Reset();
   nodes.HostRead();
   if (Nodes == NULL)
   {
      MFEM_ASSERT(nodes.Size() == spaceDim*GetNV(), "");
      int       nv = elements[i]->GetNVertices();
      const int *v = elements[i]->GetVertices();
      int n = vertices.Size();
      pm.SetSize(spaceDim, nv);
      for (int k = 0; k < spaceDim; k++)
      {
         for (int j = 0; j < nv; j++)
         {
            pm(k, j) = nodes(k*n+v[j]);
         }
      }
      ElTr->SetFE(GetTransformationFEforElementType(GetElementType(i)));
   }
   else
   {
      MFEM_ASSERT(nodes.Size() == Nodes->Size(), "");
      Array<int> vdofs;
      Nodes->FESpace()->GetElementVDofs(i, vdofs);
      int n = vdofs.Size()/spaceDim;
      pm.SetSize(spaceDim, n);
      for (int k = 0; k < spaceDim; k++)
      {
         for (int j = 0; j < n; j++)
         {
            pm(k,j) = nodes(vdofs[n*k+j]);
         }
      }
      ElTr->SetFE(Nodes->FESpace()->GetFE(i));
   }
}

void Mesh::GetBdrElementTransformation(int i,
                                       IsoparametricTransformation* ElTr) const
{
   ElTr->Attribute = GetBdrAttribute(i);
   ElTr->ElementNo = i; // boundary element number
   ElTr->ElementType = ElementTransformation::BDR_ELEMENT;
   ElTr->mesh = this;
   DenseMatrix &pm = ElTr->GetPointMat();
   ElTr->Reset();
   if (Nodes == NULL)
   {
      GetBdrPointMatrix(i, pm);
      ElTr->SetFE(GetTransformationFEforElementType(GetBdrElementType(i)));
   }
   else
   {
      const FiniteElement *bdr_el = Nodes->FESpace()->GetBE(i);
      Nodes->HostRead();
      const GridFunction &nodes = *Nodes;
      if (bdr_el)
      {
         Array<int> vdofs;
         Nodes->FESpace()->GetBdrElementVDofs(i, vdofs);
         int n = vdofs.Size()/spaceDim;
         pm.SetSize(spaceDim, n);
         for (int k = 0; k < spaceDim; k++)
         {
            for (int j = 0; j < n; j++)
            {
               int idx = vdofs[n*k+j];
               pm(k,j) = nodes((idx<0)? -1-idx:idx);
            }
         }
         ElTr->SetFE(bdr_el);
      }
      else // L2 Nodes (e.g., periodic mesh)
      {
         int elem_id, face_info;
         GetBdrElementAdjacentElement(i, elem_id, face_info);
         Geometry::Type face_geom = GetBdrElementGeometry(i);
         face_info = EncodeFaceInfo(
                        DecodeFaceInfoLocalIndex(face_info),
                        Geometry::GetInverseOrientation(
                           face_geom, DecodeFaceInfoOrientation(face_info))
                     );

         IntegrationPointTransformation Loc1;
         GetLocalFaceTransformation(GetBdrElementType(i),
                                    GetElementType(elem_id),
                                    Loc1.Transf, face_info);
         const FiniteElement *face_el =
            Nodes->FESpace()->GetTraceElement(elem_id, face_geom);
         MFEM_VERIFY(dynamic_cast<const NodalFiniteElement*>(face_el),
                     "Mesh requires nodal Finite Element.");

         IntegrationRule eir(face_el->GetDof());
         Loc1.Transf.ElementNo = elem_id;
         Loc1.Transf.mesh = this;
         Loc1.Transf.ElementType = ElementTransformation::ELEMENT;
         Loc1.Transform(face_el->GetNodes(), eir);
         Nodes->GetVectorValues(Loc1.Transf, eir, pm);

         ElTr->SetFE(face_el);
      }
   }
}

ElementTransformation *Mesh::GetBdrElementTransformation(int i)
{
   GetBdrElementTransformation(i, &BdrTransformation);
   return &BdrTransformation;
}

void Mesh::GetFaceTransformation(int FaceNo,
                                 IsoparametricTransformation *FTr) const
{
   FTr->Attribute = (Dim == 1) ? 1 : faces[FaceNo]->GetAttribute();
   FTr->ElementNo = FaceNo;
   FTr->ElementType = ElementTransformation::FACE;
   FTr->mesh = this;
   DenseMatrix &pm = FTr->GetPointMat();
   FTr->Reset();
   if (Nodes == NULL)
   {
      const int *v = (Dim == 1) ? &FaceNo : faces[FaceNo]->GetVertices();
      const int nv = (Dim == 1) ? 1 : faces[FaceNo]->GetNVertices();
      pm.SetSize(spaceDim, nv);
      for (int i = 0; i < spaceDim; i++)
      {
         for (int j = 0; j < nv; j++)
         {
            pm(i, j) = vertices[v[j]](i);
         }
      }
      FTr->SetFE(GetTransformationFEforElementType(GetFaceElementType(FaceNo)));
   }
   else // curved mesh
   {
      const FiniteElement *face_el = Nodes->FESpace()->GetFaceElement(FaceNo);
      Nodes->HostRead();
      const GridFunction &nodes = *Nodes;
      if (face_el)
      {
         Array<int> vdofs;
         Nodes->FESpace()->GetFaceVDofs(FaceNo, vdofs);
         int n = vdofs.Size()/spaceDim;
         pm.SetSize(spaceDim, n);
         for (int i = 0; i < spaceDim; i++)
         {
            for (int j = 0; j < n; j++)
            {
               pm(i, j) = nodes(vdofs[n*i+j]);
            }
         }
         FTr->SetFE(face_el);
      }
      else // L2 Nodes (e.g., periodic mesh), go through the volume of Elem1
      {
         const FaceInfo &face_info = faces_info[FaceNo];
         Geometry::Type face_geom = GetFaceGeometry(FaceNo);
         Element::Type  face_type = GetFaceElementType(FaceNo);

         IntegrationPointTransformation Loc1;
         GetLocalFaceTransformation(face_type,
                                    GetElementType(face_info.Elem1No),
                                    Loc1.Transf, face_info.Elem1Inf);

         face_el = Nodes->FESpace()->GetTraceElement(face_info.Elem1No,
                                                     face_geom);
         MFEM_VERIFY(dynamic_cast<const NodalFiniteElement*>(face_el),
                     "Mesh requires nodal Finite Element.");

         IntegrationRule eir(face_el->GetDof());
         Loc1.Transf.ElementNo = face_info.Elem1No;
         Loc1.Transf.ElementType = ElementTransformation::ELEMENT;
         Loc1.Transf.mesh = this;
         Loc1.Transform(face_el->GetNodes(), eir);
         Nodes->GetVectorValues(Loc1.Transf, eir, pm);

         FTr->SetFE(face_el);
      }
   }
}

ElementTransformation *Mesh::GetFaceTransformation(int FaceNo)
{
   GetFaceTransformation(FaceNo, &FaceTransformation);
   return &FaceTransformation;
}

void Mesh::GetEdgeTransformation(int EdgeNo,
                                 IsoparametricTransformation *EdTr) const
{
   if (Dim == 2)
   {
      GetFaceTransformation(EdgeNo, EdTr);
      return;
   }
   if (Dim == 1)
   {
      mfem_error("Mesh::GetEdgeTransformation not defined in 1D \n");
   }

   EdTr->Attribute = 1;
   EdTr->ElementNo = EdgeNo;
   EdTr->ElementType = ElementTransformation::EDGE;
   EdTr->mesh = this;
   DenseMatrix &pm = EdTr->GetPointMat();
   EdTr->Reset();
   if (Nodes == NULL)
   {
      Array<int> v;
      GetEdgeVertices(EdgeNo, v);
      const int nv = 2;
      pm.SetSize(spaceDim, nv);
      for (int i = 0; i < spaceDim; i++)
      {
         for (int j = 0; j < nv; j++)
         {
            pm(i, j) = vertices[v[j]](i);
         }
      }
      EdTr->SetFE(GetTransformationFEforElementType(Element::SEGMENT));
   }
   else
   {
      const FiniteElement *edge_el = Nodes->FESpace()->GetEdgeElement(EdgeNo);
      Nodes->HostRead();
      const GridFunction &nodes = *Nodes;
      if (edge_el)
      {
         Array<int> vdofs;
         Nodes->FESpace()->GetEdgeVDofs(EdgeNo, vdofs);
         int n = vdofs.Size()/spaceDim;
         pm.SetSize(spaceDim, n);
         for (int i = 0; i < spaceDim; i++)
         {
            for (int j = 0; j < n; j++)
            {
               pm(i, j) = nodes(vdofs[n*i+j]);
            }
         }
         EdTr->SetFE(edge_el);
      }
      else
      {
         MFEM_ABORT("Not implemented.");
      }
   }
}

ElementTransformation *Mesh::GetEdgeTransformation(int EdgeNo)
{
   GetEdgeTransformation(EdgeNo, &EdgeTransformation);
   return &EdgeTransformation;
}


void Mesh::GetLocalPtToSegTransformation(
   IsoparametricTransformation &Transf, int i) const
{
   const IntegrationRule *SegVert;
   DenseMatrix &locpm = Transf.GetPointMat();
   Transf.Reset();

   Transf.SetFE(&PointFE);
   SegVert = Geometries.GetVertices(Geometry::SEGMENT);
   locpm.SetSize(1, 1);
   locpm(0, 0) = SegVert->IntPoint(i/64).x;
   //  (i/64) is the local face no. in the segment
   //  (i%64) is the orientation of the point (not used)
}

void Mesh::GetLocalSegToTriTransformation(
   IsoparametricTransformation &Transf, int i) const
{
   const int *tv, *so;
   const IntegrationRule *TriVert;
   DenseMatrix &locpm = Transf.GetPointMat();
   Transf.Reset();

   Transf.SetFE(&SegmentFE);
   tv = tri_t::Edges[i/64];  //  (i/64) is the local face no. in the triangle
   so = seg_t::Orient[i%64]; //  (i%64) is the orientation of the segment
   TriVert = Geometries.GetVertices(Geometry::TRIANGLE);
   locpm.SetSize(2, 2);
   for (int j = 0; j < 2; j++)
   {
      locpm(0, so[j]) = TriVert->IntPoint(tv[j]).x;
      locpm(1, so[j]) = TriVert->IntPoint(tv[j]).y;
   }
}

void Mesh::GetLocalSegToQuadTransformation(
   IsoparametricTransformation &Transf, int i) const
{
   const int *qv, *so;
   const IntegrationRule *QuadVert;
   DenseMatrix &locpm = Transf.GetPointMat();
   Transf.Reset();

   Transf.SetFE(&SegmentFE);
   qv = quad_t::Edges[i/64]; //  (i/64) is the local face no. in the quad
   so = seg_t::Orient[i%64]; //  (i%64) is the orientation of the segment
   QuadVert = Geometries.GetVertices(Geometry::SQUARE);
   locpm.SetSize(2, 2);
   for (int j = 0; j < 2; j++)
   {
      locpm(0, so[j]) = QuadVert->IntPoint(qv[j]).x;
      locpm(1, so[j]) = QuadVert->IntPoint(qv[j]).y;
   }
}

void Mesh::GetLocalTriToTetTransformation(
   IsoparametricTransformation &Transf, int i) const
{
   DenseMatrix &locpm = Transf.GetPointMat();
   Transf.Reset();

   Transf.SetFE(&TriangleFE);
   //  (i/64) is the local face no. in the tet
   const int *tv = tet_t::FaceVert[i/64];
   //  (i%64) is the orientation of the tetrahedron face
   //         w.r.t. the face element
   const int *to = tri_t::Orient[i%64];
   const IntegrationRule *TetVert =
      Geometries.GetVertices(Geometry::TETRAHEDRON);
   locpm.SetSize(3, 3);
   for (int j = 0; j < 3; j++)
   {
      const IntegrationPoint &vert = TetVert->IntPoint(tv[to[j]]);
      locpm(0, j) = vert.x;
      locpm(1, j) = vert.y;
      locpm(2, j) = vert.z;
   }
}

void Mesh::GetLocalTriToWdgTransformation(
   IsoparametricTransformation &Transf, int i) const
{
   DenseMatrix &locpm = Transf.GetPointMat();
   Transf.Reset();

   Transf.SetFE(&TriangleFE);
   //  (i/64) is the local face no. in the pri
   MFEM_VERIFY(i < 128, "Local face index " << i/64
               << " is not a triangular face of a wedge.");
   const int *pv = pri_t::FaceVert[i/64];
   //  (i%64) is the orientation of the wedge face
   //         w.r.t. the face element
   const int *to = tri_t::Orient[i%64];
   const IntegrationRule *PriVert =
      Geometries.GetVertices(Geometry::PRISM);
   locpm.SetSize(3, 3);
   for (int j = 0; j < 3; j++)
   {
      const IntegrationPoint &vert = PriVert->IntPoint(pv[to[j]]);
      locpm(0, j) = vert.x;
      locpm(1, j) = vert.y;
      locpm(2, j) = vert.z;
   }
}

void Mesh::GetLocalTriToPyrTransformation(
   IsoparametricTransformation &Transf, int i) const
{
   DenseMatrix &locpm = Transf.GetPointMat();

   Transf.SetFE(&TriangleFE);
   //  (i/64) is the local face no. in the pyr
   MFEM_VERIFY(i >= 64, "Local face index " << i/64
               << " is not a triangular face of a pyramid.");
   const int *pv = pyr_t::FaceVert[i/64];
   //  (i%64) is the orientation of the pyramid face
   //         w.r.t. the face element
   const int *to = tri_t::Orient[i%64];
   const IntegrationRule *PyrVert =
      Geometries.GetVertices(Geometry::PYRAMID);
   locpm.SetSize(3, 3);
   for (int j = 0; j < 3; j++)
   {
      const IntegrationPoint &vert = PyrVert->IntPoint(pv[to[j]]);
      locpm(0, j) = vert.x;
      locpm(1, j) = vert.y;
      locpm(2, j) = vert.z;
   }
}

void Mesh::GetLocalQuadToHexTransformation(
   IsoparametricTransformation &Transf, int i) const
{
   DenseMatrix &locpm = Transf.GetPointMat();
   Transf.Reset();

   Transf.SetFE(&QuadrilateralFE);
   //  (i/64) is the local face no. in the hex
   const int *hv = hex_t::FaceVert[i/64];
   //  (i%64) is the orientation of the quad
   const int *qo = quad_t::Orient[i%64];
   const IntegrationRule *HexVert = Geometries.GetVertices(Geometry::CUBE);
   locpm.SetSize(3, 4);
   for (int j = 0; j < 4; j++)
   {
      const IntegrationPoint &vert = HexVert->IntPoint(hv[qo[j]]);
      locpm(0, j) = vert.x;
      locpm(1, j) = vert.y;
      locpm(2, j) = vert.z;
   }
}

void Mesh::GetLocalQuadToWdgTransformation(
   IsoparametricTransformation &Transf, int i) const
{
   DenseMatrix &locpm = Transf.GetPointMat();
   Transf.Reset();

   Transf.SetFE(&QuadrilateralFE);
   //  (i/64) is the local face no. in the pri
   MFEM_VERIFY(i >= 128, "Local face index " << i/64
               << " is not a quadrilateral face of a wedge.");
   const int *pv = pri_t::FaceVert[i/64];
   //  (i%64) is the orientation of the quad
   const int *qo = quad_t::Orient[i%64];
   const IntegrationRule *PriVert = Geometries.GetVertices(Geometry::PRISM);
   locpm.SetSize(3, 4);
   for (int j = 0; j < 4; j++)
   {
      const IntegrationPoint &vert = PriVert->IntPoint(pv[qo[j]]);
      locpm(0, j) = vert.x;
      locpm(1, j) = vert.y;
      locpm(2, j) = vert.z;
   }
}

void Mesh::GetLocalQuadToPyrTransformation(
   IsoparametricTransformation &Transf, int i) const
{
   DenseMatrix &locpm = Transf.GetPointMat();

   Transf.SetFE(&QuadrilateralFE);
   //  (i/64) is the local face no. in the pyr
   MFEM_VERIFY(i < 64, "Local face index " << i/64
               << " is not a quadrilateral face of a pyramid.");
   const int *pv = pyr_t::FaceVert[i/64];
   //  (i%64) is the orientation of the quad
   const int *qo = quad_t::Orient[i%64];
   const IntegrationRule *PyrVert = Geometries.GetVertices(Geometry::PYRAMID);
   locpm.SetSize(3, 4);
   for (int j = 0; j < 4; j++)
   {
      const IntegrationPoint &vert = PyrVert->IntPoint(pv[qo[j]]);
      locpm(0, j) = vert.x;
      locpm(1, j) = vert.y;
      locpm(2, j) = vert.z;
   }
}

const GeometricFactors* Mesh::GetGeometricFactors(const IntegrationRule& ir,
                                                  const int flags,
                                                  MemoryType d_mt)
{
   for (int i = 0; i < geom_factors.Size(); i++)
   {
      GeometricFactors *gf = geom_factors[i];
      if (gf->IntRule == &ir && (gf->computed_factors & flags) == flags)
      {
         return gf;
      }
   }

   this->EnsureNodes();

   GeometricFactors *gf = new GeometricFactors(this, ir, flags, d_mt);
   geom_factors.Append(gf);
   return gf;
}

const FaceGeometricFactors* Mesh::GetFaceGeometricFactors(
   const IntegrationRule& ir,
   const int flags, FaceType type, MemoryType d_mt)
{
   for (int i = 0; i < face_geom_factors.Size(); i++)
   {
      FaceGeometricFactors *gf = face_geom_factors[i];
      if (gf->IntRule == &ir && (gf->computed_factors & flags) == flags &&
          gf->type==type)
      {
         return gf;
      }
   }

   this->EnsureNodes();

   FaceGeometricFactors *gf = new FaceGeometricFactors(this, ir, flags, type,
                                                       d_mt);
   face_geom_factors.Append(gf);
   return gf;
}

const Array<int>& Mesh::GetBdrFaceAttributes() const
{
   if (bdr_face_attrs_cache.Size() == 0)
   {
      std::unordered_map<int, int> f_to_be;
      for (int i = 0; i < GetNBE(); ++i)
      {
         const int f = GetBdrElementFaceIndex(i);
         f_to_be[f] = i;
      }
      const int nf_bdr = GetNFbyType(FaceType::Boundary);
      // MFEM_VERIFY(size_t(nf_bdr) == f_to_be.size(), "Incompatible sizes");
      bdr_face_attrs_cache.SetSize(nf_bdr);
      int f_ind = 0;
      const int nf = GetNumFaces();
      for (int f = 0; f < nf; ++f)
      {
         if (!GetFaceInformation(f).IsOfFaceType(FaceType::Boundary))
         {
            continue;
         }
         int attribute = -1; // default value
         auto iter = f_to_be.find(f);
         if (iter != f_to_be.end())
         {
            const int be = iter->second;
            attribute = GetBdrAttribute(be);
         }
         else
         {
            // If a boundary face does not correspond to the a boundary element,
            // we assign it the default attribute of -1.
         }
         bdr_face_attrs_cache[f_ind] = attribute;
         ++f_ind;
      }
   }
   return bdr_face_attrs_cache;
}

const Array<int>& Mesh::GetElementAttributes() const
{
   if (elem_attrs_cache.Size() == 0)
   {
      // re-compute cache
      elem_attrs_cache.SetSize(GetNE());
      elem_attrs_cache.HostWrite();
      for (int i = 0; i < GetNE(); ++i)
      {
         elem_attrs_cache[i] = GetAttribute(i);
         MFEM_ASSERT(elem_attrs_cache[i] > 0,
                     "Negative attribute on element " << i);
      }
   }
   return elem_attrs_cache;
}

void Mesh::ComputeFaceInfo(FaceType ftype) const
{
   auto &fidcs = face_indices[static_cast<int>(ftype)];
   auto &ifidcs = inv_face_indices[static_cast<int>(ftype)];
   fidcs.SetSize(GetNFbyType(ftype));
   fidcs.HostWrite();
   ifidcs.reserve(fidcs.Size());
   int f_idx = 0;
   for (int i = 0; i < GetNumFacesWithGhost(); ++i)
   {
      const FaceInformation face = GetFaceInformation(i);
      if (face.IsNonconformingCoarse() || !face.IsOfFaceType(ftype))
      {
         continue;
      }
      fidcs[f_idx] = i;
      ifidcs[i] = f_idx;
      ++f_idx;
   }
}

const Array<int> &Mesh::GetFaceIndices(FaceType ftype) const
{
   if (face_indices[static_cast<int>(ftype)].Size() == 0)
   {
      ComputeFaceInfo(ftype);
   }
   return face_indices[static_cast<int>(ftype)];
}

const std::unordered_map<int, int> &
Mesh::GetInvFaceIndices(FaceType ftype) const
{
   if (inv_face_indices[static_cast<int>(ftype)].empty())
   {
      ComputeFaceInfo(ftype);
   }
   return inv_face_indices[static_cast<int>(ftype)];
}

void Mesh::DeleteGeometricFactors()
{
   for (int i = 0; i < geom_factors.Size(); i++)
   {
      delete geom_factors[i];
   }
   geom_factors.SetSize(0);
   for (int i = 0; i < face_geom_factors.Size(); i++)
   {
      delete face_geom_factors[i];
   }
   face_geom_factors.SetSize(0);

   ++nodes_sequence;
}

void Mesh::GetLocalFaceTransformation(int face_type, int elem_type,
                                      IsoparametricTransformation &Transf,
                                      int info) const
{
   switch (face_type)
   {
      case Element::POINT:
         GetLocalPtToSegTransformation(Transf, info);
         break;

      case Element::SEGMENT:
         if (elem_type == Element::TRIANGLE)
         {
            GetLocalSegToTriTransformation(Transf, info);
         }
         else
         {
            MFEM_ASSERT(elem_type == Element::QUADRILATERAL, "");
            GetLocalSegToQuadTransformation(Transf, info);
         }
         break;

      case Element::TRIANGLE:
         if (elem_type == Element::TETRAHEDRON)
         {
            GetLocalTriToTetTransformation(Transf, info);
         }
         else if (elem_type == Element::WEDGE)
         {
            GetLocalTriToWdgTransformation(Transf, info);
         }
         else if (elem_type == Element::PYRAMID)
         {
            GetLocalTriToPyrTransformation(Transf, info);
         }
         else
         {
            MFEM_ABORT("Mesh::GetLocalFaceTransformation not defined for "
                       "face type " << face_type
                       << " and element type " << elem_type << "\n");
         }
         break;

      case Element::QUADRILATERAL:
         if (elem_type == Element::HEXAHEDRON)
         {
            GetLocalQuadToHexTransformation(Transf, info);
         }
         else if (elem_type == Element::WEDGE)
         {
            GetLocalQuadToWdgTransformation(Transf, info);
         }
         else if (elem_type == Element::PYRAMID)
         {
            GetLocalQuadToPyrTransformation(Transf, info);
         }
         else
         {
            MFEM_ABORT("Mesh::GetLocalFaceTransformation not defined for "
                       "face type " << face_type
                       << " and element type " << elem_type << "\n");
         }
         break;
   }
}

FaceElementTransformations *Mesh::GetFaceElementTransformations(int FaceNo,
                                                                int mask)
{
   GetFaceElementTransformations(FaceNo, FaceElemTr, Transformation,
                                 Transformation2, mask);
   return &FaceElemTr;
}

void Mesh::GetFaceElementTransformations(int FaceNo,
                                         FaceElementTransformations &FElTr,
                                         IsoparametricTransformation &ElTr1,
                                         IsoparametricTransformation &ElTr2,
                                         int mask) const
{
   const FaceInfo &face_info = faces_info[FaceNo];

   int cmask = 0;
   FElTr.SetConfigurationMask(cmask);
   FElTr.Elem1 = NULL;
   FElTr.Elem2 = NULL;

   // setup the transformation for the first element
   FElTr.Elem1No = face_info.Elem1No;
   if (mask & FaceElementTransformations::HAVE_ELEM1)
   {
      GetElementTransformation(FElTr.Elem1No, &ElTr1);
      FElTr.Elem1 = &ElTr1;
      cmask |= 1;
   }

   //  setup the transformation for the second element
   //     return NULL in the Elem2 field if there's no second element, i.e.
   //     the face is on the "boundary"
   FElTr.Elem2No = face_info.Elem2No;
   if ((mask & FaceElementTransformations::HAVE_ELEM2) &&
       FElTr.Elem2No >= 0)
   {
#ifdef MFEM_DEBUG
      if (NURBSext && (mask & FaceElementTransformations::HAVE_ELEM1))
      { MFEM_ABORT("NURBS mesh not supported!"); }
#endif
      GetElementTransformation(FElTr.Elem2No, &ElTr2);
      FElTr.Elem2 = &ElTr2;
      cmask |= 2;
   }

   // setup the face transformation
   if (mask & FaceElementTransformations::HAVE_FACE)
   {
      GetFaceTransformation(FaceNo, &FElTr);
      cmask |= 16;
   }
   else
   {
      FElTr.SetGeometryType(GetFaceGeometry(FaceNo));
   }

   // setup Loc1 & Loc2
   int face_type = GetFaceElementType(FaceNo);
   if (mask & FaceElementTransformations::HAVE_LOC1)
   {
      int elem_type = GetElementType(face_info.Elem1No);
      GetLocalFaceTransformation(face_type, elem_type,
                                 FElTr.Loc1.Transf, face_info.Elem1Inf);
      cmask |= 4;
   }
   if ((mask & FaceElementTransformations::HAVE_LOC2) &&
       FElTr.Elem2No >= 0)
   {
      int elem_type = GetElementType(face_info.Elem2No);
      GetLocalFaceTransformation(face_type, elem_type,
                                 FElTr.Loc2.Transf, face_info.Elem2Inf);

      // NC meshes: prepend slave edge/face transformation to Loc2
      if (Nonconforming() && IsSlaveFace(face_info))
      {
         ApplyLocalSlaveTransformation(FElTr, face_info, false);
      }
      cmask |= 8;
   }

   FElTr.SetConfigurationMask(cmask);

   // This check can be useful for internal debugging, however it will fail on
   // periodic boundary faces, so we keep it disabled in general.
#if 0
#ifdef MFEM_DEBUG
   real_t dist = FElTr.CheckConsistency();
   if (dist >= 1e-12)
   {
      mfem::out << "\nInternal error: face id = " << FaceNo
                << ", dist = " << dist << '\n';
      FElTr.CheckConsistency(1); // print coordinates
      MFEM_ABORT("internal error");
   }
#endif
#endif
}

FaceElementTransformations *Mesh::GetInteriorFaceTransformations(int FaceNo)
{
   GetInteriorFaceTransformations(FaceNo, FaceElemTr, Transformation,
                                  Transformation2);
   return (FaceElemTr.geom == Geometry::INVALID) ? nullptr : &FaceElemTr;
}

void Mesh::GetInteriorFaceTransformations(int FaceNo,
                                          FaceElementTransformations &FElTr,
                                          IsoparametricTransformation &ElTr1,
                                          IsoparametricTransformation &ElTr2) const
{
   if (faces_info[FaceNo].Elem2No < 0)
   {
      FElTr.SetGeometryType(Geometry::INVALID);
      return;
   }
   GetFaceElementTransformations(FaceNo, FElTr, ElTr1, ElTr2);
}

FaceElementTransformations *Mesh::GetBdrFaceTransformations(int BdrElemNo)
{
   GetBdrFaceTransformations(BdrElemNo, FaceElemTr, Transformation,
                             Transformation2);
   return (FaceElemTr.geom == Geometry::INVALID) ? nullptr : &FaceElemTr;
}

void Mesh::GetBdrFaceTransformations(int BdrElemNo,
                                     FaceElementTransformations &FElTr,
                                     IsoparametricTransformation &ElTr1,
                                     IsoparametricTransformation &ElTr2) const
{
   // Check if the face is interior, shared, or nonconforming.
   int fn = GetBdrElementFaceIndex(BdrElemNo);
   if (FaceIsTrueInterior(fn) || faces_info[fn].NCFace >= 0)
   {
      FElTr.SetGeometryType(Geometry::INVALID);
      return;
   }
   GetFaceElementTransformations(fn, FElTr, ElTr1, ElTr2, 21);
   FElTr.Attribute = boundary[BdrElemNo]->GetAttribute();
   FElTr.ElementNo = BdrElemNo;
   FElTr.ElementType = ElementTransformation::BDR_FACE;
   FElTr.mesh = this;
}

bool Mesh::IsSlaveFace(const FaceInfo &fi) const
{
   return fi.NCFace >= 0 && nc_faces_info[fi.NCFace].Slave;
}

void Mesh::ApplyLocalSlaveTransformation(FaceElementTransformations &FT,
                                         const FaceInfo &fi, bool is_ghost) const
{
#ifdef MFEM_THREAD_SAFE
   DenseMatrix composition;
#else
   static DenseMatrix composition;
#endif
   MFEM_ASSERT(fi.NCFace >= 0, "");
   MFEM_ASSERT(nc_faces_info[fi.NCFace].Slave, "internal error");
   if (!is_ghost)
   {
      // side 1 -> child side, side 2 -> parent side
      IsoparametricTransformation &LT = FT.Loc2.Transf;
      LT.Transform(*nc_faces_info[fi.NCFace].PointMatrix, composition);
      // In 2D, we need to flip the point matrix since it is aligned with the
      // parent side.
      if (Dim == 2)
      {
         // swap points (columns) 0 and 1
         std::swap(composition(0,0), composition(0,1));
         std::swap(composition(1,0), composition(1,1));
      }
      LT.SetPointMat(composition);
   }
   else // is_ghost == true
   {
      // side 1 -> parent side, side 2 -> child side
      IsoparametricTransformation &LT = FT.Loc1.Transf;
      LT.Transform(*nc_faces_info[fi.NCFace].PointMatrix, composition);
      // In 2D, there is no need to flip the point matrix since it is already
      // aligned with the parent side, see also ParNCMesh::GetFaceNeighbors.
      // In 3D the point matrix was flipped during construction in
      // ParNCMesh::GetFaceNeighbors and due to that it is already aligned with
      // the parent side.
      LT.SetPointMat(composition);
   }
}

Mesh::FaceInformation Mesh::GetFaceInformation(int f) const
{
   FaceInformation face;
   int e1, e2;
   int inf1, inf2;
   int ncface;
   GetFaceElements(f, &e1, &e2);
   GetFaceInfos(f, &inf1, &inf2, &ncface);
   face.element[0].index = e1;
   face.element[0].location = ElementLocation::Local;
   face.element[0].orientation = inf1%64;
   face.element[0].local_face_id = inf1/64;
   face.element[1].local_face_id = inf2/64;
   face.ncface = ncface;
   face.point_matrix = nullptr;
   // The following figures out face.location, face.conformity,
   // face.element[1].index, and face.element[1].orientation.
   if (f < GetNumFaces()) // Non-ghost face
   {
      if (e2>=0)
      {
         if (ncface==-1)
         {
            face.tag = FaceInfoTag::LocalConforming;
            face.topology = FaceTopology::Conforming;
            face.element[1].location = ElementLocation::Local;
            face.element[0].conformity = ElementConformity::Coincident;
            face.element[1].conformity = ElementConformity::Coincident;
            face.element[1].index = e2;
            face.element[1].orientation = inf2%64;
         }
         else // ncface >= 0
         {
            face.tag = FaceInfoTag::LocalSlaveNonconforming;
            face.topology = FaceTopology::Nonconforming;
            face.element[1].location = ElementLocation::Local;
            face.element[0].conformity = ElementConformity::Coincident;
            face.element[1].conformity = ElementConformity::Superset;
            face.element[1].index = e2;
            MFEM_ASSERT(inf2%64==0, "unexpected slave face orientation.");
            face.element[1].orientation = inf2%64;
            face.point_matrix = nc_faces_info[ncface].PointMatrix;
         }
      }
      else // e2<0
      {
         if (ncface==-1)
         {
            if (inf2<0)
            {
               face.tag = FaceInfoTag::Boundary;
               face.topology = FaceTopology::Boundary;
               face.element[1].location = ElementLocation::NA;
               face.element[0].conformity = ElementConformity::Coincident;
               face.element[1].conformity = ElementConformity::NA;
               face.element[1].index = -1;
               face.element[1].orientation = -1;
            }
            else // inf2 >= 0
            {
               face.tag = FaceInfoTag::SharedConforming;
               face.topology = FaceTopology::Conforming;
               face.element[0].conformity = ElementConformity::Coincident;
               face.element[1].conformity = ElementConformity::Coincident;
               face.element[1].location = ElementLocation::FaceNbr;
               face.element[1].index = -1 - e2;
               face.element[1].orientation = inf2%64;
            }
         }
         else // ncface >= 0
         {
            if (inf2 < 0)
            {
               face.tag = FaceInfoTag::MasterNonconforming;
               face.topology = FaceTopology::Nonconforming;
               face.element[1].location = ElementLocation::NA;
               face.element[0].conformity = ElementConformity::Coincident;
               face.element[1].conformity = ElementConformity::Subset;
               face.element[1].index = -1;
               face.element[1].orientation = -1;
            }
            else
            {
               face.tag = FaceInfoTag::SharedSlaveNonconforming;
               face.topology = FaceTopology::Nonconforming;
               face.element[1].location = ElementLocation::FaceNbr;
               face.element[0].conformity = ElementConformity::Coincident;
               face.element[1].conformity = ElementConformity::Superset;
               face.element[1].index = -1 - e2;
               face.element[1].orientation = inf2%64;
            }
            face.point_matrix = nc_faces_info[ncface].PointMatrix;
         }
      }
   }
   else // Ghost face
   {
      if (e1==-1)
      {
         face.tag = FaceInfoTag::GhostMaster;
         face.topology = FaceTopology::NA;
         face.element[1].location = ElementLocation::NA;
         face.element[0].conformity = ElementConformity::NA;
         face.element[1].conformity = ElementConformity::NA;
         face.element[1].index = -1;
         face.element[1].orientation = -1;
      }
      else
      {
         face.tag = FaceInfoTag::GhostSlave;
         face.topology = FaceTopology::Nonconforming;
         face.element[1].location = ElementLocation::FaceNbr;
         face.element[0].conformity = ElementConformity::Superset;
         face.element[1].conformity = ElementConformity::Coincident;
         face.element[1].index = -1 - e2;
         face.element[1].orientation = inf2%64;
         face.point_matrix = nc_faces_info[ncface].PointMatrix;
      }
   }
   return face;
}

Mesh::FaceInformation::operator Mesh::FaceInfo() const
{
   FaceInfo res {-1, -1, -1, -1, -1};
   switch (tag)
   {
      case FaceInfoTag::LocalConforming:
         res.Elem1No = element[0].index;
         res.Elem2No = element[1].index;
         res.Elem1Inf = element[0].orientation + element[0].local_face_id*64;
         res.Elem2Inf = element[1].orientation + element[1].local_face_id*64;
         res.NCFace = ncface;
         break;
      case FaceInfoTag::LocalSlaveNonconforming:
         res.Elem1No = element[0].index;
         res.Elem2No = element[1].index;
         res.Elem1Inf = element[0].orientation + element[0].local_face_id*64;
         res.Elem2Inf = element[1].orientation + element[1].local_face_id*64;
         res.NCFace = ncface;
         break;
      case FaceInfoTag::Boundary:
         res.Elem1No = element[0].index;
         res.Elem1Inf = element[0].orientation + element[0].local_face_id*64;
         break;
      case FaceInfoTag::SharedConforming:
         res.Elem1No = element[0].index;
         res.Elem2No = -1 - element[1].index;
         res.Elem1Inf = element[0].orientation + element[0].local_face_id*64;
         res.Elem2Inf = element[1].orientation + element[1].local_face_id*64;
         break;
      case FaceInfoTag::MasterNonconforming:
         res.Elem1No = element[0].index;
         res.Elem1Inf = element[0].orientation + element[0].local_face_id*64;
         break;
      case FaceInfoTag::SharedSlaveNonconforming:
         res.Elem1No = element[0].index;
         res.Elem2No = -1 - element[1].index;
         res.Elem1Inf = element[0].orientation + element[0].local_face_id*64;
         res.Elem2Inf = element[1].orientation + element[1].local_face_id*64;
         break;
      case FaceInfoTag::GhostMaster:
         break;
      case FaceInfoTag::GhostSlave:
         res.Elem1No = element[0].index;
         res.Elem2No = -1 - element[1].index;
         res.Elem1Inf = element[0].orientation + element[0].local_face_id*64;
         res.Elem2Inf = element[1].orientation + element[1].local_face_id*64;
         break;
   }
   return res;
}

std::ostream &operator<<(std::ostream &os, const Mesh::FaceInformation& info)
{
   os << "face topology=";
   switch (info.topology)
   {
      case Mesh::FaceTopology::Boundary:
         os << "Boundary";
         break;
      case Mesh::FaceTopology::Conforming:
         os << "Conforming";
         break;
      case Mesh::FaceTopology::Nonconforming:
         os << "Non-conforming";
         break;
      case Mesh::FaceTopology::NA:
         os << "NA";
         break;
   }
   os << '\n';
   os << "element[0].location=";
   switch (info.element[0].location)
   {
      case Mesh::ElementLocation::Local:
         os << "Local";
         break;
      case Mesh::ElementLocation::FaceNbr:
         os << "FaceNbr";
         break;
      case Mesh::ElementLocation::NA:
         os << "NA";
         break;
   }
   os << '\n';
   os << "element[1].location=";
   switch (info.element[1].location)
   {
      case Mesh::ElementLocation::Local:
         os << "Local";
         break;
      case Mesh::ElementLocation::FaceNbr:
         os << "FaceNbr";
         break;
      case Mesh::ElementLocation::NA:
         os << "NA";
         break;
   }
   os << '\n';
   os << "element[0].conformity=";
   switch (info.element[0].conformity)
   {
      case Mesh::ElementConformity::Coincident:
         os << "Coincident";
         break;
      case Mesh::ElementConformity::Superset:
         os << "Superset";
         break;
      case Mesh::ElementConformity::Subset:
         os << "Subset";
         break;
      case Mesh::ElementConformity::NA:
         os << "NA";
         break;
   }
   os << '\n';
   os << "element[1].conformity=";
   switch (info.element[1].conformity)
   {
      case Mesh::ElementConformity::Coincident:
         os << "Coincident";
         break;
      case Mesh::ElementConformity::Superset:
         os << "Superset";
         break;
      case Mesh::ElementConformity::Subset:
         os << "Subset";
         break;
      case Mesh::ElementConformity::NA:
         os << "NA";
         break;
   }
   os << '\n';
   os << "element[0].index=" << info.element[0].index << '\n'
      << "element[1].index=" << info.element[1].index << '\n'
      << "element[0].local_face_id=" << info.element[0].local_face_id << '\n'
      << "element[1].local_face_id=" << info.element[1].local_face_id << '\n'
      << "element[0].orientation=" << info.element[0].orientation << '\n'
      << "element[1].orientation=" << info.element[1].orientation << '\n'
      << "ncface=" << info.ncface << std::endl;
   return os;
}

void Mesh::GetFaceElements(int Face, int *Elem1, int *Elem2) const
{
   *Elem1 = faces_info[Face].Elem1No;
   *Elem2 = faces_info[Face].Elem2No;
}

void Mesh::GetFaceInfos(int Face, int *Inf1, int *Inf2) const
{
   *Inf1 = faces_info[Face].Elem1Inf;
   *Inf2 = faces_info[Face].Elem2Inf;
}

void Mesh::GetFaceInfos(int Face, int *Inf1, int *Inf2, int *NCFace) const
{
   *Inf1   = faces_info[Face].Elem1Inf;
   *Inf2   = faces_info[Face].Elem2Inf;
   *NCFace = faces_info[Face].NCFace;
}

Geometry::Type Mesh::GetFaceGeometry(int Face) const
{
   switch (Dim)
   {
      case 1: return Geometry::POINT;
      case 2: return Geometry::SEGMENT;
      case 3:
         if (Face < NumOfFaces) // local (non-ghost) face
         {
            return faces[Face]->GetGeometryType();
         }
         // ghost face
         const int nc_face_id = faces_info[Face].NCFace;

         MFEM_ASSERT(nc_face_id >= 0, "parent ghost faces are not supported");
         return faces[nc_faces_info[nc_face_id].MasterFace]->GetGeometryType();
   }
   return Geometry::INVALID;
}

Geometry::Type Mesh::GetTypicalFaceGeometry() const
{
   Geometry::Type elem_geom = GetTypicalElementGeometry();
   switch (elem_geom)
   {
      case Geometry::SEGMENT: return Geometry::POINT;
      case Geometry::TRIANGLE: return Geometry::SEGMENT;
      case Geometry::SQUARE: return Geometry::SEGMENT;
      case Geometry::TETRAHEDRON: return Geometry::TRIANGLE;
      case Geometry::CUBE: return Geometry::SQUARE;
      case Geometry::PRISM: return Geometry::TRIANGLE;
      case Geometry::PYRAMID: return Geometry::TRIANGLE;
      default: return Geometry::INVALID;
   }
}

Element::Type Mesh::GetFaceElementType(int Face) const
{
   return (Dim == 1) ? Element::POINT : faces[Face]->GetType();
}

Array<int> Mesh::GetFaceToBdrElMap() const
{
   Array<int> face_to_be(Dim == 2 ? NumOfEdges : NumOfFaces);
   face_to_be = -1;
   for (int i = 0; i < NumOfBdrElements; i++)
   {
      face_to_be[GetBdrElementFaceIndex(i)] = i;
   }
   return face_to_be;
}

Geometry::Type Mesh::GetTypicalElementGeometry() const
{
   if (GetNE() > 0) { return GetElementGeometry(0); }

   const int dim = Dimension();
   if (dim == 1)
   {
      return Geometry::SEGMENT;
   }
   Geometry::Type geom = Geometry::INVALID;
   if (dim == 2)
   {
      geom = ((meshgen & 1) ? Geometry::TRIANGLE :
              ((meshgen & 2) ? Geometry::SQUARE : Geometry::INVALID));
   }
   else if (dim == 3)
   {
      geom = ((meshgen & 1) ? Geometry::TETRAHEDRON :
              ((meshgen & 2) ? Geometry::CUBE :
               ((meshgen & 4) ? Geometry::PRISM :
                ((meshgen & 8) ? Geometry::PYRAMID : Geometry::INVALID))));
   }
   MFEM_VERIFY(geom != Geometry::INVALID,
               "Could not determine a typical element Geometry!");
   return geom;
}


void Mesh::GetExteriorFaceMarker(Array<int> & face_marker) const
{
   const int num_faces = GetNumFaces();

   face_marker.SetSize(num_faces);

   for (int f = 0; f < num_faces; f++)
   {
      if (FaceIsTrueInterior(f))
      {
         face_marker[f] = 0;
      }
      else
      {
         face_marker[f] = 1;
      }
   }
}

void Mesh::UnmarkInternalBoundaries(Array<int> &bdr_marker, bool excl) const
{
   const int max_bdr_attr = bdr_attributes.Max();

   MFEM_VERIFY(bdr_marker.Size() >= max_bdr_attr,
               "bdr_marker must be at least bdr_attriburtes.Max() in length");

   Array<bool> interior_bdr(max_bdr_attr); interior_bdr = false;
   Array<bool> exterior_bdr(max_bdr_attr); exterior_bdr = false;

   // Identify attributes which contain interior faces and those which
   // contain exterior faces.
   for (int be = 0; be < boundary.Size(); be++)
   {
      const int bea = boundary[be]->GetAttribute();

      if (bdr_marker[bea-1] != 0)
      {
         const int f = be_to_face[be];

         if (FaceIsTrueInterior(f))
         {
            interior_bdr[bea-1] = true;
         }
         else
         {
            exterior_bdr[bea-1] = true;
         }
      }
   }

   // Unmark attributes which are currently marked, contain interior faces,
   // and satisfy the appropriate exclusivity requirement.
   for (int b = 0; b < max_bdr_attr; b++)
   {
      if (bdr_marker[b] != 0 && interior_bdr[b])
      {
         if (!excl || !exterior_bdr[b])
         {
            bdr_marker[b] = 0;
         }
      }
   }
}

void Mesh::UnmarkNamedBoundaries(const std::string &set_name,
                                 Array<int> &bdr_marker) const
{
   const int max_bdr_attr = bdr_attributes.Max();

   MFEM_VERIFY(bdr_attribute_sets.AttributeSetExists(set_name),
               "Named set is not defined in this mesh!");
   MFEM_VERIFY(bdr_marker.Size() >= bdr_attributes.Max(),
               "bdr_marker must be at least bdr_attriburtes.Max() in length");

   Array<int> set_marker = bdr_attribute_sets.GetAttributeSetMarker(set_name);

   for (int b = 0; b < max_bdr_attr; b++)
   {
      if (set_marker[b])
      {
         bdr_marker[b] = 0;
      }
   }
}

void Mesh::MarkExternalBoundaries(Array<int> &bdr_marker, bool excl) const
{
   const int max_bdr_attr = bdr_attributes.Max();

   MFEM_VERIFY(bdr_marker.Size() >= max_bdr_attr,
               "bdr_marker must be at least bdr_attriburtes.Max() in length");

   Array<bool> interior_bdr(max_bdr_attr); interior_bdr = false;
   Array<bool> exterior_bdr(max_bdr_attr); exterior_bdr = false;

   // Mark boundary attributes containing exterior faces while keeping track of
   // those which also contain interior faces.
   for (int be = 0; be < boundary.Size(); be++)
   {
      const int bea = boundary[be]->GetAttribute();

      const int f = be_to_face[be];

      if (FaceIsTrueInterior(f))
      {
         interior_bdr[bea-1] = true;
      }
      else
      {
         exterior_bdr[bea-1] = true;
      }
   }

   // Mark attributes which were found to contain exterior faces and satisfy
   // the appropriate exclusivity requirement.
   for (int b = 0; b < max_bdr_attr; b++)
   {
      if (bdr_marker[b] == 0 && exterior_bdr[b])
      {
         if (!excl || !interior_bdr[b])
         {
            bdr_marker[b] = 1;
         }
      }
   }
}

void Mesh::MarkNamedBoundaries(const std::string &set_name,
                               Array<int> &bdr_marker) const
{
   const int max_bdr_attr = bdr_attributes.Max();

   MFEM_VERIFY(bdr_attribute_sets.AttributeSetExists(set_name),
               "Named set is not defined in this mesh!");
   MFEM_VERIFY(bdr_marker.Size() >= max_bdr_attr,
               "bdr_marker must be at least bdr_attriburtes.Max() in length");

   Array<int> set_marker = bdr_attribute_sets.GetAttributeSetMarker(set_name);

   for (int b = 0; b < max_bdr_attr; b++)
   {
      if (set_marker[b])
      {
         bdr_marker[b] = 1;
      }
   }
}

void Mesh::Init()
{
   // in order of declaration:
   Dim = spaceDim = 0;
   NumOfVertices = -1;
   NumOfElements = NumOfBdrElements = 0;
   NumOfEdges = NumOfFaces = 0;
   nbInteriorFaces = -1;
   nbBoundaryFaces = -1;
   meshgen = mesh_geoms = 0;
   sequence = 0;
   nodes_sequence = 0;
   Nodes = NULL;
   own_nodes = 1;
   NURBSext = NULL;
   ncmesh = NULL;
   last_operation = Mesh::NONE;
}

void Mesh::InitTables()
{
   elem_to_edge = elem_to_face = elem_to_elem = bele_to_edge = NULL;
}

void Mesh::SetEmpty()
{
   Init();
   InitTables();
}

void Mesh::DestroyTables()
{
   delete elem_to_edge;
   delete elem_to_face;
   delete elem_to_elem;
   DeleteGeometricFactors();

   if (Dim == 3)
   {
      delete bele_to_edge;
   }

   face_to_edge.Clear();
   edge_to_vert.Clear();
   face_to_elem.Clear();
   vert_to_edge.Clear();
   vert_to_face.Clear();
   face_to_vert.Clear();
   vert_to_elem.Clear();
}

void Mesh::DestroyPointers()
{
   if (own_nodes) { delete Nodes; }

   delete ncmesh;

   delete NURBSext;

   for (int i = 0; i < NumOfElements; i++)
   {
      FreeElement(elements[i]);
   }

   for (int i = 0; i < NumOfBdrElements; i++)
   {
      FreeElement(boundary[i]);
   }

   for (int i = 0; i < faces.Size(); i++)
   {
      FreeElement(faces[i]);
   }

   DestroyTables();
}

void Mesh::Destroy()
{
   DestroyPointers();

   elements.DeleteAll();
   vertices.DeleteAll();
   boundary.DeleteAll();
   faces.DeleteAll();
   faces_info.DeleteAll();
   nc_faces_info.DeleteAll();
   be_to_face.DeleteAll();

   // TODO:
   // IsoparametricTransformations
   // Transformation, Transformation2, BdrTransformation, FaceTransformation,
   // EdgeTransformation;
   // FaceElementTransformations FaceElemTr;

   CoarseFineTr.Clear();

#ifdef MFEM_USE_MEMALLOC
   TetMemory.Clear();
#endif

   elem_attrs_cache.DeleteAll();
   bdr_face_attrs_cache.DeleteAll();
   attributes.DeleteAll();
   bdr_attributes.DeleteAll();

   face_indices[0].DeleteAll();
   face_indices[1].DeleteAll();
   // force de-allocation so after this mesh has the smallest memory footprint
   // possible
   inv_face_indices[0] = std::unordered_map<int, int>();
   inv_face_indices[1] = std::unordered_map<int, int>();
}

void Mesh::ResetLazyData()
{
   delete elem_to_elem;     elem_to_elem = NULL;
   face_to_edge.Clear();
   face_to_elem.Clear();
   edge_to_vert.Clear();
   vert_to_edge.Clear();
   vert_to_face.Clear();
   face_to_vert.Clear();
   vert_to_elem.Clear();
   DeleteGeometricFactors();
   nbInteriorFaces = -1;
   nbBoundaryFaces = -1;
   // set size to 0 so re-computations can potentially avoid a new allocation
   bdr_face_attrs_cache.SetSize(0);
   elem_attrs_cache.SetSize(0);

   face_indices[0].SetSize(0);
   face_indices[1].SetSize(0);
   inv_face_indices[0].clear();
   inv_face_indices[1].clear();
}

void Mesh::SetAttributes(bool elem_attrs_changed, bool bdr_face_attrs_changed)
{
   if (bdr_face_attrs_changed)
   {
      bdr_face_attrs_cache.SetSize(0); // Invalidate the cache

      // Get sorted list of unique boundary element attributes
      std::set<int> attribs;
      for (int i = 0; i < GetNBE(); i++)
      {
         attribs.emplace(GetBdrAttribute(i));
      }

      bdr_attributes.SetSize(attribs.size());
      bdr_attributes.HostWrite();
      std::copy(attribs.begin(), attribs.end(), bdr_attributes.begin());
      if (bdr_attributes.Size() > 0 && bdr_attributes[0] <= 0)
      {
         MFEM_WARNING("Non-positive attributes on the boundary!");
      }
   }

   if (elem_attrs_changed)
   {
      // Re-compute the attributes cache
      elem_attrs_cache.SetSize(0);
      GetElementAttributes();
      // Get sorted list of unique element attributes
      std::set<int> attribs(elem_attrs_cache.begin(), elem_attrs_cache.end());
      attributes.SetSize(attribs.size());
      attributes.HostWrite();
      std::copy(attribs.begin(), attribs.end(), attributes.begin());

      if (attributes.Size() > 0 && attributes[0] <= 0)
      {
         MFEM_WARNING("Non-positive attributes in the domain!");
      }
   }
}

void Mesh::InitMesh(int Dim_, int spaceDim_, int NVert, int NElem, int NBdrElem)
{
   SetEmpty();

   Dim = Dim_;
   spaceDim = spaceDim_;

   NumOfVertices = 0;
   vertices.SetSize(NVert);  // just allocate space for vertices

   NumOfElements = 0;
   elements.SetSize(NElem);  // just allocate space for Element *

   NumOfBdrElements = 0;
   boundary.SetSize(NBdrElem);  // just allocate space for Element *
}

template<typename T>
static void CheckEnlarge(Array<T> &array, int size)
{
   if (size >= array.Size()) { array.SetSize(size + 1); }
}

int Mesh::AddVertex(real_t x, real_t y, real_t z)
{
   CheckEnlarge(vertices, NumOfVertices);
   real_t *v = vertices[NumOfVertices]();
   v[0] = x;
   v[1] = y;
   v[2] = z;
   return NumOfVertices++;
}

int Mesh::AddVertex(const real_t *coords)
{
   CheckEnlarge(vertices, NumOfVertices);
   vertices[NumOfVertices].SetCoords(spaceDim, coords);
   return NumOfVertices++;
}

int Mesh::AddVertex(const Vector &coords)
{
   MFEM_ASSERT(coords.Size() >= spaceDim,
               "invalid 'coords' size: " << coords.Size());
   return AddVertex(coords.GetData());
}

void Mesh::AddVertexParents(int i, int p1, int p2)
{
   tmp_vertex_parents.Append(Triple<int, int, int>(i, p1, p2));

   // if vertex coordinates are defined, make sure the hanging vertex has the
   // correct position
   if (i < vertices.Size())
   {
      real_t *vi = vertices[i](), *vp1 = vertices[p1](), *vp2 = vertices[p2]();
      for (int j = 0; j < 3; j++)
      {
         vi[j] = (vp1[j] + vp2[j]) * 0.5;
      }
   }
}

int Mesh::AddVertexAtMeanCenter(const int *vi, int nverts, int dim)
{
   Vector vii(dim);
   vii = 0.0;
   for (int i = 0; i < nverts; i++)
   {
      real_t *vp = vertices[vi[i]]();
      for (int j = 0; j < dim; j++)
      {
         vii(j) += vp[j];
      }
   }
   vii /= nverts;
   AddVertex(vii);
   return NumOfVertices;
}

int Mesh::AddSegment(int v1, int v2, int attr)
{
   CheckEnlarge(elements, NumOfElements);
   elements[NumOfElements] = new Segment(v1, v2, attr);
   return NumOfElements++;
}

int Mesh::AddSegment(const int *vi, int attr)
{
   CheckEnlarge(elements, NumOfElements);
   elements[NumOfElements] = new Segment(vi, attr);
   return NumOfElements++;
}

int Mesh::AddTriangle(int v1, int v2, int v3, int attr)
{
   CheckEnlarge(elements, NumOfElements);
   elements[NumOfElements] = new Triangle(v1, v2, v3, attr);
   return NumOfElements++;
}

int Mesh::AddTriangle(const int *vi, int attr)
{
   CheckEnlarge(elements, NumOfElements);
   elements[NumOfElements] = new Triangle(vi, attr);
   return NumOfElements++;
}

int Mesh::AddQuad(int v1, int v2, int v3, int v4, int attr)
{
   CheckEnlarge(elements, NumOfElements);
   elements[NumOfElements] = new Quadrilateral(v1, v2, v3, v4, attr);
   return NumOfElements++;
}

int Mesh::AddQuad(const int *vi, int attr)
{
   CheckEnlarge(elements, NumOfElements);
   elements[NumOfElements] = new Quadrilateral(vi, attr);
   return NumOfElements++;
}

int Mesh::AddTet(int v1, int v2, int v3, int v4, int attr)
{
   int vi[4] = {v1, v2, v3, v4};
   return AddTet(vi, attr);
}

int Mesh::AddTet(const int *vi, int attr)
{
   CheckEnlarge(elements, NumOfElements);
#ifdef MFEM_USE_MEMALLOC
   Tetrahedron *tet;
   tet = TetMemory.Alloc();
   tet->SetVertices(vi);
   tet->SetAttribute(attr);
   elements[NumOfElements] = tet;
#else
   elements[NumOfElements] = new Tetrahedron(vi, attr);
#endif
   return NumOfElements++;
}

int Mesh::AddWedge(int v1, int v2, int v3, int v4, int v5, int v6, int attr)
{
   CheckEnlarge(elements, NumOfElements);
   elements[NumOfElements] = new Wedge(v1, v2, v3, v4, v5, v6, attr);
   return NumOfElements++;
}

int Mesh::AddWedge(const int *vi, int attr)
{
   CheckEnlarge(elements, NumOfElements);
   elements[NumOfElements] = new Wedge(vi, attr);
   return NumOfElements++;
}

int Mesh::AddPyramid(int v1, int v2, int v3, int v4, int v5, int attr)
{
   CheckEnlarge(elements, NumOfElements);
   elements[NumOfElements] = new Pyramid(v1, v2, v3, v4, v5, attr);
   return NumOfElements++;
}

int Mesh::AddPyramid(const int *vi, int attr)
{
   CheckEnlarge(elements, NumOfElements);
   elements[NumOfElements] = new Pyramid(vi, attr);
   return NumOfElements++;
}

int Mesh::AddHex(int v1, int v2, int v3, int v4, int v5, int v6, int v7, int v8,
                 int attr)
{
   CheckEnlarge(elements, NumOfElements);
   elements[NumOfElements] =
      new Hexahedron(v1, v2, v3, v4, v5, v6, v7, v8, attr);
   return NumOfElements++;
}

int Mesh::AddHex(const int *vi, int attr)
{
   CheckEnlarge(elements, NumOfElements);
   elements[NumOfElements] = new Hexahedron(vi, attr);
   return NumOfElements++;
}

void Mesh::AddHexAsTets(const int *vi, int attr)
{
   static const int hex_to_tet[6][4] =
   {
      { 0, 1, 2, 6 }, { 0, 5, 1, 6 }, { 0, 4, 5, 6 },
      { 0, 2, 3, 6 }, { 0, 3, 7, 6 }, { 0, 7, 4, 6 }
   };
   int ti[4];

   for (int i = 0; i < 6; i++)
   {
      for (int j = 0; j < 4; j++)
      {
         ti[j] = vi[hex_to_tet[i][j]];
      }
      AddTet(ti, attr);
   }
}

void Mesh::AddHexAsWedges(const int *vi, int attr)
{
   static const int hex_to_wdg[2][6] =
   {
      { 0, 1, 2, 4, 5, 6 }, { 0, 2, 3, 4, 6, 7 }
   };
   int ti[6];

   for (int i = 0; i < 2; i++)
   {
      for (int j = 0; j < 6; j++)
      {
         ti[j] = vi[hex_to_wdg[i][j]];
      }
      AddWedge(ti, attr);
   }
}

void Mesh::AddHexAsPyramids(const int *vi, int attr)
{
   static const int hex_to_pyr[6][5] =
   {
      { 0, 1, 2, 3, 8 }, { 0, 4, 5, 1, 8 }, { 1, 5, 6, 2, 8 },
      { 2, 6, 7, 3, 8 }, { 3, 7, 4, 0, 8 }, { 7, 6, 5, 4, 8 }
   };
   int ti[5];

   for (int i = 0; i < 6; i++)
   {
      for (int j = 0; j < 5; j++)
      {
         ti[j] = vi[hex_to_pyr[i][j]];
      }
      AddPyramid(ti, attr);
   }
}

void Mesh::AddQuadAs4TrisWithPoints(int *vi, int attr)
{
   int num_faces = 4;
   static const int quad_to_tri[4][2] =
   {
      {0, 1}, {1, 2}, {2, 3}, {3, 0}
   };

   int elem_center_index = AddVertexAtMeanCenter(vi, 4, 2) - 1;

   int ti[3];
   ti[2] = elem_center_index;
   for (int i = 0; i < num_faces; i++)
   {
      for (int j = 0; j < 2; j++)
      {
         ti[j] = vi[quad_to_tri[i][j]];
      }
      AddTri(ti, attr);
   }
}

void Mesh::AddQuadAs5QuadsWithPoints(int *vi, int attr)
{
   int num_faces = 4;
   static const int quad_faces[4][2] =
   {
      {0, 1}, {1, 2}, {2, 3}, {3, 0}
   };

   Vector px(4), py(4);
   for (int i = 0; i < 4; i++)
   {
      real_t *vp = vertices[vi[i]]();
      px(i) = vp[0];
      py(i) = vp[1];
   }

   int vnew_index[4];
   real_t vnew[2];
   real_t r = 0.25, s = 0.25;
   vnew[0] = px(0)*(1-r)*(1-s) + px(1)*(r)*(1-s) + px(2)*r*s + px(3)*(1-r)*s;
   vnew[1] = py(0)*(1-r)*(1-s) + py(1)*(r)*(1-s) + py(2)*r*s + py(3)*(1-r)*s;
   AddVertex(vnew);
   vnew_index[0] = NumOfVertices-1;

   r = 0.75, s = 0.25;
   vnew[0] = px(0)*(1-r)*(1-s) + px(1)*(r)*(1-s) + px(2)*r*s + px(3)*(1-r)*s;
   vnew[1] = py(0)*(1-r)*(1-s) + py(1)*(r)*(1-s) + py(2)*r*s + py(3)*(1-r)*s;
   AddVertex(vnew);
   vnew_index[1] = NumOfVertices-1;

   r = 0.75, s = 0.75;
   vnew[0] = px(0)*(1-r)*(1-s) + px(1)*(r)*(1-s) + px(2)*r*s + px(3)*(1-r)*s;
   vnew[1] = py(0)*(1-r)*(1-s) + py(1)*(r)*(1-s) + py(2)*r*s + py(3)*(1-r)*s;
   AddVertex(vnew);
   vnew_index[2] = NumOfVertices-1;

   r = 0.25, s = 0.75;
   vnew[0] = px(0)*(1-r)*(1-s) + px(1)*(r)*(1-s) + px(2)*r*s + px(3)*(1-r)*s;
   vnew[1] = py(0)*(1-r)*(1-s) + py(1)*(r)*(1-s) + py(2)*r*s + py(3)*(1-r)*s;
   AddVertex(vnew);
   vnew_index[3] = NumOfVertices-1;

   static const int quad_faces_new[4][2] =
   {
      { 1, 0}, { 2, 1}, { 3, 2}, { 0, 3}
   };

   int ti[4];
   for (int i = 0; i < num_faces; i++)
   {
      for (int j = 0; j < 2; j++)
      {
         ti[j] = vi[quad_faces[i][j]];
         ti[j+2] = vnew_index[quad_faces_new[i][j]];
      }
      AddQuad(ti, attr);
   }
   AddQuad(vnew_index, attr);
}

void Mesh::AddHexAs24TetsWithPoints(int *vi,
                                    std::map<std::array<int, 4>, int> &hex_face_verts,
                                    int attr)
{
   auto get4arraysorted = [](Array<int> v)
   {
      v.Sort();
      return std::array<int, 4> {v[0], v[1], v[2], v[3]};
   };

   int num_faces = 6;
   static const int hex_to_tet[6][4] =
   {
      { 0, 1, 2, 3 }, { 1, 2, 6, 5 }, { 5, 4, 7, 6},
      { 0, 1, 5, 4 }, { 2, 3, 7, 6 }, { 0,3, 7, 4}
   };

   int elem_center_index = AddVertexAtMeanCenter(vi, 8, 3) - 1;

   Array<int> flist(4);

   // local vertex indices for each of the 4 edges of the face
   static const int tet_face[4][2] =
   {
      {0, 1}, {1, 2}, {3, 2}, {3, 0}
   };

   for (int i = 0; i < num_faces; i++)
   {
      for (int j = 0; j < 4; j++)
      {
         flist[j] = vi[hex_to_tet[i][j]];
      }
      int face_center_index;

      auto t = get4arraysorted(flist);
      auto it = hex_face_verts.find(t);
      if (it == hex_face_verts.end())
      {
         face_center_index = AddVertexAtMeanCenter(flist.GetData(),
                                                   flist.Size(), 3) - 1;
         hex_face_verts.insert({t, face_center_index});
      }
      else
      {
         face_center_index = it->second;
      }
      int fti[4];
      fti[2] = face_center_index;
      fti[3] = elem_center_index;
      for (int j = 0; j < 4; j++)
      {
         for (int k = 0; k < 2; k++)
         {
            fti[k] = flist[tet_face[j][k]];
         }
         AddTet(fti, attr);
      }
   }
}

int Mesh::AddElement(Element *elem)
{
   CheckEnlarge(elements, NumOfElements);
   elements[NumOfElements] = elem;
   return NumOfElements++;
}

int Mesh::AddBdrElement(Element *elem)
{
   CheckEnlarge(boundary, NumOfBdrElements);
   boundary[NumOfBdrElements] = elem;
   return NumOfBdrElements++;
}

void Mesh::AddBdrElements(Array<Element *> &bdr_elems,
                          const Array<int> &new_be_to_face)
{
   boundary.Reserve(boundary.Size() + bdr_elems.Size());
   MFEM_ASSERT(bdr_elems.Size() == new_be_to_face.Size(), "wrong size");
   for (int i = 0; i < bdr_elems.Size(); i++)
   {
      AddBdrElement(bdr_elems[i]);
   }
   be_to_face.Append(new_be_to_face);
}

int Mesh::AddBdrSegment(int v1, int v2, int attr)
{
   CheckEnlarge(boundary, NumOfBdrElements);
   boundary[NumOfBdrElements] = new Segment(v1, v2, attr);
   return NumOfBdrElements++;
}

int Mesh::AddBdrSegment(const int *vi, int attr)
{
   CheckEnlarge(boundary, NumOfBdrElements);
   boundary[NumOfBdrElements] = new Segment(vi, attr);
   return NumOfBdrElements++;
}

int Mesh::AddBdrTriangle(int v1, int v2, int v3, int attr)
{
   CheckEnlarge(boundary, NumOfBdrElements);
   boundary[NumOfBdrElements] = new Triangle(v1, v2, v3, attr);
   return NumOfBdrElements++;
}

int Mesh::AddBdrTriangle(const int *vi, int attr)
{
   CheckEnlarge(boundary, NumOfBdrElements);
   boundary[NumOfBdrElements] = new Triangle(vi, attr);
   return NumOfBdrElements++;
}

int Mesh::AddBdrQuad(int v1, int v2, int v3, int v4, int attr)
{
   CheckEnlarge(boundary, NumOfBdrElements);
   boundary[NumOfBdrElements] = new Quadrilateral(v1, v2, v3, v4, attr);
   return NumOfBdrElements++;
}

int Mesh::AddBdrQuad(const int *vi, int attr)
{
   CheckEnlarge(boundary, NumOfBdrElements);
   boundary[NumOfBdrElements] = new Quadrilateral(vi, attr);
   return NumOfBdrElements++;
}

void Mesh::AddBdrQuadAsTriangles(const int *vi, int attr)
{
   static const int quad_to_tri[2][3] = { { 0, 1, 2 }, { 0, 2, 3 } };
   int ti[3];

   for (int i = 0; i < 2; i++)
   {
      for (int j = 0; j < 3; j++)
      {
         ti[j] = vi[quad_to_tri[i][j]];
      }
      AddBdrTriangle(ti, attr);
   }
}

int Mesh::AddBdrPoint(int v, int attr)
{
   CheckEnlarge(boundary, NumOfBdrElements);
   boundary[NumOfBdrElements] = new Point(&v, attr);
   return NumOfBdrElements++;
}

void Mesh::GenerateBoundaryElements()
{
   for (auto &b : boundary)
   {
      FreeElement(b);
   }

   if (Dim == 3)
   {
      delete bele_to_edge;
      bele_to_edge = NULL;
   }

   // count the 'NumOfBdrElements'
   NumOfBdrElements = 0;
   for (const auto &fi : faces_info)
   {
      if (fi.Elem2No < 0) { ++NumOfBdrElements; }
   }

   // Add the boundary elements
   boundary.SetSize(NumOfBdrElements);
   be_to_face.SetSize(NumOfBdrElements);
   for (int i = 0, j = 0; i < faces_info.Size(); i++)
   {
      if (faces_info[i].Elem2No < 0)
      {
         boundary[j] = faces[i]->Duplicate(this);
         be_to_face[j++] = i;
      }
   }

   // Note: in 3D, 'bele_to_edge' is destroyed but it's not updated.
}

void Mesh::FinalizeCheck()
{
   MFEM_VERIFY(vertices.Size() == NumOfVertices ||
               vertices.Size() == 0,
               "incorrect number of vertices: preallocated: " << vertices.Size()
               << ", actually added: " << NumOfVertices);
   MFEM_VERIFY(elements.Size() == NumOfElements,
               "incorrect number of elements: preallocated: " << elements.Size()
               << ", actually added: " << NumOfElements);
   MFEM_VERIFY(boundary.Size() == NumOfBdrElements,
               "incorrect number of boundary elements: preallocated: "
               << boundary.Size() << ", actually added: " << NumOfBdrElements);
}

void Mesh::FinalizeTriMesh(int generate_edges, int refine, bool fix_orientation)
{
   FinalizeCheck();
   CheckElementOrientation(fix_orientation);

   if (refine)
   {
      MarkTriMeshForRefinement();
   }

   if (generate_edges)
   {
      elem_to_edge = new Table;
      NumOfEdges = GetElementToEdgeTable(*elem_to_edge);
      GenerateFaces();
      CheckBdrElementOrientation();
   }
   else
   {
      NumOfEdges = 0;
   }

   NumOfFaces = 0;

   SetAttributes();

   SetMeshGen();
}

void Mesh::FinalizeQuadMesh(int generate_edges, int refine,
                            bool fix_orientation)
{
   FinalizeCheck();
   if (fix_orientation)
   {
      CheckElementOrientation(fix_orientation);
   }

   if (generate_edges)
   {
      elem_to_edge = new Table;
      NumOfEdges = GetElementToEdgeTable(*elem_to_edge);
      GenerateFaces();
      CheckBdrElementOrientation();
   }
   else
   {
      NumOfEdges = 0;
   }

   NumOfFaces = 0;

   SetAttributes();

   SetMeshGen();
}


class GeckoProgress : public Gecko::Progress
{
   real_t limit;
   mutable StopWatch sw;
public:
   GeckoProgress(real_t limit) : limit(limit) { sw.Start(); }
   bool quit() const override { return limit > 0 && sw.UserTime() > limit; }
};

class GeckoVerboseProgress : public GeckoProgress
{
   using Float = Gecko::Float;
   using Graph = Gecko::Graph;
   using uint = Gecko::uint;
public:
   GeckoVerboseProgress(real_t limit) : GeckoProgress(limit) {}

   void beginorder(const Graph* graph, Float cost) const override
   { mfem::out << "Begin Gecko ordering, cost = " << cost << std::endl; }
   void endorder(const Graph* graph, Float cost) const override
   { mfem::out << "End ordering, cost = " << cost << std::endl; }

   void beginiter(const Graph* graph,
                  uint iter, uint maxiter, uint window) const override
   {
      mfem::out << "Iteration " << iter << "/" << maxiter << ", window "
                << window << std::flush;
   }
   void enditer(const Graph* graph, Float mincost, Float cost) const override
   { mfem::out << ", cost = " << cost << endl; }
};


real_t Mesh::GetGeckoElementOrdering(Array<int> &ordering,
                                     int iterations, int window,
                                     int period, int seed, bool verbose,
                                     real_t time_limit)
{
   Gecko::Graph graph;
   Gecko::FunctionalGeometric functional; // edge product cost

   GeckoProgress progress(time_limit);
   GeckoVerboseProgress vprogress(time_limit);

   // insert elements as nodes in the graph
   for (int elemid = 0; elemid < GetNE(); ++elemid)
   {
      graph.insert_node();
   }

   // insert graph edges for element neighbors
   // NOTE: indices in Gecko are 1 based hence the +1 on insertion
   const Table &my_elem_to_elem = ElementToElementTable();
   for (int elemid = 0; elemid < GetNE(); ++elemid)
   {
      const int *neighid = my_elem_to_elem.GetRow(elemid);
      for (int i = 0; i < my_elem_to_elem.RowSize(elemid); ++i)
      {
         graph.insert_arc(elemid + 1,  neighid[i] + 1);
      }
   }

   // get the ordering from Gecko and copy it into the Array<int>
   graph.order(&functional, iterations, window, period, seed,
               verbose ? &vprogress : &progress);

   ordering.SetSize(GetNE());
   Gecko::Node::Index NE = GetNE();
   for (Gecko::Node::Index gnodeid = 1; gnodeid <= NE; ++gnodeid)
   {
      ordering[gnodeid - 1] = graph.rank(gnodeid);
   }

   return graph.cost();
}


struct HilbertCmp
{
   int coord;
   bool dir;
   const Array<real_t> &points;
   real_t mid;

   HilbertCmp(int coord, bool dir, const Array<real_t> &points, real_t mid)
      : coord(coord), dir(dir), points(points), mid(mid) {}

   bool operator()(int i) const
   {
      return (points[3*i + coord] < mid) != dir;
   }
};

static void HilbertSort2D(int coord1, // major coordinate to sort points by
                          bool dir1,  // sort coord1 ascending/descending?
                          bool dir2,  // sort coord2 ascending/descending?
                          const Array<real_t> &points, int *beg, int *end,
                          real_t xmin, real_t ymin, real_t xmax, real_t ymax)
{
   if (end - beg <= 1) { return; }

   real_t xmid = (xmin + xmax)*0.5;
   real_t ymid = (ymin + ymax)*0.5;

   int coord2 = (coord1 + 1) % 2; // the 'other' coordinate

   // sort (partition) points into four quadrants
   int *p0 = beg, *p4 = end;
   int *p2 = std::partition(p0, p4, HilbertCmp(coord1,  dir1, points, xmid));
   int *p1 = std::partition(p0, p2, HilbertCmp(coord2,  dir2, points, ymid));
   int *p3 = std::partition(p2, p4, HilbertCmp(coord2, !dir2, points, ymid));

   if (p1 != p4)
   {
      HilbertSort2D(coord2, dir2, dir1, points, p0, p1,
                    ymin, xmin, ymid, xmid);
   }
   if (p1 != p0 || p2 != p4)
   {
      HilbertSort2D(coord1, dir1, dir2, points, p1, p2,
                    xmin, ymid, xmid, ymax);
   }
   if (p2 != p0 || p3 != p4)
   {
      HilbertSort2D(coord1, dir1, dir2, points, p2, p3,
                    xmid, ymid, xmax, ymax);
   }
   if (p3 != p0)
   {
      HilbertSort2D(coord2, !dir2, !dir1, points, p3, p4,
                    ymid, xmax, ymin, xmid);
   }
}

static void HilbertSort3D(int coord1, bool dir1, bool dir2, bool dir3,
                          const Array<real_t> &points, int *beg, int *end,
                          real_t xmin, real_t ymin, real_t zmin,
                          real_t xmax, real_t ymax, real_t zmax)
{
   if (end - beg <= 1) { return; }

   real_t xmid = (xmin + xmax)*0.5;
   real_t ymid = (ymin + ymax)*0.5;
   real_t zmid = (zmin + zmax)*0.5;

   int coord2 = (coord1 + 1) % 3;
   int coord3 = (coord1 + 2) % 3;

   // sort (partition) points into eight octants
   int *p0 = beg, *p8 = end;
   int *p4 = std::partition(p0, p8, HilbertCmp(coord1,  dir1, points, xmid));
   int *p2 = std::partition(p0, p4, HilbertCmp(coord2,  dir2, points, ymid));
   int *p6 = std::partition(p4, p8, HilbertCmp(coord2, !dir2, points, ymid));
   int *p1 = std::partition(p0, p2, HilbertCmp(coord3,  dir3, points, zmid));
   int *p3 = std::partition(p2, p4, HilbertCmp(coord3, !dir3, points, zmid));
   int *p5 = std::partition(p4, p6, HilbertCmp(coord3,  dir3, points, zmid));
   int *p7 = std::partition(p6, p8, HilbertCmp(coord3, !dir3, points, zmid));

   if (p1 != p8)
   {
      HilbertSort3D(coord3, dir3, dir1, dir2, points, p0, p1,
                    zmin, xmin, ymin, zmid, xmid, ymid);
   }
   if (p1 != p0 || p2 != p8)
   {
      HilbertSort3D(coord2, dir2, dir3, dir1, points, p1, p2,
                    ymin, zmid, xmin, ymid, zmax, xmid);
   }
   if (p2 != p0 || p3 != p8)
   {
      HilbertSort3D(coord2, dir2, dir3, dir1, points, p2, p3,
                    ymid, zmid, xmin, ymax, zmax, xmid);
   }
   if (p3 != p0 || p4 != p8)
   {
      HilbertSort3D(coord1, dir1, !dir2, !dir3, points, p3, p4,
                    xmin, ymax, zmid, xmid, ymid, zmin);
   }
   if (p4 != p0 || p5 != p8)
   {
      HilbertSort3D(coord1, dir1, !dir2, !dir3, points, p4, p5,
                    xmid, ymax, zmid, xmax, ymid, zmin);
   }
   if (p5 != p0 || p6 != p8)
   {
      HilbertSort3D(coord2, !dir2, dir3, !dir1, points, p5, p6,
                    ymax, zmid, xmax, ymid, zmax, xmid);
   }
   if (p6 != p0 || p7 != p8)
   {
      HilbertSort3D(coord2, !dir2, dir3, !dir1, points, p6, p7,
                    ymid, zmid, xmax, ymin, zmax, xmid);
   }
   if (p7 != p0)
   {
      HilbertSort3D(coord3, !dir3, !dir1, dir2, points, p7, p8,
                    zmid, xmax, ymin, zmin, xmid, ymid);
   }
}

void Mesh::GetHilbertElementOrdering(Array<int> &ordering)
{
   MFEM_VERIFY(spaceDim <= 3, "");

   Vector min, max, center;
   GetBoundingBox(min, max);

   Array<int> indices(GetNE());
   Array<real_t> points(3*GetNE());

   if (spaceDim < 3) { points = 0.0; }

   // calculate element centers
   for (int i = 0; i < GetNE(); i++)
   {
      GetElementCenter(i, center);
      for (int j = 0; j < spaceDim; j++)
      {
         points[3*i + j] = center(j);
      }
      indices[i] = i;
   }

   if (spaceDim == 1)
   {
      indices.Sort([&](int a, int b)
      { return points[3*a] < points[3*b]; });
   }
   else if (spaceDim == 2)
   {
      // recursively partition the points in 2D
      HilbertSort2D(0, false, false,
                    points, indices.begin(), indices.end(),
                    min(0), min(1), max(0), max(1));
   }
   else
   {
      // recursively partition the points in 3D
      HilbertSort3D(0, false, false, false,
                    points, indices.begin(), indices.end(),
                    min(0), min(1), min(2), max(0), max(1), max(2));
   }

   // return ordering in the format required by ReorderElements
   ordering.SetSize(GetNE());
   for (int i = 0; i < GetNE(); i++)
   {
      ordering[indices[i]] = i;
   }
}


void Mesh::ReorderElements(const Array<int> &ordering, bool reorder_vertices)
{
   if (NURBSext)
   {
      MFEM_WARNING("element reordering of NURBS meshes is not supported.");
      return;
   }
   if (ncmesh)
   {
      MFEM_WARNING("element reordering of non-conforming meshes is not"
                   " supported.");
      return;
   }
   MFEM_VERIFY(ordering.Size() == GetNE(), "invalid reordering array.")

   // Data members that need to be updated:

   // - elements   - reorder of the pointers and the vertex ids if reordering
   //                the vertices
   // - vertices   - if reordering the vertices
   // - boundary   - update the vertex ids, if reordering the vertices
   // - faces      - regenerate
   // - faces_info - regenerate

   // Deleted by DeleteTables():
   // - elem_to_edge  - rebuild in 2D and 3D only
   // - elem_to_face  - rebuild in 3D only
   // - bele_to_edge - rebuild in 3D only
   // - elem_to_elem    - no need to rebuild
   // - face_to_edge   - no need to rebuild
   // - edge_to_vert - no need to rebuild
   // - geom_factors - no need to rebuild

   // - be_to_face

   // - Nodes

   // Save the locations of the Nodes so we can rebuild them later
   Array<Vector*> old_elem_node_vals;
   FiniteElementSpace *nodes_fes = NULL;
   if (Nodes)
   {
      old_elem_node_vals.SetSize(GetNE());
      nodes_fes = Nodes->FESpace();
      Array<int> old_dofs;
      Vector vals;
      for (int old_elid = 0; old_elid < GetNE(); ++old_elid)
      {
         nodes_fes->GetElementVDofs(old_elid, old_dofs);
         Nodes->GetSubVector(old_dofs, vals);
         old_elem_node_vals[old_elid] = new Vector(vals);
      }
   }

   // Get the newly ordered elements
   Array<Element *> new_elements(GetNE());
   for (int old_elid = 0; old_elid < ordering.Size(); ++old_elid)
   {
      int new_elid = ordering[old_elid];
      new_elements[new_elid] = elements[old_elid];
   }
   mfem::Swap(elements, new_elements);
   new_elements.DeleteAll();

   if (reorder_vertices)
   {
      // Get the new vertex ordering permutation vectors and fill the new
      // vertices
      Array<int> vertex_ordering(GetNV());
      vertex_ordering = -1;
      Array<Vertex> new_vertices(GetNV());
      int new_vertex_ind = 0;
      for (int new_elid = 0; new_elid < GetNE(); ++new_elid)
      {
         int *elem_vert = elements[new_elid]->GetVertices();
         int nv = elements[new_elid]->GetNVertices();
         for (int vi = 0; vi < nv; ++vi)
         {
            int old_vertex_ind = elem_vert[vi];
            if (vertex_ordering[old_vertex_ind] == -1)
            {
               vertex_ordering[old_vertex_ind] = new_vertex_ind;
               new_vertices[new_vertex_ind] = vertices[old_vertex_ind];
               new_vertex_ind++;
            }
         }
      }
      mfem::Swap(vertices, new_vertices);
      new_vertices.DeleteAll();

      // Replace the vertex ids in the elements with the reordered vertex
      // numbers
      for (int new_elid = 0; new_elid < GetNE(); ++new_elid)
      {
         int *elem_vert = elements[new_elid]->GetVertices();
         int nv = elements[new_elid]->GetNVertices();
         for (int vi = 0; vi < nv; ++vi)
         {
            elem_vert[vi] = vertex_ordering[elem_vert[vi]];
         }
      }

      // Replace the vertex ids in the boundary with reordered vertex numbers
      for (int belid = 0; belid < GetNBE(); ++belid)
      {
         int *be_vert = boundary[belid]->GetVertices();
         int nv = boundary[belid]->GetNVertices();
         for (int vi = 0; vi < nv; ++vi)
         {
            be_vert[vi] = vertex_ordering[be_vert[vi]];
         }
      }
   }

   // Destroy tables that need to be rebuild
   DeleteTables();

   if (Dim > 1)
   {
      // generate elem_to_edge, be_to_face (2D), bele_to_edge (3D)
      elem_to_edge = new Table;
      NumOfEdges = GetElementToEdgeTable(*elem_to_edge);
   }
   if (Dim > 2)
   {
      // generate elem_to_face, be_to_face
      GetElementToFaceTable();
   }
   // Update faces and faces_info
   GenerateFaces();

   // Build the nodes from the saved locations if they were around before
   if (Nodes)
   {
      // To force FE space update, we need to increase 'sequence':
      sequence++;
      nodes_sequence++;
      last_operation = Mesh::NONE;
      nodes_fes->Update(false); // want_transform = false
      Nodes->Update(); // just needed to update Nodes->sequence
      Array<int> new_dofs;
      for (int old_elid = 0; old_elid < GetNE(); ++old_elid)
      {
         int new_elid = ordering[old_elid];
         nodes_fes->GetElementVDofs(new_elid, new_dofs);
         Nodes->SetSubVector(new_dofs, *(old_elem_node_vals[old_elid]));
         delete old_elem_node_vals[old_elid];
      }
   }
}


void Mesh::MarkForRefinement()
{
   if (meshgen & 1)
   {
      if (Dim == 2)
      {
         MarkTriMeshForRefinement();
      }
      else if (Dim == 3)
      {
         DSTable v_to_v(NumOfVertices);
         GetVertexToVertexTable(v_to_v);
         MarkTetMeshForRefinement(v_to_v);
      }
   }
}

void Mesh::MarkTriMeshForRefinement()
{
   // Mark the longest triangle edge by rotating the indices so that
   // vertex 0 - vertex 1 is the longest edge in the triangle.
   DenseMatrix pmat;
   for (int i = 0; i < NumOfElements; i++)
   {
      if (elements[i]->GetType() == Element::TRIANGLE)
      {
         GetPointMatrix(i, pmat);
         static_cast<Triangle*>(elements[i])->MarkEdge(pmat);
      }
   }
}

void Mesh::GetEdgeOrdering(const DSTable &v_to_v, Array<int> &order)
{
   NumOfEdges = v_to_v.NumberOfEntries();
   order.SetSize(NumOfEdges);
   Array<Pair<real_t, int> > length_idx(NumOfEdges);

   for (int i = 0; i < NumOfVertices; i++)
   {
      for (DSTable::RowIterator it(v_to_v, i); !it; ++it)
      {
         int j = it.Index();
         length_idx[j].one = GetLength(i, it.Column());
         length_idx[j].two = j;
      }
   }

   // Sort by increasing edge-length.
   length_idx.Sort();

   for (int i = 0; i < NumOfEdges; i++)
   {
      order[length_idx[i].two] = i;
   }
}

void Mesh::MarkTetMeshForRefinement(const DSTable &v_to_v)
{
   // Mark the longest tetrahedral edge by rotating the indices so that
   // vertex 0 - vertex 1 is the longest edge in the element.
   Array<int> order;
   GetEdgeOrdering(v_to_v, order);

   for (int i = 0; i < NumOfElements; i++)
   {
      if (elements[i]->GetType() == Element::TETRAHEDRON)
      {
         elements[i]->MarkEdge(v_to_v, order);
      }
   }
   for (int i = 0; i < NumOfBdrElements; i++)
   {
      if (boundary[i]->GetType() == Element::TRIANGLE)
      {
         boundary[i]->MarkEdge(v_to_v, order);
      }
   }
}

void Mesh::PrepareNodeReorder(DSTable **old_v_to_v, Table **old_elem_vert)
{
   if (*old_v_to_v && *old_elem_vert)
   {
      return;
   }

   FiniteElementSpace *fes = Nodes->FESpace();

   if (*old_v_to_v == NULL)
   {
      bool need_v_to_v = false;
      Array<int> dofs;
      for (int i = 0; i < GetNEdges(); i++)
      {
         // Since edge indices may change, we need to permute edge interior dofs
         // any time an edge index changes and there is at least one dof on that
         // edge.
         fes->GetEdgeInteriorDofs(i, dofs);
         if (dofs.Size() > 0)
         {
            need_v_to_v = true;
            break;
         }
      }
      if (need_v_to_v)
      {
         *old_v_to_v = new DSTable(NumOfVertices);
         GetVertexToVertexTable(*(*old_v_to_v));
      }
   }
   if (*old_elem_vert == NULL)
   {
      bool need_elem_vert = false;
      Array<int> dofs;
      for (int i = 0; i < GetNE(); i++)
      {
         // Since element indices do not change, we need to permute element
         // interior dofs only when there are at least 2 interior dofs in an
         // element (assuming the nodal dofs are non-directional).
         fes->GetElementInteriorDofs(i, dofs);
         if (dofs.Size() > 1)
         {
            need_elem_vert = true;
            break;
         }
      }
      if (need_elem_vert)
      {
         *old_elem_vert = new Table;
         (*old_elem_vert)->MakeI(GetNE());
         for (int i = 0; i < GetNE(); i++)
         {
            (*old_elem_vert)->AddColumnsInRow(i, elements[i]->GetNVertices());
         }
         (*old_elem_vert)->MakeJ();
         for (int i = 0; i < GetNE(); i++)
         {
            (*old_elem_vert)->AddConnections(i, elements[i]->GetVertices(),
                                             elements[i]->GetNVertices());
         }
         (*old_elem_vert)->ShiftUpI();
      }
   }
}

void Mesh::DoNodeReorder(DSTable *old_v_to_v, Table *old_elem_vert)
{
   FiniteElementSpace *fes = Nodes->FESpace();
   const FiniteElementCollection *fec = fes->FEColl();
   Array<int> old_dofs, new_dofs;

   // assuming that all edges have the same number of dofs
   if (NumOfEdges) { fes->GetEdgeInteriorDofs(0, old_dofs); }
   const int num_edge_dofs = old_dofs.Size();

   // Save the original nodes
   Nodes->HostReadWrite(); // for "(*Nodes)() = "
   const Vector onodes = *Nodes;

   // vertex dofs do not need to be moved
   fes->GetVertexDofs(0, old_dofs);
   int offset = NumOfVertices * old_dofs.Size();

   // edge dofs:
   // edge enumeration may be different but edge orientation is the same
   if (num_edge_dofs > 0)
   {
      DSTable new_v_to_v(NumOfVertices);
      GetVertexToVertexTable(new_v_to_v);

      for (int i = 0; i < NumOfVertices; i++)
      {
         for (DSTable::RowIterator it(new_v_to_v, i); !it; ++it)
         {
            const int old_i = (*old_v_to_v)(i, it.Column());
            const int new_i = it.Index();
            if (new_i == old_i) { continue; }

            old_dofs.SetSize(num_edge_dofs);
            new_dofs.SetSize(num_edge_dofs);
            for (int j = 0; j < num_edge_dofs; j++)
            {
               old_dofs[j] = offset + old_i * num_edge_dofs + j;
               new_dofs[j] = offset + new_i * num_edge_dofs + j;
            }
            fes->DofsToVDofs(old_dofs);
            fes->DofsToVDofs(new_dofs);
            for (int j = 0; j < old_dofs.Size(); j++)
            {
               (*Nodes)(new_dofs[j]) = onodes(old_dofs[j]);
            }
         }
      }
      offset += NumOfEdges * num_edge_dofs;
   }

   // face dofs:
   // both enumeration and orientation of the faces may be different
   if (fes->GetNFDofs() > 0)
   {
      // generate the old face-vertex table using the unmodified 'faces'
      Table old_face_vertex;
      old_face_vertex.MakeI(NumOfFaces);
      for (int i = 0; i < NumOfFaces; i++)
      {
         old_face_vertex.AddColumnsInRow(i, faces[i]->GetNVertices());
      }
      old_face_vertex.MakeJ();
      for (int i = 0; i < NumOfFaces; i++)
         old_face_vertex.AddConnections(i, faces[i]->GetVertices(),
                                        faces[i]->GetNVertices());
      old_face_vertex.ShiftUpI();

      // update 'elem_to_face', 'be_to_face', 'faces', and 'faces_info'
      STable3D *faces_tbl = GetElementToFaceTable(1);
      GenerateFaces();

      // compute the new face dof offsets
      Array<int> new_fdofs(NumOfFaces+1);
      new_fdofs[0] = 0;
      for (int i = 0; i < NumOfFaces; i++) // i = old face index
      {
         const int *old_v = old_face_vertex.GetRow(i);
         int new_i; // new face index
         switch (old_face_vertex.RowSize(i))
         {
            case 3:
               new_i = (*faces_tbl)(old_v[0], old_v[1], old_v[2]);
               break;
            case 4:
            default:
               new_i = (*faces_tbl)(old_v[0], old_v[1], old_v[2], old_v[3]);
               break;
         }
         fes->GetFaceInteriorDofs(i, old_dofs);
         new_fdofs[new_i+1] = old_dofs.Size();
      }
      new_fdofs.PartialSum();

      // loop over the old face numbers
      for (int i = 0; i < NumOfFaces; i++)
      {
         const int *old_v = old_face_vertex.GetRow(i), *new_v;
         const int *dof_ord;
         int new_i, new_or;
         switch (old_face_vertex.RowSize(i))
         {
            case 3:
               new_i = (*faces_tbl)(old_v[0], old_v[1], old_v[2]);
               new_v = faces[new_i]->GetVertices();
               new_or = GetTriOrientation(old_v, new_v);
               dof_ord = fec->DofOrderForOrientation(Geometry::TRIANGLE, new_or);
               break;
            case 4:
            default:
               new_i = (*faces_tbl)(old_v[0], old_v[1], old_v[2], old_v[3]);
               new_v = faces[new_i]->GetVertices();
               new_or = GetQuadOrientation(old_v, new_v);
               dof_ord = fec->DofOrderForOrientation(Geometry::SQUARE, new_or);
               break;
         }

         fes->GetFaceInteriorDofs(i, old_dofs);
         new_dofs.SetSize(old_dofs.Size());
         for (int j = 0; j < old_dofs.Size(); j++)
         {
            // we assume the dofs are non-directional, i.e. dof_ord[j] is >= 0
            const int old_j = dof_ord[j];
            new_dofs[old_j] = offset + new_fdofs[new_i] + j;
         }
         fes->DofsToVDofs(old_dofs);
         fes->DofsToVDofs(new_dofs);
         for (int j = 0; j < old_dofs.Size(); j++)
         {
            (*Nodes)(new_dofs[j]) = onodes(old_dofs[j]);
         }
      }

      offset += fes->GetNFDofs();
      delete faces_tbl;
   }

   // element dofs:
   // element orientation may be different
   if (old_elem_vert) // have elements with 2 or more dofs
   {
      // matters when the 'fec' is
      // (this code is executed only for triangles/tets)
      // - Pk on triangles, k >= 4
      // - Qk on quads,     k >= 3
      // - Pk on tets,      k >= 5
      // - Qk on hexes,     k >= 3
      // - DG spaces
      // - ...

      // loop over all elements
      for (int i = 0; i < GetNE(); i++)
      {
         const int *old_v = old_elem_vert->GetRow(i);
         const int *new_v = elements[i]->GetVertices();
         const int *dof_ord;
         int new_or;
         const Geometry::Type geom = elements[i]->GetGeometryType();
         switch (geom)
         {
            case Geometry::SEGMENT:
               new_or = (old_v[0] == new_v[0]) ? +1 : -1;
               break;
            case Geometry::TRIANGLE:
               new_or = GetTriOrientation(old_v, new_v);
               break;
            case Geometry::SQUARE:
               new_or = GetQuadOrientation(old_v, new_v);
               break;
            case Geometry::TETRAHEDRON:
               new_or = GetTetOrientation(old_v, new_v);
               break;
            default:
               new_or = 0;
               MFEM_ABORT(Geometry::Name[geom] << " elements (" << fec->Name()
                          << " FE collection) are not supported yet!");
               break;
         }
         dof_ord = fec->DofOrderForOrientation(geom, new_or);
         MFEM_VERIFY(dof_ord != NULL,
                     "FE collection '" << fec->Name()
                     << "' does not define reordering for "
                     << Geometry::Name[geom] << " elements!");
         fes->GetElementInteriorDofs(i, old_dofs);
         new_dofs.SetSize(old_dofs.Size());
         for (int j = 0; j < new_dofs.Size(); j++)
         {
            // we assume the dofs are non-directional, i.e. dof_ord[j] is >= 0
            const int old_j = dof_ord[j];
            new_dofs[old_j] = offset + j;
         }
         offset += new_dofs.Size();
         fes->DofsToVDofs(old_dofs);
         fes->DofsToVDofs(new_dofs);
         for (int j = 0; j < old_dofs.Size(); j++)
         {
            (*Nodes)(new_dofs[j]) = onodes(old_dofs[j]);
         }
      }
   }

   // Update Tables, faces, etc
   if (Dim > 2)
   {
      if (fes->GetNFDofs() == 0)
      {
         // needed for FE spaces that have face dofs, even if
         // the 'Nodes' do not have face dofs.
         GetElementToFaceTable();
         GenerateFaces();
      }
      CheckBdrElementOrientation();
   }
   if (elem_to_edge)
   {
      // update 'elem_to_edge', 'be_to_face' (2D), 'bele_to_edge' (3D)
      NumOfEdges = GetElementToEdgeTable(*elem_to_edge);
      if (Dim == 2)
      {
         // update 'faces' and 'faces_info'
         GenerateFaces();
         CheckBdrElementOrientation();
      }
   }
   // To force FE space update, we need to increase 'sequence':
   sequence++;
   nodes_sequence++;
   last_operation = Mesh::NONE;
   fes->Update(false); // want_transform = false
   Nodes->Update(); // just needed to update Nodes->sequence
}

void Mesh::SetPatchAttribute(int i, int attr)
{
   MFEM_ASSERT(NURBSext, "SetPatchAttribute is only for NURBS meshes");
   NURBSext->SetPatchAttribute(i, attr);
   const Array<int>& elems = NURBSext->GetPatchElements(i);
   for (auto e : elems)
   {
      SetAttribute(e, attr);
   }
}

int Mesh::GetPatchAttribute(int i) const
{
   MFEM_ASSERT(NURBSext, "GetPatchAttribute is only for NURBS meshes");
   return NURBSext->GetPatchAttribute(i);
}

void Mesh::SetPatchBdrAttribute(int i, int attr)
{
   MFEM_ASSERT(NURBSext, "SetPatchBdrAttribute is only for NURBS meshes");
   NURBSext->SetPatchBdrAttribute(i, attr);

   const Array<int>& bdryelems = NURBSext->GetPatchBdrElements(i);
   for (auto be : bdryelems)
   {
      SetBdrAttribute(be, attr);
   }
}

int Mesh::GetPatchBdrAttribute(int i) const
{
   MFEM_ASSERT(NURBSext, "GetBdrPatchBdrAttribute is only for NURBS meshes");
   return NURBSext->GetPatchBdrAttribute(i);
}

void Mesh::GetNURBSPatches(Array<NURBSPatch*> &patches)
{
   MFEM_VERIFY(NURBSext, "Must be a NURBS mesh");
   // This sets the data in NURBSPatch(es) from the control points (Nodes)
   NURBSext->ConvertToPatches(*Nodes);

   // Deep copy patches
   NURBSext->GetPatches(patches);

   // Among other things, this deletes patches in NURBSext
   UpdateNURBS();
}

void Mesh::FinalizeTetMesh(int generate_edges, int refine, bool fix_orientation)
{
   FinalizeCheck();
   CheckElementOrientation(fix_orientation);

   if (!HasBoundaryElements())
   {
      GetElementToFaceTable();
      GenerateFaces();
      GenerateBoundaryElements();
   }

   if (refine)
   {
      DSTable v_to_v(NumOfVertices);
      GetVertexToVertexTable(v_to_v);
      MarkTetMeshForRefinement(v_to_v);
   }

   GetElementToFaceTable();
   GenerateFaces();

   CheckBdrElementOrientation();

   if (generate_edges == 1)
   {
      elem_to_edge = new Table;
      NumOfEdges = GetElementToEdgeTable(*elem_to_edge);
   }
   else
   {
      elem_to_edge = NULL;  // Not really necessary -- InitTables was called
      bele_to_edge = NULL;
      NumOfEdges = 0;
   }

   SetAttributes();

   SetMeshGen();
}

void Mesh::FinalizeWedgeMesh(int generate_edges, int refine,
                             bool fix_orientation)
{
   FinalizeCheck();
   CheckElementOrientation(fix_orientation);

   if (!HasBoundaryElements())
   {
      GetElementToFaceTable();
      GenerateFaces();
      GenerateBoundaryElements();
   }

   GetElementToFaceTable();
   GenerateFaces();

   CheckBdrElementOrientation();

   if (generate_edges == 1)
   {
      elem_to_edge = new Table;
      NumOfEdges = GetElementToEdgeTable(*elem_to_edge);
   }
   else
   {
      elem_to_edge = NULL;  // Not really necessary -- InitTables was called
      bele_to_edge = NULL;
      NumOfEdges = 0;
   }

   SetAttributes();

   SetMeshGen();
}

void Mesh::FinalizeHexMesh(int generate_edges, int refine, bool fix_orientation)
{
   FinalizeCheck();
   CheckElementOrientation(fix_orientation);

   GetElementToFaceTable();
   GenerateFaces();

   if (!HasBoundaryElements())
   {
      GenerateBoundaryElements();
   }

   CheckBdrElementOrientation();

   if (generate_edges)
   {
      elem_to_edge = new Table;
      NumOfEdges = GetElementToEdgeTable(*elem_to_edge);
   }
   else
   {
      NumOfEdges = 0;
   }

   SetAttributes();

   SetMeshGen();
}

void Mesh::FinalizeMesh(int refine, bool fix_orientation)
{
   FinalizeTopology();
   Finalize(refine, fix_orientation);
}

void Mesh::FinalizeTopology(bool generate_bdr)
{
   // Requirements: the following should be defined:
   //   1) Dim
   //   2) NumOfElements, elements
   //   3) NumOfBdrElements, boundary
   //   4) NumOfVertices
   // Optional:
   //   2) ncmesh may be defined
   //   3) elem_to_edge may be allocated (it will be re-computed)

   FinalizeCheck();
   bool generate_edges = true;

   if (spaceDim == 0) { spaceDim = Dim; }
   if (ncmesh) { ncmesh->spaceDim = spaceDim; }

   // if the user defined any hanging nodes (see AddVertexParent),
   // we're initializing a non-conforming mesh
   if (tmp_vertex_parents.Size())
   {
      MFEM_VERIFY(ncmesh == NULL, "");
      ncmesh = new NCMesh(this);

      // we need to recreate the Mesh because NCMesh reorders the vertices
      // (see NCMesh::UpdateVertices())
      InitFromNCMesh(*ncmesh);
      ncmesh->OnMeshUpdated(this);
      GenerateNCFaceInfo();

      SetAttributes();

      tmp_vertex_parents.DeleteAll();
      return;
   }

   // set the mesh type: 'meshgen', ...
   SetMeshGen();

   // generate the faces
   if (Dim > 2)
   {
      GetElementToFaceTable();
      GenerateFaces();
      if (!HasBoundaryElements() && generate_bdr)
      {
         GenerateBoundaryElements();
         GetElementToFaceTable(); // update be_to_face
      }
   }
   else
   {
      NumOfFaces = 0;
   }

   // generate edges if requested
   if (Dim > 1 && generate_edges)
   {
      // elem_to_edge may already be allocated (P2 VTK meshes)
      if (!elem_to_edge) { elem_to_edge = new Table; }
      NumOfEdges = GetElementToEdgeTable(*elem_to_edge);
      if (Dim == 2)
      {
         GenerateFaces(); // 'Faces' in 2D refers to the edges
         if (!HasBoundaryElements() && generate_bdr)
         {
            GenerateBoundaryElements();
         }
      }
   }
   else
   {
      NumOfEdges = 0;
   }

   if (Dim == 1)
   {
      GenerateFaces();
      if (!HasBoundaryElements() && generate_bdr)
      {
         // be_to_face will be set inside GenerateBoundaryElements
         GenerateBoundaryElements();
      }
      else
      {
         be_to_face.SetSize(NumOfBdrElements);
         for (int i = 0; i < NumOfBdrElements; ++i)
         {
            be_to_face[i] = boundary[i]->GetVertices()[0];
         }
      }
   }

   if (ncmesh)
   {
      // tell NCMesh the numbering of edges/faces
      ncmesh->OnMeshUpdated(this);

      // update faces_info with NC relations
      GenerateNCFaceInfo();
   }

   // generate the arrays 'attributes' and 'bdr_attributes'
   SetAttributes();
}

void Mesh::Finalize(bool refine, bool fix_orientation)
{
   if (NURBSext || ncmesh)
   {
      MFEM_ASSERT(CheckElementOrientation(false) == 0, "");
      MFEM_ASSERT(CheckBdrElementOrientation() == 0, "");
      return;
   }

   // Requirements:
   //  1) FinalizeTopology() or equivalent was called
   //  2) if (Nodes == NULL), vertices must be defined
   //  3) if (Nodes != NULL), Nodes must be defined

   const bool check_orientation = true; // for regular elements, not boundary
   const bool curved = (Nodes != NULL);
   const bool may_change_topology =
      ( refine && (Dim > 1 && (meshgen & 1)) ) ||
      ( check_orientation && fix_orientation &&
        (Dim == 2 || (Dim == 3 && (meshgen & 1))) );

   DSTable *old_v_to_v = NULL;
   Table *old_elem_vert = NULL;

   if (curved && may_change_topology)
   {
      PrepareNodeReorder(&old_v_to_v, &old_elem_vert);
   }

   if (check_orientation)
   {
      // check and optionally fix element orientation
      CheckElementOrientation(fix_orientation);
   }
   if (refine)
   {
      MarkForRefinement();   // may change topology!
   }

   if (may_change_topology)
   {
      if (curved)
      {
         DoNodeReorder(old_v_to_v, old_elem_vert); // updates the mesh topology
         delete old_elem_vert;
         delete old_v_to_v;
      }
      else
      {
         FinalizeTopology(); // Re-computes some data unnecessarily.
      }

      // TODO: maybe introduce Mesh::NODE_REORDER operation and FESpace::
      // NodeReorderMatrix and do Nodes->Update() instead of DoNodeReorder?
   }

   // check and fix boundary element orientation
   CheckBdrElementOrientation();

#ifdef MFEM_DEBUG
   // For non-orientable surfaces/manifolds, the check below will fail, so we
   // only perform it when Dim == spaceDim.
   if (Dim >= 2 && Dim == spaceDim)
   {
      const int num_faces = GetNumFaces();
      for (int i = 0; i < num_faces; i++)
      {
         MFEM_VERIFY(faces_info[i].Elem2No < 0 ||
                     faces_info[i].Elem2Inf%2 != 0, "Invalid mesh topology."
                     " Interior face with incompatible orientations.");
      }
   }
#endif
}

void Mesh::Make3D(int nx, int ny, int nz, Element::Type type,
                  real_t sx, real_t sy, real_t sz, bool sfc_ordering)
{
   int x, y, z;

   int NVert, NElem, NBdrElem;

   NVert = (nx+1) * (ny+1) * (nz+1);
   NElem = nx * ny * nz;
   NBdrElem = 2*(nx*ny+nx*nz+ny*nz);
   if (type == Element::TETRAHEDRON)
   {
      NElem *= 6;
      NBdrElem *= 2;
   }
   else if (type == Element::WEDGE)
   {
      NElem *= 2;
      NBdrElem += 2*nx*ny;
   }
   else if (type == Element::PYRAMID)
   {
      NElem *= 6;
      NVert += nx * ny * nz;
   }

   InitMesh(3, 3, NVert, NElem, NBdrElem);

   real_t coord[3];
   int ind[9];

   // Sets vertices and the corresponding coordinates
   for (z = 0; z <= nz; z++)
   {
      coord[2] = ((real_t) z / nz) * sz;
      for (y = 0; y <= ny; y++)
      {
         coord[1] = ((real_t) y / ny) * sy;
         for (x = 0; x <= nx; x++)
         {
            coord[0] = ((real_t) x / nx) * sx;
            AddVertex(coord);
         }
      }
   }
   if (type == Element::PYRAMID)
   {
      for (z = 0; z < nz; z++)
      {
         coord[2] = (((real_t) z + 0.5) / nz) * sz;
         for (y = 0; y < ny; y++)
         {
            coord[1] = (((real_t) y + 0.5) / ny) * sy;
            for (x = 0; x < nx; x++)
            {
               coord[0] = (((real_t) x + 0.5) / nx) * sx;
               AddVertex(coord);
            }
         }
      }
   }

#define VTX(XC, YC, ZC) ((XC)+((YC)+(ZC)*(ny+1))*(nx+1))
#define VTXP(XC, YC, ZC) ((nx+1)*(ny+1)*(nz+1)+(XC)+((YC)+(ZC)*ny)*nx)

   // Sets elements and the corresponding indices of vertices
   if (sfc_ordering && type == Element::HEXAHEDRON)
   {
      Array<int> sfc;
      NCMesh::GridSfcOrdering3D(nx, ny, nz, sfc);
      MFEM_VERIFY(sfc.Size() == 3*nx*ny*nz, "");

      for (int k = 0; k < nx*ny*nz; k++)
      {
         x = sfc[3*k + 0];
         y = sfc[3*k + 1];
         z = sfc[3*k + 2];

         // *INDENT-OFF*
         ind[0] = VTX(x  , y  , z  );
         ind[1] = VTX(x+1, y  , z  );
         ind[2] = VTX(x+1, y+1, z  );
         ind[3] = VTX(x  , y+1, z  );
         ind[4] = VTX(x  , y  , z+1);
         ind[5] = VTX(x+1, y  , z+1);
         ind[6] = VTX(x+1, y+1, z+1);
         ind[7] = VTX(x  , y+1, z+1);
         // *INDENT-ON*

         AddHex(ind, 1);
      }
   }
   else
   {
      for (z = 0; z < nz; z++)
      {
         for (y = 0; y < ny; y++)
         {
            for (x = 0; x < nx; x++)
            {
               // *INDENT-OFF*
               ind[0] = VTX(x  , y  , z  );
               ind[1] = VTX(x+1, y  , z  );
               ind[2] = VTX(x+1, y+1, z  );
               ind[3] = VTX(x  , y+1, z  );
               ind[4] = VTX(x  , y  , z+1);
               ind[5] = VTX(x+1, y  , z+1);
               ind[6] = VTX(x+1, y+1, z+1);
               ind[7] = VTX(  x, y+1, z+1);
               // *INDENT-ON*
               if (type == Element::TETRAHEDRON)
               {
                  AddHexAsTets(ind, 1);
               }
               else if (type == Element::WEDGE)
               {
                  AddHexAsWedges(ind, 1);
               }
               else if (type == Element::PYRAMID)
               {
                  ind[8] = VTXP(x, y, z);
                  AddHexAsPyramids(ind, 1);
               }
               else
               {
                  AddHex(ind, 1);
               }
            }
         }
      }
   }

   // Sets boundary elements and the corresponding indices of vertices
   // bottom, bdr. attribute 1
   for (y = 0; y < ny; y++)
   {
      for (x = 0; x < nx; x++)
      {
         // *INDENT-OFF*
         ind[0] = VTX(x  , y  , 0);
         ind[1] = VTX(x  , y+1, 0);
         ind[2] = VTX(x+1, y+1, 0);
         ind[3] = VTX(x+1, y  , 0);
         // *INDENT-ON*
         if (type == Element::TETRAHEDRON)
         {
            AddBdrQuadAsTriangles(ind, 1);
         }
         else if (type == Element::WEDGE)
         {
            AddBdrQuadAsTriangles(ind, 1);
         }
         else
         {
            AddBdrQuad(ind, 1);
         }
      }
   }
   // top, bdr. attribute 6
   for (y = 0; y < ny; y++)
   {
      for (x = 0; x < nx; x++)
      {
         // *INDENT-OFF*
         ind[0] = VTX(x  , y  , nz);
         ind[1] = VTX(x+1, y  , nz);
         ind[2] = VTX(x+1, y+1, nz);
         ind[3] = VTX(x  , y+1, nz);
         // *INDENT-ON*
         if (type == Element::TETRAHEDRON)
         {
            AddBdrQuadAsTriangles(ind, 6);
         }
         else if (type == Element::WEDGE)
         {
            AddBdrQuadAsTriangles(ind, 6);
         }
         else
         {
            AddBdrQuad(ind, 6);
         }
      }
   }
   // left, bdr. attribute 5
   for (z = 0; z < nz; z++)
   {
      for (y = 0; y < ny; y++)
      {
         // *INDENT-OFF*
         ind[0] = VTX(0  , y  , z  );
         ind[1] = VTX(0  , y  , z+1);
         ind[2] = VTX(0  , y+1, z+1);
         ind[3] = VTX(0  , y+1, z  );
         // *INDENT-ON*
         if (type == Element::TETRAHEDRON)
         {
            AddBdrQuadAsTriangles(ind, 5);
         }
         else
         {
            AddBdrQuad(ind, 5);
         }
      }
   }
   // right, bdr. attribute 3
   for (z = 0; z < nz; z++)
   {
      for (y = 0; y < ny; y++)
      {
         // *INDENT-OFF*
         ind[0] = VTX(nx, y  , z  );
         ind[1] = VTX(nx, y+1, z  );
         ind[2] = VTX(nx, y+1, z+1);
         ind[3] = VTX(nx, y  , z+1);
         // *INDENT-ON*
         if (type == Element::TETRAHEDRON)
         {
            AddBdrQuadAsTriangles(ind, 3);
         }
         else
         {
            AddBdrQuad(ind, 3);
         }
      }
   }
   // front, bdr. attribute 2
   for (x = 0; x < nx; x++)
   {
      for (z = 0; z < nz; z++)
      {
         // *INDENT-OFF*
         ind[0] = VTX(x  , 0, z  );
         ind[1] = VTX(x+1, 0, z  );
         ind[2] = VTX(x+1, 0, z+1);
         ind[3] = VTX(x  , 0, z+1);
         // *INDENT-ON*
         if (type == Element::TETRAHEDRON)
         {
            AddBdrQuadAsTriangles(ind, 2);
         }
         else
         {
            AddBdrQuad(ind, 2);
         }
      }
   }
   // back, bdr. attribute 4
   for (x = 0; x < nx; x++)
   {
      for (z = 0; z < nz; z++)
      {
         // *INDENT-OFF*
         ind[0] = VTX(x  , ny, z  );
         ind[1] = VTX(x  , ny, z+1);
         ind[2] = VTX(x+1, ny, z+1);
         ind[3] = VTX(x+1, ny, z  );
         // *INDENT-ON*
         if (type == Element::TETRAHEDRON)
         {
            AddBdrQuadAsTriangles(ind, 4);
         }
         else
         {
            AddBdrQuad(ind, 4);
         }
      }
   }

#undef VTX
#undef VTXP

#if 0
   ofstream test_stream("debug.mesh");
   Print(test_stream);
   test_stream.close();
#endif

   FinalizeTopology();

   // Finalize(...) can be called after this method, if needed
}


void Mesh::Make2D4TrisFromQuad(int nx, int ny, real_t sx, real_t sy)
{
   SetEmpty();

   Dim = 2;
   spaceDim = 2;

   NumOfVertices = (nx+1) * (ny+1);
   NumOfElements = nx * ny * 4;
   NumOfBdrElements =  (2 * nx + 2 * ny);
   vertices.SetSize(NumOfVertices);
   elements.SetSize(NumOfElements);
   boundary.SetSize(NumOfBdrElements);
   NumOfElements = 0;

   int ind[4];

   // Sets vertices and the corresponding coordinates
   int k = 0;
   for (real_t j = 0; j < ny+1; j++)
   {
      real_t cy = (j / ny) * sy;
      for (real_t i = 0; i < nx+1; i++)
      {
         real_t cx = (i / nx) * sx;
         vertices[k](0) = cx;
         vertices[k](1) = cy;
         k++;
      }
   }

   for (int y = 0; y < ny; y++)
   {
      for (int x = 0; x < nx; x++)
      {
         ind[0] = x + y*(nx+1);
         ind[1] = x + 1 +y*(nx+1);
         ind[2] = x + 1 + (y+1)*(nx+1);
         ind[3] = x + (y+1)*(nx+1);
         AddQuadAs4TrisWithPoints(ind, 1);
      }
   }

   int m = (nx+1)*ny;
   for (int i = 0; i < nx; i++)
   {
      boundary[i] = new Segment(i, i+1, 1);
      boundary[nx+i] = new Segment(m+i+1, m+i, 3);
   }
   m = nx+1;
   for (int j = 0; j < ny; j++)
   {
      boundary[2*nx+j] = new Segment((j+1)*m, j*m, 4);
      boundary[2*nx+ny+j] = new Segment(j*m+nx, (j+1)*m+nx, 2);
   }

   SetMeshGen();
   CheckElementOrientation(true);

   elem_to_edge = new Table;
   NumOfEdges = GetElementToEdgeTable(*elem_to_edge);
   GenerateFaces();
   CheckBdrElementOrientation();

   NumOfFaces = 0;

   attributes.Append(1);
   bdr_attributes.Append(1); bdr_attributes.Append(2);
   bdr_attributes.Append(3); bdr_attributes.Append(4);

   FinalizeTopology();
}

void Mesh::Make2D5QuadsFromQuad(int nx, int ny,
                                real_t sx, real_t sy)
{
   SetEmpty();

   Dim = 2;
   spaceDim = 2;

   NumOfElements = nx * ny * 5;
   NumOfVertices = (nx+1) * (ny+1); //it will be enlarged later on
   NumOfBdrElements =  (2 * nx + 2 * ny);
   vertices.SetSize(NumOfVertices);
   elements.SetSize(NumOfElements);
   boundary.SetSize(NumOfBdrElements);
   NumOfElements = 0;

   int ind[4];

   // Sets vertices and the corresponding coordinates
   int k = 0;
   for (real_t j = 0; j < ny+1; j++)
   {
      real_t cy = (j / ny) * sy;
      for (real_t i = 0; i < nx+1; i++)
      {
         real_t cx = (i / nx) * sx;
         vertices[k](0) = cx;
         vertices[k](1) = cy;
         k++;
      }
   }

   for (int y = 0; y < ny; y++)
   {
      for (int x = 0; x < nx; x++)
      {
         ind[0] = x + y*(nx+1);
         ind[1] = x + 1 +y*(nx+1);
         ind[2] = x + 1 + (y+1)*(nx+1);
         ind[3] = x + (y+1)*(nx+1);
         AddQuadAs5QuadsWithPoints(ind, 1);
      }
   }

   int m = (nx+1)*ny;
   for (int i = 0; i < nx; i++)
   {
      boundary[i] = new Segment(i, i+1, 1);
      boundary[nx+i] = new Segment(m+i+1, m+i, 3);
   }
   m = nx+1;
   for (int j = 0; j < ny; j++)
   {
      boundary[2*nx+j] = new Segment((j+1)*m, j*m, 4);
      boundary[2*nx+ny+j] = new Segment(j*m+nx, (j+1)*m+nx, 2);
   }

   SetMeshGen();
   CheckElementOrientation(true);

   elem_to_edge = new Table;
   NumOfEdges = GetElementToEdgeTable(*elem_to_edge);
   GenerateFaces();
   CheckBdrElementOrientation();

   NumOfFaces = 0;

   attributes.Append(1);
   bdr_attributes.Append(1); bdr_attributes.Append(2);
   bdr_attributes.Append(3); bdr_attributes.Append(4);

   FinalizeTopology();
}

void Mesh::Make3D24TetsFromHex(int nx, int ny, int nz,
                               real_t sx, real_t sy, real_t sz)
{
   const int NVert = (nx+1) * (ny+1) * (nz+1);
   const int NElem = nx * ny * nz * 24;
   const int NBdrElem = 2*(nx*ny+nx*nz+ny*nz)*4;

   InitMesh(3, 3, NVert, NElem, NBdrElem);

   real_t coord[3];

   // Sets vertices and the corresponding coordinates
   for (real_t z = 0; z <= nz; z++)
   {
      coord[2] = ( z / nz) * sz;
      for (real_t y = 0; y <= ny; y++)
      {
         coord[1] = (y / ny) * sy;
         for (real_t x = 0; x <= nx; x++)
         {
            coord[0] = (x / nx) * sx;
            AddVertex(coord);
         }
      }
   }

   std::map<std::array<int, 4>, int> hex_face_verts;
   auto VertexIndex = [nx, ny](int xc, int yc, int zc)
   {
      return xc + (yc + zc*(ny+1))*(nx+1);
   };

   int ind[9];
   for (int z = 0; z < nz; z++)
   {
      for (int y = 0; y < ny; y++)
      {
         for (int x = 0; x < nx; x++)
         {
            // *INDENT-OFF*
            ind[0] = VertexIndex(x  , y  , z  );
            ind[1] = VertexIndex(x+1, y  , z  );
            ind[2] = VertexIndex(x+1, y+1, z  );
            ind[3] = VertexIndex(x  , y+1, z  );
            ind[4] = VertexIndex(x  , y  , z+1);
            ind[5] = VertexIndex(x+1, y  , z+1);
            ind[6] = VertexIndex(x+1, y+1, z+1);
            ind[7] = VertexIndex(  x, y+1, z+1);
            // *INDENT-ON*

            AddHexAs24TetsWithPoints(ind, hex_face_verts, 1);
         }
      }
   }

   hex_face_verts.clear();
   CheckElementOrientation(true);

   // Done adding Tets
   // Now figure out elements that are on the boundary
   GetElementToFaceTable(false);
   GenerateFaces();

   // Map to count number of tets sharing a face
   std::map<std::array<int, 3>, int> tet_face_count;
   // Map from tet face defined by three vertices to the local face number
   std::map<std::array<int, 3>, int> face_count_map;

   auto get3array = [](Array<int> v)
   {
      v.Sort();
      return std::array<int, 3> {v[0], v[1], v[2]};
   };

   Array<int> el_faces;
   Array<int> ori;
   Array<int> vertidxs;
   for (int i = 0; i < elem_to_face->Size(); i++)
   {
<<<<<<< HEAD
       elem_to_face->GetRow(i, el_faces);
       for (int j = 0; j < el_faces.Size(); j++)
       {
           GetFaceVertices(el_faces[j], vertidxs);
           auto t = get3array(vertidxs);
           auto it = tet_face_count.find(t);
           if (it == tet_face_count.end())  //edge does not already exist
           {
               tet_face_count.insert({t, 1});
               face_count_map.insert({t, el_faces[j]});
           }
           else
           {
               it->second++; // increase edge count value by 1.
           }
       }
=======
      el_to_face->GetRow(i, el_faces);
      for (int j = 0; j < el_faces.Size(); j++)
      {
         GetFaceVertices(el_faces[j], vertidxs);
         auto t = get3array(vertidxs);
         auto it = tet_face_count.find(t);
         if (it == tet_face_count.end())  //edge does not already exist
         {
            tet_face_count.insert({t, 1});
            face_count_map.insert({t, el_faces[j]});
         }
         else
         {
            it->second++; // increase edge count value by 1.
         }
      }
>>>>>>> 0555b6cc
   }

   for (const auto &edge : tet_face_count)
   {
      if (edge.second == 1)  //if this only appears once, it is a boundary edge
      {
         int facenum = (face_count_map.find(edge.first))->second;
         GetFaceVertices(facenum, vertidxs);
         AddBdrTriangle(vertidxs, 1);
      }
   }

#if 0
   ofstream test_stream("debug.mesh");
   Print(test_stream);
   test_stream.close();
#endif

   FinalizeTopology();
   // Finalize(...) can be called after this method, if needed
}

void Mesh::Make2D(int nx, int ny, Element::Type type,
                  real_t sx, real_t sy,
                  bool generate_edges, bool sfc_ordering)
{
   int i, j, k;

   SetEmpty();

   Dim = spaceDim = 2;

   // Creates quadrilateral mesh
   if (type == Element::QUADRILATERAL)
   {
      NumOfVertices = (nx+1) * (ny+1);
      NumOfElements = nx * ny;
      NumOfBdrElements = 2 * nx + 2 * ny;

      vertices.SetSize(NumOfVertices);
      elements.SetSize(NumOfElements);
      boundary.SetSize(NumOfBdrElements);

      real_t cx, cy;
      int ind[4];

      // Sets vertices and the corresponding coordinates
      k = 0;
      for (j = 0; j < ny+1; j++)
      {
         cy = ((real_t) j / ny) * sy;
         for (i = 0; i < nx+1; i++)
         {
            cx = ((real_t) i / nx) * sx;
            vertices[k](0) = cx;
            vertices[k](1) = cy;
            k++;
         }
      }

      // Sets elements and the corresponding indices of vertices
      if (sfc_ordering)
      {
         Array<int> sfc;
         NCMesh::GridSfcOrdering2D(nx, ny, sfc);
         MFEM_VERIFY(sfc.Size() == 2*nx*ny, "");

         for (k = 0; k < nx*ny; k++)
         {
            i = sfc[2*k + 0];
            j = sfc[2*k + 1];
            ind[0] = i + j*(nx+1);
            ind[1] = i + 1 +j*(nx+1);
            ind[2] = i + 1 + (j+1)*(nx+1);
            ind[3] = i + (j+1)*(nx+1);
            elements[k] = new Quadrilateral(ind);
         }
      }
      else
      {
         k = 0;
         for (j = 0; j < ny; j++)
         {
            for (i = 0; i < nx; i++)
            {
               ind[0] = i + j*(nx+1);
               ind[1] = i + 1 +j*(nx+1);
               ind[2] = i + 1 + (j+1)*(nx+1);
               ind[3] = i + (j+1)*(nx+1);
               elements[k] = new Quadrilateral(ind);
               k++;
            }
         }
      }

      // Sets boundary elements and the corresponding indices of vertices
      int m = (nx+1)*ny;
      for (i = 0; i < nx; i++)
      {
         boundary[i] = new Segment(i, i+1, 1);
         boundary[nx+i] = new Segment(m+i+1, m+i, 3);
      }
      m = nx+1;
      for (j = 0; j < ny; j++)
      {
         boundary[2*nx+j] = new Segment((j+1)*m, j*m, 4);
         boundary[2*nx+ny+j] = new Segment(j*m+nx, (j+1)*m+nx, 2);
      }
   }
   // Creates triangular mesh
   else if (type == Element::TRIANGLE)
   {
      NumOfVertices = (nx+1) * (ny+1);
      NumOfElements = 2 * nx * ny;
      NumOfBdrElements = 2 * nx + 2 * ny;

      vertices.SetSize(NumOfVertices);
      elements.SetSize(NumOfElements);
      boundary.SetSize(NumOfBdrElements);

      real_t cx, cy;
      int ind[3];

      // Sets vertices and the corresponding coordinates
      k = 0;
      for (j = 0; j < ny+1; j++)
      {
         cy = ((real_t) j / ny) * sy;
         for (i = 0; i < nx+1; i++)
         {
            cx = ((real_t) i / nx) * sx;
            vertices[k](0) = cx;
            vertices[k](1) = cy;
            k++;
         }
      }

      // Sets the elements and the corresponding indices of vertices
      k = 0;
      for (j = 0; j < ny; j++)
      {
         for (i = 0; i < nx; i++)
         {
            ind[0] = i + j*(nx+1);
            ind[1] = i + 1 + (j+1)*(nx+1);
            ind[2] = i + (j+1)*(nx+1);
            elements[k] = new Triangle(ind);
            k++;
            ind[1] = i + 1 + j*(nx+1);
            ind[2] = i + 1 + (j+1)*(nx+1);
            elements[k] = new Triangle(ind);
            k++;
         }
      }

      // Sets boundary elements and the corresponding indices of vertices
      int m = (nx+1)*ny;
      for (i = 0; i < nx; i++)
      {
         boundary[i] = new Segment(i, i+1, 1);
         boundary[nx+i] = new Segment(m+i+1, m+i, 3);
      }
      m = nx+1;
      for (j = 0; j < ny; j++)
      {
         boundary[2*nx+j] = new Segment((j+1)*m, j*m, 4);
         boundary[2*nx+ny+j] = new Segment(j*m+nx, (j+1)*m+nx, 2);
      }

      // MarkTriMeshForRefinement(); // done in Finalize(...)
   }
   else
   {
      MFEM_ABORT("Unsupported element type.");
   }

   SetMeshGen();
   CheckElementOrientation();

   if (generate_edges == 1)
   {
      elem_to_edge = new Table;
      NumOfEdges = GetElementToEdgeTable(*elem_to_edge);
      GenerateFaces();
      CheckBdrElementOrientation();
   }
   else
   {
      NumOfEdges = 0;
   }

   NumOfFaces = 0;

   attributes.Append(1);
   bdr_attributes.Append(1); bdr_attributes.Append(2);
   bdr_attributes.Append(3); bdr_attributes.Append(4);

   // Finalize(...) can be called after this method, if needed
}

void Mesh::Make1D(int n, real_t sx)
{
   int j, ind[1];

   SetEmpty();

   Dim = 1;
   spaceDim = 1;

   NumOfVertices = n + 1;
   NumOfElements = n;
   NumOfBdrElements = 2;
   vertices.SetSize(NumOfVertices);
   elements.SetSize(NumOfElements);
   boundary.SetSize(NumOfBdrElements);

   // Sets vertices and the corresponding coordinates
   for (j = 0; j < n+1; j++)
   {
      vertices[j](0) = ((real_t) j / n) * sx;
   }

   // Sets elements and the corresponding indices of vertices
   for (j = 0; j < n; j++)
   {
      elements[j] = new Segment(j, j+1, 1);
   }

   // Sets the boundary elements
   ind[0] = 0;
   boundary[0] = new Point(ind, 1);
   ind[0] = n;
   boundary[1] = new Point(ind, 2);

   NumOfEdges = 0;
   NumOfFaces = 0;

   SetMeshGen();
   GenerateFaces();

   // Set be_to_face
   be_to_face.SetSize(2);
   be_to_face[0] = 0;
   be_to_face[1] = n;

   attributes.Append(1);
   bdr_attributes.Append(1); bdr_attributes.Append(2);
}

Mesh::Mesh(const Mesh &mesh, bool copy_nodes)
   : attribute_sets(attributes), bdr_attribute_sets(bdr_attributes)
{
   Dim = mesh.Dim;
   spaceDim = mesh.spaceDim;

   NumOfVertices = mesh.NumOfVertices;
   NumOfElements = mesh.NumOfElements;
   NumOfBdrElements = mesh.NumOfBdrElements;
   NumOfEdges = mesh.NumOfEdges;
   NumOfFaces = mesh.NumOfFaces;
   nbInteriorFaces = mesh.nbInteriorFaces;
   nbBoundaryFaces = mesh.nbBoundaryFaces;

   meshgen = mesh.meshgen;
   mesh_geoms = mesh.mesh_geoms;

   // Create the new Mesh instance without a record of its refinement history
   sequence = 0;
   nodes_sequence = 0;
   last_operation = Mesh::NONE;

   // Duplicate the elements
   elements.SetSize(NumOfElements);
   for (int i = 0; i < NumOfElements; i++)
   {
      elements[i] = mesh.elements[i]->Duplicate(this);
   }

   // Copy the vertices
   mesh.vertices.Copy(vertices);

   // Duplicate the boundary
   boundary.SetSize(NumOfBdrElements);
   for (int i = 0; i < NumOfBdrElements; i++)
   {
      boundary[i] = mesh.boundary[i]->Duplicate(this);
   }

   // Copy the element-to-face Table, elem_to_face
   elem_to_face = (mesh.elem_to_face) ? new Table(*mesh.elem_to_face) : NULL;

   // Copy the boundary-to-face Array, be_to_face.
   mesh.be_to_face.Copy(be_to_face);

   // Copy the element-to-edge Table, elem_to_edge
   elem_to_edge = (mesh.elem_to_edge) ? new Table(*mesh.elem_to_edge) : NULL;

   // Copy the boundary-to-edge Table, bele_to_edge (3D)
   bele_to_edge = (mesh.bele_to_edge) ? new Table(*mesh.bele_to_edge) : NULL;

   // Duplicate the faces and faces_info.
   faces.SetSize(mesh.faces.Size());
   for (int i = 0; i < faces.Size(); i++)
   {
      Element *face = mesh.faces[i]; // in 1D the faces are NULL
      faces[i] = (face) ? face->Duplicate(this) : NULL;
   }
   mesh.faces_info.Copy(faces_info);
   mesh.nc_faces_info.Copy(nc_faces_info);

   // Do NOT copy the element-to-element Table, elem_to_elem
   elem_to_elem = NULL;

   // Do NOT copy the face-to-edge Table, face_to_edge
   face_to_edge.Clear();
   face_to_elem.Clear();

   // Copy the edge-to-vertex Table, edge_to_vert
   edge_to_vert = mesh.edge_to_vert;

   // Copy the attributes and bdr_attributes
   mesh.attributes.Copy(attributes);
   mesh.bdr_attributes.Copy(bdr_attributes);

   // Copy attribute and bdr_attribute names
   mesh.attribute_sets.Copy(attribute_sets);
   mesh.bdr_attribute_sets.Copy(bdr_attribute_sets);

   // Deep copy the NURBSExtension.
#ifdef MFEM_USE_MPI
   ParNURBSExtension *pNURBSext =
      dynamic_cast<ParNURBSExtension *>(mesh.NURBSext);
   if (pNURBSext)
   {
      NURBSext = new ParNURBSExtension(*pNURBSext);
   }
   else
#endif
   {
      NURBSext = mesh.NURBSext ? new NURBSExtension(*mesh.NURBSext) : NULL;
   }

   // Deep copy the NCMesh.
#ifdef MFEM_USE_MPI
   if (dynamic_cast<const ParMesh*>(&mesh))
   {
      ncmesh = NULL; // skip; will be done in ParMesh copy ctor
   }
   else
#endif
   {
      ncmesh = mesh.ncmesh ? new NCMesh(*mesh.ncmesh) : NULL;
   }

   // Duplicate the Nodes, including the FiniteElementCollection and the
   // FiniteElementSpace
   if (mesh.Nodes && copy_nodes)
   {
      FiniteElementSpace *fes = mesh.Nodes->FESpace();
      const FiniteElementCollection *fec = fes->FEColl();
      FiniteElementCollection *fec_copy =
         FiniteElementCollection::New(fec->Name());
      FiniteElementSpace *fes_copy =
         new FiniteElementSpace(*fes, this, fec_copy);
      Nodes = new GridFunction(fes_copy);
      Nodes->MakeOwner(fec_copy);
      *Nodes = *mesh.Nodes;
      own_nodes = 1;
   }
   else
   {
      Nodes = mesh.Nodes;
      own_nodes = 0;
   }

   // copy attribute caches
   elem_attrs_cache = mesh.elem_attrs_cache;
   bdr_face_attrs_cache = mesh.bdr_face_attrs_cache;
}

Mesh::Mesh(Mesh &&mesh) : Mesh()
{
   Swap(mesh, true);
}

Mesh& Mesh::operator=(Mesh &&mesh)
{
   Swap(mesh, true);
   return *this;
}

Mesh Mesh::LoadFromFile(const std::string &filename, int generate_edges,
                        int refine, bool fix_orientation)
{
   Mesh mesh;
   named_ifgzstream imesh(filename);
   if (!imesh) { MFEM_ABORT("Mesh file not found: " << filename << '\n'); }
   else { mesh.Load(imesh, generate_edges, refine, fix_orientation); }
   return mesh;
}

Mesh Mesh::MakeCartesian1D(int n, real_t sx)
{
   Mesh mesh;
   mesh.Make1D(n, sx);
   // mesh.Finalize(); not needed in this case
   return mesh;
}

Mesh Mesh::MakeCartesian2D(
   int nx, int ny, Element::Type type, bool generate_edges,
   real_t sx, real_t sy, bool sfc_ordering)
{
   Mesh mesh;
   mesh.Make2D(nx, ny, type, sx, sy, generate_edges, sfc_ordering);
   mesh.Finalize(true); // refine = true
   return mesh;
}

Mesh Mesh::MakeCartesian3D(
   int nx, int ny, int nz, Element::Type type,
   real_t sx, real_t sy, real_t sz, bool sfc_ordering)
{
   Mesh mesh;
   mesh.Make3D(nx, ny, nz, type, sx, sy, sz, sfc_ordering);
   mesh.Finalize(true); // refine = true
   return mesh;
}

Mesh Mesh::MakeCartesian3DWith24TetsPerHex(int nx, int ny, int nz,
                                           real_t sx, real_t sy, real_t sz)
{
   Mesh mesh;
   mesh.Make3D24TetsFromHex(nx, ny, nz, sx, sy, sz);
   mesh.Finalize(false, false);
   return mesh;
}

Mesh Mesh::MakeCartesian2DWith4TrisPerQuad(int nx, int ny,
                                           real_t sx, real_t sy)
{
   Mesh mesh;
   mesh.Make2D4TrisFromQuad(nx, ny, sx, sy);
   mesh.Finalize(false, false);
   return mesh;
}

Mesh Mesh::MakeCartesian2DWith5QuadsPerQuad(int nx, int ny,
                                            real_t sx, real_t sy)
{
   Mesh mesh;
   mesh.Make2D5QuadsFromQuad(nx, ny, sx, sy);
   mesh.Finalize(false, false);
   return mesh;
}

Mesh Mesh::MakeRefined(Mesh &orig_mesh, int ref_factor, int ref_type)
{
   Mesh mesh;
   Array<int> ref_factors(orig_mesh.GetNE());
   ref_factors = ref_factor;
   mesh.MakeRefined_(orig_mesh, ref_factors, ref_type);
   return mesh;
}

Mesh Mesh::MakeRefined(Mesh &orig_mesh, const Array<int> &ref_factors,
                       int ref_type)
{
   Mesh mesh;
   mesh.MakeRefined_(orig_mesh, ref_factors, ref_type);
   return mesh;
}

Mesh::Mesh(const std::string &filename, int generate_edges, int refine,
           bool fix_orientation)
   : attribute_sets(attributes), bdr_attribute_sets(bdr_attributes)
{
   // Initialization as in the default constructor
   SetEmpty();

   named_ifgzstream imesh(filename);
   if (!imesh)
   {
      // Abort with an error message.
      MFEM_ABORT("Mesh file not found: " << filename << '\n');
   }
   else
   {
      Load(imesh, generate_edges, refine, fix_orientation);
   }
}

Mesh::Mesh(std::istream &input, int generate_edges, int refine,
           bool fix_orientation)
   : attribute_sets(attributes), bdr_attribute_sets(bdr_attributes)
{
   SetEmpty();
   Load(input, generate_edges, refine, fix_orientation);
}

void Mesh::ChangeVertexDataOwnership(real_t *vertex_data, int len_vertex_data,
                                     bool zerocopy)
{
   // A dimension of 3 is now required since we use mfem::Vertex objects as PODs
   // and these object have a hardcoded double[3] entry
   MFEM_VERIFY(len_vertex_data >= NumOfVertices * 3,
               "Not enough vertices in external array : "
               "len_vertex_data = "<< len_vertex_data << ", "
               "NumOfVertices * 3 = " << NumOfVertices * 3);
   // Allow multiple calls to this method with the same vertex_data
   if (vertex_data == (real_t *)(vertices.GetData()))
   {
      MFEM_ASSERT(!vertices.OwnsData(), "invalid ownership");
      return;
   }
   if (!zerocopy)
   {
      memcpy(vertex_data, vertices.GetData(),
             NumOfVertices * 3 * sizeof(real_t));
   }
   // Vertex is POD double[3]
   vertices.MakeRef(reinterpret_cast<Vertex*>(vertex_data), NumOfVertices);
}

Mesh::Mesh(real_t *vertices_, int num_vertices,
           int *element_indices, Geometry::Type element_type,
           int *element_attributes, int num_elements,
           int *boundary_indices, Geometry::Type boundary_type,
           int *boundary_attributes, int num_boundary_elements,
           int dimension, int space_dimension)
   : attribute_sets(attributes), bdr_attribute_sets(bdr_attributes)
{
   if (space_dimension == -1)
   {
      space_dimension = dimension;
   }

   InitMesh(dimension, space_dimension, /*num_vertices*/ 0, num_elements,
            num_boundary_elements);

   int element_index_stride = Geometry::NumVerts[element_type];
   int boundary_index_stride = num_boundary_elements > 0 ?
                               Geometry::NumVerts[boundary_type] : 0;

   // assuming Vertex is POD
   vertices.MakeRef(reinterpret_cast<Vertex*>(vertices_), num_vertices);
   NumOfVertices = num_vertices;

   for (int i = 0; i < num_elements; i++)
   {
      elements[i] = NewElement(element_type);
      elements[i]->SetVertices(element_indices + i * element_index_stride);
      elements[i]->SetAttribute(element_attributes[i]);
   }
   NumOfElements = num_elements;

   for (int i = 0; i < num_boundary_elements; i++)
   {
      boundary[i] = NewElement(boundary_type);
      boundary[i]->SetVertices(boundary_indices + i * boundary_index_stride);
      boundary[i]->SetAttribute(boundary_attributes[i]);
   }
   NumOfBdrElements = num_boundary_elements;

   FinalizeTopology();
}

Mesh::Mesh( const NURBSExtension& ext )
   : attribute_sets(attributes), bdr_attribute_sets(bdr_attributes)
{
   SetEmpty();
   /// make an internal copy of the NURBSExtension
   NURBSext = new NURBSExtension( ext );

   Dim              = NURBSext->Dimension();
   NumOfVertices    = NURBSext->GetNV();
   NumOfElements    = NURBSext->GetNE();
   NumOfBdrElements = NURBSext->GetNBE();

   NURBSext->GetElementTopo(elements);
   NURBSext->GetBdrElementTopo(boundary);

   vertices.SetSize(NumOfVertices);
   if (NURBSext->HavePatches())
   {
      NURBSFECollection  *fec = new NURBSFECollection(NURBSext->GetOrder());
      FiniteElementSpace *fes = new FiniteElementSpace(this, fec, Dim,
                                                       Ordering::byVDIM);
      Nodes = new GridFunction(fes);
      Nodes->MakeOwner(fec);
      NURBSext->SetCoordsFromPatches(*Nodes);
      own_nodes = 1;
      spaceDim = Nodes->VectorDim();
      for (int i = 0; i < spaceDim; i++)
      {
         Vector vert_val;
         Nodes->GetNodalValues(vert_val, i+1);
         for (int j = 0; j < NumOfVertices; j++)
         {
            vertices[j](i) = vert_val(j);
         }
      }
   }
   else
   {
      MFEM_ABORT("NURBS mesh has no patches.");
   }
   FinalizeMesh();
}

Element *Mesh::NewElement(int geom)
{
   switch (geom)
   {
      case Geometry::POINT:     return (new Point);
      case Geometry::SEGMENT:   return (new Segment);
      case Geometry::TRIANGLE:  return (new Triangle);
      case Geometry::SQUARE:    return (new Quadrilateral);
      case Geometry::TETRAHEDRON:
#ifdef MFEM_USE_MEMALLOC
         return TetMemory.Alloc();
#else
         return (new Tetrahedron);
#endif
      case Geometry::CUBE:      return (new Hexahedron);
      case Geometry::PRISM:     return (new Wedge);
      case Geometry::PYRAMID:   return (new Pyramid);
      default:
         MFEM_ABORT("invalid Geometry::Type, geom = " << geom);
   }

   return NULL;
}

Element *Mesh::ReadElementWithoutAttr(std::istream &input)
{
   int geom, nv, *v;
   Element *el;

   input >> geom;
   el = NewElement(geom);
   MFEM_VERIFY(el, "Unsupported element type: " << geom);
   nv = el->GetNVertices();
   v  = el->GetVertices();
   for (int i = 0; i < nv; i++)
   {
      input >> v[i];
   }

   return el;
}

void Mesh::PrintElementWithoutAttr(const Element *el, std::ostream &os)
{
   os << el->GetGeometryType();
   const int nv = el->GetNVertices();
   const int *v = el->GetVertices();
   for (int j = 0; j < nv; j++)
   {
      os << ' ' << v[j];
   }
   os << '\n';
}

Element *Mesh::ReadElement(std::istream &input)
{
   int attr;
   Element *el;

   input >> attr;
   el = ReadElementWithoutAttr(input);
   el->SetAttribute(attr);

   return el;
}

void Mesh::PrintElement(const Element *el, std::ostream &os)
{
   os << el->GetAttribute() << ' ';
   PrintElementWithoutAttr(el, os);
}

void Mesh::SetMeshGen()
{
   meshgen = mesh_geoms = 0;
   for (int i = 0; i < NumOfElements; i++)
   {
      const Element::Type type = GetElement(i)->GetType();
      switch (type)
      {
         case Element::TETRAHEDRON:
            mesh_geoms |= (1 << Geometry::TETRAHEDRON);
         case Element::TRIANGLE:
            mesh_geoms |= (1 << Geometry::TRIANGLE);
         case Element::SEGMENT:
            mesh_geoms |= (1 << Geometry::SEGMENT);
         case Element::POINT:
            mesh_geoms |= (1 << Geometry::POINT);
            meshgen |= 1;
            break;

         case Element::HEXAHEDRON:
            mesh_geoms |= (1 << Geometry::CUBE);
         case Element::QUADRILATERAL:
            mesh_geoms |= (1 << Geometry::SQUARE);
            mesh_geoms |= (1 << Geometry::SEGMENT);
            mesh_geoms |= (1 << Geometry::POINT);
            meshgen |= 2;
            break;

         case Element::WEDGE:
            mesh_geoms |= (1 << Geometry::PRISM);
            mesh_geoms |= (1 << Geometry::SQUARE);
            mesh_geoms |= (1 << Geometry::TRIANGLE);
            mesh_geoms |= (1 << Geometry::SEGMENT);
            mesh_geoms |= (1 << Geometry::POINT);
            meshgen |= 4;
            break;

         case Element::PYRAMID:
            mesh_geoms |= (1 << Geometry::PYRAMID);
            mesh_geoms |= (1 << Geometry::SQUARE);
            mesh_geoms |= (1 << Geometry::TRIANGLE);
            mesh_geoms |= (1 << Geometry::SEGMENT);
            mesh_geoms |= (1 << Geometry::POINT);
            meshgen |= 8;
            break;

         default:
            MFEM_ABORT("invalid element type: " << type);
            break;
      }
   }
}

void Mesh::Loader(std::istream &input, int generate_edges,
                  std::string parse_tag)
{
   int curved = 0, read_gf = 1;
   bool finalize_topo = true;

   if (!input)
   {
      MFEM_ABORT("Input stream is not open");
   }

   Clear();

   string mesh_type;
   input >> ws;
   getline(input, mesh_type);
   filter_dos(mesh_type);

   // MFEM's conforming mesh formats
   int mfem_version = 0;
   if (mesh_type == "MFEM mesh v1.0") { mfem_version = 10; } // serial
   else if (mesh_type == "MFEM mesh v1.2") { mfem_version = 12; } // parallel
   else if (mesh_type == "MFEM mesh v1.3") { mfem_version = 13; } // attr sets

   // MFEM nonconforming mesh format
   // (NOTE: previous v1.1 is now under this branch for backward compatibility)
   int mfem_nc_version = 0;
   if (mesh_type == "MFEM NC mesh v1.0") { mfem_nc_version = 10; }
   else if (mesh_type == "MFEM NC mesh v1.1") { mfem_nc_version = 11; }
   else if (mesh_type == "MFEM mesh v1.1") { mfem_nc_version = 1 /*legacy*/; }

   if (mfem_version)
   {
      // Formats mfem_v12 and newer have a tag indicating the end of the mesh
      // section in the stream. A user provided parse tag can also be provided
      // via the arguments. For example, if this is called from parallel mesh
      // object, it can indicate to read until parallel mesh section begins.
      if (mfem_version >= 12 && parse_tag.empty())
      {
         parse_tag = "mfem_mesh_end";
      }
      ReadMFEMMesh(input, mfem_version, curved);
   }
   else if (mfem_nc_version)
   {
      MFEM_ASSERT(ncmesh == NULL, "internal error");
      int is_nc = 1;

#ifdef MFEM_USE_MPI
      ParMesh *pmesh = dynamic_cast<ParMesh*>(this);
      if (pmesh)
      {
         MFEM_VERIFY(mfem_nc_version >= 10,
                     "Legacy nonconforming format (MFEM mesh v1.1) cannot be "
                     "used to load a parallel nonconforming mesh, sorry.");

         ncmesh = new ParNCMesh(pmesh->GetComm(),
                                input, mfem_nc_version, curved, is_nc);
      }
      else
#endif
      {
         ncmesh = new NCMesh(input, mfem_nc_version, curved, is_nc);
      }
      InitFromNCMesh(*ncmesh);

      if (!is_nc)
      {
         // special case for backward compatibility with MFEM <=4.2:
         // if the "vertex_parents" section is missing in the v1.1 format,
         // the mesh is treated as conforming
         delete ncmesh;
         ncmesh = NULL;
      }
   }
   else if (mesh_type == "linemesh") // 1D mesh
   {
      ReadLineMesh(input);
   }
   else if (mesh_type == "areamesh2" || mesh_type == "curved_areamesh2")
   {
      if (mesh_type == "curved_areamesh2")
      {
         curved = 1;
      }
      ReadNetgen2DMesh(input, curved);
   }
   else if (mesh_type == "NETGEN" || mesh_type == "NETGEN_Neutral_Format")
   {
      ReadNetgen3DMesh(input);
   }
   else if (mesh_type == "TrueGrid")
   {
      ReadTrueGridMesh(input);
   }
   else if (mesh_type.rfind("# vtk DataFile Version") == 0)
   {
      int major_vtk_version = mesh_type[mesh_type.length()-3] - '0';
      // int minor_vtk_version = mesh_type[mesh_type.length()-1] - '0';
      MFEM_VERIFY(major_vtk_version >= 2 && major_vtk_version <= 4,
                  "Unsupported VTK format");
      ReadVTKMesh(input, curved, read_gf, finalize_topo);
   }
   else if (mesh_type.rfind("<VTKFile ") == 0 || mesh_type.rfind("<?xml") == 0)
   {
      ReadXML_VTKMesh(input, curved, read_gf, finalize_topo, mesh_type);
   }
   else if (mesh_type == "MFEM NURBS mesh v1.0")
   {
      ReadNURBSMesh(input, curved, read_gf);
   }
   else if (mesh_type == "MFEM NURBS NC-patch mesh v1.0")
   {
      ReadNURBSMesh(input, curved, read_gf, true, true);  // Spacing is required
   }
   else if (mesh_type == "MFEM NURBS mesh v1.1")
   {
      ReadNURBSMesh(input, curved, read_gf, true);
   }
   else if (mesh_type == "MFEM INLINE mesh v1.0")
   {
      ReadInlineMesh(input, generate_edges);
      return; // done with inline mesh construction
   }
   else if (mesh_type == "$MeshFormat") // Gmsh
   {
      ReadGmshMesh(input, curved, read_gf);
   }
   else if
   ((mesh_type.size() > 2 &&
     mesh_type[0] == 'C' && mesh_type[1] == 'D' && mesh_type[2] == 'F') ||
    (mesh_type.size() > 3 &&
     mesh_type[1] == 'H' && mesh_type[2] == 'D' && mesh_type[3] == 'F'))
   {
      named_ifgzstream *mesh_input = dynamic_cast<named_ifgzstream *>(&input);
      if (mesh_input)
      {
#ifdef MFEM_USE_NETCDF
         ReadCubit(mesh_input->filename, curved, read_gf);
#else
         MFEM_ABORT("NetCDF support requires configuration with"
                    " MFEM_USE_NETCDF=YES");
         return;
#endif
      }
      else
      {
         MFEM_ABORT("Can not determine Cubit mesh filename!"
                    " Use mfem::named_ifgzstream for input.");
         return;
      }
   }
   else
   {
      MFEM_ABORT("Unknown input mesh format: " << mesh_type);
      return;
   }

   // at this point the following should be defined:
   //  1) Dim
   //  2) NumOfElements, elements
   //  3) NumOfBdrElements, boundary
   //  4) NumOfVertices, with allocated space in vertices
   //  5) curved
   //  5a) if curved == 0, vertices must be defined
   //  5b) if curved != 0 and read_gf != 0,
   //         'input' must point to a GridFunction
   //  5c) if curved != 0 and read_gf == 0,
   //         vertices and Nodes must be defined
   // optional:
   //  1) elem_to_edge may be allocated (as in the case of P2 VTK meshes)
   //  2) ncmesh may be allocated

   // FinalizeTopology() will:
   // - assume that generate_edges is true
   // - assume that refine is false
   // - does not check the orientation of regular and boundary elements
   if (finalize_topo)
   {
      // don't generate any boundary elements, especially in parallel
      bool generate_bdr = false;

      FinalizeTopology(generate_bdr);
   }

   if (curved && read_gf)
   {
      Nodes = new GridFunction(this, input);

      own_nodes = 1;
      spaceDim = Nodes->VectorDim();
      if (ncmesh) { ncmesh->spaceDim = spaceDim; }

      // Set vertex coordinates from the 'Nodes'
      SetVerticesFromNodes(Nodes);
   }

   // If a parse tag was supplied, keep reading the stream until the tag is
   // encountered.
   if (mfem_version >= 12)
   {
      string line;
      do
      {
         skip_comment_lines(input, '#');
         MFEM_VERIFY(input.good(), "Required mesh-end tag not found");
         getline(input, line);
         filter_dos(line);
         // mfem v1.2 may not have parse_tag in it, e.g. if trying to read a
         // serial mfem v1.2 mesh as parallel with "mfem_serial_mesh_end" as
         // parse_tag. That's why, regardless of parse_tag, we stop reading if
         // we find "mfem_mesh_end" which is required by mfem v1.2 format.
         if (line == "mfem_mesh_end") { break; }
      }
      while (line != parse_tag);
   }
   else if (mfem_nc_version >= 10)
   {
      string ident;
      skip_comment_lines(input, '#');
      input >> ident;
      MFEM_VERIFY(ident == "mfem_mesh_end",
                  "invalid mesh: end of file tag not found");
   }

   if (NURBSext && NURBSext->NonconformingPatches())
   {
      string ident;
      skip_comment_lines(input, '#');
      // Check for the optional section "patch_cp"
      if (input.peek() == 'p')
      {
         input >> ident;
         MFEM_VERIFY(ident == "patch_cp", "Invalid mesh format");
         NURBSext->ReadCoarsePatchCP(input);
      }
   }

   // Finalize(...) should be called after this, if needed.
}

Mesh::Mesh(Mesh *mesh_array[], int num_pieces)
   : attribute_sets(attributes), bdr_attribute_sets(bdr_attributes)
{
   int      i, j, ie, ib, iv, *v, nv;
   Element *el;
   Mesh    *m;

   SetEmpty();

   Dim = mesh_array[0]->Dimension();
   spaceDim = mesh_array[0]->SpaceDimension();

   if (mesh_array[0]->NURBSext)
   {
      // assuming the pieces form a partition of a NURBS mesh
      NURBSext = new NURBSExtension(mesh_array, num_pieces);

      NumOfVertices = NURBSext->GetNV();
      NumOfElements = NURBSext->GetNE();

      NURBSext->GetElementTopo(elements);

      // NumOfBdrElements = NURBSext->GetNBE();
      // NURBSext->GetBdrElementTopo(boundary);

      Array<int> lvert_vert, lelem_elem;

      // Here, for visualization purposes, we copy the boundary elements from
      // the individual pieces which include the interior boundaries.  This
      // creates 'boundary' array that is different from the one generated by
      // the NURBSExtension which, in particular, makes the boundary-dof table
      // invalid. This, in turn, causes GetBdrElementTransformation to not
      // function properly.
      NumOfBdrElements = 0;
      for (i = 0; i < num_pieces; i++)
      {
         NumOfBdrElements += mesh_array[i]->GetNBE();
      }
      boundary.SetSize(NumOfBdrElements);
      vertices.SetSize(NumOfVertices);
      ib = 0;
      for (i = 0; i < num_pieces; i++)
      {
         m = mesh_array[i];
         m->NURBSext->GetVertexLocalToGlobal(lvert_vert);
         m->NURBSext->GetElementLocalToGlobal(lelem_elem);
         // copy the element attributes
         for (j = 0; j < m->GetNE(); j++)
         {
            elements[lelem_elem[j]]->SetAttribute(m->GetAttribute(j));
         }
         // copy the boundary
         for (j = 0; j < m->GetNBE(); j++)
         {
            el = m->GetBdrElement(j)->Duplicate(this);
            v  = el->GetVertices();
            nv = el->GetNVertices();
            for (int k = 0; k < nv; k++)
            {
               v[k] = lvert_vert[v[k]];
            }
            boundary[ib++] = el;
         }
         // copy the vertices
         for (j = 0; j < m->GetNV(); j++)
         {
            vertices[lvert_vert[j]].SetCoords(m->SpaceDimension(),
                                              m->GetVertex(j));
         }
      }
   }
   else // not a NURBS mesh
   {
      NumOfElements    = 0;
      NumOfBdrElements = 0;
      NumOfVertices    = 0;
      for (i = 0; i < num_pieces; i++)
      {
         m = mesh_array[i];
         NumOfElements    += m->GetNE();
         NumOfBdrElements += m->GetNBE();
         NumOfVertices    += m->GetNV();
      }
      elements.SetSize(NumOfElements);
      boundary.SetSize(NumOfBdrElements);
      vertices.SetSize(NumOfVertices);
      ie = ib = iv = 0;
      for (i = 0; i < num_pieces; i++)
      {
         m = mesh_array[i];
         // copy the elements
         for (j = 0; j < m->GetNE(); j++)
         {
            el = m->GetElement(j)->Duplicate(this);
            v  = el->GetVertices();
            nv = el->GetNVertices();
            for (int k = 0; k < nv; k++)
            {
               v[k] += iv;
            }
            elements[ie++] = el;
         }
         // copy the boundary elements
         for (j = 0; j < m->GetNBE(); j++)
         {
            el = m->GetBdrElement(j)->Duplicate(this);
            v  = el->GetVertices();
            nv = el->GetNVertices();
            for (int k = 0; k < nv; k++)
            {
               v[k] += iv;
            }
            boundary[ib++] = el;
         }
         // copy the vertices
         for (j = 0; j < m->GetNV(); j++)
         {
            vertices[iv++].SetCoords(m->SpaceDimension(), m->GetVertex(j));
         }
      }
   }

   FinalizeTopology();

   // copy the nodes (curvilinear meshes)
   GridFunction *g = mesh_array[0]->GetNodes();
   if (g)
   {
      Array<GridFunction *> gf_array(num_pieces);
      for (i = 0; i < num_pieces; i++)
      {
         gf_array[i] = mesh_array[i]->GetNodes();
      }
      Nodes = new GridFunction(this, gf_array, num_pieces);
      own_nodes = 1;
   }

#ifdef MFEM_DEBUG
   CheckElementOrientation(false);
   CheckBdrElementOrientation(false);
#endif
}

Mesh::Mesh(Mesh *orig_mesh, int ref_factor, int ref_type)
   : attribute_sets(attributes), bdr_attribute_sets(bdr_attributes)
{
   Array<int> ref_factors(orig_mesh->GetNE());
   ref_factors = ref_factor;
   MakeRefined_(*orig_mesh, ref_factors, ref_type);
}

void Mesh::MakeRefined_(Mesh &orig_mesh, const Array<int> &ref_factors,
                        int ref_type)
{
   SetEmpty();
   Dim = orig_mesh.Dimension();
   spaceDim = orig_mesh.SpaceDimension();

   int orig_ne = orig_mesh.GetNE();
   MFEM_VERIFY(ref_factors.Size() == orig_ne,
               "Number of refinement factors must equal number of elements")
   MFEM_VERIFY(orig_ne == 0 ||
               ref_factors.Min() >= 1, "Refinement factor must be >= 1");
   const int q_type = BasisType::GetQuadrature1D(ref_type);
   MFEM_VERIFY(Quadrature1D::CheckClosed(q_type) != Quadrature1D::Invalid,
               "Invalid refinement type. Must use closed basis type.");

   int min_ref = orig_ne > 0 ? ref_factors.Min() : 1;
   int max_ref = orig_ne > 0 ? ref_factors.Max() : 1;

   bool var_order = (min_ref != max_ref);

   // variable order space can only be constructed over an NC mesh
   if (var_order) { orig_mesh.EnsureNCMesh(true); }

   // Construct a scalar H1 FE space of order ref_factor and use its dofs as
   // the indices of the new, refined vertices.
   H1_FECollection rfec(min_ref, Dim, ref_type);
   FiniteElementSpace rfes(&orig_mesh, &rfec);

   if (var_order)
   {
      rfes.SetRelaxedHpConformity(false);
      for (int i = 0; i < orig_ne; i++)
      {
         rfes.SetElementOrder(i, ref_factors[i]);
      }
      rfes.Update(false);
   }

   // Set the number of vertices, set the actual coordinates later
   NumOfVertices = rfes.GetNDofs();
   vertices.SetSize(NumOfVertices);

   Array<int> rdofs;
   DenseMatrix phys_pts;
   GeometryRefiner refiner(q_type);

   // Add refined elements and set vertex coordinates
   for (int el = 0; el < orig_ne; el++)
   {
      Geometry::Type geom = orig_mesh.GetElementGeometry(el);
      int attrib = orig_mesh.GetAttribute(el);
      int nvert = Geometry::NumVerts[geom];
      RefinedGeometry &RG = *refiner.Refine(geom, ref_factors[el]);

      rfes.GetElementDofs(el, rdofs);
      MFEM_ASSERT(rdofs.Size() == RG.RefPts.Size(), "");
      const FiniteElement *rfe = rfes.GetFE(el);
      orig_mesh.GetElementTransformation(el)->Transform(rfe->GetNodes(),
                                                        phys_pts);
      const int *c2h_map = rfec.GetDofMap(geom, ref_factors[el]);
      for (int i = 0; i < phys_pts.Width(); i++)
      {
         vertices[rdofs[i]].SetCoords(spaceDim, phys_pts.GetColumn(i));
      }
      for (int j = 0; j < RG.RefGeoms.Size()/nvert; j++)
      {
         Element *elem = NewElement(geom);
         elem->SetAttribute(attrib);
         int *v = elem->GetVertices();
         for (int k = 0; k < nvert; k++)
         {
            int cid = RG.RefGeoms[k+nvert*j]; // local Cartesian index
            v[k] = rdofs[c2h_map[cid]];
         }
         AddElement(elem);
      }
   }

   if (Dim > 2)
   {
      GetElementToFaceTable(false);
      GenerateFaces();
   }

   // Add refined boundary elements
   for (int el = 0; el < orig_mesh.GetNBE(); el++)
   {
      int i, info;
      orig_mesh.GetBdrElementAdjacentElement(el, i, info);
      Geometry::Type geom = orig_mesh.GetBdrElementGeometry(el);
      int attrib = orig_mesh.GetBdrAttribute(el);
      int nvert = Geometry::NumVerts[geom];
      RefinedGeometry &RG = *refiner.Refine(geom, ref_factors[i]);

      rfes.GetBdrElementDofs(el, rdofs);
      MFEM_ASSERT(rdofs.Size() == RG.RefPts.Size(), "");
      const int *c2h_map = rfec.GetDofMap(geom, ref_factors[i]);
      for (int j = 0; j < RG.RefGeoms.Size()/nvert; j++)
      {
         Element *elem = NewElement(geom);
         elem->SetAttribute(attrib);
         int *v = elem->GetVertices();
         for (int k = 0; k < nvert; k++)
         {
            int cid = RG.RefGeoms[k+nvert*j]; // local Cartesian index
            v[k] = rdofs[c2h_map[cid]];
         }
         AddBdrElement(elem);
      }
   }
   FinalizeTopology(false);
   sequence = orig_mesh.GetSequence() + 1;
   last_operation = Mesh::REFINE;

   // Set up the nodes of the new mesh (if the original mesh has nodes). The new
   // mesh is always straight-sided (i.e. degree 1 finite element space), but
   // the nodes are required for e.g. periodic meshes.
   if (orig_mesh.GetNodes())
   {
      bool discont = orig_mesh.GetNodalFESpace()->IsDGSpace();
      Ordering::Type dof_ordering = orig_mesh.GetNodalFESpace()->GetOrdering();
      Mesh::SetCurvature(1, discont, spaceDim, dof_ordering);
      FiniteElementSpace *nodal_fes = Nodes->FESpace();
      const FiniteElementCollection *nodal_fec = nodal_fes->FEColl();
      H1_FECollection vertex_fec(1, Dim);
      Array<int> dofs;
      int el_counter = 0;
      for (int iel = 0; iel < orig_ne; iel++)
      {
         Geometry::Type geom = orig_mesh.GetElementBaseGeometry(iel);
         int nvert = Geometry::NumVerts[geom];
         RefinedGeometry &RG = *refiner.Refine(geom, ref_factors[iel]);
         rfes.GetElementDofs(iel, rdofs);
         const FiniteElement *rfe = rfes.GetFE(iel);
         orig_mesh.GetElementTransformation(iel)->Transform(rfe->GetNodes(),
                                                            phys_pts);
         const int *node_map = NULL;
         const H1_FECollection *h1_fec =
            dynamic_cast<const H1_FECollection *>(nodal_fec);
         if (h1_fec != NULL) { node_map = h1_fec->GetDofMap(geom); }
         const int *vertex_map = vertex_fec.GetDofMap(geom);
         const int *c2h_map = rfec.GetDofMap(geom, ref_factors[iel]);
         for (int jel = 0; jel < RG.RefGeoms.Size()/nvert; jel++)
         {
            nodal_fes->GetElementVDofs(el_counter++, dofs);
            for (int iv_lex=0; iv_lex<nvert; ++iv_lex)
            {
               // convert from lexicographic to vertex index
               int iv = vertex_map[iv_lex];
               // index of vertex of current element in phys_pts matrix
               int pt_idx = c2h_map[RG.RefGeoms[iv+nvert*jel]];
               // index of current vertex into DOF array
               int node_idx = node_map ? node_map[iv_lex] : iv_lex;
               for (int d=0; d<spaceDim; ++d)
               {
                  (*Nodes)[dofs[node_idx + d*nvert]] = phys_pts(d,pt_idx);
               }
            }
         }
      }
   }

   // Setup the data for the coarse-fine refinement transformations
   CoarseFineTr.embeddings.SetSize(GetNE());
   // First, compute total number of point matrices that we need per geometry
   // and the offsets into that array
   using GeomRef = std::pair<Geometry::Type, int>;
   std::map<GeomRef, int> point_matrices_offsets;
   int n_point_matrices[Geometry::NumGeom] = {}; // initialize to zero
   for (int el_coarse = 0; el_coarse < orig_ne; ++el_coarse)
   {
      Geometry::Type geom = orig_mesh.GetElementBaseGeometry(el_coarse);
      // Have we seen this pair of (goemetry, refinement level) before?
      GeomRef id(geom, ref_factors[el_coarse]);
      if (point_matrices_offsets.find(id) == point_matrices_offsets.end())
      {
         RefinedGeometry &RG = *refiner.Refine(geom, ref_factors[el_coarse]);
         int nvert = Geometry::NumVerts[geom];
         int nref_el = RG.RefGeoms.Size()/nvert;
         // If not, then store the offset and add to the size required
         point_matrices_offsets[id] = n_point_matrices[geom];
         n_point_matrices[geom] += nref_el;
      }
   }

   // Set up the sizes
   for (int geom = 0; geom < Geometry::NumGeom; ++geom)
   {
      int nmatrices = n_point_matrices[geom];
      int nvert = Geometry::NumVerts[geom];
      CoarseFineTr.point_matrices[geom].SetSize(Dim, nvert, nmatrices);
   }

   // Compute the point matrices and embeddings
   int el_fine = 0;
   for (int el_coarse = 0; el_coarse < orig_ne; ++el_coarse)
   {
      Geometry::Type geom = orig_mesh.GetElementBaseGeometry(el_coarse);
      int ref = ref_factors[el_coarse];
      int offset = point_matrices_offsets[GeomRef(geom, ref)];
      int nvert = Geometry::NumVerts[geom];
      RefinedGeometry &RG = *refiner.Refine(geom, ref);
      for (int j = 0; j < RG.RefGeoms.Size()/nvert; j++)
      {
         DenseMatrix &Pj = CoarseFineTr.point_matrices[geom](offset + j);
         for (int k = 0; k < nvert; k++)
         {
            int cid = RG.RefGeoms[k+nvert*j]; // local Cartesian index
            const IntegrationPoint &ip = RG.RefPts[cid];
            ip.Get(Pj.GetColumn(k), Dim);
         }

         Embedding &emb = CoarseFineTr.embeddings[el_fine];
         emb.geom = geom;
         emb.parent = el_coarse;
         emb.matrix = offset + j;
         ++el_fine;
      }
   }

   MFEM_ASSERT(CheckElementOrientation(false) == 0, "");

   // The check below is disabled because is fails for parallel meshes with
   // interior "boundary" element that, when such "boundary" element is between
   // two elements on different processors.
   // MFEM_ASSERT(CheckBdrElementOrientation(false) == 0, "");
}

Mesh Mesh::MakeSimplicial(const Mesh &orig_mesh)
{
   Mesh mesh;
   auto parent_elements = mesh.MakeSimplicial_(orig_mesh, NULL);
   if (orig_mesh.GetNodes() != nullptr)
   {
      mesh.MakeHigherOrderSimplicial_(orig_mesh, parent_elements);
   }
   return mesh;
}

Array<int> Mesh::MakeSimplicial_(const Mesh &orig_mesh, int *vglobal)
{
   MFEM_VERIFY(const_cast<Mesh&>(orig_mesh).CheckElementOrientation(false) == 0,
               "Mesh::MakeSimplicial requires a properly oriented input mesh");
   MFEM_VERIFY(orig_mesh.Conforming(),
               "Mesh::MakeSimplicial does not support non-conforming meshes.")

   int dim = orig_mesh.Dimension();
   int sdim = orig_mesh.SpaceDimension();

   if (dim == 1)
   {
      Mesh copy(orig_mesh);
      Swap(copy, true);
      Array<int> parent_elements(GetNE());
      std::iota(parent_elements.begin(), parent_elements.end(), 0);
      return parent_elements;
   }

   int nv = orig_mesh.GetNV();
   int ne = orig_mesh.GetNE();
   int nbe = orig_mesh.GetNBE();

   static int num_subdivisions[Geometry::NUM_GEOMETRIES];
   num_subdivisions[Geometry::POINT] = 1;
   num_subdivisions[Geometry::SEGMENT] = 1;
   num_subdivisions[Geometry::TRIANGLE] = 1;
   num_subdivisions[Geometry::TETRAHEDRON] = 1;
   num_subdivisions[Geometry::SQUARE] = 2;
   num_subdivisions[Geometry::PRISM] = 3;
   num_subdivisions[Geometry::CUBE] = 6;
   // NOTE: some hexes may be subdivided into only 5 tets, so this is an
   // estimate only. The actual number of created tets may be less, so the
   // elements array will need to be shrunk after mesh creation.
   int new_ne = 0, new_nbe = 0;
   for (int i=0; i<ne; ++i)
   {
      new_ne += num_subdivisions[orig_mesh.GetElementBaseGeometry(i)];
   }
   for (int i=0; i<nbe; ++i)
   {
      new_nbe += num_subdivisions[orig_mesh.GetBdrElementGeometry(i)];
   }

   InitMesh(dim, sdim, nv, new_ne, new_nbe);

   // Vertices of the new mesh are same as the original mesh
   NumOfVertices = nv;
   for (int i=0; i<nv; ++i)
   {
      vertices[i].SetCoords(dim, orig_mesh.vertices[i]());
   }

   // We need a global vertex numbering to identify which diagonals to split
   // (quad faces are split using the diagonal originating from the smallest
   // global vertex number). Use the supplied global numbering, if it is
   // non-NULL, otherwise use the local numbering.
   Array<int> vglobal_id;
   if (vglobal == nullptr)
   {
      vglobal_id.SetSize(nv);
      std::iota(vglobal_id.begin(), vglobal_id.end(), 0);
      vglobal = vglobal_id.GetData();
   }

   // Number of vertices per element
   constexpr int nv_tri = 3, nv_quad = 4, nv_tet = 4, nv_prism = 6, nv_hex = 8;
   constexpr int quad_ntris = 2; // NTriangles per quad
   constexpr int prism_ntets = 3; // NTets per prism
   // Map verts of quad to verts of tri, in two possible configurations.
   // quad_trimap[i][0,2,4] is the first triangle, and quad_trimap[i][1,3,5] is
   // the second, for each configuration.
   static const int quad_trimap[2][nv_tri*quad_ntris] =
   {
      {
         0, 0,
         1, 2,
         2, 3
      },{
         0, 1,
         1, 2,
         3, 3
      }
   };
   static const int prism_rot[nv_prism*nv_prism] =
   {
      0, 1, 2, 3, 4, 5,
      1, 2, 0, 4, 5, 3,
      2, 0, 1, 5, 3, 4,
      3, 5, 4, 0, 2, 1,
      4, 3, 5, 1, 0, 2,
      5, 4, 3, 2, 1, 0
   };
   static const int prism_f[nv_quad] = {1, 2, 5, 4};
   static const int prism_tetmaps[2][nv_prism*prism_ntets] =
   {
      {
         0, 0, 0,
         1, 1, 4,
         2, 5, 5,
         5, 4, 3
      },{
         0, 0, 0,
         1, 4, 4,
         2, 2, 5,
         4, 5, 3
      }
   };
   static const int hex_rot[nv_hex*nv_hex] =
   {
      0, 1, 2, 3, 4, 5, 6, 7,
      1, 0, 4, 5, 2, 3, 7, 6,
      2, 1, 5, 6, 3, 0, 4, 7,
      3, 0, 1, 2, 7, 4, 5, 6,
      4, 0, 3, 7, 5, 1, 2, 6,
      5, 1, 0, 4, 6, 2, 3, 7,
      6, 2, 1, 5, 7, 3, 0, 4,
      7, 3, 2, 6, 4, 0, 1, 5
   };
   static const int hex_f0[nv_quad] = {1, 2, 6, 5};
   static const int hex_f1[nv_quad] = {2, 3, 7, 6};
   static const int hex_f2[nv_quad] = {4, 5, 6, 7};
   static const int num_rot[8] = {0, 1, 2, 0, 0, 2, 1, 0};
   static const int hex_tetmap0[nv_tet*5] =
   {
      0, 0, 0, 0, 2,
      1, 2, 2, 5, 7,
      2, 7, 3, 7, 5,
      5, 5, 7, 4, 6
   };
   static const int hex_tetmap1[nv_tet*6] =
   {
      0, 0, 1, 0, 0, 1,
      5, 1, 6, 7, 7, 7,
      7, 7, 7, 2, 1, 6,
      4, 5, 5, 3, 2, 2
   };
   static const int hex_tetmap2[nv_tet*6] =
   {
      0, 0, 0, 0, 0, 0,
      4, 3, 7, 1, 3, 6,
      5, 7, 4, 2, 6, 5,
      6, 6, 6, 5, 2, 2
   };
   static const int hex_tetmap3[nv_tet*6] =
   {
      0, 0, 0, 0, 1, 1,
      2, 3, 7, 5, 5, 6,
      3, 7, 4, 6, 6, 2,
      6, 6, 6, 4, 0, 0
   };
   static const int *hex_tetmaps[4] =
   {
      hex_tetmap0, hex_tetmap1, hex_tetmap2, hex_tetmap3
   };

   auto find_min = [](const int *a, int n) { return std::min_element(a,a+n)-a; };

   Array<int> parent_elems;
   for (int i=0; i<ne; ++i)
   {
      const int *v = orig_mesh.elements[i]->GetVertices();
      const int attrib = orig_mesh.GetAttribute(i);
      const Geometry::Type orig_geom = orig_mesh.GetElementBaseGeometry(i);

      if (num_subdivisions[orig_geom] == 1)
      {
         // (num_subdivisions[orig_geom] == 1) implies that the element does not
         // need to be further split (it is either a segment, triangle, or
         // tetrahedron), and so it is left unchanged.
         Element *e = NewElement(orig_geom);
         e->SetAttribute(attrib);
         e->SetVertices(v);
         AddElement(e);
         parent_elems.Append(i);
      }
      else if (orig_geom == Geometry::SQUARE)
      {
         for (int itri=0; itri<quad_ntris; ++itri)
         {
            Element *e = NewElement(Geometry::TRIANGLE);
            e->SetAttribute(attrib);
            int *v2 = e->GetVertices();
            for (int iv=0; iv<nv_tri; ++iv)
            {
               v2[iv] = v[quad_trimap[0][itri + iv*quad_ntris]];
            }
            AddElement(e);
            parent_elems.Append(i);
         }
      }
      else if (orig_geom == Geometry::PRISM)
      {
         int vg[nv_prism];
         for (int iv=0; iv<nv_prism; ++iv) { vg[iv] = vglobal[v[iv]]; }
         // Rotate the vertices of the prism so that the smallest vertex index
         // is in the first place
         int irot = find_min(vg, nv_prism);
         for (int iv=0; iv<nv_prism; ++iv)
         {
            int jv = prism_rot[iv + irot*nv_prism];
            vg[iv] = v[jv];
         }
         // Two cases according to which diagonal splits third quad face
         int q[nv_quad];
         for (int iv=0; iv<nv_quad; ++iv) { q[iv] = vglobal[vg[prism_f[iv]]]; }
         int j = find_min(q, nv_quad);
         const int *tetmap = (j == 0 || j == 2) ? prism_tetmaps[0] : prism_tetmaps[1];
         for (int itet=0; itet<prism_ntets; ++itet)
         {
            Element *e = NewElement(Geometry::TETRAHEDRON);
            e->SetAttribute(attrib);
            int *v2 = e->GetVertices();
            for (int iv=0; iv<nv_tet; ++iv)
            {
               v2[iv] = vg[tetmap[itet + iv*prism_ntets]];
            }
            AddElement(e);
            parent_elems.Append(i);
         }
      }
      else if (orig_geom == Geometry::CUBE)
      {
         int vg[nv_hex];
         for (int iv=0; iv<nv_hex; ++iv) { vg[iv] = vglobal[v[iv]]; }

         // Rotate the vertices of the hex so that the smallest vertex index is
         // in the first place
         int irot = find_min(vg, nv_hex);
         for (int iv=0; iv<nv_hex; ++iv)
         {
            int jv = hex_rot[iv + irot*nv_hex];
            vg[iv] = v[jv];
         }

         int q[nv_quad];
         // Bitmask is three binary digits, each digit is 1 if the diagonal of
         // the corresponding face goes through the 7th vertex, and 0 if not.
         int bitmask = 0;
         int j;
         // First quad face
         for (int iv=0; iv<nv_quad; ++iv) { q[iv] = vglobal[vg[hex_f0[iv]]]; }
         j = find_min(q, nv_quad);
         if (j == 0 || j == 2) { bitmask += 4; }
         // Second quad face
         for (int iv=0; iv<nv_quad; ++iv) { q[iv] = vglobal[vg[hex_f1[iv]]]; }
         j = find_min(q, nv_quad);
         if (j == 1 || j == 3) { bitmask += 2; }
         // Third quad face
         for (int iv=0; iv<nv_quad; ++iv) { q[iv] = vglobal[vg[hex_f2[iv]]]; }
         j = find_min(q, nv_quad);
         if (j == 0 || j == 2) { bitmask += 1; }

         // Apply rotations
         int nrot = num_rot[bitmask];
         for (int k=0; k<nrot; ++k)
         {
            int vtemp;
            vtemp = vg[1];
            vg[1] = vg[4];
            vg[4] = vg[3];
            vg[3] = vtemp;
            vtemp = vg[5];
            vg[5] = vg[7];
            vg[7] = vg[2];
            vg[2] = vtemp;
         }

         // Sum up nonzero bits in bitmask
         int ndiags = ((bitmask&4) >> 2) + ((bitmask&2) >> 1) + (bitmask&1);
         int ntets = (ndiags == 0) ? 5 : 6;
         const int *tetmap = hex_tetmaps[ndiags];
         for (int itet=0; itet<ntets; ++itet)
         {
            Element *e = NewElement(Geometry::TETRAHEDRON);
            e->SetAttribute(attrib);
            int *v2 = e->GetVertices();
            for (int iv=0; iv<nv_tet; ++iv)
            {
               v2[iv] = vg[tetmap[itet + iv*ntets]];
            }
            AddElement(e);
            parent_elems.Append(i);
         }
      }
   }
   // In 3D, shrink the element array because some hexes have only 5 tets
   if (dim == 3) { elements.SetSize(NumOfElements); }

   for (int i=0; i<nbe; ++i)
   {
      const int *v = orig_mesh.boundary[i]->GetVertices();
      const int attrib = orig_mesh.GetBdrAttribute(i);
      const Geometry::Type orig_geom = orig_mesh.GetBdrElementGeometry(i);
      if (num_subdivisions[orig_geom] == 1)
      {
         Element *be = NewElement(orig_geom);
         be->SetAttribute(attrib);
         be->SetVertices(v);
         AddBdrElement(be);
      }
      else if (orig_geom == Geometry::SQUARE)
      {
         int vg[nv_quad];
         for (int iv=0; iv<nv_quad; ++iv) { vg[iv] = vglobal[v[iv]]; }
         // Split quad according the smallest (global) vertex
         int iv_min = find_min(vg, nv_quad);
         int isplit = (iv_min == 0 || iv_min == 2) ? 0 : 1;
         for (int itri=0; itri<quad_ntris; ++itri)
         {
            Element *be = NewElement(Geometry::TRIANGLE);
            be->SetAttribute(attrib);
            int *v2 = be->GetVertices();
            for (int iv=0; iv<nv_tri; ++iv)
            {
               v2[iv] = v[quad_trimap[isplit][itri + iv*quad_ntris]];
            }
            AddBdrElement(be);
         }
      }
      else
      {
         MFEM_ABORT("Unreachable");
      }
   }

   FinalizeTopology(false);
   sequence = orig_mesh.GetSequence();
   last_operation = orig_mesh.last_operation;

   MFEM_ASSERT(CheckElementOrientation(false) == 0, "");
   MFEM_ASSERT(CheckBdrElementOrientation(false) == 0, "");

   return parent_elems;
}


void Mesh::MakeHigherOrderSimplicial_(const Mesh &orig_mesh,
                                      const Array<int> &parent_elements)
{
   // Higher order associated to vertices are unchanged, and those for
   // previously existing edges. DOFs associated to new elements need to be set.
   const int sdim = orig_mesh.SpaceDimension();
   auto *orig_fespace = orig_mesh.GetNodes()->FESpace();
   SetCurvature(orig_fespace->GetMaxElementOrder(), orig_fespace->IsDGSpace(),
                orig_mesh.SpaceDimension(), orig_fespace->GetOrdering());

   // The dofs associated with vertices are unchanged, but there can be new dofs
   // associated to edges, faces and volumes. Additionally, because we know that
   // the set of vertices is unchanged by the splitting operation, we can use
   // the vertices to map local coordinates of the "child" elements (the new
   // simplices introduced), from the "parent" element (the quad, prism, hex
   // that was split).

   // For segment, triangle and tetrahedron, the dof values are copied directly.
   // For the others, we have to construct a map from the Node locations in the
   // new simplex to the parent non-simplex element. This could be sped up by
   // not repeatedly access the original FE as the accesses will be coherent
   // (i.e. all child elems are consecutive).

   Array<int> edofs; // element dofs in new element
   Array<int> parent_vertices, child_vertices; // vertices of parent and child.
   Array<int> node_map; // node indices of parent from child.
   Vector edofvals; // values of elements dofs in original element
   // Storage for evaluating node function on parent element, at node locations
   // of child element
   DenseMatrix shape; // ndof_coarse x nnode_refined.
   DenseMatrix point_matrix; // sdim x nnode_refined
   IntegrationRule
   child_nodes_in_parent; // The parent nodes that correspond to the child nodes
   for (int i = 0; i < parent_elements.Size(); i++)
   {
      const int ip = parent_elements[i];
      const Geometry::Type orig_geom = orig_mesh.GetElementBaseGeometry(ip);
      orig_mesh.GetNodes()->GetElementDofValues(ip, edofvals);
      switch (orig_geom)
      {
         case Geometry::Type::SEGMENT : // fall through
         case Geometry::Type::TRIANGLE : // fall through
         case Geometry::Type::TETRAHEDRON :
            GetNodes()->FESpace()->GetElementVDofs(i, edofs);
            GetNodes()->SetSubVector(edofs, edofvals);
            break;
         case Geometry::Type::CUBE : // fall through
         case Geometry::Type::PRISM : // fall through
         case Geometry::Type::PYRAMID : // fall through
         case Geometry::Type::SQUARE :
         {
            // Extract the vertices of parent and child, can then form the
            // map from child reference coordinates to parent reference
            // coordinates. Exploit the fact that for Nodes, the vertex
            // entries come first, and their indexing matches the vertex
            // numbering. Thus we have already have an inverse index map.
            orig_mesh.GetElementVertices(ip, parent_vertices);
            GetElementVertices(i, child_vertices);
            node_map.SetSize(0);
            for (auto cv : child_vertices)
               for (int ipv = 0; ipv < parent_vertices.Size(); ipv++)
                  if (cv == parent_vertices[ipv])
                  {
                     node_map.Append(ipv);
                     break;
                  }
            MFEM_ASSERT(node_map.Size() == Geometry::NumVerts[GetElementBaseGeometry(i)],
                        "!");
            // node_map now says which of the parent vertex nodes map to each
            // of the child vertex nodes. Using this can build a basis in the
            // parent element from child Node values, exploit the linearity
            // to then transform all nodes.
            child_nodes_in_parent.SetSize(0);
            const auto *orig_FE = orig_mesh.GetNodes()->FESpace()->GetFE(ip);
            for (auto pn : node_map)
            {
               child_nodes_in_parent.Append(orig_FE->GetNodes()[pn]);
            }
            const auto *simplex_FE = GetNodes()->FESpace()->GetFE(i);
            shape.SetSize(orig_FE->GetDof(),
                          simplex_FE->GetDof()); // One set of evaluations per simplex dof.
            Vector col;
            for (int j = 0; j < simplex_FE->GetNodes().Size(); j++)
            {
               const auto &simplex_node = simplex_FE->GetNodes()[j];
               IntegrationPoint simplex_node_in_orig;
               // Handle the 2D vs 3D case by multiplying .z by zero.
               simplex_node_in_orig.Set3(
                  child_nodes_in_parent[0].x +
                  simplex_node.x * (child_nodes_in_parent[1].x - child_nodes_in_parent[0].x)
                  + simplex_node.y * (child_nodes_in_parent[2].x - child_nodes_in_parent[0].x)
                  + simplex_node.z * (child_nodes_in_parent[(sdim > 2) ? 3 : 0].x -
                                      child_nodes_in_parent[0].x),
                  child_nodes_in_parent[0].y +
                  simplex_node.x * (child_nodes_in_parent[1].y - child_nodes_in_parent[0].y)
                  + simplex_node.y * (child_nodes_in_parent[2].y - child_nodes_in_parent[0].y)
                  + simplex_node.z * (child_nodes_in_parent[(sdim > 2) ? 3 : 0].y -
                                      child_nodes_in_parent[0].y),
                  child_nodes_in_parent[0].z +
                  simplex_node.x * (child_nodes_in_parent[1].z - child_nodes_in_parent[0].z)
                  + simplex_node.y * (child_nodes_in_parent[2].z - child_nodes_in_parent[0].z)
                  + simplex_node.z * (child_nodes_in_parent[(sdim > 2) ? 3 : 0].z -
                                      child_nodes_in_parent[0].z));
               shape.GetColumnReference(j, col);
               orig_FE->CalcShape(simplex_node_in_orig, col);
            }
            // All the non-simplex basis functions have now been evaluated at
            // all the simplex basis function node locations. Now evaluate
            // the summations and place back into the Nodes vector.
            orig_mesh.GetNodes()->GetElementDofValues(ip, edofvals);
            // Dof values are always returned as
            // [[x_1,x_2,x_3,...],
            //  [y_1,y_2,y_3,...],
            //  [z_1,z_2,z_3,...]]
            DenseMatrix edofvals_mat(edofvals.GetData(), orig_FE->GetDof(), sdim);
            point_matrix.SetSize(simplex_FE->GetDof(), sdim);
            MultAtB(shape, edofvals_mat, point_matrix);
            GetNodes()->FESpace()->GetElementVDofs(i, edofs);
            GetNodes()->SetSubVector(edofs, point_matrix.GetData());
         }
         break;
         case Geometry::Type::POINT :  // fall through
         case Geometry::Type::INVALID :
         case Geometry::Type::NUM_GEOMETRIES :
            MFEM_ABORT("Internal Error!");
      }
   }
}


Mesh Mesh::MakePeriodic(const Mesh &orig_mesh, const std::vector<int> &v2v)
{
   Mesh periodic_mesh(orig_mesh, true); // Make a copy of the original mesh
   const FiniteElementSpace *nodal_fes = orig_mesh.GetNodalFESpace();
   int nodal_order = nodal_fes ? nodal_fes->GetMaxElementOrder() : 1;
   periodic_mesh.SetCurvature(nodal_order, true);

   // renumber element vertices
   for (int i = 0; i < periodic_mesh.GetNE(); i++)
   {
      Element *el = periodic_mesh.GetElement(i);
      int *v = el->GetVertices();
      int nv = el->GetNVertices();
      for (int j = 0; j < nv; j++)
      {
         v[j] = v2v[v[j]];
      }
   }
   // renumber boundary element vertices
   for (int i = 0; i < periodic_mesh.GetNBE(); i++)
   {
      Element *el = periodic_mesh.GetBdrElement(i);
      int *v = el->GetVertices();
      int nv = el->GetNVertices();
      for (int j = 0; j < nv; j++)
      {
         v[j] = v2v[v[j]];
      }
   }

   periodic_mesh.RemoveUnusedVertices();
   return periodic_mesh;
}

std::vector<int> Mesh::CreatePeriodicVertexMapping(
   const std::vector<Vector> &translations, real_t tol) const
{
   const int sdim = SpaceDimension();

   Vector coord(sdim), at(sdim), dx(sdim);
   Vector xMax(sdim), xMin(sdim), xDiff(sdim);
   xMax = xMin = xDiff = 0.0;

   // Get a list of all vertices on the boundary
   unordered_set<int> bdr_v;
   for (int be = 0; be < GetNBE(); be++)
   {
      Array<int> dofs;
      GetBdrElementVertices(be,dofs);

      for (int i = 0; i < dofs.Size(); i++)
      {
         bdr_v.insert(dofs[i]);

         coord = GetVertex(dofs[i]);
         for (int j = 0; j < sdim; j++)
         {
            xMax[j] = max(xMax[j], coord[j]);
            xMin[j] = min(xMin[j], coord[j]);
         }
      }
   }
   add(xMax, -1.0, xMin, xDiff);
   real_t dia = xDiff.Norml2(); // compute mesh diameter

   // We now identify coincident vertices. Several originally distinct vertices
   // may become coincident under the periodic mapping. One of these vertices
   // will be identified as the "primary" vertex, and all other coincident
   // vertices will be considered as "replicas".

   // replica2primary[v] is the index of the primary vertex of replica `v`
   unordered_map<int, int> replica2primary;
   // primary2replicas[v] is a set of indices of replicas of primary vertex `v`
   unordered_map<int, unordered_set<int>> primary2replicas;

   // Create a KD-tree containing all the boundary vertices
   std::unique_ptr<KDTreeBase<int,real_t>> kdtree;
   if (sdim == 1) { kdtree.reset(new KDTree1D); }
   else if (sdim == 2) { kdtree.reset(new KDTree2D); }
   else if (sdim == 3) { kdtree.reset(new KDTree3D); }
   else { MFEM_ABORT("Invalid space dimension."); }

   // We begin with the assumption that all vertices are primary, and that there
   // are no replicas.
   for (const int v : bdr_v)
   {
      primary2replicas[v];
      kdtree->AddPoint(GetVertex(v), v);
   }

   kdtree->Sort();

   // Make `r` and all of `r`'s replicas be replicas of `p`. Delete `r` from the
   // list of primary vertices.
   auto make_replica = [&replica2primary, &primary2replicas](int r, int p)
   {
      if (r == p) { return; }
      primary2replicas[p].insert(r);
      replica2primary[r] = p;
      for (const int s : primary2replicas[r])
      {
         primary2replicas[p].insert(s);
         replica2primary[s] = p;
      }
      primary2replicas.erase(r);
   };

   for (unsigned int i = 0; i < translations.size(); i++)
   {
      for (int vi : bdr_v)
      {
         coord = GetVertex(vi);
         add(coord, translations[i], at);

         const int vj = kdtree->FindClosestPoint(at.GetData());
         coord = GetVertex(vj);
         add(at, -1.0, coord, dx);

         if (dx.Norml2() > dia*tol) { continue; }

         // The two vertices vi and vj are coincident.

         // Are vertices `vi` and `vj` already primary?
         const bool pi = primary2replicas.find(vi) != primary2replicas.end();
         const bool pj = primary2replicas.find(vj) != primary2replicas.end();

         if (pi && pj)
         {
            // Both vertices are currently primary
            // Demote `vj` to be a replica of `vi`
            make_replica(vj, vi);
         }
         else if (pi && !pj)
         {
            // `vi` is primary and `vj` is a replica
            const int owner_of_vj = replica2primary[vj];
            // Make `vi` and its replicas be replicas of `vj`'s owner
            make_replica(vi, owner_of_vj);
         }
         else if (!pi && pj)
         {
            // `vi` is currently a replica and `vj` is currently primary
            // Make `vj` and its replicas be replicas of `vi`'s owner
            const int owner_of_vi = replica2primary[vi];
            make_replica(vj, owner_of_vi);
         }
         else
         {
            // Both vertices are currently replicas
            // Make `vj`'s owner and all of its owner's replicas be replicas
            // of `vi`'s owner
            const int owner_of_vi = replica2primary[vi];
            const int owner_of_vj = replica2primary[vj];
            make_replica(owner_of_vj, owner_of_vi);
         }
      }
   }

   std::vector<int> v2v(GetNV());
   for (size_t i = 0; i < v2v.size(); i++)
   {
      v2v[i] = static_cast<int>(i);
   }
   for (const auto &r2p : replica2primary)
   {
      v2v[r2p.first] = r2p.second;
   }
   return v2v;
}

void Mesh::RefineNURBSFromFile(std::string ref_file)
{
   MFEM_VERIFY(NURBSext,"Mesh::RefineNURBSFromFile: Not a NURBS mesh!");
   mfem::out<<"Refining NURBS from refinement file: "<<ref_file<<endl;

   int nkv;
   ifstream input(ref_file);
   input >> nkv;

   // Check if the number of knot vectors in the refinement file and mesh match
   if ( nkv != NURBSext->GetNKV())
   {
      mfem::out<<endl;
      mfem::out<<"Knot vectors in ref_file: "<<nkv<<endl;
      mfem::out<<"Knot vectors in NURBSExt: "<<NURBSext->GetNKV()<<endl;
      MFEM_ABORT("Refine file does not have the correct number of knot vectors");
   }

   // Read knot vectors from file
   Array<Vector *> knotVec(nkv);
   for (int kv = 0; kv < nkv; kv++)
   {
      knotVec[kv] = new Vector();
      knotVec[kv]-> Load(input);
   }
   input.close();

   // Insert knots
   KnotInsert(knotVec);

   // Delete knots
   for (int kv = 0; kv < nkv; kv++)
   {
      delete knotVec[kv];
   }
}

void Mesh::KnotInsert(Array<KnotVector *> &kv)
{
   if (NURBSext == NULL)
   {
      mfem_error("Mesh::KnotInsert : Not a NURBS mesh!");
   }

   if (kv.Size() != NURBSext->GetNKV())
   {
      mfem_error("Mesh::KnotInsert : KnotVector array size mismatch!");
   }

   NURBSext->ConvertToPatches(*Nodes);

   NURBSext->KnotInsert(kv);

   last_operation = Mesh::NONE; // FiniteElementSpace::Update is not supported
   sequence++;

   UpdateNURBS();
}

void Mesh::KnotInsert(Array<Vector *> &kv)
{
   if (NURBSext == NULL)
   {
      mfem_error("Mesh::KnotInsert : Not a NURBS mesh!");
   }

   if (kv.Size() != NURBSext->GetNKV())
   {
      mfem_error("Mesh::KnotInsert : KnotVector array size mismatch!");
   }

   NURBSext->ConvertToPatches(*Nodes);

   NURBSext->KnotInsert(kv);

   last_operation = Mesh::NONE; // FiniteElementSpace::Update is not supported
   sequence++;

   UpdateNURBS();
}

void Mesh::KnotRemove(Array<Vector *> &kv)
{
   if (NURBSext == NULL)
   {
      mfem_error("Mesh::KnotRemove : Not a NURBS mesh!");
   }

   if (kv.Size() != NURBSext->GetNKV())
   {
      mfem_error("Mesh::KnotRemove : KnotVector array size mismatch!");
   }

   NURBSext->ConvertToPatches(*Nodes);

   NURBSext->KnotRemove(kv);

   last_operation = Mesh::NONE; // FiniteElementSpace::Update is not supported
   sequence++;

   UpdateNURBS();
}

void Mesh::RefineNURBSWithKVFactors(int rf, const std::string &kvf)
{
   RefineNURBS(true, 0.0, Array<int>(&rf, 1), kvf);
}

void Mesh::NURBSUniformRefinement(int rf, real_t tol)
{
   Array<int> rf_array(Dim);
   rf_array = rf;
   NURBSUniformRefinement(rf_array, tol);
}

void Mesh::NURBSUniformRefinement(Array<int> const& rf, real_t tol)
{
   MFEM_VERIFY(rf.Size() == Dim,
               "Refinement factors must be defined for each dimension");

   RefineNURBS(false, tol, rf, "");
}

void Mesh::RefineNURBS(bool usingKVF, real_t tol, const Array<int> &rf,
                       const std::string &kvf)
{
   MFEM_VERIFY(NURBSext, "This type of refinement is only for NURBS meshes");
   NURBSext->ConvertToPatches(*Nodes);

   Array<int> cf;
   NURBSext->GetCoarseningFactors(cf);

   bool cf1 = true;
   for (auto f : cf)
   {
      cf1 = (cf1 && f == 1);
   }

   if (!cf1 && NURBSext->NonconformingPatches())
   {
      NURBSext->FullyCoarsen();
      last_operation = Mesh::NONE; // FiniteElementSpace::Update is not supported
   }
   else if (!cf1 && !NURBSext->NonconformingPatches())
   {
      MFEM_VERIFY(!usingKVF, "This refinement type is not supported for this"
                  " NURBS mesh type");
      NURBSext->Coarsen(cf, tol);

      last_operation = Mesh::NONE; // FiniteElementSpace::Update is not supported
      sequence++;
      UpdateNURBS();

      NURBSext->ConvertToPatches(*Nodes);
      for (int i=0; i<cf.Size(); ++i) { cf[i] *= rf[i]; }
      NURBSext->UniformRefinement(cf);
   }

   if (cf1 || NURBSext->NonconformingPatches())
   {
      if (usingKVF || NURBSext->NonconformingPatches())
      {
         NURBSext->RefineWithKVFactors(rf[0], kvf, !cf1);
      }
      else
      {
         NURBSext->UniformRefinement(rf);
      }
   }

   last_operation = Mesh::NONE; // FiniteElementSpace::Update is not supported
   sequence++;

   UpdateNURBS();
}

void Mesh::DegreeElevate(int rel_degree, int degree)
{
   if (NURBSext == NULL)
   {
      mfem_error("Mesh::DegreeElevate : Not a NURBS mesh!");
   }

   NURBSext->ConvertToPatches(*Nodes);

   NURBSext->DegreeElevate(rel_degree, degree);

   last_operation = Mesh::NONE; // FiniteElementSpace::Update is not supported
   sequence++;

   UpdateNURBS();
}

void Mesh::UpdateNURBS()
{
   ResetLazyData();

   NURBSext->SetKnotsFromPatches();

   Dim = NURBSext->Dimension();
   spaceDim = Dim;

   if (NumOfElements != NURBSext->GetNE())
   {
      for (int i = 0; i < elements.Size(); i++)
      {
         FreeElement(elements[i]);
      }
      NumOfElements = NURBSext->GetNE();
      NURBSext->GetElementTopo(elements);
   }

   if (NumOfBdrElements != NURBSext->GetNBE())
   {
      for (int i = 0; i < boundary.Size(); i++)
      {
         FreeElement(boundary[i]);
      }
      NumOfBdrElements = NURBSext->GetNBE();
      NURBSext->GetBdrElementTopo(boundary);
   }

   Nodes->FESpace()->Update();
   Nodes->Update();
   NodesUpdated();
   NURBSext->SetCoordsFromPatches(*Nodes);

   if (NumOfVertices != NURBSext->GetNV())
   {
      NumOfVertices = NURBSext->GetNV();
      vertices.SetSize(NumOfVertices);
      int vd = Nodes->VectorDim();
      for (int i = 0; i < vd; i++)
      {
         Vector vert_val;
         Nodes->GetNodalValues(vert_val, i+1);
         for (int j = 0; j < NumOfVertices; j++)
         {
            vertices[j](i) = vert_val(j);
         }
      }
   }

   if (elem_to_edge)
   {
      NumOfEdges = GetElementToEdgeTable(*elem_to_edge);
   }

   if (elem_to_face)
   {
      GetElementToFaceTable();
   }
   GenerateFaces();
}

void Mesh::LoadPatchTopo(std::istream &input, Array<int> &edge_to_ukv)
{
   SetEmpty();

   // Read MFEM NURBS mesh v1.0 or 1.1 format
   string ident;

   skip_comment_lines(input, '#');

   input >> ident; // 'dimension'
   input >> Dim;
   spaceDim = Dim;

   skip_comment_lines(input, '#');

   input >> ident; // 'elements'
   input >> NumOfElements;
   elements.SetSize(NumOfElements);
   for (int j = 0; j < NumOfElements; j++)
   {
      elements[j] = ReadElement(input);
   }

   skip_comment_lines(input, '#');

   input >> ident; // 'boundary'
   input >> NumOfBdrElements;
   boundary.SetSize(NumOfBdrElements);
   for (int j = 0; j < NumOfBdrElements; j++)
   {
      boundary[j] = ReadElement(input);
   }

   skip_comment_lines(input, '#');

   input >> ident; // 'edges'
   input >> NumOfEdges;

   if (NumOfEdges > 0)
   {
<<<<<<< HEAD
      edge_to_vert = Table(NumOfEdges, 2);
      edge_to_knot.SetSize(NumOfEdges);
      for (int j = 0; j < NumOfEdges; j++)
      {
         int *v = edge_to_vert.GetRow(j);
         input >> edge_to_knot[j] >> v[0] >> v[1];
=======
      edge_vertex = new Table(NumOfEdges, 2);
      edge_to_ukv.SetSize(NumOfEdges);
      for (int j = 0; j < NumOfEdges; j++)
      {
         int *v = edge_vertex->GetRow(j);
         input >> edge_to_ukv[j] >> v[0] >> v[1];
>>>>>>> 0555b6cc
         if (v[0] > v[1])
         {
            edge_to_ukv[j] = -1 - edge_to_ukv[j];
         }
      }
   }
   else
   {
      edge_to_ukv.SetSize(0);
   }

   skip_comment_lines(input, '#');

   input >> ident; // 'vertices'
   input >> NumOfVertices;
   vertices.SetSize(0);

   FinalizeTopology();
   CheckBdrElementOrientation(); // check and fix boundary element orientation

   /* Generate edge to knotvector mapping if edges are not specified in the
      mesh file. See miniapps/nurbs/meshes/two-squares-nurbs-autoedge.mesh
      for an example */
   if (edge_to_ukv.Size() == 0)
   {
<<<<<<< HEAD
      edge_to_vert = Table(NumOfEdges, 2);
      edge_to_knot.SetSize(NumOfEdges);
      constexpr int notset = -9999999;
      edge_to_knot = notset;
      Array<int> edges;
      Array<int> oedge;
      int knot = 0;
=======
      Array<int> ukv_to_rpkv;
      GetEdgeToUniqueKnotvector(edge_to_ukv, ukv_to_rpkv);
   }
}
>>>>>>> 0555b6cc

void Mesh::GetEdgeToUniqueKnotvector(Array<int> &edge_to_ukv,
                                     Array<int> &ukv_to_rpkv) const
{
   const int dim = Dimension();  // topological (not physical) dimension
   const int NP = NumOfElements; // number of patches
   const int NPKV = NP * dim;    // number of patch knotvectors
   constexpr int notset = -9999999;
   // Sign convention
   auto sign = [](int i) { return -1 - i; };
   auto unsign = [](int i) { return (i < 0) ? -1 - i : i; };
   // Edge index -> dimension convention
   auto edge_to_dim = [](int i) { return (i < 8) ? ((i & 1) ? 1 : 0) : 2; };

   Array<int> v(2); // vertices of an edge

   // 1D case is special: edge index = signed element index
   // ukv_to_rpkv = Identity
   if (dim == 1)
   {
      edge_to_ukv.SetSize(NP);
      ukv_to_rpkv.SetSize(NP);
      for (int i = 0; i < NP; i++)
      {
         GetElementVertices(i, v);
         // Sign is based on the edge's vertex indices
         edge_to_ukv[i] = (v[1] > v[0]) ? i : sign(i);
         ukv_to_rpkv[i] = i;
      }
      return;
   }

   // Local (per-patch) variables
   Array<int> edges, oedges;
   // Edge index -> signed patch knotvector index (p*dim + d)
   Array<int> edge_to_pkv(NumOfEdges);
   edge_to_pkv.SetSize(NumOfEdges);
   edge_to_pkv = notset;

   // Initialize pkv_map as identity - this is the storage for the
   // disjoint-set/union-find algorithm which will later be used
   // to get the map pkv_to_rpkv
   Array<int> pkv_map(NPKV);
   for (int i = 0; i < NPKV; i++)
   {
      pkv_map[i] = i;
   }
   std::function<int(int)> get_root;
   get_root = [&pkv_map, &get_root](int i) -> int
   {
      return (pkv_map[i] == i) ? i : get_root(pkv_map[i]);
   };
   auto unite = [&pkv_map, &get_root](int i, int j)
   {
      const int ri = get_root(i);
      const int rj = get_root(j);
      if (ri == rj) { return; }
      // keep the lowest index
      (ri < rj) ? pkv_map[rj] = ri : pkv_map[ri] = rj;
   };

   // Get edge_to_pkv (one edge can link to multiple pkv) and pkv_map
   for (int p = 0; p < NP; p++)
   {
      GetElementEdges(p, edges, oedges);

      // First loop checks for if edge has already been set
      for (int i = 0; i < edges.Size(); i++)
      {
         const int edge = edges[i];
         const int d = edge_to_dim(i);
         const int pkv = p*dim+d;

         // We've set this edge already - link this index to it
         if (edge_to_pkv[edge] != notset)
         {
<<<<<<< HEAD
            int *vv = edge_to_vert.GetRow(edges[j]);
            const int *e = elements[p]->GetEdgeVertices(j);
            if (oedge[j] == 1)
            {
               vv[0] = v[e[0]];
               vv[1] = v[e[1]];
            }
            else
            {
               vv[0] = v[e[1]];
               vv[1] = v[e[0]];
            }
=======
            const int pkv_other = unsign(edge_to_pkv[edge]);
            unite(pkv, pkv_other);
>>>>>>> 0555b6cc
         }
         else
         {
            GetEdgeVertices(edge, v);
            // Sign is based on the edge's vertex indices
            edge_to_pkv[edge] = (v[1] > v[0]) ? pkv : sign(pkv);
         }
      }
   }

   // Construct the pkv_to_rpkv map by finding the lowest/root index
   Array<int> pkv_to_rpkv(NPKV);
   ukv_to_rpkv.SetSize(NPKV);
   for (int i = 0; i < NPKV; i++)
   {
      pkv_to_rpkv[i] = get_root(pkv_map[i]);
      ukv_to_rpkv[i] = pkv_to_rpkv[i];
   }
   ukv_to_rpkv.Sort(); // ukv is just a renumbering of rpkv
   ukv_to_rpkv.Unique();

   // Create inverse map
   std::map<int, int> rpkv_to_ukv;
   for (int i = 0; i < ukv_to_rpkv.Size(); i++)
   {
      rpkv_to_ukv[ukv_to_rpkv[i]] = i;
   }

   // Get edge_to_ukv = edge_to_pkv -> pkv_to_rpkv -> rpkv_to_ukv
   edge_to_ukv.SetSize(NumOfEdges);
   for (int i = 0; i < NumOfEdges; i++)
   {
      const int pkv = unsign(edge_to_pkv[i]);
      const int rpkv = pkv_to_rpkv[pkv];
      const int ukv = rpkv_to_ukv[rpkv];
      edge_to_ukv[i] = (edge_to_pkv[i] < 0) ? sign(ukv) : ukv;
   }
}

void Mesh::LoadNonconformingPatchTopo(std::istream &input,
                                      Array<int> &edge_to_ukv)
{
   SetEmpty();

   // Read MFEM NURBS NC-patch mesh v1.0 format
   int curved = 0;
   int is_nc = 1;

   ncmesh = new NCMesh(input, 10, curved, is_nc);

   InitFromNCMesh(*ncmesh);

   skip_comment_lines(input, '#');

   string ident;
   int inputNumOfEdges = -1;

   input >> ident; // 'edges'
   input >> inputNumOfEdges;

   MFEM_VERIFY(NumOfEdges == inputNumOfEdges, "");

   edge_to_ukv.SetSize(NumOfEdges);
   for (int j = 0; j < NumOfEdges; j++)
   {
      int v[2]; // Vertex indices
      int ukv; // Unique KnotVector index
      input >> ukv >> v[0] >> v[1];

      for (int i=0; i<2; ++i)
      {
         v[i] = ncmesh->vertex_nodeId[v[i]];
      }

      if (v[0] > v[1])
      {
<<<<<<< HEAD
         int *v = edge_to_vert.GetRow(j);
         k = edge_to_knot[j];

         v0 = v[0];
         v1 = v[1];
         if (k < 0)
         {
            v[0] = v1;
            v[1] = v0;
         }
         mfem::out<<(k >= 0 ? k:-k-1)<<" "<< v[0] <<" "<<v[1]<<endl;
=======
         ukv = -1 - ukv;
>>>>>>> 0555b6cc
      }
      edge_to_ukv[j] = ukv;
   }

   FinalizeTopology();
   CheckBdrElementOrientation(); // check and fix boundary element orientation
}

void XYZ_VectorFunction(const Vector &p, Vector &v)
{
   if (p.Size() >= v.Size())
   {
      for (int d = 0; d < v.Size(); d++)
      {
         v(d) = p(d);
      }
   }
   else
   {
      int d;
      for (d = 0; d < p.Size(); d++)
      {
         v(d) = p(d);
      }
      for ( ; d < v.Size(); d++)
      {
         v(d) = 0.0;
      }
   }
}

void Mesh::GetNodes(GridFunction &nodes) const
{
   if (Nodes == NULL || Nodes->FESpace() != nodes.FESpace())
   {
      const int newSpaceDim = nodes.FESpace()->GetVDim();
      VectorFunctionCoefficient xyz(newSpaceDim, XYZ_VectorFunction);
      nodes.ProjectCoefficient(xyz);
   }
   else
   {
      nodes = *Nodes;
   }
}

void Mesh::SetNodalFESpace(FiniteElementSpace *nfes)
{
   GridFunction *nodes = new GridFunction(nfes);
   SetNodalGridFunction(nodes, true);
}

void Mesh::EnsureNodes()
{
   if (Nodes)
   {
      const FiniteElementCollection *fec = GetNodalFESpace()->FEColl();
      if (dynamic_cast<const H1_FECollection*>(fec)
          || dynamic_cast<const L2_FECollection*>(fec))
      {
         return;
      }
      else // Mesh using a legacy FE_Collection
      {
         const int order = GetNodalFESpace()->GetMaxElementOrder();
         if (NURBSext)
         {
#ifndef MFEM_USE_MPI
            const bool warn = true;
#else
            ParMesh *pmesh = dynamic_cast<ParMesh*>(this);
            const bool warn = !pmesh || pmesh->GetMyRank() == 0;
#endif
            if (warn)
            {
               MFEM_WARNING("converting NURBS mesh to order " << order <<
                            " H1-continuous mesh!\n   "
                            "If this is the desired behavior, you can silence"
                            " this warning by converting\n   "
                            "the NURBS mesh to high-order mesh in advance by"
                            " calling the method\n   "
                            "Mesh::SetCurvature().");
            }
         }
         SetCurvature(order, false, -1, Ordering::byVDIM);
      }
   }
   else // First order H1 mesh
   {
      SetCurvature(1, false, -1, Ordering::byVDIM);
   }
}

void Mesh::SetNodalGridFunction(GridFunction *nodes, bool make_owner)
{
   GetNodes(*nodes);
   NewNodes(*nodes, make_owner);
}

const FiniteElementSpace *Mesh::GetNodalFESpace() const
{
   return ((Nodes) ? Nodes->FESpace() : NULL);
}

void Mesh::SetCurvature(int order, bool discont, int space_dim, int ordering)
{
   if (order <= 0)
   {
      delete Nodes;
      Nodes = nullptr;
      return;
   }
   space_dim = (space_dim == -1) ? spaceDim : space_dim;
   FiniteElementCollection* nfec;
   if (discont)
   {
      const int type = 1; // Gauss-Lobatto points
      nfec = new L2_FECollection(order, Dim, type);
   }
   else
   {
      nfec = new H1_FECollection(order, Dim);
   }
   FiniteElementSpace* nfes = new FiniteElementSpace(this, nfec, space_dim,
                                                     ordering);

   const int old_space_dim = spaceDim;
   SetNodalFESpace(nfes);
   Nodes->MakeOwner(nfec);

   if (spaceDim != old_space_dim)
   {
      // Fix dimension of the vertices if the space dimension changes
      SetVerticesFromNodes(Nodes);
   }
}

void Mesh::SetVerticesFromNodes(const GridFunction *nodes)
{
   MFEM_ASSERT(nodes != NULL, "");
   for (int i = 0; i < spaceDim; i++)
   {
      Vector vert_val;
      nodes->GetNodalValues(vert_val, i+1);
      for (int j = 0; j < NumOfVertices; j++)
      {
         vertices[j](i) = vert_val(j);
      }
   }
}

int Mesh::GetNumFaces() const
{
   switch (Dim)
   {
      case 1: return GetNV();
      case 2: return GetNEdges();
      case 3: return GetNFaces();
   }
   return 0;
}

int Mesh::GetNumFacesWithGhost() const
{
   return faces_info.Size();
}

int Mesh::GetNFbyType(FaceType type) const
{
   const bool isInt = type==FaceType::Interior;
   int &nf = isInt ? nbInteriorFaces : nbBoundaryFaces;
   if (nf<0)
   {
      nf = 0;
      for (int f = 0; f < GetNumFacesWithGhost(); ++f)
      {
         FaceInformation face = GetFaceInformation(f);
         if (face.IsOfFaceType(type))
         {
            if (face.IsNonconformingCoarse())
            {
               // We don't count nonconforming coarse faces.
               continue;
            }
            nf++;
         }
      }
   }
   return nf;
}

#if (!defined(MFEM_USE_MPI) || defined(MFEM_DEBUG))
static const char *fixed_or_not[] = { "fixed", "NOT FIXED" };
#endif

int Mesh::CheckElementOrientation(bool fix_it)
{
   int i, j, k, wo = 0, fo = 0;
   real_t *v[4];

   if (Dim == 2 && spaceDim == 2)
   {
      DenseMatrix J(2, 2);

      for (i = 0; i < NumOfElements; i++)
      {
         int *vi = elements[i]->GetVertices();
         if (Nodes == NULL)
         {
            for (j = 0; j < 3; j++)
            {
               v[j] = vertices[vi[j]]();
            }
            for (j = 0; j < 2; j++)
               for (k = 0; k < 2; k++)
               {
                  J(j, k) = v[j+1][k] - v[0][k];
               }
         }
         else
         {
            // only check the Jacobian at the center of the element
            GetElementJacobian(i, J);
         }
         if (J.Det() < 0.0)
         {
            if (fix_it)
            {
               switch (GetElementType(i))
               {
                  case Element::TRIANGLE:
                     mfem::Swap(vi[0], vi[1]);
                     break;
                  case Element::QUADRILATERAL:
                     mfem::Swap(vi[1], vi[3]);
                     break;
                  default:
                     MFEM_ABORT("Invalid 2D element type \""
                                << GetElementType(i) << "\"");
                     break;
               }
               fo++;
            }
            wo++;
         }
      }
   }

   if (Dim == 3)
   {
      DenseMatrix J(3, 3);

      for (i = 0; i < NumOfElements; i++)
      {
         int *vi = elements[i]->GetVertices();
         switch (GetElementType(i))
         {
            case Element::TETRAHEDRON:
               if (Nodes == NULL)
               {
                  for (j = 0; j < 4; j++)
                  {
                     v[j] = vertices[vi[j]]();
                  }
                  for (j = 0; j < 3; j++)
                     for (k = 0; k < 3; k++)
                     {
                        J(j, k) = v[j+1][k] - v[0][k];
                     }
               }
               else
               {
                  // only check the Jacobian at the center of the element
                  GetElementJacobian(i, J);
               }
               if (J.Det() < 0.0)
               {
                  wo++;
                  if (fix_it)
                  {
                     mfem::Swap(vi[0], vi[1]);
                     fo++;
                  }
               }
               break;

            case Element::WEDGE:
               // only check the Jacobian at the center of the element
               GetElementJacobian(i, J);
               if (J.Det() < 0.0)
               {
                  wo++;
                  if (fix_it)
                  {
                     // how?
                  }
               }
               break;

            case Element::PYRAMID:
               // only check the Jacobian at the center of the element
               GetElementJacobian(i, J);
               if (J.Det() < 0.0)
               {
                  wo++;
                  if (fix_it)
                  {
                     mfem::Swap(vi[1], vi[3]);
                     fo++;
                  }
               }
               break;

            case Element::HEXAHEDRON:
               // only check the Jacobian at the center of the element
               GetElementJacobian(i, J);
               if (J.Det() < 0.0)
               {
                  wo++;
                  if (fix_it)
                  {
                     // how?
                  }
               }
               break;

            default:
               MFEM_ABORT("Invalid 3D element type \""
                          << GetElementType(i) << "\"");
               break;
         }
      }
   }
#if (!defined(MFEM_USE_MPI) || defined(MFEM_DEBUG))
   if (wo > 0)
   {
      mfem::out << "Elements with wrong orientation: " << wo << " / "
                << NumOfElements << " (" << fixed_or_not[(wo == fo) ? 0 : 1]
                << ")" << endl;
   }
#else
   MFEM_CONTRACT_VAR(fo);
#endif
   return wo;
}

int Mesh::GetTriOrientation(const int *base, const int *test)
{
   // Static method.
   // This function computes the index 'j' of the permutation that transforms
   // test into base: test[tri_orientation[j][i]]=base[i].
   // tri_orientation = Geometry::Constants<Geometry::TRIANGLE>::Orient
   int orient;

   if (test[0] == base[0])
      if (test[1] == base[1])
      {
         orient = 0;   //  (0, 1, 2)
      }
      else
      {
         orient = 5;   //  (0, 2, 1)
      }
   else if (test[0] == base[1])
      if (test[1] == base[0])
      {
         orient = 1;   //  (1, 0, 2)
      }
      else
      {
         orient = 2;   //  (1, 2, 0)
      }
   else // test[0] == base[2]
      if (test[1] == base[0])
      {
         orient = 4;   //  (2, 0, 1)
      }
      else
      {
         orient = 3;   //  (2, 1, 0)
      }

#ifdef MFEM_DEBUG
   const int *aor = tri_t::Orient[orient];
   for (int j = 0; j < 3; j++)
      if (test[aor[j]] != base[j])
      {
         mfem::err << "Mesh::GetTriOrientation(...)" << endl;
         mfem::err << " base = [";
         for (int k = 0; k < 3; k++)
         {
            mfem::err << " " << base[k];
         }
         mfem::err << " ]\n test = [";
         for (int k = 0; k < 3; k++)
         {
            mfem::err << " " << test[k];
         }
         mfem::err << " ]" << endl;
         mfem_error();
      }
#endif

   return orient;
}

int Mesh::ComposeTriOrientations(int ori_a_b, int ori_b_c)
{
   // Static method.
   // Given three, possibly different, configurations of triangular face
   // vertices: va, vb, and vc.  This function returns the relative orientation
   // GetTriOrientation(va, vc) by composing previously computed orientations
   // ori_a_b = GetTriOrientation(va, vb) and
   // ori_b_c = GetTriOrientation(vb, vc) without accessing the vertices.

   const int oo[6][6] =
   {
      {0, 1, 2, 3, 4, 5},
      {1, 0, 5, 4, 3, 2},
      {2, 3, 4, 5, 0, 1},
      {3, 2, 1, 0, 5, 4},
      {4, 5, 0, 1, 2, 3},
      {5, 4, 3, 2, 1, 0}
   };

   int ori_a_c = oo[ori_a_b][ori_b_c];
   return ori_a_c;
}

int Mesh::InvertTriOrientation(int ori)
{
   const int inv_ori[6] = {0, 1, 4, 3, 2, 5};
   return inv_ori[ori];
}

int Mesh::GetQuadOrientation(const int *base, const int *test)
{
   int i;

   for (i = 0; i < 4; i++)
      if (test[i] == base[0])
      {
         break;
      }

#ifdef MFEM_DEBUG
   int orient;
   if (test[(i+1)%4] == base[1])
   {
      orient = 2*i;
   }
   else
   {
      orient = 2*i+1;
   }
   const int *aor = quad_t::Orient[orient];
   for (int j = 0; j < 4; j++)
      if (test[aor[j]] != base[j])
      {
         mfem::err << "Mesh::GetQuadOrientation(...)" << endl;
         mfem::err << " base = [";
         for (int k = 0; k < 4; k++)
         {
            mfem::err << " " << base[k];
         }
         mfem::err << " ]\n test = [";
         for (int k = 0; k < 4; k++)
         {
            mfem::err << " " << test[k];
         }
         mfem::err << " ]" << endl;
         mfem_error();
      }
#endif

   if (test[(i+1)%4] == base[1])
   {
      return 2*i;
   }

   return 2*i+1;
}

int Mesh::ComposeQuadOrientations(int ori_a_b, int ori_b_c)
{
   // Static method.
   // Given three, possibly different, configurations of quadrilateral face
   // vertices: va, vb, and vc.  This function returns the relative orientation
   // GetQuadOrientation(va, vc) by composing previously computed orientations
   // ori_a_b = GetQuadOrientation(va, vb) and
   // ori_b_c = GetQuadOrientation(vb, vc) without accessing the vertices.

   const int oo[8][8] =
   {
      {0, 1, 2, 3, 4, 5, 6, 7},
      {1, 0, 3, 2, 5, 4, 7, 6},
      {2, 7, 4, 1, 6, 3, 0, 5},
      {3, 6, 5, 0, 7, 2, 1, 4},
      {4, 5, 6, 7, 0, 1, 2, 3},
      {5, 4, 7, 6, 1, 0, 3, 2},
      {6, 3, 0, 5, 2, 7, 4, 1},
      {7, 2, 1, 4, 3, 6, 5, 0}
   };

   int ori_a_c = oo[ori_a_b][ori_b_c];
   return ori_a_c;
}

int Mesh::InvertQuadOrientation(int ori)
{
   const int inv_ori[8] = {0, 1, 6, 3, 4, 5, 2, 7};
   return inv_ori[ori];
}

int Mesh::GetTetOrientation(const int *base, const int *test)
{
   // Static method.
   // This function computes the index 'j' of the permutation that transforms
   // test into base: test[tet_orientation[j][i]]=base[i].
   // tet_orientation = Geometry::Constants<Geometry::TETRAHEDRON>::Orient
   int orient;

   if (test[0] == base[0])
      if (test[1] == base[1])
         if (test[2] == base[2])
         {
            orient = 0;   //  (0, 1, 2, 3)
         }
         else
         {
            orient = 1;   //  (0, 1, 3, 2)
         }
      else if (test[2] == base[1])
         if (test[3] == base[2])
         {
            orient = 2;   //  (0, 2, 3, 1)
         }
         else
         {
            orient = 3;   //  (0, 2, 1, 3)
         }
      else // test[3] == base[1]
         if (test[1] == base[2])
         {
            orient = 4;   //  (0, 3, 1, 2)
         }
         else
         {
            orient = 5;   //  (0, 3, 2, 1)
         }
   else if (test[1] == base[0])
      if (test[2] == base[1])
         if (test[0] == base[2])
         {
            orient = 6;   //  (1, 2, 0, 3)
         }
         else
         {
            orient = 7;   //  (1, 2, 3, 0)
         }
      else if (test[3] == base[1])
         if (test[2] == base[2])
         {
            orient = 8;   //  (1, 3, 2, 0)
         }
         else
         {
            orient = 9;   //  (1, 3, 0, 2)
         }
      else // test[0] == base[1]
         if (test[3] == base[2])
         {
            orient = 10;   //  (1, 0, 3, 2)
         }
         else
         {
            orient = 11;   //  (1, 0, 2, 3)
         }
   else if (test[2] == base[0])
      if (test[3] == base[1])
         if (test[0] == base[2])
         {
            orient = 12;   //  (2, 3, 0, 1)
         }
         else
         {
            orient = 13;   //  (2, 3, 1, 0)
         }
      else if (test[0] == base[1])
         if (test[1] == base[2])
         {
            orient = 14;   //  (2, 0, 1, 3)
         }
         else
         {
            orient = 15;   //  (2, 0, 3, 1)
         }
      else // test[1] == base[1]
         if (test[3] == base[2])
         {
            orient = 16;   //  (2, 1, 3, 0)
         }
         else
         {
            orient = 17;   //  (2, 1, 0, 3)
         }
   else // (test[3] == base[0])
      if (test[0] == base[1])
         if (test[2] == base[2])
         {
            orient = 18;   //  (3, 0, 2, 1)
         }
         else
         {
            orient = 19;   //  (3, 0, 1, 2)
         }
      else if (test[1] == base[1])
         if (test[0] == base[2])
         {
            orient = 20;   //  (3, 1, 0, 2)
         }
         else
         {
            orient = 21;   //  (3, 1, 2, 0)
         }
      else // test[2] == base[1]
         if (test[1] == base[2])
         {
            orient = 22;   //  (3, 2, 1, 0)
         }
         else
         {
            orient = 23;   //  (3, 2, 0, 1)
         }

#ifdef MFEM_DEBUG
   const int *aor = tet_t::Orient[orient];
   for (int j = 0; j < 4; j++)
      if (test[aor[j]] != base[j])
      {
         mfem_error("Mesh::GetTetOrientation(...)");
      }
#endif

   return orient;
}

int Mesh::CheckBdrElementOrientation(bool fix_it)
{
   int wo = 0; // count wrong orientations

   if (Dim == 2)
   {
      if (elem_to_edge == NULL) // edges were not generated
      {
         elem_to_edge = new Table;
         NumOfEdges = GetElementToEdgeTable(*elem_to_edge);
         GenerateFaces(); // 'Faces' in 2D refers to the edges
      }
      for (int i = 0; i < NumOfBdrElements; i++)
      {
         if (faces_info[be_to_face[i]].Elem2No < 0) // boundary face
         {
            int *bv = boundary[i]->GetVertices();
            int *fv = faces[be_to_face[i]]->GetVertices();
            if (bv[0] != fv[0])
            {
               if (fix_it)
               {
                  mfem::Swap<int>(bv[0], bv[1]);
               }
               wo++;
            }
         }
      }
   }

   if (Dim == 3)
   {
      for (int i = 0; i < NumOfBdrElements; i++)
      {
         const int fi = be_to_face[i];

         if (faces_info[fi].Elem2No >= 0) { continue; }

         // boundary face
         int *bv = boundary[i]->GetVertices();
         // Make sure the 'faces' are generated:
         MFEM_ASSERT(fi < faces.Size(), "internal error");
         const int *fv = faces[fi]->GetVertices();
         int orientation; // orientation of the bdr. elem. w.r.t. the
         // corresponding face element (that's the base)
         const Element::Type bdr_type = GetBdrElementType(i);
         switch (bdr_type)
         {
            case Element::TRIANGLE:
            {
               orientation = GetTriOrientation(fv, bv);
               break;
            }
            case Element::QUADRILATERAL:
            {
               orientation = GetQuadOrientation(fv, bv);
               break;
            }
            default:
               MFEM_ABORT("Invalid 2D boundary element type \""
                          << bdr_type << "\"");
               orientation = 0; // suppress a warning
               break;
         }

         if (orientation % 2 == 0) { continue; }
         wo++;
         if (!fix_it) { continue; }

         switch (bdr_type)
         {
            case Element::TRIANGLE:
            {
               // swap vertices 0 and 1 so that we don't change the marked edge:
               // (0,1,2) -> (1,0,2)
               mfem::Swap(bv[0], bv[1]);
               if (bele_to_edge)
               {
                  int *be = bele_to_edge->GetRow(i);
                  mfem::Swap(be[1], be[2]);
               }
               break;
            }
            case Element::QUADRILATERAL:
            {
               mfem::Swap(bv[0], bv[2]);
               if (bele_to_edge)
               {
                  int *be = bele_to_edge->GetRow(i);
                  mfem::Swap(be[0], be[1]);
                  mfem::Swap(be[2], be[3]);
               }
               break;
            }
            default: // unreachable
               break;
         }
      }
   }
   // #if (!defined(MFEM_USE_MPI) || defined(MFEM_DEBUG))
#ifdef MFEM_DEBUG
   if (wo > 0)
   {
      mfem::out << "Boundary elements with wrong orientation: " << wo << " / "
                << NumOfBdrElements << " (" << fixed_or_not[fix_it ? 0 : 1]
                << ")" << endl;
   }
#endif
   return wo;
}

IntegrationPoint Mesh::TransformBdrElementToFace(Geometry::Type geom, int o,
                                                 const IntegrationPoint &ip)
{
   IntegrationPoint fip = ip;
   if (geom == Geometry::POINT)
   {
      return fip;
   }
   else if (geom == Geometry::SEGMENT)
   {
      MFEM_ASSERT(o >= 0 && o < 2, "Invalid orientation for Geometry::SEGMENT!");
      if (o == 0)
      {
         fip.x = ip.x;
      }
      else if (o == 1)
      {
         fip.x = 1.0 - ip.x;
      }
   }
   else if (geom == Geometry::TRIANGLE)
   {
      MFEM_ASSERT(o >= 0 && o < 6, "Invalid orientation for Geometry::TRIANGLE!");
      if (o == 0)  // 0, 1, 2
      {
         fip.x = ip.x;
         fip.y = ip.y;
      }
      else if (o == 5)  // 0, 2, 1
      {
         fip.x = ip.y;
         fip.y = ip.x;
      }
      else if (o == 2)  // 1, 2, 0
      {
         fip.x = 1.0 - ip.x - ip.y;
         fip.y = ip.x;
      }
      else if (o == 1)  // 1, 0, 2
      {
         fip.x = 1.0 - ip.x - ip.y;
         fip.y = ip.y;
      }
      else if (o == 4)  // 2, 0, 1
      {
         fip.x = ip.y;
         fip.y = 1.0 - ip.x - ip.y;
      }
      else if (o == 3)  // 2, 1, 0
      {
         fip.x = ip.x;
         fip.y = 1.0 - ip.x - ip.y;
      }
   }
   else if (geom == Geometry::SQUARE)
   {
      MFEM_ASSERT(o >= 0 && o < 8, "Invalid orientation for Geometry::SQUARE!");
      if (o == 0)  // 0, 1, 2, 3
      {
         fip.x = ip.x;
         fip.y = ip.y;
      }
      else if (o == 1)  // 0, 3, 2, 1
      {
         fip.x = ip.y;
         fip.y = ip.x;
      }
      else if (o == 2)  // 1, 2, 3, 0
      {
         fip.x = ip.y;
         fip.y = 1.0 - ip.x;
      }
      else if (o == 3)  // 1, 0, 3, 2
      {
         fip.x = 1.0 - ip.x;
         fip.y = ip.y;
      }
      else if (o == 4)  // 2, 3, 0, 1
      {
         fip.x = 1.0 - ip.x;
         fip.y = 1.0 - ip.y;
      }
      else if (o == 5)  // 2, 1, 0, 3
      {
         fip.x = 1.0 - ip.y;
         fip.y = 1.0 - ip.x;
      }
      else if (o == 6)  // 3, 0, 1, 2
      {
         fip.x = 1.0 - ip.y;
         fip.y = ip.x;
      }
      else if (o == 7)  // 3, 2, 1, 0
      {
         fip.x = ip.x;
         fip.y = 1.0 - ip.y;
      }
   }
   else
   {
      MFEM_ABORT("Unsupported face geometry for TransformBdrElementToFace!");
   }
   return fip;
}

int Mesh::GetNumGeometries(int dim) const
{
   MFEM_ASSERT(0 <= dim && dim <= Dim, "invalid dim: " << dim);
   int num_geoms = 0;
   for (int g = Geometry::DimStart[dim]; g < Geometry::DimStart[dim+1]; g++)
   {
      if (HasGeometry(Geometry::Type(g))) { num_geoms++; }
   }
   return num_geoms;
}

void Mesh::GetGeometries(int dim, Array<Geometry::Type> &el_geoms) const
{
   MFEM_ASSERT(0 <= dim && dim <= Dim, "invalid dim: " << dim);
   el_geoms.SetSize(0);
   for (int g = Geometry::DimStart[dim]; g < Geometry::DimStart[dim+1]; g++)
   {
      if (HasGeometry(Geometry::Type(g)))
      {
         el_geoms.Append(Geometry::Type(g));
      }
   }
}

void Mesh::GetElementEdges(int i, Array<int> &edges, Array<int> &cor) const
{
   if (elem_to_edge)
   {
      elem_to_edge->GetRow(i, edges);
   }
   else
   {
      mfem_error("Mesh::GetElementEdges(...) element to edge table "
                 "is not generated.");
   }

   const int *v = elements[i]->GetVertices();
   const int ne = elements[i]->GetNEdges();
   cor.SetSize(ne);
   for (int j = 0; j < ne; j++)
   {
      const int *e = elements[i]->GetEdgeVertices(j);
      cor[j] = (v[e[0]] < v[e[1]]) ? (1) : (-1);
   }
}

void Mesh::GetBdrElementEdges(int i, Array<int> &edges, Array<int> &cor) const
{
   if (Dim == 2)
   {
      edges.SetSize(1);
      cor.SetSize(1);
      edges[0] = be_to_face[i];
      const int *v = boundary[i]->GetVertices();
      cor[0] = (v[0] < v[1]) ? (1) : (-1);
   }
   else if (Dim == 3)
   {
      if (bele_to_edge)
      {
         bele_to_edge->GetRow(i, edges);
      }
      else
      {
         mfem_error("Mesh::GetBdrElementEdges(...)");
      }

      const int *v = boundary[i]->GetVertices();
      const int ne = boundary[i]->GetNEdges();
      cor.SetSize(ne);
      for (int j = 0; j < ne; j++)
      {
         const int *e = boundary[i]->GetEdgeVertices(j);
         cor[j] = (v[e[0]] < v[e[1]]) ? (1) : (-1);
      }
   }
}

void Mesh::GetFaceEdges(int i, Array<int> &edges, Array<int> &o) const
{
   if (Dim == 2)
   {
      edges.SetSize(1);
      edges[0] = i;
      o.SetSize(1);
      const int *v = faces[i]->GetVertices();
      o[0] = (v[0] < v[1]) ? (1) : (-1);
   }

   if (Dim != 3)
   {
      return;
   }

   GetFaceEdgeTable(); // generate face_to_edge Table (if not generated)

   face_to_edge.GetRow(i, edges);

   const int *v = faces[i]->GetVertices();
   const int ne = faces[i]->GetNEdges();
   o.SetSize(ne);
   for (int j = 0; j < ne; j++)
   {
      const int *e = faces[i]->GetEdgeVertices(j);
      o[j] = (v[e[0]] < v[e[1]]) ? (1) : (-1);
   }
}

void Mesh::GetEdgeVertices(int i, Array<int> &vert) const
{
   // the two vertices are sorted: vert[0] < vert[1]
   // this is consistent with the global edge orientation
   GetEdgeVertexTable();  // Generate edge_to_vert if not already there
   edge_to_vert.GetRow(i, vert);
}

Table *Mesh::GetFaceEdgeTable() const
{
   if (face_to_edge.Size() > 0) {return &face_to_edge;}

   if (Dim != 3)
   {
      return NULL;
   }

#ifdef MFEM_DEBUG
   if (faces.Size() != NumOfFaces)
   {
      mfem_error("Mesh::GetFaceEdgeTable : faces were not generated!");
   }
#endif

   DSTable v_to_v(NumOfVertices);
   GetVertexToVertexTable(v_to_v);

   GetElementArrayEdgeTable(faces, v_to_v, face_to_edge);

   return &face_to_edge;
}

Table *Mesh::GetEdgeVertexTable() const
{
   if (edge_to_vert.Size() > 0) {return &edge_to_vert;}

   DSTable v_to_v(NumOfVertices);
   GetVertexToVertexTable(v_to_v);

   int nedges = v_to_v.NumberOfEntries();
   edge_to_vert = Table(nedges, 2);
   for (int i = 0; i < NumOfVertices; i++)
   {
      for (DSTable::RowIterator it(v_to_v, i); !it; ++it)
      {
         int j = it.Index();
         edge_to_vert.Push(j, i);
         edge_to_vert.Push(j, it.Column());
      }
   }
   edge_to_vert.Finalize();

   return &edge_to_vert;
}


Table *Mesh::GetVertexToEdgeTable() const
{
   if (vert_to_edge.Size() > 0) {return &vert_to_edge;}
   GetEdgeVertexTable();      // Ensure edge_to_vert is built
   Transpose(edge_to_vert, vert_to_edge);
   vert_to_edge.Finalize();
   return &vert_to_edge;
}

Table *Mesh::GetFaceToVertexTable() const
{
   int i, j, nv, *v;

   if (face_to_vert.Size() > 0) {return &face_to_vert;}
   face_to_vert.MakeI(NumOfFaces);

   for (i = 0; i < NumOfFaces; i++)
   {
      nv = faces[i]->GetNVertices();
      v  = faces[i]->GetVertices();
      for (j = 0; j < nv; j++)
      {
         face_to_vert.AddAColumnInRow(i);
      }
   }

   face_to_vert.MakeJ();

   for (i = 0; i < NumOfFaces; i++)
   {
      nv = faces[i]->GetNVertices();
      v  = faces[i]->GetVertices();
      for (j = 0; j < nv; j++)
      {
         face_to_vert.AddConnection(i, v[j]);
      }
   }

   face_to_vert.ShiftUpI();
   face_to_vert.Finalize();

   return &face_to_vert;
}


Table *Mesh::GetVertexToFaceTable() const
{
   if (vert_to_face.Size() > 0) {return &vert_to_face;}
   GetFaceToVertexTable();    // Ensure face_to_vert is built
   Transpose(face_to_vert, vert_to_face);
   vert_to_face.Finalize();
   return &vert_to_face;
}

void Mesh::BuildVertexToElementTable() const
{
   vert_to_elem.MakeI(NumOfVertices);

   for (int i = 0; i < NumOfElements; i++)
   {
      const int nv = elements[i]->GetNVertices();
      const int *v = elements[i]->GetVertices();
      for (int j = 0; j < nv; j++)
      {
         vert_to_elem.AddAColumnInRow(v[j]);
      }
   }

   vert_to_elem.MakeJ();

   for (int i = 0; i < NumOfElements; i++)
   {
      const int nv = elements[i]->GetNVertices();
      const int *v = elements[i]->GetVertices();
      for (int j = 0; j < nv; j++)
      {
         vert_to_elem.AddConnection(v[j], i);
      }
   }

   vert_to_elem.ShiftUpI();
   vert_to_elem.Finalize();
}


Table *Mesh::GetVertexToElementTable() const
{
   if (vert_to_elem.Size() <= 0) {BuildVertexToElementTable();}
   return new Table(vert_to_elem);
}

Table *Mesh::GetVertexToBdrElementTable()
{
   Table *vert_bdr_elem = new Table;

   vert_bdr_elem->MakeI(NumOfVertices);

   for (int i = 0; i < NumOfBdrElements; i++)
   {
      const int nv = boundary[i]->GetNVertices();
      const int *v = boundary[i]->GetVertices();
      for (int j = 0; j < nv; j++)
      {
         vert_bdr_elem->AddAColumnInRow(v[j]);
      }
   }

   vert_bdr_elem->MakeJ();

   for (int i = 0; i < NumOfBdrElements; i++)
   {
      const int nv = boundary[i]->GetNVertices();
      const int *v = boundary[i]->GetVertices();
      for (int j = 0; j < nv; j++)
      {
         vert_bdr_elem->AddConnection(v[j], i);
      }
   }

   vert_bdr_elem->ShiftUpI();

   return vert_bdr_elem;
}

Table *Mesh::GetFaceToElementTable() const
{
   if (face_to_elem.Size() > 0) {return &face_to_elem;}

   face_to_elem.MakeI(faces_info.Size());

   for (int i = 0; i < faces_info.Size(); i++)
   {
      if (faces_info[i].Elem2No >= 0)
      {
         face_to_elem.AddColumnsInRow(i, 2);
      }
      else
      {
         face_to_elem.AddAColumnInRow(i);
      }
   }

   face_to_elem.MakeJ();

   for (int i = 0; i < faces_info.Size(); i++)
   {
      face_to_elem.AddConnection(i, faces_info[i].Elem1No);
      if (faces_info[i].Elem2No >= 0)
      {
         face_to_elem.AddConnection(i, faces_info[i].Elem2No);
      }
   }

   face_to_elem.ShiftUpI();
   face_to_elem.Finalize();

   return &face_to_elem;
}

void Mesh::GetElementFaces(int i, Array<int> &el_faces, Array<int> &ori) const
{
   MFEM_VERIFY(elem_to_face != NULL, "elem_to_face not generated");

   elem_to_face->GetRow(i, el_faces);

   int n = el_faces.Size();
   ori.SetSize(n);

   for (int j = 0; j < n; j++)
   {
      if (faces_info[el_faces[j]].Elem1No == i)
      {
         ori[j] = faces_info[el_faces[j]].Elem1Inf % 64;
      }
      else
      {
         MFEM_ASSERT(faces_info[el_faces[j]].Elem2No == i, "internal error");
         ori[j] = faces_info[el_faces[j]].Elem2Inf % 64;
      }
   }
}

Array<int> Mesh::FindFaceNeighbors(const int elem) const
{
   GetFaceToElementTable();         // Ensure face_to_elem is built


   Array<int> elem_faces;
   Array<int> ori;
   GetElementFaces(elem, elem_faces, ori);

   Array<int> nghb;
   for (auto f : elem_faces)
   {
      Array<int> row;
      face_to_elem.GetRow(f, row);
      for (auto r : row)
      {
         nghb.Append(r);
      }
   }

   nghb.Sort();
   nghb.Unique();

   return nghb;
}

void Mesh::ElemsWithVert(int vi, Array<int> &elems)
{
   if (vert_to_elem.Size() <= 0) {BuildVertexToElementTable();}
   vert_to_elem.GetRow(vi, elems);
}

void Mesh::FacesWithVert(int vi, Array<int> &faces_)
{
   GetVertexToFaceTable();       // Ensure vert_to_face is built
   vert_to_face.GetRow(vi, faces_);
}

void Mesh::EdgesWithVert(int vi, Array<int> &edges)
{
   GetVertexToEdgeTable();       // Ensure vert_to_edge is built
   vert_to_edge.GetRow(vi, edges);
}

void Mesh::ElemsWithAllVerts(const Array<int> &verts, Array<int> &elems)
{
   if (vert_to_elem.Size() <= 0) {BuildVertexToElementTable();}
   elems.Reserve(verts.Size());

   // Find all the elements touched by the vertices
   std::set<int> touched_elems;
   for (auto v : verts)
   {
      ElemsWithVert(v, elems);
      touched_elems.insert(elems.begin(), elems.end());
   }

   // Put the verts into a hashing set for fast finding
   std::unordered_set<int> vert_set(verts.begin(), verts.end());

   // Run through the touched elems and put the ones that fully covered in
   auto covered = [&](int e)
   {
      auto *ev = elements[e]->GetVertices();
      for (int i = 0; i < elements[e]->GetNVertices(); i++)
      {
         if (vert_set.count(ev[i]) < 1)
         {
            return false;
         }
      }
      return true;
   };
   elems.SetSize(touched_elems.size());
   auto it = std::copy_if(touched_elems.begin(), touched_elems.end(), elems.begin(), covered);
   elems.SetSize(std::distance(elems.begin(), it));
}

void Mesh::FacesWithAllVerts(const Array<int> &verts, Array<int> &faces_)
{
   GetVertexToFaceTable();       // Ensure vert_to_face is built
   GetFaceToVertexTable();       // Ensure face_to_vert is built

   // Find all the faces touched by the vertices
   std::set<int> touched_faces;
   for (auto v : verts)
   {
      ElemsWithVert(v, faces_);
      touched_faces.insert(faces_.begin(), faces_.end());
   }

   // Put the verts into a hashing set for fast finding
   std::unordered_set<int> vert_set(verts.begin(), verts.end());

   // Run through the touched faces and put the ones that are fully covered in
   auto covered = [&](int f)
   {
      int row_sz = face_to_vert.RowSize(f);
      const int *row = face_to_vert.GetRow(f);
      for (int i = 0; i < row_sz; i++)
      {
         if (vert_set.count(row[i]) < 1)
         {
            return false;
         }
      }
      return true;
   };
   faces_.SetSize(touched_faces.size());
   auto it = std::copy_if(touched_faces.begin(), touched_faces.end(), faces_.begin(), covered);
   faces_.SetSize(std::distance(faces_.begin(), it));
}

void Mesh::EdgesWithAllVerts(const Array<int> &verts, Array<int> &edges)
{
   GetVertexToEdgeTable();       // Ensure vert_to_edge is built
   GetEdgeVertexTable();         // Ensure edge_to_vert is built

   // Find all the elements touched by the vertices
   std::set<int> touched_edges;
   for (int i = 0; i < verts.Size(); ++i)
   {
      int row_sz = vert_to_edge.RowSize(verts[i]);
      const int *row = vert_to_edge.GetRow(verts[i]);
      for (int j = 0; j < row_sz; ++j)
      {
         touched_edges.insert(row[j]);
      }
   }

   // Put the verts into a hashing set for fast finding
   std::unordered_set<int> vert_set(verts.begin(), verts.end());

   // Run through the touched faces and put the ones that fully covered in
   int num_edges = 0;
   edges.SetSize(touched_edges.size());
   for (auto ei = touched_edges.begin(); ei != touched_edges.end(); ++ei)
   {
      int row_sz = edge_to_vert.RowSize(*ei);
      const int *row = edge_to_vert.GetRow(*ei);
      bool edge_covered = true;
      for (int j = 0; j < row_sz; ++j)
      {
         if (vert_set.count(row[j]) < 1)
         {
            edge_covered = false;
            break;
         }
      }

      if (edge_covered)
      {
         edges[num_edges] = *ei;
         num_edges ++;
      }
   }
   edges.SetSize(num_edges);
}


void Mesh::EdgesInBdrElems(const Array<int> &belems, Array<int> &edges)
{
   std::set<int> touched_edges;
   Array<int> be_edges;
   Array<int> cor;
   for (int bei = 0; bei < belems.Size(); ++bei)
   {
      GetBdrElementEdges(bei, be_edges, cor);
      for (int edgei = 0; edgei < be_edges.Size(); ++edgei)
      {
         touched_edges.insert(be_edges[edgei]);
      }
   }

   edges.SetSize(touched_edges.size());
   std::copy(touched_edges.begin(), touched_edges.end(), edges.begin());
}

void Mesh::GetBdrElementFace(int i, int *f, int *o) const
{
   *f = GetBdrElementFaceIndex(i);

   const int *fv = (Dim > 1) ? faces[*f]->GetVertices() : NULL;
   const int *bv = boundary[i]->GetVertices();

   // find the orientation of the bdr. elem. w.r.t.
   // the corresponding face element (that's the base)
   switch (GetBdrElementGeometry(i))
   {
      case Geometry::POINT:    *o = 0; break;
      case Geometry::SEGMENT:  *o = (fv[0] == bv[0]) ? 0 : 1; break;
      case Geometry::TRIANGLE: *o = GetTriOrientation(fv, bv); break;
      case Geometry::SQUARE:   *o = GetQuadOrientation(fv, bv); break;
      default: MFEM_ABORT("invalid geometry");
   }
}

void Mesh::GetBdrElementAdjacentElement(int bdr_el, int &el, int &info) const
{
   int fid = GetBdrElementFaceIndex(bdr_el);

   const FaceInfo &fi = faces_info[fid];
   MFEM_ASSERT(fi.Elem1Inf % 64 == 0, "internal error"); // orientation == 0

   const int *fv = (Dim > 1) ? faces[fid]->GetVertices() : NULL;
   const int *bv = boundary[bdr_el]->GetVertices();
   int ori;
   switch (GetBdrElementGeometry(bdr_el))
   {
      case Geometry::POINT:    ori = 0; break;
      case Geometry::SEGMENT:  ori = (fv[0] == bv[0]) ? 0 : 1; break;
      case Geometry::TRIANGLE: ori = GetTriOrientation(fv, bv); break;
      case Geometry::SQUARE:   ori = GetQuadOrientation(fv, bv); break;
      default: MFEM_ABORT("boundary element type not implemented"); ori = 0;
   }
   el   = fi.Elem1No;
   info = fi.Elem1Inf + ori;
}

void Mesh::GetBdrElementAdjacentElement2(
   int bdr_el, int &el, int &info) const
{
   int fid = GetBdrElementFaceIndex(bdr_el);

   const FaceInfo &fi = faces_info[fid];
   MFEM_ASSERT(fi.Elem1Inf % 64 == 0, "internal error"); // orientation == 0

   const int *fv = (Dim > 1) ? faces[fid]->GetVertices() : NULL;
   const int *bv = boundary[bdr_el]->GetVertices();
   int ori;
   switch (GetBdrElementGeometry(bdr_el))
   {
      case Geometry::POINT:    ori = 0; break;
      case Geometry::SEGMENT:  ori = (fv[0] == bv[0]) ? 0 : 1; break;
      case Geometry::TRIANGLE: ori = GetTriOrientation(bv, fv); break;
      case Geometry::SQUARE:   ori = GetQuadOrientation(bv, fv); break;
      default: MFEM_ABORT("boundary element type not implemented"); ori = 0;
   }
   el   = fi.Elem1No;
   info = fi.Elem1Inf + ori;
}

void Mesh::SetAttribute(int i, int attr)
{
   elements[i]->SetAttribute(attr);
   if (elem_attrs_cache.Size() == GetNE())
   {
      // update the existing cache instead of deleting it
      elem_attrs_cache.HostReadWrite();
      elem_attrs_cache[i] = attr;
   }
   if (ncmesh) { ncmesh->SetAttribute(i, attr); }
}

Element::Type Mesh::GetElementType(int i) const
{
   return elements[i]->GetType();
}

Element::Type Mesh::GetBdrElementType(int i) const
{
   return boundary[i]->GetType();
}

void Mesh::GetPointMatrix(int i, DenseMatrix &pointmat) const
{
   int k, j, nv;
   const int *v;

   v  = elements[i]->GetVertices();
   nv = elements[i]->GetNVertices();

   pointmat.SetSize(spaceDim, nv);
   for (k = 0; k < spaceDim; k++)
   {
      for (j = 0; j < nv; j++)
      {
         pointmat(k, j) = vertices[v[j]](k);
      }
   }
}

void Mesh::GetBdrPointMatrix(int i,DenseMatrix &pointmat) const
{
   int k, j, nv;
   const int *v;

   v  = boundary[i]->GetVertices();
   nv = boundary[i]->GetNVertices();

   pointmat.SetSize(spaceDim, nv);
   for (k = 0; k < spaceDim; k++)
      for (j = 0; j < nv; j++)
      {
         pointmat(k, j) = vertices[v[j]](k);
      }
}

real_t Mesh::GetLength(int i, int j) const
{
   const real_t *vi = vertices[i]();
   const real_t *vj = vertices[j]();
   real_t length = 0.;

   for (int k = 0; k < spaceDim; k++)
   {
      length += (vi[k]-vj[k])*(vi[k]-vj[k]);
   }

   return sqrt(length);
}

// static method
void Mesh::GetElementArrayEdgeTable(const Array<Element*> &elem_array,
                                    const DSTable &v_to_v, Table &elem_to_edge)
{
   elem_to_edge.MakeI(elem_array.Size());
   for (int i = 0; i < elem_array.Size(); i++)
   {
      elem_to_edge.AddColumnsInRow(i, elem_array[i]->GetNEdges());
   }
   elem_to_edge.MakeJ();
   for (int i = 0; i < elem_array.Size(); i++)
   {
      const int *v = elem_array[i]->GetVertices();
      const int ne = elem_array[i]->GetNEdges();
      for (int j = 0; j < ne; j++)
      {
         const int *e = elem_array[i]->GetEdgeVertices(j);
         elem_to_edge.AddConnection(i, v_to_v(v[e[0]], v[e[1]]));
      }
   }
   elem_to_edge.ShiftUpI();
}

void Mesh::GetVertexToVertexTable(DSTable &v_to_v) const
{
   if (edge_to_vert.Size() > 0)
   {
      for (int i = 0; i < edge_to_vert.Size(); i++)
      {
         const int *v = edge_to_vert.GetRow(i);
         v_to_v.Push(v[0], v[1]);
      }
   }
   else
   {
      for (int i = 0; i < NumOfElements; i++)
      {
         const int *v = elements[i]->GetVertices();
         const int ne = elements[i]->GetNEdges();
         for (int j = 0; j < ne; j++)
         {
            const int *e = elements[i]->GetEdgeVertices(j);
            v_to_v.Push(v[e[0]], v[e[1]]);
         }
      }
   }
}

int Mesh::GetElementToEdgeTable(Table &e_to_f)
{
   int i, NumberOfEdges;

   DSTable v_to_v(NumOfVertices);
   GetVertexToVertexTable(v_to_v);

   NumberOfEdges = v_to_v.NumberOfEntries();

   // Fill the element to edge table
   GetElementArrayEdgeTable(elements, v_to_v, e_to_f);

   if (Dim == 2)
   {
      // Initialize the indices for the boundary elements.
      be_to_face.SetSize(NumOfBdrElements);
      for (i = 0; i < NumOfBdrElements; i++)
      {
         const int *v = boundary[i]->GetVertices();
         be_to_face[i] = v_to_v(v[0], v[1]);
      }
   }
   else if (Dim == 3)
   {
      if (bele_to_edge == NULL)
      {
         bele_to_edge = new Table;
      }
      GetElementArrayEdgeTable(boundary, v_to_v, *bele_to_edge);
   }
   else
   {
      mfem_error("1D GetElementToEdgeTable is not yet implemented.");
   }

   // Return the number of edges
   return NumberOfEdges;
}

const Table & Mesh::ElementToElementTable()
{
   if (elem_to_elem)
   {
      return *elem_to_elem;
   }

   // Note that, for ParNCMeshes, faces_info will contain also the ghost faces
   MFEM_ASSERT(faces_info.Size() >= GetNumFaces(), "faces were not generated!");

   Array<Connection> conn;
   conn.Reserve(2*faces_info.Size());

   for (int i = 0; i < faces_info.Size(); i++)
   {
      const FaceInfo &fi = faces_info[i];
      if (fi.Elem2No >= 0)
      {
         conn.Append(Connection(fi.Elem1No, fi.Elem2No));
         conn.Append(Connection(fi.Elem2No, fi.Elem1No));
      }
      else if (fi.Elem2Inf >= 0)
      {
         int nbr_elem_idx = NumOfElements - 1 - fi.Elem2No;
         conn.Append(Connection(fi.Elem1No, nbr_elem_idx));
         conn.Append(Connection(nbr_elem_idx, fi.Elem1No));
      }
   }

   conn.Sort();
   conn.Unique();
   elem_to_elem = new Table(NumOfElements, conn);

   return *elem_to_elem;
}

const Table & Mesh::ElementToFaceTable() const
{
   if (elem_to_face == NULL)
   {
      mfem_error("Mesh::ElementToFaceTable()");
   }
   return *elem_to_face;
}

const Table & Mesh::ElementToEdgeTable() const
{
   if (elem_to_edge == NULL)
   {
      mfem_error("Mesh::ElementToEdgeTable()");
   }
   return *elem_to_edge;
}

void Mesh::AddPointFaceElement(int lf, int gf, int el)
{
   if (faces[gf] == NULL)  // this will be elem1
   {
      faces[gf] = new Point(&gf);
      faces_info[gf].Elem1No  = el;
      faces_info[gf].Elem1Inf = 64 * lf; // face lf with orientation 0
      faces_info[gf].Elem2No  = -1;      // in case there's no other side
      faces_info[gf].Elem2Inf = -1;      // face is not shared
   }
   else  //  this will be elem2
   {
      /* WARNING: Without the following check the mesh faces_info data structure
         may contain unreliable data. Normally, the order in which elements are
         processed could swap which elements appear as Elem1No and Elem2No. In
         branched meshes, where more than two elements can meet at a given node,
         the indices stored in Elem1No and Elem2No will be the first and last,
         respectively, elements found which touch a given node. This can lead to
         inconsistencies in any algorithms which rely on this data structure. To
         properly support branched meshes this data structure should be extended
         to support multiple elements per face. */
      /*
      MFEM_VERIFY(faces_info[gf].Elem2No < 0, "Invalid mesh topology. "
                  "Interior point found connecting 1D elements "
                  << faces_info[gf].Elem1No << ", " << faces_info[gf].Elem2No
                  << " and " << el << ".");
      */
      faces_info[gf].Elem2No  = el;
      faces_info[gf].Elem2Inf = 64 * lf + 1;
   }
}

void Mesh::AddSegmentFaceElement(int lf, int gf, int el, int v0, int v1)
{
   if (faces[gf] == NULL)  // this will be elem1
   {
      faces[gf] = new Segment(v0, v1);
      faces_info[gf].Elem1No  = el;
      faces_info[gf].Elem1Inf = 64 * lf; // face lf with orientation 0
      faces_info[gf].Elem2No  = -1; // in case there's no other side
      faces_info[gf].Elem2Inf = -1; // face is not shared
   }
   else  // this will be elem2
   {
      MFEM_VERIFY(faces_info[gf].Elem2No < 0, "Invalid mesh topology.  "
                  "Interior edge found between 2D elements "
                  << faces_info[gf].Elem1No << ", " << faces_info[gf].Elem2No
                  << " and " << el << ".");
      int *v = faces[gf]->GetVertices();
      faces_info[gf].Elem2No  = el;
      if (v[1] == v0 && v[0] == v1)
      {
         faces_info[gf].Elem2Inf = 64 * lf + 1;
      }
      else if (v[0] == v0 && v[1] == v1)
      {
         // Temporarily allow even edge orientations: see the remark in
         // AddTriangleFaceElement().
         // Also, in a non-orientable surface mesh, the orientation will be even
         // for edges that connect elements with opposite orientations.
         faces_info[gf].Elem2Inf = 64 * lf;
      }
      else
      {
         MFEM_ABORT("internal error");
      }
   }
}

void Mesh::AddTriangleFaceElement(int lf, int gf, int el,
                                  int v0, int v1, int v2)
{
   if (faces[gf] == NULL)  // this will be elem1
   {
      faces[gf] = new Triangle(v0, v1, v2);
      faces_info[gf].Elem1No  = el;
      faces_info[gf].Elem1Inf = 64 * lf; // face lf with orientation 0
      faces_info[gf].Elem2No  = -1; // in case there's no other side
      faces_info[gf].Elem2Inf = -1; // face is not shared
   }
   else  // this will be elem2
   {
      MFEM_VERIFY(faces_info[gf].Elem2No < 0, "Invalid mesh topology.  "
                  "Interior triangular face found connecting elements "
                  << faces_info[gf].Elem1No << ", " << faces_info[gf].Elem2No
                  << " and " << el << ".");
      int orientation, vv[3] = { v0, v1, v2 };
      orientation = GetTriOrientation(faces[gf]->GetVertices(), vv);
      // In a valid mesh, we should have (orientation % 2 != 0), however, if
      // one of the adjacent elements has wrong orientation, both face
      // orientations can be even, until the element orientations are fixed.
      // MFEM_ASSERT(orientation % 2 != 0, "");
      faces_info[gf].Elem2No  = el;
      faces_info[gf].Elem2Inf = 64 * lf + orientation;
   }
}

void Mesh::AddQuadFaceElement(int lf, int gf, int el,
                              int v0, int v1, int v2, int v3)
{
   if (faces_info[gf].Elem1No < 0)  // this will be elem1
   {
      faces[gf] = new Quadrilateral(v0, v1, v2, v3);
      faces_info[gf].Elem1No  = el;
      faces_info[gf].Elem1Inf = 64 * lf; // face lf with orientation 0
      faces_info[gf].Elem2No  = -1; // in case there's no other side
      faces_info[gf].Elem2Inf = -1; // face is not shared
   }
   else  // this will be elem2
   {
      MFEM_VERIFY(faces_info[gf].Elem2No < 0, "Invalid mesh topology.  "
                  "Interior quadrilateral face found connecting elements "
                  << faces_info[gf].Elem1No << ", " << faces_info[gf].Elem2No
                  << " and " << el << ".");
      int vv[4] = { v0, v1, v2, v3 };
      int oo = GetQuadOrientation(faces[gf]->GetVertices(), vv);
      // Temporarily allow even face orientations: see the remark in
      // AddTriangleFaceElement().
      // MFEM_ASSERT(oo % 2 != 0, "");
      faces_info[gf].Elem2No  = el;
      faces_info[gf].Elem2Inf = 64 * lf + oo;
   }
}

void Mesh::GenerateFaces()
{
   int nfaces = GetNumFaces();
   for (auto &f : faces)
   {
      FreeElement(f);
   }

   // delete caches
   face_indices[0].SetSize(0);
   face_indices[1].SetSize(0);
   inv_face_indices[0].clear();
   inv_face_indices[1].clear();

   // (re)generate the interior faces and the info for them
   faces.SetSize(nfaces);
   faces_info.SetSize(nfaces);
   for (int i = 0; i < nfaces; ++i)
   {
      faces[i] = NULL;
      faces_info[i].Elem1No = -1;
      faces_info[i].NCFace = -1;
   }

   Array<int> v;
   for (int i = 0; i < NumOfElements; ++i)
   {
      elements[i]->GetVertices(v);
      if (Dim == 1)
      {
         AddPointFaceElement(0, v[0], i);
         AddPointFaceElement(1, v[1], i);
      }
      else if (Dim == 2)
      {
         const int * const ef = elem_to_edge->GetRow(i);
         const int ne = elements[i]->GetNEdges();
         for (int j = 0; j < ne; j++)
         {
            const int *e = elements[i]->GetEdgeVertices(j);
            AddSegmentFaceElement(j, ef[j], i, v[e[0]], v[e[1]]);
         }
      }
      else
      {
         const int * const ef = elem_to_face->GetRow(i);
         switch (GetElementType(i))
         {
            case Element::TETRAHEDRON:
            {
               for (int j = 0; j < 4; j++)
               {
                  const int *fv = tet_t::FaceVert[j];
                  AddTriangleFaceElement(j, ef[j], i,
                                         v[fv[0]], v[fv[1]], v[fv[2]]);
               }
               break;
            }
            case Element::WEDGE:
            {
               for (int j = 0; j < 2; j++)
               {
                  const int *fv = pri_t::FaceVert[j];
                  AddTriangleFaceElement(j, ef[j], i,
                                         v[fv[0]], v[fv[1]], v[fv[2]]);
               }
               for (int j = 2; j < 5; j++)
               {
                  const int *fv = pri_t::FaceVert[j];
                  AddQuadFaceElement(j, ef[j], i,
                                     v[fv[0]], v[fv[1]], v[fv[2]], v[fv[3]]);
               }
               break;
            }
            case Element::PYRAMID:
            {
               for (int j = 0; j < 1; j++)
               {
                  const int *fv = pyr_t::FaceVert[j];
                  AddQuadFaceElement(j, ef[j], i,
                                     v[fv[0]], v[fv[1]], v[fv[2]], v[fv[3]]);
               }
               for (int j = 1; j < 5; j++)
               {
                  const int *fv = pyr_t::FaceVert[j];
                  AddTriangleFaceElement(j, ef[j], i,
                                         v[fv[0]], v[fv[1]], v[fv[2]]);
               }
               break;
            }
            case Element::HEXAHEDRON:
            {
               for (int j = 0; j < 6; j++)
               {
                  const int *fv = hex_t::FaceVert[j];
                  AddQuadFaceElement(j, ef[j], i,
                                     v[fv[0]], v[fv[1]], v[fv[2]], v[fv[3]]);
               }
               break;
            }
            default:
               MFEM_ABORT("Unexpected type of Element.");
         }
      }
   }
}

void Mesh::GenerateNCFaceInfo()
{
   MFEM_VERIFY(ncmesh, "missing NCMesh.");

   for (auto &x : faces_info)
   {
      x.NCFace = -1;
   }

   const NCMesh::NCList &list =
      (Dim == 2) ? ncmesh->GetEdgeList() : ncmesh->GetFaceList();

   nc_faces_info.SetSize(0);
   nc_faces_info.Reserve(list.masters.Size() + list.slaves.Size());

   int nfaces = GetNumFaces();

   // add records for master faces
   for (const NCMesh::Master &master : list.masters)
   {
      if (master.index >= nfaces) { continue; }

      FaceInfo &master_fi = faces_info[master.index];
      master_fi.NCFace = nc_faces_info.Size();
      nc_faces_info.Append(NCFaceInfo(false, master.local, NULL));
      // NOTE: one of the unused members stores local face no. to be used below
      MFEM_ASSERT(master_fi.Elem2No == -1, "internal error");
      MFEM_ASSERT(master_fi.Elem2Inf == -1, "internal error");
   }

   // add records for slave faces
   for (const NCMesh::Slave &slave : list.slaves)
   {
      if (slave.index < 0 || // degenerate slave face
          slave.index >= nfaces || // ghost slave
          slave.master >= nfaces) // has ghost master
      {
         continue;
      }

      FaceInfo &slave_fi = faces_info[slave.index];
      FaceInfo &master_fi = faces_info[slave.master];
      NCFaceInfo &master_nc = nc_faces_info[master_fi.NCFace];

      slave_fi.NCFace = nc_faces_info.Size();
      slave_fi.Elem2No = master_fi.Elem1No;
      slave_fi.Elem2Inf = 64 * master_nc.MasterFace; // get lf no. stored above
      // NOTE: In 3D, the orientation part of Elem2Inf is encoded in the point
      //       matrix. In 2D, the point matrix has the orientation of the parent
      //       edge, so its columns need to be flipped when applying it, see
      //       ApplyLocalSlaveTransformation.

      nc_faces_info.Append(
         NCFaceInfo(true, slave.master,
                    list.point_matrices[slave.geom][slave.matrix]));
   }
}

STable3D *Mesh::GetFacesTable()
{
   STable3D *faces_tbl = new STable3D(NumOfVertices);
   for (int i = 0; i < NumOfElements; i++)
   {
      const int *v = elements[i]->GetVertices();
      switch (GetElementType(i))
      {
         case Element::TETRAHEDRON:
         {
            for (int j = 0; j < 4; j++)
            {
               const int *fv = tet_t::FaceVert[j];
               faces_tbl->Push(v[fv[0]], v[fv[1]], v[fv[2]]);
            }
            break;
         }
         case Element::PYRAMID:
         {
            for (int j = 0; j < 1; j++)
            {
               const int *fv = pyr_t::FaceVert[j];
               faces_tbl->Push4(v[fv[0]], v[fv[1]], v[fv[2]], v[fv[3]]);
            }
            for (int j = 1; j < 5; j++)
            {
               const int *fv = pyr_t::FaceVert[j];
               faces_tbl->Push(v[fv[0]], v[fv[1]], v[fv[2]]);
            }
            break;
         }
         case Element::WEDGE:
         {
            for (int j = 0; j < 2; j++)
            {
               const int *fv = pri_t::FaceVert[j];
               faces_tbl->Push(v[fv[0]], v[fv[1]], v[fv[2]]);
            }
            for (int j = 2; j < 5; j++)
            {
               const int *fv = pri_t::FaceVert[j];
               faces_tbl->Push4(v[fv[0]], v[fv[1]], v[fv[2]], v[fv[3]]);
            }
            break;
         }
         case Element::HEXAHEDRON:
         {
            // find the face by the vertices with the smallest 3 numbers
            // z = 0, y = 0, x = 1, y = 1, x = 0, z = 1
            for (int j = 0; j < 6; j++)
            {
               const int *fv = hex_t::FaceVert[j];
               faces_tbl->Push4(v[fv[0]], v[fv[1]], v[fv[2]], v[fv[3]]);
            }
            break;
         }
         default:
            MFEM_ABORT("Unexpected type of Element: " << GetElementType(i));
      }
   }
   return faces_tbl;
}

STable3D *Mesh::GetElementToFaceTable(int ret_ftbl)
{
   Array<int> v;
   STable3D *faces_tbl;

   if (elem_to_face != NULL)
   {
      delete elem_to_face;
   }
   elem_to_face = new Table(NumOfElements, 6);  // must be 6 for hexahedra
   faces_tbl = new STable3D(NumOfVertices);
   for (int i = 0; i < NumOfElements; i++)
   {
      elements[i]->GetVertices(v);
      switch (GetElementType(i))
      {
         case Element::TETRAHEDRON:
         {
            for (int j = 0; j < 4; j++)
            {
               const int *fv = tet_t::FaceVert[j];
               elem_to_face->Push(
                  i, faces_tbl->Push(v[fv[0]], v[fv[1]], v[fv[2]]));
            }
            break;
         }
         case Element::WEDGE:
         {
            for (int j = 0; j < 2; j++)
            {
               const int *fv = pri_t::FaceVert[j];
               elem_to_face->Push(
                  i, faces_tbl->Push(v[fv[0]], v[fv[1]], v[fv[2]]));
            }
            for (int j = 2; j < 5; j++)
            {
               const int *fv = pri_t::FaceVert[j];
               elem_to_face->Push(
                  i, faces_tbl->Push4(v[fv[0]], v[fv[1]], v[fv[2]], v[fv[3]]));
            }
            break;
         }
         case Element::PYRAMID:
         {
            for (int j = 0; j < 1; j++)
            {
               const int *fv = pyr_t::FaceVert[j];
               elem_to_face->Push(
                  i, faces_tbl->Push4(v[fv[0]], v[fv[1]], v[fv[2]], v[fv[3]]));
            }
            for (int j = 1; j < 5; j++)
            {
               const int *fv = pyr_t::FaceVert[j];
               elem_to_face->Push(
                  i, faces_tbl->Push(v[fv[0]], v[fv[1]], v[fv[2]]));
            }
            break;
         }
         case Element::HEXAHEDRON:
         {
            // find the face by the vertices with the smallest 3 numbers
            // z = 0, y = 0, x = 1, y = 1, x = 0, z = 1
            for (int j = 0; j < 6; j++)
            {
               const int *fv = hex_t::FaceVert[j];
               elem_to_face->Push(
                  i, faces_tbl->Push4(v[fv[0]], v[fv[1]], v[fv[2]], v[fv[3]]));
            }
            break;
         }
         default:
            MFEM_ABORT("Unexpected type of Element.");
      }
   }
   elem_to_face->Finalize();
   NumOfFaces = faces_tbl->NumberOfElements();
   be_to_face.SetSize(NumOfBdrElements);

   for (int i = 0; i < NumOfBdrElements; i++)
   {
      boundary[i]->GetVertices(v);
      switch (GetBdrElementType(i))
      {
         case Element::TRIANGLE:
         {
            be_to_face[i] = (*faces_tbl)(v[0], v[1], v[2]);
            break;
         }
         case Element::QUADRILATERAL:
         {
            be_to_face[i] = (*faces_tbl)(v[0], v[1], v[2], v[3]);
            break;
         }
         default:
            MFEM_ABORT("Unexpected type of boundary Element.");
      }
   }

   if (ret_ftbl)
   {
      return faces_tbl;
   }
   delete faces_tbl;
   return NULL;
}

// shift cyclically 3 integers so that the smallest is first
static inline
void Rotate3(int &a, int &b, int &c)
{
   if (a < b)
   {
      if (a > c)
      {
         ShiftRight(a, b, c);
      }
   }
   else
   {
      if (b < c)
      {
         ShiftRight(c, b, a);
      }
      else
      {
         ShiftRight(a, b, c);
      }
   }
}

void Mesh::ReorientTetMesh()
{
   if (Dim != 3 || !(meshgen & 1))
   {
      return;
   }

   ResetLazyData();

   DSTable *old_v_to_v = NULL;
   Table *old_elem_vert = NULL;

   if (Nodes)
   {
      PrepareNodeReorder(&old_v_to_v, &old_elem_vert);
   }

   for (int i = 0; i < NumOfElements; i++)
   {
      if (GetElementType(i) == Element::TETRAHEDRON)
      {
         int *v = elements[i]->GetVertices();

         Rotate3(v[0], v[1], v[2]);
         if (v[0] < v[3])
         {
            Rotate3(v[1], v[2], v[3]);
         }
         else
         {
            ShiftRight(v[0], v[1], v[3]);
         }
      }
   }

   for (int i = 0; i < NumOfBdrElements; i++)
   {
      if (GetBdrElementType(i) == Element::TRIANGLE)
      {
         int *v = boundary[i]->GetVertices();

         Rotate3(v[0], v[1], v[2]);
      }
   }

   if (!Nodes)
   {
      GetElementToFaceTable();
      GenerateFaces();
      if (elem_to_edge)
      {
         NumOfEdges = GetElementToEdgeTable(*elem_to_edge);
      }
   }
   else
   {
      DoNodeReorder(old_v_to_v, old_elem_vert);
      delete old_elem_vert;
      delete old_v_to_v;
   }
}

int *Mesh::CartesianPartitioning(int nxyz[])
{
   int *partitioning;
   real_t pmin[3] = { infinity(), infinity(), infinity() };
   real_t pmax[3] = { -infinity(), -infinity(), -infinity() };
   // find a bounding box using the vertices
   for (int vi = 0; vi < NumOfVertices; vi++)
   {
      const real_t *p = vertices[vi]();
      for (int i = 0; i < spaceDim; i++)
      {
         if (p[i] < pmin[i]) { pmin[i] = p[i]; }
         if (p[i] > pmax[i]) { pmax[i] = p[i]; }
      }
   }

   partitioning = new int[NumOfElements];

   // determine the partitioning using the centers of the elements
   real_t ppt[3];
   Vector pt(ppt, spaceDim);
   for (int el = 0; el < NumOfElements; el++)
   {
      GetElementTransformation(el)->Transform(
         Geometries.GetCenter(GetElementBaseGeometry(el)), pt);
      int part = 0;
      for (int i = spaceDim-1; i >= 0; i--)
      {
         int idx = (int)floor(nxyz[i]*((pt(i) - pmin[i])/(pmax[i] - pmin[i])));
         if (idx < 0) { idx = 0; }
         if (idx >= nxyz[i]) { idx = nxyz[i]-1; }
         part = part * nxyz[i] + idx;
      }
      partitioning[el] = part;
   }

   return partitioning;
}

void FindPartitioningComponents(Table &elem_elem,
                                const Array<int> &partitioning,
                                Array<int> &component,
                                Array<int> &num_comp);

int *Mesh::GeneratePartitioning(int nparts, int part_method)
{
#ifdef MFEM_USE_METIS

   int print_messages = 1;
   // If running in parallel, print messages only from rank 0.
#ifdef MFEM_USE_MPI
   int init_flag, fin_flag;
   MPI_Initialized(&init_flag);
   MPI_Finalized(&fin_flag);
   if (init_flag && !fin_flag)
   {
      int rank;
      MPI_Comm_rank(GetGlobalMPI_Comm(), &rank);
      if (rank != 0) { print_messages = 0; }
   }
#endif

   int i, *partitioning;

   ElementToElementTable();

   partitioning = new int[NumOfElements];

   if (nparts == 1)
   {
      for (i = 0; i < NumOfElements; i++)
      {
         partitioning[i] = 0;
      }
   }
   else if (NumOfElements <= nparts)
   {
      for (i = 0; i < NumOfElements; i++)
      {
         partitioning[i] = i;
      }
   }
   else
   {
      idx_t *I, *J, n;
#ifndef MFEM_USE_METIS_5
      idx_t wgtflag = 0;
      idx_t numflag = 0;
      idx_t options[5];
#else
      idx_t ncon = 1;
      idx_t errflag;
      idx_t options[40];
#endif
      idx_t edgecut;

      // In case METIS have been compiled with 64bit indices
      bool freedata = false;
      idx_t mparts = (idx_t) nparts;
      idx_t *mpartitioning;

      n = NumOfElements;
      if (sizeof(idx_t) == sizeof(int))
      {
         I = (idx_t*) elem_to_elem->GetI();
         J = (idx_t*) elem_to_elem->GetJ();
         mpartitioning = (idx_t*) partitioning;
      }
      else
      {
         int *iI = elem_to_elem->GetI();
         int *iJ = elem_to_elem->GetJ();
         int m = iI[n];
         I = new idx_t[n+1];
         J = new idx_t[m];
         for (int k = 0; k < n+1; k++) { I[k] = iI[k]; }
         for (int k = 0; k < m; k++) { J[k] = iJ[k]; }
         mpartitioning = new idx_t[n];
         freedata = true;
      }
#ifndef MFEM_USE_METIS_5
      options[0] = 0;
#else
      METIS_SetDefaultOptions(options);
      options[METIS_OPTION_CONTIG] = 1; // set METIS_OPTION_CONTIG
      // If the mesh is disconnected, disable METIS_OPTION_CONTIG.
      {
         Array<int> part(partitioning, NumOfElements);
         part = 0; // single part for the whole mesh
         Array<int> component; // size will be set to num. elem.
         Array<int> num_comp;  // size will be set to num. parts (1)
         FindPartitioningComponents(*elem_to_elem, part, component, num_comp);
         if (num_comp[0] > 1) { options[METIS_OPTION_CONTIG] = 0; }
      }
#endif

      // Sort the neighbor lists
      if (part_method >= 0 && part_method <= 2)
      {
         for (i = 0; i < n; i++)
         {
            // Sort in increasing order.
            // std::sort(J+I[i], J+I[i+1]);

            // Sort in decreasing order, as in previous versions of MFEM.
            std::sort(J+I[i], J+I[i+1], std::greater<idx_t>());
         }
      }

      // This function should be used to partition a graph into a small
      // number of partitions (less than 8).
      if (part_method == 0 || part_method == 3)
      {
#ifndef MFEM_USE_METIS_5
         METIS_PartGraphRecursive(&n,
                                  I,
                                  J,
                                  NULL,
                                  NULL,
                                  &wgtflag,
                                  &numflag,
                                  &mparts,
                                  options,
                                  &edgecut,
                                  mpartitioning);
#else
         errflag = METIS_PartGraphRecursive(&n,
                                            &ncon,
                                            I,
                                            J,
                                            NULL,
                                            NULL,
                                            NULL,
                                            &mparts,
                                            NULL,
                                            NULL,
                                            options,
                                            &edgecut,
                                            mpartitioning);
         if (errflag != 1)
         {
            mfem_error("Mesh::GeneratePartitioning: "
                       " error in METIS_PartGraphRecursive!");
         }
#endif
      }

      // This function should be used to partition a graph into a large
      // number of partitions (greater than 8).
      if (part_method == 1 || part_method == 4)
      {
#ifndef MFEM_USE_METIS_5
         METIS_PartGraphKway(&n,
                             I,
                             J,
                             NULL,
                             NULL,
                             &wgtflag,
                             &numflag,
                             &mparts,
                             options,
                             &edgecut,
                             mpartitioning);
#else
         errflag = METIS_PartGraphKway(&n,
                                       &ncon,
                                       I,
                                       J,
                                       NULL,
                                       NULL,
                                       NULL,
                                       &mparts,
                                       NULL,
                                       NULL,
                                       options,
                                       &edgecut,
                                       mpartitioning);
         if (errflag != 1)
         {
            mfem_error("Mesh::GeneratePartitioning: "
                       " error in METIS_PartGraphKway!");
         }
#endif
      }

      // The objective of this partitioning is to minimize the total
      // communication volume
      if (part_method == 2 || part_method == 5)
      {
#ifndef MFEM_USE_METIS_5
         METIS_PartGraphVKway(&n,
                              I,
                              J,
                              NULL,
                              NULL,
                              &wgtflag,
                              &numflag,
                              &mparts,
                              options,
                              &edgecut,
                              mpartitioning);
#else
         options[METIS_OPTION_OBJTYPE] = METIS_OBJTYPE_VOL;
         errflag = METIS_PartGraphKway(&n,
                                       &ncon,
                                       I,
                                       J,
                                       NULL,
                                       NULL,
                                       NULL,
                                       &mparts,
                                       NULL,
                                       NULL,
                                       options,
                                       &edgecut,
                                       mpartitioning);
         if (errflag != 1)
         {
            mfem_error("Mesh::GeneratePartitioning: "
                       " error in METIS_PartGraphKway!");
         }
#endif
      }

#ifdef MFEM_DEBUG
      if (print_messages)
      {
         mfem::out << "Mesh::GeneratePartitioning(...): edgecut = "
                   << edgecut << endl;
      }
#endif
      nparts = (int) mparts;
      if (mpartitioning != (idx_t*)partitioning)
      {
         for (int k = 0; k<NumOfElements; k++)
         {
            partitioning[k] = mpartitioning[k];
         }
      }
      if (freedata)
      {
         delete[] I;
         delete[] J;
         delete[] mpartitioning;
      }
   }

   delete elem_to_elem;
   elem_to_elem = NULL;

   // Check for empty partitionings (a "feature" in METIS)
   if (nparts > 1 && NumOfElements > nparts)
   {
      Array< Pair<int,int> > psize(nparts);
      int empty_parts;

      // Count how many elements are in each partition, and store the result in
      // psize, where psize[i].one is the number of elements, and psize[i].two
      // is partition index. Keep track of the number of empty parts.
      auto count_partition_elements = [&]()
      {
         for (i = 0; i < nparts; i++)
         {
            psize[i].one = 0;
            psize[i].two = i;
         }

         for (i = 0; i < NumOfElements; i++)
         {
            psize[partitioning[i]].one++;
         }

         empty_parts = 0;
         for (i = 0; i < nparts; i++)
         {
            if (psize[i].one == 0) { empty_parts++; }
         }
      };

      count_partition_elements();

      // This code just split the largest partitionings in two.
      // Do we need to replace it with something better?
      while (empty_parts)
      {
         if (print_messages)
         {
            mfem::err << "Mesh::GeneratePartitioning(...): METIS returned "
                      << empty_parts << " empty parts!"
                      << " Applying a simple fix ..." << endl;
         }

         SortPairs<int,int>(psize, nparts);

         for (i = nparts-1; i > nparts-1-empty_parts; i--)
         {
            psize[i].one /= 2;
         }

         for (int j = 0; j < NumOfElements; j++)
         {
            for (i = nparts-1; i > nparts-1-empty_parts; i--)
            {
               if (psize[i].one == 0 || partitioning[j] != psize[i].two)
               {
                  continue;
               }
               else
               {
                  partitioning[j] = psize[nparts-1-i].two;
                  psize[i].one--;
               }
            }
         }

         // Check for empty partitionings again
         count_partition_elements();
      }
   }

   return partitioning;

#else

   mfem_error("Mesh::GeneratePartitioning(...): "
              "MFEM was compiled without Metis.");

   return NULL;

#endif
}

/* required: 0 <= partitioning[i] < num_part */
void FindPartitioningComponents(Table &elem_elem,
                                const Array<int> &partitioning,
                                Array<int> &component,
                                Array<int> &num_comp)
{
   int i, j, k;
   int num_elem, *i_elem_elem, *j_elem_elem;

   num_elem    = elem_elem.Size();
   i_elem_elem = elem_elem.GetI();
   j_elem_elem = elem_elem.GetJ();

   component.SetSize(num_elem);

   Array<int> elem_stack(num_elem);
   int stack_p, stack_top_p, elem;
   int num_part;

   num_part = -1;
   for (i = 0; i < num_elem; i++)
   {
      if (partitioning[i] > num_part)
      {
         num_part = partitioning[i];
      }
      component[i] = -1;
   }
   num_part++;

   num_comp.SetSize(num_part);
   for (i = 0; i < num_part; i++)
   {
      num_comp[i] = 0;
   }

   stack_p = 0;
   stack_top_p = 0;  // points to the first unused element in the stack
   for (elem = 0; elem < num_elem; elem++)
   {
      if (component[elem] >= 0)
      {
         continue;
      }

      component[elem] = num_comp[partitioning[elem]]++;

      elem_stack[stack_top_p++] = elem;

      for ( ; stack_p < stack_top_p; stack_p++)
      {
         i = elem_stack[stack_p];
         for (j = i_elem_elem[i]; j < i_elem_elem[i+1]; j++)
         {
            k = j_elem_elem[j];
            if (partitioning[k] == partitioning[i])
            {
               if (component[k] < 0)
               {
                  component[k] = component[i];
                  elem_stack[stack_top_p++] = k;
               }
               else if (component[k] != component[i])
               {
                  mfem_error("FindPartitioningComponents");
               }
            }
         }
      }
   }
}

void Mesh::CheckPartitioning(int *partitioning_)
{
   int i, n_empty, n_mcomp;
   Array<int> component, num_comp;
   const Array<int> partitioning(partitioning_, GetNE());

   ElementToElementTable();

   FindPartitioningComponents(*elem_to_elem, partitioning, component, num_comp);

   n_empty = n_mcomp = 0;
   for (i = 0; i < num_comp.Size(); i++)
      if (num_comp[i] == 0)
      {
         n_empty++;
      }
      else if (num_comp[i] > 1)
      {
         n_mcomp++;
      }

   if (n_empty > 0)
   {
      mfem::out << "Mesh::CheckPartitioning(...) :\n"
                << "The following subdomains are empty :\n";
      for (i = 0; i < num_comp.Size(); i++)
         if (num_comp[i] == 0)
         {
            mfem::out << ' ' << i;
         }
      mfem::out << endl;
   }
   if (n_mcomp > 0)
   {
      mfem::out << "Mesh::CheckPartitioning(...) :\n"
                << "The following subdomains are NOT connected :\n";
      for (i = 0; i < num_comp.Size(); i++)
         if (num_comp[i] > 1)
         {
            mfem::out << ' ' << i;
         }
      mfem::out << endl;
   }
   if (n_empty == 0 && n_mcomp == 0)
      mfem::out << "Mesh::CheckPartitioning(...) : "
                "All subdomains are connected." << endl;

   if (elem_to_elem)
   {
      delete elem_to_elem;
   }
   elem_to_elem = NULL;
}

// compute the coefficients of the polynomial in t:
//   c(0)+c(1)*t+...+c(d)*t^d = det(A+t*B)
// where A, B are (d x d), d=2,3
void DetOfLinComb(const DenseMatrix &A, const DenseMatrix &B, Vector &c)
{
   const real_t *a = A.Data();
   const real_t *b = B.Data();

   c.SetSize(A.Width()+1);
   switch (A.Width())
   {
      case 2:
      {
         // det(A+t*B) = |a0 a2|   / |a0 b2| + |b0 a2| \       |b0 b2|
         //              |a1 a3| + \ |a1 b3|   |b1 a3| / * t + |b1 b3| * t^2
         c(0) = a[0]*a[3]-a[1]*a[2];
         c(1) = a[0]*b[3]-a[1]*b[2]+b[0]*a[3]-b[1]*a[2];
         c(2) = b[0]*b[3]-b[1]*b[2];
      }
      break;

      case 3:
      {
         /*              |a0 a3 a6|
          * det(A+t*B) = |a1 a4 a7| +
          *              |a2 a5 a8|

          *     /  |b0 a3 a6|   |a0 b3 a6|   |a0 a3 b6| \
          *   + |  |b1 a4 a7| + |a1 b4 a7| + |a1 a4 b7| | * t +
          *     \  |b2 a5 a8|   |a2 b5 a8|   |a2 a5 b8| /

          *     /  |a0 b3 b6|   |b0 a3 b6|   |b0 b3 a6| \
          *   + |  |a1 b4 b7| + |b1 a4 b7| + |b1 b4 a7| | * t^2 +
          *     \  |a2 b5 b8|   |b2 a5 b8|   |b2 b5 a8| /

          *     |b0 b3 b6|
          *   + |b1 b4 b7| * t^3
          *     |b2 b5 b8|       */
         c(0) = (a[0] * (a[4] * a[8] - a[5] * a[7]) +
                 a[1] * (a[5] * a[6] - a[3] * a[8]) +
                 a[2] * (a[3] * a[7] - a[4] * a[6]));

         c(1) = (b[0] * (a[4] * a[8] - a[5] * a[7]) +
                 b[1] * (a[5] * a[6] - a[3] * a[8]) +
                 b[2] * (a[3] * a[7] - a[4] * a[6]) +

                 a[0] * (b[4] * a[8] - b[5] * a[7]) +
                 a[1] * (b[5] * a[6] - b[3] * a[8]) +
                 a[2] * (b[3] * a[7] - b[4] * a[6]) +

                 a[0] * (a[4] * b[8] - a[5] * b[7]) +
                 a[1] * (a[5] * b[6] - a[3] * b[8]) +
                 a[2] * (a[3] * b[7] - a[4] * b[6]));

         c(2) = (a[0] * (b[4] * b[8] - b[5] * b[7]) +
                 a[1] * (b[5] * b[6] - b[3] * b[8]) +
                 a[2] * (b[3] * b[7] - b[4] * b[6]) +

                 b[0] * (a[4] * b[8] - a[5] * b[7]) +
                 b[1] * (a[5] * b[6] - a[3] * b[8]) +
                 b[2] * (a[3] * b[7] - a[4] * b[6]) +

                 b[0] * (b[4] * a[8] - b[5] * a[7]) +
                 b[1] * (b[5] * a[6] - b[3] * a[8]) +
                 b[2] * (b[3] * a[7] - b[4] * a[6]));

         c(3) = (b[0] * (b[4] * b[8] - b[5] * b[7]) +
                 b[1] * (b[5] * b[6] - b[3] * b[8]) +
                 b[2] * (b[3] * b[7] - b[4] * b[6]));
      }
      break;

      default:
         mfem_error("DetOfLinComb(...)");
   }
}

// compute the real roots of
//   z(0)+z(1)*x+...+z(d)*x^d = 0,  d=2,3;
// the roots are returned in x, sorted in increasing order;
// it is assumed that x is at least of size d;
// return the number of roots counting multiplicity;
// return -1 if all z(i) are 0.
int FindRoots(const Vector &z, Vector &x)
{
   int d = z.Size()-1;
   if (d > 3 || d < 0)
   {
      mfem_error("FindRoots(...)");
   }

   while (z(d) == 0.0)
   {
      if (d == 0)
      {
         return (-1);
      }
      d--;
   }
   switch (d)
   {
      case 0:
      {
         return 0;
      }

      case 1:
      {
         x(0) = -z(0)/z(1);
         return 1;
      }

      case 2:
      {
         real_t a = z(2), b = z(1), c = z(0);
         real_t D = b*b-4*a*c;
         if (D < 0.0)
         {
            return 0;
         }
         if (D == 0.0)
         {
            x(0) = x(1) = -0.5 * b / a;
            return 2; // root with multiplicity 2
         }
         if (b == 0.0)
         {
            x(0) = -(x(1) = fabs(0.5 * sqrt(D) / a));
            return 2;
         }
         else
         {
            real_t t;
            if (b > 0.0)
            {
               t = -0.5 * (b + sqrt(D));
            }
            else
            {
               t = -0.5 * (b - sqrt(D));
            }
            x(0) = t / a;
            x(1) = c / t;
            if (x(0) > x(1))
            {
               Swap<real_t>(x(0), x(1));
            }
            return 2;
         }
      }

      case 3:
      {
         real_t a = z(2)/z(3), b = z(1)/z(3), c = z(0)/z(3);

         // find the real roots of x^3 + a x^2 + b x + c = 0
         real_t Q = (a * a - 3 * b) / 9;
         real_t R = (2 * a * a * a - 9 * a * b + 27 * c) / 54;
         real_t Q3 = Q * Q * Q;
         real_t R2 = R * R;

         if (R2 == Q3)
         {
            if (Q == 0)
            {
               x(0) = x(1) = x(2) = - a / 3;
            }
            else
            {
               real_t sqrtQ = sqrt(Q);

               if (R > 0)
               {
                  x(0) = -2 * sqrtQ - a / 3;
                  x(1) = x(2) = sqrtQ - a / 3;
               }
               else
               {
                  x(0) = x(1) = - sqrtQ - a / 3;
                  x(2) = 2 * sqrtQ - a / 3;
               }
            }
            return 3;
         }
         else if (R2 < Q3)
         {
            real_t theta = acos(R / sqrt(Q3));
            real_t A = -2 * sqrt(Q);
            real_t x0, x1, x2;
            x0 = A * cos(theta / 3) - a / 3;
            x1 = A * cos((theta + 2.0 * M_PI) / 3) - a / 3;
            x2 = A * cos((theta - 2.0 * M_PI) / 3) - a / 3;

            /* Sort x0, x1, x2 */
            if (x0 > x1)
            {
               Swap<real_t>(x0, x1);
            }
            if (x1 > x2)
            {
               Swap<real_t>(x1, x2);
               if (x0 > x1)
               {
                  Swap<real_t>(x0, x1);
               }
            }
            x(0) = x0;
            x(1) = x1;
            x(2) = x2;
            return 3;
         }
         else
         {
            real_t A;
            if (R >= 0.0)
            {
               A = -pow(sqrt(R2 - Q3) + R, 1.0/3.0);
            }
            else
            {
               A =  pow(sqrt(R2 - Q3) - R, 1.0/3.0);
            }
            x(0) = A + Q / A - a / 3;
            return 1;
         }
      }
   }
   return 0;
}

void FindTMax(Vector &c, Vector &x, real_t &tmax,
              const real_t factor, const int Dim)
{
   const real_t c0 = c(0);
   c(0) = c0 * (1.0 - pow(factor, -Dim));
   int nr = FindRoots(c, x);
   for (int j = 0; j < nr; j++)
   {
      if (x(j) > tmax)
      {
         break;
      }
      if (x(j) >= 0.0)
      {
         tmax = x(j);
         break;
      }
   }
   c(0) = c0 * (1.0 - pow(factor, Dim));
   nr = FindRoots(c, x);
   for (int j = 0; j < nr; j++)
   {
      if (x(j) > tmax)
      {
         break;
      }
      if (x(j) >= 0.0)
      {
         tmax = x(j);
         break;
      }
   }
}

void Mesh::CheckDisplacements(const Vector &displacements, real_t &tmax)
{
   int nvs = vertices.Size();
   DenseMatrix P, V, DS, PDS(spaceDim), VDS(spaceDim);
   Vector c(spaceDim+1), x(spaceDim);
   const real_t factor = 2.0;

   // check for tangling assuming constant speed
   if (tmax < 1.0)
   {
      tmax = 1.0;
   }
   for (int i = 0; i < NumOfElements; i++)
   {
      Element *el = elements[i];
      int nv = el->GetNVertices();
      int *v = el->GetVertices();
      P.SetSize(spaceDim, nv);
      V.SetSize(spaceDim, nv);
      for (int j = 0; j < spaceDim; j++)
         for (int k = 0; k < nv; k++)
         {
            P(j, k) = vertices[v[k]](j);
            V(j, k) = displacements(v[k]+j*nvs);
         }
      DS.SetSize(nv, spaceDim);
      const FiniteElement *fe =
         GetTransformationFEforElementType(el->GetType());
      // check if  det(P.DShape+t*V.DShape) > 0 for all x and 0<=t<=1
      switch (el->GetType())
      {
         case Element::TRIANGLE:
         case Element::TETRAHEDRON:
         {
            // DS is constant
            fe->CalcDShape(Geometries.GetCenter(fe->GetGeomType()), DS);
            Mult(P, DS, PDS);
            Mult(V, DS, VDS);
            DetOfLinComb(PDS, VDS, c);
            if (c(0) <= 0.0)
            {
               tmax = 0.0;
            }
            else
            {
               FindTMax(c, x, tmax, factor, Dim);
            }
         }
         break;

         case Element::QUADRILATERAL:
         {
            const IntegrationRule &ir = fe->GetNodes();
            for (int j = 0; j < nv; j++)
            {
               fe->CalcDShape(ir.IntPoint(j), DS);
               Mult(P, DS, PDS);
               Mult(V, DS, VDS);
               DetOfLinComb(PDS, VDS, c);
               if (c(0) <= 0.0)
               {
                  tmax = 0.0;
               }
               else
               {
                  FindTMax(c, x, tmax, factor, Dim);
               }
            }
         }
         break;

         default:
            mfem_error("Mesh::CheckDisplacements(...)");
      }
   }
}

void Mesh::MoveVertices(const Vector &displacements)
{
   for (int i = 0, nv = vertices.Size(); i < nv; i++)
      for (int j = 0; j < spaceDim; j++)
      {
         vertices[i](j) += displacements(j*nv+i);
      }
}

void Mesh::GetVertices(Vector &vert_coord) const
{
   int nv = vertices.Size();
   vert_coord.SetSize(nv*spaceDim);
   for (int i = 0; i < nv; i++)
      for (int j = 0; j < spaceDim; j++)
      {
         vert_coord(j*nv+i) = vertices[i](j);
      }
}

void Mesh::SetVertices(const Vector &vert_coord)
{
   for (int i = 0, nv = vertices.Size(); i < nv; i++)
      for (int j = 0; j < spaceDim; j++)
      {
         vertices[i](j) = vert_coord(j*nv+i);
      }
}

void Mesh::GetNode(int i, real_t *coord) const
{
   if (Nodes)
   {
      FiniteElementSpace *fes = Nodes->FESpace();
      for (int j = 0; j < spaceDim; j++)
      {
         coord[j] = AsConst(*Nodes)(fes->DofToVDof(i, j));
      }
   }
   else
   {
      for (int j = 0; j < spaceDim; j++)
      {
         coord[j] = vertices[i](j);
      }
   }
}

void Mesh::SetNode(int i, const real_t *coord)
{
   if (Nodes)
   {
      FiniteElementSpace *fes = Nodes->FESpace();
      for (int j = 0; j < spaceDim; j++)
      {
         (*Nodes)(fes->DofToVDof(i, j)) = coord[j];
      }
   }
   else
   {
      for (int j = 0; j < spaceDim; j++)
      {
         vertices[i](j) = coord[j];
      }

   }
}

void Mesh::MoveNodes(const Vector &displacements)
{
   if (Nodes)
   {
      (*Nodes) += displacements;
   }
   else
   {
      MoveVertices(displacements);
   }

   // Invalidate the old geometric factors
   NodesUpdated();
}

void Mesh::GetNodes(Vector &node_coord) const
{
   if (Nodes)
   {
      node_coord = (*Nodes);
   }
   else
   {
      GetVertices(node_coord);
   }
}

void Mesh::SetNodes(const Vector &node_coord)
{
   if (Nodes)
   {
      (*Nodes) = node_coord;
   }
   else
   {
      SetVertices(node_coord);
   }

   // Invalidate the old geometric factors
   NodesUpdated();
}

void Mesh::NewNodes(GridFunction &nodes, bool make_owner)
{
   if (own_nodes) { delete Nodes; }
   Nodes = &nodes;
   spaceDim = Nodes->FESpace()->GetVDim();
   own_nodes = (int)make_owner;

   if (NURBSext != nodes.FESpace()->GetNURBSext())
   {
      delete NURBSext;
      NURBSext = nodes.FESpace()->StealNURBSext();
   }

   if (ncmesh)
   {
      ncmesh->MakeTopologyOnly();
   }

   // Invalidate the old geometric factors
   NodesUpdated();
}

void Mesh::SwapNodes(GridFunction *&nodes, int &own_nodes_)
{
   // If this is a nonconforming mesh without nodes, ncmesh->coordinates will
   // be non-empty; so if the 'nodes' argument is not NULL, we will create an
   // inconsistent state where the Mesh has nodes and ncmesh->coordinates is not
   // empty. This was creating an issue for Mesh::Print() since both the
   // "coordinates" and "nodes" sections were written, leading to crashes during
   // loading. This issue is now fixed in Mesh::Printer() by temporarily
   // swapping ncmesh->coordinates with an empty array when the Mesh has nodes.

   mfem::Swap<GridFunction*>(Nodes, nodes);
   mfem::Swap<int>(own_nodes, own_nodes_);
   // TODO:
   // if (nodes)
   //    nodes->FESpace()->MakeNURBSextOwner();
   // NURBSext = (Nodes) ? Nodes->FESpace()->StealNURBSext() : NULL;

   // Invalidate the old geometric factors
   NodesUpdated();
}

void Mesh::AverageVertices(const int *indexes, int n, int result)
{
   int j, k;

   for (k = 0; k < spaceDim; k++)
   {
      vertices[result](k) = vertices[indexes[0]](k);
   }

   for (j = 1; j < n; j++)
      for (k = 0; k < spaceDim; k++)
      {
         vertices[result](k) += vertices[indexes[j]](k);
      }

   for (k = 0; k < spaceDim; k++)
   {
      vertices[result](k) *= (1.0 / n);
   }
}

void Mesh::UpdateNodes()
{
   if (Nodes)
   {
      Nodes->FESpace()->Update();
      Nodes->Update();

      // update vertex coordinates for compatibility (e.g., GetVertex())
      SetVerticesFromNodes(Nodes);

      // Invalidate the old geometric factors
      NodesUpdated();
   }
}

void Mesh::UniformRefinement2D_base(bool update_nodes)
{
   ResetLazyData();

   if (elem_to_edge == NULL)
   {
      elem_to_edge = new Table;
      NumOfEdges = GetElementToEdgeTable(*elem_to_edge);
   }

   int quad_counter = 0;
   for (int i = 0; i < NumOfElements; i++)
   {
      if (elements[i]->GetType() == Element::QUADRILATERAL)
      {
         quad_counter++;
      }
   }

   const int oedge = NumOfVertices;
   const int oelem = oedge + NumOfEdges;

   Array<Element*> new_elements;
   Array<Element*> new_boundary;

   vertices.SetSize(oelem + quad_counter);
   new_elements.SetSize(4 * NumOfElements);
   quad_counter = 0;

   for (int i = 0, j = 0; i < NumOfElements; i++)
   {
      const Element::Type el_type = elements[i]->GetType();
      const int attr = elements[i]->GetAttribute();
      int *v = elements[i]->GetVertices();
      const int *e = elem_to_edge->GetRow(i);
      int vv[2];

      if (el_type == Element::TRIANGLE)
      {
         for (int ei = 0; ei < 3; ei++)
         {
            for (int k = 0; k < 2; k++)
            {
               vv[k] = v[tri_t::Edges[ei][k]];
            }
            AverageVertices(vv, 2, oedge+e[ei]);
         }

         new_elements[j++] =
            new Triangle(v[0], oedge+e[0], oedge+e[2], attr);
         new_elements[j++] =
            new Triangle(oedge+e[1], oedge+e[2], oedge+e[0], attr);
         new_elements[j++] =
            new Triangle(oedge+e[0], v[1], oedge+e[1], attr);
         new_elements[j++] =
            new Triangle(oedge+e[2], oedge+e[1], v[2], attr);
      }
      else if (el_type == Element::QUADRILATERAL)
      {
         const int qe = quad_counter;
         quad_counter++;
         AverageVertices(v, 4, oelem+qe);

         for (int ei = 0; ei < 4; ei++)
         {
            for (int k = 0; k < 2; k++)
            {
               vv[k] = v[quad_t::Edges[ei][k]];
            }
            AverageVertices(vv, 2, oedge+e[ei]);
         }

         new_elements[j++] =
            new Quadrilateral(v[0], oedge+e[0], oelem+qe, oedge+e[3], attr);
         new_elements[j++] =
            new Quadrilateral(oedge+e[0], v[1], oedge+e[1], oelem+qe, attr);
         new_elements[j++] =
            new Quadrilateral(oelem+qe, oedge+e[1], v[2], oedge+e[2], attr);
         new_elements[j++] =
            new Quadrilateral(oedge+e[3], oelem+qe, oedge+e[2], v[3], attr);
      }
      else
      {
         MFEM_ABORT("unknown element type: " << el_type);
      }
      FreeElement(elements[i]);
   }
   mfem::Swap(elements, new_elements);

   // refine boundary elements
   new_boundary.SetSize(2 * NumOfBdrElements);
   for (int i = 0, j = 0; i < NumOfBdrElements; i++)
   {
      const int attr = boundary[i]->GetAttribute();
      int *v = boundary[i]->GetVertices();

      new_boundary[j++] = new Segment(v[0], oedge+be_to_face[i], attr);
      new_boundary[j++] = new Segment(oedge+be_to_face[i], v[1], attr);

      FreeElement(boundary[i]);
   }
   mfem::Swap(boundary, new_boundary);

   static const real_t A = 0.0, B = 0.5, C = 1.0;
   static real_t tri_children[2*3*4] =
   {
      A,A, B,A, A,B,
      B,B, A,B, B,A,
      B,A, C,A, B,B,
      A,B, B,B, A,C
   };
   static real_t quad_children[2*4*4] =
   {
      A,A, B,A, B,B, A,B, // lower-left
      B,A, C,A, C,B, B,B, // lower-right
      B,B, C,B, C,C, B,C, // upper-right
      A,B, B,B, B,C, A,C  // upper-left
   };

   CoarseFineTr.point_matrices[Geometry::TRIANGLE]
   .UseExternalData(tri_children, 2, 3, 4);
   CoarseFineTr.point_matrices[Geometry::SQUARE]
   .UseExternalData(quad_children, 2, 4, 4);
   CoarseFineTr.embeddings.SetSize(elements.Size());

   for (int i = 0; i < elements.Size(); i++)
   {
      Embedding &emb = CoarseFineTr.embeddings[i];
      emb.parent = i / 4;
      emb.matrix = i % 4;
   }

   NumOfVertices    = vertices.Size();
   NumOfElements    = 4 * NumOfElements;
   NumOfBdrElements = 2 * NumOfBdrElements;
   NumOfFaces       = 0;

   NumOfEdges = GetElementToEdgeTable(*elem_to_edge);
   GenerateFaces();

   last_operation = Mesh::REFINE;
   sequence++;

   if (update_nodes) { UpdateNodes(); }

#ifdef MFEM_DEBUG
   if (!Nodes || update_nodes)
   {
      CheckElementOrientation(false);
   }
   CheckBdrElementOrientation(false);
#endif
}

static inline real_t sqr(const real_t &x)
{
   return x*x;
}

void Mesh::UniformRefinement3D_base(Array<int> *f2qf_ptr, DSTable *v_to_v_p,
                                    bool update_nodes)
{
   ResetLazyData();

   if (elem_to_edge == NULL)
   {
      elem_to_edge = new Table;
      NumOfEdges = GetElementToEdgeTable(*elem_to_edge);
   }

   if (elem_to_face == NULL)
   {
      GetElementToFaceTable();
   }

   Array<int> f2qf_loc;
   Array<int> &f2qf = f2qf_ptr ? *f2qf_ptr : f2qf_loc;
   f2qf.SetSize(0);

   int NumOfQuadFaces = 0;
   if (HasGeometry(Geometry::SQUARE))
   {
      if (HasGeometry(Geometry::TRIANGLE))
      {
         f2qf.SetSize(faces.Size());
         for (int i = 0; i < faces.Size(); i++)
         {
            if (faces[i]->GetType() == Element::QUADRILATERAL)
            {
               f2qf[i] = NumOfQuadFaces;
               NumOfQuadFaces++;
            }
         }
      }
      else
      {
         NumOfQuadFaces = faces.Size();
      }
   }

   int hex_counter = 0;
   if (HasGeometry(Geometry::CUBE))
   {
      for (int i = 0; i < elements.Size(); i++)
      {
         if (elements[i]->GetType() == Element::HEXAHEDRON)
         {
            hex_counter++;
         }
      }
   }

   int pyr_counter = 0;
   if (HasGeometry(Geometry::PYRAMID))
   {
      for (int i = 0; i < elements.Size(); i++)
      {
         if (elements[i]->GetType() == Element::PYRAMID)
         {
            pyr_counter++;
         }
      }
   }

   // Map from edge-index to vertex-index, needed for ReorientTetMesh() for
   // parallel meshes.
   // Note: with the removal of ReorientTetMesh() this may no longer
   // be needed.  Unfortunately, it's hard to be sure.
   Array<int> e2v;
   if (HasGeometry(Geometry::TETRAHEDRON))
   {
      e2v.SetSize(NumOfEdges);

      DSTable *v_to_v_ptr = v_to_v_p;
      if (!v_to_v_p)
      {
         v_to_v_ptr = new DSTable(NumOfVertices);
         GetVertexToVertexTable(*v_to_v_ptr);
      }

      Array<Pair<int,int> > J_v2v(NumOfEdges); // (second vertex id, edge id)
      J_v2v.SetSize(0);
      for (int i = 0; i < NumOfVertices; i++)
      {
         Pair<int,int> *row_start = J_v2v.end();
         for (DSTable::RowIterator it(*v_to_v_ptr, i); !it; ++it)
         {
            J_v2v.Append(Pair<int,int>(it.Column(), it.Index()));
         }
         std::sort(row_start, J_v2v.end());
      }

      for (int i = 0; i < J_v2v.Size(); i++)
      {
         e2v[J_v2v[i].two] = i;
      }

      if (!v_to_v_p)
      {
         delete v_to_v_ptr;
      }
      else
      {
         for (int i = 0; i < NumOfVertices; i++)
         {
            for (DSTable::RowIterator it(*v_to_v_ptr, i); !it; ++it)
            {
               it.SetIndex(e2v[it.Index()]);
            }
         }
      }
   }

   // Offsets for new vertices from edges, faces (quads only), and elements
   // (hexes only); each of these entities generates one new vertex.
   const int oedge = NumOfVertices;
   const int oface = oedge + NumOfEdges;
   const int oelem = oface + NumOfQuadFaces;

   Array<Element*> new_elements;
   Array<Element*> new_boundary;

   vertices.SetSize(oelem + hex_counter);
   new_elements.SetSize(8 * NumOfElements + 2 * pyr_counter);
   CoarseFineTr.embeddings.SetSize(new_elements.Size());

   hex_counter = 0;
   for (int i = 0, j = 0; i < NumOfElements; i++)
   {
      const Element::Type el_type = elements[i]->GetType();
      const int attr = elements[i]->GetAttribute();
      int *v = elements[i]->GetVertices();
      const int *e = elem_to_edge->GetRow(i);
      int vv[4], ev[12];

      if (e2v.Size())
      {
         const int ne = elem_to_edge->RowSize(i);
         for (int k = 0; k < ne; k++) { ev[k] = e2v[e[k]]; }
         e = ev;
      }

      switch (el_type)
      {
         case Element::TETRAHEDRON:
         {
            for (int ei = 0; ei < 6; ei++)
            {
               for (int k = 0; k < 2; k++)
               {
                  vv[k] = v[tet_t::Edges[ei][k]];
               }
               AverageVertices(vv, 2, oedge+e[ei]);
            }

            // Algorithm for choosing refinement type:
            // 0: smallest octahedron diagonal
            // 1: best aspect ratio
            const int rt_algo = 1;
            // Refinement type:
            // 0: (v0,v1)-(v2,v3), 1: (v0,v2)-(v1,v3), 2: (v0,v3)-(v1,v2)
            // 0:      e0-e5,      1:      e1-e4,      2:      e2-e3
            int rt;
            ElementTransformation *T = GetElementTransformation(i);
            T->SetIntPoint(&Geometries.GetCenter(Geometry::TETRAHEDRON));
            const DenseMatrix &J = T->Jacobian();
            if (rt_algo == 0)
            {
               // smallest octahedron diagonal
               real_t len_sqr, min_len;

               min_len = sqr(J(0,0)-J(0,1)-J(0,2)) +
                         sqr(J(1,0)-J(1,1)-J(1,2)) +
                         sqr(J(2,0)-J(2,1)-J(2,2));
               rt = 0;

               len_sqr = sqr(J(0,1)-J(0,0)-J(0,2)) +
                         sqr(J(1,1)-J(1,0)-J(1,2)) +
                         sqr(J(2,1)-J(2,0)-J(2,2));
               if (len_sqr < min_len) { min_len = len_sqr; rt = 1; }

               len_sqr = sqr(J(0,2)-J(0,0)-J(0,1)) +
                         sqr(J(1,2)-J(1,0)-J(1,1)) +
                         sqr(J(2,2)-J(2,0)-J(2,1));
               if (len_sqr < min_len) { rt = 2; }
            }
            else
            {
               // best aspect ratio
               real_t Em_data[18], Js_data[9], Jp_data[9];
               DenseMatrix Em(Em_data, 3, 6);
               DenseMatrix Js(Js_data, 3, 3), Jp(Jp_data, 3, 3);
               real_t ar1, ar2, kappa, kappa_min;

               for (int s = 0; s < 3; s++)
               {
                  for (int t = 0; t < 3; t++)
                  {
                     Em(t,s) = 0.5*J(t,s);
                  }
               }
               for (int t = 0; t < 3; t++)
               {
                  Em(t,3) = 0.5*(J(t,0)+J(t,1));
                  Em(t,4) = 0.5*(J(t,0)+J(t,2));
                  Em(t,5) = 0.5*(J(t,1)+J(t,2));
               }

               // rt = 0; Em: {0,5,1,2}, {0,5,2,4}
               for (int t = 0; t < 3; t++)
               {
                  Js(t,0) = Em(t,5)-Em(t,0);
                  Js(t,1) = Em(t,1)-Em(t,0);
                  Js(t,2) = Em(t,2)-Em(t,0);
               }
               Geometries.JacToPerfJac(Geometry::TETRAHEDRON, Js, Jp);
               ar1 = Jp.CalcSingularvalue(0)/Jp.CalcSingularvalue(2);
               for (int t = 0; t < 3; t++)
               {
                  Js(t,0) = Em(t,5)-Em(t,0);
                  Js(t,1) = Em(t,2)-Em(t,0);
                  Js(t,2) = Em(t,4)-Em(t,0);
               }
               Geometries.JacToPerfJac(Geometry::TETRAHEDRON, Js, Jp);
               ar2 = Jp.CalcSingularvalue(0)/Jp.CalcSingularvalue(2);
               kappa_min = std::max(ar1, ar2);
               rt = 0;

               // rt = 1; Em: {1,0,4,2}, {1,2,4,5}
               for (int t = 0; t < 3; t++)
               {
                  Js(t,0) = Em(t,0)-Em(t,1);
                  Js(t,1) = Em(t,4)-Em(t,1);
                  Js(t,2) = Em(t,2)-Em(t,1);
               }
               Geometries.JacToPerfJac(Geometry::TETRAHEDRON, Js, Jp);
               ar1 = Jp.CalcSingularvalue(0)/Jp.CalcSingularvalue(2);
               for (int t = 0; t < 3; t++)
               {
                  Js(t,0) = Em(t,2)-Em(t,1);
                  Js(t,1) = Em(t,4)-Em(t,1);
                  Js(t,2) = Em(t,5)-Em(t,1);
               }
               Geometries.JacToPerfJac(Geometry::TETRAHEDRON, Js, Jp);
               ar2 = Jp.CalcSingularvalue(0)/Jp.CalcSingularvalue(2);
               kappa = std::max(ar1, ar2);
               if (kappa < kappa_min) { kappa_min = kappa; rt = 1; }

               // rt = 2; Em: {2,0,1,3}, {2,1,5,3}
               for (int t = 0; t < 3; t++)
               {
                  Js(t,0) = Em(t,0)-Em(t,2);
                  Js(t,1) = Em(t,1)-Em(t,2);
                  Js(t,2) = Em(t,3)-Em(t,2);
               }
               Geometries.JacToPerfJac(Geometry::TETRAHEDRON, Js, Jp);
               ar1 = Jp.CalcSingularvalue(0)/Jp.CalcSingularvalue(2);
               for (int t = 0; t < 3; t++)
               {
                  Js(t,0) = Em(t,1)-Em(t,2);
                  Js(t,1) = Em(t,5)-Em(t,2);
                  Js(t,2) = Em(t,3)-Em(t,2);
               }
               Geometries.JacToPerfJac(Geometry::TETRAHEDRON, Js, Jp);
               ar2 = Jp.CalcSingularvalue(0)/Jp.CalcSingularvalue(2);
               kappa = std::max(ar1, ar2);
               if (kappa < kappa_min) { rt = 2; }
            }

            static const int mv_all[3][4][4] =
            {
               { {0,5,1,2}, {0,5,2,4}, {0,5,4,3}, {0,5,3,1} }, // rt = 0
               { {1,0,4,2}, {1,2,4,5}, {1,5,4,3}, {1,3,4,0} }, // rt = 1
               { {2,0,1,3}, {2,1,5,3}, {2,5,4,3}, {2,4,0,3} }  // rt = 2
            };
            const int (&mv)[4][4] = mv_all[rt];

#ifndef MFEM_USE_MEMALLOC
            new_elements[j+0] =
               new Tetrahedron(v[0], oedge+e[0], oedge+e[1], oedge+e[2], attr);
            new_elements[j+1] =
               new Tetrahedron(oedge+e[0], v[1], oedge+e[3], oedge+e[4], attr);
            new_elements[j+2] =
               new Tetrahedron(oedge+e[1], oedge+e[3], v[2], oedge+e[5], attr);
            new_elements[j+3] =
               new Tetrahedron(oedge+e[2], oedge+e[4], oedge+e[5], v[3], attr);

            for (int k = 0; k < 4; k++)
            {
               new_elements[j+4+k] =
                  new Tetrahedron(oedge+e[mv[k][0]], oedge+e[mv[k][1]],
                                  oedge+e[mv[k][2]], oedge+e[mv[k][3]], attr);
            }
#else
            Tetrahedron *tet;
            new_elements[j+0] = tet = TetMemory.Alloc();
            tet->Init(v[0], oedge+e[0], oedge+e[1], oedge+e[2], attr);

            new_elements[j+1] = tet = TetMemory.Alloc();
            tet->Init(oedge+e[0], v[1], oedge+e[3], oedge+e[4], attr);

            new_elements[j+2] = tet = TetMemory.Alloc();
            tet->Init(oedge+e[1], oedge+e[3], v[2], oedge+e[5], attr);

            new_elements[j+3] = tet = TetMemory.Alloc();
            tet->Init(oedge+e[2], oedge+e[4], oedge+e[5], v[3], attr);

            for (int k = 0; k < 4; k++)
            {
               new_elements[j+4+k] = tet = TetMemory.Alloc();
               tet->Init(oedge+e[mv[k][0]], oedge+e[mv[k][1]],
                         oedge+e[mv[k][2]], oedge+e[mv[k][3]], attr);
            }
#endif
            for (int k = 0; k < 4; k++)
            {
               CoarseFineTr.embeddings[j+k].parent = i;
               CoarseFineTr.embeddings[j+k].matrix = k;
            }
            for (int k = 0; k < 4; k++)
            {
               CoarseFineTr.embeddings[j+4+k].parent = i;
               CoarseFineTr.embeddings[j+4+k].matrix = 4*(rt+1)+k;
            }

            j += 8;
         }
         break;

         case Element::WEDGE:
         {
            const int *f = elem_to_face->GetRow(i);

            for (int fi = 2; fi < 5; fi++)
            {
               for (int k = 0; k < 4; k++)
               {
                  vv[k] = v[pri_t::FaceVert[fi][k]];
               }
               AverageVertices(vv, 4, oface + f2qf[f[fi]]);
            }

            for (int ei = 0; ei < 9; ei++)
            {
               for (int k = 0; k < 2; k++)
               {
                  vv[k] = v[pri_t::Edges[ei][k]];
               }
               AverageVertices(vv, 2, oedge+e[ei]);
            }

            const int qf2 = f2qf[f[2]];
            const int qf3 = f2qf[f[3]];
            const int qf4 = f2qf[f[4]];

            new_elements[j++] =
               new Wedge(v[0], oedge+e[0], oedge+e[2],
                         oedge+e[6], oface+qf2, oface+qf4, attr);

            new_elements[j++] =
               new Wedge(oedge+e[1], oedge+e[2], oedge+e[0],
                         oface+qf3, oface+qf4, oface+qf2, attr);

            new_elements[j++] =
               new Wedge(oedge+e[0], v[1], oedge+e[1],
                         oface+qf2, oedge+e[7], oface+qf3, attr);

            new_elements[j++] =
               new Wedge(oedge+e[2], oedge+e[1], v[2],
                         oface+qf4, oface+qf3, oedge+e[8], attr);

            new_elements[j++] =
               new Wedge(oedge+e[6], oface+qf2, oface+qf4,
                         v[3], oedge+e[3], oedge+e[5], attr);

            new_elements[j++] =
               new Wedge(oface+qf3, oface+qf4, oface+qf2,
                         oedge+e[4], oedge+e[5], oedge+e[3], attr);

            new_elements[j++] =
               new Wedge(oface+qf2, oedge+e[7], oface+qf3,
                         oedge+e[3], v[4], oedge+e[4], attr);

            new_elements[j++] =
               new Wedge(oface+qf4, oface+qf3, oedge+e[8],
                         oedge+e[5], oedge+e[4], v[5], attr);
         }
         break;

         case Element::PYRAMID:
         {
            const int *f = elem_to_face->GetRow(i);
            // pyr_counter++;

            for (int fi = 0; fi < 1; fi++)
            {
               for (int k = 0; k < 4; k++)
               {
                  vv[k] = v[pyr_t::FaceVert[fi][k]];
               }
               AverageVertices(vv, 4, oface + f2qf[f[fi]]);
            }

            for (int ei = 0; ei < 8; ei++)
            {
               for (int k = 0; k < 2; k++)
               {
                  vv[k] = v[pyr_t::Edges[ei][k]];
               }
               AverageVertices(vv, 2, oedge+e[ei]);
            }

            const int qf0 = f2qf[f[0]];

            new_elements[j++] =
               new Pyramid(v[0], oedge+e[0], oface+qf0,
                           oedge+e[3], oedge+e[4], attr);

            new_elements[j++] =
               new Pyramid(oedge+e[0], v[1], oedge+e[1],
                           oface+qf0, oedge+e[5], attr);

            new_elements[j++] =
               new Pyramid(oface+qf0, oedge+e[1], v[2],
                           oedge+e[2], oedge+e[6], attr);

            new_elements[j++] =
               new Pyramid(oedge+e[3], oface+qf0, oedge+e[2],
                           v[3], oedge+e[7], attr);

            new_elements[j++] =
               new Pyramid(oedge+e[4], oedge+e[5], oedge+e[6],
                           oedge+e[7], v[4], attr);

            new_elements[j++] =
               new Pyramid(oedge+e[7], oedge+e[6], oedge+e[5],
                           oedge+e[4], oface+qf0, attr);

#ifndef MFEM_USE_MEMALLOC
            new_elements[j++] =
               new Tetrahedron(oedge+e[0], oedge+e[4], oedge+e[5],
                               oface+qf0, attr);

            new_elements[j++] =
               new Tetrahedron(oedge+e[1], oedge+e[5], oedge+e[6],
                               oface+qf0, attr);

            new_elements[j++] =
               new Tetrahedron(oedge+e[2], oedge+e[6], oedge+e[7],
                               oface+qf0, attr);

            new_elements[j++] =
               new Tetrahedron(oedge+e[3], oedge+e[7], oedge+e[4],
                               oface+qf0, attr);
#else
            Tetrahedron *tet;
            new_elements[j++] = tet = TetMemory.Alloc();
            tet->Init(oedge+e[0], oedge+e[4], oedge+e[5],
                      oface+qf0, attr);

            new_elements[j++] = tet = TetMemory.Alloc();
            tet->Init(oedge+e[1], oedge+e[5], oedge+e[6],
                      oface+qf0, attr);

            new_elements[j++] = tet = TetMemory.Alloc();
            tet->Init(oedge+e[2], oedge+e[6], oedge+e[7],
                      oface+qf0, attr);

            new_elements[j++] = tet = TetMemory.Alloc();
            tet->Init(oedge+e[3], oedge+e[7], oedge+e[4],
                      oface+qf0, attr);
#endif
            // Tetrahedral elements may be new to this mesh so ensure that
            // the relevant flags are switched on
            mesh_geoms |= (1 << Geometry::TETRAHEDRON);
            meshgen |= 1;
         }
         break;

         case Element::HEXAHEDRON:
         {
            const int *f = elem_to_face->GetRow(i);
            const int he = hex_counter;
            hex_counter++;

            const int *qf;
            int qf_data[6];
            if (f2qf.Size() == 0)
            {
               qf = f;
            }
            else
            {
               for (int k = 0; k < 6; k++) { qf_data[k] = f2qf[f[k]]; }
               qf = qf_data;
            }

            AverageVertices(v, 8, oelem+he);

            for (int fi = 0; fi < 6; fi++)
            {
               for (int k = 0; k < 4; k++)
               {
                  vv[k] = v[hex_t::FaceVert[fi][k]];
               }
               AverageVertices(vv, 4, oface + qf[fi]);
            }

            for (int ei = 0; ei < 12; ei++)
            {
               for (int k = 0; k < 2; k++)
               {
                  vv[k] = v[hex_t::Edges[ei][k]];
               }
               AverageVertices(vv, 2, oedge+e[ei]);
            }

            new_elements[j++] =
               new Hexahedron(v[0], oedge+e[0], oface+qf[0],
                              oedge+e[3], oedge+e[8], oface+qf[1],
                              oelem+he, oface+qf[4], attr);
            new_elements[j++] =
               new Hexahedron(oedge+e[0], v[1], oedge+e[1],
                              oface+qf[0], oface+qf[1], oedge+e[9],
                              oface+qf[2], oelem+he, attr);
            new_elements[j++] =
               new Hexahedron(oface+qf[0], oedge+e[1], v[2],
                              oedge+e[2], oelem+he, oface+qf[2],
                              oedge+e[10], oface+qf[3], attr);
            new_elements[j++] =
               new Hexahedron(oedge+e[3], oface+qf[0], oedge+e[2],
                              v[3], oface+qf[4], oelem+he,
                              oface+qf[3], oedge+e[11], attr);
            new_elements[j++] =
               new Hexahedron(oedge+e[8], oface+qf[1], oelem+he,
                              oface+qf[4], v[4], oedge+e[4],
                              oface+qf[5], oedge+e[7], attr);
            new_elements[j++] =
               new Hexahedron(oface+qf[1], oedge+e[9], oface+qf[2],
                              oelem+he, oedge+e[4], v[5],
                              oedge+e[5], oface+qf[5], attr);
            new_elements[j++] =
               new Hexahedron(oelem+he, oface+qf[2], oedge+e[10],
                              oface+qf[3], oface+qf[5], oedge+e[5],
                              v[6], oedge+e[6], attr);
            new_elements[j++] =
               new Hexahedron(oface+qf[4], oelem+he, oface+qf[3],
                              oedge+e[11], oedge+e[7], oface+qf[5],
                              oedge+e[6], v[7], attr);
         }
         break;

         default:
            MFEM_ABORT("Unknown 3D element type \"" << el_type << "\"");
            break;
      }
      FreeElement(elements[i]);
   }
   mfem::Swap(elements, new_elements);

   // refine boundary elements
   new_boundary.SetSize(4 * NumOfBdrElements);
   for (int i = 0, j = 0; i < NumOfBdrElements; i++)
   {
      const Element::Type bdr_el_type = boundary[i]->GetType();
      const int attr = boundary[i]->GetAttribute();
      int *v = boundary[i]->GetVertices();
      const int *e = bele_to_edge->GetRow(i);
      int ev[4];

      if (e2v.Size())
      {
         const int ne = bele_to_edge->RowSize(i);
         for (int k = 0; k < ne; k++) { ev[k] = e2v[e[k]]; }
         e = ev;
      }

      if (bdr_el_type == Element::TRIANGLE)
      {
         new_boundary[j++] =
            new Triangle(v[0], oedge+e[0], oedge+e[2], attr);
         new_boundary[j++] =
            new Triangle(oedge+e[1], oedge+e[2], oedge+e[0], attr);
         new_boundary[j++] =
            new Triangle(oedge+e[0], v[1], oedge+e[1], attr);
         new_boundary[j++] =
            new Triangle(oedge+e[2], oedge+e[1], v[2], attr);
      }
      else if (bdr_el_type == Element::QUADRILATERAL)
      {
         const int qf =
            (f2qf.Size() == 0) ? be_to_face[i] : f2qf[be_to_face[i]];

         new_boundary[j++] =
            new Quadrilateral(v[0], oedge+e[0], oface+qf, oedge+e[3], attr);
         new_boundary[j++] =
            new Quadrilateral(oedge+e[0], v[1], oedge+e[1], oface+qf, attr);
         new_boundary[j++] =
            new Quadrilateral(oface+qf, oedge+e[1], v[2], oedge+e[2], attr);
         new_boundary[j++] =
            new Quadrilateral(oedge+e[3], oface+qf, oedge+e[2], v[3], attr);
      }
      else
      {
         MFEM_ABORT("boundary Element is not a triangle or a quad!");
      }
      FreeElement(boundary[i]);
   }
   mfem::Swap(boundary, new_boundary);

   static const real_t A = 0.0, B = 0.5, C = 1.0, D = -1.0;
   static real_t tet_children[3*4*16] =
   {
      A,A,A, B,A,A, A,B,A, A,A,B,
      B,A,A, C,A,A, B,B,A, B,A,B,
      A,B,A, B,B,A, A,C,A, A,B,B,
      A,A,B, B,A,B, A,B,B, A,A,C,
      // edge coordinates:
      //    0 -> B,A,A  1 -> A,B,A  2 -> A,A,B
      //    3 -> B,B,A  4 -> B,A,B  5 -> A,B,B
      // rt = 0: {0,5,1,2}, {0,5,2,4}, {0,5,4,3}, {0,5,3,1}
      B,A,A, A,B,B, A,B,A, A,A,B,
      B,A,A, A,B,B, A,A,B, B,A,B,
      B,A,A, A,B,B, B,A,B, B,B,A,
      B,A,A, A,B,B, B,B,A, A,B,A,
      // rt = 1: {1,0,4,2}, {1,2,4,5}, {1,5,4,3}, {1,3,4,0}
      A,B,A, B,A,A, B,A,B, A,A,B,
      A,B,A, A,A,B, B,A,B, A,B,B,
      A,B,A, A,B,B, B,A,B, B,B,A,
      A,B,A, B,B,A, B,A,B, B,A,A,
      // rt = 2: {2,0,1,3}, {2,1,5,3}, {2,5,4,3}, {2,4,0,3}
      A,A,B, B,A,A, A,B,A, B,B,A,
      A,A,B, A,B,A, A,B,B, B,B,A,
      A,A,B, A,B,B, B,A,B, B,B,A,
      A,A,B, B,A,B, B,A,A, B,B,A
   };
   static real_t pyr_children[3*5*10] =
   {
      A,A,A, B,A,A, B,B,A, A,B,A, A,A,B,
      B,A,A, C,A,A, C,B,A, B,B,A, B,A,B,
      B,B,A, C,B,A, C,C,A, B,C,A, B,B,B,
      A,B,A, B,B,A, B,C,A, A,C,A, A,B,B,
      A,A,B, B,A,B, B,B,B, A,B,B, A,A,C,
      A,B,B, B,B,B, B,A,B, A,A,B, B,B,A,
      B,A,A, A,A,B, B,A,B, B,B,A, D,D,D,
      C,B,A, B,A,B, B,B,B, B,B,A, D,D,D,
      B,C,A, B,B,B, A,B,B, B,B,A, D,D,D,
      A,B,A, A,B,B, A,A,B, B,B,A, D,D,D
   };
   static real_t pri_children[3*6*8] =
   {
      A,A,A, B,A,A, A,B,A, A,A,B, B,A,B, A,B,B,
      B,B,A, A,B,A, B,A,A, B,B,B, A,B,B, B,A,B,
      B,A,A, C,A,A, B,B,A, B,A,B, C,A,B, B,B,B,
      A,B,A, B,B,A, A,C,A, A,B,B, B,B,B, A,C,B,
      A,A,B, B,A,B, A,B,B, A,A,C, B,A,C, A,B,C,
      B,B,B, A,B,B, B,A,B, B,B,C, A,B,C, B,A,C,
      B,A,B, C,A,B, B,B,B, B,A,C, C,A,C, B,B,C,
      A,B,B, B,B,B, A,C,B, A,B,C, B,B,C, A,C,C
   };
   static real_t hex_children[3*8*8] =
   {
      A,A,A, B,A,A, B,B,A, A,B,A, A,A,B, B,A,B, B,B,B, A,B,B,
      B,A,A, C,A,A, C,B,A, B,B,A, B,A,B, C,A,B, C,B,B, B,B,B,
      B,B,A, C,B,A, C,C,A, B,C,A, B,B,B, C,B,B, C,C,B, B,C,B,
      A,B,A, B,B,A, B,C,A, A,C,A, A,B,B, B,B,B, B,C,B, A,C,B,
      A,A,B, B,A,B, B,B,B, A,B,B, A,A,C, B,A,C, B,B,C, A,B,C,
      B,A,B, C,A,B, C,B,B, B,B,B, B,A,C, C,A,C, C,B,C, B,B,C,
      B,B,B, C,B,B, C,C,B, B,C,B, B,B,C, C,B,C, C,C,C, B,C,C,
      A,B,B, B,B,B, B,C,B, A,C,B, A,B,C, B,B,C, B,C,C, A,C,C
   };

   CoarseFineTr.point_matrices[Geometry::TETRAHEDRON]
   .UseExternalData(tet_children, 3, 4, 16);
   CoarseFineTr.point_matrices[Geometry::PYRAMID]
   .UseExternalData(pyr_children, 3, 5, 10);
   CoarseFineTr.point_matrices[Geometry::PRISM]
   .UseExternalData(pri_children, 3, 6, 8);
   CoarseFineTr.point_matrices[Geometry::CUBE]
   .UseExternalData(hex_children, 3, 8, 8);

   for (int i = 0; i < elements.Size(); i++)
   {
      // tetrahedron elements are handled above:
      if (elements[i]->GetType() == Element::TETRAHEDRON) { continue; }

      Embedding &emb = CoarseFineTr.embeddings[i];
      emb.parent = i / 8;
      emb.matrix = i % 8;
   }

   NumOfVertices    = vertices.Size();
   NumOfElements    = 8 * NumOfElements + 2 * pyr_counter;
   NumOfBdrElements = 4 * NumOfBdrElements;

   GetElementToFaceTable();
   GenerateFaces();

#ifdef MFEM_DEBUG
   CheckBdrElementOrientation(false);
#endif

   NumOfEdges = GetElementToEdgeTable(*elem_to_edge);

   last_operation = Mesh::REFINE;
   sequence++;

   if (update_nodes) { UpdateNodes(); }
}

void Mesh::LocalRefinement(const Array<int> &marked_el, int type)
{
   int i, j, ind, nedges;
   Array<int> v;

   ResetLazyData();

   if (ncmesh)
   {
      MFEM_ABORT("Local and nonconforming refinements cannot be mixed.");
   }

   InitRefinementTransforms();

   if (Dim == 1) // --------------------------------------------------------
   {
      int cne = NumOfElements, cnv = NumOfVertices;
      NumOfVertices += marked_el.Size();
      NumOfElements += marked_el.Size();
      vertices.SetSize(NumOfVertices);
      elements.SetSize(NumOfElements);
      CoarseFineTr.embeddings.SetSize(NumOfElements);

      for (j = 0; j < marked_el.Size(); j++)
      {
         i = marked_el[j];
         Segment *c_seg = (Segment *)elements[i];
         int *vert = c_seg->GetVertices(), attr = c_seg->GetAttribute();
         int new_v = cnv + j, new_e = cne + j;
         AverageVertices(vert, 2, new_v);
         elements[new_e] = new Segment(new_v, vert[1], attr);
         vert[1] = new_v;

         CoarseFineTr.embeddings[i] = Embedding(i, Geometry::SEGMENT, 1);
         CoarseFineTr.embeddings[new_e] = Embedding(i, Geometry::SEGMENT, 2);
      }

      static real_t seg_children[3*2] = { 0.0,1.0, 0.0,0.5, 0.5,1.0 };
      CoarseFineTr.point_matrices[Geometry::SEGMENT].
      UseExternalData(seg_children, 1, 2, 3);

      GenerateFaces();

   } // end of 'if (Dim == 1)'
   else if (Dim == 2) // ---------------------------------------------------
   {
      // 1. Get table of vertex to vertex connections.
      DSTable v_to_v(NumOfVertices);
      GetVertexToVertexTable(v_to_v);

      // 2. Get edge to element connections in arrays edge1 and edge2
      nedges = v_to_v.NumberOfEntries();
      int *edge1  = new int[nedges];
      int *edge2  = new int[nedges];
      int *middle = new int[nedges];

      for (i = 0; i < nedges; i++)
      {
         edge1[i] = edge2[i] = middle[i] = -1;
      }

      for (i = 0; i < NumOfElements; i++)
      {
         elements[i]->GetVertices(v);
         for (j = 1; j < v.Size(); j++)
         {
            ind = v_to_v(v[j-1], v[j]);
            (edge1[ind] == -1) ? (edge1[ind] = i) : (edge2[ind] = i);
         }
         ind = v_to_v(v[0], v[v.Size()-1]);
         (edge1[ind] == -1) ? (edge1[ind] = i) : (edge2[ind] = i);
      }

      // 3. Do the red refinement.
      for (i = 0; i < marked_el.Size(); i++)
      {
         RedRefinement(marked_el[i], v_to_v, edge1, edge2, middle);
      }

      // 4. Do the green refinement (to get conforming mesh).
      int need_refinement;
      do
      {
         need_refinement = 0;
         for (i = 0; i < nedges; i++)
         {
            if (middle[i] != -1 && edge1[i] != -1)
            {
               need_refinement = 1;
               GreenRefinement(edge1[i], v_to_v, edge1, edge2, middle);
            }
         }
      }
      while (need_refinement == 1);

      // 5. Update the boundary elements.
      int v1[2], v2[2], bisect, temp;
      temp = NumOfBdrElements;
      for (i = 0; i < temp; i++)
      {
         boundary[i]->GetVertices(v);
         bisect = v_to_v(v[0], v[1]);
         if (middle[bisect] != -1) // the element was refined (needs updating)
         {
            if (boundary[i]->GetType() == Element::SEGMENT)
            {
               v1[0] =           v[0]; v1[1] = middle[bisect];
               v2[0] = middle[bisect]; v2[1] =           v[1];

               boundary[i]->SetVertices(v1);
               boundary.Append(new Segment(v2, boundary[i]->GetAttribute()));
            }
            else
               mfem_error("Only bisection of segment is implemented"
                          " for bdr elem.");
         }
      }
      NumOfBdrElements = boundary.Size();

      // 6. Free the allocated memory.
      delete [] edge1;
      delete [] edge2;
      delete [] middle;

      if (elem_to_edge != NULL)
      {
         NumOfEdges = GetElementToEdgeTable(*elem_to_edge);
         GenerateFaces();
      }

   }
   else if (Dim == 3) // ---------------------------------------------------
   {
      // 1. Hash table of vertex to vertex connections corresponding to refined
      //    edges.
      HashTable<Hashed2> v_to_v;

      MFEM_VERIFY(GetNE() == 0 ||
                  ((Tetrahedron*)elements[0])->GetRefinementFlag() != 0,
                  "tetrahedral mesh is not marked for refinement:"
                  " call Finalize(true)");

      // 2. Do the red refinement.
      int ii;
      switch (type)
      {
         case 1:
            for (i = 0; i < marked_el.Size(); i++)
            {
               Bisection(marked_el[i], v_to_v);
            }
            break;
         case 2:
            for (i = 0; i < marked_el.Size(); i++)
            {
               Bisection(marked_el[i], v_to_v);

               Bisection(NumOfElements - 1, v_to_v);
               Bisection(marked_el[i], v_to_v);
            }
            break;
         case 3:
            for (i = 0; i < marked_el.Size(); i++)
            {
               Bisection(marked_el[i], v_to_v);

               ii = NumOfElements - 1;
               Bisection(ii, v_to_v);
               Bisection(NumOfElements - 1, v_to_v);
               Bisection(ii, v_to_v);

               Bisection(marked_el[i], v_to_v);
               Bisection(NumOfElements-1, v_to_v);
               Bisection(marked_el[i], v_to_v);
            }
            break;
      }

      // 3. Do the green refinement (to get conforming mesh).
      int need_refinement;
      // int need_refinement, onoe, max_gen = 0;
      do
      {
         // int redges[2], type, flag;
         need_refinement = 0;
         // onoe = NumOfElements;
         // for (i = 0; i < onoe; i++)
         for (i = 0; i < NumOfElements; i++)
         {
            // ((Tetrahedron *)elements[i])->
            // ParseRefinementFlag(redges, type, flag);
            // if (flag > max_gen)  max_gen = flag;
            if (elements[i]->NeedRefinement(v_to_v))
            {
               need_refinement = 1;
               Bisection(i, v_to_v);
            }
         }
      }
      while (need_refinement == 1);

      // mfem::out << "Maximum generation: " << max_gen << endl;

      // 4. Update the boundary elements.
      do
      {
         need_refinement = 0;
         for (i = 0; i < NumOfBdrElements; i++)
            if (boundary[i]->NeedRefinement(v_to_v))
            {
               need_refinement = 1;
               BdrBisection(i, v_to_v);
            }
      }
      while (need_refinement == 1);

      NumOfVertices = vertices.Size();
      NumOfBdrElements = boundary.Size();

      // 5. Update element-to-edge and element-to-face relations.
      if (elem_to_edge != NULL)
      {
         NumOfEdges = GetElementToEdgeTable(*elem_to_edge);
      }
      if (elem_to_face != NULL)
      {
         GetElementToFaceTable();
         GenerateFaces();
      }

   } //  end 'if (Dim == 3)'

   last_operation = Mesh::REFINE;
   sequence++;

   UpdateNodes();

#ifdef MFEM_DEBUG
   CheckElementOrientation(false);
#endif
}

void Mesh::NonconformingRefinement(const Array<Refinement> &refinements,
                                   int nc_limit)
{
   MFEM_VERIFY(!NURBSext, "Nonconforming refinement of NURBS meshes is "
               "not supported. Project the NURBS to Nodes first.");

   ResetLazyData();

   if (!ncmesh)
   {
      // start tracking refinement hierarchy
      ncmesh = new NCMesh(this);
   }

   if (!refinements.Size())
   {
      last_operation = Mesh::NONE;
      return;
   }

   // do the refinements
   ncmesh->MarkCoarseLevel();
   ncmesh->Refine(refinements);

   if (nc_limit > 0)
   {
      ncmesh->LimitNCLevel(nc_limit);
   }

   // create a second mesh containing the finest elements from 'ncmesh'
   Mesh* mesh2 = new Mesh(*ncmesh);
   ncmesh->OnMeshUpdated(mesh2);

   // now swap the meshes, the second mesh will become the old coarse mesh
   // and this mesh will be the new fine mesh
   Swap(*mesh2, false);
   delete mesh2;

   GenerateNCFaceInfo();

   last_operation = Mesh::REFINE;
   sequence++;

   UpdateNodes();
}

real_t Mesh::AggregateError(const Array<real_t> &elem_error,
                            const int *fine, int nfine, int op)
{
   real_t error = (op == 3) ? std::pow(elem_error[fine[0]],
                                       2.0) : elem_error[fine[0]];

   for (int i = 1; i < nfine; i++)
   {
      MFEM_VERIFY(fine[i] < elem_error.Size(), "");

      real_t err_fine = elem_error[fine[i]];
      switch (op)
      {
         case 0: error = std::min(error, err_fine); break;
         case 1: error += err_fine; break;
         case 2: error = std::max(error, err_fine); break;
         case 3: error += std::pow(err_fine, 2.0); break;
         default: MFEM_ABORT("Invalid operation.");
      }
   }
   return (op == 3) ? std::sqrt(error) : error;
}

bool Mesh::NonconformingDerefinement(Array<real_t> &elem_error,
                                     real_t threshold, int nc_limit, int op)
{
   MFEM_VERIFY(ncmesh, "Only supported for non-conforming meshes.");
   MFEM_VERIFY(!NURBSext, "Derefinement of NURBS meshes is not supported. "
               "Project the NURBS to Nodes first.");

   ResetLazyData();

   const Table &dt = ncmesh->GetDerefinementTable();

   Array<int> level_ok;
   if (nc_limit > 0)
   {
      ncmesh->CheckDerefinementNCLevel(dt, level_ok, nc_limit);
   }

   Array<int> derefs;
   for (int i = 0; i < dt.Size(); i++)
   {
      if (nc_limit > 0 && !level_ok[i]) { continue; }

      real_t error =
         AggregateError(elem_error, dt.GetRow(i), dt.RowSize(i), op);

      if (error < threshold) { derefs.Append(i); }
   }

   if (!derefs.Size()) { return false; }

   ncmesh->Derefine(derefs);

   Mesh* mesh2 = new Mesh(*ncmesh);
   ncmesh->OnMeshUpdated(mesh2);

   Swap(*mesh2, false);
   delete mesh2;

   GenerateNCFaceInfo();

   last_operation = Mesh::DEREFINE;
   sequence++;

   UpdateNodes();

   return true;
}

bool Mesh::DerefineByError(Array<real_t> &elem_error, real_t threshold,
                           int nc_limit, int op)
{
   // NOTE: the error array is not const because it will be expanded in parallel
   //       by ghost element errors
   if (Nonconforming())
   {
      return NonconformingDerefinement(elem_error, threshold, nc_limit, op);
   }
   else
   {
      MFEM_ABORT("Derefinement is currently supported for non-conforming "
                 "meshes only.");
      return false;
   }
}

bool Mesh::DerefineByError(const Vector &elem_error, real_t threshold,
                           int nc_limit, int op)
{
   Array<real_t> tmp(elem_error.Size());
   for (int i = 0; i < tmp.Size(); i++)
   {
      tmp[i] = elem_error(i);
   }
   return DerefineByError(tmp, threshold, nc_limit, op);
}


void Mesh::InitFromNCMesh(const NCMesh &ncmesh_)
{
   Dim = ncmesh_.Dimension();
   spaceDim = ncmesh_.SpaceDimension();

   DeleteTables();

   ncmesh_.GetMeshComponents(*this);

   NumOfVertices = vertices.Size();
   NumOfElements = elements.Size();
   NumOfBdrElements = boundary.Size();

   SetMeshGen(); // set the mesh type: 'meshgen', ...

   NumOfEdges = NumOfFaces = 0;
   nbInteriorFaces = nbBoundaryFaces = -1;

   if (Dim > 1)
   {
      elem_to_edge = new Table;
      NumOfEdges = GetElementToEdgeTable(*elem_to_edge);
   }
   if (Dim > 2)
   {
      GetElementToFaceTable();
   }
   GenerateFaces();
#ifdef MFEM_DEBUG
   CheckBdrElementOrientation(false);
#endif

   // NOTE: ncmesh->OnMeshUpdated() and GenerateNCFaceInfo() should be called
   // outside after this method.
}

Mesh::Mesh(const NCMesh &ncmesh_)
   : attribute_sets(attributes), bdr_attribute_sets(bdr_attributes)
{
   Init();
   InitTables();
   InitFromNCMesh(ncmesh_);
   SetAttributes();
}

void Mesh::Swap(Mesh& other, bool non_geometry)
{
   mfem::Swap(Dim, other.Dim);
   mfem::Swap(spaceDim, other.spaceDim);

   mfem::Swap(NumOfVertices, other.NumOfVertices);
   mfem::Swap(NumOfElements, other.NumOfElements);
   mfem::Swap(NumOfBdrElements, other.NumOfBdrElements);
   mfem::Swap(NumOfEdges, other.NumOfEdges);
   mfem::Swap(NumOfFaces, other.NumOfFaces);

   mfem::Swap(meshgen, other.meshgen);
   mfem::Swap(mesh_geoms, other.mesh_geoms);

   mfem::Swap(elements, other.elements);
   mfem::Swap(vertices, other.vertices);
   mfem::Swap(boundary, other.boundary);
   mfem::Swap(faces, other.faces);
   mfem::Swap(faces_info, other.faces_info);
   mfem::Swap(nc_faces_info, other.nc_faces_info);
   mfem::Swap(nbInteriorFaces, other.nbInteriorFaces);
   mfem::Swap(nbBoundaryFaces, other.nbBoundaryFaces);

   mfem::Swap(elem_to_edge, other.elem_to_edge);
   mfem::Swap(elem_to_face, other.elem_to_face);
   mfem::Swap(elem_to_elem, other.elem_to_elem);
   mfem::Swap(bele_to_edge, other.bele_to_edge);
   mfem::Swap(be_to_face, other.be_to_face);
   mfem::Swap(face_to_edge, other.face_to_edge);
   mfem::Swap(face_to_elem, other.face_to_elem);
   mfem::Swap(edge_to_vert, other.edge_to_vert);

   mfem::Swap(attributes, other.attributes);
   mfem::Swap(bdr_attributes, other.bdr_attributes);

   mfem::Swap(geom_factors, other.geom_factors);
   mfem::Swap(face_geom_factors, other.face_geom_factors);

#ifdef MFEM_USE_MEMALLOC
   TetMemory.Swap(other.TetMemory);
#endif

   if (non_geometry)
   {
      mfem::Swap(NURBSext, other.NURBSext);
      mfem::Swap(ncmesh, other.ncmesh);

      mfem::Swap(Nodes, other.Nodes);
      if (Nodes) { Nodes->FESpace()->UpdateMeshPointer(this); }
      if (other.Nodes) { other.Nodes->FESpace()->UpdateMeshPointer(&other); }
      mfem::Swap(own_nodes, other.own_nodes);

      mfem::Swap(CoarseFineTr, other.CoarseFineTr);

      mfem::Swap(sequence, other.sequence);
      mfem::Swap(nodes_sequence, other.nodes_sequence);
      mfem::Swap(last_operation, other.last_operation);
   }

   // copy attribute caches
   mfem::Swap(elem_attrs_cache, other.elem_attrs_cache);
   mfem::Swap(bdr_face_attrs_cache, other.bdr_face_attrs_cache);

   mfem::Swap(face_indices[0], other.face_indices[0]);
   mfem::Swap(face_indices[1], other.face_indices[1]);
   inv_face_indices[0].swap(other.inv_face_indices[0]);
   inv_face_indices[1].swap(other.inv_face_indices[1]);
}

void Mesh::GetElementData(const Array<Element*> &elem_array, int geom,
                          Array<int> &elem_vtx, Array<int> &attr) const
{
   // protected method
   const int nv = Geometry::NumVerts[geom];
   int num_elems = 0;
   for (int i = 0; i < elem_array.Size(); i++)
   {
      if (elem_array[i]->GetGeometryType() == geom)
      {
         num_elems++;
      }
   }
   elem_vtx.SetSize(nv*num_elems);
   attr.SetSize(num_elems);
   elem_vtx.SetSize(0);
   attr.SetSize(0);
   for (int i = 0; i < elem_array.Size(); i++)
   {
      Element *el = elem_array[i];
      if (el->GetGeometryType() != geom) { continue; }

      Array<int> loc_vtx(el->GetVertices(), nv);
      elem_vtx.Append(loc_vtx);
      attr.Append(el->GetAttribute());
   }
}

static Array<int>& AllElements(Array<int> &list, int nelem)
{
   list.SetSize(nelem);
   for (int i = 0; i < nelem; i++) { list[i] = i; }
   return list;
}

void Mesh::UniformRefinement(int ref_algo)
{
   Array<int> list;

   if (NURBSext)
   {
      NURBSUniformRefinement();
   }
   else if (ncmesh)
   {
      GeneralRefinement(AllElements(list, GetNE()));
   }
   else if (ref_algo == 1 && meshgen == 1 && Dim == 3)
   {
      // algorithm "B" for an all-tet mesh
      LocalRefinement(AllElements(list, GetNE()));
   }
   else
   {
      switch (Dim)
      {
         case 1: LocalRefinement(AllElements(list, GetNE())); break;
         case 2: UniformRefinement2D(); break;
         case 3: UniformRefinement3D(); break;
         default: MFEM_ABORT("internal error");
      }
   }
}

void Mesh::NURBSCoarsening(int cf, real_t tol)
{
   if (NURBSext && cf > 1)
   {
      NURBSext->ConvertToPatches(*Nodes);
      Array<int> initialCoarsening;  // Initial coarsening factors
      NURBSext->GetCoarseningFactors(initialCoarsening);

      // If refinement formulas are nested, then initial coarsening is skipped.
      bool noInitialCoarsening = true;
      for (auto f : initialCoarsening)
      {
         noInitialCoarsening = (noInitialCoarsening && f == 1);
      }

      if (noInitialCoarsening)
      {
         NURBSext->Coarsen(cf, tol);
      }
      else
      {
         // Perform an initial full coarsening, and then refine. This is
         // necessary only for non-nested refinement formulas.
         NURBSext->Coarsen(initialCoarsening, tol);

         // FiniteElementSpace::Update is not supported
         last_operation = Mesh::NONE;
         sequence++;

         UpdateNURBS();

         // Prepare for refinement by factors.
         NURBSext->ConvertToPatches(*Nodes);

         Array<int> rf(initialCoarsening);
         bool divisible = true;
         for (int i=0; i<rf.Size(); ++i)
         {
            rf[i] /= cf;
            divisible = divisible && cf * rf[i] == initialCoarsening[i];
         }

         MFEM_VERIFY(divisible, "Invalid coarsening");

         // Refine from the fully coarsened mesh to the mesh coarsened by the
         // factor cf.
         NURBSext->UniformRefinement(rf);
      }

      last_operation = Mesh::NONE; // FiniteElementSpace::Update is not supported
      sequence++;

      UpdateNURBS();
   }
}

void Mesh::GeneralRefinement(const Array<Refinement> &refinements,
                             int nonconforming, int nc_limit)
{
   if (ncmesh)
   {
      nonconforming = 1;
   }
   else if (Dim == 1 || (Dim == 3 && (meshgen & 1)))
   {
      nonconforming = 0;
   }
   else if (nonconforming < 0)
   {
      // determine if nonconforming refinement is suitable
      if ((meshgen & 2) || (meshgen & 4) || (meshgen & 8))
      {
         nonconforming = 1; // tensor product elements and wedges
      }
      else
      {
         nonconforming = 0; // simplices
      }
   }

   if (nonconforming)
   {
      // non-conforming refinement (hanging nodes)
      NonconformingRefinement(refinements, nc_limit);
   }
   else
   {
      Array<int> el_to_refine(refinements.Size());
      for (int i = 0; i < refinements.Size(); i++)
      {
         el_to_refine[i] = refinements[i].index;
      }

      // infer 'type' of local refinement from first element's 'ref_type'
      int type, rt = (refinements.Size() ? refinements[0].GetType() : 7);
      if (rt == 1 || rt == 2 || rt == 4)
      {
         type = 1; // bisection
      }
      else if (rt == 3 || rt == 5 || rt == 6)
      {
         type = 2; // quadrisection
      }
      else
      {
         type = 3; // octasection
      }

      // red-green refinement and bisection, no hanging nodes
      LocalRefinement(el_to_refine, type);
   }
}

void Mesh::GeneralRefinement(const Array<int> &el_to_refine, int nonconforming,
                             int nc_limit)
{
   Array<Refinement> refinements(el_to_refine.Size());
   for (int i = 0; i < el_to_refine.Size(); i++)
   {
      refinements[i] = Refinement(el_to_refine[i]);
   }
   GeneralRefinement(refinements, nonconforming, nc_limit);
}

void Mesh::EnsureNCMesh(bool simplices_nonconforming)
{
   MFEM_VERIFY(!NURBSext, "Cannot convert a NURBS mesh to an NC mesh. "
               "Please project the NURBS to Nodes first, with SetCurvature().");

#ifdef MFEM_USE_MPI
   MFEM_VERIFY(ncmesh != NULL || dynamic_cast<const ParMesh*>(this) == NULL,
               "Sorry, converting a conforming ParMesh to an NC mesh is "
               "not possible.");
#endif

   if (!ncmesh)
   {
      if ((meshgen & 0x2) /* quads/hexes */ ||
          (meshgen & 0x4) /* wedges */ ||
          (simplices_nonconforming && (meshgen & 0x1)) /* simplices */)
      {
         ncmesh = new NCMesh(this);
         ncmesh->OnMeshUpdated(this);
         GenerateNCFaceInfo();
      }
   }
}

void Mesh::RandomRefinement(real_t prob, bool aniso, int nonconforming,
                            int nc_limit)
{
   Array<Refinement> refs;
   for (int i = 0; i < GetNE(); i++)
   {
      if ((real_t) rand() / real_t(RAND_MAX) < prob)
      {
         int type = 7;
         if (aniso)
         {
            type = (Dim == 3) ? (rand() % 7 + 1) : (rand() % 3 + 1);
         }
         refs.Append(Refinement(i, type));
      }
   }
   GeneralRefinement(refs, nonconforming, nc_limit);
}

void Mesh::RefineAtVertex(const Vertex& vert, real_t eps, int nonconforming)
{
   Array<int> v;
   Array<Refinement> refs;
   for (int i = 0; i < GetNE(); i++)
   {
      GetElementVertices(i, v);
      bool refine = false;
      for (int j = 0; j < v.Size(); j++)
      {
         real_t dist = 0.0;
         for (int l = 0; l < spaceDim; l++)
         {
            real_t d = vert(l) - vertices[v[j]](l);
            dist += d*d;
         }
         if (dist <= eps*eps) { refine = true; break; }
      }
      if (refine)
      {
         refs.Append(Refinement(i));
      }
   }
   GeneralRefinement(refs, nonconforming);
}

bool Mesh::RefineByError(const Array<real_t> &elem_error, real_t threshold,
                         int nonconforming, int nc_limit)
{
   MFEM_VERIFY(elem_error.Size() == GetNE(), "");
   Array<Refinement> refs;
   for (int i = 0; i < GetNE(); i++)
   {
      if (elem_error[i] > threshold)
      {
         refs.Append(Refinement(i));
      }
   }
   if (ReduceInt(refs.Size()))
   {
      GeneralRefinement(refs, nonconforming, nc_limit);
      return true;
   }
   return false;
}

bool Mesh::RefineByError(const Vector &elem_error, real_t threshold,
                         int nonconforming, int nc_limit)
{
   Array<real_t> tmp(const_cast<real_t*>(elem_error.GetData()),
                     elem_error.Size());
   return RefineByError(tmp, threshold, nonconforming, nc_limit);
}


void Mesh::Bisection(int i, const DSTable &v_to_v,
                     int *edge1, int *edge2, int *middle)
{
   int *vert;
   int v[2][4], v_new, bisect, t;
   Element *el = elements[i];
   Vertex V;

   t = el->GetType();
   if (t == Element::TRIANGLE)
   {
      Triangle *tri = (Triangle *) el;

      vert = tri->GetVertices();

      // 1. Get the index for the new vertex in v_new.
      bisect = v_to_v(vert[0], vert[1]);
      MFEM_ASSERT(bisect >= 0, "");

      if (middle[bisect] == -1)
      {
         v_new = NumOfVertices++;
         for (int d = 0; d < spaceDim; d++)
         {
            V(d) = 0.5 * (vertices[vert[0]](d) + vertices[vert[1]](d));
         }
         vertices.Append(V);

         // Put the element that may need refinement (because of this
         // bisection) in edge1, or -1 if no more refinement is needed.
         if (edge1[bisect] == i)
         {
            edge1[bisect] = edge2[bisect];
         }

         middle[bisect] = v_new;
      }
      else
      {
         v_new = middle[bisect];

         // This edge will require no more refinement.
         edge1[bisect] = -1;
      }

      // 2. Set the node indices for the new elements in v[0] and v[1] so that
      //    the  edge marked for refinement is between the first two nodes.
      v[0][0] = vert[2]; v[0][1] = vert[0]; v[0][2] = v_new;
      v[1][0] = vert[1]; v[1][1] = vert[2]; v[1][2] = v_new;

      tri->SetVertices(v[0]);   // changes vert[0..2] !!!

      Triangle* tri_new = new Triangle(v[1], tri->GetAttribute());
      elements.Append(tri_new);

      int tr = tri->GetTransform();
      tri_new->ResetTransform(tr);

      // record the sequence of refinements
      tri->PushTransform(4);
      tri_new->PushTransform(5);

      int coarse = FindCoarseElement(i);
      CoarseFineTr.embeddings[i].parent = coarse;
      CoarseFineTr.embeddings.Append(Embedding(coarse, Geometry::TRIANGLE));

      // 3. edge1 and edge2 may have to be changed for the second triangle.
      if (v[1][0] < v_to_v.NumberOfRows() && v[1][1] < v_to_v.NumberOfRows())
      {
         bisect = v_to_v(v[1][0], v[1][1]);
         MFEM_ASSERT(bisect >= 0, "");

         if (edge1[bisect] == i)
         {
            edge1[bisect] = NumOfElements;
         }
         else if (edge2[bisect] == i)
         {
            edge2[bisect] = NumOfElements;
         }
      }
      NumOfElements++;
   }
   else
   {
      MFEM_ABORT("Bisection for now works only for triangles.");
   }
}

void Mesh::Bisection(int i, HashTable<Hashed2> &v_to_v)
{
   int *vert;
   int v[2][4], v_new, bisect, t;
   Element *el = elements[i];
   Vertex V;

   t = el->GetType();
   if (t == Element::TETRAHEDRON)
   {
      Tetrahedron *tet = (Tetrahedron *) el;

      MFEM_VERIFY(tet->GetRefinementFlag() != 0,
                  "TETRAHEDRON element is not marked for refinement.");

      vert = tet->GetVertices();

      // 1. Get the index for the new vertex in v_new.
      bisect = v_to_v.FindId(vert[0], vert[1]);
      if (bisect == -1)
      {
         v_new = NumOfVertices + v_to_v.GetId(vert[0],vert[1]);
         for (int j = 0; j < 3; j++)
         {
            V(j) = 0.5 * (vertices[vert[0]](j) + vertices[vert[1]](j));
         }
         vertices.Append(V);
      }
      else
      {
         v_new = NumOfVertices + bisect;
      }

      // 2. Set the node indices for the new elements in v[2][4] so that
      //    the edge marked for refinement is between the first two nodes.
      int type, old_redges[2], flag;
      tet->ParseRefinementFlag(old_redges, type, flag);

      int new_type, new_redges[2][2];
      v[0][3] = v_new;
      v[1][3] = v_new;
      new_redges[0][0] = 2;
      new_redges[0][1] = 1;
      new_redges[1][0] = 2;
      new_redges[1][1] = 1;
      int tr1 = -1, tr2 = -1;
      switch (old_redges[0])
      {
         case 2:
            v[0][0] = vert[0]; v[0][1] = vert[2]; v[0][2] = vert[3];
            if (type == Tetrahedron::TYPE_PF) { new_redges[0][1] = 4; }
            tr1 = 0;
            break;
         case 3:
            v[0][0] = vert[3]; v[0][1] = vert[0]; v[0][2] = vert[2];
            tr1 = 2;
            break;
         case 5:
            v[0][0] = vert[2]; v[0][1] = vert[3]; v[0][2] = vert[0];
            tr1 = 4;
      }
      switch (old_redges[1])
      {
         case 1:
            v[1][0] = vert[2]; v[1][1] = vert[1]; v[1][2] = vert[3];
            if (type == Tetrahedron::TYPE_PF) { new_redges[1][0] = 3; }
            tr2 = 1;
            break;
         case 4:
            v[1][0] = vert[1]; v[1][1] = vert[3]; v[1][2] = vert[2];
            tr2 = 3;
            break;
         case 5:
            v[1][0] = vert[3]; v[1][1] = vert[2]; v[1][2] = vert[1];
            tr2 = 5;
      }

      int attr = tet->GetAttribute();
      tet->SetVertices(v[0]);

#ifdef MFEM_USE_MEMALLOC
      Tetrahedron *tet2 = TetMemory.Alloc();
      tet2->SetVertices(v[1]);
      tet2->SetAttribute(attr);
#else
      Tetrahedron *tet2 = new Tetrahedron(v[1], attr);
#endif
      tet2->ResetTransform(tet->GetTransform());
      elements.Append(tet2);

      // record the sequence of refinements
      tet->PushTransform(tr1);
      tet2->PushTransform(tr2);

      int coarse = FindCoarseElement(i);
      CoarseFineTr.embeddings[i].parent = coarse;
      CoarseFineTr.embeddings.Append(Embedding(coarse, Geometry::TETRAHEDRON));

      // 3. Set the bisection flag
      switch (type)
      {
         case Tetrahedron::TYPE_PU:
            new_type = Tetrahedron::TYPE_PF; break;
         case Tetrahedron::TYPE_PF:
            new_type = Tetrahedron::TYPE_A;  break;
         default:
            new_type = Tetrahedron::TYPE_PU;
      }

      tet->CreateRefinementFlag(new_redges[0], new_type, flag+1);
      tet2->CreateRefinementFlag(new_redges[1], new_type, flag+1);

      NumOfElements++;
   }
   else
   {
      MFEM_ABORT("Bisection with HashTable for now works only for tetrahedra.");
   }
}

void Mesh::BdrBisection(int i, const HashTable<Hashed2> &v_to_v)
{
   int *vert;
   int v[2][3], v_new, bisect, t;
   Element *bdr_el = boundary[i];

   t = bdr_el->GetType();
   if (t == Element::TRIANGLE)
   {
      Triangle *tri = (Triangle *) bdr_el;

      vert = tri->GetVertices();

      // 1. Get the index for the new vertex in v_new.
      bisect = v_to_v.FindId(vert[0], vert[1]);
      MFEM_ASSERT(bisect >= 0, "");
      v_new = NumOfVertices + bisect;
      MFEM_ASSERT(v_new != -1, "");

      // 2. Set the node indices for the new elements in v[0] and v[1] so that
      //    the  edge marked for refinement is between the first two nodes.
      v[0][0] = vert[2]; v[0][1] = vert[0]; v[0][2] = v_new;
      v[1][0] = vert[1]; v[1][1] = vert[2]; v[1][2] = v_new;

      tri->SetVertices(v[0]);

      boundary.Append(new Triangle(v[1], tri->GetAttribute()));

      NumOfBdrElements++;
   }
   else
   {
      MFEM_ABORT("Bisection of boundary elements with HashTable works only for"
                 " triangles!");
   }
}

void Mesh::UniformRefinement(int i, const DSTable &v_to_v,
                             int *edge1, int *edge2, int *middle)
{
   Array<int> v;
   int j, v1[3], v2[3], v3[3], v4[3], v_new[3], bisect[3];
   Vertex V;

   if (elements[i]->GetType() == Element::TRIANGLE)
   {
      Triangle *tri0 = (Triangle*) elements[i];
      tri0->GetVertices(v);

      // 1. Get the indices for the new vertices in array v_new
      bisect[0] = v_to_v(v[0],v[1]);
      bisect[1] = v_to_v(v[1],v[2]);
      bisect[2] = v_to_v(v[0],v[2]);
      MFEM_ASSERT(bisect[0] >= 0 && bisect[1] >= 0 && bisect[2] >= 0, "");

      for (j = 0; j < 3; j++)                // for the 3 edges fix v_new
      {
         if (middle[bisect[j]] == -1)
         {
            v_new[j] = NumOfVertices++;
            for (int d = 0; d < spaceDim; d++)
            {
               V(d) = (vertices[v[j]](d) + vertices[v[(j+1)%3]](d))/2.;
            }
            vertices.Append(V);

            // Put the element that may need refinement (because of this
            // bisection) in edge1, or -1 if no more refinement is needed.
            if (edge1[bisect[j]] == i)
            {
               edge1[bisect[j]] = edge2[bisect[j]];
            }

            middle[bisect[j]] = v_new[j];
         }
         else
         {
            v_new[j] = middle[bisect[j]];

            // This edge will require no more refinement.
            edge1[bisect[j]] = -1;
         }
      }

      // 2. Set the node indices for the new elements in v1, v2, v3 & v4 so that
      //    the edges marked for refinement be between the first two nodes.
      v1[0] =     v[0]; v1[1] = v_new[0]; v1[2] = v_new[2];
      v2[0] = v_new[0]; v2[1] =     v[1]; v2[2] = v_new[1];
      v3[0] = v_new[2]; v3[1] = v_new[1]; v3[2] =     v[2];
      v4[0] = v_new[1]; v4[1] = v_new[2]; v4[2] = v_new[0];

      Triangle* tri1 = new Triangle(v1, tri0->GetAttribute());
      Triangle* tri2 = new Triangle(v2, tri0->GetAttribute());
      Triangle* tri3 = new Triangle(v3, tri0->GetAttribute());

      elements.Append(tri1);
      elements.Append(tri2);
      elements.Append(tri3);

      tri0->SetVertices(v4);

      // record the sequence of refinements
      unsigned code = tri0->GetTransform();
      tri1->ResetTransform(code);
      tri2->ResetTransform(code);
      tri3->ResetTransform(code);

      tri0->PushTransform(3);
      tri1->PushTransform(0);
      tri2->PushTransform(1);
      tri3->PushTransform(2);

      // set parent indices
      int coarse = FindCoarseElement(i);
      CoarseFineTr.embeddings[i] = Embedding(coarse, Geometry::TRIANGLE);
      CoarseFineTr.embeddings.Append(Embedding(coarse, Geometry::TRIANGLE));
      CoarseFineTr.embeddings.Append(Embedding(coarse, Geometry::TRIANGLE));
      CoarseFineTr.embeddings.Append(Embedding(coarse, Geometry::TRIANGLE));

      NumOfElements += 3;
   }
   else
   {
      MFEM_ABORT("Uniform refinement for now works only for triangles.");
   }
}

void Mesh::InitRefinementTransforms()
{
   // initialize CoarseFineTr
   CoarseFineTr.Clear();
   CoarseFineTr.embeddings.SetSize(NumOfElements);
   for (int i = 0; i < NumOfElements; i++)
   {
      elements[i]->ResetTransform(0);
      CoarseFineTr.embeddings[i] = Embedding(i, GetElementGeometry(i));
   }
}

int Mesh::FindCoarseElement(int i)
{
   int coarse;
   while ((coarse = CoarseFineTr.embeddings[i].parent) != i)
   {
      i = coarse;
   }
   return coarse;
}

const CoarseFineTransformations &Mesh::GetRefinementTransforms() const
{
   MFEM_VERIFY(GetLastOperation() == Mesh::REFINE, "");

   if (ncmesh)
   {
      return ncmesh->GetRefinementTransforms();
   }

   Mesh::GeometryList elem_geoms(*this);
   for (int i = 0; i < elem_geoms.Size(); i++)
   {
      const Geometry::Type geom = elem_geoms[i];
      if (CoarseFineTr.point_matrices[geom].SizeK()) { continue; }

      if (geom == Geometry::TRIANGLE ||
          geom == Geometry::TETRAHEDRON)
      {
         std::map<unsigned, int> mat_no;
         mat_no[0] = 1; // identity

         // assign matrix indices to element transformations
         for (int j = 0; j < elements.Size(); j++)
         {
            int index = 0;
            unsigned code = elements[j]->GetTransform();
            if (code)
            {
               int &matrix = mat_no[code];
               if (!matrix) { matrix = static_cast<int>(mat_no.size()); }
               index = matrix-1;
            }
            CoarseFineTr.embeddings[j].matrix = index;
         }

         DenseTensor &pmats = CoarseFineTr.point_matrices[geom];
         pmats.SetSize(Dim, Dim+1, static_cast<int>((mat_no.size())));

         // calculate the point matrices used
         std::map<unsigned, int>::iterator it;
         for (it = mat_no.begin(); it != mat_no.end(); ++it)
         {
            if (geom == Geometry::TRIANGLE)
            {
               Triangle::GetPointMatrix(it->first, pmats(it->second-1));
            }
            else
            {
               Tetrahedron::GetPointMatrix(it->first, pmats(it->second-1));
            }
         }
      }
      else
      {
         MFEM_ABORT("Don't know how to construct CoarseFineTransformations for"
                    " geom = " << geom);
      }
   }

   // NOTE: quads and hexes already have trivial transformations ready
   return CoarseFineTr;
}

void Mesh::PrintXG(std::ostream &os) const
{
   MFEM_ASSERT(Dim==spaceDim, "2D Manifold meshes not supported");
   int i, j;
   Array<int> v;

   if (Dim == 2)
   {
      // Print the type of the mesh.
      if (Nodes == NULL)
      {
         os << "areamesh2\n\n";
      }
      else
      {
         os << "curved_areamesh2\n\n";
      }

      // Print the boundary elements.
      os << NumOfBdrElements << '\n';
      for (i = 0; i < NumOfBdrElements; i++)
      {
         boundary[i]->GetVertices(v);

         os << boundary[i]->GetAttribute();
         for (j = 0; j < v.Size(); j++)
         {
            os << ' ' << v[j] + 1;
         }
         os << '\n';
      }

      // Print the elements.
      os << NumOfElements << '\n';
      for (i = 0; i < NumOfElements; i++)
      {
         elements[i]->GetVertices(v);

         os << elements[i]->GetAttribute() << ' ' << v.Size();
         for (j = 0; j < v.Size(); j++)
         {
            os << ' ' << v[j] + 1;
         }
         os << '\n';
      }

      if (Nodes == NULL)
      {
         // Print the vertices.
         os << NumOfVertices << '\n';
         for (i = 0; i < NumOfVertices; i++)
         {
            os << vertices[i](0);
            for (j = 1; j < Dim; j++)
            {
               os << ' ' << vertices[i](j);
            }
            os << '\n';
         }
      }
      else
      {
         os << NumOfVertices << '\n';
         Nodes->Save(os);
      }
   }
   else  // ===== Dim != 2 =====
   {
      if (Nodes)
      {
         mfem_error("Mesh::PrintXG(...) : Curved mesh in 3D");
      }

      if (meshgen == 1)
      {
         int nv;
         const int *ind;

         os << "NETGEN_Neutral_Format\n";
         // print the vertices
         os << NumOfVertices << '\n';
         for (i = 0; i < NumOfVertices; i++)
         {
            for (j = 0; j < Dim; j++)
            {
               os << ' ' << vertices[i](j);
            }
            os << '\n';
         }

         // print the elements
         os << NumOfElements << '\n';
         for (i = 0; i < NumOfElements; i++)
         {
            nv = elements[i]->GetNVertices();
            ind = elements[i]->GetVertices();
            os << elements[i]->GetAttribute();
            for (j = 0; j < nv; j++)
            {
               os << ' ' << ind[j]+1;
            }
            os << '\n';
         }

         // print the boundary information.
         os << NumOfBdrElements << '\n';
         for (i = 0; i < NumOfBdrElements; i++)
         {
            nv = boundary[i]->GetNVertices();
            ind = boundary[i]->GetVertices();
            os << boundary[i]->GetAttribute();
            for (j = 0; j < nv; j++)
            {
               os << ' ' << ind[j]+1;
            }
            os << '\n';
         }
      }
      else if (meshgen == 2)  // TrueGrid
      {
         int nv;
         const int *ind;

         os << "TrueGrid\n"
            << "1 " << NumOfVertices << " " << NumOfElements
            << " 0 0 0 0 0 0 0\n"
            << "0 0 0 1 0 0 0 0 0 0 0\n"
            << "0 0 " << NumOfBdrElements << " 0 0 0 0 0 0 0 0 0 0 0 0 0\n"
            << "0.0 0.0 0.0 0 0 0.0 0.0 0 0.0\n"
            << "0 0 0 0 0 0 0 0 0 0 0 0 0 0 0 0\n";

         for (i = 0; i < NumOfVertices; i++)
            os << i+1 << " 0.0 " << vertices[i](0) << ' ' << vertices[i](1)
               << ' ' << vertices[i](2) << " 0.0\n";

         for (i = 0; i < NumOfElements; i++)
         {
            nv = elements[i]->GetNVertices();
            ind = elements[i]->GetVertices();
            os << i+1 << ' ' << elements[i]->GetAttribute();
            for (j = 0; j < nv; j++)
            {
               os << ' ' << ind[j]+1;
            }
            os << '\n';
         }

         for (i = 0; i < NumOfBdrElements; i++)
         {
            nv = boundary[i]->GetNVertices();
            ind = boundary[i]->GetVertices();
            os << boundary[i]->GetAttribute();
            for (j = 0; j < nv; j++)
            {
               os << ' ' << ind[j]+1;
            }
            os << " 1.0 1.0 1.0 1.0\n";
         }
      }
   }

   os << flush;
}

void Mesh::Printer(std::ostream &os, std::string section_delimiter,
                   const std::string &comments) const
{
   int i, j;

   if (NURBSext)
   {
      // general format
      NURBSext->Print(os, comments);
      os << '\n';
      Nodes->Save(os);

      NURBSext->PrintCoarsePatches(os);
      // patch-wise format
      // NURBSext->ConvertToPatches(*Nodes);
      // NURBSext->Print(os);

      return;
   }

   if (Nonconforming())
   {
      // Workaround for inconsistent Mesh state where the Mesh has nodes and
      // ncmesh->coodrinates is not empty. Such state can be created with the
      // method Mesh::SwapNodes(), see the comment at the beginning of its
      // implementation.
      Array<real_t> coords_save;
      if (Nodes) { mfem::Swap(coords_save, ncmesh->coordinates); }

      // nonconforming mesh format
      ncmesh->Print(os, comments);

      if (Nodes)
      {
         mfem::Swap(coords_save, ncmesh->coordinates);

         os << "\n# mesh curvature GridFunction";
         os << "\nnodes\n";
         Nodes->Save(os);
      }

      os << "\nmfem_mesh_end" << endl;
      return;
   }

   // serial/parallel conforming mesh format
   const bool set_names = attribute_sets.SetsExist() ||
                          bdr_attribute_sets.SetsExist();
   os << (!set_names && section_delimiter.empty()
          ? "MFEM mesh v1.0\n" :
          (!set_names ? "MFEM mesh v1.2\n" : "MFEM mesh v1.3\n"));

   if (set_names && section_delimiter.empty())
   {
      section_delimiter = "mfem_mesh_end";
   }

   // optional
   if (!comments.empty()) { os << '\n' << comments << '\n'; }

   os <<
      "\n#\n# MFEM Geometry Types (see fem/geom.hpp):\n#\n"
      "# POINT       = 0\n"
      "# SEGMENT     = 1\n"
      "# TRIANGLE    = 2\n"
      "# SQUARE      = 3\n"
      "# TETRAHEDRON = 4\n"
      "# CUBE        = 5\n"
      "# PRISM       = 6\n"
      "# PYRAMID     = 7\n"
      "#\n";

   os << "\ndimension\n" << Dim;

   os << "\n\nelements\n" << NumOfElements << '\n';
   for (i = 0; i < NumOfElements; i++)
   {
      PrintElement(elements[i], os);
   }

   if (set_names)
   {
      os << "\nattribute_sets\n";
      attribute_sets.Print(os);
   }

   os << "\nboundary\n" << NumOfBdrElements << '\n';
   for (i = 0; i < NumOfBdrElements; i++)
   {
      PrintElement(boundary[i], os);
   }

   if (set_names)
   {
      os << "\nbdr_attribute_sets\n";
      bdr_attribute_sets.Print(os);
   }

   os << "\nvertices\n" << NumOfVertices << '\n';
   if (Nodes == NULL)
   {
      os << spaceDim << '\n';
      for (i = 0; i < NumOfVertices; i++)
      {
         os << vertices[i](0);
         for (j = 1; j < spaceDim; j++)
         {
            os << ' ' << vertices[i](j);
         }
         os << '\n';
      }
      os.flush();
   }
   else
   {
      os << "\nnodes\n";
      Nodes->Save(os);
   }

   if (!section_delimiter.empty())
   {
      os << '\n'
         << section_delimiter << endl; // only with formats v1.2 and above
   }
}

void Mesh::PrintTopo(std::ostream &os, const Array<int> &e_to_k,
                     const int version, const std::string &comments) const
{
   MFEM_VERIFY(version == 10 || version == 11, "Invalid NURBS mesh version");

   int i;
   Array<int> vert;

   os << "MFEM NURBS mesh v" << int(version / 10) << "." << version % 10 << "\n";

   // optional
   if (!comments.empty()) { os << '\n' << comments << '\n'; }

   os <<
      "\n#\n# MFEM Geometry Types (see fem/geom.hpp):\n#\n"
      "# SEGMENT     = 1\n"
      "# SQUARE      = 3\n"
      "# CUBE        = 5\n"
      "#\n";

   os << "\ndimension\n" << Dim
      << "\n\nelements\n" << NumOfElements << '\n';
   for (i = 0; i < NumOfElements; i++)
   {
      PrintElement(elements[i], os);
   }

   os << "\nboundary\n" << NumOfBdrElements << '\n';
   for (i = 0; i < NumOfBdrElements; i++)
   {
      PrintElement(boundary[i], os);
   }

   PrintTopoEdges(os, e_to_k);
}

void Mesh::PrintTopoEdges(std::ostream &os, const Array<int> &e_to_k,
                          bool vmap) const
{
   Array<int> vert;

   os << "\nedges\n" << NumOfEdges << '\n';
   for (int i = 0; i < NumOfEdges; i++)
   {
      edge_to_vert.GetRow(i, vert);
      int ki = e_to_k[i];
      if (ki < 0)
      {
         ki = -1 - ki;
      }

      if (vmap)
      {
         for (int j=0; j<2; ++j)
         {
            vert[j] = ncmesh->vertex_nodeId[vert[j]];
         }

         if (e_to_k[i] < 0)
         {
            // Swap the entries of vert
            const int s = vert[0];
            vert[0] = vert[1];
            vert[1] = s;
         }
      }

      os << ki << ' ' << vert[0] << ' ' << vert[1] << '\n';
   }

   if (!vmap)
   {
      os << "\nvertices\n" << NumOfVertices << '\n';
   }
}

void Mesh::Save(const std::string &fname, int precision) const
{
   ofstream ofs(fname);
   ofs.precision(precision);
   Print(ofs);
}

#ifdef MFEM_USE_ADIOS2
void Mesh::Print(adios2stream &os) const
{
   os.Print(*this);
}
#endif

void Mesh::PrintVTK(std::ostream &os)
{
   os <<
      "# vtk DataFile Version 3.0\n"
      "Generated by MFEM\n"
      "ASCII\n"
      "DATASET UNSTRUCTURED_GRID\n";

   if (Nodes == NULL)
   {
      os << "POINTS " << NumOfVertices << " double\n";
      for (int i = 0; i < NumOfVertices; i++)
      {
         os << vertices[i](0);
         int j;
         for (j = 1; j < spaceDim; j++)
         {
            os << ' ' << vertices[i](j);
         }
         for ( ; j < 3; j++)
         {
            os << ' ' << 0.0;
         }
         os << '\n';
      }
   }
   else
   {
      Array<int> vdofs(3);
      os << "POINTS " << Nodes->FESpace()->GetNDofs() << " double\n";
      for (int i = 0; i < Nodes->FESpace()->GetNDofs(); i++)
      {
         vdofs.SetSize(1);
         vdofs[0] = i;
         Nodes->FESpace()->DofsToVDofs(vdofs);
         os << (*Nodes)(vdofs[0]);
         int j;
         for (j = 1; j < spaceDim; j++)
         {
            os << ' ' << (*Nodes)(vdofs[j]);
         }
         for ( ; j < 3; j++)
         {
            os << ' ' << 0.0;
         }
         os << '\n';
      }
   }

   int order = -1;
   if (Nodes == NULL)
   {
      int size = 0;
      for (int i = 0; i < NumOfElements; i++)
      {
         size += elements[i]->GetNVertices() + 1;
      }
      os << "CELLS " << NumOfElements << ' ' << size << '\n';
      for (int i = 0; i < NumOfElements; i++)
      {
         const int *v = elements[i]->GetVertices();
         const int nv = elements[i]->GetNVertices();
         os << nv;
         Geometry::Type geom = elements[i]->GetGeometryType();
         const int *perm = VTKGeometry::VertexPermutation[geom];
         for (int j = 0; j < nv; j++)
         {
            os << ' ' << v[perm ? perm[j] : j];
         }
         os << '\n';
      }
      order = 1;
   }
   else
   {
      Array<int> dofs;
      int size = 0;
      for (int i = 0; i < NumOfElements; i++)
      {
         Nodes->FESpace()->GetElementDofs(i, dofs);
         MFEM_ASSERT(Dim != 0 || dofs.Size() == 1,
                     "Point meshes should have a single dof per element");
         size += dofs.Size() + 1;
      }
      os << "CELLS " << NumOfElements << ' ' << size << '\n';
      const char *fec_name = Nodes->FESpace()->FEColl()->Name();

      if (!strcmp(fec_name, "Linear") ||
          !strcmp(fec_name, "H1_0D_P1") ||
          !strcmp(fec_name, "H1_1D_P1") ||
          !strcmp(fec_name, "H1_2D_P1") ||
          !strcmp(fec_name, "H1_3D_P1"))
      {
         order = 1;
      }
      else if (!strcmp(fec_name, "Quadratic") ||
               !strcmp(fec_name, "H1_1D_P2") ||
               !strcmp(fec_name, "H1_2D_P2") ||
               !strcmp(fec_name, "H1_3D_P2"))
      {
         order = 2;
      }
      if (order == -1)
      {
         mfem::err << "Mesh::PrintVTK : can not save '"
                   << fec_name << "' elements!" << endl;
         mfem_error();
      }
      for (int i = 0; i < NumOfElements; i++)
      {
         Nodes->FESpace()->GetElementDofs(i, dofs);
         os << dofs.Size();
         if (order == 1)
         {
            for (int j = 0; j < dofs.Size(); j++)
            {
               os << ' ' << dofs[j];
            }
         }
         else if (order == 2)
         {
            const int *vtk_mfem;
            switch (elements[i]->GetGeometryType())
            {
               case Geometry::SEGMENT:
               case Geometry::TRIANGLE:
               case Geometry::SQUARE:
                  vtk_mfem = vtk_quadratic_hex; break; // identity map
               case Geometry::TETRAHEDRON:
                  vtk_mfem = vtk_quadratic_tet; break;
               case Geometry::PRISM:
                  vtk_mfem = vtk_quadratic_wedge; break;
               case Geometry::CUBE:
               default:
                  vtk_mfem = vtk_quadratic_hex; break;
            }
            for (int j = 0; j < dofs.Size(); j++)
            {
               os << ' ' << dofs[vtk_mfem[j]];
            }
         }
         os << '\n';
      }
   }

   os << "CELL_TYPES " << NumOfElements << '\n';
   for (int i = 0; i < NumOfElements; i++)
   {
      int vtk_cell_type = 5;
      Geometry::Type geom = GetElement(i)->GetGeometryType();
      if (order == 1) { vtk_cell_type = VTKGeometry::Map[geom]; }
      else if (order == 2) { vtk_cell_type = VTKGeometry::QuadraticMap[geom]; }
      os << vtk_cell_type << '\n';
   }

   // write attributes
   os << "CELL_DATA " << NumOfElements << '\n'
      << "SCALARS material int\n"
      << "LOOKUP_TABLE default\n";
   for (int i = 0; i < NumOfElements; i++)
   {
      os << elements[i]->GetAttribute() << '\n';
   }
   os.flush();
}

void Mesh::PrintVTU(std::string fname,
                    VTKFormat format,
                    bool high_order_output,
                    int compression_level,
                    bool bdr_elements)
{
   int ref = (high_order_output && Nodes)
             ? Nodes->FESpace()->GetMaxElementOrder() : 1;

   fname = fname + ".vtu";
   std::fstream os(fname.c_str(),std::ios::out);
   os << "<VTKFile type=\"UnstructuredGrid\" version=\"2.2\"";
   if (compression_level != 0)
   {
      os << " compressor=\"vtkZLibDataCompressor\"";
   }
   os << " byte_order=\"" << VTKByteOrder() << "\">\n";
   os << "<UnstructuredGrid>\n";
   PrintVTU(os, ref, format, high_order_output, compression_level, bdr_elements);
   os << "</Piece>\n"; // need to close the piece open in the PrintVTU method
   os << "</UnstructuredGrid>\n";
   os << "</VTKFile>" << std::endl;

   os.close();
}

void Mesh::PrintBdrVTU(std::string fname,
                       VTKFormat format,
                       bool high_order_output,
                       int compression_level)
{
   PrintVTU(fname, format, high_order_output, compression_level, true);
}

void Mesh::PrintVTU(std::ostream &os, int ref, VTKFormat format,
                    bool high_order_output, int compression_level,
                    bool bdr_elements)
{
   RefinedGeometry *RefG;
   DenseMatrix pmat;

   const char *fmt_str = (format == VTKFormat::ASCII) ? "ascii" : "binary";
   const char *type_str = (format != VTKFormat::BINARY32) ? "Float64" : "Float32";
   std::vector<char> buf;

   auto get_geom = [&](int i)
   {
      if (bdr_elements) { return GetBdrElementGeometry(i); }
      else { return GetElementBaseGeometry(i); }
   };

   int ne = bdr_elements ? GetNBE() : GetNE();
   // count the number of points and cells
   int np = 0, nc_ref = 0;
   for (int i = 0; i < ne; i++)
   {
      Geometry::Type geom = get_geom(i);
      int nv = Geometries.GetVertices(geom)->GetNPoints();
      RefG = GlobGeometryRefiner.Refine(geom, ref, 1);
      np += RefG->RefPts.GetNPoints();
      nc_ref += RefG->RefGeoms.Size() / nv;
   }

   os << "<Piece NumberOfPoints=\"" << np << "\" NumberOfCells=\""
      << (high_order_output ? ne : nc_ref) << "\">\n";

   // print out the points
   os << "<Points>\n";
   os << "<DataArray type=\"" << type_str
      << "\" NumberOfComponents=\"3\" format=\"" << fmt_str << "\">\n";
   for (int i = 0; i < ne; i++)
   {
      RefG = GlobGeometryRefiner.Refine(get_geom(i), ref, 1);

      if (bdr_elements)
      {
         GetBdrElementTransformation(i)->Transform(RefG->RefPts, pmat);
      }
      else
      {
         GetElementTransformation(i)->Transform(RefG->RefPts, pmat);
      }

      for (int j = 0; j < pmat.Width(); j++)
      {
         WriteBinaryOrASCII(os, buf, pmat(0,j), " ", format);
         if (pmat.Height() > 1)
         {
            WriteBinaryOrASCII(os, buf, pmat(1,j), " ", format);
         }
         else
         {
            WriteBinaryOrASCII(os, buf, 0.0, " ", format);
         }
         if (pmat.Height() > 2)
         {
            WriteBinaryOrASCII(os, buf, pmat(2,j), "", format);
         }
         else
         {
            WriteBinaryOrASCII(os, buf, 0.0, "", format);
         }
         if (format == VTKFormat::ASCII) { os << '\n'; }
      }
   }
   if (format != VTKFormat::ASCII)
   {
      WriteBase64WithSizeAndClear(os, buf, compression_level);
   }
   os << "</DataArray>" << std::endl;
   os << "</Points>" << std::endl;

   os << "<Cells>" << std::endl;
   os << "<DataArray type=\"Int32\" Name=\"connectivity\" format=\""
      << fmt_str << "\">" << std::endl;
   // connectivity
   std::vector<int> offset;

   np = 0;
   if (high_order_output)
   {
      Array<int> local_connectivity;
      for (int iel = 0; iel < ne; iel++)
      {
         Geometry::Type geom = get_geom(iel);
         CreateVTKElementConnectivity(local_connectivity, geom, ref);
         int nnodes = local_connectivity.Size();
         for (int i=0; i<nnodes; ++i)
         {
            WriteBinaryOrASCII(os, buf, np+local_connectivity[i], " ",
                               format);
         }
         if (format == VTKFormat::ASCII) { os << '\n'; }
         np += nnodes;
         offset.push_back(np);
      }
   }
   else
   {
      int coff = 0;
      for (int i = 0; i < ne; i++)
      {
         Geometry::Type geom = get_geom(i);
         int nv = Geometries.GetVertices(geom)->GetNPoints();
         RefG = GlobGeometryRefiner.Refine(geom, ref, 1);
         Array<int> &RG = RefG->RefGeoms;
         for (int j = 0; j < RG.Size(); )
         {
            coff = coff+nv;
            offset.push_back(coff);
            const int *p = VTKGeometry::VertexPermutation[geom];
            for (int k = 0; k < nv; k++, j++)
            {
               WriteBinaryOrASCII(os, buf, np + RG[p ? (j - k + p[k]) : j], " ",
                                  format);
            }
            if (format == VTKFormat::ASCII) { os << '\n'; }
         }
         np += RefG->RefPts.GetNPoints();
      }
   }
   if (format != VTKFormat::ASCII)
   {
      WriteBase64WithSizeAndClear(os, buf, compression_level);
   }
   os << "</DataArray>" << std::endl;

   os << "<DataArray type=\"Int32\" Name=\"offsets\" format=\""
      << fmt_str << "\">" << std::endl;
   // offsets
   for (size_t ii=0; ii<offset.size(); ii++)
   {
      WriteBinaryOrASCII(os, buf, offset[ii], "\n", format);
   }
   if (format != VTKFormat::ASCII)
   {
      WriteBase64WithSizeAndClear(os, buf, compression_level);
   }
   os << "</DataArray>" << std::endl;
   os << "<DataArray type=\"UInt8\" Name=\"types\" format=\""
      << fmt_str << "\">" << std::endl;
   // cell types
   const int *vtk_geom_map =
      high_order_output ? VTKGeometry::HighOrderMap : VTKGeometry::Map;
   for (int i = 0; i < ne; i++)
   {
      Geometry::Type geom = get_geom(i);
      uint8_t vtk_cell_type = 5;

      vtk_cell_type = vtk_geom_map[geom];

      if (high_order_output)
      {
         WriteBinaryOrASCII(os, buf, vtk_cell_type, "\n", format);
      }
      else
      {
         int nv = Geometries.GetVertices(geom)->GetNPoints();
         RefG = GlobGeometryRefiner.Refine(geom, ref, 1);
         Array<int> &RG = RefG->RefGeoms;
         for (int j = 0; j < RG.Size(); j += nv)
         {
            WriteBinaryOrASCII(os, buf, vtk_cell_type, "\n", format);
         }
      }
   }
   if (format != VTKFormat::ASCII)
   {
      WriteBase64WithSizeAndClear(os, buf, compression_level);
   }
   os << "</DataArray>" << std::endl;
   os << "</Cells>" << std::endl;

   os << "<CellData Scalars=\"attribute\">" << std::endl;
   os << "<DataArray type=\"Int32\" Name=\"attribute\" format=\""
      << fmt_str << "\">" << std::endl;
   for (int i = 0; i < ne; i++)
   {
      int attr = bdr_elements ? GetBdrAttribute(i) : GetAttribute(i);
      if (high_order_output)
      {
         WriteBinaryOrASCII(os, buf, attr, "\n", format);
      }
      else
      {
         Geometry::Type geom = get_geom(i);
         int nv = Geometries.GetVertices(geom)->GetNPoints();
         RefG = GlobGeometryRefiner.Refine(geom, ref, 1);
         for (int j = 0; j < RefG->RefGeoms.Size(); j += nv)
         {
            WriteBinaryOrASCII(os, buf, attr, "\n", format);
         }
      }
   }
   if (format != VTKFormat::ASCII)
   {
      WriteBase64WithSizeAndClear(os, buf, compression_level);
   }
   os << "</DataArray>" << std::endl;
   os << "</CellData>" << std::endl;
}


void Mesh::PrintVTK(std::ostream &os, int ref, int field_data)
{
   int np, nc, size;
   RefinedGeometry *RefG;
   DenseMatrix pmat;

   os <<
      "# vtk DataFile Version 3.0\n"
      "Generated by MFEM\n"
      "ASCII\n"
      "DATASET UNSTRUCTURED_GRID\n";

   // additional dataset information
   if (field_data)
   {
      os << "FIELD FieldData 1\n"
         << "MaterialIds " << 1 << " " << attributes.Size() << " int\n";
      for (int i = 0; i < attributes.Size(); i++)
      {
         os << ' ' << attributes[i];
      }
      os << '\n';
   }

   // count the points, cells, size
   np = nc = size = 0;
   for (int i = 0; i < GetNE(); i++)
   {
      Geometry::Type geom = GetElementBaseGeometry(i);
      int nv = Geometries.GetVertices(geom)->GetNPoints();
      RefG = GlobGeometryRefiner.Refine(geom, ref, 1);
      np += RefG->RefPts.GetNPoints();
      nc += RefG->RefGeoms.Size() / nv;
      size += (RefG->RefGeoms.Size() / nv) * (nv + 1);
   }
   os << "POINTS " << np << " double\n";
   // write the points
   for (int i = 0; i < GetNE(); i++)
   {
      RefG = GlobGeometryRefiner.Refine(
                GetElementBaseGeometry(i), ref, 1);

      GetElementTransformation(i)->Transform(RefG->RefPts, pmat);

      for (int j = 0; j < pmat.Width(); j++)
      {
         os << pmat(0, j) << ' ';
         if (pmat.Height() > 1)
         {
            os << pmat(1, j) << ' ';
            if (pmat.Height() > 2)
            {
               os << pmat(2, j);
            }
            else
            {
               os << 0.0;
            }
         }
         else
         {
            os << 0.0 << ' ' << 0.0;
         }
         os << '\n';
      }
   }

   // write the cells
   os << "CELLS " << nc << ' ' << size << '\n';
   np = 0;
   for (int i = 0; i < GetNE(); i++)
   {
      Geometry::Type geom = GetElementBaseGeometry(i);
      int nv = Geometries.GetVertices(geom)->GetNPoints();
      RefG = GlobGeometryRefiner.Refine(geom, ref, 1);
      Array<int> &RG = RefG->RefGeoms;

      for (int j = 0; j < RG.Size(); )
      {
         os << nv;
         for (int k = 0; k < nv; k++, j++)
         {
            os << ' ' << np + RG[j];
         }
         os << '\n';
      }
      np += RefG->RefPts.GetNPoints();
   }
   os << "CELL_TYPES " << nc << '\n';
   for (int i = 0; i < GetNE(); i++)
   {
      Geometry::Type geom = GetElementBaseGeometry(i);
      int nv = Geometries.GetVertices(geom)->GetNPoints();
      RefG = GlobGeometryRefiner.Refine(geom, ref, 1);
      Array<int> &RG = RefG->RefGeoms;
      int vtk_cell_type = VTKGeometry::Map[geom];

      for (int j = 0; j < RG.Size(); j += nv)
      {
         os << vtk_cell_type << '\n';
      }
   }
   // write attributes (materials)
   os << "CELL_DATA " << nc << '\n'
      << "SCALARS material int\n"
      << "LOOKUP_TABLE default\n";
   for (int i = 0; i < GetNE(); i++)
   {
      Geometry::Type geom = GetElementBaseGeometry(i);
      int nv = Geometries.GetVertices(geom)->GetNPoints();
      RefG = GlobGeometryRefiner.Refine(geom, ref, 1);
      int attr = GetAttribute(i);
      for (int j = 0; j < RefG->RefGeoms.Size(); j += nv)
      {
         os << attr << '\n';
      }
   }

   if (Dim > 1)
   {
      Array<int> coloring;
      srand((unsigned)time(0));
      real_t a = rand_real();
      int el0 = (int)floor(a * GetNE());
      GetElementColoring(coloring, el0);
      os << "SCALARS element_coloring int\n"
         << "LOOKUP_TABLE default\n";
      for (int i = 0; i < GetNE(); i++)
      {
         Geometry::Type geom = GetElementBaseGeometry(i);
         int nv = Geometries.GetVertices(geom)->GetNPoints();
         RefG = GlobGeometryRefiner.Refine(geom, ref, 1);
         for (int j = 0; j < RefG->RefGeoms.Size(); j += nv)
         {
            os << coloring[i] + 1 << '\n';
         }
      }
   }

   // prepare to write data
   os << "POINT_DATA " << np << '\n' << flush;
}

#ifdef MFEM_USE_HDF5

void Mesh::SaveVTKHDF(const std::string &fname, bool high_order)
{
#ifdef MFEM_USE_MPI
   if (ParMesh *pmesh = dynamic_cast<ParMesh*>(this))
   {
#ifdef MFEM_PARALLEL_HDF5
      VTKHDF vtkhdf(fname, pmesh->GetComm());
      vtkhdf.SaveMesh(*this, high_order);
      return;
#else
      MFEM_ABORT("Requires HDF5 library with parallel support enabled");
#endif
   }
#endif
   VTKHDF vtkhdf(fname);
   vtkhdf.SaveMesh(*this, high_order);
}

#endif

void Mesh::GetElementColoring(Array<int> &colors, int el0)
{
   int delete_elem_to_elem = (elem_to_elem) ? (0) : (1);
   const Table &el_el = ElementToElementTable();
   int num_el = GetNE(), stack_p, stack_top_p, max_num_col;
   Array<int> el_stack(num_el);

   const int *i_el_el = el_el.GetI();
   const int *j_el_el = el_el.GetJ();

   colors.SetSize(num_el);
   colors = -2;
   max_num_col = 1;
   stack_p = stack_top_p = 0;
   for (int el = el0; stack_top_p < num_el; el=(el+1)%num_el)
   {
      if (colors[el] != -2)
      {
         continue;
      }

      colors[el] = -1;
      el_stack[stack_top_p++] = el;

      for ( ; stack_p < stack_top_p; stack_p++)
      {
         int i = el_stack[stack_p];
         int num_nb = i_el_el[i+1] - i_el_el[i];
         if (max_num_col < num_nb + 1)
         {
            max_num_col = num_nb + 1;
         }
         for (int j = i_el_el[i]; j < i_el_el[i+1]; j++)
         {
            int k = j_el_el[j];
            if (colors[k] == -2)
            {
               colors[k] = -1;
               el_stack[stack_top_p++] = k;
            }
         }
      }
   }

   Array<int> col_marker(max_num_col);

   for (stack_p = 0; stack_p < stack_top_p; stack_p++)
   {
      int i = el_stack[stack_p], col;
      col_marker = 0;
      for (int j = i_el_el[i]; j < i_el_el[i+1]; j++)
      {
         col = colors[j_el_el[j]];
         if (col != -1)
         {
            col_marker[col] = 1;
         }
      }

      for (col = 0; col < max_num_col; col++)
         if (col_marker[col] == 0)
         {
            break;
         }

      colors[i] = col;
   }

   if (delete_elem_to_elem)
   {
      delete elem_to_elem;
      elem_to_elem = NULL;
   }
}

void Mesh::PrintWithPartitioning(int *partitioning, std::ostream &os,
                                 int elem_attr) const
{
   if (Dim != 3 && Dim != 2) { return; }

   int i, j, k, l, nv, nbe, *v;

   os << "MFEM mesh v1.0\n";

   // optional
   os <<
      "\n#\n# MFEM Geometry Types (see fem/geom.hpp):\n#\n"
      "# POINT       = 0\n"
      "# SEGMENT     = 1\n"
      "# TRIANGLE    = 2\n"
      "# SQUARE      = 3\n"
      "# TETRAHEDRON = 4\n"
      "# CUBE        = 5\n"
      "# PRISM       = 6\n"
      "#\n";

   os << "\ndimension\n" << Dim
      << "\n\nelements\n" << NumOfElements << '\n';
   for (i = 0; i < NumOfElements; i++)
   {
      os << int((elem_attr) ? partitioning[i]+1 : elements[i]->GetAttribute())
         << ' ' << elements[i]->GetGeometryType();
      nv = elements[i]->GetNVertices();
      v  = elements[i]->GetVertices();
      for (j = 0; j < nv; j++)
      {
         os << ' ' << v[j];
      }
      os << '\n';
   }
   nbe = 0;
   for (i = 0; i < faces_info.Size(); i++)
   {
      if ((l = faces_info[i].Elem2No) >= 0)
      {
         k = partitioning[faces_info[i].Elem1No];
         l = partitioning[l];
         if (k != l)
         {
            nbe++;
            if (!Nonconforming() || !IsSlaveFace(faces_info[i]))
            {
               nbe++;
            }
         }
      }
      else
      {
         nbe++;
      }
   }
   os << "\nboundary\n" << nbe << '\n';
   for (i = 0; i < faces_info.Size(); i++)
   {
      if ((l = faces_info[i].Elem2No) >= 0)
      {
         k = partitioning[faces_info[i].Elem1No];
         l = partitioning[l];
         if (k != l)
         {
            nv = faces[i]->GetNVertices();
            v  = faces[i]->GetVertices();
            os << k+1 << ' ' << faces[i]->GetGeometryType();
            for (j = 0; j < nv; j++)
            {
               os << ' ' << v[j];
            }
            os << '\n';
            if (!Nonconforming() || !IsSlaveFace(faces_info[i]))
            {
               os << l+1 << ' ' << faces[i]->GetGeometryType();
               for (j = nv-1; j >= 0; j--)
               {
                  os << ' ' << v[j];
               }
               os << '\n';
            }
         }
      }
      else
      {
         k = partitioning[faces_info[i].Elem1No];
         nv = faces[i]->GetNVertices();
         v  = faces[i]->GetVertices();
         os << k+1 << ' ' << faces[i]->GetGeometryType();
         for (j = 0; j < nv; j++)
         {
            os << ' ' << v[j];
         }
         os << '\n';
      }
   }
   os << "\nvertices\n" << NumOfVertices << '\n';
   if (Nodes == NULL)
   {
      os << spaceDim << '\n';
      for (i = 0; i < NumOfVertices; i++)
      {
         os << vertices[i](0);
         for (j = 1; j < spaceDim; j++)
         {
            os << ' ' << vertices[i](j);
         }
         os << '\n';
      }
      os.flush();
   }
   else
   {
      os << "\nnodes\n";
      Nodes->Save(os);
   }
}

void Mesh::PrintElementsWithPartitioning(int *partitioning,
                                         std::ostream &os,
                                         int interior_faces)
{
   MFEM_ASSERT(Dim == spaceDim, "2D Manifolds not supported\n");
   if (Dim != 3 && Dim != 2) { return; }

   int *vcount = new int[NumOfVertices];
   for (int i = 0; i < NumOfVertices; i++)
   {
      vcount[i] = 0;
   }
   for (int i = 0; i < NumOfElements; i++)
   {
      int nv = elements[i]->GetNVertices();
      const int *ind = elements[i]->GetVertices();
      for (int j = 0; j < nv; j++)
      {
         vcount[ind[j]]++;
      }
   }

   int *voff = new int[NumOfVertices+1];
   voff[0] = 0;
   for (int i = 1; i <= NumOfVertices; i++)
   {
      voff[i] = vcount[i-1] + voff[i-1];
   }

   int **vown = new int*[NumOfVertices];
   for (int i = 0; i < NumOfVertices; i++)
   {
      vown[i] = new int[vcount[i]];
   }

   // 2D
   if (Dim == 2)
   {
      Table edge_el;
      Transpose(ElementToEdgeTable(), edge_el);

      // Fake printing of the elements.
      for (int i = 0; i < NumOfElements; i++)
      {
         int nv  = elements[i]->GetNVertices();
         const int *ind = elements[i]->GetVertices();
         for (int j = 0; j < nv; j++)
         {
            vcount[ind[j]]--;
            vown[ind[j]][vcount[ind[j]]] = i;
         }
      }

      for (int i = 0; i < NumOfVertices; i++)
      {
         vcount[i] = voff[i+1] - voff[i];
      }

      int nbe = 0;
      for (int i = 0; i < edge_el.Size(); i++)
      {
         const int *el = edge_el.GetRow(i);
         if (edge_el.RowSize(i) > 1)
         {
            int k = partitioning[el[0]];
            int l = partitioning[el[1]];
            if (interior_faces || k != l)
            {
               nbe += 2;
            }
         }
         else
         {
            nbe++;
         }
      }

      // Print the type of the mesh and the boundary elements.
      os << "areamesh2\n\n" << nbe << '\n';

      for (int i = 0; i < edge_el.Size(); i++)
      {
         const int *el = edge_el.GetRow(i);
         if (edge_el.RowSize(i) > 1)
         {
            int k = partitioning[el[0]];
            int l = partitioning[el[1]];
            if (interior_faces || k != l)
            {
               Array<int> ev;
               GetEdgeVertices(i,ev);
               os << k+1; // attribute
               for (int j = 0; j < 2; j++)
                  for (int s = 0; s < vcount[ev[j]]; s++)
                     if (vown[ev[j]][s] == el[0])
                     {
                        os << ' ' << voff[ev[j]]+s+1;
                     }
               os << '\n';
               os << l+1; // attribute
               for (int j = 1; j >= 0; j--)
                  for (int s = 0; s < vcount[ev[j]]; s++)
                     if (vown[ev[j]][s] == el[1])
                     {
                        os << ' ' << voff[ev[j]]+s+1;
                     }
               os << '\n';
            }
         }
         else
         {
            int k = partitioning[el[0]];
            Array<int> ev;
            GetEdgeVertices(i,ev);
            os << k+1; // attribute
            for (int j = 0; j < 2; j++)
               for (int s = 0; s < vcount[ev[j]]; s++)
                  if (vown[ev[j]][s] == el[0])
                  {
                     os << ' ' << voff[ev[j]]+s+1;
                  }
            os << '\n';
         }
      }

      // Print the elements.
      os << NumOfElements << '\n';
      for (int i = 0; i < NumOfElements; i++)
      {
         int nv  = elements[i]->GetNVertices();
         const int *ind = elements[i]->GetVertices();
         os << partitioning[i]+1 << ' '; // use subdomain number as attribute
         os << nv << ' ';
         for (int j = 0; j < nv; j++)
         {
            os << ' ' << voff[ind[j]]+vcount[ind[j]]--;
            vown[ind[j]][vcount[ind[j]]] = i;
         }
         os << '\n';
      }

      for (int i = 0; i < NumOfVertices; i++)
      {
         vcount[i] = voff[i+1] - voff[i];
      }

      // Print the vertices.
      os << voff[NumOfVertices] << '\n';
      for (int i = 0; i < NumOfVertices; i++)
         for (int k = 0; k < vcount[i]; k++)
         {
            for (int j = 0; j < Dim; j++)
            {
               os << vertices[i](j) << ' ';
            }
            os << '\n';
         }
   }
   //  Dim is 3
   else if (meshgen == 1)
   {
      os << "NETGEN_Neutral_Format\n";
      // print the vertices
      os << voff[NumOfVertices] << '\n';
      for (int i = 0; i < NumOfVertices; i++)
         for (int k = 0; k < vcount[i]; k++)
         {
            for (int j = 0; j < Dim; j++)
            {
               os << ' ' << vertices[i](j);
            }
            os << '\n';
         }

      // print the elements
      os << NumOfElements << '\n';
      for (int i = 0; i < NumOfElements; i++)
      {
         int nv = elements[i]->GetNVertices();
         const int *ind = elements[i]->GetVertices();
         os << partitioning[i]+1; // use subdomain number as attribute
         for (int j = 0; j < nv; j++)
         {
            os << ' ' << voff[ind[j]]+vcount[ind[j]]--;
            vown[ind[j]][vcount[ind[j]]] = i;
         }
         os << '\n';
      }

      for (int i = 0; i < NumOfVertices; i++)
      {
         vcount[i] = voff[i+1] - voff[i];
      }

      // print the boundary information.
      int nbe = 0;
      for (int i = 0; i < NumOfFaces; i++)
      {
         int l = faces_info[i].Elem2No;
         if (l >= 0)
         {
            int k = partitioning[faces_info[i].Elem1No];
            l = partitioning[l];
            if (interior_faces || k != l)
            {
               nbe += 2;
            }
         }
         else
         {
            nbe++;
         }
      }

      os << nbe << '\n';
      for (int i = 0; i < NumOfFaces; i++)
      {
         int l = faces_info[i].Elem2No;
         if (l >= 0)
         {
            int k = partitioning[faces_info[i].Elem1No];
            l = partitioning[l];
            if (interior_faces || k != l)
            {
               int nv = faces[i]->GetNVertices();
               const int *ind = faces[i]->GetVertices();
               os << k+1; // attribute
               for (int j = 0; j < nv; j++)
                  for (int s = 0; s < vcount[ind[j]]; s++)
                     if (vown[ind[j]][s] == faces_info[i].Elem1No)
                     {
                        os << ' ' << voff[ind[j]]+s+1;
                     }
               os << '\n';
               os << l+1; // attribute
               for (int j = nv-1; j >= 0; j--)
                  for (int s = 0; s < vcount[ind[j]]; s++)
                     if (vown[ind[j]][s] == faces_info[i].Elem2No)
                     {
                        os << ' ' << voff[ind[j]]+s+1;
                     }
               os << '\n';
            }
         }
         else
         {
            int k = partitioning[faces_info[i].Elem1No];
            int nv = faces[i]->GetNVertices();
            const int *ind = faces[i]->GetVertices();
            os << k+1; // attribute
            for (int j = 0; j < nv; j++)
               for (int s = 0; s < vcount[ind[j]]; s++)
                  if (vown[ind[j]][s] == faces_info[i].Elem1No)
                  {
                     os << ' ' << voff[ind[j]]+s+1;
                  }
            os << '\n';
         }
      }
   }
   //  Dim is 3
   else if (meshgen == 2) // TrueGrid
   {
      // count the number of the boundary elements.
      int nbe = 0;
      for (int i = 0; i < NumOfFaces; i++)
      {
         int l = faces_info[i].Elem2No;
         if (l >= 0)
         {
            int k = partitioning[faces_info[i].Elem1No];
            l = partitioning[l];
            if (interior_faces || k != l)
            {
               nbe += 2;
            }
         }
         else
         {
            nbe++;
         }
      }

      os << "TrueGrid\n"
         << "1 " << voff[NumOfVertices] << " " << NumOfElements
         << " 0 0 0 0 0 0 0\n"
         << "0 0 0 1 0 0 0 0 0 0 0\n"
         << "0 0 " << nbe << " 0 0 0 0 0 0 0 0 0 0 0 0 0\n"
         << "0.0 0.0 0.0 0 0 0.0 0.0 0 0.0\n"
         << "0 0 0 0 0 0 0 0 0 0 0 0 0 0 0 0\n";

      for (int i = 0; i < NumOfVertices; i++)
         for (int k = 0; k < vcount[i]; k++)
            os << voff[i]+k << " 0.0 " << vertices[i](0) << ' '
               << vertices[i](1) << ' ' << vertices[i](2) << " 0.0\n";

      for (int i = 0; i < NumOfElements; i++)
      {
         int nv = elements[i]->GetNVertices();
         const int *ind = elements[i]->GetVertices();
         os << i+1 << ' ' << partitioning[i]+1; // partitioning as attribute
         for (int j = 0; j < nv; j++)
         {
            os << ' ' << voff[ind[j]]+vcount[ind[j]]--;
            vown[ind[j]][vcount[ind[j]]] = i;
         }
         os << '\n';
      }

      for (int i = 0; i < NumOfVertices; i++)
      {
         vcount[i] = voff[i+1] - voff[i];
      }

      // boundary elements
      for (int i = 0; i < NumOfFaces; i++)
      {
         int l = faces_info[i].Elem2No;
         if (l >= 0)
         {
            int k = partitioning[faces_info[i].Elem1No];
            l = partitioning[l];
            if (interior_faces || k != l)
            {
               int nv = faces[i]->GetNVertices();
               const int *ind = faces[i]->GetVertices();
               os << k+1; // attribute
               for (int j = 0; j < nv; j++)
                  for (int s = 0; s < vcount[ind[j]]; s++)
                     if (vown[ind[j]][s] == faces_info[i].Elem1No)
                     {
                        os << ' ' << voff[ind[j]]+s+1;
                     }
               os << " 1.0 1.0 1.0 1.0\n";
               os << l+1; // attribute
               for (int j = nv-1; j >= 0; j--)
                  for (int s = 0; s < vcount[ind[j]]; s++)
                     if (vown[ind[j]][s] == faces_info[i].Elem2No)
                     {
                        os << ' ' << voff[ind[j]]+s+1;
                     }
               os << " 1.0 1.0 1.0 1.0\n";
            }
         }
         else
         {
            int k = partitioning[faces_info[i].Elem1No];
            int nv = faces[i]->GetNVertices();
            const int *ind = faces[i]->GetVertices();
            os << k+1; // attribute
            for (int j = 0; j < nv; j++)
               for (int s = 0; s < vcount[ind[j]]; s++)
                  if (vown[ind[j]][s] == faces_info[i].Elem1No)
                  {
                     os << ' ' << voff[ind[j]]+s+1;
                  }
            os << " 1.0 1.0 1.0 1.0\n";
         }
      }
   }

   os << flush;

   for (int i = 0; i < NumOfVertices; i++)
   {
      delete [] vown[i];
   }

   delete [] vcount;
   delete [] voff;
   delete [] vown;
}

void Mesh::PrintSurfaces(const Table & Aface_face, std::ostream &os) const
{
   int i, j;

   if (NURBSext)
   {
      mfem_error("Mesh::PrintSurfaces"
                 " NURBS mesh is not supported!");
      return;
   }

   os << "MFEM mesh v1.0\n";

   // optional
   os <<
      "\n#\n# MFEM Geometry Types (see fem/geom.hpp):\n#\n"
      "# POINT       = 0\n"
      "# SEGMENT     = 1\n"
      "# TRIANGLE    = 2\n"
      "# SQUARE      = 3\n"
      "# TETRAHEDRON = 4\n"
      "# CUBE        = 5\n"
      "# PRISM       = 6\n"
      "#\n";

   os << "\ndimension\n" << Dim
      << "\n\nelements\n" << NumOfElements << '\n';
   for (i = 0; i < NumOfElements; i++)
   {
      PrintElement(elements[i], os);
   }

   os << "\nboundary\n" << Aface_face.Size_of_connections() << '\n';
   const int * const i_AF_f = Aface_face.GetI();
   const int * const j_AF_f = Aface_face.GetJ();

   for (int iAF=0; iAF < Aface_face.Size(); ++iAF)
      for (const int * iface = j_AF_f + i_AF_f[iAF];
           iface < j_AF_f + i_AF_f[iAF+1];
           ++iface)
      {
         os << iAF+1 << ' ';
         PrintElementWithoutAttr(faces[*iface],os);
      }

   os << "\nvertices\n" << NumOfVertices << '\n';
   if (Nodes == NULL)
   {
      os << spaceDim << '\n';
      for (i = 0; i < NumOfVertices; i++)
      {
         os << vertices[i](0);
         for (j = 1; j < spaceDim; j++)
         {
            os << ' ' << vertices[i](j);
         }
         os << '\n';
      }
      os.flush();
   }
   else
   {
      os << "\nnodes\n";
      Nodes->Save(os);
   }
}

void Mesh::ScaleSubdomains(real_t sf)
{
   int i,j,k;
   Array<int> vert;
   DenseMatrix pointmat;
   int na = attributes.Size();
   real_t *cg = new real_t[na*spaceDim];
   int *nbea = new int[na];

   int *vn = new int[NumOfVertices];
   for (i = 0; i < NumOfVertices; i++)
   {
      vn[i] = 0;
   }
   for (i = 0; i < na; i++)
   {
      for (j = 0; j < spaceDim; j++)
      {
         cg[i*spaceDim+j] = 0.0;
      }
      nbea[i] = 0;
   }

   for (i = 0; i < NumOfElements; i++)
   {
      GetElementVertices(i, vert);
      for (k = 0; k < vert.Size(); k++)
      {
         vn[vert[k]] = 1;
      }
   }

   for (i = 0; i < NumOfElements; i++)
   {
      int bea = GetAttribute(i)-1;
      GetPointMatrix(i, pointmat);
      GetElementVertices(i, vert);

      for (k = 0; k < vert.Size(); k++)
         if (vn[vert[k]] == 1)
         {
            nbea[bea]++;
            for (j = 0; j < spaceDim; j++)
            {
               cg[bea*spaceDim+j] += pointmat(j,k);
            }
            vn[vert[k]] = 2;
         }
   }

   for (i = 0; i < NumOfElements; i++)
   {
      int bea = GetAttribute(i)-1;
      GetElementVertices (i, vert);

      for (k = 0; k < vert.Size(); k++)
         if (vn[vert[k]])
         {
            for (j = 0; j < spaceDim; j++)
               vertices[vert[k]](j) = sf*vertices[vert[k]](j) +
                                      (1-sf)*cg[bea*spaceDim+j]/nbea[bea];
            vn[vert[k]] = 0;
         }
   }

   delete [] cg;
   delete [] nbea;
   delete [] vn;
}

void Mesh::ScaleElements(real_t sf)
{
   int i,j,k;
   Array<int> vert;
   DenseMatrix pointmat;
   int na = NumOfElements;
   real_t *cg = new real_t[na*spaceDim];
   int *nbea = new int[na];

   int *vn = new int[NumOfVertices];
   for (i = 0; i < NumOfVertices; i++)
   {
      vn[i] = 0;
   }
   for (i = 0; i < na; i++)
   {
      for (j = 0; j < spaceDim; j++)
      {
         cg[i*spaceDim+j] = 0.0;
      }
      nbea[i] = 0;
   }

   for (i = 0; i < NumOfElements; i++)
   {
      GetElementVertices(i, vert);
      for (k = 0; k < vert.Size(); k++)
      {
         vn[vert[k]] = 1;
      }
   }

   for (i = 0; i < NumOfElements; i++)
   {
      int bea = i;
      GetPointMatrix(i, pointmat);
      GetElementVertices(i, vert);

      for (k = 0; k < vert.Size(); k++)
         if (vn[vert[k]] == 1)
         {
            nbea[bea]++;
            for (j = 0; j < spaceDim; j++)
            {
               cg[bea*spaceDim+j] += pointmat(j,k);
            }
            vn[vert[k]] = 2;
         }
   }

   for (i = 0; i < NumOfElements; i++)
   {
      int bea = i;
      GetElementVertices(i, vert);

      for (k = 0; k < vert.Size(); k++)
         if (vn[vert[k]])
         {
            for (j = 0; j < spaceDim; j++)
               vertices[vert[k]](j) = sf*vertices[vert[k]](j) +
                                      (1-sf)*cg[bea*spaceDim+j]/nbea[bea];
            vn[vert[k]] = 0;
         }
   }

   delete [] cg;
   delete [] nbea;
   delete [] vn;
}

void Mesh::Transform(std::function<void(const Vector &, Vector&)> f)
{
   // TODO: support for different new spaceDim.
   if (Nodes == NULL)
   {
      Vector vold(spaceDim), vnew(NULL, spaceDim);
      for (int i = 0; i < vertices.Size(); i++)
      {
         for (int j = 0; j < spaceDim; j++)
         {
            vold(j) = vertices[i](j);
         }
         vnew.SetData(vertices[i]());
         f(vold, vnew);
      }
   }
   else
   {
      GridFunction xnew(Nodes->FESpace());
      VectorFunctionCoefficient f_pert(spaceDim, f);
      xnew.ProjectCoefficient(f_pert);
      *Nodes = xnew;
   }
   NodesUpdated();
}

void Mesh::Transform(VectorCoefficient &deformation)
{
   MFEM_VERIFY(spaceDim == deformation.GetVDim(),
               "incompatible vector dimensions");
   if (Nodes == NULL)
   {
      LinearFECollection fec;
      FiniteElementSpace fes(this, &fec, spaceDim, Ordering::byVDIM);
      GridFunction xnew(&fes);
      xnew.ProjectCoefficient(deformation);
      for (int i = 0; i < NumOfVertices; i++)
         for (int d = 0; d < spaceDim; d++)
         {
            vertices[i](d) = xnew(d + spaceDim*i);
         }
   }
   else
   {
      GridFunction xnew(Nodes->FESpace());
      xnew.ProjectCoefficient(deformation);
      *Nodes = xnew;
   }
   NodesUpdated();
}

void Mesh::RemoveUnusedVertices()
{
   if (NURBSext || ncmesh) { return; }

   Array<int> v2v(GetNV());
   v2v = -1;
   for (int i = 0; i < GetNE(); i++)
   {
      Element *el = GetElement(i);
      int nv = el->GetNVertices();
      int *v = el->GetVertices();
      for (int j = 0; j < nv; j++)
      {
         v2v[v[j]] = 0;
      }
   }
   for (int i = 0; i < GetNBE(); i++)
   {
      Element *el = GetBdrElement(i);
      int *v = el->GetVertices();
      int nv = el->GetNVertices();
      for (int j = 0; j < nv; j++)
      {
         v2v[v[j]] = 0;
      }
   }
   int num_vert = 0;
   for (int i = 0; i < v2v.Size(); i++)
   {
      if (v2v[i] == 0)
      {
         vertices[num_vert] = vertices[i];
         v2v[i] = num_vert++;
      }
   }

   if (num_vert == v2v.Size()) { return; }

   Vector nodes_by_element;
   Array<int> vdofs;
   if (Nodes)
   {
      int s = 0;
      for (int i = 0; i < GetNE(); i++)
      {
         Nodes->FESpace()->GetElementVDofs(i, vdofs);
         s += vdofs.Size();
      }
      nodes_by_element.SetSize(s);
      s = 0;
      for (int i = 0; i < GetNE(); i++)
      {
         Nodes->FESpace()->GetElementVDofs(i, vdofs);
         Nodes->GetSubVector(vdofs, &nodes_by_element(s));
         s += vdofs.Size();
      }
   }
   vertices.SetSize(num_vert);
   NumOfVertices = num_vert;
   for (int i = 0; i < GetNE(); i++)
   {
      Element *el = GetElement(i);
      int *v = el->GetVertices();
      int nv = el->GetNVertices();
      for (int j = 0; j < nv; j++)
      {
         v[j] = v2v[v[j]];
      }
   }
   for (int i = 0; i < GetNBE(); i++)
   {
      Element *el = GetBdrElement(i);
      int *v = el->GetVertices();
      int nv = el->GetNVertices();
      for (int j = 0; j < nv; j++)
      {
         v[j] = v2v[v[j]];
      }
   }
   DeleteTables();
   if (Dim > 1)
   {
      // generate elem_to_edge, be_to_face (2D), bele_to_edge (3D)
      elem_to_edge = new Table;
      NumOfEdges = GetElementToEdgeTable(*elem_to_edge);
   }
   if (Dim > 2)
   {
      // generate elem_to_face, be_to_face
      GetElementToFaceTable();
   }
   // Update faces and faces_info
   GenerateFaces();
   if (Nodes)
   {
      Nodes->FESpace()->Update();
      Nodes->Update();
      int s = 0;
      for (int i = 0; i < GetNE(); i++)
      {
         Nodes->FESpace()->GetElementVDofs(i, vdofs);
         Nodes->SetSubVector(vdofs, &nodes_by_element(s));
         s += vdofs.Size();
      }
   }
}

void Mesh::RemoveInternalBoundaries()
{
   if (NURBSext || ncmesh) { return; }

   int num_bdr_elem = 0;
   int new_bele_to_edge_nnz = 0;
   for (int i = 0; i < GetNBE(); i++)
   {
      if (FaceIsInterior(GetBdrElementFaceIndex(i)))
      {
         FreeElement(boundary[i]);
      }
      else
      {
         num_bdr_elem++;
         if (Dim == 3)
         {
            new_bele_to_edge_nnz += bele_to_edge->RowSize(i);
         }
      }
   }

   if (num_bdr_elem == GetNBE()) { return; }

   Array<Element *> new_boundary(num_bdr_elem);
   Array<int> new_be_to_face;
   Table *new_bele_to_edge = NULL;
   new_boundary.SetSize(0);
   new_be_to_face.Reserve(num_bdr_elem);
   if (Dim == 3)
   {
      new_bele_to_edge = new Table;
      new_bele_to_edge->SetDims(num_bdr_elem, new_bele_to_edge_nnz);
   }
   for (int i = 0; i < GetNBE(); i++)
   {
      if (!FaceIsInterior(GetBdrElementFaceIndex(i)))
      {
         new_boundary.Append(boundary[i]);
         int row = new_be_to_face.Size();
         new_be_to_face.Append(be_to_face[i]);
         if (Dim == 3)
         {
            int *e = bele_to_edge->GetRow(i);
            int ne = bele_to_edge->RowSize(i);
            int *new_e = new_bele_to_edge->GetRow(row);
            for (int j = 0; j < ne; j++)
            {
               new_e[j] = e[j];
            }
            new_bele_to_edge->GetI()[row+1] = new_bele_to_edge->GetI()[row] + ne;
         }
      }
   }

   NumOfBdrElements = new_boundary.Size();
   mfem::Swap(boundary, new_boundary);

   mfem::Swap(be_to_face, new_be_to_face);

   if (Dim == 3)
   {
      delete bele_to_edge;
      bele_to_edge = new_bele_to_edge;
   }

   Array<int> attribs(num_bdr_elem);
   for (int i = 0; i < attribs.Size(); i++)
   {
      attribs[i] = GetBdrAttribute(i);
   }
   attribs.Sort();
   attribs.Unique();
   bdr_attributes.DeleteAll();
   attribs.Copy(bdr_attributes);
}

void Mesh::FreeElement(Element *E)
{
#ifdef MFEM_USE_MEMALLOC
   if (E)
   {
      if (E->GetType() == Element::TETRAHEDRON)
      {
         TetMemory.Free((Tetrahedron*) E);
      }
      else
      {
         delete E;
      }
   }
#else
   delete E;
#endif
}

std::ostream &operator<<(std::ostream &os, const Mesh &mesh)
{
   mesh.Print(os);
   return os;
}

int Mesh::FindPoints(DenseMatrix &point_mat, Array<int>& elem_ids,
                     Array<IntegrationPoint>& ips, bool warn,
                     InverseElementTransformation *inv_trans)
{
   const int npts = point_mat.Width();
   if (!npts) { return 0; }
   MFEM_VERIFY(point_mat.Height() == spaceDim,"Invalid points matrix");
   elem_ids.SetSize(npts);
   ips.SetSize(npts);
   elem_ids = -1;
   if (!GetNE()) { return 0; }

   real_t *data = point_mat.GetData();
   InverseElementTransformation *inv_tr = inv_trans;
   inv_tr = inv_tr ? inv_tr : new InverseElementTransformation;

   // For each point in 'point_mat', find the element whose center is closest.
   Vector min_dist(npts);
   Array<int> e_idx(npts);
   min_dist = std::numeric_limits<real_t>::max();
   e_idx = -1;

   Vector pt(spaceDim);
   for (int i = 0; i < GetNE(); i++)
   {
      GetElementTransformation(i)->Transform(
         Geometries.GetCenter(GetElementBaseGeometry(i)), pt);
      for (int k = 0; k < npts; k++)
      {
         real_t dist = pt.DistanceTo(data+k*spaceDim);
         if (dist < min_dist(k))
         {
            min_dist(k) = dist;
            e_idx[k] = i;
         }
      }
   }

   // Checks if the points lie in the closest element
   int pts_found = 0;
   pt.NewDataAndSize(NULL, spaceDim);
   for (int k = 0; k < npts; k++)
   {
      pt.SetData(data+k*spaceDim);
      inv_tr->SetTransformation(*GetElementTransformation(e_idx[k]));
      int res = inv_tr->Transform(pt, ips[k]);
      if (res == InverseElementTransformation::Inside)
      {
         elem_ids[k] = e_idx[k];
         pts_found++;
      }
   }
   if (pts_found != npts)
   {
      Array<int> elvertices;
      if (vert_to_elem.Size() <= 0) {BuildVertexToElementTable();}
      for (int k = 0; k < npts; k++)
      {
         if (elem_ids[k] != -1) { continue; }
         // Try all vertex-neighbors of element e_idx[k]
         pt.SetData(data+k*spaceDim);
         GetElementVertices(e_idx[k], elvertices);
         for (int v = 0; v < elvertices.Size(); v++)
         {
            int vv = elvertices[v];
            int ne = vert_to_elem.RowSize(vv);
            const int* els = vert_to_elem.GetRow(vv);
            for (int e = 0; e < ne; e++)
            {
               if (els[e] == e_idx[k]) { continue; }
               inv_tr->SetTransformation(*GetElementTransformation(els[e]));
               int res = inv_tr->Transform(pt, ips[k]);
               if (res == InverseElementTransformation::Inside)
               {
                  elem_ids[k] = els[e];
                  pts_found++;
                  goto next_point;
               }
            }
         }
         // Try neighbors for non-conforming meshes
         if (ncmesh)
         {
            Array<int> neigh;
            int le = ncmesh->leaf_elements[e_idx[k]];
            ncmesh->FindNeighbors(le,neigh);
            for (int e = 0; e < neigh.Size(); e++)
            {
               int nn = neigh[e];
               if (ncmesh->IsGhost(ncmesh->elements[nn])) { continue; }
               int el = ncmesh->elements[nn].index;
               inv_tr->SetTransformation(*GetElementTransformation(el));
               int res = inv_tr->Transform(pt, ips[k]);
               if (res == InverseElementTransformation::Inside)
               {
                  elem_ids[k] = el;
                  pts_found++;
                  goto next_point;
               }
            }
         }
      next_point: ;
      }
   }
   if (inv_trans == NULL) { delete inv_tr; }

   if (warn && pts_found != npts)
   {
      MFEM_WARNING((npts-pts_found) << " points were not found");
   }
   return pts_found;
}

void Mesh::GetGeometricParametersFromJacobian(const DenseMatrix &J,
                                              real_t &volume,
                                              Vector &aspr,
                                              Vector &skew,
                                              Vector &ori) const
{
   J.HostRead();
   aspr.HostWrite();
   skew.HostWrite();
   ori.HostWrite();
   MFEM_VERIFY(Dim == 2 || Dim == 3, "Only 2D/3D meshes supported right now.");
   MFEM_VERIFY(Dim == spaceDim, "Surface meshes not currently supported.");
   if (Dim == 2)
   {
      aspr.SetSize(1);
      skew.SetSize(1);
      ori.SetSize(1);
      Vector col1, col2;
      J.GetColumn(0, col1);
      J.GetColumn(1, col2);

      // Area/Volume
      volume = J.Det();

      // Aspect-ratio
      aspr(0) = col2.Norml2()/col1.Norml2();

      // Skewness
      skew(0) = std::atan2(J.Det(), col1 * col2);

      // Orientation
      ori(0) = std::atan2(J(1,0), J(0,0));
   }
   else if (Dim == 3)
   {
      aspr.SetSize(4);
      skew.SetSize(3);
      ori.SetSize(4);
      Vector col1, col2, col3;
      J.GetColumn(0, col1);
      J.GetColumn(1, col2);
      J.GetColumn(2, col3);
      real_t len1 = col1.Norml2(),
             len2 = col2.Norml2(),
             len3 = col3.Norml2();

      Vector col1unit = col1,
             col2unit = col2,
             col3unit = col3;
      col1unit *= 1.0/len1;
      col2unit *= 1.0/len2;
      col3unit *= 1.0/len3;

      // Area/Volume
      volume = J.Det();

      // Aspect-ratio - non-dimensional
      aspr(0) = len1/std::sqrt(len2*len3),
      aspr(1) = len2/std::sqrt(len1*len3);

      // Aspect-ratio - dimensional - needed for TMOP
      aspr(2) = std::sqrt(len1/(len2*len3)),
      aspr(3) = std::sqrt(len2/(len1*len3));

      // Skewness
      Vector crosscol12, crosscol13;
      col1.cross3D(col2, crosscol12);
      col1.cross3D(col3, crosscol13);
      skew(0) = std::acos(col1unit*col2unit);
      skew(1) = std::acos(col1unit*col3unit);
      skew(2) = std::atan(len1*volume/(crosscol12*crosscol13));

      // Orientation
      // First we define the rotation matrix
      DenseMatrix rot(Dim);
      // First column
      for (int d=0; d<Dim; d++) { rot(d, 0) = col1unit(d); }
      // Second column
      Vector rot2 = col2unit;
      Vector rot1 = col1unit;
      rot1 *= col1unit*col2unit;
      rot2 -= rot1;
      col1unit.cross3D(col2unit, rot1);
      rot2 /= rot1.Norml2();
      for (int d=0; d < Dim; d++) { rot(d, 1) = rot2(d); }
      // Third column
      rot1 /= rot1.Norml2();
      for (int d=0; d < Dim; d++) { rot(d, 2) = rot1(d); }
      real_t delta = sqrt(pow(rot(2,1)-rot(1,2), 2.0) +
                          pow(rot(0,2)-rot(2,0), 2.0) +
                          pow(rot(1,0)-rot(0,1), 2.0));
      ori = 0.0;
      if (delta == 0.0)   // Matrix is symmetric. Check if it is Identity.
      {
         DenseMatrix Iden(Dim);
         for (int d = 0; d < Dim; d++) { Iden(d, d) = 1.0; };
         Iden -= rot;
         if (Iden.FNorm2() != 0)
         {
            // TODO: Handling of these cases.
            rot.Print();
            MFEM_ABORT("Invalid rotation matrix. Contact TMOP Developers.");
         }
      }
      else
      {
         ori(0) = (1./delta)*(rot(2,1)-rot(1,2));
         ori(1) = (1./delta)*(rot(0,2)-rot(2,0));
         ori(2) = (1./delta)*(rot(1,0)-rot(0,1));
         ori(3) = std::acos(0.5*(rot.Trace()-1.0));
      }
   }
}


MeshPart::EntityHelper::EntityHelper(
   int dim_, const Array<int> (&entity_to_vertex_)[Geometry::NumGeom])
   : dim(dim_),
     entity_to_vertex(entity_to_vertex_)
{
   int geom_offset = 0;
   for (int g = Geometry::DimStart[dim]; g < Geometry::DimStart[dim+1]; g++)
   {
      geom_offsets[g] = geom_offset;
      geom_offset += entity_to_vertex[g].Size()/Geometry::NumVerts[g];
   }
   geom_offsets[Geometry::DimStart[dim+1]] = geom_offset;
   num_entities = geom_offset;
}

MeshPart::Entity MeshPart::EntityHelper::FindEntity(int bytype_entity_id)
{
   // Find the 'geom' that corresponds to 'bytype_entity_id'
   int geom = Geometry::DimStart[dim];
   while (geom_offsets[geom+1] <= bytype_entity_id) { geom++; }
   MFEM_ASSERT(geom < Geometry::NumGeom, "internal error");
   MFEM_ASSERT(Geometry::Dimension[geom] == dim, "internal error");
   const int nv = Geometry::NumVerts[geom];
   const int geom_elem_id = bytype_entity_id - geom_offsets[geom];
   const int *v = &entity_to_vertex[geom][nv*geom_elem_id];
   return { geom, nv, v };
}

void MeshPart::Print(std::ostream &os) const
{
   os << "MFEM mesh v1.2\n";

   // optional
   os <<
      "\n#\n# MFEM Geometry Types (see mesh/geom.hpp):\n#\n"
      "# POINT       = 0\n"
      "# SEGMENT     = 1\n"
      "# TRIANGLE    = 2\n"
      "# SQUARE      = 3\n"
      "# TETRAHEDRON = 4\n"
      "# CUBE        = 5\n"
      "# PRISM       = 6\n"
      "# PYRAMID     = 7\n"
      "#\n";

   const int dim = dimension;
   os << "\ndimension\n" << dim;

   os << "\n\nelements\n" << num_elements << '\n';
   {
      const bool have_element_map = (element_map.Size() == num_elements);
      MFEM_ASSERT(have_element_map || element_map.Size() == 0,
                  "invalid MeshPart state");
      EntityHelper elem_helper(dim, entity_to_vertex);
      MFEM_ASSERT(elem_helper.num_entities == num_elements,
                  "invalid MeshPart state");
      for (int nat_elem_id = 0; nat_elem_id < num_elements; nat_elem_id++)
      {
         const int bytype_elem_id = have_element_map ?
                                    element_map[nat_elem_id] : nat_elem_id;
         const Entity ent = elem_helper.FindEntity(bytype_elem_id);
         // Print the element
         os << attributes[nat_elem_id] << ' ' << ent.geom;
         for (int i = 0; i < ent.num_verts; i++)
         {
            os << ' ' << ent.verts[i];
         }
         os << '\n';
      }
   }

   os << "\nboundary\n" << num_bdr_elements << '\n';
   {
      const bool have_boundary_map = (boundary_map.Size() == num_bdr_elements);
      MFEM_ASSERT(have_boundary_map || boundary_map.Size() == 0,
                  "invalid MeshPart state");
      EntityHelper bdr_helper(dim-1, entity_to_vertex);
      MFEM_ASSERT(bdr_helper.num_entities == num_bdr_elements,
                  "invalid MeshPart state");
      for (int nat_bdr_id = 0; nat_bdr_id < num_bdr_elements; nat_bdr_id++)
      {
         const int bytype_bdr_id = have_boundary_map ?
                                   boundary_map[nat_bdr_id] : nat_bdr_id;
         const Entity ent = bdr_helper.FindEntity(bytype_bdr_id);
         // Print the boundary element
         os << bdr_attributes[nat_bdr_id] << ' ' << ent.geom;
         for (int i = 0; i < ent.num_verts; i++)
         {
            os << ' ' << ent.verts[i];
         }
         os << '\n';
      }
   }

   os << "\nvertices\n" << num_vertices << '\n';
   if (!nodes)
   {
      const int sdim = space_dimension;
      os << sdim << '\n';
      for (int i = 0; i < num_vertices; i++)
      {
         os << vertex_coordinates[i*sdim];
         for (int d = 1; d < sdim; d++)
         {
            os << ' ' << vertex_coordinates[i*sdim+d];
         }
         os << '\n';
      }
   }
   else
   {
      os << "\nnodes\n";
      nodes->Save(os);
   }

   os << "\nmfem_serial_mesh_end\n";

   // Start: GroupTopology::Save
   const int num_groups = my_groups.Size();
   os << "\ncommunication_groups\n";
   os << "number_of_groups " << num_groups << "\n\n";

   os << "# number of entities in each group, followed by ranks in group\n";
   for (int group_id = 0; group_id < num_groups; ++group_id)
   {
      const int group_size = my_groups.RowSize(group_id);
      const int *group_ptr = my_groups.GetRow(group_id);
      os << group_size;
      for (int group_member_index = 0; group_member_index < group_size;
           ++group_member_index)
      {
         os << ' ' << group_ptr[group_member_index];
      }
      os << '\n';
   }
   // End: GroupTopology::Save

   const Table &g2v  = group_shared_entity_to_vertex[Geometry::POINT];
   const Table &g2ev = group_shared_entity_to_vertex[Geometry::SEGMENT];
   const Table &g2tv = group_shared_entity_to_vertex[Geometry::TRIANGLE];
   const Table &g2qv = group_shared_entity_to_vertex[Geometry::SQUARE];

   MFEM_VERIFY(g2v.RowSize(0) == 0, "internal erroor");
   os << "\ntotal_shared_vertices " << g2v.Size_of_connections() << '\n';
   if (dimension >= 2)
   {
      MFEM_VERIFY(g2ev.RowSize(0) == 0, "internal erroor");
      os << "total_shared_edges " << g2ev.Size_of_connections()/2 << '\n';
   }
   if (dimension >= 3)
   {
      MFEM_VERIFY(g2tv.RowSize(0) == 0, "internal erroor");
      MFEM_VERIFY(g2qv.RowSize(0) == 0, "internal erroor");
      const int total_shared_faces =
         g2tv.Size_of_connections()/3 + g2qv.Size_of_connections()/4;
      os << "total_shared_faces " << total_shared_faces << '\n';
   }
   os << "\n# group 0 has no shared entities\n";
   for (int gr = 1; gr < num_groups; gr++)
   {
      {
         const int  nv = g2v.RowSize(gr);
         const int *sv = g2v.GetRow(gr);
         os << "\n# group " << gr << "\nshared_vertices " << nv << '\n';
         for (int i = 0; i < nv; i++)
         {
            os << sv[i] << '\n';
         }
      }
      if (dimension >= 2)
      {
         const int  ne = g2ev.RowSize(gr)/2;
         const int *se = g2ev.GetRow(gr);
         os << "\nshared_edges " << ne << '\n';
         for (int i = 0; i < ne; i++)
         {
            const int *v = se + 2*i;
            os << v[0] << ' ' << v[1] << '\n';
         }
      }
      if (dimension >= 3)
      {
         const int  nt = g2tv.RowSize(gr)/3;
         const int *st = g2tv.GetRow(gr);
         const int  nq = g2qv.RowSize(gr)/4;
         const int *sq = g2qv.GetRow(gr);
         os << "\nshared_faces " << nt+nq << '\n';
         for (int i = 0; i < nt; i++)
         {
            os << Geometry::TRIANGLE;
            const int *v = st + 3*i;
            for (int j = 0; j < 3; j++) { os << ' ' << v[j]; }
            os << '\n';
         }
         for (int i = 0; i < nq; i++)
         {
            os << Geometry::SQUARE;
            const int *v = sq + 4*i;
            for (int j = 0; j < 4; j++) { os << ' ' << v[j]; }
            os << '\n';
         }
      }
   }

   // Write out section end tag for mesh.
   os << "\nmfem_mesh_end" << endl;
}

Mesh &MeshPart::GetMesh()
{
   if (mesh) { return *mesh; }

   mesh.reset(new Mesh(dimension,
                       num_vertices,
                       num_elements,
                       num_bdr_elements,
                       space_dimension));

   // Add elements
   {
      const bool have_element_map = (element_map.Size() == num_elements);
      MFEM_ASSERT(have_element_map || element_map.Size() == 0,
                  "invalid MeshPart state");
      EntityHelper elem_helper(dimension, entity_to_vertex);
      MFEM_ASSERT(elem_helper.num_entities == num_elements,
                  "invalid MeshPart state");
      const bool have_tet_refine_flags = (tet_refine_flags.Size() > 0);
      for (int nat_elem_id = 0; nat_elem_id < num_elements; nat_elem_id++)
      {
         const int bytype_elem_id = have_element_map ?
                                    element_map[nat_elem_id] : nat_elem_id;
         const Entity ent = elem_helper.FindEntity(bytype_elem_id);
         Element *el = mesh->NewElement(ent.geom);
         el->SetVertices(ent.verts);
         el->SetAttribute(attributes[nat_elem_id]);
         if (ent.geom == Geometry::TETRAHEDRON && have_tet_refine_flags)
         {
            constexpr int geom_tet = Geometry::TETRAHEDRON;
            const int tet_id = (ent.verts - entity_to_vertex[geom_tet])/4;
            const int ref_flag = tet_refine_flags[tet_id];
            static_cast<Tetrahedron*>(el)->SetRefinementFlag(ref_flag);
         }
         mesh->AddElement(el);
      }
   }

   // Add boundary elements
   {
      const bool have_boundary_map = (boundary_map.Size() == num_bdr_elements);
      MFEM_ASSERT(have_boundary_map || boundary_map.Size() == 0,
                  "invalid MeshPart state");
      EntityHelper bdr_helper(dimension-1, entity_to_vertex);
      MFEM_ASSERT(bdr_helper.num_entities == num_bdr_elements,
                  "invalid MeshPart state");
      for (int nat_bdr_id = 0; nat_bdr_id < num_bdr_elements; nat_bdr_id++)
      {
         const int bytype_bdr_id = have_boundary_map ?
                                   boundary_map[nat_bdr_id] : nat_bdr_id;
         const Entity ent = bdr_helper.FindEntity(bytype_bdr_id);
         Element *bdr = mesh->NewElement(ent.geom);
         bdr->SetVertices(ent.verts);
         bdr->SetAttribute(bdr_attributes[nat_bdr_id]);
         mesh->AddBdrElement(bdr);
      }
   }

   // Add vertices
   if (vertex_coordinates.Size() == space_dimension*num_vertices)
   {
      MFEM_ASSERT(!nodes, "invalid MeshPart state");
      for (int vert_id = 0; vert_id < num_vertices; vert_id++)
      {
         mesh->AddVertex(vertex_coordinates + space_dimension*vert_id);
      }
   }
   else
   {
      MFEM_ASSERT(vertex_coordinates.Size() == 0, "invalid MeshPart state");
      for (int vert_id = 0; vert_id < num_vertices; vert_id++)
      {
         mesh->AddVertex(0., 0., 0.);
      }
      // 'mesh.Nodes' cannot be set here -- they can be set later, if needed
   }

   mesh->FinalizeTopology(/* generate_bdr: */ false);

   return *mesh;
}


MeshPartitioner::MeshPartitioner(Mesh &mesh_,
                                 int num_parts_,
                                 const int *partitioning_,
                                 int part_method)
   : mesh(mesh_)
{
   if (partitioning_)
   {
      partitioning.MakeRef(const_cast<int *>(partitioning_), mesh.GetNE(),
                           false);
   }
   else
   {
      // Mesh::GeneratePartitioning always uses new[] to allocate the,
      // partitioning, so we need to tell the memory manager to free it with
      // delete[] (even if a different host memory type has been selected).
      constexpr MemoryType mt = MemoryType::HOST;
      partitioning.MakeRef(mesh.GeneratePartitioning(num_parts_, part_method),
                           mesh.GetNE(), mt, true);
   }

   Transpose(partitioning, part_to_element, num_parts_);
   // Note: the element ids in each row of 'part_to_element' are sorted.

   const int dim = mesh.Dimension();
   if (dim >= 2)
   {
      Transpose(mesh.ElementToEdgeTable(), edge_to_element, mesh.GetNEdges());
   }

   Array<int> boundary_to_part(mesh.GetNBE());
   // Same logic as in ParMesh::BuildLocalBoundary
   if (dim >= 3)
   {
      for (int i = 0; i < boundary_to_part.Size(); i++)
      {
         int face, o, el1, el2;
         mesh.GetBdrElementFace(i, &face, &o);
         mesh.GetFaceElements(face, &el1, &el2);
         boundary_to_part[i] =
            partitioning[(o % 2 == 0 || el2 < 0) ? el1 : el2];
      }
   }
   else if (dim == 2)
   {
      for (int i = 0; i < boundary_to_part.Size(); i++)
      {
         int edge = mesh.GetBdrElementFaceIndex(i);
         int el1 = edge_to_element.GetRow(edge)[0];
         boundary_to_part[i] = partitioning[el1];
      }
   }
   else if (dim == 1)
   {
      for (int i = 0; i < boundary_to_part.Size(); i++)
      {
         int vert = mesh.GetBdrElementFaceIndex(i);
         int el1, el2;
         mesh.GetFaceElements(vert, &el1, &el2);
         boundary_to_part[i] = partitioning[el1];
      }
   }
   Transpose(boundary_to_part, part_to_boundary, num_parts_);
   // Note: the boundary element ids in each row of 'part_to_boundary' are
   // sorted.
   boundary_to_part.DeleteAll();

   Table *temp_v_to_e = mesh.GetVertexToElementTable();
   vertex_to_element = *temp_v_to_e;
   delete temp_v_to_e;
}

void MeshPartitioner::ExtractPart(int part_id, MeshPart &mesh_part) const
{
   const int num_parts = part_to_element.Size();

   MFEM_VERIFY(0 <= part_id && part_id < num_parts,
               "invalid part_id = " << part_id
               << ", num_parts = " << num_parts);

   const int dim = mesh.Dimension();
   const int sdim = mesh.SpaceDimension();
   const int num_elems = part_to_element.RowSize(part_id);
   const int *elem_list = part_to_element.GetRow(part_id); // sorted
   const int num_bdr_elems = part_to_boundary.RowSize(part_id);
   const int *bdr_elem_list = part_to_boundary.GetRow(part_id); // sorted

   // Initialize 'mesh_part'
   mesh_part.dimension = dim;
   mesh_part.space_dimension = sdim;
   mesh_part.num_vertices = 0;
   mesh_part.num_elements = num_elems;
   mesh_part.num_bdr_elements = num_bdr_elems;
   for (int g = 0; g < Geometry::NumGeom; g++)
   {
      mesh_part.entity_to_vertex[g].SetSize(0); // can reuse Array allocation
   }
   mesh_part.tet_refine_flags.SetSize(0);
   mesh_part.element_map.SetSize(0); // 0 or 'num_elements', if needed
   mesh_part.boundary_map.SetSize(0); // 0 or 'num_bdr_elements', if needed
   mesh_part.attributes.SetSize(num_elems);
   mesh_part.bdr_attributes.SetSize(num_bdr_elems);
   mesh_part.vertex_coordinates.SetSize(0);

   mesh_part.num_parts = num_parts;
   mesh_part.my_part_id = part_id;
   mesh_part.my_groups.Clear();
   for (int g = 0; g < Geometry::NumGeom; g++)
   {
      mesh_part.group_shared_entity_to_vertex[g].Clear();
   }
   mesh_part.nodes.reset(nullptr);
   mesh_part.nodal_fes.reset(nullptr);
   mesh_part.mesh.reset(nullptr);

   // Initialize:
   // - 'mesh_part.entity_to_vertex' for the elements (boundary elements are
   //   set later); vertex ids are global at this point - they will be mapped to
   //   local ids later
   // - 'mesh_part.attributes'
   // - 'mesh_part.tet_refine_flags' if needed
   int geom_marker = 0, num_geom = 0;
   for (int i = 0; i < num_elems; i++)
   {
      const Element *elem = mesh.GetElement(elem_list[i]);
      const int geom = elem->GetGeometryType();
      const int nv = Geometry::NumVerts[geom];
      const int *v = elem->GetVertices();
      MFEM_VERIFY(numeric_limits<int>::max() - nv >=
                  mesh_part.entity_to_vertex[geom].Size(),
                  "overflow in 'entity_to_vertex[geom]', geom: "
                  << Geometry::Name[geom]);
      mesh_part.entity_to_vertex[geom].Append(v, nv);
      mesh_part.attributes[i] = elem->GetAttribute();
      if (geom == Geometry::TETRAHEDRON)
      {
         // Create 'mesh_part.tet_refine_flags' but only if we find at least one
         // non-zero flag in a tetrahedron.
         const Tetrahedron *tet = static_cast<const Tetrahedron*>(elem);
         const int ref_flag = tet->GetRefinementFlag();
         if (mesh_part.tet_refine_flags.Size() == 0)
         {
            if (ref_flag)
            {
               // This is the first time we encounter non-zero 'ref_flag'
               const int num_tets = mesh_part.entity_to_vertex[geom].Size()/nv;
               mesh_part.tet_refine_flags.SetSize(num_tets, 0);
               mesh_part.tet_refine_flags.Last() = ref_flag;
            }
         }
         else
         {
            mesh_part.tet_refine_flags.Append(ref_flag);
         }
      }
      if ((geom_marker & (1 << geom)) == 0)
      {
         geom_marker |= (1 << geom);
         num_geom++;
      }
   }
   MFEM_ASSERT(mesh_part.tet_refine_flags.Size() == 0 ||
               mesh_part.tet_refine_flags.Size() ==
               mesh_part.entity_to_vertex[Geometry::TETRAHEDRON].Size()/4,
               "internal error");
   // Initialize 'mesh_part.element_map' if needed
   if (num_geom > 1)
   {
      int offsets[Geometry::NumGeom];
      int offset = 0;
      for (int g = Geometry::DimStart[dim]; g < Geometry::DimStart[dim+1]; g++)
      {
         offsets[g] = offset;
         offset += mesh_part.entity_to_vertex[g].Size()/Geometry::NumVerts[g];
      }
      mesh_part.element_map.SetSize(num_elems);
      for (int i = 0; i < num_elems; i++)
      {
         const int geom = mesh.GetElementGeometry(elem_list[i]);
         mesh_part.element_map[i] = offsets[geom]++;
      }
   }

   // Initialize:
   // - 'mesh_part.entity_to_vertex' for the boundary elements; vertex ids are
   //   global at this point - they will be mapped to local ids later
   // - 'mesh_part.bdr_attributes'
   geom_marker = 0; num_geom = 0;
   for (int i = 0; i < num_bdr_elems; i++)
   {
      const Element *bdr_elem = mesh.GetBdrElement(bdr_elem_list[i]);
      const int geom = bdr_elem->GetGeometryType();
      const int nv = Geometry::NumVerts[geom];
      const int *v = bdr_elem->GetVertices();
      MFEM_VERIFY(numeric_limits<int>::max() - nv >=
                  mesh_part.entity_to_vertex[geom].Size(),
                  "overflow in 'entity_to_vertex[geom]', geom: "
                  << Geometry::Name[geom]);
      mesh_part.entity_to_vertex[geom].Append(v, nv);
      mesh_part.bdr_attributes[i] = bdr_elem->GetAttribute();
      if ((geom_marker & (1 << geom)) == 0)
      {
         geom_marker |= (1 << geom);
         num_geom++;
      }
   }
   // Initialize 'mesh_part.boundary_map' if needed
   if (num_geom > 1)
   {
      int offsets[Geometry::NumGeom];
      int offset = 0;
      for (int g = Geometry::DimStart[dim-1]; g < Geometry::DimStart[dim]; g++)
      {
         offsets[g] = offset;
         offset += mesh_part.entity_to_vertex[g].Size()/Geometry::NumVerts[g];
      }
      mesh_part.boundary_map.SetSize(num_bdr_elems);
      for (int i = 0; i < num_bdr_elems; i++)
      {
         const int geom = mesh.GetBdrElementGeometry(bdr_elem_list[i]);
         mesh_part.boundary_map[i] = offsets[geom]++;
      }
   }

   // Create the vertex id map, 'vertex_loc_to_glob', which maps local ids to
   // global ones; the map is sorted, preserving the global ordering.
   Array<int> vertex_loc_to_glob;
   {
      std::unordered_set<int> vertex_set;
      for (int i = 0; i < num_elems; i++)
      {
         const Element *elem = mesh.GetElement(elem_list[i]);
         const int geom = elem->GetGeometryType();
         const int nv = Geometry::NumVerts[geom];
         const int *v = elem->GetVertices();
         vertex_set.insert(v, v + nv);
      }
      vertex_loc_to_glob.SetSize(static_cast<int>(vertex_set.size()));
      std::copy(vertex_set.begin(), vertex_set.end(), // src
                vertex_loc_to_glob.begin());          // dest
   }
   vertex_loc_to_glob.Sort();

   // Initialize 'mesh_part.num_vertices'
   mesh_part.num_vertices = vertex_loc_to_glob.Size();

   // Update the vertex ids in the arrays 'mesh_part.entity_to_vertex' from
   // global to local.
   for (int g = 0; g < Geometry::NumGeom; g++)
   {
      Array<int> &vert_array = mesh_part.entity_to_vertex[g];
      for (int i = 0; i < vert_array.Size(); i++)
      {
         const int glob_id = vert_array[i];
         const int loc_id = vertex_loc_to_glob.FindSorted(glob_id);
         MFEM_ASSERT(loc_id >= 0, "internal error: global vertex id not found");
         vert_array[i] = loc_id;
      }
   }

   // Initialize one of 'mesh_part.vertex_coordinates' or 'mesh_part.nodes'
   if (!mesh.GetNodes())
   {
      MFEM_VERIFY(numeric_limits<int>::max()/sdim >= vertex_loc_to_glob.Size(),
                  "overflow in 'vertex_coordinates', num_vertices = "
                  << vertex_loc_to_glob.Size() << ", sdim = " << sdim);
      mesh_part.vertex_coordinates.SetSize(sdim*vertex_loc_to_glob.Size());
      for (int i = 0; i < vertex_loc_to_glob.Size(); i++)
      {
         const real_t *coord = mesh.GetVertex(vertex_loc_to_glob[i]);
         for (int d = 0; d < sdim; d++)
         {
            mesh_part.vertex_coordinates[i*sdim+d] = coord[d];
         }
      }
   }
   else
   {
      const GridFunction &glob_nodes = *mesh.GetNodes();
      mesh_part.nodal_fes = ExtractFESpace(mesh_part, *glob_nodes.FESpace());
      // Initialized 'mesh_part.mesh'.
      // Note: the nodes of 'mesh_part.mesh' are not set.

      mesh_part.nodes = ExtractGridFunction(mesh_part, glob_nodes,
                                            *mesh_part.nodal_fes);

      // Attach the 'mesh_part.nodes' to the 'mesh_part.mesh'.
      mesh_part.mesh->NewNodes(*mesh_part.nodes, /* make_owner: */ false);
      // Note: the vertices of 'mesh_part.mesh' are not set.
   }

   // Begin constructing the "neighbor" groups, i.e. the groups that contain
   // 'part_id'.
   ListOfIntegerSets groups;
   {
      // the first group is the local one
      IntegerSet group;
      group.Recreate(1, &part_id);
      groups.Insert(group);
   }

   // 'shared_faces' : shared face id -> (global_face_id, group_id)
   // Note: 'shared_faces' will be sorted by 'global_face_id'.
   Array<Pair<int,int>> shared_faces;

   // Add "neighbor" groups defined by faces
   // Construct 'shared_faces'.
   if (dim >= 3)
   {
      std::unordered_set<int> face_set;
      // Construct 'face_set'
      const Table &elem_to_face = mesh.ElementToFaceTable();
      for (int loc_elem_id = 0; loc_elem_id < num_elems; loc_elem_id++)
      {
         const int glob_elem_id = elem_list[loc_elem_id];
         const int nfaces = elem_to_face.RowSize(glob_elem_id);
         const int *faces = elem_to_face.GetRow(glob_elem_id);
         face_set.insert(faces, faces + nfaces);
      }
      // Construct 'shared_faces'; add "neighbor" groups defined by faces.
      IntegerSet group;
      for (int glob_face_id : face_set)
      {
         int el[2];
         mesh.GetFaceElements(glob_face_id, &el[0], &el[1]);
         if (el[1] < 0) { continue; }
         el[0] = partitioning[el[0]];
         el[1] = partitioning[el[1]];
         MFEM_ASSERT(el[0] == part_id || el[1] == part_id, "internal error");
         if (el[0] != part_id || el[1] != part_id)
         {
            group.Recreate(2, el);
            const int group_id = groups.Insert(group);
            shared_faces.Append(Pair<int,int>(glob_face_id, group_id));
         }
      }
      shared_faces.Sort(); // sort the shared faces by 'glob_face_id'
   }

   // 'shared_edges' : shared edge id -> (global_edge_id, group_id)
   // Note: 'shared_edges' will be sorted by 'global_edge_id'.
   Array<Pair<int,int>> shared_edges;

   // Add "neighbor" groups defined by edges.
   // Construct 'shared_edges'.
   if (dim >= 2)
   {
      std::unordered_set<int> edge_set;
      // Construct 'edge_set'
      const Table &elem_to_edge = mesh.ElementToEdgeTable();
      for (int loc_elem_id = 0; loc_elem_id < num_elems; loc_elem_id++)
      {
         const int glob_elem_id = elem_list[loc_elem_id];
         const int nedges = elem_to_edge.RowSize(glob_elem_id);
         const int *edges = elem_to_edge.GetRow(glob_elem_id);
         edge_set.insert(edges, edges + nedges);
      }
      // Construct 'shared_edges'; add "neighbor" groups defined by edges.
      IntegerSet group;
      for (int glob_edge_id : edge_set)
      {
         const int nelem = edge_to_element.RowSize(glob_edge_id);
         const int *elem = edge_to_element.GetRow(glob_edge_id);
         Array<int> &gr = group; // reference to the 'group' internal Array
         gr.SetSize(nelem);
         for (int j = 0; j < nelem; j++)
         {
            gr[j] = partitioning[elem[j]];
         }
         gr.Sort();
         gr.Unique();
         MFEM_ASSERT(gr.FindSorted(part_id) >= 0, "internal error");
         if (group.Size() > 1)
         {
            const int group_id = groups.Insert(group);
            shared_edges.Append(Pair<int,int>(glob_edge_id, group_id));
         }
      }
      shared_edges.Sort(); // sort the shared edges by 'glob_edge_id'
   }

   // 'shared_verts' : shared vertex id -> (global_vertex_id, group_id)
   // Note: 'shared_verts' will be sorted by 'global_vertex_id'.
   Array<Pair<int,int>> shared_verts;

   // Add "neighbor" groups defined by vertices.
   // Construct 'shared_verts'.
   {
      IntegerSet group;
      for (int i = 0; i < vertex_loc_to_glob.Size(); i++)
      {
         // 'vertex_to_element' maps global vertex ids to global element ids
         const int glob_vertex_id = vertex_loc_to_glob[i];
         const int nelem = vertex_to_element.RowSize(glob_vertex_id);
         const int *elem = vertex_to_element.GetRow(glob_vertex_id);
         Array<int> &gr = group; // reference to the 'group' internal Array
         gr.SetSize(nelem);
         for (int j = 0; j < nelem; j++)
         {
            gr[j] = partitioning[elem[j]];
         }
         gr.Sort();
         gr.Unique();
         MFEM_ASSERT(gr.FindSorted(part_id) >= 0, "internal error");
         if (group.Size() > 1)
         {
            const int group_id = groups.Insert(group);
            shared_verts.Append(Pair<int,int>(glob_vertex_id, group_id));
         }
      }
   }

   // Done constructing the "neighbor" groups in 'groups'.
   const int num_groups = groups.Size();

   // Define 'mesh_part.my_groups'
   groups.AsTable(mesh_part.my_groups);

   // Construct 'mesh_part.group_shared_entity_to_vertex[Geometry::POINT]'
   Table &group__shared_vertex_to_vertex =
      mesh_part.group_shared_entity_to_vertex[Geometry::POINT];
   group__shared_vertex_to_vertex.MakeI(num_groups);
   for (int sv = 0; sv < shared_verts.Size(); sv++)
   {
      const int group_id = shared_verts[sv].two;
      group__shared_vertex_to_vertex.AddAColumnInRow(group_id);
   }
   group__shared_vertex_to_vertex.MakeJ();
   for (int sv = 0; sv < shared_verts.Size(); sv++)
   {
      const int glob_vertex_id = shared_verts[sv].one;
      const int group_id       = shared_verts[sv].two;
      const int loc_vertex_id = vertex_loc_to_glob.FindSorted(glob_vertex_id);
      MFEM_ASSERT(loc_vertex_id >= 0, "internal error");
      group__shared_vertex_to_vertex.AddConnection(group_id, loc_vertex_id);
   }
   group__shared_vertex_to_vertex.ShiftUpI();

   // Construct 'mesh_part.group_shared_entity_to_vertex[Geometry::SEGMENT]'
   if (dim >= 2)
   {
      Table &group__shared_edge_to_vert =
         mesh_part.group_shared_entity_to_vertex[Geometry::SEGMENT];
      group__shared_edge_to_vert.MakeI(num_groups);
      for (int se = 0; se < shared_edges.Size(); se++)
      {
         const int group_id = shared_edges[se].two;
         group__shared_edge_to_vert.AddColumnsInRow(group_id, 2);
      }
      group__shared_edge_to_vert.MakeJ();
      const Table &edge_to_vert = *mesh.GetEdgeVertexTable();
      for (int se = 0; se < shared_edges.Size(); se++)
      {
         const int glob_edge_id = shared_edges[se].one;
         const int group_id     = shared_edges[se].two;
         const int *v = edge_to_vert.GetRow(glob_edge_id);
         for (int i = 0; i < 2; i++)
         {
            const int loc_vertex_id = vertex_loc_to_glob.FindSorted(v[i]);
            MFEM_ASSERT(loc_vertex_id >= 0, "internal error");
            group__shared_edge_to_vert.AddConnection(group_id, loc_vertex_id);
         }
      }
      group__shared_edge_to_vert.ShiftUpI();
   }

   // Construct 'mesh_part.group_shared_entity_to_vertex[Geometry::TRIANGLE]'
   // and 'mesh_part.group_shared_entity_to_vertex[Geometry::SQUARE]'.
   if (dim >= 3)
   {
      Table &group__shared_tria_to_vertex =
         mesh_part.group_shared_entity_to_vertex[Geometry::TRIANGLE];
      Table &group__shared_quad_to_vertex =
         mesh_part.group_shared_entity_to_vertex[Geometry::SQUARE];
      Array<int> vertex_ids;
      group__shared_tria_to_vertex.MakeI(num_groups);
      group__shared_quad_to_vertex.MakeI(num_groups);
      for (int sf = 0; sf < shared_faces.Size(); sf++)
      {
         const int glob_face_id = shared_faces[sf].one;
         const int group_id     = shared_faces[sf].two;
         const int geom         = mesh.GetFaceGeometry(glob_face_id);
         mesh_part.group_shared_entity_to_vertex[geom].
         AddColumnsInRow(group_id, Geometry::NumVerts[geom]);
      }
      group__shared_tria_to_vertex.MakeJ();
      group__shared_quad_to_vertex.MakeJ();
      for (int sf = 0; sf < shared_faces.Size(); sf++)
      {
         const int glob_face_id = shared_faces[sf].one;
         const int group_id     = shared_faces[sf].two;
         const int geom         = mesh.GetFaceGeometry(glob_face_id);
         mesh.GetFaceVertices(glob_face_id, vertex_ids);
         // Rotate shared triangles that have an adjacent tetrahedron with a
         // nonzero refinement flag.
         // See also ParMesh::BuildSharedFaceElems.
         if (geom == Geometry::TRIANGLE)
         {
            int glob_el_id[2];
            mesh.GetFaceElements(glob_face_id, &glob_el_id[0], &glob_el_id[1]);
            int side = 0;
            const Element *el = mesh.GetElement(glob_el_id[0]);
            const Tetrahedron *tet = nullptr;
            if (el->GetGeometryType() == Geometry::TETRAHEDRON)
            {
               tet = static_cast<const Tetrahedron*>(el);
            }
            else
            {
               side = 1;
               el = mesh.GetElement(glob_el_id[1]);
               if (el->GetGeometryType() == Geometry::TETRAHEDRON)
               {
                  tet = static_cast<const Tetrahedron*>(el);
               }
            }
            if (tet && tet->GetRefinementFlag())
            {
               // mark the shared face for refinement by reorienting
               // it according to the refinement flag in the tetrahedron
               // to which this shared face belongs to.
               int info[2];
               mesh.GetFaceInfos(glob_face_id, &info[0], &info[1]);
               tet->GetMarkedFace(info[side]/64, &vertex_ids[0]);
            }
         }
         for (int i = 0; i < vertex_ids.Size(); i++)
         {
            const int glob_id = vertex_ids[i];
            const int loc_id = vertex_loc_to_glob.FindSorted(glob_id);
            MFEM_ASSERT(loc_id >= 0, "internal error");
            vertex_ids[i] = loc_id;
         }
         mesh_part.group_shared_entity_to_vertex[geom].
         AddConnections(group_id, vertex_ids, vertex_ids.Size());
      }
      group__shared_tria_to_vertex.ShiftUpI();
      group__shared_quad_to_vertex.ShiftUpI();
   }
}

std::unique_ptr<FiniteElementSpace>
MeshPartitioner::ExtractFESpace(MeshPart &mesh_part,
                                const FiniteElementSpace &global_fespace) const
{
   mesh_part.GetMesh(); // initialize 'mesh_part.mesh'
   // Note: the nodes of 'mesh_part.mesh' are not set by GetMesh() unless they
   // were already constructed, e.g. by ExtractPart().

   return std::unique_ptr<FiniteElementSpace>(
             new FiniteElementSpace(mesh_part.mesh.get(),
                                    global_fespace.FEColl(),
                                    global_fespace.GetVDim(),
                                    global_fespace.GetOrdering()));
}

std::unique_ptr<GridFunction>
MeshPartitioner::ExtractGridFunction(const MeshPart &mesh_part,
                                     const GridFunction &global_gf,
                                     FiniteElementSpace &local_fespace) const
{
   std::unique_ptr<GridFunction> local_gf(new GridFunction(&local_fespace));

   // Transfer data from 'global_gf' to 'local_gf'.
   Array<int> gvdofs, lvdofs;
   Vector loc_vals;
   const int part_id = mesh_part.my_part_id;
   const int num_elems = part_to_element.RowSize(part_id);
   const int *elem_list = part_to_element.GetRow(part_id); // sorted
   for (int loc_elem_id = 0; loc_elem_id < num_elems; loc_elem_id++)
   {
      const int glob_elem_id = elem_list[loc_elem_id];
      DofTransformation glob_dt, local_dt;
      global_gf.FESpace()->GetElementVDofs(glob_elem_id, gvdofs, glob_dt);
      global_gf.GetSubVector(gvdofs, loc_vals);
      glob_dt.InvTransformPrimal(loc_vals);
      local_fespace.GetElementVDofs(loc_elem_id, lvdofs, local_dt);
      local_dt.TransformPrimal(loc_vals);
      local_gf->SetSubVector(lvdofs, loc_vals);
   }
   return local_gf;
}


GeometricFactors::GeometricFactors(const Mesh *mesh, const IntegrationRule &ir,
                                   int flags, MemoryType d_mt)
{
   this->mesh = mesh;
   IntRule = &ir;
   computed_factors = flags;

   MFEM_ASSERT(mesh->GetNumGeometries(mesh->Dimension()) <= 1,
               "mixed meshes are not supported!");
   MFEM_ASSERT(mesh->GetNodes(), "meshes without nodes are not supported!");

   Compute(*mesh->GetNodes(), d_mt);
}

GeometricFactors::GeometricFactors(const GridFunction &nodes,
                                   const IntegrationRule &ir,
                                   int flags, MemoryType d_mt)
{
   this->mesh = nodes.FESpace()->GetMesh();
   IntRule = &ir;
   computed_factors = flags;

   Compute(nodes, d_mt);
}

void GeometricFactors::Compute(const GridFunction &nodes,
                               MemoryType d_mt)
{

   const FiniteElementSpace *fespace = nodes.FESpace();
   const FiniteElement *fe = fespace->GetTypicalFE();
   const int dim  = fe->GetDim();
   const int vdim = fespace->GetVDim();
   const int NE   = fespace->GetNE();
   const int ND   = fe->GetDof();
   const int NQ   = IntRule->GetNPoints();

   unsigned eval_flags = 0;
   MemoryType my_d_mt = (d_mt != MemoryType::DEFAULT) ? d_mt :
                        Device::GetDeviceMemoryType();
   if (computed_factors & GeometricFactors::COORDINATES)
   {
      X.SetSize(vdim*NQ*NE, my_d_mt); // NQ x SDIM x NE
      eval_flags |= QuadratureInterpolator::VALUES;
   }
   if (computed_factors & GeometricFactors::JACOBIANS)
   {
      J.SetSize(dim*vdim*NQ*NE, my_d_mt); // NQ x SDIM x DIM x NE
      eval_flags |= QuadratureInterpolator::DERIVATIVES;
   }
   if (computed_factors & GeometricFactors::DETERMINANTS)
   {
      detJ.SetSize(NQ*NE, my_d_mt); // NQ x NE
      eval_flags |= QuadratureInterpolator::DETERMINANTS;
   }

   const QuadratureInterpolator *qi = fespace->GetQuadratureInterpolator(*IntRule);
   // All X, J, and detJ use this layout:
   qi->SetOutputLayout(QVectorLayout::byNODES);

   const bool use_tensor_products = UsesTensorBasis(*fespace);

   qi->DisableTensorProducts(!use_tensor_products);
   const ElementDofOrdering e_ordering = use_tensor_products ?
                                         ElementDofOrdering::LEXICOGRAPHIC :
                                         ElementDofOrdering::NATIVE;
   const Operator *elem_restr = fespace->GetElementRestriction(e_ordering);

   if (elem_restr) // Always true as of 2021-04-27
   {
      Vector Enodes(vdim*ND*NE, my_d_mt);
      elem_restr->Mult(nodes, Enodes);
      qi->Mult(Enodes, eval_flags, X, J, detJ);
   }
   else
   {
      qi->Mult(nodes, eval_flags, X, J, detJ);
   }
}

FaceGeometricFactors::FaceGeometricFactors(const Mesh *mesh,
                                           const IntegrationRule &ir,
                                           int flags, FaceType type,
                                           MemoryType d_mt)
   : type(type)
{
   this->mesh = mesh;
   IntRule = &ir;
   computed_factors = flags;

   const GridFunction *nodes = mesh->GetNodes();
   const FiniteElementSpace *fespace = nodes->FESpace();
   const int vdim = fespace->GetVDim();
   const int NF   = fespace->GetNFbyType(type);
   const int NQ   = ir.GetNPoints();

   const FaceRestriction *face_restr = fespace->GetFaceRestriction(
                                          ElementDofOrdering::LEXICOGRAPHIC,
                                          type,
                                          L2FaceValues::SingleValued);


   MemoryType my_d_mt = (d_mt != MemoryType::DEFAULT) ? d_mt :
                        Device::GetDeviceMemoryType();

   Vector Fnodes(face_restr->Height(), my_d_mt);
   face_restr->Mult(*nodes, Fnodes);

   unsigned eval_flags = 0;

   if (flags & FaceGeometricFactors::COORDINATES)
   {
      X.SetSize(vdim*NQ*NF, my_d_mt);
      eval_flags |= FaceQuadratureInterpolator::VALUES;
   }
   if (flags & FaceGeometricFactors::JACOBIANS)
   {
      J.SetSize(vdim*(mesh->Dimension() - 1)*NQ*NF, my_d_mt);
      eval_flags |= FaceQuadratureInterpolator::DERIVATIVES;
   }
   if (flags & FaceGeometricFactors::DETERMINANTS)
   {
      detJ.SetSize(NQ*NF, my_d_mt);
      eval_flags |= FaceQuadratureInterpolator::DETERMINANTS;
   }
   if (flags & FaceGeometricFactors::NORMALS)
   {
      normal.SetSize(vdim*NQ*NF, my_d_mt);
      eval_flags |= FaceQuadratureInterpolator::NORMALS;
   }

   const FaceQuadratureInterpolator *qi =
      fespace->GetFaceQuadratureInterpolator(ir, type);
   // All face data vectors assume layout byNODES.
   qi->SetOutputLayout(QVectorLayout::byNODES);
   const bool use_tensor_products = UsesTensorBasis(*fespace);
   qi->DisableTensorProducts(!use_tensor_products);

   qi->Mult(Fnodes, eval_flags, X, J, detJ, normal);
}

NodeExtrudeCoefficient::NodeExtrudeCoefficient(const int dim, const int n_,
                                               const real_t s_)
   : VectorCoefficient(dim), n(n_), s(s_), tip(p, dim-1)
{
}

void NodeExtrudeCoefficient::Eval(Vector &V, ElementTransformation &T,
                                  const IntegrationPoint &ip)
{
   V.SetSize(vdim);
   T.Transform(ip, tip);
   V(0) = p[0];
   if (vdim == 2)
   {
      V(1) = s * ((ip.y + layer) / n);
   }
   else
   {
      V(1) = p[1];
      V(2) = s * ((ip.z + layer) / n);
   }
}


Mesh *Extrude1D(Mesh *mesh, const int ny, const real_t sy, const bool closed)
{
   if (mesh->Dimension() != 1)
   {
      mfem::err << "Extrude1D : Not a 1D mesh!" << endl;
      mfem_error();
   }

   int nvy = (closed) ? (ny) : (ny + 1);
   int nvt = mesh->GetNV() * nvy;

   Mesh *mesh2d;

   if (closed)
   {
      mesh2d = new Mesh(2, nvt, mesh->GetNE()*ny, mesh->GetNBE()*ny);
   }
   else
      mesh2d = new Mesh(2, nvt, mesh->GetNE()*ny,
                        mesh->GetNBE()*ny+2*mesh->GetNE());

   // vertices
   real_t vc[2];
   for (int i = 0; i < mesh->GetNV(); i++)
   {
      vc[0] = mesh->GetVertex(i)[0];
      for (int j = 0; j < nvy; j++)
      {
         vc[1] = sy * (real_t(j) / ny);
         mesh2d->AddVertex(vc);
      }
   }
   // elements
   Array<int> vert;
   for (int i = 0; i < mesh->GetNE(); i++)
   {
      const Element *elem = mesh->GetElement(i);
      elem->GetVertices(vert);
      const int attr = elem->GetAttribute();
      for (int j = 0; j < ny; j++)
      {
         int qv[4];
         qv[0] = vert[0] * nvy + j;
         qv[1] = vert[1] * nvy + j;
         qv[2] = vert[1] * nvy + (j + 1) % nvy;
         qv[3] = vert[0] * nvy + (j + 1) % nvy;

         mesh2d->AddQuad(qv, attr);
      }
   }
   // 2D boundary from the 1D boundary
   for (int i = 0; i < mesh->GetNBE(); i++)
   {
      const Element *elem = mesh->GetBdrElement(i);
      elem->GetVertices(vert);
      const int attr = elem->GetAttribute();
      for (int j = 0; j < ny; j++)
      {
         int sv[2];
         sv[0] = vert[0] * nvy + j;
         sv[1] = vert[0] * nvy + (j + 1) % nvy;

         if (attr%2)
         {
            Swap<int>(sv[0], sv[1]);
         }

         mesh2d->AddBdrSegment(sv, attr);
      }
   }

   if (!closed)
   {
      // 2D boundary from the 1D elements (bottom + top)
      int nba = (mesh->bdr_attributes.Size() > 0 ?
                 mesh->bdr_attributes.Max() : 0);
      for (int i = 0; i < mesh->GetNE(); i++)
      {
         const Element *elem = mesh->GetElement(i);
         elem->GetVertices(vert);
         const int attr = nba + elem->GetAttribute();
         int sv[2];
         sv[0] = vert[0] * nvy;
         sv[1] = vert[1] * nvy;

         mesh2d->AddBdrSegment(sv, attr);

         sv[0] = vert[1] * nvy + ny;
         sv[1] = vert[0] * nvy + ny;

         mesh2d->AddBdrSegment(sv, attr);
      }
   }

   mesh2d->FinalizeQuadMesh(1, 0, false);

   GridFunction *nodes = mesh->GetNodes();
   if (nodes)
   {
      // duplicate the fec of the 1D mesh so that it can be deleted safely
      // along with its nodes, fes and fec
      FiniteElementCollection *fec2d = NULL;
      FiniteElementSpace *fes2d;
      const char *name = nodes->FESpace()->FEColl()->Name();
      string cname = name;
      if (cname == "Linear")
      {
         fec2d = new LinearFECollection;
      }
      else if (cname == "Quadratic")
      {
         fec2d = new QuadraticFECollection;
      }
      else if (cname == "Cubic")
      {
         fec2d = new CubicFECollection;
      }
      else if (!strncmp(name, "H1_", 3))
      {
         fec2d = new H1_FECollection(atoi(name + 7), 2);
      }
      else if (!strncmp(name, "L2_T", 4))
      {
         fec2d = new L2_FECollection(atoi(name + 10), 2, atoi(name + 4));
      }
      else if (!strncmp(name, "L2_", 3))
      {
         fec2d = new L2_FECollection(atoi(name + 7), 2);
      }
      else
      {
         delete mesh2d;
         mfem::err << "Extrude1D : The mesh uses unknown FE collection : "
                   << cname << endl;
         mfem_error();
      }
      fes2d = new FiniteElementSpace(mesh2d, fec2d, 2);
      mesh2d->SetNodalFESpace(fes2d);
      GridFunction *nodes2d = mesh2d->GetNodes();
      nodes2d->MakeOwner(fec2d);

      NodeExtrudeCoefficient ecoeff(2, ny, sy);
      Vector lnodes;
      Array<int> vdofs2d;
      for (int i = 0; i < mesh->GetNE(); i++)
      {
         ElementTransformation &T = *mesh->GetElementTransformation(i);
         for (int j = ny-1; j >= 0; j--)
         {
            fes2d->GetElementVDofs(i*ny+j, vdofs2d);
            lnodes.SetSize(vdofs2d.Size());
            ecoeff.SetLayer(j);
            fes2d->GetFE(i*ny+j)->Project(ecoeff, T, lnodes);
            nodes2d->SetSubVector(vdofs2d, lnodes);
         }
      }
   }
   return mesh2d;
}

Mesh *Extrude2D(Mesh *mesh, const int nz, const real_t sz)
{
   if (mesh->Dimension() != 2)
   {
      mfem::err << "Extrude2D : Not a 2D mesh!" << endl;
      mfem_error();
   }

   int nvz = nz + 1;
   int nvt = mesh->GetNV() * nvz;

   Mesh *mesh3d = new Mesh(3, nvt, mesh->GetNE()*nz,
                           mesh->GetNBE()*nz+2*mesh->GetNE());

   bool wdgMesh = false;
   bool hexMesh = false;

   // vertices
   real_t vc[3];
   for (int i = 0; i < mesh->GetNV(); i++)
   {
      vc[0] = mesh->GetVertex(i)[0];
      vc[1] = mesh->GetVertex(i)[1];
      for (int j = 0; j < nvz; j++)
      {
         vc[2] = sz * (real_t(j) / nz);
         mesh3d->AddVertex(vc);
      }
   }
   // elements
   Array<int> vert;
   for (int i = 0; i < mesh->GetNE(); i++)
   {
      const Element *elem = mesh->GetElement(i);
      elem->GetVertices(vert);
      const int attr = elem->GetAttribute();
      Geometry::Type geom = elem->GetGeometryType();
      switch (geom)
      {
         case Geometry::TRIANGLE:
            wdgMesh = true;
            for (int j = 0; j < nz; j++)
            {
               int pv[6];
               pv[0] = vert[0] * nvz + j;
               pv[1] = vert[1] * nvz + j;
               pv[2] = vert[2] * nvz + j;
               pv[3] = vert[0] * nvz + (j + 1) % nvz;
               pv[4] = vert[1] * nvz + (j + 1) % nvz;
               pv[5] = vert[2] * nvz + (j + 1) % nvz;

               mesh3d->AddWedge(pv, attr);
            }
            break;
         case Geometry::SQUARE:
            hexMesh = true;
            for (int j = 0; j < nz; j++)
            {
               int hv[8];
               hv[0] = vert[0] * nvz + j;
               hv[1] = vert[1] * nvz + j;
               hv[2] = vert[2] * nvz + j;
               hv[3] = vert[3] * nvz + j;
               hv[4] = vert[0] * nvz + (j + 1) % nvz;
               hv[5] = vert[1] * nvz + (j + 1) % nvz;
               hv[6] = vert[2] * nvz + (j + 1) % nvz;
               hv[7] = vert[3] * nvz + (j + 1) % nvz;

               mesh3d->AddHex(hv, attr);
            }
            break;
         default:
            mfem::err << "Extrude2D : Invalid 2D element type \'"
                      << geom << "\'" << endl;
            mfem_error();
            break;
      }
   }
   // 3D boundary from the 2D boundary
   for (int i = 0; i < mesh->GetNBE(); i++)
   {
      const Element *elem = mesh->GetBdrElement(i);
      elem->GetVertices(vert);
      const int attr = elem->GetAttribute();
      for (int j = 0; j < nz; j++)
      {
         int qv[4];
         qv[0] = vert[0] * nvz + j;
         qv[1] = vert[1] * nvz + j;
         qv[2] = vert[1] * nvz + (j + 1) % nvz;
         qv[3] = vert[0] * nvz + (j + 1) % nvz;

         mesh3d->AddBdrQuad(qv, attr);
      }
   }

   // 3D boundary from the 2D elements (bottom + top)
   int nba = (mesh->bdr_attributes.Size() > 0 ?
              mesh->bdr_attributes.Max() : 0);
   for (int i = 0; i < mesh->GetNE(); i++)
   {
      const Element *elem = mesh->GetElement(i);
      elem->GetVertices(vert);
      const int attr = nba + elem->GetAttribute();
      Geometry::Type geom = elem->GetGeometryType();
      switch (geom)
      {
         case Geometry::TRIANGLE:
         {
            int tv[3];
            tv[0] = vert[0] * nvz;
            tv[1] = vert[2] * nvz;
            tv[2] = vert[1] * nvz;

            mesh3d->AddBdrTriangle(tv, attr);

            tv[0] = vert[0] * nvz + nz;
            tv[1] = vert[1] * nvz + nz;
            tv[2] = vert[2] * nvz + nz;

            mesh3d->AddBdrTriangle(tv, attr);
         }
         break;
         case Geometry::SQUARE:
         {
            int qv[4];
            qv[0] = vert[0] * nvz;
            qv[1] = vert[3] * nvz;
            qv[2] = vert[2] * nvz;
            qv[3] = vert[1] * nvz;

            mesh3d->AddBdrQuad(qv, attr);

            qv[0] = vert[0] * nvz + nz;
            qv[1] = vert[1] * nvz + nz;
            qv[2] = vert[2] * nvz + nz;
            qv[3] = vert[3] * nvz + nz;

            mesh3d->AddBdrQuad(qv, attr);
         }
         break;
         default:
            mfem::err << "Extrude2D : Invalid 2D element type \'"
                      << geom << "\'" << endl;
            mfem_error();
            break;
      }
   }

   if ( hexMesh && wdgMesh )
   {
      mesh3d->FinalizeMesh(0, false);
   }
   else if ( hexMesh )
   {
      mesh3d->FinalizeHexMesh(1, 0, false);
   }
   else if ( wdgMesh )
   {
      mesh3d->FinalizeWedgeMesh(1, 0, false);
   }

   GridFunction *nodes = mesh->GetNodes();
   if (nodes)
   {
      // duplicate the fec of the 2D mesh so that it can be deleted safely
      // along with its nodes, fes and fec
      FiniteElementCollection *fec3d = NULL;
      FiniteElementSpace *fes3d;
      const char *name = nodes->FESpace()->FEColl()->Name();
      string cname = name;
      if (cname == "Linear")
      {
         fec3d = new LinearFECollection;
      }
      else if (cname == "Quadratic")
      {
         fec3d = new QuadraticFECollection;
      }
      else if (cname == "Cubic")
      {
         fec3d = new CubicFECollection;
      }
      else if (!strncmp(name, "H1_", 3))
      {
         fec3d = new H1_FECollection(atoi(name + 7), 3);
      }
      else if (!strncmp(name, "L2_T", 4))
      {
         fec3d = new L2_FECollection(atoi(name + 10), 3, atoi(name + 4));
      }
      else if (!strncmp(name, "L2_", 3))
      {
         fec3d = new L2_FECollection(atoi(name + 7), 3);
      }
      else
      {
         delete mesh3d;
         mfem::err << "Extrude3D : The mesh uses unknown FE collection : "
                   << cname << endl;
         mfem_error();
      }
      fes3d = new FiniteElementSpace(mesh3d, fec3d, 3);
      mesh3d->SetNodalFESpace(fes3d);
      GridFunction *nodes3d = mesh3d->GetNodes();
      nodes3d->MakeOwner(fec3d);

      NodeExtrudeCoefficient ecoeff(3, nz, sz);
      Vector lnodes;
      Array<int> vdofs3d;
      for (int i = 0; i < mesh->GetNE(); i++)
      {
         ElementTransformation &T = *mesh->GetElementTransformation(i);
         for (int j = nz-1; j >= 0; j--)
         {
            fes3d->GetElementVDofs(i*nz+j, vdofs3d);
            lnodes.SetSize(vdofs3d.Size());
            ecoeff.SetLayer(j);
            fes3d->GetFE(i*nz+j)->Project(ecoeff, T, lnodes);
            nodes3d->SetSubVector(vdofs3d, lnodes);
         }
      }
   }
   return mesh3d;
}

bool Mesh::Conforming() const
{
   if (NURBSext)
   {
      // NURBS meshes are always conforming (element-wise). NURBS patch
      // conformity is indicated by NURBSExtension::NonconformingPatches.
      return true;
   }
   else
   {
      return ncmesh == NULL;
   }
}

#ifdef MFEM_DEBUG
void Mesh::DebugDump(std::ostream &os) const
{
   // dump vertices and edges (NCMesh "nodes")
   os << NumOfVertices + NumOfEdges << "\n";
   for (int i = 0; i < NumOfVertices; i++)
   {
      const real_t *v = GetVertex(i);
      os << i << " " << v[0] << " " << v[1] << " " << v[2]
         << " 0 0 " << i << " -1 0\n";
   }

   Array<int> ev;
   for (int i = 0; i < NumOfEdges; i++)
   {
      GetEdgeVertices(i, ev);
      real_t mid[3] = {0, 0, 0};
      for (int j = 0; j < 2; j++)
      {
         for (int k = 0; k < spaceDim; k++)
         {
            mid[k] += GetVertex(ev[j])[k];
         }
      }
      os << NumOfVertices+i << " "
         << mid[0]/2 << " " << mid[1]/2 << " " << mid[2]/2 << " "
         << ev[0] << " " << ev[1] << " -1 " << i << " 0\n";
   }

   // dump elements
   os << NumOfElements << "\n";
   for (int i = 0; i < NumOfElements; i++)
   {
      const Element* e = elements[i];
      os << e->GetNVertices() << " ";
      for (int j = 0; j < e->GetNVertices(); j++)
      {
         os << e->GetVertices()[j] << " ";
      }
      os << e->GetAttribute() << " 0 " << i << "\n";
   }

   // dump faces
   os << "0\n";
}
#endif

}<|MERGE_RESOLUTION|>--- conflicted
+++ resolved
@@ -32,12 +32,8 @@
 #include <cstring>
 #include <ctime>
 #include <functional>
-<<<<<<< HEAD
-#include <map>
-=======
 #include <set>
 #include <numeric>
->>>>>>> 0555b6cc
 #include <unordered_map>
 #include <unordered_set>
 
@@ -4197,25 +4193,7 @@
    Array<int> vertidxs;
    for (int i = 0; i < elem_to_face->Size(); i++)
    {
-<<<<<<< HEAD
-       elem_to_face->GetRow(i, el_faces);
-       for (int j = 0; j < el_faces.Size(); j++)
-       {
-           GetFaceVertices(el_faces[j], vertidxs);
-           auto t = get3array(vertidxs);
-           auto it = tet_face_count.find(t);
-           if (it == tet_face_count.end())  //edge does not already exist
-           {
-               tet_face_count.insert({t, 1});
-               face_count_map.insert({t, el_faces[j]});
-           }
-           else
-           {
-               it->second++; // increase edge count value by 1.
-           }
-       }
-=======
-      el_to_face->GetRow(i, el_faces);
+      elem_to_face->GetRow(i, el_faces);
       for (int j = 0; j < el_faces.Size(); j++)
       {
          GetFaceVertices(el_faces[j], vertidxs);
@@ -4231,7 +4209,6 @@
             it->second++; // increase edge count value by 1.
          }
       }
->>>>>>> 0555b6cc
    }
 
    for (const auto &edge : tet_face_count)
@@ -6531,21 +6508,12 @@
 
    if (NumOfEdges > 0)
    {
-<<<<<<< HEAD
       edge_to_vert = Table(NumOfEdges, 2);
-      edge_to_knot.SetSize(NumOfEdges);
-      for (int j = 0; j < NumOfEdges; j++)
-      {
-         int *v = edge_to_vert.GetRow(j);
-         input >> edge_to_knot[j] >> v[0] >> v[1];
-=======
-      edge_vertex = new Table(NumOfEdges, 2);
       edge_to_ukv.SetSize(NumOfEdges);
       for (int j = 0; j < NumOfEdges; j++)
       {
-         int *v = edge_vertex->GetRow(j);
+         int *v = edge_to_vert.GetRow(j);
          input >> edge_to_ukv[j] >> v[0] >> v[1];
->>>>>>> 0555b6cc
          if (v[0] > v[1])
          {
             edge_to_ukv[j] = -1 - edge_to_ukv[j];
@@ -6571,20 +6539,10 @@
       for an example */
    if (edge_to_ukv.Size() == 0)
    {
-<<<<<<< HEAD
-      edge_to_vert = Table(NumOfEdges, 2);
-      edge_to_knot.SetSize(NumOfEdges);
-      constexpr int notset = -9999999;
-      edge_to_knot = notset;
-      Array<int> edges;
-      Array<int> oedge;
-      int knot = 0;
-=======
       Array<int> ukv_to_rpkv;
       GetEdgeToUniqueKnotvector(edge_to_ukv, ukv_to_rpkv);
    }
 }
->>>>>>> 0555b6cc
 
 void Mesh::GetEdgeToUniqueKnotvector(Array<int> &edge_to_ukv,
                                      Array<int> &ukv_to_rpkv) const
@@ -6661,23 +6619,8 @@
          // We've set this edge already - link this index to it
          if (edge_to_pkv[edge] != notset)
          {
-<<<<<<< HEAD
-            int *vv = edge_to_vert.GetRow(edges[j]);
-            const int *e = elements[p]->GetEdgeVertices(j);
-            if (oedge[j] == 1)
-            {
-               vv[0] = v[e[0]];
-               vv[1] = v[e[1]];
-            }
-            else
-            {
-               vv[0] = v[e[1]];
-               vv[1] = v[e[0]];
-            }
-=======
             const int pkv_other = unsign(edge_to_pkv[edge]);
             unite(pkv, pkv_other);
->>>>>>> 0555b6cc
          }
          else
          {
@@ -6754,21 +6697,7 @@
 
       if (v[0] > v[1])
       {
-<<<<<<< HEAD
-         int *v = edge_to_vert.GetRow(j);
-         k = edge_to_knot[j];
-
-         v0 = v[0];
-         v1 = v[1];
-         if (k < 0)
-         {
-            v[0] = v1;
-            v[1] = v0;
-         }
-         mfem::out<<(k >= 0 ? k:-k-1)<<" "<< v[0] <<" "<<v[1]<<endl;
-=======
          ukv = -1 - ukv;
->>>>>>> 0555b6cc
       }
       edge_to_ukv[j] = ukv;
    }
@@ -8051,7 +7980,8 @@
       return true;
    };
    elems.SetSize(touched_elems.size());
-   auto it = std::copy_if(touched_elems.begin(), touched_elems.end(), elems.begin(), covered);
+   auto it = std::copy_if(touched_elems.begin(), touched_elems.end(),
+                          elems.begin(), covered);
    elems.SetSize(std::distance(elems.begin(), it));
 }
 
@@ -8086,7 +8016,8 @@
       return true;
    };
    faces_.SetSize(touched_faces.size());
-   auto it = std::copy_if(touched_faces.begin(), touched_faces.end(), faces_.begin(), covered);
+   auto it = std::copy_if(touched_faces.begin(), touched_faces.end(),
+                          faces_.begin(), covered);
    faces_.SetSize(std::distance(faces_.begin(), it));
 }
 
