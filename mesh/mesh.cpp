// Copyright (c) 2010-2022, Lawrence Livermore National Security, LLC. Produced
// at the Lawrence Livermore National Laboratory. All Rights reserved. See files
// LICENSE and NOTICE for details. LLNL-CODE-806117.
//
// This file is part of the MFEM library. For more information and source code
// availability visit https://mfem.org.
//
// MFEM is free software; you can redistribute it and/or modify it under the
// terms of the BSD-3 license. We welcome feedback and contributions, see file
// CONTRIBUTING.md for details.

// Implementation of data type mesh

#include "mesh_headers.hpp"
#include "../fem/fem.hpp"
#include "../general/sort_pairs.hpp"
#include "../general/binaryio.hpp"
#include "../general/text.hpp"
#include "../general/device.hpp"
#include "../general/tic_toc.hpp"
#include "../general/gecko.hpp"
#include "../fem/quadinterpolator.hpp"

#include <iostream>
#include <sstream>
#include <fstream>
#include <limits>
#include <cmath>
#include <cstring>
#include <ctime>
#include <functional>
#include <map>
#include <set>

// Include the METIS header, if using version 5. If using METIS 4, the needed
// declarations are inlined below, i.e. no header is needed.
#if defined(MFEM_USE_METIS) && defined(MFEM_USE_METIS_5)
#include "metis.h"
#endif

// METIS 4 prototypes
#if defined(MFEM_USE_METIS) && !defined(MFEM_USE_METIS_5)
typedef int idx_t;
typedef int idxtype;
extern "C" {
   void METIS_PartGraphRecursive(int*, idxtype*, idxtype*, idxtype*, idxtype*,
                                 int*, int*, int*, int*, int*, idxtype*);
   void METIS_PartGraphKway(int*, idxtype*, idxtype*, idxtype*, idxtype*,
                            int*, int*, int*, int*, int*, idxtype*);
   void METIS_PartGraphVKway(int*, idxtype*, idxtype*, idxtype*, idxtype*,
                             int*, int*, int*, int*, int*, idxtype*);
}
#endif

using namespace std;

namespace mfem
{

void Mesh::GetElementJacobian(int i, DenseMatrix &J)
{
   Geometry::Type geom = GetElementBaseGeometry(i);
   ElementTransformation *eltransf = GetElementTransformation(i);
   eltransf->SetIntPoint(&Geometries.GetCenter(geom));
   Geometries.JacToPerfJac(geom, eltransf->Jacobian(), J);
}

void Mesh::GetElementCenter(int i, Vector &center)
{
   center.SetSize(spaceDim);
   int geom = GetElementBaseGeometry(i);
   ElementTransformation *eltransf = GetElementTransformation(i);
   eltransf->Transform(Geometries.GetCenter(geom), center);
}

double Mesh::GetElementSize(ElementTransformation *T, int type)
{
   DenseMatrix J(spaceDim, Dim);

   Geometry::Type geom = T->GetGeometryType();
   T->SetIntPoint(&Geometries.GetCenter(geom));
   Geometries.JacToPerfJac(geom, T->Jacobian(), J);

   if (type == 0)
   {
      return pow(fabs(J.Weight()), 1./Dim);
   }
   else if (type == 1)
   {
      return J.CalcSingularvalue(Dim-1);   // h_min
   }
   else
   {
      return J.CalcSingularvalue(0);   // h_max
   }
}

double Mesh::GetElementSize(int i, int type)
{
   return GetElementSize(GetElementTransformation(i), type);
}

double Mesh::GetElementSize(int i, const Vector &dir)
{
   DenseMatrix J(spaceDim, Dim);
   Vector d_hat(Dim);
   GetElementJacobian(i, J);
   J.MultTranspose(dir, d_hat);
   return sqrt((d_hat * d_hat) / (dir * dir));
}

double Mesh::GetElementVolume(int i)
{
   ElementTransformation *et = GetElementTransformation(i);
   const IntegrationRule &ir = IntRules.Get(GetElementBaseGeometry(i),
                                            et->OrderJ());
   double volume = 0.0;
   for (int j = 0; j < ir.GetNPoints(); j++)
   {
      const IntegrationPoint &ip = ir.IntPoint(j);
      et->SetIntPoint(&ip);
      volume += ip.weight * et->Weight();
   }

   return volume;
}

// Similar to VisualizationSceneSolution3d::FindNewBox in GLVis
void Mesh::GetBoundingBox(Vector &min, Vector &max, int ref)
{
   min.SetSize(spaceDim);
   max.SetSize(spaceDim);

   for (int d = 0; d < spaceDim; d++)
   {
      min(d) = infinity();
      max(d) = -infinity();
   }

   if (Nodes == NULL)
   {
      double *coord;
      for (int i = 0; i < NumOfVertices; i++)
      {
         coord = GetVertex(i);
         for (int d = 0; d < spaceDim; d++)
         {
            if (coord[d] < min(d)) { min(d) = coord[d]; }
            if (coord[d] > max(d)) { max(d) = coord[d]; }
         }
      }
   }
   else
   {
      const bool use_boundary = false; // make this a parameter?
      int ne = use_boundary ? GetNBE() : GetNE();
      int fn, fo;
      DenseMatrix pointmat;
      RefinedGeometry *RefG;
      IntegrationRule eir;
      FaceElementTransformations *Tr;
      ElementTransformation *T;

      for (int i = 0; i < ne; i++)
      {
         if (use_boundary)
         {
            GetBdrElementFace(i, &fn, &fo);
            RefG = GlobGeometryRefiner.Refine(GetFaceGeometry(fn), ref);
            Tr = GetFaceElementTransformations(fn, 5);
            eir.SetSize(RefG->RefPts.GetNPoints());
            Tr->Loc1.Transform(RefG->RefPts, eir);
            Tr->Elem1->Transform(eir, pointmat);
         }
         else
         {
            T = GetElementTransformation(i);
            RefG = GlobGeometryRefiner.Refine(GetElementBaseGeometry(i), ref);
            T->Transform(RefG->RefPts, pointmat);
         }
         for (int j = 0; j < pointmat.Width(); j++)
         {
            for (int d = 0; d < pointmat.Height(); d++)
            {
               if (pointmat(d,j) < min(d)) { min(d) = pointmat(d,j); }
               if (pointmat(d,j) > max(d)) { max(d) = pointmat(d,j); }
            }
         }
      }
   }
}

void Mesh::GetCharacteristics(double &h_min, double &h_max,
                              double &kappa_min, double &kappa_max,
                              Vector *Vh, Vector *Vk)
{
   int i, dim, sdim;
   DenseMatrix J;
   double h, kappa;

   dim = Dimension();
   sdim = SpaceDimension();

   if (Vh) { Vh->SetSize(NumOfElements); }
   if (Vk) { Vk->SetSize(NumOfElements); }

   h_min = kappa_min = infinity();
   h_max = kappa_max = -h_min;
   if (dim == 0) { if (Vh) { *Vh = 1.0; } if (Vk) {*Vk = 1.0; } return; }
   J.SetSize(sdim, dim);
   for (i = 0; i < NumOfElements; i++)
   {
      GetElementJacobian(i, J);
      h = pow(fabs(J.Weight()), 1.0/double(dim));
      kappa = (dim == sdim) ?
              J.CalcSingularvalue(0) / J.CalcSingularvalue(dim-1) : -1.0;
      if (Vh) { (*Vh)(i) = h; }
      if (Vk) { (*Vk)(i) = kappa; }

      if (h < h_min) { h_min = h; }
      if (h > h_max) { h_max = h; }
      if (kappa < kappa_min) { kappa_min = kappa; }
      if (kappa > kappa_max) { kappa_max = kappa; }
   }
}

// static method
void Mesh::PrintElementsByGeometry(int dim,
                                   const Array<int> &num_elems_by_geom,
                                   std::ostream &os)
{
   for (int g = Geometry::DimStart[dim], first = 1;
        g < Geometry::DimStart[dim+1]; g++)
   {
      if (!num_elems_by_geom[g]) { continue; }
      if (!first) { os << " + "; }
      else { first = 0; }
      os << num_elems_by_geom[g] << ' ' << Geometry::Name[g] << "(s)";
   }
}

void Mesh::PrintCharacteristics(Vector *Vh, Vector *Vk, std::ostream &os)
{
   double h_min, h_max, kappa_min, kappa_max;

   os << "Mesh Characteristics:";

   this->GetCharacteristics(h_min, h_max, kappa_min, kappa_max, Vh, Vk);

   Array<int> num_elems_by_geom(Geometry::NumGeom);
   num_elems_by_geom = 0;
   for (int i = 0; i < GetNE(); i++)
   {
      num_elems_by_geom[GetElementBaseGeometry(i)]++;
   }

   os << '\n'
      << "Dimension          : " << Dimension() << '\n'
      << "Space dimension    : " << SpaceDimension();
   if (Dim == 0)
   {
      os << '\n'
         << "Number of vertices : " << GetNV() << '\n'
         << "Number of elements : " << GetNE() << '\n'
         << "Number of bdr elem : " << GetNBE() << '\n';
   }
   else if (Dim == 1)
   {
      os << '\n'
         << "Number of vertices : " << GetNV() << '\n'
         << "Number of elements : " << GetNE() << '\n'
         << "Number of bdr elem : " << GetNBE() << '\n'
         << "h_min              : " << h_min << '\n'
         << "h_max              : " << h_max << '\n';
   }
   else if (Dim == 2)
   {
      os << '\n'
         << "Number of vertices : " << GetNV() << '\n'
         << "Number of edges    : " << GetNEdges() << '\n'
         << "Number of elements : " << GetNE() << "  --  ";
      PrintElementsByGeometry(2, num_elems_by_geom, os);
      os << '\n'
         << "Number of bdr elem : " << GetNBE() << '\n'
         << "Euler Number       : " << EulerNumber2D() << '\n'
         << "h_min              : " << h_min << '\n'
         << "h_max              : " << h_max << '\n'
         << "kappa_min          : " << kappa_min << '\n'
         << "kappa_max          : " << kappa_max << '\n';
   }
   else
   {
      Array<int> num_bdr_elems_by_geom(Geometry::NumGeom);
      num_bdr_elems_by_geom = 0;
      for (int i = 0; i < GetNBE(); i++)
      {
         num_bdr_elems_by_geom[GetBdrElementBaseGeometry(i)]++;
      }
      Array<int> num_faces_by_geom(Geometry::NumGeom);
      num_faces_by_geom = 0;
      for (int i = 0; i < GetNFaces(); i++)
      {
         num_faces_by_geom[GetFaceGeometry(i)]++;
      }

      os << '\n'
         << "Number of vertices : " << GetNV() << '\n'
         << "Number of edges    : " << GetNEdges() << '\n'
         << "Number of faces    : " << GetNFaces() << "  --  ";
      PrintElementsByGeometry(Dim-1, num_faces_by_geom, os);
      os << '\n'
         << "Number of elements : " << GetNE() << "  --  ";
      PrintElementsByGeometry(Dim, num_elems_by_geom, os);
      os << '\n'
         << "Number of bdr elem : " << GetNBE() << "  --  ";
      PrintElementsByGeometry(Dim-1, num_bdr_elems_by_geom, os);
      os << '\n'
         << "Euler Number       : " << EulerNumber() << '\n'
         << "h_min              : " << h_min << '\n'
         << "h_max              : " << h_max << '\n'
         << "kappa_min          : " << kappa_min << '\n'
         << "kappa_max          : " << kappa_max << '\n';
   }
   os << '\n' << std::flush;
}

FiniteElement *Mesh::GetTransformationFEforElementType(Element::Type ElemType)
{
   switch (ElemType)
   {
      case Element::POINT :          return &PointFE;
      case Element::SEGMENT :        return &SegmentFE;
      case Element::TRIANGLE :       return &TriangleFE;
      case Element::QUADRILATERAL :  return &QuadrilateralFE;
      case Element::TETRAHEDRON :    return &TetrahedronFE;
      case Element::HEXAHEDRON :     return &HexahedronFE;
      case Element::WEDGE :          return &WedgeFE;
      case Element::PYRAMID :        return &PyramidFE;
      default:
         MFEM_ABORT("Unknown element type \"" << ElemType << "\"");
         break;
   }
   MFEM_ABORT("Unknown element type");
   return NULL;
}


void Mesh::GetElementTransformation(int i, IsoparametricTransformation *ElTr)
{
   ElTr->Attribute = GetAttribute(i);
   ElTr->ElementNo = i;
   ElTr->ElementType = ElementTransformation::ELEMENT;
   ElTr->mesh = this;
   ElTr->Reset();
   if (Nodes == NULL)
   {
      GetPointMatrix(i, ElTr->GetPointMat());
      ElTr->SetFE(GetTransformationFEforElementType(GetElementType(i)));
   }
   else
   {
      DenseMatrix &pm = ElTr->GetPointMat();
      Array<int> vdofs;
      Nodes->FESpace()->GetElementVDofs(i, vdofs);
      Nodes->HostRead();
      const GridFunction &nodes = *Nodes;
      int n = vdofs.Size()/spaceDim;
      pm.SetSize(spaceDim, n);
      for (int k = 0; k < spaceDim; k++)
      {
         for (int j = 0; j < n; j++)
         {
            pm(k,j) = nodes(vdofs[n*k+j]);
         }
      }
      ElTr->SetFE(Nodes->FESpace()->GetFE(i));
   }
}

void Mesh::GetElementTransformation(int i, const Vector &nodes,
                                    IsoparametricTransformation *ElTr)
{
   ElTr->Attribute = GetAttribute(i);
   ElTr->ElementNo = i;
   ElTr->ElementType = ElementTransformation::ELEMENT;
   ElTr->mesh = this;
   DenseMatrix &pm = ElTr->GetPointMat();
   ElTr->Reset();
   nodes.HostRead();
   if (Nodes == NULL)
   {
      MFEM_ASSERT(nodes.Size() == spaceDim*GetNV(), "");
      int       nv = elements[i]->GetNVertices();
      const int *v = elements[i]->GetVertices();
      int n = vertices.Size();
      pm.SetSize(spaceDim, nv);
      for (int k = 0; k < spaceDim; k++)
      {
         for (int j = 0; j < nv; j++)
         {
            pm(k, j) = nodes(k*n+v[j]);
         }
      }
      ElTr->SetFE(GetTransformationFEforElementType(GetElementType(i)));
   }
   else
   {
      MFEM_ASSERT(nodes.Size() == Nodes->Size(), "");
      Array<int> vdofs;
      Nodes->FESpace()->GetElementVDofs(i, vdofs);
      int n = vdofs.Size()/spaceDim;
      pm.SetSize(spaceDim, n);
      for (int k = 0; k < spaceDim; k++)
      {
         for (int j = 0; j < n; j++)
         {
            pm(k,j) = nodes(vdofs[n*k+j]);
         }
      }
      ElTr->SetFE(Nodes->FESpace()->GetFE(i));
   }
}

ElementTransformation *Mesh::GetElementTransformation(int i)
{
   GetElementTransformation(i, &Transformation);

   return &Transformation;
}

ElementTransformation *Mesh::GetBdrElementTransformation(int i)
{
   GetBdrElementTransformation(i, &BdrTransformation);
   return &BdrTransformation;
}

void Mesh::GetBdrElementTransformation(int i, IsoparametricTransformation* ElTr)
{
   ElTr->Attribute = GetBdrAttribute(i);
   ElTr->ElementNo = i; // boundary element number
   ElTr->ElementType = ElementTransformation::BDR_ELEMENT;
   ElTr->mesh = this;
   DenseMatrix &pm = ElTr->GetPointMat();
   ElTr->Reset();
   if (Nodes == NULL)
   {
      GetBdrPointMatrix(i, pm);
      ElTr->SetFE(GetTransformationFEforElementType(GetBdrElementType(i)));
   }
   else
   {
      const FiniteElement *bdr_el = Nodes->FESpace()->GetBE(i);
      Nodes->HostRead();
      const GridFunction &nodes = *Nodes;
      if (bdr_el)
      {
         Array<int> vdofs;
         Nodes->FESpace()->GetBdrElementVDofs(i, vdofs);
         int n = vdofs.Size()/spaceDim;
         pm.SetSize(spaceDim, n);
         for (int k = 0; k < spaceDim; k++)
         {
            for (int j = 0; j < n; j++)
            {
               pm(k,j) = nodes(vdofs[n*k+j]);
            }
         }
         ElTr->SetFE(bdr_el);
      }
      else // L2 Nodes (e.g., periodic mesh)
      {
         int elem_id, face_info;
         GetBdrElementAdjacentElement2(i, elem_id, face_info);

         GetLocalFaceTransformation(GetBdrElementType(i),
                                    GetElementType(elem_id),
                                    FaceElemTr.Loc1.Transf, face_info);
         // NOTE: FaceElemTr.Loc1 is overwritten here -- used as a temporary

         Geometry::Type face_geom = GetBdrElementBaseGeometry(i);
         const FiniteElement *face_el =
            Nodes->FESpace()->GetTraceElement(elem_id, face_geom);
         MFEM_VERIFY(dynamic_cast<const NodalFiniteElement*>(face_el),
                     "Mesh requires nodal Finite Element.");
         IntegrationRule eir(face_el->GetDof());
         FaceElemTr.Loc1.Transf.ElementNo = elem_id;
         FaceElemTr.Loc1.Transf.mesh = this;
         FaceElemTr.Loc1.Transf.ElementType = ElementTransformation::ELEMENT;
         FaceElemTr.Loc1.Transform(face_el->GetNodes(), eir);
         Nodes->GetVectorValues(FaceElemTr.Loc1.Transf, eir, pm);

         ElTr->SetFE(face_el);
      }
   }
}

void Mesh::GetFaceTransformation(int FaceNo, IsoparametricTransformation *FTr)
{
   FTr->Attribute = (Dim == 1) ? 1 : faces[FaceNo]->GetAttribute();
   FTr->ElementNo = FaceNo;
   FTr->ElementType = ElementTransformation::FACE;
   FTr->mesh = this;
   DenseMatrix &pm = FTr->GetPointMat();
   FTr->Reset();
   if (Nodes == NULL)
   {
      const int *v = (Dim == 1) ? &FaceNo : faces[FaceNo]->GetVertices();
      const int nv = (Dim == 1) ? 1 : faces[FaceNo]->GetNVertices();
      pm.SetSize(spaceDim, nv);
      for (int i = 0; i < spaceDim; i++)
      {
         for (int j = 0; j < nv; j++)
         {
            pm(i, j) = vertices[v[j]](i);
         }
      }
      FTr->SetFE(GetTransformationFEforElementType(GetFaceElementType(FaceNo)));
   }
   else // curved mesh
   {
      const FiniteElement *face_el = Nodes->FESpace()->GetFaceElement(FaceNo);
      Nodes->HostRead();
      const GridFunction &nodes = *Nodes;
      if (face_el)
      {
         Array<int> vdofs;
         Nodes->FESpace()->GetFaceVDofs(FaceNo, vdofs);
         int n = vdofs.Size()/spaceDim;
         pm.SetSize(spaceDim, n);
         for (int i = 0; i < spaceDim; i++)
         {
            for (int j = 0; j < n; j++)
            {
               pm(i, j) = nodes(vdofs[n*i+j]);
            }
         }
         FTr->SetFE(face_el);
      }
      else // L2 Nodes (e.g., periodic mesh), go through the volume of Elem1
      {
         FaceInfo &face_info = faces_info[FaceNo];

         Geometry::Type face_geom = GetFaceGeometry(FaceNo);
         Element::Type  face_type = GetFaceElementType(FaceNo);

         GetLocalFaceTransformation(face_type,
                                    GetElementType(face_info.Elem1No),
                                    FaceElemTr.Loc1.Transf, face_info.Elem1Inf);
         // NOTE: FaceElemTr.Loc1 is overwritten here -- used as a temporary

         face_el = Nodes->FESpace()->GetTraceElement(face_info.Elem1No,
                                                     face_geom);
         MFEM_VERIFY(dynamic_cast<const NodalFiniteElement*>(face_el),
                     "Mesh requires nodal Finite Element.");

         IntegrationRule eir(face_el->GetDof());
         FaceElemTr.Loc1.Transf.ElementNo = face_info.Elem1No;
         FaceElemTr.Loc1.Transf.ElementType = ElementTransformation::ELEMENT;
         FaceElemTr.Loc1.Transf.mesh = this;
         FaceElemTr.Loc1.Transform(face_el->GetNodes(), eir);
         Nodes->GetVectorValues(FaceElemTr.Loc1.Transf, eir, pm);

         FTr->SetFE(face_el);
      }
   }
}

ElementTransformation *Mesh::GetFaceTransformation(int FaceNo)
{
   GetFaceTransformation(FaceNo, &FaceTransformation);
   return &FaceTransformation;
}

void Mesh::GetEdgeTransformation(int EdgeNo, IsoparametricTransformation *EdTr)
{
   if (Dim == 2)
   {
      GetFaceTransformation(EdgeNo, EdTr);
      return;
   }
   if (Dim == 1)
   {
      mfem_error("Mesh::GetEdgeTransformation not defined in 1D \n");
   }

   EdTr->Attribute = 1;
   EdTr->ElementNo = EdgeNo;
   EdTr->ElementType = ElementTransformation::EDGE;
   EdTr->mesh = this;
   DenseMatrix &pm = EdTr->GetPointMat();
   EdTr->Reset();
   if (Nodes == NULL)
   {
      Array<int> v;
      GetEdgeVertices(EdgeNo, v);
      const int nv = 2;
      pm.SetSize(spaceDim, nv);
      for (int i = 0; i < spaceDim; i++)
      {
         for (int j = 0; j < nv; j++)
         {
            pm(i, j) = vertices[v[j]](i);
         }
      }
      EdTr->SetFE(GetTransformationFEforElementType(Element::SEGMENT));
   }
   else
   {
      const FiniteElement *edge_el = Nodes->FESpace()->GetEdgeElement(EdgeNo);
      Nodes->HostRead();
      const GridFunction &nodes = *Nodes;
      if (edge_el)
      {
         Array<int> vdofs;
         Nodes->FESpace()->GetEdgeVDofs(EdgeNo, vdofs);
         int n = vdofs.Size()/spaceDim;
         pm.SetSize(spaceDim, n);
         for (int i = 0; i < spaceDim; i++)
         {
            for (int j = 0; j < n; j++)
            {
               pm(i, j) = nodes(vdofs[n*i+j]);
            }
         }
         EdTr->SetFE(edge_el);
      }
      else
      {
         MFEM_ABORT("Not implemented.");
      }
   }
}

ElementTransformation *Mesh::GetEdgeTransformation(int EdgeNo)
{
   GetEdgeTransformation(EdgeNo, &EdgeTransformation);
   return &EdgeTransformation;
}


void Mesh::GetLocalPtToSegTransformation(
   IsoparametricTransformation &Transf, int i)
{
   const IntegrationRule *SegVert;
   DenseMatrix &locpm = Transf.GetPointMat();
   Transf.Reset();

   Transf.SetFE(&PointFE);
   SegVert = Geometries.GetVertices(Geometry::SEGMENT);
   locpm.SetSize(1, 1);
   locpm(0, 0) = SegVert->IntPoint(i/64).x;
   //  (i/64) is the local face no. in the segment
   //  (i%64) is the orientation of the point (not used)
}

void Mesh::GetLocalSegToTriTransformation(
   IsoparametricTransformation &Transf, int i)
{
   const int *tv, *so;
   const IntegrationRule *TriVert;
   DenseMatrix &locpm = Transf.GetPointMat();
   Transf.Reset();

   Transf.SetFE(&SegmentFE);
   tv = tri_t::Edges[i/64];  //  (i/64) is the local face no. in the triangle
   so = seg_t::Orient[i%64]; //  (i%64) is the orientation of the segment
   TriVert = Geometries.GetVertices(Geometry::TRIANGLE);
   locpm.SetSize(2, 2);
   for (int j = 0; j < 2; j++)
   {
      locpm(0, so[j]) = TriVert->IntPoint(tv[j]).x;
      locpm(1, so[j]) = TriVert->IntPoint(tv[j]).y;
   }
}

void Mesh::GetLocalSegToQuadTransformation(
   IsoparametricTransformation &Transf, int i)
{
   const int *qv, *so;
   const IntegrationRule *QuadVert;
   DenseMatrix &locpm = Transf.GetPointMat();
   Transf.Reset();

   Transf.SetFE(&SegmentFE);
   qv = quad_t::Edges[i/64]; //  (i/64) is the local face no. in the quad
   so = seg_t::Orient[i%64]; //  (i%64) is the orientation of the segment
   QuadVert = Geometries.GetVertices(Geometry::SQUARE);
   locpm.SetSize(2, 2);
   for (int j = 0; j < 2; j++)
   {
      locpm(0, so[j]) = QuadVert->IntPoint(qv[j]).x;
      locpm(1, so[j]) = QuadVert->IntPoint(qv[j]).y;
   }
}

void Mesh::GetLocalTriToTetTransformation(
   IsoparametricTransformation &Transf, int i)
{
   DenseMatrix &locpm = Transf.GetPointMat();
   Transf.Reset();

   Transf.SetFE(&TriangleFE);
   //  (i/64) is the local face no. in the tet
   const int *tv = tet_t::FaceVert[i/64];
   //  (i%64) is the orientation of the tetrahedron face
   //         w.r.t. the face element
   const int *to = tri_t::Orient[i%64];
   const IntegrationRule *TetVert =
      Geometries.GetVertices(Geometry::TETRAHEDRON);
   locpm.SetSize(3, 3);
   for (int j = 0; j < 3; j++)
   {
      const IntegrationPoint &vert = TetVert->IntPoint(tv[to[j]]);
      locpm(0, j) = vert.x;
      locpm(1, j) = vert.y;
      locpm(2, j) = vert.z;
   }
}

void Mesh::GetLocalTriToWdgTransformation(
   IsoparametricTransformation &Transf, int i)
{
   DenseMatrix &locpm = Transf.GetPointMat();
   Transf.Reset();

   Transf.SetFE(&TriangleFE);
   //  (i/64) is the local face no. in the pri
   MFEM_VERIFY(i < 128, "Local face index " << i/64
               << " is not a triangular face of a wedge.");
   const int *pv = pri_t::FaceVert[i/64];
   //  (i%64) is the orientation of the wedge face
   //         w.r.t. the face element
   const int *to = tri_t::Orient[i%64];
   const IntegrationRule *PriVert =
      Geometries.GetVertices(Geometry::PRISM);
   locpm.SetSize(3, 3);
   for (int j = 0; j < 3; j++)
   {
      const IntegrationPoint &vert = PriVert->IntPoint(pv[to[j]]);
      locpm(0, j) = vert.x;
      locpm(1, j) = vert.y;
      locpm(2, j) = vert.z;
   }
}

void Mesh::GetLocalTriToPyrTransformation(
   IsoparametricTransformation &Transf, int i)
{
   DenseMatrix &locpm = Transf.GetPointMat();

   Transf.SetFE(&TriangleFE);
   //  (i/64) is the local face no. in the pyr
   MFEM_VERIFY(i >= 64, "Local face index " << i/64
               << " is not a triangular face of a pyramid.");
   const int *pv = pyr_t::FaceVert[i/64];
   //  (i%64) is the orientation of the pyramid face
   //         w.r.t. the face element
   const int *to = tri_t::Orient[i%64];
   const IntegrationRule *PyrVert =
      Geometries.GetVertices(Geometry::PYRAMID);
   locpm.SetSize(3, 3);
   for (int j = 0; j < 3; j++)
   {
      const IntegrationPoint &vert = PyrVert->IntPoint(pv[to[j]]);
      locpm(0, j) = vert.x;
      locpm(1, j) = vert.y;
      locpm(2, j) = vert.z;
   }
}

void Mesh::GetLocalQuadToHexTransformation(
   IsoparametricTransformation &Transf, int i)
{
   DenseMatrix &locpm = Transf.GetPointMat();
   Transf.Reset();

   Transf.SetFE(&QuadrilateralFE);
   //  (i/64) is the local face no. in the hex
   const int *hv = hex_t::FaceVert[i/64];
   //  (i%64) is the orientation of the quad
   const int *qo = quad_t::Orient[i%64];
   const IntegrationRule *HexVert = Geometries.GetVertices(Geometry::CUBE);
   locpm.SetSize(3, 4);
   for (int j = 0; j < 4; j++)
   {
      const IntegrationPoint &vert = HexVert->IntPoint(hv[qo[j]]);
      locpm(0, j) = vert.x;
      locpm(1, j) = vert.y;
      locpm(2, j) = vert.z;
   }
}

void Mesh::GetLocalQuadToWdgTransformation(
   IsoparametricTransformation &Transf, int i)
{
   DenseMatrix &locpm = Transf.GetPointMat();
   Transf.Reset();

   Transf.SetFE(&QuadrilateralFE);
   //  (i/64) is the local face no. in the pri
   MFEM_VERIFY(i >= 128, "Local face index " << i/64
               << " is not a quadrilateral face of a wedge.");
   const int *pv = pri_t::FaceVert[i/64];
   //  (i%64) is the orientation of the quad
   const int *qo = quad_t::Orient[i%64];
   const IntegrationRule *PriVert = Geometries.GetVertices(Geometry::PRISM);
   locpm.SetSize(3, 4);
   for (int j = 0; j < 4; j++)
   {
      const IntegrationPoint &vert = PriVert->IntPoint(pv[qo[j]]);
      locpm(0, j) = vert.x;
      locpm(1, j) = vert.y;
      locpm(2, j) = vert.z;
   }
}

void Mesh::GetLocalQuadToPyrTransformation(
   IsoparametricTransformation &Transf, int i)
{
   DenseMatrix &locpm = Transf.GetPointMat();

   Transf.SetFE(&QuadrilateralFE);
   //  (i/64) is the local face no. in the pyr
   MFEM_VERIFY(i < 64, "Local face index " << i/64
               << " is not a quadrilateral face of a pyramid.");
   const int *pv = pyr_t::FaceVert[i/64];
   //  (i%64) is the orientation of the quad
   const int *qo = quad_t::Orient[i%64];
   const IntegrationRule *PyrVert = Geometries.GetVertices(Geometry::PYRAMID);
   locpm.SetSize(3, 4);
   for (int j = 0; j < 4; j++)
   {
      const IntegrationPoint &vert = PyrVert->IntPoint(pv[qo[j]]);
      locpm(0, j) = vert.x;
      locpm(1, j) = vert.y;
      locpm(2, j) = vert.z;
   }
}

const GeometricFactors* Mesh::GetGeometricFactors(const IntegrationRule& ir,
                                                  const int flags,
                                                  MemoryType d_mt)
{
   for (int i = 0; i < geom_factors.Size(); i++)
   {
      GeometricFactors *gf = geom_factors[i];
      if (gf->IntRule == &ir && (gf->computed_factors & flags) == flags)
      {
         return gf;
      }
   }

   this->EnsureNodes();

   GeometricFactors *gf = new GeometricFactors(this, ir, flags, d_mt);
   geom_factors.Append(gf);
   return gf;
}

const FaceGeometricFactors* Mesh::GetFaceGeometricFactors(
   const IntegrationRule& ir,
   const int flags, FaceType type, MemoryType d_mt)
{
   for (int i = 0; i < face_geom_factors.Size(); i++)
   {
      FaceGeometricFactors *gf = face_geom_factors[i];
      if (gf->IntRule == &ir && (gf->computed_factors & flags) == flags &&
          gf->type==type)
      {
         return gf;
      }
   }

   this->EnsureNodes();

   FaceGeometricFactors *gf = new FaceGeometricFactors(this, ir, flags, type,
                                                       d_mt);
   face_geom_factors.Append(gf);
   return gf;
}

void Mesh::DeleteGeometricFactors()
{
   for (int i = 0; i < geom_factors.Size(); i++)
   {
      delete geom_factors[i];
   }
   geom_factors.SetSize(0);
   for (int i = 0; i < face_geom_factors.Size(); i++)
   {
      delete face_geom_factors[i];
   }
   face_geom_factors.SetSize(0);
}

void Mesh::GetLocalFaceTransformation(
   int face_type, int elem_type, IsoparametricTransformation &Transf, int info)
{
   switch (face_type)
   {
      case Element::POINT:
         GetLocalPtToSegTransformation(Transf, info);
         break;

      case Element::SEGMENT:
         if (elem_type == Element::TRIANGLE)
         {
            GetLocalSegToTriTransformation(Transf, info);
         }
         else
         {
            MFEM_ASSERT(elem_type == Element::QUADRILATERAL, "");
            GetLocalSegToQuadTransformation(Transf, info);
         }
         break;

      case Element::TRIANGLE:
         if (elem_type == Element::TETRAHEDRON)
         {
            GetLocalTriToTetTransformation(Transf, info);
         }
         else if (elem_type == Element::WEDGE)
         {
            GetLocalTriToWdgTransformation(Transf, info);
         }
         else if (elem_type == Element::PYRAMID)
         {
            GetLocalTriToPyrTransformation(Transf, info);
         }
         else
         {
            MFEM_ABORT("Mesh::GetLocalFaceTransformation not defined for "
                       "face type " << face_type
                       << " and element type " << elem_type << "\n");
         }
         break;

      case Element::QUADRILATERAL:
         if (elem_type == Element::HEXAHEDRON)
         {
            GetLocalQuadToHexTransformation(Transf, info);
         }
         else if (elem_type == Element::WEDGE)
         {
            GetLocalQuadToWdgTransformation(Transf, info);
         }
         else if (elem_type == Element::PYRAMID)
         {
            GetLocalQuadToPyrTransformation(Transf, info);
         }
         else
         {
            MFEM_ABORT("Mesh::GetLocalFaceTransformation not defined for "
                       "face type " << face_type
                       << " and element type " << elem_type << "\n");
         }
         break;
   }
}

FaceElementTransformations *Mesh::GetFaceElementTransformations(int FaceNo,
                                                                int mask)
{
   FaceInfo &face_info = faces_info[FaceNo];

   int cmask = 0;
   FaceElemTr.SetConfigurationMask(cmask);
   FaceElemTr.Elem1 = NULL;
   FaceElemTr.Elem2 = NULL;

   // setup the transformation for the first element
   FaceElemTr.Elem1No = face_info.Elem1No;
   if (mask & FaceElementTransformations::HAVE_ELEM1)
   {
      GetElementTransformation(FaceElemTr.Elem1No, &Transformation);
      FaceElemTr.Elem1 = &Transformation;
      cmask |= 1;
   }

   //  setup the transformation for the second element
   //     return NULL in the Elem2 field if there's no second element, i.e.
   //     the face is on the "boundary"
   FaceElemTr.Elem2No = face_info.Elem2No;
   if ((mask & FaceElementTransformations::HAVE_ELEM2) &&
       FaceElemTr.Elem2No >= 0)
   {
#ifdef MFEM_DEBUG
      if (NURBSext && (mask & FaceElementTransformations::HAVE_ELEM1))
      { MFEM_ABORT("NURBS mesh not supported!"); }
#endif
      GetElementTransformation(FaceElemTr.Elem2No, &Transformation2);
      FaceElemTr.Elem2 = &Transformation2;
      cmask |= 2;
   }

   // setup the face transformation
   if (mask & FaceElementTransformations::HAVE_FACE)
   {
      GetFaceTransformation(FaceNo, &FaceElemTr);
      cmask |= 16;
   }
   else
   {
      FaceElemTr.SetGeometryType(GetFaceGeometry(FaceNo));
   }

   // setup Loc1 & Loc2
   int face_type = GetFaceElementType(FaceNo);
   if (mask & FaceElementTransformations::HAVE_LOC1)
   {
      int elem_type = GetElementType(face_info.Elem1No);
      GetLocalFaceTransformation(face_type, elem_type,
                                 FaceElemTr.Loc1.Transf, face_info.Elem1Inf);
      cmask |= 4;
   }
   if ((mask & FaceElementTransformations::HAVE_LOC2) &&
       FaceElemTr.Elem2No >= 0)
   {
      int elem_type = GetElementType(face_info.Elem2No);
      GetLocalFaceTransformation(face_type, elem_type,
                                 FaceElemTr.Loc2.Transf, face_info.Elem2Inf);

      // NC meshes: prepend slave edge/face transformation to Loc2
      if (Nonconforming() && IsSlaveFace(face_info))
      {
         ApplyLocalSlaveTransformation(FaceElemTr, face_info, false);
      }
      cmask |= 8;
   }

   FaceElemTr.SetConfigurationMask(cmask);

   // This check can be useful for internal debugging, however it will fail on
   // periodic boundary faces, so we keep it disabled in general.
#if 0
#ifdef MFEM_DEBUG
   double dist = FaceElemTr.CheckConsistency();
   if (dist >= 1e-12)
   {
      mfem::out << "\nInternal error: face id = " << FaceNo
                << ", dist = " << dist << '\n';
      FaceElemTr.CheckConsistency(1); // print coordinates
      MFEM_ABORT("internal error");
   }
#endif
#endif

   return &FaceElemTr;
}

bool Mesh::IsSlaveFace(const FaceInfo &fi) const
{
   return fi.NCFace >= 0 && nc_faces_info[fi.NCFace].Slave;
}

void Mesh::ApplyLocalSlaveTransformation(FaceElementTransformations &FT,
                                         const FaceInfo &fi, bool is_ghost)
{
#ifdef MFEM_THREAD_SAFE
   DenseMatrix composition;
#else
   static DenseMatrix composition;
#endif
   MFEM_ASSERT(fi.NCFace >= 0, "");
   MFEM_ASSERT(nc_faces_info[fi.NCFace].Slave, "internal error");
   if (!is_ghost)
   {
      // side 1 -> child side, side 2 -> parent side
      IsoparametricTransformation &LT = FT.Loc2.Transf;
      LT.Transform(*nc_faces_info[fi.NCFace].PointMatrix, composition);
      // In 2D, we need to flip the point matrix since it is aligned with the
      // parent side.
      if (Dim == 2)
      {
         // swap points (columns) 0 and 1
         std::swap(composition(0,0), composition(0,1));
         std::swap(composition(1,0), composition(1,1));
      }
      LT.SetPointMat(composition);
   }
   else // is_ghost == true
   {
      // side 1 -> parent side, side 2 -> child side
      IsoparametricTransformation &LT = FT.Loc1.Transf;
      LT.Transform(*nc_faces_info[fi.NCFace].PointMatrix, composition);
      // In 2D, there is no need to flip the point matrix since it is already
      // aligned with the parent side, see also ParNCMesh::GetFaceNeighbors.
      // In 3D the point matrix was flipped during construction in
      // ParNCMesh::GetFaceNeighbors and due to that it is already aligned with
      // the parent side.
      LT.SetPointMat(composition);
   }
}

FaceElementTransformations *Mesh::GetBdrFaceTransformations(int BdrElemNo)
{
   FaceElementTransformations *tr;
   int fn = GetBdrFace(BdrElemNo);

   // Check if the face is interior, shared, or nonconforming.
   if (FaceIsTrueInterior(fn) || faces_info[fn].NCFace >= 0)
   {
      return NULL;
   }
   tr = GetFaceElementTransformations(fn, 21);
   tr->Attribute = boundary[BdrElemNo]->GetAttribute();
   tr->ElementNo = BdrElemNo;
   tr->ElementType = ElementTransformation::BDR_FACE;
   tr->mesh = this;
   return tr;
}

int Mesh::GetBdrFace(int BdrElemNo) const
{
   int fn;
   if (Dim == 3)
   {
      fn = be_to_face[BdrElemNo];
   }
   else if (Dim == 2)
   {
      fn = be_to_edge[BdrElemNo];
   }
   else
   {
      fn = boundary[BdrElemNo]->GetVertices()[0];
   }
   return fn;
}

Mesh::FaceInformation Mesh::GetFaceInformation(int f) const
{
   FaceInformation face;
   int e1, e2;
   int inf1, inf2;
   int ncface;
   GetFaceElements(f, &e1, &e2);
   GetFaceInfos(f, &inf1, &inf2, &ncface);
   face.element[0].index = e1;
   face.element[0].location = ElementLocation::Local;
   face.element[0].orientation = inf1%64;
   face.element[0].local_face_id = inf1/64;
   face.element[1].local_face_id = inf2/64;
   face.ncface = ncface;
   face.point_matrix = nullptr;
   // The following figures out face.location, face.conformity,
   // face.element[1].index, and face.element[1].orientation.
   if (f < GetNumFaces()) // Non-ghost face
   {
      if (e2>=0)
      {
         if (ncface==-1)
         {
            face.tag = FaceInfoTag::LocalConforming;
            face.topology = FaceTopology::Conforming;
            face.element[1].location = ElementLocation::Local;
            face.element[0].conformity = ElementConformity::Coincident;
            face.element[1].conformity = ElementConformity::Coincident;
            face.element[1].index = e2;
            face.element[1].orientation = inf2%64;
         }
         else // ncface >= 0
         {
            face.tag = FaceInfoTag::LocalSlaveNonconforming;
            face.topology = FaceTopology::Nonconforming;
            face.element[1].location = ElementLocation::Local;
            face.element[0].conformity = ElementConformity::Coincident;
            face.element[1].conformity = ElementConformity::Superset;
            face.element[1].index = e2;
            MFEM_ASSERT(inf2%64==0, "unexpected slave face orientation.");
            face.element[1].orientation = inf2%64;
            face.point_matrix = nc_faces_info[ncface].PointMatrix;
         }
      }
      else // e2<0
      {
         if (ncface==-1)
         {
            if (inf2<0)
            {
               face.tag = FaceInfoTag::Boundary;
               face.topology = FaceTopology::Boundary;
               face.element[1].location = ElementLocation::NA;
               face.element[0].conformity = ElementConformity::Coincident;
               face.element[1].conformity = ElementConformity::NA;
               face.element[1].index = -1;
               face.element[1].orientation = -1;
            }
            else // inf2 >= 0
            {
               face.tag = FaceInfoTag::SharedConforming;
               face.topology = FaceTopology::Conforming;
               face.element[0].conformity = ElementConformity::Coincident;
               face.element[1].conformity = ElementConformity::Coincident;
               face.element[1].location = ElementLocation::FaceNbr;
               face.element[1].index = -1 - e2;
               face.element[1].orientation = inf2%64;
            }
         }
         else // ncface >= 0
         {
            if (inf2 < 0)
            {
               face.tag = FaceInfoTag::MasterNonconforming;
               face.topology = FaceTopology::Nonconforming;
               face.element[1].location = ElementLocation::NA;
               face.element[0].conformity = ElementConformity::Coincident;
               face.element[1].conformity = ElementConformity::Subset;
               face.element[1].index = -1;
               face.element[1].orientation = -1;
            }
            else
            {
               face.tag = FaceInfoTag::SharedSlaveNonconforming;
               face.topology = FaceTopology::Nonconforming;
               face.element[1].location = ElementLocation::FaceNbr;
               face.element[0].conformity = ElementConformity::Coincident;
               face.element[1].conformity = ElementConformity::Superset;
               face.element[1].index = -1 - e2;
               face.element[1].orientation = inf2%64;
            }
            face.point_matrix = nc_faces_info[ncface].PointMatrix;
         }
      }
   }
   else // Ghost face
   {
      if (e1==-1)
      {
         face.tag = FaceInfoTag::GhostMaster;
         face.topology = FaceTopology::NA;
         face.element[1].location = ElementLocation::NA;
         face.element[0].conformity = ElementConformity::NA;
         face.element[1].conformity = ElementConformity::NA;
         face.element[1].index = -1;
         face.element[1].orientation = -1;
      }
      else
      {
         face.tag = FaceInfoTag::GhostSlave;
         face.topology = FaceTopology::Nonconforming;
         face.element[1].location = ElementLocation::FaceNbr;
         face.element[0].conformity = ElementConformity::Superset;
         face.element[1].conformity = ElementConformity::Coincident;
         face.element[1].index = -1 - e2;
         face.element[1].orientation = inf2%64;
         face.point_matrix = nc_faces_info[ncface].PointMatrix;
      }
   }
   return face;
}

Mesh::FaceInformation::operator Mesh::FaceInfo() const
{
   FaceInfo res {-1, -1, -1, -1, -1};
   switch (tag)
   {
      case FaceInfoTag::LocalConforming:
         res.Elem1No = element[0].index;
         res.Elem2No = element[1].index;
         res.Elem1Inf = element[0].orientation + element[0].local_face_id*64;
         res.Elem2Inf = element[1].orientation + element[1].local_face_id*64;
         res.NCFace = ncface;
         break;
      case FaceInfoTag::LocalSlaveNonconforming:
         res.Elem1No = element[0].index;
         res.Elem2No = element[1].index;
         res.Elem1Inf = element[0].orientation + element[0].local_face_id*64;
         res.Elem2Inf = element[1].orientation + element[1].local_face_id*64;
         res.NCFace = ncface;
         break;
      case FaceInfoTag::Boundary:
         res.Elem1No = element[0].index;
         res.Elem1Inf = element[0].orientation + element[0].local_face_id*64;
         break;
      case FaceInfoTag::SharedConforming:
         res.Elem1No = element[0].index;
         res.Elem2No = -1 - element[1].index;
         res.Elem1Inf = element[0].orientation + element[0].local_face_id*64;
         res.Elem2Inf = element[1].orientation + element[1].local_face_id*64;
         break;
      case FaceInfoTag::MasterNonconforming:
         res.Elem1No = element[0].index;
         res.Elem1Inf = element[0].orientation + element[0].local_face_id*64;
         break;
      case FaceInfoTag::SharedSlaveNonconforming:
         res.Elem1No = element[0].index;
         res.Elem2No = -1 - element[1].index;
         res.Elem1Inf = element[0].orientation + element[0].local_face_id*64;
         res.Elem2Inf = element[1].orientation + element[1].local_face_id*64;
         break;
      case FaceInfoTag::GhostMaster:
         break;
      case FaceInfoTag::GhostSlave:
         res.Elem1No = element[0].index;
         res.Elem2No = -1 - element[1].index;
         res.Elem1Inf = element[0].orientation + element[0].local_face_id*64;
         res.Elem2Inf = element[1].orientation + element[1].local_face_id*64;
         break;
   }
   return res;
}

std::ostream& operator<<(std::ostream& os, const Mesh::FaceInformation& info)
{
   os << "face topology=";
   switch (info.topology)
   {
      case Mesh::FaceTopology::Boundary:
         os << "Boundary";
         break;
      case Mesh::FaceTopology::Conforming:
         os << "Conforming";
         break;
      case Mesh::FaceTopology::Nonconforming:
         os << "Non-conforming";
         break;
      case Mesh::FaceTopology::NA:
         os << "NA";
         break;
   }
   os << "element[0].location=";
   switch (info.element[0].location)
   {
      case Mesh::ElementLocation::Local:
         os << "Local";
         break;
      case Mesh::ElementLocation::FaceNbr:
         os << "FaceNbr";
         break;
      case Mesh::ElementLocation::NA:
         os << "NA";
         break;
   }
   os << std::endl;
   os << "element[1].location=";
   switch (info.element[1].location)
   {
      case Mesh::ElementLocation::Local:
         os << "Local";
         break;
      case Mesh::ElementLocation::FaceNbr:
         os << "FaceNbr";
         break;
      case Mesh::ElementLocation::NA:
         os << "NA";
         break;
   }
   os << std::endl;
   os << "element[0].conformity=";
   switch (info.element[0].conformity)
   {
      case Mesh::ElementConformity::Coincident:
         os << "Coincident";
         break;
      case Mesh::ElementConformity::Superset:
         os << "Superset";
         break;
      case Mesh::ElementConformity::Subset:
         os << "Subset";
         break;
      case Mesh::ElementConformity::NA:
         os << "NA";
         break;
   }
   os << std::endl;
   os << "element[1].conformity=";
   switch (info.element[1].conformity)
   {
      case Mesh::ElementConformity::Coincident:
         os << "Coincident";
         break;
      case Mesh::ElementConformity::Superset:
         os << "Superset";
         break;
      case Mesh::ElementConformity::Subset:
         os << "Subset";
         break;
      case Mesh::ElementConformity::NA:
         os << "NA";
         break;
   }
   os << std::endl;
   os << "element[0].index=" << info.element[0].index << std::endl
      << "element[1].index=" << info.element[1].index << std::endl
      << "element[0].local_face_id=" << info.element[0].local_face_id << std::endl
      << "element[1].local_face_id=" << info.element[1].local_face_id << std::endl
      << "element[0].orientation=" << info.element[0].orientation << std::endl
      << "element[1].orientation=" << info.element[1].orientation << std::endl
      << "ncface=" << info.ncface << std::endl;
   return os;
}

void Mesh::GetFaceElements(int Face, int *Elem1, int *Elem2) const
{
   *Elem1 = faces_info[Face].Elem1No;
   *Elem2 = faces_info[Face].Elem2No;
}

void Mesh::GetFaceInfos(int Face, int *Inf1, int *Inf2) const
{
   *Inf1 = faces_info[Face].Elem1Inf;
   *Inf2 = faces_info[Face].Elem2Inf;
}

void Mesh::GetFaceInfos(int Face, int *Inf1, int *Inf2, int *NCFace) const
{
   *Inf1   = faces_info[Face].Elem1Inf;
   *Inf2   = faces_info[Face].Elem2Inf;
   *NCFace = faces_info[Face].NCFace;
}

Geometry::Type Mesh::GetFaceGeometry(int Face) const
{
   switch (Dim)
   {
      case 1: return Geometry::POINT;
      case 2: return Geometry::SEGMENT;
      case 3:
         if (Face < NumOfFaces) // local (non-ghost) face
         {
            return faces[Face]->GetGeometryType();
         }
         // ghost face
         const int nc_face_id = faces_info[Face].NCFace;
         MFEM_ASSERT(nc_face_id >= 0, "parent ghost faces are not supported");
         return faces[nc_faces_info[nc_face_id].MasterFace]->GetGeometryType();
   }
   return Geometry::INVALID;
}

Element::Type Mesh::GetFaceElementType(int Face) const
{
   return (Dim == 1) ? Element::POINT : faces[Face]->GetType();
}

Array<int> Mesh::GetFaceToBdrElMap() const
{
   Array<int> face_to_be(NumOfFaces);
   face_to_be = -1;
   for (int i = 0; i < NumOfBdrElements; i++)
   {
      face_to_be[GetBdrElementEdgeIndex(i)] = i;
   }
   return face_to_be;
}

void Mesh::Init()
{
   // in order of declaration:
   Dim = spaceDim = 0;
   NumOfVertices = -1;
   NumOfElements = NumOfBdrElements = 0;
   NumOfEdges = NumOfFaces = 0;
   nbInteriorFaces = -1;
   nbBoundaryFaces = -1;
   meshgen = mesh_geoms = 0;
   sequence = 0;
   Nodes = NULL;
   own_nodes = 1;
   NURBSext = NULL;
   ncmesh = NULL;
   last_operation = Mesh::NONE;
}

void Mesh::InitTables()
{
   el_to_edge =
      el_to_face = el_to_el = bel_to_edge = face_edge = edge_vertex = NULL;
   face_to_elem = NULL;
}

void Mesh::SetEmpty()
{
   Init();
   InitTables();
}

void Mesh::DestroyTables()
{
   delete el_to_edge;
   delete el_to_face;
   delete el_to_el;
   DeleteGeometricFactors();

   if (Dim == 3)
   {
      delete bel_to_edge;
   }

   delete face_edge;
   delete edge_vertex;

   delete face_to_elem;
   face_to_elem = NULL;
}

void Mesh::DestroyPointers()
{
   if (own_nodes) { delete Nodes; }

   delete ncmesh;

   delete NURBSext;

   for (int i = 0; i < NumOfElements; i++)
   {
      FreeElement(elements[i]);
   }

   for (int i = 0; i < NumOfBdrElements; i++)
   {
      FreeElement(boundary[i]);
   }

   for (int i = 0; i < faces.Size(); i++)
   {
      FreeElement(faces[i]);
   }

   DestroyTables();
}

void Mesh::Destroy()
{
   DestroyPointers();

   elements.DeleteAll();
   vertices.DeleteAll();
   boundary.DeleteAll();
   faces.DeleteAll();
   faces_info.DeleteAll();
   nc_faces_info.DeleteAll();
   be_to_edge.DeleteAll();
   be_to_face.DeleteAll();

   // TODO:
   // IsoparametricTransformations
   // Transformation, Transformation2, BdrTransformation, FaceTransformation,
   // EdgeTransformation;
   // FaceElementTransformations FaceElemTr;

   CoarseFineTr.Clear();

#ifdef MFEM_USE_MEMALLOC
   TetMemory.Clear();
#endif

   attributes.DeleteAll();
   bdr_attributes.DeleteAll();
}

void Mesh::ResetLazyData()
{
   delete el_to_el;     el_to_el = NULL;
   delete face_edge;    face_edge = NULL;
   delete face_to_elem;    face_to_elem = NULL;
   delete edge_vertex;  edge_vertex = NULL;
   DeleteGeometricFactors();
   nbInteriorFaces = -1;
   nbBoundaryFaces = -1;
}

void Mesh::SetAttributes()
{
   Array<int> attribs;

   attribs.SetSize(GetNBE());
   for (int i = 0; i < attribs.Size(); i++)
   {
      attribs[i] = GetBdrAttribute(i);
   }
   attribs.Sort();
   attribs.Unique();
   attribs.Copy(bdr_attributes);
   if (bdr_attributes.Size() > 0 && bdr_attributes[0] <= 0)
   {
      MFEM_WARNING("Non-positive attributes on the boundary!");
   }

   attribs.SetSize(GetNE());
   for (int i = 0; i < attribs.Size(); i++)
   {
      attribs[i] = GetAttribute(i);
   }
   attribs.Sort();
   attribs.Unique();
   attribs.Copy(attributes);
   if (attributes.Size() > 0 && attributes[0] <= 0)
   {
      MFEM_WARNING("Non-positive attributes in the domain!");
   }
}

void Mesh::InitMesh(int Dim_, int spaceDim_, int NVert, int NElem, int NBdrElem)
{
   SetEmpty();

   Dim = Dim_;
   spaceDim = spaceDim_;

   NumOfVertices = 0;
   vertices.SetSize(NVert);  // just allocate space for vertices

   NumOfElements = 0;
   elements.SetSize(NElem);  // just allocate space for Element *

   NumOfBdrElements = 0;
   boundary.SetSize(NBdrElem);  // just allocate space for Element *
}

template<typename T>
static void CheckEnlarge(Array<T> &array, int size)
{
   if (size >= array.Size()) { array.SetSize(size + 1); }
}

int Mesh::AddVertex(double x, double y, double z)
{
   CheckEnlarge(vertices, NumOfVertices);
   double *v = vertices[NumOfVertices]();
   v[0] = x;
   v[1] = y;
   v[2] = z;
   return NumOfVertices++;
}

int Mesh::AddVertex(const double *coords)
{
   CheckEnlarge(vertices, NumOfVertices);
   vertices[NumOfVertices].SetCoords(spaceDim, coords);
   return NumOfVertices++;
}

int Mesh::AddVertex(const Vector &coords)
{
   MFEM_ASSERT(coords.Size() >= spaceDim,
               "invalid 'coords' size: " << coords.Size());
   return AddVertex(coords.GetData());
}

void Mesh::AddVertexParents(int i, int p1, int p2)
{
   tmp_vertex_parents.Append(Triple<int, int, int>(i, p1, p2));

   // if vertex coordinates are defined, make sure the hanging vertex has the
   // correct position
   if (i < vertices.Size())
   {
      double *vi = vertices[i](), *vp1 = vertices[p1](), *vp2 = vertices[p2]();
      for (int j = 0; j < 3; j++)
      {
         vi[j] = (vp1[j] + vp2[j]) * 0.5;
      }
   }
}

int Mesh::AddSegment(int v1, int v2, int attr)
{
   CheckEnlarge(elements, NumOfElements);
   elements[NumOfElements] = new Segment(v1, v2, attr);
   return NumOfElements++;
}

int Mesh::AddSegment(const int *vi, int attr)
{
   CheckEnlarge(elements, NumOfElements);
   elements[NumOfElements] = new Segment(vi, attr);
   return NumOfElements++;
}

int Mesh::AddTriangle(int v1, int v2, int v3, int attr)
{
   CheckEnlarge(elements, NumOfElements);
   elements[NumOfElements] = new Triangle(v1, v2, v3, attr);
   return NumOfElements++;
}

int Mesh::AddTriangle(const int *vi, int attr)
{
   CheckEnlarge(elements, NumOfElements);
   elements[NumOfElements] = new Triangle(vi, attr);
   return NumOfElements++;
}

int Mesh::AddQuad(int v1, int v2, int v3, int v4, int attr)
{
   CheckEnlarge(elements, NumOfElements);
   elements[NumOfElements] = new Quadrilateral(v1, v2, v3, v4, attr);
   return NumOfElements++;
}

int Mesh::AddQuad(const int *vi, int attr)
{
   CheckEnlarge(elements, NumOfElements);
   elements[NumOfElements] = new Quadrilateral(vi, attr);
   return NumOfElements++;
}

int Mesh::AddTet(int v1, int v2, int v3, int v4, int attr)
{
   int vi[4] = {v1, v2, v3, v4};
   return AddTet(vi, attr);
}

int Mesh::AddTet(const int *vi, int attr)
{
   CheckEnlarge(elements, NumOfElements);
#ifdef MFEM_USE_MEMALLOC
   Tetrahedron *tet;
   tet = TetMemory.Alloc();
   tet->SetVertices(vi);
   tet->SetAttribute(attr);
   elements[NumOfElements] = tet;
#else
   elements[NumOfElements] = new Tetrahedron(vi, attr);
#endif
   return NumOfElements++;
}

int Mesh::AddWedge(int v1, int v2, int v3, int v4, int v5, int v6, int attr)
{
   CheckEnlarge(elements, NumOfElements);
   elements[NumOfElements] = new Wedge(v1, v2, v3, v4, v5, v6, attr);
   return NumOfElements++;
}

int Mesh::AddWedge(const int *vi, int attr)
{
   CheckEnlarge(elements, NumOfElements);
   elements[NumOfElements] = new Wedge(vi, attr);
   return NumOfElements++;
}

int Mesh::AddPyramid(int v1, int v2, int v3, int v4, int v5, int attr)
{
   CheckEnlarge(elements, NumOfElements);
   elements[NumOfElements] = new Pyramid(v1, v2, v3, v4, v5, attr);
   return NumOfElements++;
}

int Mesh::AddPyramid(const int *vi, int attr)
{
   CheckEnlarge(elements, NumOfElements);
   elements[NumOfElements] = new Pyramid(vi, attr);
   return NumOfElements++;
}

int Mesh::AddHex(int v1, int v2, int v3, int v4, int v5, int v6, int v7, int v8,
                 int attr)
{
   CheckEnlarge(elements, NumOfElements);
   elements[NumOfElements] =
      new Hexahedron(v1, v2, v3, v4, v5, v6, v7, v8, attr);
   return NumOfElements++;
}

int Mesh::AddHex(const int *vi, int attr)
{
   CheckEnlarge(elements, NumOfElements);
   elements[NumOfElements] = new Hexahedron(vi, attr);
   return NumOfElements++;
}

void Mesh::AddHexAsTets(const int *vi, int attr)
{
   static const int hex_to_tet[6][4] =
   {
      { 0, 1, 2, 6 }, { 0, 5, 1, 6 }, { 0, 4, 5, 6 },
      { 0, 2, 3, 6 }, { 0, 3, 7, 6 }, { 0, 7, 4, 6 }
   };
   int ti[4];

   for (int i = 0; i < 6; i++)
   {
      for (int j = 0; j < 4; j++)
      {
         ti[j] = vi[hex_to_tet[i][j]];
      }
      AddTet(ti, attr);
   }
}

void Mesh::AddHexAsWedges(const int *vi, int attr)
{
   static const int hex_to_wdg[2][6] =
   {
      { 0, 1, 2, 4, 5, 6 }, { 0, 2, 3, 4, 6, 7 }
   };
   int ti[6];

   for (int i = 0; i < 2; i++)
   {
      for (int j = 0; j < 6; j++)
      {
         ti[j] = vi[hex_to_wdg[i][j]];
      }
      AddWedge(ti, attr);
   }
}

void Mesh::AddHexAsPyramids(const int *vi, int attr)
{
   static const int hex_to_pyr[6][5] =
   {
      { 0, 1, 2, 3, 8 }, { 0, 4, 5, 1, 8 }, { 1, 5, 6, 2, 8 },
      { 2, 6, 7, 3, 8 }, { 3, 7, 4, 0, 8 }, { 7, 6, 5, 4, 8 }
   };
   int ti[5];

   for (int i = 0; i < 6; i++)
   {
      for (int j = 0; j < 5; j++)
      {
         ti[j] = vi[hex_to_pyr[i][j]];
      }
      AddPyramid(ti, attr);
   }
}

int Mesh::AddElement(Element *elem)
{
   CheckEnlarge(elements, NumOfElements);
   elements[NumOfElements] = elem;
   return NumOfElements++;
}

int Mesh::AddBdrElement(Element *elem)
{
   CheckEnlarge(boundary, NumOfBdrElements);
   boundary[NumOfBdrElements] = elem;
   return NumOfBdrElements++;
}

int Mesh::AddBdrSegment(int v1, int v2, int attr)
{
   CheckEnlarge(boundary, NumOfBdrElements);
   boundary[NumOfBdrElements] = new Segment(v1, v2, attr);
   return NumOfBdrElements++;
}

int Mesh::AddBdrSegment(const int *vi, int attr)
{
   CheckEnlarge(boundary, NumOfBdrElements);
   boundary[NumOfBdrElements] = new Segment(vi, attr);
   return NumOfBdrElements++;
}

int Mesh::AddBdrTriangle(int v1, int v2, int v3, int attr)
{
   CheckEnlarge(boundary, NumOfBdrElements);
   boundary[NumOfBdrElements] = new Triangle(v1, v2, v3, attr);
   return NumOfBdrElements++;
}

int Mesh::AddBdrTriangle(const int *vi, int attr)
{
   CheckEnlarge(boundary, NumOfBdrElements);
   boundary[NumOfBdrElements] = new Triangle(vi, attr);
   return NumOfBdrElements++;
}

int Mesh::AddBdrQuad(int v1, int v2, int v3, int v4, int attr)
{
   CheckEnlarge(boundary, NumOfBdrElements);
   boundary[NumOfBdrElements] = new Quadrilateral(v1, v2, v3, v4, attr);
   return NumOfBdrElements++;
}

int Mesh::AddBdrQuad(const int *vi, int attr)
{
   CheckEnlarge(boundary, NumOfBdrElements);
   boundary[NumOfBdrElements] = new Quadrilateral(vi, attr);
   return NumOfBdrElements++;
}

void Mesh::AddBdrQuadAsTriangles(const int *vi, int attr)
{
   static const int quad_to_tri[2][3] = { { 0, 1, 2 }, { 0, 2, 3 } };
   int ti[3];

   for (int i = 0; i < 2; i++)
   {
      for (int j = 0; j < 3; j++)
      {
         ti[j] = vi[quad_to_tri[i][j]];
      }
      AddBdrTriangle(ti, attr);
   }
}

int Mesh::AddBdrPoint(int v, int attr)
{
   CheckEnlarge(boundary, NumOfBdrElements);
   boundary[NumOfBdrElements] = new Point(&v, attr);
   return NumOfBdrElements++;
}

void Mesh::GenerateBoundaryElements()
{
   int i, j;
   Array<int> &be2face = (Dim == 2) ? be_to_edge : be_to_face;

   // GenerateFaces();

   for (i = 0; i < boundary.Size(); i++)
   {
      FreeElement(boundary[i]);
   }

   if (Dim == 3)
   {
      delete bel_to_edge;
      bel_to_edge = NULL;
   }

   // count the 'NumOfBdrElements'
   NumOfBdrElements = 0;
   for (i = 0; i < faces_info.Size(); i++)
   {
      if (faces_info[i].Elem2No < 0) { NumOfBdrElements++; }
   }

   boundary.SetSize(NumOfBdrElements);
   be2face.SetSize(NumOfBdrElements);
   for (j = i = 0; i < faces_info.Size(); i++)
   {
      if (faces_info[i].Elem2No < 0)
      {
         boundary[j] = faces[i]->Duplicate(this);
         be2face[j++] = i;
      }
   }
   // In 3D, 'bel_to_edge' is destroyed but it's not updated.
}

void Mesh::FinalizeCheck()
{
   MFEM_VERIFY(vertices.Size() == NumOfVertices ||
               vertices.Size() == 0,
               "incorrect number of vertices: preallocated: " << vertices.Size()
               << ", actually added: " << NumOfVertices);
   MFEM_VERIFY(elements.Size() == NumOfElements,
               "incorrect number of elements: preallocated: " << elements.Size()
               << ", actually added: " << NumOfElements);
   MFEM_VERIFY(boundary.Size() == NumOfBdrElements,
               "incorrect number of boundary elements: preallocated: "
               << boundary.Size() << ", actually added: " << NumOfBdrElements);
}

void Mesh::FinalizeTriMesh(int generate_edges, int refine, bool fix_orientation)
{
   FinalizeCheck();
   CheckElementOrientation(fix_orientation);

   if (refine)
   {
      MarkTriMeshForRefinement();
   }

   if (generate_edges)
   {
      el_to_edge = new Table;
      NumOfEdges = GetElementToEdgeTable(*el_to_edge, be_to_edge);
      GenerateFaces();
      CheckBdrElementOrientation();
   }
   else
   {
      NumOfEdges = 0;
   }

   NumOfFaces = 0;

   SetAttributes();

   SetMeshGen();
}

void Mesh::FinalizeQuadMesh(int generate_edges, int refine,
                            bool fix_orientation)
{
   FinalizeCheck();
   if (fix_orientation)
   {
      CheckElementOrientation(fix_orientation);
   }

   if (generate_edges)
   {
      el_to_edge = new Table;
      NumOfEdges = GetElementToEdgeTable(*el_to_edge, be_to_edge);
      GenerateFaces();
      CheckBdrElementOrientation();
   }
   else
   {
      NumOfEdges = 0;
   }

   NumOfFaces = 0;

   SetAttributes();

   SetMeshGen();
}


class GeckoProgress : public Gecko::Progress
{
   double limit;
   mutable StopWatch sw;
public:
   GeckoProgress(double limit) : limit(limit) { sw.Start(); }
   virtual bool quit() const { return limit > 0 && sw.UserTime() > limit; }
};

class GeckoVerboseProgress : public GeckoProgress
{
   using Float = Gecko::Float;
   using Graph = Gecko::Graph;
   using uint = Gecko::uint;
public:
   GeckoVerboseProgress(double limit) : GeckoProgress(limit) {}

   virtual void beginorder(const Graph* graph, Float cost) const
   { mfem::out << "Begin Gecko ordering, cost = " << cost << std::endl; }
   virtual void endorder(const Graph* graph, Float cost) const
   { mfem::out << "End ordering, cost = " << cost << std::endl; }

   virtual void beginiter(const Graph* graph,
                          uint iter, uint maxiter, uint window) const
   {
      mfem::out << "Iteration " << iter << "/" << maxiter << ", window "
                << window << std::flush;
   }
   virtual void enditer(const Graph* graph, Float mincost, Float cost) const
   { mfem::out << ", cost = " << cost << endl; }
};


double Mesh::GetGeckoElementOrdering(Array<int> &ordering,
                                     int iterations, int window,
                                     int period, int seed, bool verbose,
                                     double time_limit)
{
   Gecko::Graph graph;
   Gecko::FunctionalGeometric functional; // edge product cost

   GeckoProgress progress(time_limit);
   GeckoVerboseProgress vprogress(time_limit);

   // insert elements as nodes in the graph
   for (int elemid = 0; elemid < GetNE(); ++elemid)
   {
      graph.insert_node();
   }

   // insert graph edges for element neighbors
   // NOTE: indices in Gecko are 1 based hence the +1 on insertion
   const Table &my_el_to_el = ElementToElementTable();
   for (int elemid = 0; elemid < GetNE(); ++elemid)
   {
      const int *neighid = my_el_to_el.GetRow(elemid);
      for (int i = 0; i < my_el_to_el.RowSize(elemid); ++i)
      {
         graph.insert_arc(elemid + 1,  neighid[i] + 1);
      }
   }

   // get the ordering from Gecko and copy it into the Array<int>
   graph.order(&functional, iterations, window, period, seed,
               verbose ? &vprogress : &progress);

   ordering.SetSize(GetNE());
   Gecko::Node::Index NE = GetNE();
   for (Gecko::Node::Index gnodeid = 1; gnodeid <= NE; ++gnodeid)
   {
      ordering[gnodeid - 1] = graph.rank(gnodeid);
   }

   return graph.cost();
}


struct HilbertCmp
{
   int coord;
   bool dir;
   const Array<double> &points;
   double mid;

   HilbertCmp(int coord, bool dir, const Array<double> &points, double mid)
      : coord(coord), dir(dir), points(points), mid(mid) {}

   bool operator()(int i) const
   {
      return (points[3*i + coord] < mid) != dir;
   }
};

static void HilbertSort2D(int coord1, // major coordinate to sort points by
                          bool dir1,  // sort coord1 ascending/descending?
                          bool dir2,  // sort coord2 ascending/descending?
                          const Array<double> &points, int *beg, int *end,
                          double xmin, double ymin, double xmax, double ymax)
{
   if (end - beg <= 1) { return; }

   double xmid = (xmin + xmax)*0.5;
   double ymid = (ymin + ymax)*0.5;

   int coord2 = (coord1 + 1) % 2; // the 'other' coordinate

   // sort (partition) points into four quadrants
   int *p0 = beg, *p4 = end;
   int *p2 = std::partition(p0, p4, HilbertCmp(coord1,  dir1, points, xmid));
   int *p1 = std::partition(p0, p2, HilbertCmp(coord2,  dir2, points, ymid));
   int *p3 = std::partition(p2, p4, HilbertCmp(coord2, !dir2, points, ymid));

   if (p1 != p4)
   {
      HilbertSort2D(coord2, dir2, dir1, points, p0, p1,
                    ymin, xmin, ymid, xmid);
   }
   if (p1 != p0 || p2 != p4)
   {
      HilbertSort2D(coord1, dir1, dir2, points, p1, p2,
                    xmin, ymid, xmid, ymax);
   }
   if (p2 != p0 || p3 != p4)
   {
      HilbertSort2D(coord1, dir1, dir2, points, p2, p3,
                    xmid, ymid, xmax, ymax);
   }
   if (p3 != p0)
   {
      HilbertSort2D(coord2, !dir2, !dir1, points, p3, p4,
                    ymid, xmax, ymin, xmid);
   }
}

static void HilbertSort3D(int coord1, bool dir1, bool dir2, bool dir3,
                          const Array<double> &points, int *beg, int *end,
                          double xmin, double ymin, double zmin,
                          double xmax, double ymax, double zmax)
{
   if (end - beg <= 1) { return; }

   double xmid = (xmin + xmax)*0.5;
   double ymid = (ymin + ymax)*0.5;
   double zmid = (zmin + zmax)*0.5;

   int coord2 = (coord1 + 1) % 3;
   int coord3 = (coord1 + 2) % 3;

   // sort (partition) points into eight octants
   int *p0 = beg, *p8 = end;
   int *p4 = std::partition(p0, p8, HilbertCmp(coord1,  dir1, points, xmid));
   int *p2 = std::partition(p0, p4, HilbertCmp(coord2,  dir2, points, ymid));
   int *p6 = std::partition(p4, p8, HilbertCmp(coord2, !dir2, points, ymid));
   int *p1 = std::partition(p0, p2, HilbertCmp(coord3,  dir3, points, zmid));
   int *p3 = std::partition(p2, p4, HilbertCmp(coord3, !dir3, points, zmid));
   int *p5 = std::partition(p4, p6, HilbertCmp(coord3,  dir3, points, zmid));
   int *p7 = std::partition(p6, p8, HilbertCmp(coord3, !dir3, points, zmid));

   if (p1 != p8)
   {
      HilbertSort3D(coord3, dir3, dir1, dir2, points, p0, p1,
                    zmin, xmin, ymin, zmid, xmid, ymid);
   }
   if (p1 != p0 || p2 != p8)
   {
      HilbertSort3D(coord2, dir2, dir3, dir1, points, p1, p2,
                    ymin, zmid, xmin, ymid, zmax, xmid);
   }
   if (p2 != p0 || p3 != p8)
   {
      HilbertSort3D(coord2, dir2, dir3, dir1, points, p2, p3,
                    ymid, zmid, xmin, ymax, zmax, xmid);
   }
   if (p3 != p0 || p4 != p8)
   {
      HilbertSort3D(coord1, dir1, !dir2, !dir3, points, p3, p4,
                    xmin, ymax, zmid, xmid, ymid, zmin);
   }
   if (p4 != p0 || p5 != p8)
   {
      HilbertSort3D(coord1, dir1, !dir2, !dir3, points, p4, p5,
                    xmid, ymax, zmid, xmax, ymid, zmin);
   }
   if (p5 != p0 || p6 != p8)
   {
      HilbertSort3D(coord2, !dir2, dir3, !dir1, points, p5, p6,
                    ymax, zmid, xmax, ymid, zmax, xmid);
   }
   if (p6 != p0 || p7 != p8)
   {
      HilbertSort3D(coord2, !dir2, dir3, !dir1, points, p6, p7,
                    ymid, zmid, xmax, ymin, zmax, xmid);
   }
   if (p7 != p0)
   {
      HilbertSort3D(coord3, !dir3, !dir1, dir2, points, p7, p8,
                    zmid, xmax, ymin, zmin, xmid, ymid);
   }
}

void Mesh::GetHilbertElementOrdering(Array<int> &ordering)
{
   MFEM_VERIFY(spaceDim <= 3, "");

   Vector min, max, center;
   GetBoundingBox(min, max);

   Array<int> indices(GetNE());
   Array<double> points(3*GetNE());

   if (spaceDim < 3) { points = 0.0; }

   // calculate element centers
   for (int i = 0; i < GetNE(); i++)
   {
      GetElementCenter(i, center);
      for (int j = 0; j < spaceDim; j++)
      {
         points[3*i + j] = center(j);
      }
      indices[i] = i;
   }

   if (spaceDim == 1)
   {
      indices.Sort([&](int a, int b)
      { return points[3*a] < points[3*b]; });
   }
   else if (spaceDim == 2)
   {
      // recursively partition the points in 2D
      HilbertSort2D(0, false, false,
                    points, indices.begin(), indices.end(),
                    min(0), min(1), max(0), max(1));
   }
   else
   {
      // recursively partition the points in 3D
      HilbertSort3D(0, false, false, false,
                    points, indices.begin(), indices.end(),
                    min(0), min(1), min(2), max(0), max(1), max(2));
   }

   // return ordering in the format required by ReorderElements
   ordering.SetSize(GetNE());
   for (int i = 0; i < GetNE(); i++)
   {
      ordering[indices[i]] = i;
   }
}


void Mesh::ReorderElements(const Array<int> &ordering, bool reorder_vertices)
{
   if (NURBSext)
   {
      MFEM_WARNING("element reordering of NURBS meshes is not supported.");
      return;
   }
   if (ncmesh)
   {
      MFEM_WARNING("element reordering of non-conforming meshes is not"
                   " supported.");
      return;
   }
   MFEM_VERIFY(ordering.Size() == GetNE(), "invalid reordering array.")

   // Data members that need to be updated:

   // - elements   - reorder of the pointers and the vertex ids if reordering
   //                the vertices
   // - vertices   - if reordering the vertices
   // - boundary   - update the vertex ids, if reordering the vertices
   // - faces      - regenerate
   // - faces_info - regenerate

   // Deleted by DeleteTables():
   // - el_to_edge  - rebuild in 2D and 3D only
   // - el_to_face  - rebuild in 3D only
   // - bel_to_edge - rebuild in 3D only
   // - el_to_el    - no need to rebuild
   // - face_edge   - no need to rebuild
   // - edge_vertex - no need to rebuild
   // - geom_factors - no need to rebuild

   // - be_to_edge  - 2D only
   // - be_to_face  - 3D only

   // - Nodes

   // Save the locations of the Nodes so we can rebuild them later
   Array<Vector*> old_elem_node_vals;
   FiniteElementSpace *nodes_fes = NULL;
   if (Nodes)
   {
      old_elem_node_vals.SetSize(GetNE());
      nodes_fes = Nodes->FESpace();
      Array<int> old_dofs;
      Vector vals;
      for (int old_elid = 0; old_elid < GetNE(); ++old_elid)
      {
         nodes_fes->GetElementVDofs(old_elid, old_dofs);
         Nodes->GetSubVector(old_dofs, vals);
         old_elem_node_vals[old_elid] = new Vector(vals);
      }
   }

   // Get the newly ordered elements
   Array<Element *> new_elements(GetNE());
   for (int old_elid = 0; old_elid < ordering.Size(); ++old_elid)
   {
      int new_elid = ordering[old_elid];
      new_elements[new_elid] = elements[old_elid];
   }
   mfem::Swap(elements, new_elements);
   new_elements.DeleteAll();

   if (reorder_vertices)
   {
      // Get the new vertex ordering permutation vectors and fill the new
      // vertices
      Array<int> vertex_ordering(GetNV());
      vertex_ordering = -1;
      Array<Vertex> new_vertices(GetNV());
      int new_vertex_ind = 0;
      for (int new_elid = 0; new_elid < GetNE(); ++new_elid)
      {
         int *elem_vert = elements[new_elid]->GetVertices();
         int nv = elements[new_elid]->GetNVertices();
         for (int vi = 0; vi < nv; ++vi)
         {
            int old_vertex_ind = elem_vert[vi];
            if (vertex_ordering[old_vertex_ind] == -1)
            {
               vertex_ordering[old_vertex_ind] = new_vertex_ind;
               new_vertices[new_vertex_ind] = vertices[old_vertex_ind];
               new_vertex_ind++;
            }
         }
      }
      mfem::Swap(vertices, new_vertices);
      new_vertices.DeleteAll();

      // Replace the vertex ids in the elements with the reordered vertex
      // numbers
      for (int new_elid = 0; new_elid < GetNE(); ++new_elid)
      {
         int *elem_vert = elements[new_elid]->GetVertices();
         int nv = elements[new_elid]->GetNVertices();
         for (int vi = 0; vi < nv; ++vi)
         {
            elem_vert[vi] = vertex_ordering[elem_vert[vi]];
         }
      }

      // Replace the vertex ids in the boundary with reordered vertex numbers
      for (int belid = 0; belid < GetNBE(); ++belid)
      {
         int *be_vert = boundary[belid]->GetVertices();
         int nv = boundary[belid]->GetNVertices();
         for (int vi = 0; vi < nv; ++vi)
         {
            be_vert[vi] = vertex_ordering[be_vert[vi]];
         }
      }
   }

   // Destroy tables that need to be rebuild
   DeleteTables();

   if (Dim > 1)
   {
      // generate el_to_edge, be_to_edge (2D), bel_to_edge (3D)
      el_to_edge = new Table;
      NumOfEdges = GetElementToEdgeTable(*el_to_edge, be_to_edge);
   }
   if (Dim > 2)
   {
      // generate el_to_face, be_to_face
      GetElementToFaceTable();
   }
   // Update faces and faces_info
   GenerateFaces();

   // Build the nodes from the saved locations if they were around before
   if (Nodes)
   {
      // To force FE space update, we need to increase 'sequence':
      sequence++;
      last_operation = Mesh::NONE;
      nodes_fes->Update(false); // want_transform = false
      Nodes->Update(); // just needed to update Nodes->sequence
      Array<int> new_dofs;
      for (int old_elid = 0; old_elid < GetNE(); ++old_elid)
      {
         int new_elid = ordering[old_elid];
         nodes_fes->GetElementVDofs(new_elid, new_dofs);
         Nodes->SetSubVector(new_dofs, *(old_elem_node_vals[old_elid]));
         delete old_elem_node_vals[old_elid];
      }
   }
}


void Mesh::MarkForRefinement()
{
   if (meshgen & 1)
   {
      if (Dim == 2)
      {
         MarkTriMeshForRefinement();
      }
      else if (Dim == 3)
      {
         DSTable v_to_v(NumOfVertices);
         GetVertexToVertexTable(v_to_v);
         MarkTetMeshForRefinement(v_to_v);
      }
   }
}

void Mesh::MarkTriMeshForRefinement()
{
   // Mark the longest triangle edge by rotating the indices so that
   // vertex 0 - vertex 1 is the longest edge in the triangle.
   DenseMatrix pmat;
   for (int i = 0; i < NumOfElements; i++)
   {
      if (elements[i]->GetType() == Element::TRIANGLE)
      {
         GetPointMatrix(i, pmat);
         static_cast<Triangle*>(elements[i])->MarkEdge(pmat);
      }
   }
}

void Mesh::GetEdgeOrdering(DSTable &v_to_v, Array<int> &order)
{
   NumOfEdges = v_to_v.NumberOfEntries();
   order.SetSize(NumOfEdges);
   Array<Pair<double, int> > length_idx(NumOfEdges);

   for (int i = 0; i < NumOfVertices; i++)
   {
      for (DSTable::RowIterator it(v_to_v, i); !it; ++it)
      {
         int j = it.Index();
         length_idx[j].one = GetLength(i, it.Column());
         length_idx[j].two = j;
      }
   }

   // Sort by increasing edge-length.
   length_idx.Sort();

   for (int i = 0; i < NumOfEdges; i++)
   {
      order[length_idx[i].two] = i;
   }
}

void Mesh::MarkTetMeshForRefinement(DSTable &v_to_v)
{
   // Mark the longest tetrahedral edge by rotating the indices so that
   // vertex 0 - vertex 1 is the longest edge in the element.
   Array<int> order;
   GetEdgeOrdering(v_to_v, order);

   for (int i = 0; i < NumOfElements; i++)
   {
      if (elements[i]->GetType() == Element::TETRAHEDRON)
      {
         elements[i]->MarkEdge(v_to_v, order);
      }
   }
   for (int i = 0; i < NumOfBdrElements; i++)
   {
      if (boundary[i]->GetType() == Element::TRIANGLE)
      {
         boundary[i]->MarkEdge(v_to_v, order);
      }
   }
}

void Mesh::PrepareNodeReorder(DSTable **old_v_to_v, Table **old_elem_vert)
{
   if (*old_v_to_v && *old_elem_vert)
   {
      return;
   }

   FiniteElementSpace *fes = Nodes->FESpace();

   if (*old_v_to_v == NULL)
   {
      bool need_v_to_v = false;
      Array<int> dofs;
      for (int i = 0; i < GetNEdges(); i++)
      {
         // Since edge indices may change, we need to permute edge interior dofs
         // any time an edge index changes and there is at least one dof on that
         // edge.
         fes->GetEdgeInteriorDofs(i, dofs);
         if (dofs.Size() > 0)
         {
            need_v_to_v = true;
            break;
         }
      }
      if (need_v_to_v)
      {
         *old_v_to_v = new DSTable(NumOfVertices);
         GetVertexToVertexTable(*(*old_v_to_v));
      }
   }
   if (*old_elem_vert == NULL)
   {
      bool need_elem_vert = false;
      Array<int> dofs;
      for (int i = 0; i < GetNE(); i++)
      {
         // Since element indices do not change, we need to permute element
         // interior dofs only when there are at least 2 interior dofs in an
         // element (assuming the nodal dofs are non-directional).
         fes->GetElementInteriorDofs(i, dofs);
         if (dofs.Size() > 1)
         {
            need_elem_vert = true;
            break;
         }
      }
      if (need_elem_vert)
      {
         *old_elem_vert = new Table;
         (*old_elem_vert)->MakeI(GetNE());
         for (int i = 0; i < GetNE(); i++)
         {
            (*old_elem_vert)->AddColumnsInRow(i, elements[i]->GetNVertices());
         }
         (*old_elem_vert)->MakeJ();
         for (int i = 0; i < GetNE(); i++)
         {
            (*old_elem_vert)->AddConnections(i, elements[i]->GetVertices(),
                                             elements[i]->GetNVertices());
         }
         (*old_elem_vert)->ShiftUpI();
      }
   }
}

void Mesh::DoNodeReorder(DSTable *old_v_to_v, Table *old_elem_vert)
{
   FiniteElementSpace *fes = Nodes->FESpace();
   const FiniteElementCollection *fec = fes->FEColl();
   Array<int> old_dofs, new_dofs;

   // assuming that all edges have the same number of dofs
   if (NumOfEdges) { fes->GetEdgeInteriorDofs(0, old_dofs); }
   const int num_edge_dofs = old_dofs.Size();

   // Save the original nodes
   const Vector onodes = *Nodes;

   // vertex dofs do not need to be moved
   fes->GetVertexDofs(0, old_dofs);
   int offset = NumOfVertices * old_dofs.Size();

   // edge dofs:
   // edge enumeration may be different but edge orientation is the same
   if (num_edge_dofs > 0)
   {
      DSTable new_v_to_v(NumOfVertices);
      GetVertexToVertexTable(new_v_to_v);

      for (int i = 0; i < NumOfVertices; i++)
      {
         for (DSTable::RowIterator it(new_v_to_v, i); !it; ++it)
         {
            const int old_i = (*old_v_to_v)(i, it.Column());
            const int new_i = it.Index();
            if (new_i == old_i) { continue; }

            old_dofs.SetSize(num_edge_dofs);
            new_dofs.SetSize(num_edge_dofs);
            for (int j = 0; j < num_edge_dofs; j++)
            {
               old_dofs[j] = offset + old_i * num_edge_dofs + j;
               new_dofs[j] = offset + new_i * num_edge_dofs + j;
            }
            fes->DofsToVDofs(old_dofs);
            fes->DofsToVDofs(new_dofs);
            for (int j = 0; j < old_dofs.Size(); j++)
            {
               (*Nodes)(new_dofs[j]) = onodes(old_dofs[j]);
            }
         }
      }
      offset += NumOfEdges * num_edge_dofs;
   }

   // face dofs:
   // both enumeration and orientation of the faces may be different
   if (fes->GetNFDofs() > 0)
   {
      // generate the old face-vertex table using the unmodified 'faces'
      Table old_face_vertex;
      old_face_vertex.MakeI(NumOfFaces);
      for (int i = 0; i < NumOfFaces; i++)
      {
         old_face_vertex.AddColumnsInRow(i, faces[i]->GetNVertices());
      }
      old_face_vertex.MakeJ();
      for (int i = 0; i < NumOfFaces; i++)
         old_face_vertex.AddConnections(i, faces[i]->GetVertices(),
                                        faces[i]->GetNVertices());
      old_face_vertex.ShiftUpI();

      // update 'el_to_face', 'be_to_face', 'faces', and 'faces_info'
      STable3D *faces_tbl = GetElementToFaceTable(1);
      GenerateFaces();

      // compute the new face dof offsets
      Array<int> new_fdofs(NumOfFaces+1);
      new_fdofs[0] = 0;
      for (int i = 0; i < NumOfFaces; i++) // i = old face index
      {
         const int *old_v = old_face_vertex.GetRow(i);
         int new_i; // new face index
         switch (old_face_vertex.RowSize(i))
         {
            case 3:
               new_i = (*faces_tbl)(old_v[0], old_v[1], old_v[2]);
               break;
            case 4:
            default:
               new_i = (*faces_tbl)(old_v[0], old_v[1], old_v[2], old_v[3]);
               break;
         }
         fes->GetFaceInteriorDofs(i, old_dofs);
         new_fdofs[new_i+1] = old_dofs.Size();
      }
      new_fdofs.PartialSum();

      // loop over the old face numbers
      for (int i = 0; i < NumOfFaces; i++)
      {
         const int *old_v = old_face_vertex.GetRow(i), *new_v;
         const int *dof_ord;
         int new_i, new_or;
         switch (old_face_vertex.RowSize(i))
         {
            case 3:
               new_i = (*faces_tbl)(old_v[0], old_v[1], old_v[2]);
               new_v = faces[new_i]->GetVertices();
               new_or = GetTriOrientation(old_v, new_v);
               dof_ord = fec->DofOrderForOrientation(Geometry::TRIANGLE, new_or);
               break;
            case 4:
            default:
               new_i = (*faces_tbl)(old_v[0], old_v[1], old_v[2], old_v[3]);
               new_v = faces[new_i]->GetVertices();
               new_or = GetQuadOrientation(old_v, new_v);
               dof_ord = fec->DofOrderForOrientation(Geometry::SQUARE, new_or);
               break;
         }

         fes->GetFaceInteriorDofs(i, old_dofs);
         new_dofs.SetSize(old_dofs.Size());
         for (int j = 0; j < old_dofs.Size(); j++)
         {
            // we assume the dofs are non-directional, i.e. dof_ord[j] is >= 0
            const int old_j = dof_ord[j];
            new_dofs[old_j] = offset + new_fdofs[new_i] + j;
         }
         fes->DofsToVDofs(old_dofs);
         fes->DofsToVDofs(new_dofs);
         for (int j = 0; j < old_dofs.Size(); j++)
         {
            (*Nodes)(new_dofs[j]) = onodes(old_dofs[j]);
         }
      }

      offset += fes->GetNFDofs();
      delete faces_tbl;
   }

   // element dofs:
   // element orientation may be different
   if (old_elem_vert) // have elements with 2 or more dofs
   {
      // matters when the 'fec' is
      // (this code is executed only for triangles/tets)
      // - Pk on triangles, k >= 4
      // - Qk on quads,     k >= 3
      // - Pk on tets,      k >= 5
      // - Qk on hexes,     k >= 3
      // - DG spaces
      // - ...

      // loop over all elements
      for (int i = 0; i < GetNE(); i++)
      {
         const int *old_v = old_elem_vert->GetRow(i);
         const int *new_v = elements[i]->GetVertices();
         const int *dof_ord;
         int new_or;
         const Geometry::Type geom = elements[i]->GetGeometryType();
         switch (geom)
         {
            case Geometry::SEGMENT:
               new_or = (old_v[0] == new_v[0]) ? +1 : -1;
               break;
            case Geometry::TRIANGLE:
               new_or = GetTriOrientation(old_v, new_v);
               break;
            case Geometry::SQUARE:
               new_or = GetQuadOrientation(old_v, new_v);
               break;
            case Geometry::TETRAHEDRON:
               new_or = GetTetOrientation(old_v, new_v);
               break;
            default:
               new_or = 0;
               MFEM_ABORT(Geometry::Name[geom] << " elements (" << fec->Name()
                          << " FE collection) are not supported yet!");
               break;
         }
         dof_ord = fec->DofOrderForOrientation(geom, new_or);
         MFEM_VERIFY(dof_ord != NULL,
                     "FE collection '" << fec->Name()
                     << "' does not define reordering for "
                     << Geometry::Name[geom] << " elements!");
         fes->GetElementInteriorDofs(i, old_dofs);
         new_dofs.SetSize(old_dofs.Size());
         for (int j = 0; j < new_dofs.Size(); j++)
         {
            // we assume the dofs are non-directional, i.e. dof_ord[j] is >= 0
            const int old_j = dof_ord[j];
            new_dofs[old_j] = offset + j;
         }
         offset += new_dofs.Size();
         fes->DofsToVDofs(old_dofs);
         fes->DofsToVDofs(new_dofs);
         for (int j = 0; j < old_dofs.Size(); j++)
         {
            (*Nodes)(new_dofs[j]) = onodes(old_dofs[j]);
         }
      }
   }

   // Update Tables, faces, etc
   if (Dim > 2)
   {
      if (fes->GetNFDofs() == 0)
      {
         // needed for FE spaces that have face dofs, even if
         // the 'Nodes' do not have face dofs.
         GetElementToFaceTable();
         GenerateFaces();
      }
      CheckBdrElementOrientation();
   }
   if (el_to_edge)
   {
      // update 'el_to_edge', 'be_to_edge' (2D), 'bel_to_edge' (3D)
      NumOfEdges = GetElementToEdgeTable(*el_to_edge, be_to_edge);
      if (Dim == 2)
      {
         // update 'faces' and 'faces_info'
         GenerateFaces();
         CheckBdrElementOrientation();
      }
   }
   // To force FE space update, we need to increase 'sequence':
   sequence++;
   last_operation = Mesh::NONE;
   fes->Update(false); // want_transform = false
   Nodes->Update(); // just needed to update Nodes->sequence
}

void Mesh::FinalizeTetMesh(int generate_edges, int refine, bool fix_orientation)
{
   FinalizeCheck();
   CheckElementOrientation(fix_orientation);

   if (NumOfBdrElements == 0)
   {
      GetElementToFaceTable();
      GenerateFaces();
      GenerateBoundaryElements();
   }

   if (refine)
   {
      DSTable v_to_v(NumOfVertices);
      GetVertexToVertexTable(v_to_v);
      MarkTetMeshForRefinement(v_to_v);
   }

   GetElementToFaceTable();
   GenerateFaces();

   CheckBdrElementOrientation();

   if (generate_edges == 1)
   {
      el_to_edge = new Table;
      NumOfEdges = GetElementToEdgeTable(*el_to_edge, be_to_edge);
   }
   else
   {
      el_to_edge = NULL;  // Not really necessary -- InitTables was called
      bel_to_edge = NULL;
      NumOfEdges = 0;
   }

   SetAttributes();

   SetMeshGen();
}

void Mesh::FinalizeWedgeMesh(int generate_edges, int refine,
                             bool fix_orientation)
{
   FinalizeCheck();
   CheckElementOrientation(fix_orientation);

   if (NumOfBdrElements == 0)
   {
      GetElementToFaceTable();
      GenerateFaces();
      GenerateBoundaryElements();
   }

   GetElementToFaceTable();
   GenerateFaces();

   CheckBdrElementOrientation();

   if (generate_edges == 1)
   {
      el_to_edge = new Table;
      NumOfEdges = GetElementToEdgeTable(*el_to_edge, be_to_edge);
   }
   else
   {
      el_to_edge = NULL;  // Not really necessary -- InitTables was called
      bel_to_edge = NULL;
      NumOfEdges = 0;
   }

   SetAttributes();

   SetMeshGen();
}

void Mesh::FinalizeHexMesh(int generate_edges, int refine, bool fix_orientation)
{
   FinalizeCheck();
   CheckElementOrientation(fix_orientation);

   GetElementToFaceTable();
   GenerateFaces();

   if (NumOfBdrElements == 0)
   {
      GenerateBoundaryElements();
   }

   CheckBdrElementOrientation();

   if (generate_edges)
   {
      el_to_edge = new Table;
      NumOfEdges = GetElementToEdgeTable(*el_to_edge, be_to_edge);
   }
   else
   {
      NumOfEdges = 0;
   }

   SetAttributes();

   SetMeshGen();
}

void Mesh::FinalizeMesh(int refine, bool fix_orientation)
{
   FinalizeTopology();

   Finalize(refine, fix_orientation);
}

void Mesh::FinalizeTopology(bool generate_bdr)
{
   // Requirements: the following should be defined:
   //   1) Dim
   //   2) NumOfElements, elements
   //   3) NumOfBdrElements, boundary
   //   4) NumOfVertices
   // Optional:
   //   2) ncmesh may be defined
   //   3) el_to_edge may be allocated (it will be re-computed)

   FinalizeCheck();
   bool generate_edges = true;

   if (spaceDim == 0) { spaceDim = Dim; }
   if (ncmesh) { ncmesh->spaceDim = spaceDim; }

   // if the user defined any hanging nodes (see AddVertexParent),
   // we're initializing a non-conforming mesh
   if (tmp_vertex_parents.Size())
   {
      MFEM_VERIFY(ncmesh == NULL, "");
      ncmesh = new NCMesh(this);

      // we need to recreate the Mesh because NCMesh reorders the vertices
      // (see NCMesh::UpdateVertices())
      InitFromNCMesh(*ncmesh);
      ncmesh->OnMeshUpdated(this);
      GenerateNCFaceInfo();

      SetAttributes();

      tmp_vertex_parents.DeleteAll();
      return;
   }

   // set the mesh type: 'meshgen', ...
   SetMeshGen();

   // generate the faces
   if (Dim > 2)
   {
      GetElementToFaceTable();
      GenerateFaces();
      if (NumOfBdrElements == 0 && generate_bdr)
      {
         GenerateBoundaryElements();
         GetElementToFaceTable(); // update be_to_face
      }
   }
   else
   {
      NumOfFaces = 0;
   }

   // generate edges if requested
   if (Dim > 1 && generate_edges)
   {
      // el_to_edge may already be allocated (P2 VTK meshes)
      if (!el_to_edge) { el_to_edge = new Table; }
      NumOfEdges = GetElementToEdgeTable(*el_to_edge, be_to_edge);
      if (Dim == 2)
      {
         GenerateFaces(); // 'Faces' in 2D refers to the edges
         if (NumOfBdrElements == 0 && generate_bdr)
         {
            GenerateBoundaryElements();
         }
      }
   }
   else
   {
      NumOfEdges = 0;
   }

   if (Dim == 1)
   {
      GenerateFaces();
   }

   if (ncmesh)
   {
      // tell NCMesh the numbering of edges/faces
      ncmesh->OnMeshUpdated(this);

      // update faces_info with NC relations
      GenerateNCFaceInfo();
   }

   // generate the arrays 'attributes' and 'bdr_attributes'
   SetAttributes();
}

void Mesh::Finalize(bool refine, bool fix_orientation)
{
   if (NURBSext || ncmesh)
   {
      MFEM_ASSERT(CheckElementOrientation(false) == 0, "");
      MFEM_ASSERT(CheckBdrElementOrientation() == 0, "");
      return;
   }

   // Requirements:
   //  1) FinalizeTopology() or equivalent was called
   //  2) if (Nodes == NULL), vertices must be defined
   //  3) if (Nodes != NULL), Nodes must be defined

   const bool check_orientation = true; // for regular elements, not boundary
   const bool curved = (Nodes != NULL);
   const bool may_change_topology =
      ( refine && (Dim > 1 && (meshgen & 1)) ) ||
      ( check_orientation && fix_orientation &&
        (Dim == 2 || (Dim == 3 && (meshgen & 1))) );

   DSTable *old_v_to_v = NULL;
   Table *old_elem_vert = NULL;

   if (curved && may_change_topology)
   {
      PrepareNodeReorder(&old_v_to_v, &old_elem_vert);
   }

   if (check_orientation)
   {
      // check and optionally fix element orientation
      CheckElementOrientation(fix_orientation);
   }
   if (refine)
   {
      MarkForRefinement();   // may change topology!
   }

   if (may_change_topology)
   {
      if (curved)
      {
         DoNodeReorder(old_v_to_v, old_elem_vert); // updates the mesh topology
         delete old_elem_vert;
         delete old_v_to_v;
      }
      else
      {
         FinalizeTopology(); // Re-computes some data unnecessarily.
      }

      // TODO: maybe introduce Mesh::NODE_REORDER operation and FESpace::
      // NodeReorderMatrix and do Nodes->Update() instead of DoNodeReorder?
   }

   // check and fix boundary element orientation
   CheckBdrElementOrientation();

#ifdef MFEM_DEBUG
   // For non-orientable surfaces/manifolds, the check below will fail, so we
   // only perform it when Dim == spaceDim.
   if (Dim >= 2 && Dim == spaceDim)
   {
      const int num_faces = GetNumFaces();
      for (int i = 0; i < num_faces; i++)
      {
         MFEM_VERIFY(faces_info[i].Elem2No < 0 ||
                     faces_info[i].Elem2Inf%2 != 0, "Invalid mesh topology."
                     " Interior face with incompatible orientations.");
      }
   }
#endif
}

void Mesh::Make3D(int nx, int ny, int nz, Element::Type type,
                  double sx, double sy, double sz, bool sfc_ordering)
{
   int x, y, z;

   int NVert, NElem, NBdrElem;

   NVert = (nx+1) * (ny+1) * (nz+1);
   NElem = nx * ny * nz;
   NBdrElem = 2*(nx*ny+nx*nz+ny*nz);
   if (type == Element::TETRAHEDRON)
   {
      NElem *= 6;
      NBdrElem *= 2;
   }
   else if (type == Element::WEDGE)
   {
      NElem *= 2;
      NBdrElem += 2*nx*ny;
   }
   else if (type == Element::PYRAMID)
   {
      NElem *= 6;
      NVert += nx * ny * nz;
   }

   InitMesh(3, 3, NVert, NElem, NBdrElem);

   double coord[3];
   int ind[9];

   // Sets vertices and the corresponding coordinates
   for (z = 0; z <= nz; z++)
   {
      coord[2] = ((double) z / nz) * sz;
      for (y = 0; y <= ny; y++)
      {
         coord[1] = ((double) y / ny) * sy;
         for (x = 0; x <= nx; x++)
         {
            coord[0] = ((double) x / nx) * sx;
            AddVertex(coord);
         }
      }
   }
   if (type == Element::PYRAMID)
   {
      for (z = 0; z < nz; z++)
      {
         coord[2] = (((double) z + 0.5) / nz) * sz;
         for (y = 0; y < ny; y++)
         {
            coord[1] = (((double) y + 0.5 ) / ny) * sy;
            for (x = 0; x < nx; x++)
            {
               coord[0] = (((double) x + 0.5 ) / nx) * sx;
               AddVertex(coord);
            }
         }
      }
   }

#define VTX(XC, YC, ZC) ((XC)+((YC)+(ZC)*(ny+1))*(nx+1))
#define VTXP(XC, YC, ZC) ((nx+1)*(ny+1)*(nz+1)+(XC)+((YC)+(ZC)*ny)*nx)

   // Sets elements and the corresponding indices of vertices
   if (sfc_ordering && type == Element::HEXAHEDRON)
   {
      Array<int> sfc;
      NCMesh::GridSfcOrdering3D(nx, ny, nz, sfc);
      MFEM_VERIFY(sfc.Size() == 3*nx*ny*nz, "");

      for (int k = 0; k < nx*ny*nz; k++)
      {
         x = sfc[3*k + 0];
         y = sfc[3*k + 1];
         z = sfc[3*k + 2];

         // *INDENT-OFF*
         ind[0] = VTX(x  , y  , z  );
         ind[1] = VTX(x+1, y  , z  );
         ind[2] = VTX(x+1, y+1, z  );
         ind[3] = VTX(x  , y+1, z  );
         ind[4] = VTX(x  , y  , z+1);
         ind[5] = VTX(x+1, y  , z+1);
         ind[6] = VTX(x+1, y+1, z+1);
         ind[7] = VTX(x  , y+1, z+1);
         // *INDENT-ON*

         AddHex(ind, 1);
      }
   }
   else
   {
      for (z = 0; z < nz; z++)
      {
         for (y = 0; y < ny; y++)
         {
            for (x = 0; x < nx; x++)
            {
               // *INDENT-OFF*
               ind[0] = VTX(x  , y  , z  );
               ind[1] = VTX(x+1, y  , z  );
               ind[2] = VTX(x+1, y+1, z  );
               ind[3] = VTX(x  , y+1, z  );
               ind[4] = VTX(x  , y  , z+1);
               ind[5] = VTX(x+1, y  , z+1);
               ind[6] = VTX(x+1, y+1, z+1);
               ind[7] = VTX(  x, y+1, z+1);
               // *INDENT-ON*
               if (type == Element::TETRAHEDRON)
               {
                  AddHexAsTets(ind, 1);
               }
               else if (type == Element::WEDGE)
               {
                  AddHexAsWedges(ind, 1);
               }
               else if (type == Element::PYRAMID)
               {
                  ind[8] = VTXP(x, y, z);
                  AddHexAsPyramids(ind, 1);
               }
               else
               {
                  AddHex(ind, 1);
               }
            }
         }
      }
   }

   // Sets boundary elements and the corresponding indices of vertices
   // bottom, bdr. attribute 1
   for (y = 0; y < ny; y++)
   {
      for (x = 0; x < nx; x++)
      {
         // *INDENT-OFF*
         ind[0] = VTX(x  , y  , 0);
         ind[1] = VTX(x  , y+1, 0);
         ind[2] = VTX(x+1, y+1, 0);
         ind[3] = VTX(x+1, y  , 0);
         // *INDENT-ON*
         if (type == Element::TETRAHEDRON)
         {
            AddBdrQuadAsTriangles(ind, 1);
         }
         else if (type == Element::WEDGE)
         {
            AddBdrQuadAsTriangles(ind, 1);
         }
         else
         {
            AddBdrQuad(ind, 1);
         }
      }
   }
   // top, bdr. attribute 6
   for (y = 0; y < ny; y++)
   {
      for (x = 0; x < nx; x++)
      {
         // *INDENT-OFF*
         ind[0] = VTX(x  , y  , nz);
         ind[1] = VTX(x+1, y  , nz);
         ind[2] = VTX(x+1, y+1, nz);
         ind[3] = VTX(x  , y+1, nz);
         // *INDENT-ON*
         if (type == Element::TETRAHEDRON)
         {
            AddBdrQuadAsTriangles(ind, 6);
         }
         else if (type == Element::WEDGE)
         {
            AddBdrQuadAsTriangles(ind, 6);
         }
         else
         {
            AddBdrQuad(ind, 6);
         }
      }
   }
   // left, bdr. attribute 5
   for (z = 0; z < nz; z++)
   {
      for (y = 0; y < ny; y++)
      {
         // *INDENT-OFF*
         ind[0] = VTX(0  , y  , z  );
         ind[1] = VTX(0  , y  , z+1);
         ind[2] = VTX(0  , y+1, z+1);
         ind[3] = VTX(0  , y+1, z  );
         // *INDENT-ON*
         if (type == Element::TETRAHEDRON)
         {
            AddBdrQuadAsTriangles(ind, 5);
         }
         else
         {
            AddBdrQuad(ind, 5);
         }
      }
   }
   // right, bdr. attribute 3
   for (z = 0; z < nz; z++)
   {
      for (y = 0; y < ny; y++)
      {
         // *INDENT-OFF*
         ind[0] = VTX(nx, y  , z  );
         ind[1] = VTX(nx, y+1, z  );
         ind[2] = VTX(nx, y+1, z+1);
         ind[3] = VTX(nx, y  , z+1);
         // *INDENT-ON*
         if (type == Element::TETRAHEDRON)
         {
            AddBdrQuadAsTriangles(ind, 3);
         }
         else
         {
            AddBdrQuad(ind, 3);
         }
      }
   }
   // front, bdr. attribute 2
   for (x = 0; x < nx; x++)
   {
      for (z = 0; z < nz; z++)
      {
         // *INDENT-OFF*
         ind[0] = VTX(x  , 0, z  );
         ind[1] = VTX(x+1, 0, z  );
         ind[2] = VTX(x+1, 0, z+1);
         ind[3] = VTX(x  , 0, z+1);
         // *INDENT-ON*
         if (type == Element::TETRAHEDRON)
         {
            AddBdrQuadAsTriangles(ind, 2);
         }
         else
         {
            AddBdrQuad(ind, 2);
         }
      }
   }
   // back, bdr. attribute 4
   for (x = 0; x < nx; x++)
   {
      for (z = 0; z < nz; z++)
      {
         // *INDENT-OFF*
         ind[0] = VTX(x  , ny, z  );
         ind[1] = VTX(x  , ny, z+1);
         ind[2] = VTX(x+1, ny, z+1);
         ind[3] = VTX(x+1, ny, z  );
         // *INDENT-ON*
         if (type == Element::TETRAHEDRON)
         {
            AddBdrQuadAsTriangles(ind, 4);
         }
         else
         {
            AddBdrQuad(ind, 4);
         }
      }
   }

#undef VTX

#if 0
   ofstream test_stream("debug.mesh");
   Print(test_stream);
   test_stream.close();
#endif

   FinalizeTopology();

   // Finalize(...) can be called after this method, if needed
}

void Mesh::Make2D(int nx, int ny, Element::Type type,
                  double sx, double sy,
                  bool generate_edges, bool sfc_ordering)
{
   int i, j, k;

   SetEmpty();

   Dim = spaceDim = 2;

   // Creates quadrilateral mesh
   if (type == Element::QUADRILATERAL)
   {
      NumOfVertices = (nx+1) * (ny+1);
      NumOfElements = nx * ny;
      NumOfBdrElements = 2 * nx + 2 * ny;

      vertices.SetSize(NumOfVertices);
      elements.SetSize(NumOfElements);
      boundary.SetSize(NumOfBdrElements);

      double cx, cy;
      int ind[4];

      // Sets vertices and the corresponding coordinates
      k = 0;
      for (j = 0; j < ny+1; j++)
      {
         cy = ((double) j / ny) * sy;
         for (i = 0; i < nx+1; i++)
         {
            cx = ((double) i / nx) * sx;
            vertices[k](0) = cx;
            vertices[k](1) = cy;
            k++;
         }
      }

      // Sets elements and the corresponding indices of vertices
      if (sfc_ordering)
      {
         Array<int> sfc;
         NCMesh::GridSfcOrdering2D(nx, ny, sfc);
         MFEM_VERIFY(sfc.Size() == 2*nx*ny, "");

         for (k = 0; k < nx*ny; k++)
         {
            i = sfc[2*k + 0];
            j = sfc[2*k + 1];
            ind[0] = i + j*(nx+1);
            ind[1] = i + 1 +j*(nx+1);
            ind[2] = i + 1 + (j+1)*(nx+1);
            ind[3] = i + (j+1)*(nx+1);
            elements[k] = new Quadrilateral(ind);
         }
      }
      else
      {
         k = 0;
         for (j = 0; j < ny; j++)
         {
            for (i = 0; i < nx; i++)
            {
               ind[0] = i + j*(nx+1);
               ind[1] = i + 1 +j*(nx+1);
               ind[2] = i + 1 + (j+1)*(nx+1);
               ind[3] = i + (j+1)*(nx+1);
               elements[k] = new Quadrilateral(ind);
               k++;
            }
         }
      }

      // Sets boundary elements and the corresponding indices of vertices
      int m = (nx+1)*ny;
      for (i = 0; i < nx; i++)
      {
         boundary[i] = new Segment(i, i+1, 1);
         boundary[nx+i] = new Segment(m+i+1, m+i, 3);
      }
      m = nx+1;
      for (j = 0; j < ny; j++)
      {
         boundary[2*nx+j] = new Segment((j+1)*m, j*m, 4);
         boundary[2*nx+ny+j] = new Segment(j*m+nx, (j+1)*m+nx, 2);
      }
   }
   // Creates triangular mesh
   else if (type == Element::TRIANGLE)
   {
      NumOfVertices = (nx+1) * (ny+1);
      NumOfElements = 2 * nx * ny;
      NumOfBdrElements = 2 * nx + 2 * ny;

      vertices.SetSize(NumOfVertices);
      elements.SetSize(NumOfElements);
      boundary.SetSize(NumOfBdrElements);

      double cx, cy;
      int ind[3];

      // Sets vertices and the corresponding coordinates
      k = 0;
      for (j = 0; j < ny+1; j++)
      {
         cy = ((double) j / ny) * sy;
         for (i = 0; i < nx+1; i++)
         {
            cx = ((double) i / nx) * sx;
            vertices[k](0) = cx;
            vertices[k](1) = cy;
            k++;
         }
      }

      // Sets the elements and the corresponding indices of vertices
      k = 0;
      for (j = 0; j < ny; j++)
      {
         for (i = 0; i < nx; i++)
         {
            ind[0] = i + j*(nx+1);
            ind[1] = i + 1 + (j+1)*(nx+1);
            ind[2] = i + (j+1)*(nx+1);
            elements[k] = new Triangle(ind);
            k++;
            ind[1] = i + 1 + j*(nx+1);
            ind[2] = i + 1 + (j+1)*(nx+1);
            elements[k] = new Triangle(ind);
            k++;
         }
      }

      // Sets boundary elements and the corresponding indices of vertices
      int m = (nx+1)*ny;
      for (i = 0; i < nx; i++)
      {
         boundary[i] = new Segment(i, i+1, 1);
         boundary[nx+i] = new Segment(m+i+1, m+i, 3);
      }
      m = nx+1;
      for (j = 0; j < ny; j++)
      {
         boundary[2*nx+j] = new Segment((j+1)*m, j*m, 4);
         boundary[2*nx+ny+j] = new Segment(j*m+nx, (j+1)*m+nx, 2);
      }

      // MarkTriMeshForRefinement(); // done in Finalize(...)
   }
   else
   {
      MFEM_ABORT("Unsupported element type.");
   }

   SetMeshGen();
   CheckElementOrientation();

   if (generate_edges == 1)
   {
      el_to_edge = new Table;
      NumOfEdges = GetElementToEdgeTable(*el_to_edge, be_to_edge);
      GenerateFaces();
      CheckBdrElementOrientation();
   }
   else
   {
      NumOfEdges = 0;
   }

   NumOfFaces = 0;

   attributes.Append(1);
   bdr_attributes.Append(1); bdr_attributes.Append(2);
   bdr_attributes.Append(3); bdr_attributes.Append(4);

   // Finalize(...) can be called after this method, if needed
}

void Mesh::Make1D(int n, double sx)
{
   int j, ind[1];

   SetEmpty();

   Dim = 1;
   spaceDim = 1;

   NumOfVertices = n + 1;
   NumOfElements = n;
   NumOfBdrElements = 2;
   vertices.SetSize(NumOfVertices);
   elements.SetSize(NumOfElements);
   boundary.SetSize(NumOfBdrElements);

   // Sets vertices and the corresponding coordinates
   for (j = 0; j < n+1; j++)
   {
      vertices[j](0) = ((double) j / n) * sx;
   }

   // Sets elements and the corresponding indices of vertices
   for (j = 0; j < n; j++)
   {
      elements[j] = new Segment(j, j+1, 1);
   }

   // Sets the boundary elements
   ind[0] = 0;
   boundary[0] = new Point(ind, 1);
   ind[0] = n;
   boundary[1] = new Point(ind, 2);

   NumOfEdges = 0;
   NumOfFaces = 0;

   SetMeshGen();
   GenerateFaces();

   attributes.Append(1);
   bdr_attributes.Append(1); bdr_attributes.Append(2);
}

Mesh::Mesh(const Mesh &mesh, bool copy_nodes)
{
   Dim = mesh.Dim;
   spaceDim = mesh.spaceDim;

   NumOfVertices = mesh.NumOfVertices;
   NumOfElements = mesh.NumOfElements;
   NumOfBdrElements = mesh.NumOfBdrElements;
   NumOfEdges = mesh.NumOfEdges;
   NumOfFaces = mesh.NumOfFaces;
   nbInteriorFaces = mesh.nbInteriorFaces;
   nbBoundaryFaces = mesh.nbBoundaryFaces;

   meshgen = mesh.meshgen;
   mesh_geoms = mesh.mesh_geoms;

   // Create the new Mesh instance without a record of its refinement history
   sequence = 0;
   last_operation = Mesh::NONE;

   // Duplicate the elements
   elements.SetSize(NumOfElements);
   for (int i = 0; i < NumOfElements; i++)
   {
      elements[i] = mesh.elements[i]->Duplicate(this);
   }

   // Copy the vertices
   mesh.vertices.Copy(vertices);

   // Duplicate the boundary
   boundary.SetSize(NumOfBdrElements);
   for (int i = 0; i < NumOfBdrElements; i++)
   {
      boundary[i] = mesh.boundary[i]->Duplicate(this);
   }

   // Copy the element-to-face Table, el_to_face
   el_to_face = (mesh.el_to_face) ? new Table(*mesh.el_to_face) : NULL;

   // Copy the boundary-to-face Array, be_to_face.
   mesh.be_to_face.Copy(be_to_face);

   // Copy the element-to-edge Table, el_to_edge
   el_to_edge = (mesh.el_to_edge) ? new Table(*mesh.el_to_edge) : NULL;

   // Copy the boundary-to-edge Table, bel_to_edge (3D)
   bel_to_edge = (mesh.bel_to_edge) ? new Table(*mesh.bel_to_edge) : NULL;

   // Copy the boundary-to-edge Array, be_to_edge (2D)
   mesh.be_to_edge.Copy(be_to_edge);

   // Duplicate the faces and faces_info.
   faces.SetSize(mesh.faces.Size());
   for (int i = 0; i < faces.Size(); i++)
   {
      Element *face = mesh.faces[i]; // in 1D the faces are NULL
      faces[i] = (face) ? face->Duplicate(this) : NULL;
   }
   mesh.faces_info.Copy(faces_info);
   mesh.nc_faces_info.Copy(nc_faces_info);

   // Do NOT copy the element-to-element Table, el_to_el
   el_to_el = NULL;

   // Do NOT copy the face-to-edge Table, face_edge
   face_edge = NULL;
   face_to_elem = NULL;

   // Copy the edge-to-vertex Table, edge_vertex
   edge_vertex = (mesh.edge_vertex) ? new Table(*mesh.edge_vertex) : NULL;

   // Copy the attributes and bdr_attributes
   mesh.attributes.Copy(attributes);
   mesh.bdr_attributes.Copy(bdr_attributes);

   // Deep copy the NURBSExtension.
#ifdef MFEM_USE_MPI
   ParNURBSExtension *pNURBSext =
      dynamic_cast<ParNURBSExtension *>(mesh.NURBSext);
   if (pNURBSext)
   {
      NURBSext = new ParNURBSExtension(*pNURBSext);
   }
   else
#endif
   {
      NURBSext = mesh.NURBSext ? new NURBSExtension(*mesh.NURBSext) : NULL;
   }

   // Deep copy the NCMesh.
#ifdef MFEM_USE_MPI
   if (dynamic_cast<const ParMesh*>(&mesh))
   {
      ncmesh = NULL; // skip; will be done in ParMesh copy ctor
   }
   else
#endif
   {
      ncmesh = mesh.ncmesh ? new NCMesh(*mesh.ncmesh) : NULL;
   }

   // Duplicate the Nodes, including the FiniteElementCollection and the
   // FiniteElementSpace
   if (mesh.Nodes && copy_nodes)
   {
      FiniteElementSpace *fes = mesh.Nodes->FESpace();
      const FiniteElementCollection *fec = fes->FEColl();
      FiniteElementCollection *fec_copy =
         FiniteElementCollection::New(fec->Name());
      FiniteElementSpace *fes_copy =
         new FiniteElementSpace(*fes, this, fec_copy);
      Nodes = new GridFunction(fes_copy);
      Nodes->MakeOwner(fec_copy);
      *Nodes = *mesh.Nodes;
      own_nodes = 1;
   }
   else
   {
      Nodes = mesh.Nodes;
      own_nodes = 0;
   }
}

Mesh::Mesh(Mesh &&mesh) : Mesh()
{
   Swap(mesh, true);
}

Mesh& Mesh::operator=(Mesh &&mesh)
{
   Swap(mesh, true);
   return *this;
}

Mesh Mesh::LoadFromFile(const char *filename, int generate_edges, int refine,
                        bool fix_orientation)
{
   Mesh mesh;
   named_ifgzstream imesh(filename);
   if (!imesh) { MFEM_ABORT("Mesh file not found: " << filename << '\n'); }
   else { mesh.Load(imesh, generate_edges, refine, fix_orientation); }
   return mesh;
}

Mesh Mesh::MakeCartesian1D(int n, double sx)
{
   Mesh mesh;
   mesh.Make1D(n, sx);
   // mesh.Finalize(); not needed in this case
   return mesh;
}

Mesh Mesh::MakeCartesian2D(
   int nx, int ny, Element::Type type, bool generate_edges,
   double sx, double sy, bool sfc_ordering)
{
   Mesh mesh;
   mesh.Make2D(nx, ny, type, sx, sy, generate_edges, sfc_ordering);
   mesh.Finalize(true); // refine = true
   return mesh;
}

Mesh Mesh::MakeCartesian3D(
   int nx, int ny, int nz, Element::Type type,
   double sx, double sy, double sz, bool sfc_ordering)
{
   Mesh mesh;
   mesh.Make3D(nx, ny, nz, type, sx, sy, sz, sfc_ordering);
   mesh.Finalize(true); // refine = true
   return mesh;
}

Mesh Mesh::MakeRefined(Mesh &orig_mesh, int ref_factor, int ref_type)
{
   Mesh mesh;
   Array<int> ref_factors(orig_mesh.GetNE());
   ref_factors = ref_factor;
   mesh.MakeRefined_(orig_mesh, ref_factors, ref_type);
   return mesh;
}

Mesh Mesh::MakeRefined(Mesh &orig_mesh, const Array<int> &ref_factors,
                       int ref_type)
{
   Mesh mesh;
   mesh.MakeRefined_(orig_mesh, ref_factors, ref_type);
   return mesh;
}

Mesh::Mesh(const char *filename, int generate_edges, int refine,
           bool fix_orientation)
{
   // Initialization as in the default constructor
   SetEmpty();

   named_ifgzstream imesh(filename);
   if (!imesh)
   {
      // Abort with an error message.
      MFEM_ABORT("Mesh file not found: " << filename << '\n');
   }
   else
   {
      Load(imesh, generate_edges, refine, fix_orientation);
   }
}

Mesh::Mesh(std::istream &input, int generate_edges, int refine,
           bool fix_orientation)
{
   SetEmpty();
   Load(input, generate_edges, refine, fix_orientation);
}

void Mesh::ChangeVertexDataOwnership(double *vertex_data, int len_vertex_data,
                                     bool zerocopy)
{
   // A dimension of 3 is now required since we use mfem::Vertex objects as PODs
   // and these object have a hardcoded double[3] entry
   MFEM_VERIFY(len_vertex_data >= NumOfVertices * 3,
               "Not enough vertices in external array : "
               "len_vertex_data = "<< len_vertex_data << ", "
               "NumOfVertices * 3 = " << NumOfVertices * 3);
   // Allow multiple calls to this method with the same vertex_data
   if (vertex_data == (double *)(vertices.GetData()))
   {
      MFEM_ASSERT(!vertices.OwnsData(), "invalid ownership");
      return;
   }
   if (!zerocopy)
   {
      memcpy(vertex_data, vertices.GetData(),
             NumOfVertices * 3 * sizeof(double));
   }
   // Vertex is POD double[3]
   vertices.MakeRef(reinterpret_cast<Vertex*>(vertex_data), NumOfVertices);
}

Mesh::Mesh(double *vertices_, int num_vertices,
           int *element_indices, Geometry::Type element_type,
           int *element_attributes, int num_elements,
           int *boundary_indices, Geometry::Type boundary_type,
           int *boundary_attributes, int num_boundary_elements,
           int dimension, int space_dimension)
{
   if (space_dimension == -1)
   {
      space_dimension = dimension;
   }

   InitMesh(dimension, space_dimension, /*num_vertices*/ 0, num_elements,
            num_boundary_elements);

   int element_index_stride = Geometry::NumVerts[element_type];
   int boundary_index_stride = num_boundary_elements > 0 ?
                               Geometry::NumVerts[boundary_type] : 0;

   // assuming Vertex is POD
   vertices.MakeRef(reinterpret_cast<Vertex*>(vertices_), num_vertices);
   NumOfVertices = num_vertices;

   for (int i = 0; i < num_elements; i++)
   {
      elements[i] = NewElement(element_type);
      elements[i]->SetVertices(element_indices + i * element_index_stride);
      elements[i]->SetAttribute(element_attributes[i]);
   }
   NumOfElements = num_elements;

   for (int i = 0; i < num_boundary_elements; i++)
   {
      boundary[i] = NewElement(boundary_type);
      boundary[i]->SetVertices(boundary_indices + i * boundary_index_stride);
      boundary[i]->SetAttribute(boundary_attributes[i]);
   }
   NumOfBdrElements = num_boundary_elements;

   FinalizeTopology();
}

Element *Mesh::NewElement(int geom)
{
   switch (geom)
   {
      case Geometry::POINT:     return (new Point);
      case Geometry::SEGMENT:   return (new Segment);
      case Geometry::TRIANGLE:  return (new Triangle);
      case Geometry::SQUARE:    return (new Quadrilateral);
      case Geometry::TETRAHEDRON:
#ifdef MFEM_USE_MEMALLOC
         return TetMemory.Alloc();
#else
         return (new Tetrahedron);
#endif
      case Geometry::CUBE:      return (new Hexahedron);
      case Geometry::PRISM:     return (new Wedge);
      case Geometry::PYRAMID:   return (new Pyramid);
      default:
         MFEM_ABORT("invalid Geometry::Type, geom = " << geom);
   }

   return NULL;
}

Element *Mesh::ReadElementWithoutAttr(std::istream &input)
{
   int geom, nv, *v;
   Element *el;

   input >> geom;
   el = NewElement(geom);
   MFEM_VERIFY(el, "Unsupported element type: " << geom);
   nv = el->GetNVertices();
   v  = el->GetVertices();
   for (int i = 0; i < nv; i++)
   {
      input >> v[i];
   }

   return el;
}

void Mesh::PrintElementWithoutAttr(const Element *el, std::ostream &os)
{
   os << el->GetGeometryType();
   const int nv = el->GetNVertices();
   const int *v = el->GetVertices();
   for (int j = 0; j < nv; j++)
   {
      os << ' ' << v[j];
   }
   os << '\n';
}

Element *Mesh::ReadElement(std::istream &input)
{
   int attr;
   Element *el;

   input >> attr;
   el = ReadElementWithoutAttr(input);
   el->SetAttribute(attr);

   return el;
}

void Mesh::PrintElement(const Element *el, std::ostream &os)
{
   os << el->GetAttribute() << ' ';
   PrintElementWithoutAttr(el, os);
}

void Mesh::SetMeshGen()
{
   meshgen = mesh_geoms = 0;
   for (int i = 0; i < NumOfElements; i++)
   {
      const Element::Type type = GetElement(i)->GetType();
      switch (type)
      {
         case Element::TETRAHEDRON:
            mesh_geoms |= (1 << Geometry::TETRAHEDRON);
         case Element::TRIANGLE:
            mesh_geoms |= (1 << Geometry::TRIANGLE);
         case Element::SEGMENT:
            mesh_geoms |= (1 << Geometry::SEGMENT);
         case Element::POINT:
            mesh_geoms |= (1 << Geometry::POINT);
            meshgen |= 1;
            break;

         case Element::HEXAHEDRON:
            mesh_geoms |= (1 << Geometry::CUBE);
         case Element::QUADRILATERAL:
            mesh_geoms |= (1 << Geometry::SQUARE);
            mesh_geoms |= (1 << Geometry::SEGMENT);
            mesh_geoms |= (1 << Geometry::POINT);
            meshgen |= 2;
            break;

         case Element::WEDGE:
            mesh_geoms |= (1 << Geometry::PRISM);
            mesh_geoms |= (1 << Geometry::SQUARE);
            mesh_geoms |= (1 << Geometry::TRIANGLE);
            mesh_geoms |= (1 << Geometry::SEGMENT);
            mesh_geoms |= (1 << Geometry::POINT);
            meshgen |= 4;
            break;

         case Element::PYRAMID:
            mesh_geoms |= (1 << Geometry::PYRAMID);
            mesh_geoms |= (1 << Geometry::SQUARE);
            mesh_geoms |= (1 << Geometry::TRIANGLE);
            mesh_geoms |= (1 << Geometry::SEGMENT);
            mesh_geoms |= (1 << Geometry::POINT);
            meshgen |= 8;
            break;

         default:
            MFEM_ABORT("invalid element type: " << type);
            break;
      }
   }
}

void Mesh::Loader(std::istream &input, int generate_edges,
                  std::string parse_tag)
{
   int curved = 0, read_gf = 1;
   bool finalize_topo = true;

   if (!input)
   {
      MFEM_ABORT("Input stream is not open");
   }

   Clear();

   string mesh_type;
   input >> ws;
   getline(input, mesh_type);
   filter_dos(mesh_type);

   // MFEM's conforming mesh formats
   int mfem_version = 0;
   if (mesh_type == "MFEM mesh v1.0") { mfem_version = 10; } // serial
   else if (mesh_type == "MFEM mesh v1.2") { mfem_version = 12; } // parallel

   // MFEM nonconforming mesh format
   // (NOTE: previous v1.1 is now under this branch for backward compatibility)
   int mfem_nc_version = 0;
   if (mesh_type == "MFEM NC mesh v1.0") { mfem_nc_version = 10; }
   else if (mesh_type == "MFEM mesh v1.1") { mfem_nc_version = 1 /*legacy*/; }

   if (mfem_version)
   {
      // Formats mfem_v12 and newer have a tag indicating the end of the mesh
      // section in the stream. A user provided parse tag can also be provided
      // via the arguments. For example, if this is called from parallel mesh
      // object, it can indicate to read until parallel mesh section begins.
      if (mfem_version == 12 && parse_tag.empty())
      {
         parse_tag = "mfem_mesh_end";
      }
      ReadMFEMMesh(input, mfem_version, curved);
   }
   else if (mfem_nc_version)
   {
      MFEM_ASSERT(ncmesh == NULL, "internal error");
      int is_nc = 1;

#ifdef MFEM_USE_MPI
      ParMesh *pmesh = dynamic_cast<ParMesh*>(this);
      if (pmesh)
      {
         MFEM_VERIFY(mfem_nc_version >= 10,
                     "Legacy nonconforming format (MFEM mesh v1.1) cannot be "
                     "used to load a parallel nonconforming mesh, sorry.");

         ncmesh = new ParNCMesh(pmesh->GetComm(),
                                input, mfem_nc_version, curved, is_nc);
      }
      else
#endif
      {
         ncmesh = new NCMesh(input, mfem_nc_version, curved, is_nc);
      }
      InitFromNCMesh(*ncmesh);

      if (!is_nc)
      {
         // special case for backward compatibility with MFEM <=4.2:
         // if the "vertex_parents" section is missing in the v1.1 format,
         // the mesh is treated as conforming
         delete ncmesh;
         ncmesh = NULL;
      }
   }
   else if (mesh_type == "linemesh") // 1D mesh
   {
      ReadLineMesh(input);
   }
   else if (mesh_type == "areamesh2" || mesh_type == "curved_areamesh2")
   {
      if (mesh_type == "curved_areamesh2")
      {
         curved = 1;
      }
      ReadNetgen2DMesh(input, curved);
   }
   else if (mesh_type == "NETGEN" || mesh_type == "NETGEN_Neutral_Format")
   {
      ReadNetgen3DMesh(input);
   }
   else if (mesh_type == "TrueGrid")
   {
      ReadTrueGridMesh(input);
   }
   else if (mesh_type.rfind("# vtk DataFile Version") == 0)
   {
      int major_vtk_version = mesh_type[mesh_type.length()-3] - '0';
      // int minor_vtk_version = mesh_type[mesh_type.length()-1] - '0';
      MFEM_VERIFY(major_vtk_version >= 2 && major_vtk_version <= 4,
                  "Unsupported VTK format");
      ReadVTKMesh(input, curved, read_gf, finalize_topo);
   }
   else if (mesh_type.rfind("<VTKFile ") == 0 || mesh_type.rfind("<?xml") == 0)
   {
      ReadXML_VTKMesh(input, curved, read_gf, finalize_topo, mesh_type);
   }
   else if (mesh_type == "MFEM NURBS mesh v1.0")
   {
      ReadNURBSMesh(input, curved, read_gf);
   }
   else if (mesh_type == "MFEM INLINE mesh v1.0")
   {
      ReadInlineMesh(input, generate_edges);
      return; // done with inline mesh construction
   }
   else if (mesh_type == "$MeshFormat") // Gmsh
   {
      ReadGmshMesh(input, curved, read_gf);
   }
   else if
   ((mesh_type.size() > 2 &&
     mesh_type[0] == 'C' && mesh_type[1] == 'D' && mesh_type[2] == 'F') ||
    (mesh_type.size() > 3 &&
     mesh_type[1] == 'H' && mesh_type[2] == 'D' && mesh_type[3] == 'F'))
   {
      named_ifgzstream *mesh_input = dynamic_cast<named_ifgzstream *>(&input);
      if (mesh_input)
      {
#ifdef MFEM_USE_NETCDF
         ReadCubit(mesh_input->filename.c_str(), curved, read_gf);
#else
         MFEM_ABORT("NetCDF support requires configuration with"
                    " MFEM_USE_NETCDF=YES");
         return;
#endif
      }
      else
      {
         MFEM_ABORT("Can not determine Cubit mesh filename!"
                    " Use mfem::named_ifgzstream for input.");
         return;
      }
   }
   else
   {
      MFEM_ABORT("Unknown input mesh format: " << mesh_type);
      return;
   }

   // at this point the following should be defined:
   //  1) Dim
   //  2) NumOfElements, elements
   //  3) NumOfBdrElements, boundary
   //  4) NumOfVertices, with allocated space in vertices
   //  5) curved
   //  5a) if curved == 0, vertices must be defined
   //  5b) if curved != 0 and read_gf != 0,
   //         'input' must point to a GridFunction
   //  5c) if curved != 0 and read_gf == 0,
   //         vertices and Nodes must be defined
   // optional:
   //  1) el_to_edge may be allocated (as in the case of P2 VTK meshes)
   //  2) ncmesh may be allocated

   // FinalizeTopology() will:
   // - assume that generate_edges is true
   // - assume that refine is false
   // - does not check the orientation of regular and boundary elements
   if (finalize_topo)
   {
      // don't generate any boundary elements, especially in parallel
      bool generate_bdr = false;

      FinalizeTopology(generate_bdr);
   }

   if (curved && read_gf)
   {
      Nodes = new GridFunction(this, input);

      own_nodes = 1;
      spaceDim = Nodes->VectorDim();
      if (ncmesh) { ncmesh->spaceDim = spaceDim; }

      // Set vertex coordinates from the 'Nodes'
      SetVerticesFromNodes(Nodes);
   }

   // If a parse tag was supplied, keep reading the stream until the tag is
   // encountered.
   if (mfem_version == 12)
   {
      string line;
      do
      {
         skip_comment_lines(input, '#');
         MFEM_VERIFY(input.good(), "Required mesh-end tag not found");
         getline(input, line);
         filter_dos(line);
         // mfem v1.2 may not have parse_tag in it, e.g. if trying to read a
         // serial mfem v1.2 mesh as parallel with "mfem_serial_mesh_end" as
         // parse_tag. That's why, regardless of parse_tag, we stop reading if
         // we find "mfem_mesh_end" which is required by mfem v1.2 format.
         if (line == "mfem_mesh_end") { break; }
      }
      while (line != parse_tag);
   }
   else if (mfem_nc_version >= 10)
   {
      string ident;
      skip_comment_lines(input, '#');
      input >> ident;
      MFEM_VERIFY(ident == "mfem_mesh_end",
                  "invalid mesh: end of file tag not found");
   }

   // Finalize(...) should be called after this, if needed.
}

Mesh::Mesh(Mesh *mesh_array[], int num_pieces)
{
   int      i, j, ie, ib, iv, *v, nv;
   Element *el;
   Mesh    *m;

   SetEmpty();

   Dim = mesh_array[0]->Dimension();
   spaceDim = mesh_array[0]->SpaceDimension();

   if (mesh_array[0]->NURBSext)
   {
      // assuming the pieces form a partition of a NURBS mesh
      NURBSext = new NURBSExtension(mesh_array, num_pieces);

      NumOfVertices = NURBSext->GetNV();
      NumOfElements = NURBSext->GetNE();

      NURBSext->GetElementTopo(elements);

      // NumOfBdrElements = NURBSext->GetNBE();
      // NURBSext->GetBdrElementTopo(boundary);

      Array<int> lvert_vert, lelem_elem;

      // Here, for visualization purposes, we copy the boundary elements from
      // the individual pieces which include the interior boundaries.  This
      // creates 'boundary' array that is different from the one generated by
      // the NURBSExtension which, in particular, makes the boundary-dof table
      // invalid. This, in turn, causes GetBdrElementTransformation to not
      // function properly.
      NumOfBdrElements = 0;
      for (i = 0; i < num_pieces; i++)
      {
         NumOfBdrElements += mesh_array[i]->GetNBE();
      }
      boundary.SetSize(NumOfBdrElements);
      vertices.SetSize(NumOfVertices);
      ib = 0;
      for (i = 0; i < num_pieces; i++)
      {
         m = mesh_array[i];
         m->NURBSext->GetVertexLocalToGlobal(lvert_vert);
         m->NURBSext->GetElementLocalToGlobal(lelem_elem);
         // copy the element attributes
         for (j = 0; j < m->GetNE(); j++)
         {
            elements[lelem_elem[j]]->SetAttribute(m->GetAttribute(j));
         }
         // copy the boundary
         for (j = 0; j < m->GetNBE(); j++)
         {
            el = m->GetBdrElement(j)->Duplicate(this);
            v  = el->GetVertices();
            nv = el->GetNVertices();
            for (int k = 0; k < nv; k++)
            {
               v[k] = lvert_vert[v[k]];
            }
            boundary[ib++] = el;
         }
         // copy the vertices
         for (j = 0; j < m->GetNV(); j++)
         {
            vertices[lvert_vert[j]].SetCoords(m->SpaceDimension(),
                                              m->GetVertex(j));
         }
      }
   }
   else // not a NURBS mesh
   {
      NumOfElements    = 0;
      NumOfBdrElements = 0;
      NumOfVertices    = 0;
      for (i = 0; i < num_pieces; i++)
      {
         m = mesh_array[i];
         NumOfElements    += m->GetNE();
         NumOfBdrElements += m->GetNBE();
         NumOfVertices    += m->GetNV();
      }
      elements.SetSize(NumOfElements);
      boundary.SetSize(NumOfBdrElements);
      vertices.SetSize(NumOfVertices);
      ie = ib = iv = 0;
      for (i = 0; i < num_pieces; i++)
      {
         m = mesh_array[i];
         // copy the elements
         for (j = 0; j < m->GetNE(); j++)
         {
            el = m->GetElement(j)->Duplicate(this);
            v  = el->GetVertices();
            nv = el->GetNVertices();
            for (int k = 0; k < nv; k++)
            {
               v[k] += iv;
            }
            elements[ie++] = el;
         }
         // copy the boundary elements
         for (j = 0; j < m->GetNBE(); j++)
         {
            el = m->GetBdrElement(j)->Duplicate(this);
            v  = el->GetVertices();
            nv = el->GetNVertices();
            for (int k = 0; k < nv; k++)
            {
               v[k] += iv;
            }
            boundary[ib++] = el;
         }
         // copy the vertices
         for (j = 0; j < m->GetNV(); j++)
         {
            vertices[iv++].SetCoords(m->SpaceDimension(), m->GetVertex(j));
         }
      }
   }

   FinalizeTopology();

   // copy the nodes (curvilinear meshes)
   GridFunction *g = mesh_array[0]->GetNodes();
   if (g)
   {
      Array<GridFunction *> gf_array(num_pieces);
      for (i = 0; i < num_pieces; i++)
      {
         gf_array[i] = mesh_array[i]->GetNodes();
      }
      Nodes = new GridFunction(this, gf_array, num_pieces);
      own_nodes = 1;
   }

#ifdef MFEM_DEBUG
   CheckElementOrientation(false);
   CheckBdrElementOrientation(false);
#endif
}

Mesh::Mesh(Mesh *orig_mesh, int ref_factor, int ref_type)
{
   Array<int> ref_factors(orig_mesh->GetNE());
   ref_factors = ref_factor;
   MakeRefined_(*orig_mesh, ref_factors, ref_type);
}

void Mesh::MakeRefined_(Mesh &orig_mesh, const Array<int> ref_factors,
                        int ref_type)
{
   SetEmpty();
   Dim = orig_mesh.Dimension();
   spaceDim = orig_mesh.SpaceDimension();

   int orig_ne = orig_mesh.GetNE();
   MFEM_VERIFY(ref_factors.Size() == orig_ne && orig_ne > 0,
               "Number of refinement factors must equal number of elements")
   MFEM_VERIFY(ref_factors.Min() >= 1, "Refinement factor must be >= 1");
   const int q_type = BasisType::GetQuadrature1D(ref_type);
   MFEM_VERIFY(Quadrature1D::CheckClosed(q_type) != Quadrature1D::Invalid,
               "Invalid refinement type. Must use closed basis type.");

   int min_ref = ref_factors.Min();
   int max_ref = ref_factors.Max();

   bool var_order = (min_ref != max_ref);

   // variable order space can only be constructed over an NC mesh
   if (var_order) { orig_mesh.EnsureNCMesh(true); }

   // Construct a scalar H1 FE space of order ref_factor and use its dofs as
   // the indices of the new, refined vertices.
   H1_FECollection rfec(min_ref, Dim, ref_type);
   FiniteElementSpace rfes(&orig_mesh, &rfec);

   if (var_order)
   {
      rfes.SetRelaxedHpConformity(false);
      for (int i = 0; i < orig_ne; i++)
      {
         rfes.SetElementOrder(i, ref_factors[i]);
      }
      rfes.Update(false);
   }

   // Set the number of vertices, set the actual coordinates later
   NumOfVertices = rfes.GetNDofs();
   vertices.SetSize(NumOfVertices);

   Array<int> rdofs;
   DenseMatrix phys_pts;

   GeometryRefiner refiner;
   refiner.SetType(q_type);

   // Add refined elements and set vertex coordinates
   for (int el = 0; el < orig_ne; el++)
   {
      Geometry::Type geom = orig_mesh.GetElementGeometry(el);
      int attrib = orig_mesh.GetAttribute(el);
      int nvert = Geometry::NumVerts[geom];
      RefinedGeometry &RG = *refiner.Refine(geom, ref_factors[el]);

      rfes.GetElementDofs(el, rdofs);
      MFEM_ASSERT(rdofs.Size() == RG.RefPts.Size(), "");
      const FiniteElement *rfe = rfes.GetFE(el);
      orig_mesh.GetElementTransformation(el)->Transform(rfe->GetNodes(),
                                                        phys_pts);
      const int *c2h_map = rfec.GetDofMap(geom, ref_factors[el]);
      for (int i = 0; i < phys_pts.Width(); i++)
      {
         vertices[rdofs[i]].SetCoords(spaceDim, phys_pts.GetColumn(i));
      }
      for (int j = 0; j < RG.RefGeoms.Size()/nvert; j++)
      {
         Element *elem = NewElement(geom);
         elem->SetAttribute(attrib);
         int *v = elem->GetVertices();
         for (int k = 0; k < nvert; k++)
         {
            int cid = RG.RefGeoms[k+nvert*j]; // local Cartesian index
            v[k] = rdofs[c2h_map[cid]];
         }
         AddElement(elem);
      }
   }

   if (Dim > 2)
   {
      GetElementToFaceTable(false);
      GenerateFaces();
   }

   // Add refined boundary elements
   for (int el = 0; el < orig_mesh.GetNBE(); el++)
   {
      int i, info;
      orig_mesh.GetBdrElementAdjacentElement(el, i, info);
      Geometry::Type geom = orig_mesh.GetBdrElementBaseGeometry(el);
      int attrib = orig_mesh.GetBdrAttribute(el);
      int nvert = Geometry::NumVerts[geom];
      RefinedGeometry &RG = *refiner.Refine(geom, ref_factors[i]);

      rfes.GetBdrElementDofs(el, rdofs);
      MFEM_ASSERT(rdofs.Size() == RG.RefPts.Size(), "");
      const int *c2h_map = rfec.GetDofMap(geom, ref_factors[i]);
      for (int j = 0; j < RG.RefGeoms.Size()/nvert; j++)
      {
         Element *elem = NewElement(geom);
         elem->SetAttribute(attrib);
         int *v = elem->GetVertices();
         for (int k = 0; k < nvert; k++)
         {
            int cid = RG.RefGeoms[k+nvert*j]; // local Cartesian index
            v[k] = rdofs[c2h_map[cid]];
         }
         AddBdrElement(elem);
      }
   }
   FinalizeTopology(false);
   sequence = orig_mesh.GetSequence() + 1;
   last_operation = Mesh::REFINE;

   // Set up the nodes of the new mesh (if the original mesh has nodes). The new
   // mesh is always straight-sided (i.e. degree 1 finite element space), but
   // the nodes are required for e.g. periodic meshes.
   if (orig_mesh.GetNodes())
   {
      bool discont = orig_mesh.GetNodalFESpace()->IsDGSpace();
      Ordering::Type dof_ordering = orig_mesh.GetNodalFESpace()->GetOrdering();
      Mesh::SetCurvature(1, discont, spaceDim, dof_ordering);
      FiniteElementSpace *nodal_fes = Nodes->FESpace();
      const FiniteElementCollection *nodal_fec = nodal_fes->FEColl();
      H1_FECollection vertex_fec(1, Dim);
      Array<int> dofs;
      int el_counter = 0;
      for (int iel = 0; iel < orig_ne; iel++)
      {
         Geometry::Type geom = orig_mesh.GetElementBaseGeometry(iel);
         int nvert = Geometry::NumVerts[geom];
         RefinedGeometry &RG = *refiner.Refine(geom, ref_factors[iel]);
         rfes.GetElementDofs(iel, rdofs);
         const FiniteElement *rfe = rfes.GetFE(iel);
         orig_mesh.GetElementTransformation(iel)->Transform(rfe->GetNodes(),
                                                            phys_pts);
         const int *node_map = NULL;
         const H1_FECollection *h1_fec =
            dynamic_cast<const H1_FECollection *>(nodal_fec);
         if (h1_fec != NULL) { node_map = h1_fec->GetDofMap(geom); }
         const int *vertex_map = vertex_fec.GetDofMap(geom);
         const int *c2h_map = rfec.GetDofMap(geom, ref_factors[iel]);
         for (int jel = 0; jel < RG.RefGeoms.Size()/nvert; jel++)
         {
            nodal_fes->GetElementVDofs(el_counter++, dofs);
            for (int iv_lex=0; iv_lex<nvert; ++iv_lex)
            {
               // convert from lexicographic to vertex index
               int iv = vertex_map[iv_lex];
               // index of vertex of current element in phys_pts matrix
               int pt_idx = c2h_map[RG.RefGeoms[iv+nvert*jel]];
               // index of current vertex into DOF array
               int node_idx = node_map ? node_map[iv_lex] : iv_lex;
               for (int d=0; d<spaceDim; ++d)
               {
                  (*Nodes)[dofs[node_idx + d*nvert]] = phys_pts(d,pt_idx);
               }
            }
         }
      }
   }

   // Setup the data for the coarse-fine refinement transformations
   CoarseFineTr.embeddings.SetSize(GetNE());
   // First, compute total number of point matrices that we need per geometry
   // and the offsets into that array
   using GeomRef = std::pair<Geometry::Type, int>;
   std::map<GeomRef, int> point_matrices_offsets;
   int n_point_matrices[Geometry::NumGeom] = {}; // initialize to zero
   for (int el_coarse = 0; el_coarse < orig_ne; ++el_coarse)
   {
      Geometry::Type geom = orig_mesh.GetElementBaseGeometry(el_coarse);
      // Have we seen this pair of (goemetry, refinement level) before?
      GeomRef id(geom, ref_factors[el_coarse]);
      if (point_matrices_offsets.find(id) == point_matrices_offsets.end())
      {
         RefinedGeometry &RG = *refiner.Refine(geom, ref_factors[el_coarse]);
         int nvert = Geometry::NumVerts[geom];
         int nref_el = RG.RefGeoms.Size()/nvert;
         // If not, then store the offset and add to the size required
         point_matrices_offsets[id] = n_point_matrices[geom];
         n_point_matrices[geom] += nref_el;
      }
   }

   // Set up the sizes
   for (int geom = 0; geom < Geometry::NumGeom; ++geom)
   {
      int nmatrices = n_point_matrices[geom];
      int nvert = Geometry::NumVerts[geom];
      CoarseFineTr.point_matrices[geom].SetSize(Dim, nvert, nmatrices);
   }

   // Compute the point matrices and embeddings
   int el_fine = 0;
   for (int el_coarse = 0; el_coarse < orig_ne; ++el_coarse)
   {
      Geometry::Type geom = orig_mesh.GetElementBaseGeometry(el_coarse);
      int ref = ref_factors[el_coarse];
      int offset = point_matrices_offsets[GeomRef(geom, ref)];
      int nvert = Geometry::NumVerts[geom];
      RefinedGeometry &RG = *refiner.Refine(geom, ref);
      for (int j = 0; j < RG.RefGeoms.Size()/nvert; j++)
      {
         DenseMatrix &Pj = CoarseFineTr.point_matrices[geom](offset + j);
         for (int k = 0; k < nvert; k++)
         {
            int cid = RG.RefGeoms[k+nvert*j]; // local Cartesian index
            const IntegrationPoint &ip = RG.RefPts[cid];
            ip.Get(Pj.GetColumn(k), Dim);
         }

         Embedding &emb = CoarseFineTr.embeddings[el_fine];
         emb.parent = el_coarse;
         emb.matrix = offset + j;
         ++el_fine;
      }
   }

   MFEM_ASSERT(CheckElementOrientation(false) == 0, "");

   // The check below is disabled because is fails for parallel meshes with
   // interior "boundary" element that, when such "boundary" element is between
   // two elements on different processors.
   // MFEM_ASSERT(CheckBdrElementOrientation(false) == 0, "");
}

Mesh Mesh::MakeSimplicial(const Mesh &orig_mesh)
{
   Mesh mesh;
   mesh.MakeSimplicial_(orig_mesh, NULL);
   return mesh;
}

void Mesh::MakeSimplicial_(const Mesh &orig_mesh, int *vglobal)
{
   MFEM_VERIFY(const_cast<Mesh&>(orig_mesh).CheckElementOrientation(false) == 0,
               "Mesh::MakeSimplicial requires a properly oriented input mesh");
   MFEM_VERIFY(orig_mesh.Conforming(),
               "Mesh::MakeSimplicial does not support non-conforming meshes.")

   int dim = orig_mesh.Dimension();
   int sdim = orig_mesh.SpaceDimension();

   if (dim == 1)
   {
      Mesh copy(orig_mesh);
      Swap(copy, true);
      return;
   }

   int nv = orig_mesh.GetNV();
   int ne = orig_mesh.GetNE();
   int nbe = orig_mesh.GetNBE();

   static int num_subdivisions[Geometry::NUM_GEOMETRIES];
   num_subdivisions[Geometry::POINT] = 1;
   num_subdivisions[Geometry::SEGMENT] = 1;
   num_subdivisions[Geometry::TRIANGLE] = 1;
   num_subdivisions[Geometry::TETRAHEDRON] = 1;
   num_subdivisions[Geometry::SQUARE] = 2;
   num_subdivisions[Geometry::PRISM] = 3;
   num_subdivisions[Geometry::CUBE] = 6;
   // NOTE: some hexes may be subdivided into only 5 tets, so this is an
   // estimate only. The actual number of created tets may be less, so the
   // elements array will need to be shrunk after mesh creation.
   int new_ne = 0, new_nbe = 0;
   for (int i=0; i<ne; ++i)
   {
      new_ne += num_subdivisions[orig_mesh.GetElementBaseGeometry(i)];
   }
   for (int i=0; i<nbe; ++i)
   {
      new_nbe += num_subdivisions[orig_mesh.GetBdrElementBaseGeometry(i)];
   }

   InitMesh(dim, sdim, nv, new_ne, new_nbe);

   // Vertices of the new mesh are same as the original mesh
   NumOfVertices = nv;
   for (int i=0; i<nv; ++i)
   {
      vertices[i].SetCoords(dim, orig_mesh.vertices[i]());
   }

   // We need a global vertex numbering to identify which diagonals to split
   // (quad faces are split using the diagonal originating from the smallest
   // global vertex number). Use the supplied global numbering, if it is
   // non-NULL, otherwise use the local numbering.
   Array<int> vglobal_id;
   if (vglobal == NULL)
   {
      vglobal_id.SetSize(nv);
      for (int i=0; i<nv; ++i) { vglobal_id[i] = i; }
      vglobal = vglobal_id.GetData();
   }

   constexpr int nv_tri = 3, nv_quad = 4, nv_tet = 4, nv_prism = 6, nv_hex = 8;
   constexpr int quad_ntris = 2, prism_ntets = 3;
   static const int quad_trimap[2][nv_tri*quad_ntris] =
   {
      {
         0, 0,
         1, 2,
         2, 3
      },{
         0, 1,
         1, 2,
         3, 3
      }
   };
   static const int prism_rot[nv_prism*nv_prism] =
   {
      0, 1, 2, 3, 4, 5,
      1, 2, 0, 4, 5, 3,
      2, 0, 1, 5, 3, 4,
      3, 5, 4, 0, 2, 1,
      4, 3, 5, 1, 0, 2,
      5, 4, 3, 2, 1, 0
   };
   static const int prism_f[nv_quad] = {1, 2, 5, 4};
   static const int prism_tetmaps[2][nv_prism*prism_ntets] =
   {
      {
         0, 0, 0,
         1, 1, 4,
         2, 5, 5,
         5, 4, 3
      },{
         0, 0, 0,
         1, 4, 4,
         2, 2, 5,
         4, 5, 3
      }
   };
   static const int hex_rot[nv_hex*nv_hex] =
   {
      0, 1, 2, 3, 4, 5, 6, 7,
      1, 0, 4, 5, 2, 3, 7, 6,
      2, 1, 5, 6, 3, 0, 4, 7,
      3, 0, 1, 2, 7, 4, 5, 6,
      4, 0, 3, 7, 5, 1, 2, 6,
      5, 1, 0, 4, 6, 2, 3, 7,
      6, 2, 1, 5, 7, 3, 0, 4,
      7, 3, 2, 6, 4, 0, 1, 5
   };
   static const int hex_f0[nv_quad] = {1, 2, 6, 5};
   static const int hex_f1[nv_quad] = {2, 3, 7, 6};
   static const int hex_f2[nv_quad] = {4, 5, 6, 7};
   static const int num_rot[8] = {0, 1, 2, 0, 0, 2, 1, 0};
   static const int hex_tetmap0[nv_tet*5] =
   {
      0, 0, 0, 0, 2,
      1, 2, 2, 5, 7,
      2, 7, 3, 7, 5,
      5, 5, 7, 4, 6
   };
   static const int hex_tetmap1[nv_tet*6] =
   {
      0, 0, 1, 0, 0, 1,
      5, 1, 6, 7, 7, 7,
      7, 7, 7, 2, 1, 6,
      4, 5, 5, 3, 2, 2
   };
   static const int hex_tetmap2[nv_tet*6] =
   {
      0, 0, 0, 0, 0, 0,
      4, 3, 7, 1, 3, 6,
      5, 7, 4, 2, 6, 5,
      6, 6, 6, 5, 2, 2
   };
   static const int hex_tetmap3[nv_tet*6] =
   {
      0, 0, 0, 0, 1, 1,
      2, 3, 7, 5, 5, 6,
      3, 7, 4, 6, 6, 2,
      6, 6, 6, 4, 0, 0
   };
   static const int *hex_tetmaps[4] =
   {
      hex_tetmap0, hex_tetmap1, hex_tetmap2, hex_tetmap3
   };

   auto find_min = [](const int*a, int n) { return std::min_element(a,a+n)-a; };

   for (int i=0; i<ne; ++i)
   {
      const int *v = orig_mesh.elements[i]->GetVertices();
      const int attrib = orig_mesh.GetAttribute(i);
      const Geometry::Type orig_geom = orig_mesh.GetElementBaseGeometry(i);

      if (num_subdivisions[orig_geom] == 1)
      {
         // (num_subdivisions[orig_geom] == 1) implies that the element does
         // not need to be further split (it is either a segment, triangle,
         // or tetrahedron), and so it is left unchanged.
         Element *e = NewElement(orig_geom);
         e->SetAttribute(attrib);
         e->SetVertices(v);
         AddElement(e);
      }
      else if (orig_geom == Geometry::SQUARE)
      {
         for (int itri=0; itri<quad_ntris; ++itri)
         {
            Element *e = NewElement(Geometry::TRIANGLE);
            e->SetAttribute(attrib);
            int *v2 = e->GetVertices();
            for (int iv=0; iv<nv_tri; ++iv)
            {
               v2[iv] = v[quad_trimap[0][itri + iv*quad_ntris]];
            }
            AddElement(e);
         }
      }
      else if (orig_geom == Geometry::PRISM)
      {
         int vg[nv_prism];
         for (int iv=0; iv<nv_prism; ++iv) { vg[iv] = vglobal[v[iv]]; }
         // Rotate the vertices of the prism so that the smallest vertex index
         // is in the first place
         int irot = find_min(vg, nv_prism);
         for (int iv=0; iv<nv_prism; ++iv)
         {
            int jv = prism_rot[iv + irot*nv_prism];
            vg[iv] = v[jv];
         }
         // Two cases according to which diagonal splits third quad face
         int q[nv_quad];
         for (int iv=0; iv<nv_quad; ++iv) { q[iv] = vglobal[vg[prism_f[iv]]]; }
         int j = find_min(q, nv_quad);
         const int *tetmap = (j == 0 || j == 2) ? prism_tetmaps[0] : prism_tetmaps[1];
         for (int itet=0; itet<prism_ntets; ++itet)
         {
            Element *e = NewElement(Geometry::TETRAHEDRON);
            e->SetAttribute(attrib);
            int *v2 = e->GetVertices();
            for (int iv=0; iv<nv_tet; ++iv)
            {
               v2[iv] = vg[tetmap[itet + iv*prism_ntets]];
            }
            AddElement(e);
         }
      }
      else if (orig_geom == Geometry::CUBE)
      {
         int vg[nv_hex];
         for (int iv=0; iv<nv_hex; ++iv) { vg[iv] = vglobal[v[iv]]; }

         // Rotate the vertices of the hex so that the smallest vertex index is
         // in the first place
         int irot = find_min(vg, nv_hex);
         for (int iv=0; iv<nv_hex; ++iv)
         {
            int jv = hex_rot[iv + irot*nv_hex];
            vg[iv] = v[jv];
         }

         int q[nv_quad];
         // Bitmask is three binary digits, each digit is 1 if the diagonal of
         // the corresponding face goes through the 7th vertex, and 0 if not.
         int bitmask = 0;
         int j;
         // First quad face
         for (int iv=0; iv<nv_quad; ++iv) { q[iv] = vglobal[vg[hex_f0[iv]]]; }
         j = find_min(q, nv_quad);
         if (j == 0 || j == 2) { bitmask += 4; }
         // Second quad face
         for (int iv=0; iv<nv_quad; ++iv) { q[iv] = vglobal[vg[hex_f1[iv]]]; }
         j = find_min(q, nv_quad);
         if (j == 1 || j == 3) { bitmask += 2; }
         // Third quad face
         for (int iv=0; iv<nv_quad; ++iv) { q[iv] = vglobal[vg[hex_f2[iv]]]; }
         j = find_min(q, nv_quad);
         if (j == 0 || j == 2) { bitmask += 1; }

         // Apply rotations
         int nrot = num_rot[bitmask];
         for (int k=0; k<nrot; ++k)
         {
            int vtemp;
            vtemp = vg[1];
            vg[1] = vg[4];
            vg[4] = vg[3];
            vg[3] = vtemp;
            vtemp = vg[5];
            vg[5] = vg[7];
            vg[7] = vg[2];
            vg[2] = vtemp;
         }

         // Sum up nonzero bits in bitmask
         int ndiags = ((bitmask&4) >> 2) + ((bitmask&2) >> 1) + (bitmask&1);
         int ntets = (ndiags == 0) ? 5 : 6;
         const int *tetmap = hex_tetmaps[ndiags];
         for (int itet=0; itet<ntets; ++itet)
         {
            Element *e = NewElement(Geometry::TETRAHEDRON);
            e->SetAttribute(attrib);
            int *v2 = e->GetVertices();
            for (int iv=0; iv<nv_tet; ++iv)
            {
               v2[iv] = vg[tetmap[itet + iv*ntets]];
            }
            AddElement(e);
         }
      }
   }
   // In 3D, shrink the element array because some hexes have only 5 tets
   if (dim == 3) { elements.SetSize(NumOfElements); }

   for (int i=0; i<nbe; ++i)
   {
      const int *v = orig_mesh.boundary[i]->GetVertices();
      const int attrib = orig_mesh.GetBdrAttribute(i);
      const Geometry::Type orig_geom = orig_mesh.GetBdrElementBaseGeometry(i);
      if (num_subdivisions[orig_geom] == 1)
      {
         Element *be = NewElement(orig_geom);
         be->SetAttribute(attrib);
         be->SetVertices(v);
         AddBdrElement(be);
      }
      else if (orig_geom == Geometry::SQUARE)
      {
         int vg[nv_quad];
         for (int iv=0; iv<nv_quad; ++iv) { vg[iv] = vglobal[v[iv]]; }
         // Split quad according the smallest (global) vertex
         int iv_min = find_min(vg, nv_quad);
         int isplit = (iv_min == 0 || iv_min == 2) ? 0 : 1;
         for (int itri=0; itri<quad_ntris; ++itri)
         {
            Element *be = NewElement(Geometry::TRIANGLE);
            be->SetAttribute(attrib);
            int *v2 = be->GetVertices();
            for (int iv=0; iv<nv_tri; ++iv)
            {
               v2[iv] = v[quad_trimap[isplit][itri + iv*quad_ntris]];
            }
            AddBdrElement(be);
         }
      }
      else
      {
         MFEM_ABORT("Unreachable");
      }
   }

   FinalizeTopology(false);
   sequence = orig_mesh.GetSequence();
   last_operation = orig_mesh.last_operation;

   MFEM_ASSERT(CheckElementOrientation(false) == 0, "");
   MFEM_ASSERT(CheckBdrElementOrientation(false) == 0, "");
}

Mesh Mesh::MakePeriodic(const Mesh &orig_mesh, const std::vector<int> &v2v)
{
   Mesh periodic_mesh(orig_mesh, true); // Make a copy of the original mesh
   const FiniteElementSpace *nodal_fes = orig_mesh.GetNodalFESpace();
   int nodal_order = nodal_fes ? nodal_fes->GetMaxElementOrder() : 1;
   periodic_mesh.SetCurvature(nodal_order, true);

   // renumber element vertices
   for (int i = 0; i < periodic_mesh.GetNE(); i++)
   {
      Element *el = periodic_mesh.GetElement(i);
      int *v = el->GetVertices();
      int nv = el->GetNVertices();
      for (int j = 0; j < nv; j++)
      {
         v[j] = v2v[v[j]];
      }
   }
   // renumber boundary element vertices
   for (int i = 0; i < periodic_mesh.GetNBE(); i++)
   {
      Element *el = periodic_mesh.GetBdrElement(i);
      int *v = el->GetVertices();
      int nv = el->GetNVertices();
      for (int j = 0; j < nv; j++)
      {
         v[j] = v2v[v[j]];
      }
   }

   periodic_mesh.RemoveUnusedVertices();
   return periodic_mesh;
}

std::vector<int> Mesh::CreatePeriodicVertexMapping(
   const std::vector<Vector> &translations, double tol) const
{
   int sdim = SpaceDimension();

   Vector coord(sdim), at(sdim), dx(sdim);
   Vector xMax(sdim), xMin(sdim), xDiff(sdim);
   xMax = xMin = xDiff = 0.0;

   // Get a list of all vertices on the boundary
   set<int> bdr_v;
   for (int be = 0; be < GetNBE(); be++)
   {
      Array<int> dofs;
      GetBdrElementVertices(be,dofs);

      for (int i = 0; i < dofs.Size(); i++)
      {
         bdr_v.insert(dofs[i]);

         coord = GetVertex(dofs[i]);
         for (int j = 0; j < sdim; j++)
         {
            xMax[j] = max(xMax[j], coord[j]);
            xMin[j] = min(xMin[j], coord[j]);
         }
      }
   }
   add(xMax, -1.0, xMin, xDiff);
   double dia = xDiff.Norml2(); // compute mesh diameter

   // We now identify coincident vertices. Several originally distinct vertices
   // may become coincident under the periodic mapping. One of these vertices
   // will be identified as the "primary" vertex, and all other coincident
   // vertices will be considered as "replicas".

   // replica2primary[v] is the index of the primary vertex of replica `v`
   map<int, int> replica2primary;
   // primary2replicas[v] is a set of indices of replicas of primary vertex `v`
   map<int, set<int>> primary2replicas;

   // We begin with the assumption that all vertices are primary, and that there
   // are no replicas.
   for (int v : bdr_v) { primary2replicas[v]; }

   // Make `r` and all of `r`'s replicas be replicas of `p`. Delete `r` from the
   // list of primary vertices.
   auto make_replica = [&replica2primary, &primary2replicas](int r, int p)
   {
      if (r == p) { return; }
      primary2replicas[p].insert(r);
      replica2primary[r] = p;
      for (int s : primary2replicas[r])
      {
         primary2replicas[p].insert(s);
         replica2primary[s] = p;
      }
      primary2replicas.erase(r);
   };

   for (unsigned int i = 0; i < translations.size(); i++)
   {
      for (int vi : bdr_v)
      {
         coord = GetVertex(vi);
         add(coord, translations[i], at);

         for (int vj : bdr_v)
         {
            coord = GetVertex(vj);
            add(at, -1.0, coord, dx);
            if (dx.Norml2() > dia*tol) { continue; }

            // The two vertices vi and vj are coincident.

            // Are vertices `vi` and `vj` already primary?
            bool pi = primary2replicas.find(vi) != primary2replicas.end();
            bool pj = primary2replicas.find(vj) != primary2replicas.end();

            if (pi && pj)
            {
               // Both vertices are currently primary
               // Demote `vj` to be a replica of `vi`
               make_replica(vj, vi);
            }
            else if (pi && !pj)
            {
               // `vi` is primary and `vj` is a replica
               int owner_of_vj = replica2primary[vj];
               // Make `vi` and its replicas be replicas of `vj`'s owner
               make_replica(vi, owner_of_vj);
            }
            else if (!pi && pj)
            {
               // `vi` is currently a replica and `vj` is currently primary
               // Make `vj` and its replicas be replicas of `vi`'s owner
               int owner_of_vi = replica2primary[vi];
               make_replica(vj, owner_of_vi);
            }
            else
            {
               // Both vertices are currently replicas
               // Make `vj`'s owner and all of its owner's replicas be replicas
               // of `vi`'s owner
               int owner_of_vi = replica2primary[vi];
               int owner_of_vj = replica2primary[vj];
               make_replica(owner_of_vj, owner_of_vi);
            }
            break;
         }
      }
   }

   std::vector<int> v2v(GetNV());
   for (size_t i = 0; i < v2v.size(); i++)
   {
      v2v[i] = i;
   }
   for (auto &&r2p : replica2primary)
   {
      v2v[r2p.first] = r2p.second;
   }
   return v2v;
}

void Mesh::KnotInsert(Array<KnotVector *> &kv)
{
   if (NURBSext == NULL)
   {
      mfem_error("Mesh::KnotInsert : Not a NURBS mesh!");
   }

   if (kv.Size() != NURBSext->GetNKV())
   {
      mfem_error("Mesh::KnotInsert : KnotVector array size mismatch!");
   }

   NURBSext->ConvertToPatches(*Nodes);

   NURBSext->KnotInsert(kv);

   last_operation = Mesh::NONE; // FiniteElementSpace::Update is not supported
   sequence++;

   UpdateNURBS();
}

void Mesh::KnotInsert(Array<Vector *> &kv)
{
   if (NURBSext == NULL)
   {
      mfem_error("Mesh::KnotInsert : Not a NURBS mesh!");
   }

   if (kv.Size() != NURBSext->GetNKV())
   {
      mfem_error("Mesh::KnotInsert : KnotVector array size mismatch!");
   }

   NURBSext->ConvertToPatches(*Nodes);

   NURBSext->KnotInsert(kv);

   last_operation = Mesh::NONE; // FiniteElementSpace::Update is not supported
   sequence++;

   UpdateNURBS();
}

void Mesh::NURBSUniformRefinement()
{
   // do not check for NURBSext since this method is protected
   NURBSext->ConvertToPatches(*Nodes);

   NURBSext->UniformRefinement();

   last_operation = Mesh::NONE; // FiniteElementSpace::Update is not supported
   sequence++;

   UpdateNURBS();
}

void Mesh::DegreeElevate(int rel_degree, int degree)
{
   if (NURBSext == NULL)
   {
      mfem_error("Mesh::DegreeElevate : Not a NURBS mesh!");
   }

   NURBSext->ConvertToPatches(*Nodes);

   NURBSext->DegreeElevate(rel_degree, degree);

   last_operation = Mesh::NONE; // FiniteElementSpace::Update is not supported
   sequence++;

   UpdateNURBS();
}

void Mesh::UpdateNURBS()
{
   ResetLazyData();

   NURBSext->SetKnotsFromPatches();

   Dim = NURBSext->Dimension();
   spaceDim = Dim;

   if (NumOfElements != NURBSext->GetNE())
   {
      for (int i = 0; i < elements.Size(); i++)
      {
         FreeElement(elements[i]);
      }
      NumOfElements = NURBSext->GetNE();
      NURBSext->GetElementTopo(elements);
   }

   if (NumOfBdrElements != NURBSext->GetNBE())
   {
      for (int i = 0; i < boundary.Size(); i++)
      {
         FreeElement(boundary[i]);
      }
      NumOfBdrElements = NURBSext->GetNBE();
      NURBSext->GetBdrElementTopo(boundary);
   }

   Nodes->FESpace()->Update();
   Nodes->Update();
   NURBSext->SetCoordsFromPatches(*Nodes);

   if (NumOfVertices != NURBSext->GetNV())
   {
      NumOfVertices = NURBSext->GetNV();
      vertices.SetSize(NumOfVertices);
      int vd = Nodes->VectorDim();
      for (int i = 0; i < vd; i++)
      {
         Vector vert_val;
         Nodes->GetNodalValues(vert_val, i+1);
         for (int j = 0; j < NumOfVertices; j++)
         {
            vertices[j](i) = vert_val(j);
         }
      }
   }

   if (el_to_edge)
   {
      NumOfEdges = GetElementToEdgeTable(*el_to_edge, be_to_edge);
      if (Dim == 2)
      {
         GenerateFaces();
      }
   }

   if (el_to_face)
   {
      GetElementToFaceTable();
      GenerateFaces();
   }
}

void Mesh::LoadPatchTopo(std::istream &input, Array<int> &edge_to_knot)
{
   SetEmpty();

   // Read MFEM NURBS mesh v1.0 format
   string ident;

   skip_comment_lines(input, '#');

   input >> ident; // 'dimension'
   input >> Dim;
   spaceDim = Dim;

   skip_comment_lines(input, '#');

   input >> ident; // 'elements'
   input >> NumOfElements;
   elements.SetSize(NumOfElements);
   for (int j = 0; j < NumOfElements; j++)
   {
      elements[j] = ReadElement(input);
   }

   skip_comment_lines(input, '#');

   input >> ident; // 'boundary'
   input >> NumOfBdrElements;
   boundary.SetSize(NumOfBdrElements);
   for (int j = 0; j < NumOfBdrElements; j++)
   {
      boundary[j] = ReadElement(input);
   }

   skip_comment_lines(input, '#');

   input >> ident; // 'edges'
   input >> NumOfEdges;
   edge_vertex = new Table(NumOfEdges, 2);
   edge_to_knot.SetSize(NumOfEdges);
   for (int j = 0; j < NumOfEdges; j++)
   {
      int *v = edge_vertex->GetRow(j);
      input >> edge_to_knot[j] >> v[0] >> v[1];
      if (v[0] > v[1])
      {
         edge_to_knot[j] = -1 - edge_to_knot[j];
      }
   }

   skip_comment_lines(input, '#');

   input >> ident; // 'vertices'
   input >> NumOfVertices;
   vertices.SetSize(0);

   FinalizeTopology();
   CheckBdrElementOrientation(); // check and fix boundary element orientation
}

void XYZ_VectorFunction(const Vector &p, Vector &v)
{
   if (p.Size() >= v.Size())
   {
      for (int d = 0; d < v.Size(); d++)
      {
         v(d) = p(d);
      }
   }
   else
   {
      int d;
      for (d = 0; d < p.Size(); d++)
      {
         v(d) = p(d);
      }
      for ( ; d < v.Size(); d++)
      {
         v(d) = 0.0;
      }
   }
}

void Mesh::GetNodes(GridFunction &nodes) const
{
   if (Nodes == NULL || Nodes->FESpace() != nodes.FESpace())
   {
      const int newSpaceDim = nodes.FESpace()->GetVDim();
      VectorFunctionCoefficient xyz(newSpaceDim, XYZ_VectorFunction);
      nodes.ProjectCoefficient(xyz);
   }
   else
   {
      nodes = *Nodes;
   }
}

void Mesh::SetNodalFESpace(FiniteElementSpace *nfes)
{
   GridFunction *nodes = new GridFunction(nfes);
   SetNodalGridFunction(nodes, true);
}

void Mesh::EnsureNodes()
{
   if (Nodes)
   {
      const FiniteElementCollection *fec = GetNodalFESpace()->FEColl();
      if (dynamic_cast<const H1_FECollection*>(fec)
          || dynamic_cast<const L2_FECollection*>(fec))
      {
         return;
      }
      else // Mesh using a legacy FE_Collection
      {
         const int order = GetNodalFESpace()->GetElementOrder(0);
         if (NURBSext)
         {
#ifndef MFEM_USE_MPI
            const bool warn = true;
#else
            ParMesh *pmesh = dynamic_cast<ParMesh*>(this);
            const bool warn = !pmesh || pmesh->GetMyRank() == 0;
#endif
            if (warn)
            {
               MFEM_WARNING("converting NURBS mesh to order " << order <<
                            " H1-continuous mesh!\n   "
                            "If this is the desired behavior, you can silence"
                            " this warning by converting\n   "
                            "the NURBS mesh to high-order mesh in advance by"
                            " calling the method\n   "
                            "Mesh::SetCurvature().");
            }
         }
         SetCurvature(order, false, -1, Ordering::byVDIM);
      }
   }
   else // First order H1 mesh
   {
      SetCurvature(1, false, -1, Ordering::byVDIM);
   }
}

void Mesh::SetNodalGridFunction(GridFunction *nodes, bool make_owner)
{
   GetNodes(*nodes);
   NewNodes(*nodes, make_owner);
}

const FiniteElementSpace *Mesh::GetNodalFESpace() const
{
   return ((Nodes) ? Nodes->FESpace() : NULL);
}

void Mesh::SetCurvature(int order, bool discont, int space_dim, int ordering)
{
   space_dim = (space_dim == -1) ? spaceDim : space_dim;
   FiniteElementCollection* nfec;
   if (discont)
   {
      const int type = 1; // Gauss-Lobatto points
      nfec = new L2_FECollection(order, Dim, type);
   }
   else
   {
      nfec = new H1_FECollection(order, Dim);
   }
   FiniteElementSpace* nfes = new FiniteElementSpace(this, nfec, space_dim,
                                                     ordering);
   SetNodalFESpace(nfes);
   Nodes->MakeOwner(nfec);
}

void Mesh::SetVerticesFromNodes(const GridFunction *nodes)
{
   MFEM_ASSERT(nodes != NULL, "");
   for (int i = 0; i < spaceDim; i++)
   {
      Vector vert_val;
      nodes->GetNodalValues(vert_val, i+1);
      for (int j = 0; j < NumOfVertices; j++)
      {
         vertices[j](i) = vert_val(j);
      }
   }
}

int Mesh::GetNumFaces() const
{
   switch (Dim)
   {
      case 1: return GetNV();
      case 2: return GetNEdges();
      case 3: return GetNFaces();
   }
   return 0;
}

int Mesh::GetNumFacesWithGhost() const
{
   return faces_info.Size();
}

int Mesh::GetNFbyType(FaceType type) const
{
   const bool isInt = type==FaceType::Interior;
   int &nf = isInt ? nbInteriorFaces : nbBoundaryFaces;
   if (nf<0)
   {
      nf = 0;
      for (int f = 0; f < GetNumFacesWithGhost(); ++f)
      {
         FaceInformation face = GetFaceInformation(f);
         if ( face.IsOfFaceType(type) )
         {
            if (face.IsNonconformingCoarse())
            {
               // We don't count nonconforming coarse faces.
               continue;
            }
            nf++;
         }
      }
   }
   return nf;
}

#if (!defined(MFEM_USE_MPI) || defined(MFEM_DEBUG))
static const char *fixed_or_not[] = { "fixed", "NOT FIXED" };
#endif

int Mesh::CheckElementOrientation(bool fix_it)
{
   int i, j, k, wo = 0, fo = 0;
   double *v[4];

   if (Dim == 2 && spaceDim == 2)
   {
      DenseMatrix J(2, 2);

      for (i = 0; i < NumOfElements; i++)
      {
         int *vi = elements[i]->GetVertices();
         if (Nodes == NULL)
         {
            for (j = 0; j < 3; j++)
            {
               v[j] = vertices[vi[j]]();
            }
            for (j = 0; j < 2; j++)
               for (k = 0; k < 2; k++)
               {
                  J(j, k) = v[j+1][k] - v[0][k];
               }
         }
         else
         {
            // only check the Jacobian at the center of the element
            GetElementJacobian(i, J);
         }
         if (J.Det() < 0.0)
         {
            if (fix_it)
            {
               switch (GetElementType(i))
               {
                  case Element::TRIANGLE:
                     mfem::Swap(vi[0], vi[1]);
                     break;
                  case Element::QUADRILATERAL:
                     mfem::Swap(vi[1], vi[3]);
                     break;
                  default:
                     MFEM_ABORT("Invalid 2D element type \""
                                << GetElementType(i) << "\"");
                     break;
               }
               fo++;
            }
            wo++;
         }
      }
   }

   if (Dim == 3)
   {
      DenseMatrix J(3, 3);

      for (i = 0; i < NumOfElements; i++)
      {
         int *vi = elements[i]->GetVertices();
         switch (GetElementType(i))
         {
            case Element::TETRAHEDRON:
               if (Nodes == NULL)
               {
                  for (j = 0; j < 4; j++)
                  {
                     v[j] = vertices[vi[j]]();
                  }
                  for (j = 0; j < 3; j++)
                     for (k = 0; k < 3; k++)
                     {
                        J(j, k) = v[j+1][k] - v[0][k];
                     }
               }
               else
               {
                  // only check the Jacobian at the center of the element
                  GetElementJacobian(i, J);
               }
               if (J.Det() < 0.0)
               {
                  wo++;
                  if (fix_it)
                  {
                     mfem::Swap(vi[0], vi[1]);
                     fo++;
                  }
               }
               break;

            case Element::WEDGE:
               // only check the Jacobian at the center of the element
               GetElementJacobian(i, J);
               if (J.Det() < 0.0)
               {
                  wo++;
                  if (fix_it)
                  {
                     // how?
                  }
               }
               break;

            case Element::PYRAMID:
               // only check the Jacobian at the center of the element
               GetElementJacobian(i, J);
               if (J.Det() < 0.0)
               {
                  wo++;
                  if (fix_it)
                  {
                     // how?
                  }
               }
               break;

            case Element::HEXAHEDRON:
               // only check the Jacobian at the center of the element
               GetElementJacobian(i, J);
               if (J.Det() < 0.0)
               {
                  wo++;
                  if (fix_it)
                  {
                     // how?
                  }
               }
               break;

            default:
               MFEM_ABORT("Invalid 3D element type \""
                          << GetElementType(i) << "\"");
               break;
         }
      }
   }
#if (!defined(MFEM_USE_MPI) || defined(MFEM_DEBUG))
   if (wo > 0)
   {
      mfem::out << "Elements with wrong orientation: " << wo << " / "
                << NumOfElements << " (" << fixed_or_not[(wo == fo) ? 0 : 1]
                << ")" << endl;
   }
#endif
   return wo;
}

int Mesh::GetTriOrientation(const int *base, const int *test)
{
   // Static method.
   // This function computes the index 'j' of the permutation that transforms
   // test into base: test[tri_orientation[j][i]]=base[i].
   // tri_orientation = Geometry::Constants<Geometry::TRIANGLE>::Orient
   int orient;

   if (test[0] == base[0])
      if (test[1] == base[1])
      {
         orient = 0;   //  (0, 1, 2)
      }
      else
      {
         orient = 5;   //  (0, 2, 1)
      }
   else if (test[0] == base[1])
      if (test[1] == base[0])
      {
         orient = 1;   //  (1, 0, 2)
      }
      else
      {
         orient = 2;   //  (1, 2, 0)
      }
   else // test[0] == base[2]
      if (test[1] == base[0])
      {
         orient = 4;   //  (2, 0, 1)
      }
      else
      {
         orient = 3;   //  (2, 1, 0)
      }

#ifdef MFEM_DEBUG
   const int *aor = tri_t::Orient[orient];
   for (int j = 0; j < 3; j++)
      if (test[aor[j]] != base[j])
      {
         mfem_error("Mesh::GetTriOrientation(...)");
      }
#endif

   return orient;
}

int Mesh::GetQuadOrientation(const int *base, const int *test)
{
   int i;

   for (i = 0; i < 4; i++)
      if (test[i] == base[0])
      {
         break;
      }

#ifdef MFEM_DEBUG
   int orient;
   if (test[(i+1)%4] == base[1])
   {
      orient = 2*i;
   }
   else
   {
      orient = 2*i+1;
   }
   const int *aor = quad_t::Orient[orient];
   for (int j = 0; j < 4; j++)
      if (test[aor[j]] != base[j])
      {
         mfem::err << "Mesh::GetQuadOrientation(...)" << endl;
         mfem::err << " base = [";
         for (int k = 0; k < 4; k++)
         {
            mfem::err << " " << base[k];
         }
         mfem::err << " ]\n test = [";
         for (int k = 0; k < 4; k++)
         {
            mfem::err << " " << test[k];
         }
         mfem::err << " ]" << endl;
         mfem_error();
      }
#endif

   if (test[(i+1)%4] == base[1])
   {
      return 2*i;
   }

   return 2*i+1;
}

int Mesh::GetTetOrientation(const int *base, const int *test)
{
   // Static method.
   // This function computes the index 'j' of the permutation that transforms
   // test into base: test[tet_orientation[j][i]]=base[i].
   // tet_orientation = Geometry::Constants<Geometry::TETRAHEDRON>::Orient
   int orient;

   if (test[0] == base[0])
      if (test[1] == base[1])
         if (test[2] == base[2])
         {
            orient = 0;   //  (0, 1, 2, 3)
         }
         else
         {
            orient = 1;   //  (0, 1, 3, 2)
         }
      else if (test[2] == base[1])
         if (test[3] == base[2])
         {
            orient = 2;   //  (0, 2, 3, 1)
         }
         else
         {
            orient = 3;   //  (0, 2, 1, 3)
         }
      else // test[3] == base[1]
         if (test[1] == base[2])
         {
            orient = 4;   //  (0, 3, 1, 2)
         }
         else
         {
            orient = 5;   //  (0, 3, 2, 1)
         }
   else if (test[1] == base[0])
      if (test[2] == base[1])
         if (test[0] == base[2])
         {
            orient = 6;   //  (1, 2, 0, 3)
         }
         else
         {
            orient = 7;   //  (1, 2, 3, 0)
         }
      else if (test[3] == base[1])
         if (test[2] == base[2])
         {
            orient = 8;   //  (1, 3, 2, 0)
         }
         else
         {
            orient = 9;   //  (1, 3, 0, 2)
         }
      else // test[0] == base[1]
         if (test[3] == base[2])
         {
            orient = 10;   //  (1, 0, 3, 2)
         }
         else
         {
            orient = 11;   //  (1, 0, 2, 3)
         }
   else if (test[2] == base[0])
      if (test[3] == base[1])
         if (test[0] == base[2])
         {
            orient = 12;   //  (2, 3, 0, 1)
         }
         else
         {
            orient = 13;   //  (2, 3, 1, 0)
         }
      else if (test[0] == base[1])
         if (test[1] == base[2])
         {
            orient = 14;   //  (2, 0, 1, 3)
         }
         else
         {
            orient = 15;   //  (2, 0, 3, 1)
         }
      else // test[1] == base[1]
         if (test[3] == base[2])
         {
            orient = 16;   //  (2, 1, 3, 0)
         }
         else
         {
            orient = 17;   //  (2, 1, 0, 3)
         }
   else // (test[3] == base[0])
      if (test[0] == base[1])
         if (test[2] == base[2])
         {
            orient = 18;   //  (3, 0, 2, 1)
         }
         else
         {
            orient = 19;   //  (3, 0, 1, 2)
         }
      else if (test[1] == base[1])
         if (test[0] == base[2])
         {
            orient = 20;   //  (3, 1, 0, 2)
         }
         else
         {
            orient = 21;   //  (3, 1, 2, 0)
         }
      else // test[2] == base[1]
         if (test[1] == base[2])
         {
            orient = 22;   //  (3, 2, 1, 0)
         }
         else
         {
            orient = 23;   //  (3, 2, 0, 1)
         }

#ifdef MFEM_DEBUG
   const int *aor = tet_t::Orient[orient];
   for (int j = 0; j < 4; j++)
      if (test[aor[j]] != base[j])
      {
         mfem_error("Mesh::GetTetOrientation(...)");
      }
#endif

   return orient;
}

int Mesh::CheckBdrElementOrientation(bool fix_it)
{
   int wo = 0; // count wrong orientations

   if (Dim == 2)
   {
      if (el_to_edge == NULL) // edges were not generated
      {
         el_to_edge = new Table;
         NumOfEdges = GetElementToEdgeTable(*el_to_edge, be_to_edge);
         GenerateFaces(); // 'Faces' in 2D refers to the edges
      }
      for (int i = 0; i < NumOfBdrElements; i++)
      {
         if (faces_info[be_to_edge[i]].Elem2No < 0) // boundary face
         {
            int *bv = boundary[i]->GetVertices();
            int *fv = faces[be_to_edge[i]]->GetVertices();
            if (bv[0] != fv[0])
            {
               if (fix_it)
               {
                  mfem::Swap<int>(bv[0], bv[1]);
               }
               wo++;
            }
         }
      }
   }

   if (Dim == 3)
   {
      for (int i = 0; i < NumOfBdrElements; i++)
      {
         const int fi = be_to_face[i];

         if (faces_info[fi].Elem2No >= 0) { continue; }

         // boundary face
         int *bv = boundary[i]->GetVertices();
         // Make sure the 'faces' are generated:
         MFEM_ASSERT(fi < faces.Size(), "internal error");
         const int *fv = faces[fi]->GetVertices();
         int orientation; // orientation of the bdr. elem. w.r.t. the
         // corresponding face element (that's the base)
         const Element::Type bdr_type = GetBdrElementType(i);
         switch (bdr_type)
         {
            case Element::TRIANGLE:
            {
               orientation = GetTriOrientation(fv, bv);
               break;
            }
            case Element::QUADRILATERAL:
            {
               orientation = GetQuadOrientation(fv, bv);
               break;
            }
            default:
               MFEM_ABORT("Invalid 2D boundary element type \""
                          << bdr_type << "\"");
               orientation = 0; // suppress a warning
               break;
         }

         if (orientation % 2 == 0) { continue; }
         wo++;
         if (!fix_it) { continue; }

         switch (bdr_type)
         {
            case Element::TRIANGLE:
            {
               // swap vertices 0 and 1 so that we don't change the marked edge:
               // (0,1,2) -> (1,0,2)
               mfem::Swap<int>(bv[0], bv[1]);
               if (bel_to_edge)
               {
                  int *be = bel_to_edge->GetRow(i);
                  mfem::Swap<int>(be[1], be[2]);
               }
               break;
            }
            case Element::QUADRILATERAL:
            {
               mfem::Swap<int>(bv[0], bv[2]);
               if (bel_to_edge)
               {
                  int *be = bel_to_edge->GetRow(i);
                  mfem::Swap<int>(be[0], be[1]);
                  mfem::Swap<int>(be[2], be[3]);
               }
               break;
            }
            default: // unreachable
               break;
         }
      }
   }
   // #if (!defined(MFEM_USE_MPI) || defined(MFEM_DEBUG))
#ifdef MFEM_DEBUG
   if (wo > 0)
   {
      mfem::out << "Boundary elements with wrong orientation: " << wo << " / "
                << NumOfBdrElements << " (" << fixed_or_not[fix_it ? 0 : 1]
                << ")" << endl;
   }
#endif
   return wo;
}

int Mesh::GetNumGeometries(int dim) const
{
   MFEM_ASSERT(0 <= dim && dim <= Dim, "invalid dim: " << dim);
   int num_geoms = 0;
   for (int g = Geometry::DimStart[dim]; g < Geometry::DimStart[dim+1]; g++)
   {
      if (HasGeometry(Geometry::Type(g))) { num_geoms++; }
   }
   return num_geoms;
}

void Mesh::GetGeometries(int dim, Array<Geometry::Type> &el_geoms) const
{
   MFEM_ASSERT(0 <= dim && dim <= Dim, "invalid dim: " << dim);
   el_geoms.SetSize(0);
   for (int g = Geometry::DimStart[dim]; g < Geometry::DimStart[dim+1]; g++)
   {
      if (HasGeometry(Geometry::Type(g)))
      {
         el_geoms.Append(Geometry::Type(g));
      }
   }
}

void Mesh::GetElementEdges(int i, Array<int> &edges, Array<int> &cor) const
{
   if (el_to_edge)
   {
      el_to_edge->GetRow(i, edges);
   }
   else
   {
      mfem_error("Mesh::GetElementEdges(...) element to edge table "
                 "is not generated.");
   }

   const int *v = elements[i]->GetVertices();
   const int ne = elements[i]->GetNEdges();
   cor.SetSize(ne);
   for (int j = 0; j < ne; j++)
   {
      const int *e = elements[i]->GetEdgeVertices(j);
      cor[j] = (v[e[0]] < v[e[1]]) ? (1) : (-1);
   }
}

void Mesh::GetBdrElementEdges(int i, Array<int> &edges, Array<int> &cor) const
{
   if (Dim == 2)
   {
      edges.SetSize(1);
      cor.SetSize(1);
      edges[0] = be_to_edge[i];
      const int *v = boundary[i]->GetVertices();
      cor[0] = (v[0] < v[1]) ? (1) : (-1);
   }
   else if (Dim == 3)
   {
      if (bel_to_edge)
      {
         bel_to_edge->GetRow(i, edges);
      }
      else
      {
         mfem_error("Mesh::GetBdrElementEdges(...)");
      }

      const int *v = boundary[i]->GetVertices();
      const int ne = boundary[i]->GetNEdges();
      cor.SetSize(ne);
      for (int j = 0; j < ne; j++)
      {
         const int *e = boundary[i]->GetEdgeVertices(j);
         cor[j] = (v[e[0]] < v[e[1]]) ? (1) : (-1);
      }
   }
}

void Mesh::GetFaceEdges(int i, Array<int> &edges, Array<int> &o) const
{
   if (Dim == 2)
   {
      edges.SetSize(1);
      edges[0] = i;
      o.SetSize(1);
      const int *v = faces[i]->GetVertices();
      o[0] = (v[0] < v[1]) ? (1) : (-1);
   }

   if (Dim != 3)
   {
      return;
   }

   GetFaceEdgeTable(); // generate face_edge Table (if not generated)

   face_edge->GetRow(i, edges);

   const int *v = faces[i]->GetVertices();
   const int ne = faces[i]->GetNEdges();
   o.SetSize(ne);
   for (int j = 0; j < ne; j++)
   {
      const int *e = faces[i]->GetEdgeVertices(j);
      o[j] = (v[e[0]] < v[e[1]]) ? (1) : (-1);
   }
}

void Mesh::GetEdgeVertices(int i, Array<int> &vert) const
{
   // the two vertices are sorted: vert[0] < vert[1]
   // this is consistent with the global edge orientation
   // generate edge_vertex Table (if not generated)
   if (!edge_vertex) { GetEdgeVertexTable(); }
   edge_vertex->GetRow(i, vert);
}

Table *Mesh::GetFaceEdgeTable() const
{
   if (face_edge)
   {
      return face_edge;
   }

   if (Dim != 3)
   {
      return NULL;
   }

#ifdef MFEM_DEBUG
   if (faces.Size() != NumOfFaces)
   {
      mfem_error("Mesh::GetFaceEdgeTable : faces were not generated!");
   }
#endif

   DSTable v_to_v(NumOfVertices);
   GetVertexToVertexTable(v_to_v);

   face_edge = new Table;
   GetElementArrayEdgeTable(faces, v_to_v, *face_edge);

   return (face_edge);
}

Table *Mesh::GetEdgeVertexTable() const
{
   if (edge_vertex)
   {
      return edge_vertex;
   }

   DSTable v_to_v(NumOfVertices);
   GetVertexToVertexTable(v_to_v);

   int nedges = v_to_v.NumberOfEntries();
   edge_vertex = new Table(nedges, 2);
   for (int i = 0; i < NumOfVertices; i++)
   {
      for (DSTable::RowIterator it(v_to_v, i); !it; ++it)
      {
         int j = it.Index();
         edge_vertex->Push(j, i);
         edge_vertex->Push(j, it.Column());
      }
   }
   edge_vertex->Finalize();

   return edge_vertex;
}

Table *Mesh::GetVertexToElementTable()
{
   int i, j, nv, *v;

   Table *vert_elem = new Table;

   vert_elem->MakeI(NumOfVertices);

   for (i = 0; i < NumOfElements; i++)
   {
      nv = elements[i]->GetNVertices();
      v  = elements[i]->GetVertices();
      for (j = 0; j < nv; j++)
      {
         vert_elem->AddAColumnInRow(v[j]);
      }
   }

   vert_elem->MakeJ();

   for (i = 0; i < NumOfElements; i++)
   {
      nv = elements[i]->GetNVertices();
      v  = elements[i]->GetVertices();
      for (j = 0; j < nv; j++)
      {
         vert_elem->AddConnection(v[j], i);
      }
   }

   vert_elem->ShiftUpI();

   return vert_elem;
}

Table *Mesh::GetFaceToElementTable() const
{
   Table *face_elem = new Table;

   face_elem->MakeI(faces_info.Size());

   for (int i = 0; i < faces_info.Size(); i++)
   {
      if (faces_info[i].Elem2No >= 0)
      {
         face_elem->AddColumnsInRow(i, 2);
      }
      else
      {
         face_elem->AddAColumnInRow(i);
      }
   }

   face_elem->MakeJ();

   for (int i = 0; i < faces_info.Size(); i++)
   {
      face_elem->AddConnection(i, faces_info[i].Elem1No);
      if (faces_info[i].Elem2No >= 0)
      {
         face_elem->AddConnection(i, faces_info[i].Elem2No);
      }
   }

   face_elem->ShiftUpI();

   return face_elem;
}

void Mesh::GetElementFaces(int i, Array<int> &el_faces, Array<int> &ori) const
{
   MFEM_VERIFY(el_to_face != NULL, "el_to_face not generated");

   el_to_face->GetRow(i, el_faces);

   int n = el_faces.Size();
   ori.SetSize(n);

   for (int j = 0; j < n; j++)
   {
      if (faces_info[el_faces[j]].Elem1No == i)
      {
         ori[j] = faces_info[el_faces[j]].Elem1Inf % 64;
      }
      else
      {
         MFEM_ASSERT(faces_info[el_faces[j]].Elem2No == i, "internal error");
         ori[j] = faces_info[el_faces[j]].Elem2Inf % 64;
      }
   }
}

<<<<<<< HEAD
int Mesh::GetFaceElementsAndFaces(int face, Array<int> & elems,
                                  Array<int> & faces) const
{
   int type = -1; // -1: bdr; 0: conforming, 1: slave, 2: master
   bool nonconforming_face = ncmesh && (faces_info[face].NCFace != -1);
   if (nonconforming_face)
   {
      int nc_index = faces_info[face].NCFace;
      const NCFaceInfo &nc_info = nc_faces_info[nc_index];
      const mfem::NCMesh::NCList &nc_list = ncmesh->GetNCList(Dim-1);

      if (!nc_info.Slave)
      {
         type = 2;
         elems.Append(ncmesh->elements[nc_list.masters[nc_index].element].index);
         faces.Append(nc_list.masters[nc_index].index);
         int j_begin = nc_list.masters[nc_index].slaves_begin;
         int j_end = nc_list.masters[nc_index].slaves_end;
         for (int j = j_begin; j<j_end ; j++)
         {
            elems.Append(ncmesh->elements[nc_list.slaves[j].element].index);
            faces.Append(nc_list.slaves[j].index);
         }
         return type;
      }
      else
      {
         type = 1;
         faces.Append(face);
         faces.Append(nc_faces_info[nc_index].MasterFace);
         int el1, el2;
         GetFaceElements(face, &el1, &el2);
         elems.Append(el1);
         elems.Append(el2);
         return type;
      }
   }
   else
   {
      int el1, el2;
      GetFaceElements(face, &el1, &el2);
      elems.Append(el1);
      faces.Append(face);
      if (el2 != -1)
      {
         type = 0;
         elems.Append(el2);
         faces.Append(face);
      }
      return type;
   }
=======
Array<int> Mesh::FindFaceNeighbors(const int elem) const
{
   if (face_to_elem == NULL)
   {
      face_to_elem = GetFaceToElementTable();
   }

   Array<int> elem_faces;
   Array<int> ori;
   GetElementFaces(elem, elem_faces, ori);

   Array<int> nghb;
   for (auto f : elem_faces)
   {
      Array<int> row;
      face_to_elem->GetRow(f, row);
      for (auto r : row)
      {
         nghb.Append(r);
      }
   }

   nghb.Sort();
   nghb.Unique();

   return nghb;
>>>>>>> 701870a7
}

void Mesh::GetBdrElementFace(int i, int *f, int *o) const
{
   const int *bv, *fv;

   *f = be_to_face[i];
   bv = boundary[i]->GetVertices();
   fv = faces[be_to_face[i]]->GetVertices();

   // find the orientation of the bdr. elem. w.r.t.
   // the corresponding face element (that's the base)
   switch (GetBdrElementType(i))
   {
      case Element::TRIANGLE:
         *o = GetTriOrientation(fv, bv);
         break;
      case Element::QUADRILATERAL:
         *o = GetQuadOrientation(fv, bv);
         break;
      default:
         MFEM_ABORT("invalid geometry");
   }
}

int Mesh::GetBdrElementEdgeIndex(int i) const
{
   switch (Dim)
   {
      case 1: return boundary[i]->GetVertices()[0];
      case 2: return be_to_edge[i];
      case 3: return be_to_face[i];
      default: MFEM_ABORT("invalid dimension!");
   }
   return -1;
}

void Mesh::GetBdrElementAdjacentElement(int bdr_el, int &el, int &info) const
{
   int fid = GetBdrElementEdgeIndex(bdr_el);

   const FaceInfo &fi = faces_info[fid];
   MFEM_ASSERT(fi.Elem1Inf % 64 == 0, "internal error"); // orientation == 0

   const int *fv = (Dim > 1) ? faces[fid]->GetVertices() : NULL;
   const int *bv = boundary[bdr_el]->GetVertices();
   int ori;
   switch (GetBdrElementGeometry(bdr_el))
   {
      case Geometry::POINT:    ori = 0; break;
      case Geometry::SEGMENT:  ori = (fv[0] == bv[0]) ? 0 : 1; break;
      case Geometry::TRIANGLE: ori = GetTriOrientation(fv, bv); break;
      case Geometry::SQUARE:   ori = GetQuadOrientation(fv, bv); break;
      default: MFEM_ABORT("boundary element type not implemented"); ori = 0;
   }
   el   = fi.Elem1No;
   info = fi.Elem1Inf + ori;
}

void Mesh::GetBdrElementAdjacentElement2(int bdr_el, int &el, int &info) const
{
   int fid = GetBdrElementEdgeIndex(bdr_el);

   const FaceInfo &fi = faces_info[fid];
   MFEM_ASSERT(fi.Elem1Inf % 64 == 0, "internal error"); // orientation == 0

   const int *fv = (Dim > 1) ? faces[fid]->GetVertices() : NULL;
   const int *bv = boundary[bdr_el]->GetVertices();
   int ori;
   switch (GetBdrElementGeometry(bdr_el))
   {
      case Geometry::POINT:    ori = 0; break;
      case Geometry::SEGMENT:  ori = (fv[0] == bv[0]) ? 0 : 1; break;
      case Geometry::TRIANGLE: ori = GetTriOrientation(bv, fv); break;
      case Geometry::SQUARE:   ori = GetQuadOrientation(bv, fv); break;
      default: MFEM_ABORT("boundary element type not implemented"); ori = 0;
   }
   el   = fi.Elem1No;
   info = fi.Elem1Inf + ori;
}

Element::Type Mesh::GetElementType(int i) const
{
   return elements[i]->GetType();
}

Element::Type Mesh::GetBdrElementType(int i) const
{
   return boundary[i]->GetType();
}

void Mesh::GetPointMatrix(int i, DenseMatrix &pointmat) const
{
   int k, j, nv;
   const int *v;

   v  = elements[i]->GetVertices();
   nv = elements[i]->GetNVertices();

   pointmat.SetSize(spaceDim, nv);
   for (k = 0; k < spaceDim; k++)
   {
      for (j = 0; j < nv; j++)
      {
         pointmat(k, j) = vertices[v[j]](k);
      }
   }
}

void Mesh::GetBdrPointMatrix(int i,DenseMatrix &pointmat) const
{
   int k, j, nv;
   const int *v;

   v  = boundary[i]->GetVertices();
   nv = boundary[i]->GetNVertices();

   pointmat.SetSize(spaceDim, nv);
   for (k = 0; k < spaceDim; k++)
      for (j = 0; j < nv; j++)
      {
         pointmat(k, j) = vertices[v[j]](k);
      }
}

double Mesh::GetLength(int i, int j) const
{
   const double *vi = vertices[i]();
   const double *vj = vertices[j]();
   double length = 0.;

   for (int k = 0; k < spaceDim; k++)
   {
      length += (vi[k]-vj[k])*(vi[k]-vj[k]);
   }

   return sqrt(length);
}

// static method
void Mesh::GetElementArrayEdgeTable(const Array<Element*> &elem_array,
                                    const DSTable &v_to_v, Table &el_to_edge)
{
   el_to_edge.MakeI(elem_array.Size());
   for (int i = 0; i < elem_array.Size(); i++)
   {
      el_to_edge.AddColumnsInRow(i, elem_array[i]->GetNEdges());
   }
   el_to_edge.MakeJ();
   for (int i = 0; i < elem_array.Size(); i++)
   {
      const int *v = elem_array[i]->GetVertices();
      const int ne = elem_array[i]->GetNEdges();
      for (int j = 0; j < ne; j++)
      {
         const int *e = elem_array[i]->GetEdgeVertices(j);
         el_to_edge.AddConnection(i, v_to_v(v[e[0]], v[e[1]]));
      }
   }
   el_to_edge.ShiftUpI();
}

void Mesh::GetVertexToVertexTable(DSTable &v_to_v) const
{
   if (edge_vertex)
   {
      for (int i = 0; i < edge_vertex->Size(); i++)
      {
         const int *v = edge_vertex->GetRow(i);
         v_to_v.Push(v[0], v[1]);
      }
   }
   else
   {
      for (int i = 0; i < NumOfElements; i++)
      {
         const int *v = elements[i]->GetVertices();
         const int ne = elements[i]->GetNEdges();
         for (int j = 0; j < ne; j++)
         {
            const int *e = elements[i]->GetEdgeVertices(j);
            v_to_v.Push(v[e[0]], v[e[1]]);
         }
      }
   }
}

int Mesh::GetElementToEdgeTable(Table & e_to_f, Array<int> &be_to_f)
{
   int i, NumberOfEdges;

   DSTable v_to_v(NumOfVertices);
   GetVertexToVertexTable(v_to_v);

   NumberOfEdges = v_to_v.NumberOfEntries();

   // Fill the element to edge table
   GetElementArrayEdgeTable(elements, v_to_v, e_to_f);

   if (Dim == 2)
   {
      // Initialize the indices for the boundary elements.
      be_to_f.SetSize(NumOfBdrElements);
      for (i = 0; i < NumOfBdrElements; i++)
      {
         const int *v = boundary[i]->GetVertices();
         be_to_f[i] = v_to_v(v[0], v[1]);
      }
   }
   else if (Dim == 3)
   {
      if (bel_to_edge == NULL)
      {
         bel_to_edge = new Table;
      }
      GetElementArrayEdgeTable(boundary, v_to_v, *bel_to_edge);
   }
   else
   {
      mfem_error("1D GetElementToEdgeTable is not yet implemented.");
   }

   // Return the number of edges
   return NumberOfEdges;
}

const Table & Mesh::ElementToElementTable()
{
   if (el_to_el)
   {
      return *el_to_el;
   }

   // Note that, for ParNCMeshes, faces_info will contain also the ghost faces
   MFEM_ASSERT(faces_info.Size() >= GetNumFaces(), "faces were not generated!");

   Array<Connection> conn;
   conn.Reserve(2*faces_info.Size());

   for (int i = 0; i < faces_info.Size(); i++)
   {
      const FaceInfo &fi = faces_info[i];
      if (fi.Elem2No >= 0)
      {
         conn.Append(Connection(fi.Elem1No, fi.Elem2No));
         conn.Append(Connection(fi.Elem2No, fi.Elem1No));
      }
      else if (fi.Elem2Inf >= 0)
      {
         int nbr_elem_idx = NumOfElements - 1 - fi.Elem2No;
         conn.Append(Connection(fi.Elem1No, nbr_elem_idx));
         conn.Append(Connection(nbr_elem_idx, fi.Elem1No));
      }
   }

   conn.Sort();
   conn.Unique();
   el_to_el = new Table(NumOfElements, conn);

   return *el_to_el;
}

const Table & Mesh::ElementToFaceTable() const
{
   if (el_to_face == NULL)
   {
      mfem_error("Mesh::ElementToFaceTable()");
   }
   return *el_to_face;
}

const Table & Mesh::ElementToEdgeTable() const
{
   if (el_to_edge == NULL)
   {
      mfem_error("Mesh::ElementToEdgeTable()");
   }
   return *el_to_edge;
}

void Mesh::AddPointFaceElement(int lf, int gf, int el)
{
   if (faces_info[gf].Elem1No == -1)  // this will be elem1
   {
      // faces[gf] = new Point(&gf);
      faces_info[gf].Elem1No  = el;
      faces_info[gf].Elem1Inf = 64 * lf; // face lf with orientation 0
      faces_info[gf].Elem2No  = -1; // in case there's no other side
      faces_info[gf].Elem2Inf = -1; // face is not shared
   }
   else  //  this will be elem2
   {
      /* WARNING: Without the following check the mesh faces_info data structure
         may contain unreliable data. Normally, the order in which elements are
         processed could swap which elements appear as Elem1No and Elem2No. In
         branched meshes, where more than two elements can meet at a given node,
         the indices stored in Elem1No and Elem2No will be the first and last,
         respectively, elements found which touch a given node. This can lead to
         inconsistencies in any algorithms which rely on this data structure. To
         properly support branched meshes this data structure should be extended
         to support multiple elements per face. */
      /*
      MFEM_VERIFY(faces_info[gf].Elem2No < 0, "Invalid mesh topology. "
                  "Interior point found connecting 1D elements "
                  << faces_info[gf].Elem1No << ", " << faces_info[gf].Elem2No
                  << " and " << el << ".");
      */
      faces_info[gf].Elem2No  = el;
      faces_info[gf].Elem2Inf = 64 * lf + 1;
   }
}

void Mesh::AddSegmentFaceElement(int lf, int gf, int el, int v0, int v1)
{
   if (faces[gf] == NULL)  // this will be elem1
   {
      faces[gf] = new Segment(v0, v1);
      faces_info[gf].Elem1No  = el;
      faces_info[gf].Elem1Inf = 64 * lf; // face lf with orientation 0
      faces_info[gf].Elem2No  = -1; // in case there's no other side
      faces_info[gf].Elem2Inf = -1; // face is not shared
   }
   else  //  this will be elem2
   {
      MFEM_VERIFY(faces_info[gf].Elem2No < 0, "Invalid mesh topology.  "
                  "Interior edge found between 2D elements "
                  << faces_info[gf].Elem1No << ", " << faces_info[gf].Elem2No
                  << " and " << el << ".");
      int *v = faces[gf]->GetVertices();
      faces_info[gf].Elem2No  = el;
      if ( v[1] == v0 && v[0] == v1 )
      {
         faces_info[gf].Elem2Inf = 64 * lf + 1;
      }
      else if ( v[0] == v0 && v[1] == v1 )
      {
         // Temporarily allow even edge orientations: see the remark in
         // AddTriangleFaceElement().
         // Also, in a non-orientable surface mesh, the orientation will be even
         // for edges that connect elements with opposite orientations.
         faces_info[gf].Elem2Inf = 64 * lf;
      }
      else
      {
         MFEM_ABORT("internal error");
      }
   }
}

void Mesh::AddTriangleFaceElement(int lf, int gf, int el,
                                  int v0, int v1, int v2)
{
   if (faces[gf] == NULL)  // this will be elem1
   {
      faces[gf] = new Triangle(v0, v1, v2);
      faces_info[gf].Elem1No  = el;
      faces_info[gf].Elem1Inf = 64 * lf; // face lf with orientation 0
      faces_info[gf].Elem2No  = -1; // in case there's no other side
      faces_info[gf].Elem2Inf = -1; // face is not shared
   }
   else  //  this will be elem2
   {
      MFEM_VERIFY(faces_info[gf].Elem2No < 0, "Invalid mesh topology.  "
                  "Interior triangular face found connecting elements "
                  << faces_info[gf].Elem1No << ", " << faces_info[gf].Elem2No
                  << " and " << el << ".");
      int orientation, vv[3] = { v0, v1, v2 };
      orientation = GetTriOrientation(faces[gf]->GetVertices(), vv);
      // In a valid mesh, we should have (orientation % 2 != 0), however, if
      // one of the adjacent elements has wrong orientation, both face
      // orientations can be even, until the element orientations are fixed.
      // MFEM_ASSERT(orientation % 2 != 0, "");
      faces_info[gf].Elem2No  = el;
      faces_info[gf].Elem2Inf = 64 * lf + orientation;
   }
}

void Mesh::AddQuadFaceElement(int lf, int gf, int el,
                              int v0, int v1, int v2, int v3)
{
   if (faces_info[gf].Elem1No < 0)  // this will be elem1
   {
      faces[gf] = new Quadrilateral(v0, v1, v2, v3);
      faces_info[gf].Elem1No  = el;
      faces_info[gf].Elem1Inf = 64 * lf; // face lf with orientation 0
      faces_info[gf].Elem2No  = -1; // in case there's no other side
      faces_info[gf].Elem2Inf = -1; // face is not shared
   }
   else  //  this will be elem2
   {
      MFEM_VERIFY(faces_info[gf].Elem2No < 0, "Invalid mesh topology.  "
                  "Interior quadrilateral face found connecting elements "
                  << faces_info[gf].Elem1No << ", " << faces_info[gf].Elem2No
                  << " and " << el << ".");
      int vv[4] = { v0, v1, v2, v3 };
      int oo = GetQuadOrientation(faces[gf]->GetVertices(), vv);
      // Temporarily allow even face orientations: see the remark in
      // AddTriangleFaceElement().
      // MFEM_ASSERT(oo % 2 != 0, "");
      faces_info[gf].Elem2No  = el;
      faces_info[gf].Elem2Inf = 64 * lf + oo;
   }
}

void Mesh::GenerateFaces()
{
   int i, nfaces = GetNumFaces();

   for (i = 0; i < faces.Size(); i++)
   {
      FreeElement(faces[i]);
   }

   // (re)generate the interior faces and the info for them
   faces.SetSize(nfaces);
   faces_info.SetSize(nfaces);
   for (i = 0; i < nfaces; i++)
   {
      faces[i] = NULL;
      faces_info[i].Elem1No = -1;
      faces_info[i].NCFace = -1;
   }
   for (i = 0; i < NumOfElements; i++)
   {
      const int *v = elements[i]->GetVertices();
      const int *ef;
      if (Dim == 1)
      {
         AddPointFaceElement(0, v[0], i);
         AddPointFaceElement(1, v[1], i);
      }
      else if (Dim == 2)
      {
         ef = el_to_edge->GetRow(i);
         const int ne = elements[i]->GetNEdges();
         for (int j = 0; j < ne; j++)
         {
            const int *e = elements[i]->GetEdgeVertices(j);
            AddSegmentFaceElement(j, ef[j], i, v[e[0]], v[e[1]]);
         }
      }
      else
      {
         ef = el_to_face->GetRow(i);
         switch (GetElementType(i))
         {
            case Element::TETRAHEDRON:
            {
               for (int j = 0; j < 4; j++)
               {
                  const int *fv = tet_t::FaceVert[j];
                  AddTriangleFaceElement(j, ef[j], i,
                                         v[fv[0]], v[fv[1]], v[fv[2]]);
               }
               break;
            }
            case Element::WEDGE:
            {
               for (int j = 0; j < 2; j++)
               {
                  const int *fv = pri_t::FaceVert[j];
                  AddTriangleFaceElement(j, ef[j], i,
                                         v[fv[0]], v[fv[1]], v[fv[2]]);
               }
               for (int j = 2; j < 5; j++)
               {
                  const int *fv = pri_t::FaceVert[j];
                  AddQuadFaceElement(j, ef[j], i,
                                     v[fv[0]], v[fv[1]], v[fv[2]], v[fv[3]]);
               }
               break;
            }
            case Element::PYRAMID:
            {
               for (int j = 0; j < 1; j++)
               {
                  const int *fv = pyr_t::FaceVert[j];
                  AddQuadFaceElement(j, ef[j], i,
                                     v[fv[0]], v[fv[1]], v[fv[2]], v[fv[3]]);
               }
               for (int j = 1; j < 5; j++)
               {
                  const int *fv = pyr_t::FaceVert[j];
                  AddTriangleFaceElement(j, ef[j], i,
                                         v[fv[0]], v[fv[1]], v[fv[2]]);
               }
               break;
            }
            case Element::HEXAHEDRON:
            {
               for (int j = 0; j < 6; j++)
               {
                  const int *fv = hex_t::FaceVert[j];
                  AddQuadFaceElement(j, ef[j], i,
                                     v[fv[0]], v[fv[1]], v[fv[2]], v[fv[3]]);
               }
               break;
            }
            default:
               MFEM_ABORT("Unexpected type of Element.");
         }
      }
   }
}

void Mesh::GenerateNCFaceInfo()
{
   MFEM_VERIFY(ncmesh, "missing NCMesh.");

   for (int i = 0; i < faces_info.Size(); i++)
   {
      faces_info[i].NCFace = -1;
   }

   const NCMesh::NCList &list =
      (Dim == 2) ? ncmesh->GetEdgeList() : ncmesh->GetFaceList();

   nc_faces_info.SetSize(0);
   nc_faces_info.Reserve(list.masters.Size() + list.slaves.Size());

   int nfaces = GetNumFaces();

   // add records for master faces
   for (int i = 0; i < list.masters.Size(); i++)
   {
      const NCMesh::Master &master = list.masters[i];
      if (master.index >= nfaces) { continue; }

      FaceInfo &master_fi = faces_info[master.index];
      master_fi.NCFace = nc_faces_info.Size();
      nc_faces_info.Append(NCFaceInfo(false, master.local, NULL));
      // NOTE: one of the unused members stores local face no. to be used below
      MFEM_ASSERT(master_fi.Elem2No == -1, "internal error");
      MFEM_ASSERT(master_fi.Elem2Inf == -1, "internal error");
   }

   // add records for slave faces
   for (int i = 0; i < list.slaves.Size(); i++)
   {
      const NCMesh::Slave &slave = list.slaves[i];

      if (slave.index < 0 || // degenerate slave face
          slave.index >= nfaces || // ghost slave
          slave.master >= nfaces) // has ghost master
      {
         continue;
      }

      FaceInfo &slave_fi = faces_info[slave.index];
      FaceInfo &master_fi = faces_info[slave.master];
      NCFaceInfo &master_nc = nc_faces_info[master_fi.NCFace];

      slave_fi.NCFace = nc_faces_info.Size();
      slave_fi.Elem2No = master_fi.Elem1No;
      slave_fi.Elem2Inf = 64 * master_nc.MasterFace; // get lf no. stored above
      // NOTE: In 3D, the orientation part of Elem2Inf is encoded in the point
      //       matrix. In 2D, the point matrix has the orientation of the parent
      //       edge, so its columns need to be flipped when applying it, see
      //       ApplyLocalSlaveTransformation.

      nc_faces_info.Append(
         NCFaceInfo(true, slave.master,
                    list.point_matrices[slave.geom][slave.matrix]));
   }
}

STable3D *Mesh::GetFacesTable()
{
   STable3D *faces_tbl = new STable3D(NumOfVertices);
   for (int i = 0; i < NumOfElements; i++)
   {
      const int *v = elements[i]->GetVertices();
      switch (GetElementType(i))
      {
         case Element::TETRAHEDRON:
         {
            for (int j = 0; j < 4; j++)
            {
               const int *fv = tet_t::FaceVert[j];
               faces_tbl->Push(v[fv[0]], v[fv[1]], v[fv[2]]);
            }
            break;
         }
         case Element::PYRAMID:
         {
            for (int j = 0; j < 1; j++)
            {
               const int *fv = pyr_t::FaceVert[j];
               faces_tbl->Push4(v[fv[0]], v[fv[1]], v[fv[2]], v[fv[3]]);
            }
            for (int j = 1; j < 5; j++)
            {
               const int *fv = pyr_t::FaceVert[j];
               faces_tbl->Push(v[fv[0]], v[fv[1]], v[fv[2]]);
            }
            break;
         }
         case Element::WEDGE:
         {
            for (int j = 0; j < 2; j++)
            {
               const int *fv = pri_t::FaceVert[j];
               faces_tbl->Push(v[fv[0]], v[fv[1]], v[fv[2]]);
            }
            for (int j = 2; j < 5; j++)
            {
               const int *fv = pri_t::FaceVert[j];
               faces_tbl->Push4(v[fv[0]], v[fv[1]], v[fv[2]], v[fv[3]]);
            }
            break;
         }
         case Element::HEXAHEDRON:
         {
            // find the face by the vertices with the smallest 3 numbers
            // z = 0, y = 0, x = 1, y = 1, x = 0, z = 1
            for (int j = 0; j < 6; j++)
            {
               const int *fv = hex_t::FaceVert[j];
               faces_tbl->Push4(v[fv[0]], v[fv[1]], v[fv[2]], v[fv[3]]);
            }
            break;
         }
         default:
            MFEM_ABORT("Unexpected type of Element.");
      }
   }
   return faces_tbl;
}

STable3D *Mesh::GetElementToFaceTable(int ret_ftbl)
{
   int i, *v;
   STable3D *faces_tbl;

   if (el_to_face != NULL)
   {
      delete el_to_face;
   }
   el_to_face = new Table(NumOfElements, 6);  // must be 6 for hexahedra
   faces_tbl = new STable3D(NumOfVertices);
   for (i = 0; i < NumOfElements; i++)
   {
      v = elements[i]->GetVertices();
      switch (GetElementType(i))
      {
         case Element::TETRAHEDRON:
         {
            for (int j = 0; j < 4; j++)
            {
               const int *fv = tet_t::FaceVert[j];
               el_to_face->Push(
                  i, faces_tbl->Push(v[fv[0]], v[fv[1]], v[fv[2]]));
            }
            break;
         }
         case Element::WEDGE:
         {
            for (int j = 0; j < 2; j++)
            {
               const int *fv = pri_t::FaceVert[j];
               el_to_face->Push(
                  i, faces_tbl->Push(v[fv[0]], v[fv[1]], v[fv[2]]));
            }
            for (int j = 2; j < 5; j++)
            {
               const int *fv = pri_t::FaceVert[j];
               el_to_face->Push(
                  i, faces_tbl->Push4(v[fv[0]], v[fv[1]], v[fv[2]], v[fv[3]]));
            }
            break;
         }
         case Element::PYRAMID:
         {
            for (int j = 0; j < 1; j++)
            {
               const int *fv = pyr_t::FaceVert[j];
               el_to_face->Push(
                  i, faces_tbl->Push4(v[fv[0]], v[fv[1]], v[fv[2]], v[fv[3]]));
            }
            for (int j = 1; j < 5; j++)
            {
               const int *fv = pyr_t::FaceVert[j];
               el_to_face->Push(
                  i, faces_tbl->Push(v[fv[0]], v[fv[1]], v[fv[2]]));
            }
            break;
         }
         case Element::HEXAHEDRON:
         {
            // find the face by the vertices with the smallest 3 numbers
            // z = 0, y = 0, x = 1, y = 1, x = 0, z = 1
            for (int j = 0; j < 6; j++)
            {
               const int *fv = hex_t::FaceVert[j];
               el_to_face->Push(
                  i, faces_tbl->Push4(v[fv[0]], v[fv[1]], v[fv[2]], v[fv[3]]));
            }
            break;
         }
         default:
            MFEM_ABORT("Unexpected type of Element.");
      }
   }
   el_to_face->Finalize();
   NumOfFaces = faces_tbl->NumberOfElements();
   be_to_face.SetSize(NumOfBdrElements);
   for (i = 0; i < NumOfBdrElements; i++)
   {
      v = boundary[i]->GetVertices();
      switch (GetBdrElementType(i))
      {
         case Element::TRIANGLE:
         {
            be_to_face[i] = (*faces_tbl)(v[0], v[1], v[2]);
            break;
         }
         case Element::QUADRILATERAL:
         {
            be_to_face[i] = (*faces_tbl)(v[0], v[1], v[2], v[3]);
            break;
         }
         default:
            MFEM_ABORT("Unexpected type of boundary Element.");
      }
   }

   if (ret_ftbl)
   {
      return faces_tbl;
   }
   delete faces_tbl;
   return NULL;
}

// shift cyclically 3 integers so that the smallest is first
static inline
void Rotate3(int &a, int &b, int &c)
{
   if (a < b)
   {
      if (a > c)
      {
         ShiftRight(a, b, c);
      }
   }
   else
   {
      if (b < c)
      {
         ShiftRight(c, b, a);
      }
      else
      {
         ShiftRight(a, b, c);
      }
   }
}

void Mesh::ReorientTetMesh()
{
   if (Dim != 3 || !(meshgen & 1))
   {
      return;
   }

   ResetLazyData();

   DSTable *old_v_to_v = NULL;
   Table *old_elem_vert = NULL;

   if (Nodes)
   {
      PrepareNodeReorder(&old_v_to_v, &old_elem_vert);
   }

   for (int i = 0; i < NumOfElements; i++)
   {
      if (GetElementType(i) == Element::TETRAHEDRON)
      {
         int *v = elements[i]->GetVertices();

         Rotate3(v[0], v[1], v[2]);
         if (v[0] < v[3])
         {
            Rotate3(v[1], v[2], v[3]);
         }
         else
         {
            ShiftRight(v[0], v[1], v[3]);
         }
      }
   }

   for (int i = 0; i < NumOfBdrElements; i++)
   {
      if (GetBdrElementType(i) == Element::TRIANGLE)
      {
         int *v = boundary[i]->GetVertices();

         Rotate3(v[0], v[1], v[2]);
      }
   }

   if (!Nodes)
   {
      GetElementToFaceTable();
      GenerateFaces();
      if (el_to_edge)
      {
         NumOfEdges = GetElementToEdgeTable(*el_to_edge, be_to_edge);
      }
   }
   else
   {
      DoNodeReorder(old_v_to_v, old_elem_vert);
      delete old_elem_vert;
      delete old_v_to_v;
   }
}

int *Mesh::CartesianPartitioning(int nxyz[])
{
   int *partitioning;
   double pmin[3] = { infinity(), infinity(), infinity() };
   double pmax[3] = { -infinity(), -infinity(), -infinity() };
   // find a bounding box using the vertices
   for (int vi = 0; vi < NumOfVertices; vi++)
   {
      const double *p = vertices[vi]();
      for (int i = 0; i < spaceDim; i++)
      {
         if (p[i] < pmin[i]) { pmin[i] = p[i]; }
         if (p[i] > pmax[i]) { pmax[i] = p[i]; }
      }
   }

   partitioning = new int[NumOfElements];

   // determine the partitioning using the centers of the elements
   double ppt[3];
   Vector pt(ppt, spaceDim);
   for (int el = 0; el < NumOfElements; el++)
   {
      GetElementTransformation(el)->Transform(
         Geometries.GetCenter(GetElementBaseGeometry(el)), pt);
      int part = 0;
      for (int i = spaceDim-1; i >= 0; i--)
      {
         int idx = (int)floor(nxyz[i]*((pt(i) - pmin[i])/(pmax[i] - pmin[i])));
         if (idx < 0) { idx = 0; }
         if (idx >= nxyz[i]) { idx = nxyz[i]-1; }
         part = part * nxyz[i] + idx;
      }
      partitioning[el] = part;
   }

   return partitioning;
}

void FindPartitioningComponents(Table &elem_elem,
                                const Array<int> &partitioning,
                                Array<int> &component,
                                Array<int> &num_comp);

int *Mesh::GeneratePartitioning(int nparts, int part_method)
{
#ifdef MFEM_USE_METIS

   int print_messages = 1;
   // If running in parallel, print messages only from rank 0.
#ifdef MFEM_USE_MPI
   int init_flag, fin_flag;
   MPI_Initialized(&init_flag);
   MPI_Finalized(&fin_flag);
   if (init_flag && !fin_flag)
   {
      int rank;
      MPI_Comm_rank(GetGlobalMPI_Comm(), &rank);
      if (rank != 0) { print_messages = 0; }
   }
#endif

   int i, *partitioning;

   ElementToElementTable();

   partitioning = new int[NumOfElements];

   if (nparts == 1)
   {
      for (i = 0; i < NumOfElements; i++)
      {
         partitioning[i] = 0;
      }
   }
   else if (NumOfElements <= nparts)
   {
      for (i = 0; i < NumOfElements; i++)
      {
         partitioning[i] = i;
      }
   }
   else
   {
      idx_t *I, *J, n;
#ifndef MFEM_USE_METIS_5
      idx_t wgtflag = 0;
      idx_t numflag = 0;
      idx_t options[5];
#else
      idx_t ncon = 1;
      idx_t errflag;
      idx_t options[40];
#endif
      idx_t edgecut;

      // In case METIS have been compiled with 64bit indices
      bool freedata = false;
      idx_t mparts = (idx_t) nparts;
      idx_t *mpartitioning;

      n = NumOfElements;
      if (sizeof(idx_t) == sizeof(int))
      {
         I = (idx_t*) el_to_el->GetI();
         J = (idx_t*) el_to_el->GetJ();
         mpartitioning = (idx_t*) partitioning;
      }
      else
      {
         int *iI = el_to_el->GetI();
         int *iJ = el_to_el->GetJ();
         int m = iI[n];
         I = new idx_t[n+1];
         J = new idx_t[m];
         for (int k = 0; k < n+1; k++) { I[k] = iI[k]; }
         for (int k = 0; k < m; k++) { J[k] = iJ[k]; }
         mpartitioning = new idx_t[n];
         freedata = true;
      }
#ifndef MFEM_USE_METIS_5
      options[0] = 0;
#else
      METIS_SetDefaultOptions(options);
      options[METIS_OPTION_CONTIG] = 1; // set METIS_OPTION_CONTIG
      // If the mesh is disconnected, disable METIS_OPTION_CONTIG.
      {
         Array<int> part(partitioning, NumOfElements);
         part = 0; // single part for the whole mesh
         Array<int> component; // size will be set to num. elem.
         Array<int> num_comp;  // size will be set to num. parts (1)
         FindPartitioningComponents(*el_to_el, part, component, num_comp);
         if (num_comp[0] > 1) { options[METIS_OPTION_CONTIG] = 0; }
      }
#endif

      // Sort the neighbor lists
      if (part_method >= 0 && part_method <= 2)
      {
         for (i = 0; i < n; i++)
         {
            // Sort in increasing order.
            // std::sort(J+I[i], J+I[i+1]);

            // Sort in decreasing order, as in previous versions of MFEM.
            std::sort(J+I[i], J+I[i+1], std::greater<idx_t>());
         }
      }

      // This function should be used to partition a graph into a small
      // number of partitions (less than 8).
      if (part_method == 0 || part_method == 3)
      {
#ifndef MFEM_USE_METIS_5
         METIS_PartGraphRecursive(&n,
                                  I,
                                  J,
                                  NULL,
                                  NULL,
                                  &wgtflag,
                                  &numflag,
                                  &mparts,
                                  options,
                                  &edgecut,
                                  mpartitioning);
#else
         errflag = METIS_PartGraphRecursive(&n,
                                            &ncon,
                                            I,
                                            J,
                                            NULL,
                                            NULL,
                                            NULL,
                                            &mparts,
                                            NULL,
                                            NULL,
                                            options,
                                            &edgecut,
                                            mpartitioning);
         if (errflag != 1)
         {
            mfem_error("Mesh::GeneratePartitioning: "
                       " error in METIS_PartGraphRecursive!");
         }
#endif
      }

      // This function should be used to partition a graph into a large
      // number of partitions (greater than 8).
      if (part_method == 1 || part_method == 4)
      {
#ifndef MFEM_USE_METIS_5
         METIS_PartGraphKway(&n,
                             I,
                             J,
                             NULL,
                             NULL,
                             &wgtflag,
                             &numflag,
                             &mparts,
                             options,
                             &edgecut,
                             mpartitioning);
#else
         errflag = METIS_PartGraphKway(&n,
                                       &ncon,
                                       I,
                                       J,
                                       NULL,
                                       NULL,
                                       NULL,
                                       &mparts,
                                       NULL,
                                       NULL,
                                       options,
                                       &edgecut,
                                       mpartitioning);
         if (errflag != 1)
         {
            mfem_error("Mesh::GeneratePartitioning: "
                       " error in METIS_PartGraphKway!");
         }
#endif
      }

      // The objective of this partitioning is to minimize the total
      // communication volume
      if (part_method == 2 || part_method == 5)
      {
#ifndef MFEM_USE_METIS_5
         METIS_PartGraphVKway(&n,
                              I,
                              J,
                              NULL,
                              NULL,
                              &wgtflag,
                              &numflag,
                              &mparts,
                              options,
                              &edgecut,
                              mpartitioning);
#else
         options[METIS_OPTION_OBJTYPE] = METIS_OBJTYPE_VOL;
         errflag = METIS_PartGraphKway(&n,
                                       &ncon,
                                       I,
                                       J,
                                       NULL,
                                       NULL,
                                       NULL,
                                       &mparts,
                                       NULL,
                                       NULL,
                                       options,
                                       &edgecut,
                                       mpartitioning);
         if (errflag != 1)
         {
            mfem_error("Mesh::GeneratePartitioning: "
                       " error in METIS_PartGraphKway!");
         }
#endif
      }

#ifdef MFEM_DEBUG
      if (print_messages)
      {
         mfem::out << "Mesh::GeneratePartitioning(...): edgecut = "
                   << edgecut << endl;
      }
#endif
      nparts = (int) mparts;
      if (mpartitioning != (idx_t*)partitioning)
      {
         for (int k = 0; k<NumOfElements; k++)
         {
            partitioning[k] = mpartitioning[k];
         }
      }
      if (freedata)
      {
         delete[] I;
         delete[] J;
         delete[] mpartitioning;
      }
   }

   delete el_to_el;
   el_to_el = NULL;

   // Check for empty partitionings (a "feature" in METIS)
   if (nparts > 1 && NumOfElements > nparts)
   {
      Array< Pair<int,int> > psize(nparts);
      int empty_parts;

      // Count how many elements are in each partition, and store the result in
      // psize, where psize[i].one is the number of elements, and psize[i].two
      // is partition index. Keep track of the number of empty parts.
      auto count_partition_elements = [&]()
      {
         for (i = 0; i < nparts; i++)
         {
            psize[i].one = 0;
            psize[i].two = i;
         }

         for (i = 0; i < NumOfElements; i++)
         {
            psize[partitioning[i]].one++;
         }

         empty_parts = 0;
         for (i = 0; i < nparts; i++)
         {
            if (psize[i].one == 0) { empty_parts++; }
         }
      };

      count_partition_elements();

      // This code just split the largest partitionings in two.
      // Do we need to replace it with something better?
      while (empty_parts)
      {
         if (print_messages)
         {
            mfem::err << "Mesh::GeneratePartitioning(...): METIS returned "
                      << empty_parts << " empty parts!"
                      << " Applying a simple fix ..." << endl;
         }

         SortPairs<int,int>(psize, nparts);

         for (i = nparts-1; i > nparts-1-empty_parts; i--)
         {
            psize[i].one /= 2;
         }

         for (int j = 0; j < NumOfElements; j++)
         {
            for (i = nparts-1; i > nparts-1-empty_parts; i--)
            {
               if (psize[i].one == 0 || partitioning[j] != psize[i].two)
               {
                  continue;
               }
               else
               {
                  partitioning[j] = psize[nparts-1-i].two;
                  psize[i].one--;
               }
            }
         }

         // Check for empty partitionings again
         count_partition_elements();
      }
   }

   return partitioning;

#else

   mfem_error("Mesh::GeneratePartitioning(...): "
              "MFEM was compiled without Metis.");

   return NULL;

#endif
}

/* required: 0 <= partitioning[i] < num_part */
void FindPartitioningComponents(Table &elem_elem,
                                const Array<int> &partitioning,
                                Array<int> &component,
                                Array<int> &num_comp)
{
   int i, j, k;
   int num_elem, *i_elem_elem, *j_elem_elem;

   num_elem    = elem_elem.Size();
   i_elem_elem = elem_elem.GetI();
   j_elem_elem = elem_elem.GetJ();

   component.SetSize(num_elem);

   Array<int> elem_stack(num_elem);
   int stack_p, stack_top_p, elem;
   int num_part;

   num_part = -1;
   for (i = 0; i < num_elem; i++)
   {
      if (partitioning[i] > num_part)
      {
         num_part = partitioning[i];
      }
      component[i] = -1;
   }
   num_part++;

   num_comp.SetSize(num_part);
   for (i = 0; i < num_part; i++)
   {
      num_comp[i] = 0;
   }

   stack_p = 0;
   stack_top_p = 0;  // points to the first unused element in the stack
   for (elem = 0; elem < num_elem; elem++)
   {
      if (component[elem] >= 0)
      {
         continue;
      }

      component[elem] = num_comp[partitioning[elem]]++;

      elem_stack[stack_top_p++] = elem;

      for ( ; stack_p < stack_top_p; stack_p++)
      {
         i = elem_stack[stack_p];
         for (j = i_elem_elem[i]; j < i_elem_elem[i+1]; j++)
         {
            k = j_elem_elem[j];
            if (partitioning[k] == partitioning[i])
            {
               if (component[k] < 0)
               {
                  component[k] = component[i];
                  elem_stack[stack_top_p++] = k;
               }
               else if (component[k] != component[i])
               {
                  mfem_error("FindPartitioningComponents");
               }
            }
         }
      }
   }
}

void Mesh::CheckPartitioning(int *partitioning_)
{
   int i, n_empty, n_mcomp;
   Array<int> component, num_comp;
   const Array<int> partitioning(partitioning_, GetNE());

   ElementToElementTable();

   FindPartitioningComponents(*el_to_el, partitioning, component, num_comp);

   n_empty = n_mcomp = 0;
   for (i = 0; i < num_comp.Size(); i++)
      if (num_comp[i] == 0)
      {
         n_empty++;
      }
      else if (num_comp[i] > 1)
      {
         n_mcomp++;
      }

   if (n_empty > 0)
   {
      mfem::out << "Mesh::CheckPartitioning(...) :\n"
                << "The following subdomains are empty :\n";
      for (i = 0; i < num_comp.Size(); i++)
         if (num_comp[i] == 0)
         {
            mfem::out << ' ' << i;
         }
      mfem::out << endl;
   }
   if (n_mcomp > 0)
   {
      mfem::out << "Mesh::CheckPartitioning(...) :\n"
                << "The following subdomains are NOT connected :\n";
      for (i = 0; i < num_comp.Size(); i++)
         if (num_comp[i] > 1)
         {
            mfem::out << ' ' << i;
         }
      mfem::out << endl;
   }
   if (n_empty == 0 && n_mcomp == 0)
      mfem::out << "Mesh::CheckPartitioning(...) : "
                "All subdomains are connected." << endl;

   if (el_to_el)
   {
      delete el_to_el;
   }
   el_to_el = NULL;
}

// compute the coefficients of the polynomial in t:
//   c(0)+c(1)*t+...+c(d)*t^d = det(A+t*B)
// where A, B are (d x d), d=2,3
void DetOfLinComb(const DenseMatrix &A, const DenseMatrix &B, Vector &c)
{
   const double *a = A.Data();
   const double *b = B.Data();

   c.SetSize(A.Width()+1);
   switch (A.Width())
   {
      case 2:
      {
         // det(A+t*B) = |a0 a2|   / |a0 b2| + |b0 a2| \       |b0 b2|
         //              |a1 a3| + \ |a1 b3|   |b1 a3| / * t + |b1 b3| * t^2
         c(0) = a[0]*a[3]-a[1]*a[2];
         c(1) = a[0]*b[3]-a[1]*b[2]+b[0]*a[3]-b[1]*a[2];
         c(2) = b[0]*b[3]-b[1]*b[2];
      }
      break;

      case 3:
      {
         /*              |a0 a3 a6|
          * det(A+t*B) = |a1 a4 a7| +
          *              |a2 a5 a8|

          *     /  |b0 a3 a6|   |a0 b3 a6|   |a0 a3 b6| \
          *   + |  |b1 a4 a7| + |a1 b4 a7| + |a1 a4 b7| | * t +
          *     \  |b2 a5 a8|   |a2 b5 a8|   |a2 a5 b8| /

          *     /  |a0 b3 b6|   |b0 a3 b6|   |b0 b3 a6| \
          *   + |  |a1 b4 b7| + |b1 a4 b7| + |b1 b4 a7| | * t^2 +
          *     \  |a2 b5 b8|   |b2 a5 b8|   |b2 b5 a8| /

          *     |b0 b3 b6|
          *   + |b1 b4 b7| * t^3
          *     |b2 b5 b8|       */
         c(0) = (a[0] * (a[4] * a[8] - a[5] * a[7]) +
                 a[1] * (a[5] * a[6] - a[3] * a[8]) +
                 a[2] * (a[3] * a[7] - a[4] * a[6]));

         c(1) = (b[0] * (a[4] * a[8] - a[5] * a[7]) +
                 b[1] * (a[5] * a[6] - a[3] * a[8]) +
                 b[2] * (a[3] * a[7] - a[4] * a[6]) +

                 a[0] * (b[4] * a[8] - b[5] * a[7]) +
                 a[1] * (b[5] * a[6] - b[3] * a[8]) +
                 a[2] * (b[3] * a[7] - b[4] * a[6]) +

                 a[0] * (a[4] * b[8] - a[5] * b[7]) +
                 a[1] * (a[5] * b[6] - a[3] * b[8]) +
                 a[2] * (a[3] * b[7] - a[4] * b[6]));

         c(2) = (a[0] * (b[4] * b[8] - b[5] * b[7]) +
                 a[1] * (b[5] * b[6] - b[3] * b[8]) +
                 a[2] * (b[3] * b[7] - b[4] * b[6]) +

                 b[0] * (a[4] * b[8] - a[5] * b[7]) +
                 b[1] * (a[5] * b[6] - a[3] * b[8]) +
                 b[2] * (a[3] * b[7] - a[4] * b[6]) +

                 b[0] * (b[4] * a[8] - b[5] * a[7]) +
                 b[1] * (b[5] * a[6] - b[3] * a[8]) +
                 b[2] * (b[3] * a[7] - b[4] * a[6]));

         c(3) = (b[0] * (b[4] * b[8] - b[5] * b[7]) +
                 b[1] * (b[5] * b[6] - b[3] * b[8]) +
                 b[2] * (b[3] * b[7] - b[4] * b[6]));
      }
      break;

      default:
         mfem_error("DetOfLinComb(...)");
   }
}

// compute the real roots of
//   z(0)+z(1)*x+...+z(d)*x^d = 0,  d=2,3;
// the roots are returned in x, sorted in increasing order;
// it is assumed that x is at least of size d;
// return the number of roots counting multiplicity;
// return -1 if all z(i) are 0.
int FindRoots(const Vector &z, Vector &x)
{
   int d = z.Size()-1;
   if (d > 3 || d < 0)
   {
      mfem_error("FindRoots(...)");
   }

   while (z(d) == 0.0)
   {
      if (d == 0)
      {
         return (-1);
      }
      d--;
   }
   switch (d)
   {
      case 0:
      {
         return 0;
      }

      case 1:
      {
         x(0) = -z(0)/z(1);
         return 1;
      }

      case 2:
      {
         double a = z(2), b = z(1), c = z(0);
         double D = b*b-4*a*c;
         if (D < 0.0)
         {
            return 0;
         }
         if (D == 0.0)
         {
            x(0) = x(1) = -0.5 * b / a;
            return 2; // root with multiplicity 2
         }
         if (b == 0.0)
         {
            x(0) = -(x(1) = fabs(0.5 * sqrt(D) / a));
            return 2;
         }
         else
         {
            double t;
            if (b > 0.0)
            {
               t = -0.5 * (b + sqrt(D));
            }
            else
            {
               t = -0.5 * (b - sqrt(D));
            }
            x(0) = t / a;
            x(1) = c / t;
            if (x(0) > x(1))
            {
               Swap<double>(x(0), x(1));
            }
            return 2;
         }
      }

      case 3:
      {
         double a = z(2)/z(3), b = z(1)/z(3), c = z(0)/z(3);

         // find the real roots of x^3 + a x^2 + b x + c = 0
         double Q = (a * a - 3 * b) / 9;
         double R = (2 * a * a * a - 9 * a * b + 27 * c) / 54;
         double Q3 = Q * Q * Q;
         double R2 = R * R;

         if (R2 == Q3)
         {
            if (Q == 0)
            {
               x(0) = x(1) = x(2) = - a / 3;
            }
            else
            {
               double sqrtQ = sqrt(Q);

               if (R > 0)
               {
                  x(0) = -2 * sqrtQ - a / 3;
                  x(1) = x(2) = sqrtQ - a / 3;
               }
               else
               {
                  x(0) = x(1) = - sqrtQ - a / 3;
                  x(2) = 2 * sqrtQ - a / 3;
               }
            }
            return 3;
         }
         else if (R2 < Q3)
         {
            double theta = acos(R / sqrt(Q3));
            double A = -2 * sqrt(Q);
            double x0, x1, x2;
            x0 = A * cos(theta / 3) - a / 3;
            x1 = A * cos((theta + 2.0 * M_PI) / 3) - a / 3;
            x2 = A * cos((theta - 2.0 * M_PI) / 3) - a / 3;

            /* Sort x0, x1, x2 */
            if (x0 > x1)
            {
               Swap<double>(x0, x1);
            }
            if (x1 > x2)
            {
               Swap<double>(x1, x2);
               if (x0 > x1)
               {
                  Swap<double>(x0, x1);
               }
            }
            x(0) = x0;
            x(1) = x1;
            x(2) = x2;
            return 3;
         }
         else
         {
            double A;
            if (R >= 0.0)
            {
               A = -pow(sqrt(R2 - Q3) + R, 1.0/3.0);
            }
            else
            {
               A =  pow(sqrt(R2 - Q3) - R, 1.0/3.0);
            }
            x(0) = A + Q / A - a / 3;
            return 1;
         }
      }
   }
   return 0;
}

void FindTMax(Vector &c, Vector &x, double &tmax,
              const double factor, const int Dim)
{
   const double c0 = c(0);
   c(0) = c0 * (1.0 - pow(factor, -Dim));
   int nr = FindRoots(c, x);
   for (int j = 0; j < nr; j++)
   {
      if (x(j) > tmax)
      {
         break;
      }
      if (x(j) >= 0.0)
      {
         tmax = x(j);
         break;
      }
   }
   c(0) = c0 * (1.0 - pow(factor, Dim));
   nr = FindRoots(c, x);
   for (int j = 0; j < nr; j++)
   {
      if (x(j) > tmax)
      {
         break;
      }
      if (x(j) >= 0.0)
      {
         tmax = x(j);
         break;
      }
   }
}

void Mesh::CheckDisplacements(const Vector &displacements, double &tmax)
{
   int nvs = vertices.Size();
   DenseMatrix P, V, DS, PDS(spaceDim), VDS(spaceDim);
   Vector c(spaceDim+1), x(spaceDim);
   const double factor = 2.0;

   // check for tangling assuming constant speed
   if (tmax < 1.0)
   {
      tmax = 1.0;
   }
   for (int i = 0; i < NumOfElements; i++)
   {
      Element *el = elements[i];
      int nv = el->GetNVertices();
      int *v = el->GetVertices();
      P.SetSize(spaceDim, nv);
      V.SetSize(spaceDim, nv);
      for (int j = 0; j < spaceDim; j++)
         for (int k = 0; k < nv; k++)
         {
            P(j, k) = vertices[v[k]](j);
            V(j, k) = displacements(v[k]+j*nvs);
         }
      DS.SetSize(nv, spaceDim);
      const FiniteElement *fe =
         GetTransformationFEforElementType(el->GetType());
      // check if  det(P.DShape+t*V.DShape) > 0 for all x and 0<=t<=1
      switch (el->GetType())
      {
         case Element::TRIANGLE:
         case Element::TETRAHEDRON:
         {
            // DS is constant
            fe->CalcDShape(Geometries.GetCenter(fe->GetGeomType()), DS);
            Mult(P, DS, PDS);
            Mult(V, DS, VDS);
            DetOfLinComb(PDS, VDS, c);
            if (c(0) <= 0.0)
            {
               tmax = 0.0;
            }
            else
            {
               FindTMax(c, x, tmax, factor, Dim);
            }
         }
         break;

         case Element::QUADRILATERAL:
         {
            const IntegrationRule &ir = fe->GetNodes();
            for (int j = 0; j < nv; j++)
            {
               fe->CalcDShape(ir.IntPoint(j), DS);
               Mult(P, DS, PDS);
               Mult(V, DS, VDS);
               DetOfLinComb(PDS, VDS, c);
               if (c(0) <= 0.0)
               {
                  tmax = 0.0;
               }
               else
               {
                  FindTMax(c, x, tmax, factor, Dim);
               }
            }
         }
         break;

         default:
            mfem_error("Mesh::CheckDisplacements(...)");
      }
   }
}

void Mesh::MoveVertices(const Vector &displacements)
{
   for (int i = 0, nv = vertices.Size(); i < nv; i++)
      for (int j = 0; j < spaceDim; j++)
      {
         vertices[i](j) += displacements(j*nv+i);
      }
}

void Mesh::GetVertices(Vector &vert_coord) const
{
   int nv = vertices.Size();
   vert_coord.SetSize(nv*spaceDim);
   for (int i = 0; i < nv; i++)
      for (int j = 0; j < spaceDim; j++)
      {
         vert_coord(j*nv+i) = vertices[i](j);
      }
}

void Mesh::SetVertices(const Vector &vert_coord)
{
   for (int i = 0, nv = vertices.Size(); i < nv; i++)
      for (int j = 0; j < spaceDim; j++)
      {
         vertices[i](j) = vert_coord(j*nv+i);
      }
}

void Mesh::GetNode(int i, double *coord) const
{
   if (Nodes)
   {
      FiniteElementSpace *fes = Nodes->FESpace();
      for (int j = 0; j < spaceDim; j++)
      {
         coord[j] = (*Nodes)(fes->DofToVDof(i, j));
      }
   }
   else
   {
      for (int j = 0; j < spaceDim; j++)
      {
         coord[j] = vertices[i](j);
      }
   }
}

void Mesh::SetNode(int i, const double *coord)
{
   if (Nodes)
   {
      FiniteElementSpace *fes = Nodes->FESpace();
      for (int j = 0; j < spaceDim; j++)
      {
         (*Nodes)(fes->DofToVDof(i, j)) = coord[j];
      }
   }
   else
   {
      for (int j = 0; j < spaceDim; j++)
      {
         vertices[i](j) = coord[j];
      }

   }
}

void Mesh::MoveNodes(const Vector &displacements)
{
   if (Nodes)
   {
      (*Nodes) += displacements;
   }
   else
   {
      MoveVertices(displacements);
   }
}

void Mesh::GetNodes(Vector &node_coord) const
{
   if (Nodes)
   {
      node_coord = (*Nodes);
   }
   else
   {
      GetVertices(node_coord);
   }
}

void Mesh::SetNodes(const Vector &node_coord)
{
   if (Nodes)
   {
      (*Nodes) = node_coord;
   }
   else
   {
      SetVertices(node_coord);
   }

   // Invalidate the old geometric factors
   NodesUpdated();
}

void Mesh::NewNodes(GridFunction &nodes, bool make_owner)
{
   if (own_nodes) { delete Nodes; }
   Nodes = &nodes;
   spaceDim = Nodes->FESpace()->GetVDim();
   own_nodes = (int)make_owner;

   if (NURBSext != nodes.FESpace()->GetNURBSext())
   {
      delete NURBSext;
      NURBSext = nodes.FESpace()->StealNURBSext();
   }

   if (ncmesh)
   {
      ncmesh->MakeTopologyOnly();
   }

   // Invalidate the old geometric factors
   NodesUpdated();
}

void Mesh::SwapNodes(GridFunction *&nodes, int &own_nodes_)
{
   mfem::Swap<GridFunction*>(Nodes, nodes);
   mfem::Swap<int>(own_nodes, own_nodes_);
   // TODO:
   // if (nodes)
   //    nodes->FESpace()->MakeNURBSextOwner();
   // NURBSext = (Nodes) ? Nodes->FESpace()->StealNURBSext() : NULL;

   // Invalidate the old geometric factors
   NodesUpdated();
}

void Mesh::AverageVertices(const int *indexes, int n, int result)
{
   int j, k;

   for (k = 0; k < spaceDim; k++)
   {
      vertices[result](k) = vertices[indexes[0]](k);
   }

   for (j = 1; j < n; j++)
      for (k = 0; k < spaceDim; k++)
      {
         vertices[result](k) += vertices[indexes[j]](k);
      }

   for (k = 0; k < spaceDim; k++)
   {
      vertices[result](k) *= (1.0 / n);
   }
}

void Mesh::UpdateNodes()
{
   if (Nodes)
   {
      Nodes->FESpace()->Update();
      Nodes->Update();

      // update vertex coordinates for compatibility (e.g., GetVertex())
      SetVerticesFromNodes(Nodes);

      // Invalidate the old geometric factors
      NodesUpdated();
   }
}

void Mesh::UniformRefinement2D_base(bool update_nodes)
{
   ResetLazyData();

   if (el_to_edge == NULL)
   {
      el_to_edge = new Table;
      NumOfEdges = GetElementToEdgeTable(*el_to_edge, be_to_edge);
   }

   int quad_counter = 0;
   for (int i = 0; i < NumOfElements; i++)
   {
      if (elements[i]->GetType() == Element::QUADRILATERAL)
      {
         quad_counter++;
      }
   }

   const int oedge = NumOfVertices;
   const int oelem = oedge + NumOfEdges;

   Array<Element*> new_elements;
   Array<Element*> new_boundary;

   vertices.SetSize(oelem + quad_counter);
   new_elements.SetSize(4 * NumOfElements);
   quad_counter = 0;

   for (int i = 0, j = 0; i < NumOfElements; i++)
   {
      const Element::Type el_type = elements[i]->GetType();
      const int attr = elements[i]->GetAttribute();
      int *v = elements[i]->GetVertices();
      const int *e = el_to_edge->GetRow(i);
      int vv[2];

      if (el_type == Element::TRIANGLE)
      {
         for (int ei = 0; ei < 3; ei++)
         {
            for (int k = 0; k < 2; k++)
            {
               vv[k] = v[tri_t::Edges[ei][k]];
            }
            AverageVertices(vv, 2, oedge+e[ei]);
         }

         new_elements[j++] =
            new Triangle(v[0], oedge+e[0], oedge+e[2], attr);
         new_elements[j++] =
            new Triangle(oedge+e[1], oedge+e[2], oedge+e[0], attr);
         new_elements[j++] =
            new Triangle(oedge+e[0], v[1], oedge+e[1], attr);
         new_elements[j++] =
            new Triangle(oedge+e[2], oedge+e[1], v[2], attr);
      }
      else if (el_type == Element::QUADRILATERAL)
      {
         const int qe = quad_counter;
         quad_counter++;
         AverageVertices(v, 4, oelem+qe);

         for (int ei = 0; ei < 4; ei++)
         {
            for (int k = 0; k < 2; k++)
            {
               vv[k] = v[quad_t::Edges[ei][k]];
            }
            AverageVertices(vv, 2, oedge+e[ei]);
         }

         new_elements[j++] =
            new Quadrilateral(v[0], oedge+e[0], oelem+qe, oedge+e[3], attr);
         new_elements[j++] =
            new Quadrilateral(oedge+e[0], v[1], oedge+e[1], oelem+qe, attr);
         new_elements[j++] =
            new Quadrilateral(oelem+qe, oedge+e[1], v[2], oedge+e[2], attr);
         new_elements[j++] =
            new Quadrilateral(oedge+e[3], oelem+qe, oedge+e[2], v[3], attr);
      }
      else
      {
         MFEM_ABORT("unknown element type: " << el_type);
      }
      FreeElement(elements[i]);
   }
   mfem::Swap(elements, new_elements);

   // refine boundary elements
   new_boundary.SetSize(2 * NumOfBdrElements);
   for (int i = 0, j = 0; i < NumOfBdrElements; i++)
   {
      const int attr = boundary[i]->GetAttribute();
      int *v = boundary[i]->GetVertices();

      new_boundary[j++] = new Segment(v[0], oedge+be_to_edge[i], attr);
      new_boundary[j++] = new Segment(oedge+be_to_edge[i], v[1], attr);

      FreeElement(boundary[i]);
   }
   mfem::Swap(boundary, new_boundary);

   static const double A = 0.0, B = 0.5, C = 1.0;
   static double tri_children[2*3*4] =
   {
      A,A, B,A, A,B,
      B,B, A,B, B,A,
      B,A, C,A, B,B,
      A,B, B,B, A,C
   };
   static double quad_children[2*4*4] =
   {
      A,A, B,A, B,B, A,B, // lower-left
      B,A, C,A, C,B, B,B, // lower-right
      B,B, C,B, C,C, B,C, // upper-right
      A,B, B,B, B,C, A,C  // upper-left
   };

   CoarseFineTr.point_matrices[Geometry::TRIANGLE]
   .UseExternalData(tri_children, 2, 3, 4);
   CoarseFineTr.point_matrices[Geometry::SQUARE]
   .UseExternalData(quad_children, 2, 4, 4);
   CoarseFineTr.embeddings.SetSize(elements.Size());

   for (int i = 0; i < elements.Size(); i++)
   {
      Embedding &emb = CoarseFineTr.embeddings[i];
      emb.parent = i / 4;
      emb.matrix = i % 4;
   }

   NumOfVertices    = vertices.Size();
   NumOfElements    = 4 * NumOfElements;
   NumOfBdrElements = 2 * NumOfBdrElements;
   NumOfFaces       = 0;

   NumOfEdges = GetElementToEdgeTable(*el_to_edge, be_to_edge);
   GenerateFaces();

   last_operation = Mesh::REFINE;
   sequence++;

   if (update_nodes) { UpdateNodes(); }

#ifdef MFEM_DEBUG
   if (!Nodes || update_nodes)
   {
      CheckElementOrientation(false);
   }
   CheckBdrElementOrientation(false);
#endif
}

static inline double sqr(const double &x)
{
   return x*x;
}

void Mesh::UniformRefinement3D_base(Array<int> *f2qf_ptr, DSTable *v_to_v_p,
                                    bool update_nodes)
{
   ResetLazyData();

   if (el_to_edge == NULL)
   {
      el_to_edge = new Table;
      NumOfEdges = GetElementToEdgeTable(*el_to_edge, be_to_edge);
   }

   if (el_to_face == NULL)
   {
      GetElementToFaceTable();
   }

   Array<int> f2qf_loc;
   Array<int> &f2qf = f2qf_ptr ? *f2qf_ptr : f2qf_loc;
   f2qf.SetSize(0);

   int NumOfQuadFaces = 0;
   if (HasGeometry(Geometry::SQUARE))
   {
      if (HasGeometry(Geometry::TRIANGLE))
      {
         f2qf.SetSize(faces.Size());
         for (int i = 0; i < faces.Size(); i++)
         {
            if (faces[i]->GetType() == Element::QUADRILATERAL)
            {
               f2qf[i] = NumOfQuadFaces;
               NumOfQuadFaces++;
            }
         }
      }
      else
      {
         NumOfQuadFaces = faces.Size();
      }
   }

   int hex_counter = 0;
   if (HasGeometry(Geometry::CUBE))
   {
      for (int i = 0; i < elements.Size(); i++)
      {
         if (elements[i]->GetType() == Element::HEXAHEDRON)
         {
            hex_counter++;
         }
      }
   }

   int pyr_counter = 0;
   if (HasGeometry(Geometry::PYRAMID))
   {
      for (int i = 0; i < elements.Size(); i++)
      {
         if (elements[i]->GetType() == Element::PYRAMID)
         {
            pyr_counter++;
         }
      }
   }

   // Map from edge-index to vertex-index, needed for ReorientTetMesh() for
   // parallel meshes.
   // Note: with the removal of ReorientTetMesh() this may no longer
   // be needed.  Unfortunately, it's hard to be sure.
   Array<int> e2v;
   if (HasGeometry(Geometry::TETRAHEDRON))
   {
      e2v.SetSize(NumOfEdges);

      DSTable *v_to_v_ptr = v_to_v_p;
      if (!v_to_v_p)
      {
         v_to_v_ptr = new DSTable(NumOfVertices);
         GetVertexToVertexTable(*v_to_v_ptr);
      }

      Array<Pair<int,int> > J_v2v(NumOfEdges); // (second vertex id, edge id)
      J_v2v.SetSize(0);
      for (int i = 0; i < NumOfVertices; i++)
      {
         Pair<int,int> *row_start = J_v2v.end();
         for (DSTable::RowIterator it(*v_to_v_ptr, i); !it; ++it)
         {
            J_v2v.Append(Pair<int,int>(it.Column(), it.Index()));
         }
         std::sort(row_start, J_v2v.end());
      }

      for (int i = 0; i < J_v2v.Size(); i++)
      {
         e2v[J_v2v[i].two] = i;
      }

      if (!v_to_v_p)
      {
         delete v_to_v_ptr;
      }
      else
      {
         for (int i = 0; i < NumOfVertices; i++)
         {
            for (DSTable::RowIterator it(*v_to_v_ptr, i); !it; ++it)
            {
               it.SetIndex(e2v[it.Index()]);
            }
         }
      }
   }

   // Offsets for new vertices from edges, faces (quads only), and elements
   // (hexes only); each of these entities generates one new vertex.
   const int oedge = NumOfVertices;
   const int oface = oedge + NumOfEdges;
   const int oelem = oface + NumOfQuadFaces;

   Array<Element*> new_elements;
   Array<Element*> new_boundary;

   vertices.SetSize(oelem + hex_counter);
   new_elements.SetSize(8 * NumOfElements + 2 * pyr_counter);
   CoarseFineTr.embeddings.SetSize(new_elements.Size());

   hex_counter = 0;
   for (int i = 0, j = 0; i < NumOfElements; i++)
   {
      const Element::Type el_type = elements[i]->GetType();
      const int attr = elements[i]->GetAttribute();
      int *v = elements[i]->GetVertices();
      const int *e = el_to_edge->GetRow(i);
      int vv[4], ev[12];

      if (e2v.Size())
      {
         const int ne = el_to_edge->RowSize(i);
         for (int k = 0; k < ne; k++) { ev[k] = e2v[e[k]]; }
         e = ev;
      }

      switch (el_type)
      {
         case Element::TETRAHEDRON:
         {
            for (int ei = 0; ei < 6; ei++)
            {
               for (int k = 0; k < 2; k++)
               {
                  vv[k] = v[tet_t::Edges[ei][k]];
               }
               AverageVertices(vv, 2, oedge+e[ei]);
            }

            // Algorithm for choosing refinement type:
            // 0: smallest octahedron diagonal
            // 1: best aspect ratio
            const int rt_algo = 1;
            // Refinement type:
            // 0: (v0,v1)-(v2,v3), 1: (v0,v2)-(v1,v3), 2: (v0,v3)-(v1,v2)
            // 0:      e0-e5,      1:      e1-e4,      2:      e2-e3
            int rt;
            ElementTransformation *T = GetElementTransformation(i);
            T->SetIntPoint(&Geometries.GetCenter(Geometry::TETRAHEDRON));
            const DenseMatrix &J = T->Jacobian();
            if (rt_algo == 0)
            {
               // smallest octahedron diagonal
               double len_sqr, min_len;

               min_len = sqr(J(0,0)-J(0,1)-J(0,2)) +
                         sqr(J(1,0)-J(1,1)-J(1,2)) +
                         sqr(J(2,0)-J(2,1)-J(2,2));
               rt = 0;

               len_sqr = sqr(J(0,1)-J(0,0)-J(0,2)) +
                         sqr(J(1,1)-J(1,0)-J(1,2)) +
                         sqr(J(2,1)-J(2,0)-J(2,2));
               if (len_sqr < min_len) { min_len = len_sqr; rt = 1; }

               len_sqr = sqr(J(0,2)-J(0,0)-J(0,1)) +
                         sqr(J(1,2)-J(1,0)-J(1,1)) +
                         sqr(J(2,2)-J(2,0)-J(2,1));
               if (len_sqr < min_len) { rt = 2; }
            }
            else
            {
               // best aspect ratio
               double Em_data[18], Js_data[9], Jp_data[9];
               DenseMatrix Em(Em_data, 3, 6);
               DenseMatrix Js(Js_data, 3, 3), Jp(Jp_data, 3, 3);
               double ar1, ar2, kappa, kappa_min;

               for (int s = 0; s < 3; s++)
               {
                  for (int t = 0; t < 3; t++)
                  {
                     Em(t,s) = 0.5*J(t,s);
                  }
               }
               for (int t = 0; t < 3; t++)
               {
                  Em(t,3) = 0.5*(J(t,0)+J(t,1));
                  Em(t,4) = 0.5*(J(t,0)+J(t,2));
                  Em(t,5) = 0.5*(J(t,1)+J(t,2));
               }

               // rt = 0; Em: {0,5,1,2}, {0,5,2,4}
               for (int t = 0; t < 3; t++)
               {
                  Js(t,0) = Em(t,5)-Em(t,0);
                  Js(t,1) = Em(t,1)-Em(t,0);
                  Js(t,2) = Em(t,2)-Em(t,0);
               }
               Geometries.JacToPerfJac(Geometry::TETRAHEDRON, Js, Jp);
               ar1 = Jp.CalcSingularvalue(0)/Jp.CalcSingularvalue(2);
               for (int t = 0; t < 3; t++)
               {
                  Js(t,0) = Em(t,5)-Em(t,0);
                  Js(t,1) = Em(t,2)-Em(t,0);
                  Js(t,2) = Em(t,4)-Em(t,0);
               }
               Geometries.JacToPerfJac(Geometry::TETRAHEDRON, Js, Jp);
               ar2 = Jp.CalcSingularvalue(0)/Jp.CalcSingularvalue(2);
               kappa_min = std::max(ar1, ar2);
               rt = 0;

               // rt = 1; Em: {1,0,4,2}, {1,2,4,5}
               for (int t = 0; t < 3; t++)
               {
                  Js(t,0) = Em(t,0)-Em(t,1);
                  Js(t,1) = Em(t,4)-Em(t,1);
                  Js(t,2) = Em(t,2)-Em(t,1);
               }
               Geometries.JacToPerfJac(Geometry::TETRAHEDRON, Js, Jp);
               ar1 = Jp.CalcSingularvalue(0)/Jp.CalcSingularvalue(2);
               for (int t = 0; t < 3; t++)
               {
                  Js(t,0) = Em(t,2)-Em(t,1);
                  Js(t,1) = Em(t,4)-Em(t,1);
                  Js(t,2) = Em(t,5)-Em(t,1);
               }
               Geometries.JacToPerfJac(Geometry::TETRAHEDRON, Js, Jp);
               ar2 = Jp.CalcSingularvalue(0)/Jp.CalcSingularvalue(2);
               kappa = std::max(ar1, ar2);
               if (kappa < kappa_min) { kappa_min = kappa; rt = 1; }

               // rt = 2; Em: {2,0,1,3}, {2,1,5,3}
               for (int t = 0; t < 3; t++)
               {
                  Js(t,0) = Em(t,0)-Em(t,2);
                  Js(t,1) = Em(t,1)-Em(t,2);
                  Js(t,2) = Em(t,3)-Em(t,2);
               }
               Geometries.JacToPerfJac(Geometry::TETRAHEDRON, Js, Jp);
               ar1 = Jp.CalcSingularvalue(0)/Jp.CalcSingularvalue(2);
               for (int t = 0; t < 3; t++)
               {
                  Js(t,0) = Em(t,1)-Em(t,2);
                  Js(t,1) = Em(t,5)-Em(t,2);
                  Js(t,2) = Em(t,3)-Em(t,2);
               }
               Geometries.JacToPerfJac(Geometry::TETRAHEDRON, Js, Jp);
               ar2 = Jp.CalcSingularvalue(0)/Jp.CalcSingularvalue(2);
               kappa = std::max(ar1, ar2);
               if (kappa < kappa_min) { rt = 2; }
            }

            static const int mv_all[3][4][4] =
            {
               { {0,5,1,2}, {0,5,2,4}, {0,5,4,3}, {0,5,3,1} }, // rt = 0
               { {1,0,4,2}, {1,2,4,5}, {1,5,4,3}, {1,3,4,0} }, // rt = 1
               { {2,0,1,3}, {2,1,5,3}, {2,5,4,3}, {2,4,0,3} }  // rt = 2
            };
            const int (&mv)[4][4] = mv_all[rt];

#ifndef MFEM_USE_MEMALLOC
            new_elements[j+0] =
               new Tetrahedron(v[0], oedge+e[0], oedge+e[1], oedge+e[2], attr);
            new_elements[j+1] =
               new Tetrahedron(oedge+e[0], v[1], oedge+e[3], oedge+e[4], attr);
            new_elements[j+2] =
               new Tetrahedron(oedge+e[1], oedge+e[3], v[2], oedge+e[5], attr);
            new_elements[j+3] =
               new Tetrahedron(oedge+e[2], oedge+e[4], oedge+e[5], v[3], attr);

            for (int k = 0; k < 4; k++)
            {
               new_elements[j+4+k] =
                  new Tetrahedron(oedge+e[mv[k][0]], oedge+e[mv[k][1]],
                                  oedge+e[mv[k][2]], oedge+e[mv[k][3]], attr);
            }
#else
            Tetrahedron *tet;
            new_elements[j+0] = tet = TetMemory.Alloc();
            tet->Init(v[0], oedge+e[0], oedge+e[1], oedge+e[2], attr);

            new_elements[j+1] = tet = TetMemory.Alloc();
            tet->Init(oedge+e[0], v[1], oedge+e[3], oedge+e[4], attr);

            new_elements[j+2] = tet = TetMemory.Alloc();
            tet->Init(oedge+e[1], oedge+e[3], v[2], oedge+e[5], attr);

            new_elements[j+3] = tet = TetMemory.Alloc();
            tet->Init(oedge+e[2], oedge+e[4], oedge+e[5], v[3], attr);

            for (int k = 0; k < 4; k++)
            {
               new_elements[j+4+k] = tet = TetMemory.Alloc();
               tet->Init(oedge+e[mv[k][0]], oedge+e[mv[k][1]],
                         oedge+e[mv[k][2]], oedge+e[mv[k][3]], attr);
            }
#endif
            for (int k = 0; k < 4; k++)
            {
               CoarseFineTr.embeddings[j+k].parent = i;
               CoarseFineTr.embeddings[j+k].matrix = k;
            }
            for (int k = 0; k < 4; k++)
            {
               CoarseFineTr.embeddings[j+4+k].parent = i;
               CoarseFineTr.embeddings[j+4+k].matrix = 4*(rt+1)+k;
            }

            j += 8;
         }
         break;

         case Element::WEDGE:
         {
            const int *f = el_to_face->GetRow(i);

            for (int fi = 2; fi < 5; fi++)
            {
               for (int k = 0; k < 4; k++)
               {
                  vv[k] = v[pri_t::FaceVert[fi][k]];
               }
               AverageVertices(vv, 4, oface + f2qf[f[fi]]);
            }

            for (int ei = 0; ei < 9; ei++)
            {
               for (int k = 0; k < 2; k++)
               {
                  vv[k] = v[pri_t::Edges[ei][k]];
               }
               AverageVertices(vv, 2, oedge+e[ei]);
            }

            const int qf2 = f2qf[f[2]];
            const int qf3 = f2qf[f[3]];
            const int qf4 = f2qf[f[4]];

            new_elements[j++] =
               new Wedge(v[0], oedge+e[0], oedge+e[2],
                         oedge+e[6], oface+qf2, oface+qf4, attr);

            new_elements[j++] =
               new Wedge(oedge+e[1], oedge+e[2], oedge+e[0],
                         oface+qf3, oface+qf4, oface+qf2, attr);

            new_elements[j++] =
               new Wedge(oedge+e[0], v[1], oedge+e[1],
                         oface+qf2, oedge+e[7], oface+qf3, attr);

            new_elements[j++] =
               new Wedge(oedge+e[2], oedge+e[1], v[2],
                         oface+qf4, oface+qf3, oedge+e[8], attr);

            new_elements[j++] =
               new Wedge(oedge+e[6], oface+qf2, oface+qf4,
                         v[3], oedge+e[3], oedge+e[5], attr);

            new_elements[j++] =
               new Wedge(oface+qf3, oface+qf4, oface+qf2,
                         oedge+e[4], oedge+e[5], oedge+e[3], attr);

            new_elements[j++] =
               new Wedge(oface+qf2, oedge+e[7], oface+qf3,
                         oedge+e[3], v[4], oedge+e[4], attr);

            new_elements[j++] =
               new Wedge(oface+qf4, oface+qf3, oedge+e[8],
                         oedge+e[5], oedge+e[4], v[5], attr);
         }
         break;

         case Element::PYRAMID:
         {
            const int *f = el_to_face->GetRow(i);
            // pyr_counter++;

            for (int fi = 0; fi < 1; fi++)
            {
               for (int k = 0; k < 4; k++)
               {
                  vv[k] = v[pyr_t::FaceVert[fi][k]];
               }
               AverageVertices(vv, 4, oface + f2qf[f[fi]]);
            }

            for (int ei = 0; ei < 8; ei++)
            {
               for (int k = 0; k < 2; k++)
               {
                  vv[k] = v[pyr_t::Edges[ei][k]];
               }
               AverageVertices(vv, 2, oedge+e[ei]);
            }

            const int qf0 = f2qf[f[0]];

            new_elements[j++] =
               new Pyramid(v[0], oedge+e[0], oface+qf0,
                           oedge+e[3], oedge+e[4], attr);

            new_elements[j++] =
               new Pyramid(oedge+e[0], v[1], oedge+e[1],
                           oface+qf0, oedge+e[5], attr);

            new_elements[j++] =
               new Pyramid(oface+qf0, oedge+e[1], v[2],
                           oedge+e[2], oedge+e[6], attr);

            new_elements[j++] =
               new Pyramid(oedge+e[3], oface+qf0, oedge+e[2],
                           v[3], oedge+e[7], attr);

            new_elements[j++] =
               new Pyramid(oedge+e[4], oedge+e[5], oedge+e[6],
                           oedge+e[7], v[4], attr);

            new_elements[j++] =
               new Pyramid(oedge+e[7], oedge+e[6], oedge+e[5],
                           oedge+e[4], oface+qf0, attr);

#ifndef MFEM_USE_MEMALLOC
            new_elements[j++] =
               new Tetrahedron(oedge+e[0], oedge+e[4], oedge+e[5],
                               oface+qf0, attr);

            new_elements[j++] =
               new Tetrahedron(oedge+e[1], oedge+e[5], oedge+e[6],
                               oface+qf0, attr);

            new_elements[j++] =
               new Tetrahedron(oedge+e[2], oedge+e[6], oedge+e[7],
                               oface+qf0, attr);

            new_elements[j++] =
               new Tetrahedron(oedge+e[3], oedge+e[7], oedge+e[4],
                               oface+qf0, attr);
#else
            Tetrahedron *tet;
            new_elements[j++] = tet = TetMemory.Alloc();
            tet->Init(oedge+e[0], oedge+e[4], oedge+e[5],
                      oface+qf0, attr);

            new_elements[j++] = tet = TetMemory.Alloc();
            tet->Init(oedge+e[1], oedge+e[5], oedge+e[6],
                      oface+qf0, attr);

            new_elements[j++] = tet = TetMemory.Alloc();
            tet->Init(oedge+e[2], oedge+e[6], oedge+e[7],
                      oface+qf0, attr);

            new_elements[j++] = tet = TetMemory.Alloc();
            tet->Init(oedge+e[3], oedge+e[7], oedge+e[4],
                      oface+qf0, attr);
#endif
         }
         break;

         case Element::HEXAHEDRON:
         {
            const int *f = el_to_face->GetRow(i);
            const int he = hex_counter;
            hex_counter++;

            const int *qf;
            int qf_data[6];
            if (f2qf.Size() == 0)
            {
               qf = f;
            }
            else
            {
               for (int k = 0; k < 6; k++) { qf_data[k] = f2qf[f[k]]; }
               qf = qf_data;
            }

            AverageVertices(v, 8, oelem+he);

            for (int fi = 0; fi < 6; fi++)
            {
               for (int k = 0; k < 4; k++)
               {
                  vv[k] = v[hex_t::FaceVert[fi][k]];
               }
               AverageVertices(vv, 4, oface + qf[fi]);
            }

            for (int ei = 0; ei < 12; ei++)
            {
               for (int k = 0; k < 2; k++)
               {
                  vv[k] = v[hex_t::Edges[ei][k]];
               }
               AverageVertices(vv, 2, oedge+e[ei]);
            }

            new_elements[j++] =
               new Hexahedron(v[0], oedge+e[0], oface+qf[0],
                              oedge+e[3], oedge+e[8], oface+qf[1],
                              oelem+he, oface+qf[4], attr);
            new_elements[j++] =
               new Hexahedron(oedge+e[0], v[1], oedge+e[1],
                              oface+qf[0], oface+qf[1], oedge+e[9],
                              oface+qf[2], oelem+he, attr);
            new_elements[j++] =
               new Hexahedron(oface+qf[0], oedge+e[1], v[2],
                              oedge+e[2], oelem+he, oface+qf[2],
                              oedge+e[10], oface+qf[3], attr);
            new_elements[j++] =
               new Hexahedron(oedge+e[3], oface+qf[0], oedge+e[2],
                              v[3], oface+qf[4], oelem+he,
                              oface+qf[3], oedge+e[11], attr);
            new_elements[j++] =
               new Hexahedron(oedge+e[8], oface+qf[1], oelem+he,
                              oface+qf[4], v[4], oedge+e[4],
                              oface+qf[5], oedge+e[7], attr);
            new_elements[j++] =
               new Hexahedron(oface+qf[1], oedge+e[9], oface+qf[2],
                              oelem+he, oedge+e[4], v[5],
                              oedge+e[5], oface+qf[5], attr);
            new_elements[j++] =
               new Hexahedron(oelem+he, oface+qf[2], oedge+e[10],
                              oface+qf[3], oface+qf[5], oedge+e[5],
                              v[6], oedge+e[6], attr);
            new_elements[j++] =
               new Hexahedron(oface+qf[4], oelem+he, oface+qf[3],
                              oedge+e[11], oedge+e[7], oface+qf[5],
                              oedge+e[6], v[7], attr);
         }
         break;

         default:
            MFEM_ABORT("Unknown 3D element type \"" << el_type << "\"");
            break;
      }
      FreeElement(elements[i]);
   }
   mfem::Swap(elements, new_elements);

   // refine boundary elements
   new_boundary.SetSize(4 * NumOfBdrElements);
   for (int i = 0, j = 0; i < NumOfBdrElements; i++)
   {
      const Element::Type bdr_el_type = boundary[i]->GetType();
      const int attr = boundary[i]->GetAttribute();
      int *v = boundary[i]->GetVertices();
      const int *e = bel_to_edge->GetRow(i);
      int ev[4];

      if (e2v.Size())
      {
         const int ne = bel_to_edge->RowSize(i);
         for (int k = 0; k < ne; k++) { ev[k] = e2v[e[k]]; }
         e = ev;
      }

      if (bdr_el_type == Element::TRIANGLE)
      {
         new_boundary[j++] =
            new Triangle(v[0], oedge+e[0], oedge+e[2], attr);
         new_boundary[j++] =
            new Triangle(oedge+e[1], oedge+e[2], oedge+e[0], attr);
         new_boundary[j++] =
            new Triangle(oedge+e[0], v[1], oedge+e[1], attr);
         new_boundary[j++] =
            new Triangle(oedge+e[2], oedge+e[1], v[2], attr);
      }
      else if (bdr_el_type == Element::QUADRILATERAL)
      {
         const int qf =
            (f2qf.Size() == 0) ? be_to_face[i] : f2qf[be_to_face[i]];

         new_boundary[j++] =
            new Quadrilateral(v[0], oedge+e[0], oface+qf, oedge+e[3], attr);
         new_boundary[j++] =
            new Quadrilateral(oedge+e[0], v[1], oedge+e[1], oface+qf, attr);
         new_boundary[j++] =
            new Quadrilateral(oface+qf, oedge+e[1], v[2], oedge+e[2], attr);
         new_boundary[j++] =
            new Quadrilateral(oedge+e[3], oface+qf, oedge+e[2], v[3], attr);
      }
      else
      {
         MFEM_ABORT("boundary Element is not a triangle or a quad!");
      }
      FreeElement(boundary[i]);
   }
   mfem::Swap(boundary, new_boundary);

   static const double A = 0.0, B = 0.5, C = 1.0, D = -1.0;
   static double tet_children[3*4*16] =
   {
      A,A,A, B,A,A, A,B,A, A,A,B,
      B,A,A, C,A,A, B,B,A, B,A,B,
      A,B,A, B,B,A, A,C,A, A,B,B,
      A,A,B, B,A,B, A,B,B, A,A,C,
      // edge coordinates:
      //    0 -> B,A,A  1 -> A,B,A  2 -> A,A,B
      //    3 -> B,B,A  4 -> B,A,B  5 -> A,B,B
      // rt = 0: {0,5,1,2}, {0,5,2,4}, {0,5,4,3}, {0,5,3,1}
      B,A,A, A,B,B, A,B,A, A,A,B,
      B,A,A, A,B,B, A,A,B, B,A,B,
      B,A,A, A,B,B, B,A,B, B,B,A,
      B,A,A, A,B,B, B,B,A, A,B,A,
      // rt = 1: {1,0,4,2}, {1,2,4,5}, {1,5,4,3}, {1,3,4,0}
      A,B,A, B,A,A, B,A,B, A,A,B,
      A,B,A, A,A,B, B,A,B, A,B,B,
      A,B,A, A,B,B, B,A,B, B,B,A,
      A,B,A, B,B,A, B,A,B, B,A,A,
      // rt = 2: {2,0,1,3}, {2,1,5,3}, {2,5,4,3}, {2,4,0,3}
      A,A,B, B,A,A, A,B,A, B,B,A,
      A,A,B, A,B,A, A,B,B, B,B,A,
      A,A,B, A,B,B, B,A,B, B,B,A,
      A,A,B, B,A,B, B,A,A, B,B,A
   };
   static double pyr_children[3*5*10] =
   {
      A,A,A, B,A,A, B,B,A, A,B,A, A,A,B,
      B,A,A, C,A,A, C,B,A, B,B,A, B,A,B,
      B,B,A, C,B,A, C,C,A, B,C,A, B,B,B,
      A,B,A, B,B,A, B,C,A, A,C,A, A,B,B,
      A,A,B, B,A,B, B,B,B, A,B,B, A,A,C,
      A,B,B, B,B,B, B,A,B, A,A,B, B,B,A,
      B,A,A, A,A,B, B,A,B, B,B,A, D,D,D,
      C,B,A, B,A,B, B,B,B, B,B,A, D,D,D,
      B,C,A, B,B,B, A,B,B, B,B,A, D,D,D,
      A,B,A, A,B,B, A,A,B, B,B,A, D,D,D
   };
   static double pri_children[3*6*8] =
   {
      A,A,A, B,A,A, A,B,A, A,A,B, B,A,B, A,B,B,
      B,B,A, A,B,A, B,A,A, B,B,B, A,B,B, B,A,B,
      B,A,A, C,A,A, B,B,A, B,A,B, C,A,B, B,B,B,
      A,B,A, B,B,A, A,C,A, A,B,B, B,B,B, A,C,B,
      A,A,B, B,A,B, A,B,B, A,A,C, B,A,C, A,B,C,
      B,B,B, A,B,B, B,A,B, B,B,C, A,B,C, B,A,C,
      B,A,B, C,A,B, B,B,B, B,A,C, C,A,C, B,B,C,
      A,B,B, B,B,B, A,C,B, A,B,C, B,B,C, A,C,C
   };
   static double hex_children[3*8*8] =
   {
      A,A,A, B,A,A, B,B,A, A,B,A, A,A,B, B,A,B, B,B,B, A,B,B,
      B,A,A, C,A,A, C,B,A, B,B,A, B,A,B, C,A,B, C,B,B, B,B,B,
      B,B,A, C,B,A, C,C,A, B,C,A, B,B,B, C,B,B, C,C,B, B,C,B,
      A,B,A, B,B,A, B,C,A, A,C,A, A,B,B, B,B,B, B,C,B, A,C,B,
      A,A,B, B,A,B, B,B,B, A,B,B, A,A,C, B,A,C, B,B,C, A,B,C,
      B,A,B, C,A,B, C,B,B, B,B,B, B,A,C, C,A,C, C,B,C, B,B,C,
      B,B,B, C,B,B, C,C,B, B,C,B, B,B,C, C,B,C, C,C,C, B,C,C,
      A,B,B, B,B,B, B,C,B, A,C,B, A,B,C, B,B,C, B,C,C, A,C,C
   };

   CoarseFineTr.point_matrices[Geometry::TETRAHEDRON]
   .UseExternalData(tet_children, 3, 4, 16);
   CoarseFineTr.point_matrices[Geometry::PYRAMID]
   .UseExternalData(pyr_children, 3, 5, 10);
   CoarseFineTr.point_matrices[Geometry::PRISM]
   .UseExternalData(pri_children, 3, 6, 8);
   CoarseFineTr.point_matrices[Geometry::CUBE]
   .UseExternalData(hex_children, 3, 8, 8);

   for (int i = 0; i < elements.Size(); i++)
   {
      // tetrahedron elements are handled above:
      if (elements[i]->GetType() == Element::TETRAHEDRON) { continue; }

      Embedding &emb = CoarseFineTr.embeddings[i];
      emb.parent = i / 8;
      emb.matrix = i % 8;
   }

   NumOfVertices    = vertices.Size();
   NumOfElements    = 8 * NumOfElements + 2 * pyr_counter;
   NumOfBdrElements = 4 * NumOfBdrElements;

   GetElementToFaceTable();
   GenerateFaces();

#ifdef MFEM_DEBUG
   CheckBdrElementOrientation(false);
#endif

   NumOfEdges = GetElementToEdgeTable(*el_to_edge, be_to_edge);

   last_operation = Mesh::REFINE;
   sequence++;

   if (update_nodes) { UpdateNodes(); }
}

void Mesh::LocalRefinement(const Array<int> &marked_el, int type)
{
   int i, j, ind, nedges;
   Array<int> v;

   ResetLazyData();

   if (ncmesh)
   {
      MFEM_ABORT("Local and nonconforming refinements cannot be mixed.");
   }

   InitRefinementTransforms();

   if (Dim == 1) // --------------------------------------------------------
   {
      int cne = NumOfElements, cnv = NumOfVertices;
      NumOfVertices += marked_el.Size();
      NumOfElements += marked_el.Size();
      vertices.SetSize(NumOfVertices);
      elements.SetSize(NumOfElements);
      CoarseFineTr.embeddings.SetSize(NumOfElements);

      for (j = 0; j < marked_el.Size(); j++)
      {
         i = marked_el[j];
         Segment *c_seg = (Segment *)elements[i];
         int *vert = c_seg->GetVertices(), attr = c_seg->GetAttribute();
         int new_v = cnv + j, new_e = cne + j;
         AverageVertices(vert, 2, new_v);
         elements[new_e] = new Segment(new_v, vert[1], attr);
         vert[1] = new_v;

         CoarseFineTr.embeddings[i] = Embedding(i, Geometry::SEGMENT, 1);
         CoarseFineTr.embeddings[new_e] = Embedding(i, Geometry::SEGMENT, 2);
      }

      static double seg_children[3*2] = { 0.0,1.0, 0.0,0.5, 0.5,1.0 };
      CoarseFineTr.point_matrices[Geometry::SEGMENT].
      UseExternalData(seg_children, 1, 2, 3);

      GenerateFaces();

   } // end of 'if (Dim == 1)'
   else if (Dim == 2) // ---------------------------------------------------
   {
      // 1. Get table of vertex to vertex connections.
      DSTable v_to_v(NumOfVertices);
      GetVertexToVertexTable(v_to_v);

      // 2. Get edge to element connections in arrays edge1 and edge2
      nedges = v_to_v.NumberOfEntries();
      int *edge1  = new int[nedges];
      int *edge2  = new int[nedges];
      int *middle = new int[nedges];

      for (i = 0; i < nedges; i++)
      {
         edge1[i] = edge2[i] = middle[i] = -1;
      }

      for (i = 0; i < NumOfElements; i++)
      {
         elements[i]->GetVertices(v);
         for (j = 1; j < v.Size(); j++)
         {
            ind = v_to_v(v[j-1], v[j]);
            (edge1[ind] == -1) ? (edge1[ind] = i) : (edge2[ind] = i);
         }
         ind = v_to_v(v[0], v[v.Size()-1]);
         (edge1[ind] == -1) ? (edge1[ind] = i) : (edge2[ind] = i);
      }

      // 3. Do the red refinement.
      for (i = 0; i < marked_el.Size(); i++)
      {
         RedRefinement(marked_el[i], v_to_v, edge1, edge2, middle);
      }

      // 4. Do the green refinement (to get conforming mesh).
      int need_refinement;
      do
      {
         need_refinement = 0;
         for (i = 0; i < nedges; i++)
         {
            if (middle[i] != -1 && edge1[i] != -1)
            {
               need_refinement = 1;
               GreenRefinement(edge1[i], v_to_v, edge1, edge2, middle);
            }
         }
      }
      while (need_refinement == 1);

      // 5. Update the boundary elements.
      int v1[2], v2[2], bisect, temp;
      temp = NumOfBdrElements;
      for (i = 0; i < temp; i++)
      {
         boundary[i]->GetVertices(v);
         bisect = v_to_v(v[0], v[1]);
         if (middle[bisect] != -1) // the element was refined (needs updating)
         {
            if (boundary[i]->GetType() == Element::SEGMENT)
            {
               v1[0] =           v[0]; v1[1] = middle[bisect];
               v2[0] = middle[bisect]; v2[1] =           v[1];

               boundary[i]->SetVertices(v1);
               boundary.Append(new Segment(v2, boundary[i]->GetAttribute()));
            }
            else
               mfem_error("Only bisection of segment is implemented"
                          " for bdr elem.");
         }
      }
      NumOfBdrElements = boundary.Size();

      // 6. Free the allocated memory.
      delete [] edge1;
      delete [] edge2;
      delete [] middle;

      if (el_to_edge != NULL)
      {
         NumOfEdges = GetElementToEdgeTable(*el_to_edge, be_to_edge);
         GenerateFaces();
      }

   }
   else if (Dim == 3) // ---------------------------------------------------
   {
      // 1. Hash table of vertex to vertex connections corresponding to refined
      //    edges.
      HashTable<Hashed2> v_to_v;

      MFEM_VERIFY(GetNE() == 0 ||
                  ((Tetrahedron*)elements[0])->GetRefinementFlag() != 0,
                  "tetrahedral mesh is not marked for refinement:"
                  " call Finalize(true)");

      // 2. Do the red refinement.
      int ii;
      switch (type)
      {
         case 1:
            for (i = 0; i < marked_el.Size(); i++)
            {
               Bisection(marked_el[i], v_to_v);
            }
            break;
         case 2:
            for (i = 0; i < marked_el.Size(); i++)
            {
               Bisection(marked_el[i], v_to_v);

               Bisection(NumOfElements - 1, v_to_v);
               Bisection(marked_el[i], v_to_v);
            }
            break;
         case 3:
            for (i = 0; i < marked_el.Size(); i++)
            {
               Bisection(marked_el[i], v_to_v);

               ii = NumOfElements - 1;
               Bisection(ii, v_to_v);
               Bisection(NumOfElements - 1, v_to_v);
               Bisection(ii, v_to_v);

               Bisection(marked_el[i], v_to_v);
               Bisection(NumOfElements-1, v_to_v);
               Bisection(marked_el[i], v_to_v);
            }
            break;
      }

      // 3. Do the green refinement (to get conforming mesh).
      int need_refinement;
      // int need_refinement, onoe, max_gen = 0;
      do
      {
         // int redges[2], type, flag;
         need_refinement = 0;
         // onoe = NumOfElements;
         // for (i = 0; i < onoe; i++)
         for (i = 0; i < NumOfElements; i++)
         {
            // ((Tetrahedron *)elements[i])->
            // ParseRefinementFlag(redges, type, flag);
            // if (flag > max_gen)  max_gen = flag;
            if (elements[i]->NeedRefinement(v_to_v))
            {
               need_refinement = 1;
               Bisection(i, v_to_v);
            }
         }
      }
      while (need_refinement == 1);

      // mfem::out << "Maximum generation: " << max_gen << endl;

      // 4. Update the boundary elements.
      do
      {
         need_refinement = 0;
         for (i = 0; i < NumOfBdrElements; i++)
            if (boundary[i]->NeedRefinement(v_to_v))
            {
               need_refinement = 1;
               BdrBisection(i, v_to_v);
            }
      }
      while (need_refinement == 1);

      NumOfVertices = vertices.Size();
      NumOfBdrElements = boundary.Size();

      // 5. Update element-to-edge and element-to-face relations.
      if (el_to_edge != NULL)
      {
         NumOfEdges = GetElementToEdgeTable(*el_to_edge, be_to_edge);
      }
      if (el_to_face != NULL)
      {
         GetElementToFaceTable();
         GenerateFaces();
      }

   } //  end 'if (Dim == 3)'

   last_operation = Mesh::REFINE;
   sequence++;

   UpdateNodes();

#ifdef MFEM_DEBUG
   CheckElementOrientation(false);
#endif
}

void Mesh::NonconformingRefinement(const Array<Refinement> &refinements,
                                   int nc_limit)
{
   MFEM_VERIFY(!NURBSext, "Nonconforming refinement of NURBS meshes is "
               "not supported. Project the NURBS to Nodes first.");

   ResetLazyData();

   if (!ncmesh)
   {
      // start tracking refinement hierarchy
      ncmesh = new NCMesh(this);
   }

   if (!refinements.Size())
   {
      last_operation = Mesh::NONE;
      return;
   }

   // do the refinements
   ncmesh->MarkCoarseLevel();
   ncmesh->Refine(refinements);

   if (nc_limit > 0)
   {
      ncmesh->LimitNCLevel(nc_limit);
   }

   // create a second mesh containing the finest elements from 'ncmesh'
   Mesh* mesh2 = new Mesh(*ncmesh);
   ncmesh->OnMeshUpdated(mesh2);

   // now swap the meshes, the second mesh will become the old coarse mesh
   // and this mesh will be the new fine mesh
   Swap(*mesh2, false);
   delete mesh2;

   GenerateNCFaceInfo();

   last_operation = Mesh::REFINE;
   sequence++;

   if (Nodes) // update/interpolate curved mesh
   {
      Nodes->FESpace()->Update();
      Nodes->Update();
   }
}

double Mesh::AggregateError(const Array<double> &elem_error,
                            const int *fine, int nfine, int op)
{
   double error = elem_error[fine[0]];

   for (int i = 1; i < nfine; i++)
   {
      MFEM_VERIFY(fine[i] < elem_error.Size(), "");

      double err_fine = elem_error[fine[i]];
      switch (op)
      {
         case 0: error = std::min(error, err_fine); break;
         case 1: error += err_fine; break;
         case 2: error = std::max(error, err_fine); break;
      }
   }
   return error;
}

bool Mesh::NonconformingDerefinement(Array<double> &elem_error,
                                     double threshold, int nc_limit, int op)
{
   MFEM_VERIFY(ncmesh, "Only supported for non-conforming meshes.");
   MFEM_VERIFY(!NURBSext, "Derefinement of NURBS meshes is not supported. "
               "Project the NURBS to Nodes first.");

   ResetLazyData();

   const Table &dt = ncmesh->GetDerefinementTable();

   Array<int> level_ok;
   if (nc_limit > 0)
   {
      ncmesh->CheckDerefinementNCLevel(dt, level_ok, nc_limit);
   }

   Array<int> derefs;
   for (int i = 0; i < dt.Size(); i++)
   {
      if (nc_limit > 0 && !level_ok[i]) { continue; }

      double error =
         AggregateError(elem_error, dt.GetRow(i), dt.RowSize(i), op);

      if (error < threshold) { derefs.Append(i); }
   }

   if (!derefs.Size()) { return false; }

   ncmesh->Derefine(derefs);

   Mesh* mesh2 = new Mesh(*ncmesh);
   ncmesh->OnMeshUpdated(mesh2);

   Swap(*mesh2, false);
   delete mesh2;

   GenerateNCFaceInfo();

   last_operation = Mesh::DEREFINE;
   sequence++;

   UpdateNodes();

   return true;
}

bool Mesh::DerefineByError(Array<double> &elem_error, double threshold,
                           int nc_limit, int op)
{
   // NOTE: the error array is not const because it will be expanded in parallel
   //       by ghost element errors
   if (Nonconforming())
   {
      return NonconformingDerefinement(elem_error, threshold, nc_limit, op);
   }
   else
   {
      MFEM_ABORT("Derefinement is currently supported for non-conforming "
                 "meshes only.");
      return false;
   }
}

bool Mesh::DerefineByError(const Vector &elem_error, double threshold,
                           int nc_limit, int op)
{
   Array<double> tmp(elem_error.Size());
   for (int i = 0; i < tmp.Size(); i++)
   {
      tmp[i] = elem_error(i);
   }
   return DerefineByError(tmp, threshold, nc_limit, op);
}


void Mesh::InitFromNCMesh(const NCMesh &ncmesh_)
{
   Dim = ncmesh_.Dimension();
   spaceDim = ncmesh_.SpaceDimension();

   DeleteTables();

   ncmesh_.GetMeshComponents(*this);

   NumOfVertices = vertices.Size();
   NumOfElements = elements.Size();
   NumOfBdrElements = boundary.Size();

   SetMeshGen(); // set the mesh type: 'meshgen', ...

   NumOfEdges = NumOfFaces = 0;
   nbInteriorFaces = nbBoundaryFaces = -1;

   if (Dim > 1)
   {
      el_to_edge = new Table;
      NumOfEdges = GetElementToEdgeTable(*el_to_edge, be_to_edge);
   }
   if (Dim > 2)
   {
      GetElementToFaceTable();
   }
   GenerateFaces();
#ifdef MFEM_DEBUG
   CheckBdrElementOrientation(false);
#endif

   // NOTE: ncmesh->OnMeshUpdated() and GenerateNCFaceInfo() should be called
   // outside after this method.
}

Mesh::Mesh(const NCMesh &ncmesh_)
{
   Init();
   InitTables();
   InitFromNCMesh(ncmesh_);
   SetAttributes();
}

void Mesh::Swap(Mesh& other, bool non_geometry)
{
   mfem::Swap(Dim, other.Dim);
   mfem::Swap(spaceDim, other.spaceDim);

   mfem::Swap(NumOfVertices, other.NumOfVertices);
   mfem::Swap(NumOfElements, other.NumOfElements);
   mfem::Swap(NumOfBdrElements, other.NumOfBdrElements);
   mfem::Swap(NumOfEdges, other.NumOfEdges);
   mfem::Swap(NumOfFaces, other.NumOfFaces);

   mfem::Swap(meshgen, other.meshgen);
   mfem::Swap(mesh_geoms, other.mesh_geoms);

   mfem::Swap(elements, other.elements);
   mfem::Swap(vertices, other.vertices);
   mfem::Swap(boundary, other.boundary);
   mfem::Swap(faces, other.faces);
   mfem::Swap(faces_info, other.faces_info);
   mfem::Swap(nc_faces_info, other.nc_faces_info);

   mfem::Swap(el_to_edge, other.el_to_edge);
   mfem::Swap(el_to_face, other.el_to_face);
   mfem::Swap(el_to_el, other.el_to_el);
   mfem::Swap(be_to_edge, other.be_to_edge);
   mfem::Swap(bel_to_edge, other.bel_to_edge);
   mfem::Swap(be_to_face, other.be_to_face);
   mfem::Swap(face_edge, other.face_edge);
   mfem::Swap(face_to_elem, other.face_to_elem);
   mfem::Swap(edge_vertex, other.edge_vertex);

   mfem::Swap(attributes, other.attributes);
   mfem::Swap(bdr_attributes, other.bdr_attributes);

   mfem::Swap(geom_factors, other.geom_factors);

#ifdef MFEM_USE_MEMALLOC
   TetMemory.Swap(other.TetMemory);
#endif

   if (non_geometry)
   {
      mfem::Swap(NURBSext, other.NURBSext);
      mfem::Swap(ncmesh, other.ncmesh);

      mfem::Swap(Nodes, other.Nodes);
      if (Nodes) { Nodes->FESpace()->UpdateMeshPointer(this); }
      if (other.Nodes) { other.Nodes->FESpace()->UpdateMeshPointer(&other); }
      mfem::Swap(own_nodes, other.own_nodes);

      mfem::Swap(CoarseFineTr, other.CoarseFineTr);

      mfem::Swap(sequence, other.sequence);
      mfem::Swap(last_operation, other.last_operation);
   }
}

void Mesh::GetElementData(const Array<Element*> &elem_array, int geom,
                          Array<int> &elem_vtx, Array<int> &attr) const
{
   // protected method
   const int nv = Geometry::NumVerts[geom];
   int num_elems = 0;
   for (int i = 0; i < elem_array.Size(); i++)
   {
      if (elem_array[i]->GetGeometryType() == geom)
      {
         num_elems++;
      }
   }
   elem_vtx.SetSize(nv*num_elems);
   attr.SetSize(num_elems);
   elem_vtx.SetSize(0);
   attr.SetSize(0);
   for (int i = 0; i < elem_array.Size(); i++)
   {
      Element *el = elem_array[i];
      if (el->GetGeometryType() != geom) { continue; }

      Array<int> loc_vtx(el->GetVertices(), nv);
      elem_vtx.Append(loc_vtx);
      attr.Append(el->GetAttribute());
   }
}

static Array<int>& AllElements(Array<int> &list, int nelem)
{
   list.SetSize(nelem);
   for (int i = 0; i < nelem; i++) { list[i] = i; }
   return list;
}

void Mesh::UniformRefinement(int ref_algo)
{
   Array<int> list;

   if (NURBSext)
   {
      NURBSUniformRefinement();
   }
   else if (ncmesh)
   {
      GeneralRefinement(AllElements(list, GetNE()));
   }
   else if (ref_algo == 1 && meshgen == 1 && Dim == 3)
   {
      // algorithm "B" for an all-tet mesh
      LocalRefinement(AllElements(list, GetNE()));
   }
   else
   {
      switch (Dim)
      {
         case 1: LocalRefinement(AllElements(list, GetNE())); break;
         case 2: UniformRefinement2D(); break;
         case 3: UniformRefinement3D(); break;
         default: MFEM_ABORT("internal error");
      }
   }
}

void Mesh::GeneralRefinement(const Array<Refinement> &refinements,
                             int nonconforming, int nc_limit)
{
   if (ncmesh)
   {
      nonconforming = 1;
   }
   else if (Dim == 1 || (Dim == 3 && (meshgen & 1)))
   {
      nonconforming = 0;
   }
   else if (nonconforming < 0)
   {
      // determine if nonconforming refinement is suitable
      if ((meshgen & 2) || (meshgen & 4) || (meshgen & 8))
      {
         nonconforming = 1; // tensor product elements and wedges
      }
      else
      {
         nonconforming = 0; // simplices
      }
   }

   if (nonconforming)
   {
      // non-conforming refinement (hanging nodes)
      NonconformingRefinement(refinements, nc_limit);
   }
   else
   {
      Array<int> el_to_refine(refinements.Size());
      for (int i = 0; i < refinements.Size(); i++)
      {
         el_to_refine[i] = refinements[i].index;
      }

      // infer 'type' of local refinement from first element's 'ref_type'
      int type, rt = (refinements.Size() ? refinements[0].ref_type : 7);
      if (rt == 1 || rt == 2 || rt == 4)
      {
         type = 1; // bisection
      }
      else if (rt == 3 || rt == 5 || rt == 6)
      {
         type = 2; // quadrisection
      }
      else
      {
         type = 3; // octasection
      }

      // red-green refinement and bisection, no hanging nodes
      LocalRefinement(el_to_refine, type);
   }
}

void Mesh::GeneralRefinement(const Array<int> &el_to_refine, int nonconforming,
                             int nc_limit)
{
   Array<Refinement> refinements(el_to_refine.Size());
   for (int i = 0; i < el_to_refine.Size(); i++)
   {
      refinements[i] = Refinement(el_to_refine[i]);
   }
   GeneralRefinement(refinements, nonconforming, nc_limit);
}

void Mesh::EnsureNCMesh(bool simplices_nonconforming)
{
   MFEM_VERIFY(!NURBSext, "Cannot convert a NURBS mesh to an NC mesh. "
               "Please project the NURBS to Nodes first, with SetCurvature().");

#ifdef MFEM_USE_MPI
   MFEM_VERIFY(ncmesh != NULL || dynamic_cast<const ParMesh*>(this) == NULL,
               "Sorry, converting a conforming ParMesh to an NC mesh is "
               "not possible.");
#endif

   if (!ncmesh)
   {
      if ((meshgen & 0x2) /* quads/hexes */ ||
          (meshgen & 0x4) /* wedges */ ||
          (simplices_nonconforming && (meshgen & 0x1)) /* simplices */)
      {
         ncmesh = new NCMesh(this);
         ncmesh->OnMeshUpdated(this);
         GenerateNCFaceInfo();
      }
   }
}

void Mesh::RandomRefinement(double prob, bool aniso, int nonconforming,
                            int nc_limit)
{
   Array<Refinement> refs;
   for (int i = 0; i < GetNE(); i++)
   {
      if ((double) rand() / RAND_MAX < prob)
      {
         int type = 7;
         if (aniso)
         {
            type = (Dim == 3) ? (rand() % 7 + 1) : (rand() % 3 + 1);
         }
         refs.Append(Refinement(i, type));
      }
   }
   GeneralRefinement(refs, nonconforming, nc_limit);
}

void Mesh::RefineAtVertex(const Vertex& vert, double eps, int nonconforming)
{
   Array<int> v;
   Array<Refinement> refs;
   for (int i = 0; i < GetNE(); i++)
   {
      GetElementVertices(i, v);
      bool refine = false;
      for (int j = 0; j < v.Size(); j++)
      {
         double dist = 0.0;
         for (int l = 0; l < spaceDim; l++)
         {
            double d = vert(l) - vertices[v[j]](l);
            dist += d*d;
         }
         if (dist <= eps*eps) { refine = true; break; }
      }
      if (refine)
      {
         refs.Append(Refinement(i));
      }
   }
   GeneralRefinement(refs, nonconforming);
}

bool Mesh::RefineByError(const Array<double> &elem_error, double threshold,
                         int nonconforming, int nc_limit)
{
   MFEM_VERIFY(elem_error.Size() == GetNE(), "");
   Array<Refinement> refs;
   for (int i = 0; i < GetNE(); i++)
   {
      if (elem_error[i] > threshold)
      {
         refs.Append(Refinement(i));
      }
   }
   if (ReduceInt(refs.Size()))
   {
      GeneralRefinement(refs, nonconforming, nc_limit);
      return true;
   }
   return false;
}

bool Mesh::RefineByError(const Vector &elem_error, double threshold,
                         int nonconforming, int nc_limit)
{
   Array<double> tmp(const_cast<double*>(elem_error.GetData()),
                     elem_error.Size());
   return RefineByError(tmp, threshold, nonconforming, nc_limit);
}


void Mesh::Bisection(int i, const DSTable &v_to_v,
                     int *edge1, int *edge2, int *middle)
{
   int *vert;
   int v[2][4], v_new, bisect, t;
   Element *el = elements[i];
   Vertex V;

   t = el->GetType();
   if (t == Element::TRIANGLE)
   {
      Triangle *tri = (Triangle *) el;

      vert = tri->GetVertices();

      // 1. Get the index for the new vertex in v_new.
      bisect = v_to_v(vert[0], vert[1]);
      MFEM_ASSERT(bisect >= 0, "");

      if (middle[bisect] == -1)
      {
         v_new = NumOfVertices++;
         for (int d = 0; d < spaceDim; d++)
         {
            V(d) = 0.5 * (vertices[vert[0]](d) + vertices[vert[1]](d));
         }
         vertices.Append(V);

         // Put the element that may need refinement (because of this
         // bisection) in edge1, or -1 if no more refinement is needed.
         if (edge1[bisect] == i)
         {
            edge1[bisect] = edge2[bisect];
         }

         middle[bisect] = v_new;
      }
      else
      {
         v_new = middle[bisect];

         // This edge will require no more refinement.
         edge1[bisect] = -1;
      }

      // 2. Set the node indices for the new elements in v[0] and v[1] so that
      //    the  edge marked for refinement is between the first two nodes.
      v[0][0] = vert[2]; v[0][1] = vert[0]; v[0][2] = v_new;
      v[1][0] = vert[1]; v[1][1] = vert[2]; v[1][2] = v_new;

      tri->SetVertices(v[0]);   // changes vert[0..2] !!!

      Triangle* tri_new = new Triangle(v[1], tri->GetAttribute());
      elements.Append(tri_new);

      int tr = tri->GetTransform();
      tri_new->ResetTransform(tr);

      // record the sequence of refinements
      tri->PushTransform(4);
      tri_new->PushTransform(5);

      int coarse = FindCoarseElement(i);
      CoarseFineTr.embeddings[i].parent = coarse;
      CoarseFineTr.embeddings.Append(Embedding(coarse, Geometry::TRIANGLE));

      // 3. edge1 and edge2 may have to be changed for the second triangle.
      if (v[1][0] < v_to_v.NumberOfRows() && v[1][1] < v_to_v.NumberOfRows())
      {
         bisect = v_to_v(v[1][0], v[1][1]);
         MFEM_ASSERT(bisect >= 0, "");

         if (edge1[bisect] == i)
         {
            edge1[bisect] = NumOfElements;
         }
         else if (edge2[bisect] == i)
         {
            edge2[bisect] = NumOfElements;
         }
      }
      NumOfElements++;
   }
   else
   {
      MFEM_ABORT("Bisection for now works only for triangles.");
   }
}

void Mesh::Bisection(int i, HashTable<Hashed2> &v_to_v)
{
   int *vert;
   int v[2][4], v_new, bisect, t;
   Element *el = elements[i];
   Vertex V;

   t = el->GetType();
   if (t == Element::TETRAHEDRON)
   {
      int j, type, new_type, old_redges[2], new_redges[2][2], flag;
      Tetrahedron *tet = (Tetrahedron *) el;

      MFEM_VERIFY(tet->GetRefinementFlag() != 0,
                  "TETRAHEDRON element is not marked for refinement.");

      vert = tet->GetVertices();

      // 1. Get the index for the new vertex in v_new.
      bisect = v_to_v.FindId(vert[0], vert[1]);
      if (bisect == -1)
      {
         v_new = NumOfVertices + v_to_v.GetId(vert[0],vert[1]);
         for (j = 0; j < 3; j++)
         {
            V(j) = 0.5 * (vertices[vert[0]](j) + vertices[vert[1]](j));
         }
         vertices.Append(V);
      }
      else
      {
         v_new = NumOfVertices + bisect;
      }

      // 2. Set the node indices for the new elements in v[2][4] so that
      //    the edge marked for refinement is between the first two nodes.
      tet->ParseRefinementFlag(old_redges, type, flag);

      v[0][3] = v_new;
      v[1][3] = v_new;
      new_redges[0][0] = 2;
      new_redges[0][1] = 1;
      new_redges[1][0] = 2;
      new_redges[1][1] = 1;
      int tr1 = -1, tr2 = -1;
      switch (old_redges[0])
      {
         case 2:
            v[0][0] = vert[0]; v[0][1] = vert[2]; v[0][2] = vert[3];
            if (type == Tetrahedron::TYPE_PF) { new_redges[0][1] = 4; }
            tr1 = 0;
            break;
         case 3:
            v[0][0] = vert[3]; v[0][1] = vert[0]; v[0][2] = vert[2];
            tr1 = 2;
            break;
         case 5:
            v[0][0] = vert[2]; v[0][1] = vert[3]; v[0][2] = vert[0];
            tr1 = 4;
      }
      switch (old_redges[1])
      {
         case 1:
            v[1][0] = vert[2]; v[1][1] = vert[1]; v[1][2] = vert[3];
            if (type == Tetrahedron::TYPE_PF) { new_redges[1][0] = 3; }
            tr2 = 1;
            break;
         case 4:
            v[1][0] = vert[1]; v[1][1] = vert[3]; v[1][2] = vert[2];
            tr2 = 3;
            break;
         case 5:
            v[1][0] = vert[3]; v[1][1] = vert[2]; v[1][2] = vert[1];
            tr2 = 5;
      }

      int attr = tet->GetAttribute();
      tet->SetVertices(v[0]);

#ifdef MFEM_USE_MEMALLOC
      Tetrahedron *tet2 = TetMemory.Alloc();
      tet2->SetVertices(v[1]);
      tet2->SetAttribute(attr);
#else
      Tetrahedron *tet2 = new Tetrahedron(v[1], attr);
#endif
      tet2->ResetTransform(tet->GetTransform());
      elements.Append(tet2);

      // record the sequence of refinements
      tet->PushTransform(tr1);
      tet2->PushTransform(tr2);

      int coarse = FindCoarseElement(i);
      CoarseFineTr.embeddings[i].parent = coarse;
      CoarseFineTr.embeddings.Append(Embedding(coarse, Geometry::TETRAHEDRON));

      // 3. Set the bisection flag
      switch (type)
      {
         case Tetrahedron::TYPE_PU:
            new_type = Tetrahedron::TYPE_PF; break;
         case Tetrahedron::TYPE_PF:
            new_type = Tetrahedron::TYPE_A;  break;
         default:
            new_type = Tetrahedron::TYPE_PU;
      }

      tet->CreateRefinementFlag(new_redges[0], new_type, flag+1);
      tet2->CreateRefinementFlag(new_redges[1], new_type, flag+1);

      NumOfElements++;
   }
   else
   {
      MFEM_ABORT("Bisection with HashTable for now works only for tetrahedra.");
   }
}

void Mesh::BdrBisection(int i, const HashTable<Hashed2> &v_to_v)
{
   int *vert;
   int v[2][3], v_new, bisect, t;
   Element *bdr_el = boundary[i];

   t = bdr_el->GetType();
   if (t == Element::TRIANGLE)
   {
      Triangle *tri = (Triangle *) bdr_el;

      vert = tri->GetVertices();

      // 1. Get the index for the new vertex in v_new.
      bisect = v_to_v.FindId(vert[0], vert[1]);
      MFEM_ASSERT(bisect >= 0, "");
      v_new = NumOfVertices + bisect;
      MFEM_ASSERT(v_new != -1, "");

      // 2. Set the node indices for the new elements in v[0] and v[1] so that
      //    the  edge marked for refinement is between the first two nodes.
      v[0][0] = vert[2]; v[0][1] = vert[0]; v[0][2] = v_new;
      v[1][0] = vert[1]; v[1][1] = vert[2]; v[1][2] = v_new;

      tri->SetVertices(v[0]);

      boundary.Append(new Triangle(v[1], tri->GetAttribute()));

      NumOfBdrElements++;
   }
   else
   {
      MFEM_ABORT("Bisection of boundary elements with HashTable works only for"
                 " triangles!");
   }
}

void Mesh::UniformRefinement(int i, const DSTable &v_to_v,
                             int *edge1, int *edge2, int *middle)
{
   Array<int> v;
   int j, v1[3], v2[3], v3[3], v4[3], v_new[3], bisect[3];
   Vertex V;

   if (elements[i]->GetType() == Element::TRIANGLE)
   {
      Triangle *tri0 = (Triangle*) elements[i];
      tri0->GetVertices(v);

      // 1. Get the indices for the new vertices in array v_new
      bisect[0] = v_to_v(v[0],v[1]);
      bisect[1] = v_to_v(v[1],v[2]);
      bisect[2] = v_to_v(v[0],v[2]);
      MFEM_ASSERT(bisect[0] >= 0 && bisect[1] >= 0 && bisect[2] >= 0, "");

      for (j = 0; j < 3; j++)                // for the 3 edges fix v_new
      {
         if (middle[bisect[j]] == -1)
         {
            v_new[j] = NumOfVertices++;
            for (int d = 0; d < spaceDim; d++)
            {
               V(d) = (vertices[v[j]](d) + vertices[v[(j+1)%3]](d))/2.;
            }
            vertices.Append(V);

            // Put the element that may need refinement (because of this
            // bisection) in edge1, or -1 if no more refinement is needed.
            if (edge1[bisect[j]] == i)
            {
               edge1[bisect[j]] = edge2[bisect[j]];
            }

            middle[bisect[j]] = v_new[j];
         }
         else
         {
            v_new[j] = middle[bisect[j]];

            // This edge will require no more refinement.
            edge1[bisect[j]] = -1;
         }
      }

      // 2. Set the node indices for the new elements in v1, v2, v3 & v4 so that
      //    the edges marked for refinement be between the first two nodes.
      v1[0] =     v[0]; v1[1] = v_new[0]; v1[2] = v_new[2];
      v2[0] = v_new[0]; v2[1] =     v[1]; v2[2] = v_new[1];
      v3[0] = v_new[2]; v3[1] = v_new[1]; v3[2] =     v[2];
      v4[0] = v_new[1]; v4[1] = v_new[2]; v4[2] = v_new[0];

      Triangle* tri1 = new Triangle(v1, tri0->GetAttribute());
      Triangle* tri2 = new Triangle(v2, tri0->GetAttribute());
      Triangle* tri3 = new Triangle(v3, tri0->GetAttribute());

      elements.Append(tri1);
      elements.Append(tri2);
      elements.Append(tri3);

      tri0->SetVertices(v4);

      // record the sequence of refinements
      unsigned code = tri0->GetTransform();
      tri1->ResetTransform(code);
      tri2->ResetTransform(code);
      tri3->ResetTransform(code);

      tri0->PushTransform(3);
      tri1->PushTransform(0);
      tri2->PushTransform(1);
      tri3->PushTransform(2);

      // set parent indices
      int coarse = FindCoarseElement(i);
      CoarseFineTr.embeddings[i] = Embedding(coarse, Geometry::TRIANGLE);
      CoarseFineTr.embeddings.Append(Embedding(coarse, Geometry::TRIANGLE));
      CoarseFineTr.embeddings.Append(Embedding(coarse, Geometry::TRIANGLE));
      CoarseFineTr.embeddings.Append(Embedding(coarse, Geometry::TRIANGLE));

      NumOfElements += 3;
   }
   else
   {
      MFEM_ABORT("Uniform refinement for now works only for triangles.");
   }
}

void Mesh::InitRefinementTransforms()
{
   // initialize CoarseFineTr
   CoarseFineTr.Clear();
   CoarseFineTr.embeddings.SetSize(NumOfElements);
   for (int i = 0; i < NumOfElements; i++)
   {
      elements[i]->ResetTransform(0);
      CoarseFineTr.embeddings[i] = Embedding(i, GetElementGeometry(i));
   }
}

int Mesh::FindCoarseElement(int i)
{
   int coarse;
   while ((coarse = CoarseFineTr.embeddings[i].parent) != i)
   {
      i = coarse;
   }
   return coarse;
}

const CoarseFineTransformations& Mesh::GetRefinementTransforms()
{
   MFEM_VERIFY(GetLastOperation() == Mesh::REFINE, "");

   if (ncmesh)
   {
      return ncmesh->GetRefinementTransforms();
   }

   Mesh::GeometryList elem_geoms(*this);
   for (int i = 0; i < elem_geoms.Size(); i++)
   {
      const Geometry::Type geom = elem_geoms[i];
      if (CoarseFineTr.point_matrices[geom].SizeK()) { continue; }

      if (geom == Geometry::TRIANGLE ||
          geom == Geometry::TETRAHEDRON)
      {
         std::map<unsigned, int> mat_no;
         mat_no[0] = 1; // identity

         // assign matrix indices to element transformations
         for (int j = 0; j < elements.Size(); j++)
         {
            int index = 0;
            unsigned code = elements[j]->GetTransform();
            if (code)
            {
               int &matrix = mat_no[code];
               if (!matrix) { matrix = mat_no.size(); }
               index = matrix-1;
            }
            CoarseFineTr.embeddings[j].matrix = index;
         }

         DenseTensor &pmats = CoarseFineTr.point_matrices[geom];
         pmats.SetSize(Dim, Dim+1, mat_no.size());

         // calculate the point matrices used
         std::map<unsigned, int>::iterator it;
         for (it = mat_no.begin(); it != mat_no.end(); ++it)
         {
            if (geom == Geometry::TRIANGLE)
            {
               Triangle::GetPointMatrix(it->first, pmats(it->second-1));
            }
            else
            {
               Tetrahedron::GetPointMatrix(it->first, pmats(it->second-1));
            }
         }
      }
      else
      {
         MFEM_ABORT("Don't know how to construct CoarseFineTransformations for"
                    " geom = " << geom);
      }
   }

   // NOTE: quads and hexes already have trivial transformations ready
   return CoarseFineTr;
}

void Mesh::PrintXG(std::ostream &os) const
{
   MFEM_ASSERT(Dim==spaceDim, "2D Manifold meshes not supported");
   int i, j;
   Array<int> v;

   if (Dim == 2)
   {
      // Print the type of the mesh.
      if (Nodes == NULL)
      {
         os << "areamesh2\n\n";
      }
      else
      {
         os << "curved_areamesh2\n\n";
      }

      // Print the boundary elements.
      os << NumOfBdrElements << '\n';
      for (i = 0; i < NumOfBdrElements; i++)
      {
         boundary[i]->GetVertices(v);

         os << boundary[i]->GetAttribute();
         for (j = 0; j < v.Size(); j++)
         {
            os << ' ' << v[j] + 1;
         }
         os << '\n';
      }

      // Print the elements.
      os << NumOfElements << '\n';
      for (i = 0; i < NumOfElements; i++)
      {
         elements[i]->GetVertices(v);

         os << elements[i]->GetAttribute() << ' ' << v.Size();
         for (j = 0; j < v.Size(); j++)
         {
            os << ' ' << v[j] + 1;
         }
         os << '\n';
      }

      if (Nodes == NULL)
      {
         // Print the vertices.
         os << NumOfVertices << '\n';
         for (i = 0; i < NumOfVertices; i++)
         {
            os << vertices[i](0);
            for (j = 1; j < Dim; j++)
            {
               os << ' ' << vertices[i](j);
            }
            os << '\n';
         }
      }
      else
      {
         os << NumOfVertices << '\n';
         Nodes->Save(os);
      }
   }
   else  // ===== Dim != 2 =====
   {
      if (Nodes)
      {
         mfem_error("Mesh::PrintXG(...) : Curved mesh in 3D");
      }

      if (meshgen == 1)
      {
         int nv;
         const int *ind;

         os << "NETGEN_Neutral_Format\n";
         // print the vertices
         os << NumOfVertices << '\n';
         for (i = 0; i < NumOfVertices; i++)
         {
            for (j = 0; j < Dim; j++)
            {
               os << ' ' << vertices[i](j);
            }
            os << '\n';
         }

         // print the elements
         os << NumOfElements << '\n';
         for (i = 0; i < NumOfElements; i++)
         {
            nv = elements[i]->GetNVertices();
            ind = elements[i]->GetVertices();
            os << elements[i]->GetAttribute();
            for (j = 0; j < nv; j++)
            {
               os << ' ' << ind[j]+1;
            }
            os << '\n';
         }

         // print the boundary information.
         os << NumOfBdrElements << '\n';
         for (i = 0; i < NumOfBdrElements; i++)
         {
            nv = boundary[i]->GetNVertices();
            ind = boundary[i]->GetVertices();
            os << boundary[i]->GetAttribute();
            for (j = 0; j < nv; j++)
            {
               os << ' ' << ind[j]+1;
            }
            os << '\n';
         }
      }
      else if (meshgen == 2)  // TrueGrid
      {
         int nv;
         const int *ind;

         os << "TrueGrid\n"
            << "1 " << NumOfVertices << " " << NumOfElements
            << " 0 0 0 0 0 0 0\n"
            << "0 0 0 1 0 0 0 0 0 0 0\n"
            << "0 0 " << NumOfBdrElements << " 0 0 0 0 0 0 0 0 0 0 0 0 0\n"
            << "0.0 0.0 0.0 0 0 0.0 0.0 0 0.0\n"
            << "0 0 0 0 0 0 0 0 0 0 0 0 0 0 0 0\n";

         for (i = 0; i < NumOfVertices; i++)
            os << i+1 << " 0.0 " << vertices[i](0) << ' ' << vertices[i](1)
               << ' ' << vertices[i](2) << " 0.0\n";

         for (i = 0; i < NumOfElements; i++)
         {
            nv = elements[i]->GetNVertices();
            ind = elements[i]->GetVertices();
            os << i+1 << ' ' << elements[i]->GetAttribute();
            for (j = 0; j < nv; j++)
            {
               os << ' ' << ind[j]+1;
            }
            os << '\n';
         }

         for (i = 0; i < NumOfBdrElements; i++)
         {
            nv = boundary[i]->GetNVertices();
            ind = boundary[i]->GetVertices();
            os << boundary[i]->GetAttribute();
            for (j = 0; j < nv; j++)
            {
               os << ' ' << ind[j]+1;
            }
            os << " 1.0 1.0 1.0 1.0\n";
         }
      }
   }

   os << flush;
}

void Mesh::Printer(std::ostream &os, std::string section_delimiter) const
{
   int i, j;

   if (NURBSext)
   {
      // general format
      NURBSext->Print(os);
      os << '\n';
      Nodes->Save(os);

      // patch-wise format
      // NURBSext->ConvertToPatches(*Nodes);
      // NURBSext->Print(os);

      return;
   }

   if (Nonconforming())
   {
      // nonconforming mesh format
      ncmesh->Print(os);

      if (Nodes)
      {
         os << "\n# mesh curvature GridFunction";
         os << "\nnodes\n";
         Nodes->Save(os);
      }

      os << "\nmfem_mesh_end" << endl;
      return;
   }

   // serial/parallel conforming mesh format
   os << (section_delimiter.empty()
          ? "MFEM mesh v1.0\n" : "MFEM mesh v1.2\n");

   // optional
   os <<
      "\n#\n# MFEM Geometry Types (see mesh/geom.hpp):\n#\n"
      "# POINT       = 0\n"
      "# SEGMENT     = 1\n"
      "# TRIANGLE    = 2\n"
      "# SQUARE      = 3\n"
      "# TETRAHEDRON = 4\n"
      "# CUBE        = 5\n"
      "# PRISM       = 6\n"
      "# PYRAMID     = 7\n"
      "#\n";

   os << "\ndimension\n" << Dim;

   os << "\n\nelements\n" << NumOfElements << '\n';
   for (i = 0; i < NumOfElements; i++)
   {
      PrintElement(elements[i], os);
   }

   os << "\nboundary\n" << NumOfBdrElements << '\n';
   for (i = 0; i < NumOfBdrElements; i++)
   {
      PrintElement(boundary[i], os);
   }

   os << "\nvertices\n" << NumOfVertices << '\n';
   if (Nodes == NULL)
   {
      os << spaceDim << '\n';
      for (i = 0; i < NumOfVertices; i++)
      {
         os << vertices[i](0);
         for (j = 1; j < spaceDim; j++)
         {
            os << ' ' << vertices[i](j);
         }
         os << '\n';
      }
      os.flush();
   }
   else
   {
      os << "\nnodes\n";
      Nodes->Save(os);
   }

   if (!section_delimiter.empty())
   {
      os << section_delimiter << endl; // only with format v1.2
   }
}

void Mesh::PrintTopo(std::ostream &os,const Array<int> &e_to_k) const
{
   int i;
   Array<int> vert;

   os << "MFEM NURBS mesh v1.0\n";

   // optional
   os <<
      "\n#\n# MFEM Geometry Types (see mesh/geom.hpp):\n#\n"
      "# SEGMENT     = 1\n"
      "# SQUARE      = 3\n"
      "# CUBE        = 5\n"
      "#\n";

   os << "\ndimension\n" << Dim
      << "\n\nelements\n" << NumOfElements << '\n';
   for (i = 0; i < NumOfElements; i++)
   {
      PrintElement(elements[i], os);
   }

   os << "\nboundary\n" << NumOfBdrElements << '\n';
   for (i = 0; i < NumOfBdrElements; i++)
   {
      PrintElement(boundary[i], os);
   }

   os << "\nedges\n" << NumOfEdges << '\n';
   for (i = 0; i < NumOfEdges; i++)
   {
      edge_vertex->GetRow(i, vert);
      int ki = e_to_k[i];
      if (ki < 0)
      {
         ki = -1 - ki;
      }
      os << ki << ' ' << vert[0] << ' ' << vert[1] << '\n';
   }
   os << "\nvertices\n" << NumOfVertices << '\n';
}

void Mesh::Save(const char *fname, int precision) const
{
   ofstream ofs(fname);
   ofs.precision(precision);
   Print(ofs);
}

#ifdef MFEM_USE_ADIOS2
void Mesh::Print(adios2stream &os) const
{
   os.Print(*this);
}
#endif

void Mesh::PrintVTK(std::ostream &os)
{
   os <<
      "# vtk DataFile Version 3.0\n"
      "Generated by MFEM\n"
      "ASCII\n"
      "DATASET UNSTRUCTURED_GRID\n";

   if (Nodes == NULL)
   {
      os << "POINTS " << NumOfVertices << " double\n";
      for (int i = 0; i < NumOfVertices; i++)
      {
         os << vertices[i](0);
         int j;
         for (j = 1; j < spaceDim; j++)
         {
            os << ' ' << vertices[i](j);
         }
         for ( ; j < 3; j++)
         {
            os << ' ' << 0.0;
         }
         os << '\n';
      }
   }
   else
   {
      Array<int> vdofs(3);
      os << "POINTS " << Nodes->FESpace()->GetNDofs() << " double\n";
      for (int i = 0; i < Nodes->FESpace()->GetNDofs(); i++)
      {
         vdofs.SetSize(1);
         vdofs[0] = i;
         Nodes->FESpace()->DofsToVDofs(vdofs);
         os << (*Nodes)(vdofs[0]);
         int j;
         for (j = 1; j < spaceDim; j++)
         {
            os << ' ' << (*Nodes)(vdofs[j]);
         }
         for ( ; j < 3; j++)
         {
            os << ' ' << 0.0;
         }
         os << '\n';
      }
   }

   int order = -1;
   if (Nodes == NULL)
   {
      int size = 0;
      for (int i = 0; i < NumOfElements; i++)
      {
         size += elements[i]->GetNVertices() + 1;
      }
      os << "CELLS " << NumOfElements << ' ' << size << '\n';
      for (int i = 0; i < NumOfElements; i++)
      {
         const int *v = elements[i]->GetVertices();
         const int nv = elements[i]->GetNVertices();
         os << nv;
         Geometry::Type geom = elements[i]->GetGeometryType();
         const int *perm = VTKGeometry::VertexPermutation[geom];
         for (int j = 0; j < nv; j++)
         {
            os << ' ' << v[perm ? perm[j] : j];
         }
         os << '\n';
      }
      order = 1;
   }
   else
   {
      Array<int> dofs;
      int size = 0;
      for (int i = 0; i < NumOfElements; i++)
      {
         Nodes->FESpace()->GetElementDofs(i, dofs);
         MFEM_ASSERT(Dim != 0 || dofs.Size() == 1,
                     "Point meshes should have a single dof per element");
         size += dofs.Size() + 1;
      }
      os << "CELLS " << NumOfElements << ' ' << size << '\n';
      const char *fec_name = Nodes->FESpace()->FEColl()->Name();

      if (!strcmp(fec_name, "Linear") ||
          !strcmp(fec_name, "H1_0D_P1") ||
          !strcmp(fec_name, "H1_1D_P1") ||
          !strcmp(fec_name, "H1_2D_P1") ||
          !strcmp(fec_name, "H1_3D_P1"))
      {
         order = 1;
      }
      else if (!strcmp(fec_name, "Quadratic") ||
               !strcmp(fec_name, "H1_1D_P2") ||
               !strcmp(fec_name, "H1_2D_P2") ||
               !strcmp(fec_name, "H1_3D_P2"))
      {
         order = 2;
      }
      if (order == -1)
      {
         mfem::err << "Mesh::PrintVTK : can not save '"
                   << fec_name << "' elements!" << endl;
         mfem_error();
      }
      for (int i = 0; i < NumOfElements; i++)
      {
         Nodes->FESpace()->GetElementDofs(i, dofs);
         os << dofs.Size();
         if (order == 1)
         {
            for (int j = 0; j < dofs.Size(); j++)
            {
               os << ' ' << dofs[j];
            }
         }
         else if (order == 2)
         {
            const int *vtk_mfem;
            switch (elements[i]->GetGeometryType())
            {
               case Geometry::SEGMENT:
               case Geometry::TRIANGLE:
               case Geometry::SQUARE:
                  vtk_mfem = vtk_quadratic_hex; break; // identity map
               case Geometry::TETRAHEDRON:
                  vtk_mfem = vtk_quadratic_tet; break;
               case Geometry::PRISM:
                  vtk_mfem = vtk_quadratic_wedge; break;
               case Geometry::CUBE:
               default:
                  vtk_mfem = vtk_quadratic_hex; break;
            }
            for (int j = 0; j < dofs.Size(); j++)
            {
               os << ' ' << dofs[vtk_mfem[j]];
            }
         }
         os << '\n';
      }
   }

   os << "CELL_TYPES " << NumOfElements << '\n';
   for (int i = 0; i < NumOfElements; i++)
   {
      int vtk_cell_type = 5;
      Geometry::Type geom = GetElement(i)->GetGeometryType();
      if (order == 1) { vtk_cell_type = VTKGeometry::Map[geom]; }
      else if (order == 2) { vtk_cell_type = VTKGeometry::QuadraticMap[geom]; }
      os << vtk_cell_type << '\n';
   }

   // write attributes
   os << "CELL_DATA " << NumOfElements << '\n'
      << "SCALARS material int\n"
      << "LOOKUP_TABLE default\n";
   for (int i = 0; i < NumOfElements; i++)
   {
      os << elements[i]->GetAttribute() << '\n';
   }
   os.flush();
}

void Mesh::PrintVTU(std::string fname,
                    VTKFormat format,
                    bool high_order_output,
                    int compression_level,
                    bool bdr)
{
   int ref = (high_order_output && Nodes)
             ? Nodes->FESpace()->GetMaxElementOrder() : 1;

   fname = fname + ".vtu";
   std::fstream os(fname.c_str(),std::ios::out);
   os << "<VTKFile type=\"UnstructuredGrid\" version=\"0.1\"";
   if (compression_level != 0)
   {
      os << " compressor=\"vtkZLibDataCompressor\"";
   }
   os << " byte_order=\"" << VTKByteOrder() << "\">\n";
   os << "<UnstructuredGrid>\n";
   PrintVTU(os, ref, format, high_order_output, compression_level, bdr);
   os << "</Piece>\n"; // need to close the piece open in the PrintVTU method
   os << "</UnstructuredGrid>\n";
   os << "</VTKFile>" << std::endl;

   os.close();
}

void Mesh::PrintBdrVTU(std::string fname,
                       VTKFormat format,
                       bool high_order_output,
                       int compression_level)
{
   PrintVTU(fname, format, high_order_output, compression_level, true);
}

void Mesh::PrintVTU(std::ostream &os, int ref, VTKFormat format,
                    bool high_order_output, int compression_level,
                    bool bdr_elements)
{
   RefinedGeometry *RefG;
   DenseMatrix pmat;

   const char *fmt_str = (format == VTKFormat::ASCII) ? "ascii" : "binary";
   const char *type_str = (format != VTKFormat::BINARY32) ? "Float64" : "Float32";
   std::vector<char> buf;

   auto get_geom = [&](int i)
   {
      if (bdr_elements) { return GetBdrElementBaseGeometry(i); }
      else { return GetElementBaseGeometry(i); }
   };

   int ne = bdr_elements ? GetNBE() : GetNE();
   // count the number of points and cells
   int np = 0, nc_ref = 0;
   for (int i = 0; i < ne; i++)
   {
      Geometry::Type geom = get_geom(i);
      int nv = Geometries.GetVertices(geom)->GetNPoints();
      RefG = GlobGeometryRefiner.Refine(geom, ref, 1);
      np += RefG->RefPts.GetNPoints();
      nc_ref += RefG->RefGeoms.Size() / nv;
   }

   os << "<Piece NumberOfPoints=\"" << np << "\" NumberOfCells=\""
      << (high_order_output ? ne : nc_ref) << "\">\n";

   // print out the points
   os << "<Points>\n";
   os << "<DataArray type=\"" << type_str
      << "\" NumberOfComponents=\"3\" format=\"" << fmt_str << "\">\n";
   for (int i = 0; i < ne; i++)
   {
      RefG = GlobGeometryRefiner.Refine(get_geom(i), ref, 1);

      if (bdr_elements)
      {
         GetBdrElementTransformation(i)->Transform(RefG->RefPts, pmat);
      }
      else
      {
         GetElementTransformation(i)->Transform(RefG->RefPts, pmat);
      }

      for (int j = 0; j < pmat.Width(); j++)
      {
         WriteBinaryOrASCII(os, buf, pmat(0,j), " ", format);
         if (pmat.Height() > 1)
         {
            WriteBinaryOrASCII(os, buf, pmat(1,j), " ", format);
         }
         else
         {
            WriteBinaryOrASCII(os, buf, 0.0, " ", format);
         }
         if (pmat.Height() > 2)
         {
            WriteBinaryOrASCII(os, buf, pmat(2,j), "", format);
         }
         else
         {
            WriteBinaryOrASCII(os, buf, 0.0, "", format);
         }
         if (format == VTKFormat::ASCII) { os << '\n'; }
      }
   }
   if (format != VTKFormat::ASCII)
   {
      WriteBase64WithSizeAndClear(os, buf, compression_level);
   }
   os << "</DataArray>" << std::endl;
   os << "</Points>" << std::endl;

   os << "<Cells>" << std::endl;
   os << "<DataArray type=\"Int32\" Name=\"connectivity\" format=\""
      << fmt_str << "\">" << std::endl;
   // connectivity
   std::vector<int> offset;

   np = 0;
   if (high_order_output)
   {
      Array<int> local_connectivity;
      for (int iel = 0; iel < ne; iel++)
      {
         Geometry::Type geom = get_geom(iel);
         CreateVTKElementConnectivity(local_connectivity, geom, ref);
         int nnodes = local_connectivity.Size();
         for (int i=0; i<nnodes; ++i)
         {
            WriteBinaryOrASCII(os, buf, np+local_connectivity[i], " ",
                               format);
         }
         if (format == VTKFormat::ASCII) { os << '\n'; }
         np += nnodes;
         offset.push_back(np);
      }
   }
   else
   {
      int coff = 0;
      for (int i = 0; i < ne; i++)
      {
         Geometry::Type geom = get_geom(i);
         int nv = Geometries.GetVertices(geom)->GetNPoints();
         RefG = GlobGeometryRefiner.Refine(geom, ref, 1);
         Array<int> &RG = RefG->RefGeoms;
         for (int j = 0; j < RG.Size(); )
         {
            coff = coff+nv;
            offset.push_back(coff);
            const int *p = VTKGeometry::VertexPermutation[geom];
            for (int k = 0; k < nv; k++, j++)
            {
               WriteBinaryOrASCII(os, buf, np + RG[p ? p[j] : j], " ",
                                  format);
            }
            if (format == VTKFormat::ASCII) { os << '\n'; }
         }
         np += RefG->RefPts.GetNPoints();
      }
   }
   if (format != VTKFormat::ASCII)
   {
      WriteBase64WithSizeAndClear(os, buf, compression_level);
   }
   os << "</DataArray>" << std::endl;

   os << "<DataArray type=\"Int32\" Name=\"offsets\" format=\""
      << fmt_str << "\">" << std::endl;
   // offsets
   for (size_t ii=0; ii<offset.size(); ii++)
   {
      WriteBinaryOrASCII(os, buf, offset[ii], "\n", format);
   }
   if (format != VTKFormat::ASCII)
   {
      WriteBase64WithSizeAndClear(os, buf, compression_level);
   }
   os << "</DataArray>" << std::endl;
   os << "<DataArray type=\"UInt8\" Name=\"types\" format=\""
      << fmt_str << "\">" << std::endl;
   // cell types
   const int *vtk_geom_map =
      high_order_output ? VTKGeometry::HighOrderMap : VTKGeometry::Map;
   for (int i = 0; i < ne; i++)
   {
      Geometry::Type geom = get_geom(i);
      uint8_t vtk_cell_type = 5;

      vtk_cell_type = vtk_geom_map[geom];

      if (high_order_output)
      {
         WriteBinaryOrASCII(os, buf, vtk_cell_type, "\n", format);
      }
      else
      {
         int nv = Geometries.GetVertices(geom)->GetNPoints();
         RefG = GlobGeometryRefiner.Refine(geom, ref, 1);
         Array<int> &RG = RefG->RefGeoms;
         for (int j = 0; j < RG.Size(); j += nv)
         {
            WriteBinaryOrASCII(os, buf, vtk_cell_type, "\n", format);
         }
      }
   }
   if (format != VTKFormat::ASCII)
   {
      WriteBase64WithSizeAndClear(os, buf, compression_level);
   }
   os << "</DataArray>" << std::endl;
   os << "</Cells>" << std::endl;

   os << "<CellData Scalars=\"attribute\">" << std::endl;
   os << "<DataArray type=\"Int32\" Name=\"attribute\" format=\""
      << fmt_str << "\">" << std::endl;
   for (int i = 0; i < ne; i++)
   {
      int attr = bdr_elements ? GetBdrAttribute(i) : GetAttribute(i);
      if (high_order_output)
      {
         WriteBinaryOrASCII(os, buf, attr, "\n", format);
      }
      else
      {
         Geometry::Type geom = get_geom(i);
         int nv = Geometries.GetVertices(geom)->GetNPoints();
         RefG = GlobGeometryRefiner.Refine(geom, ref, 1);
         for (int j = 0; j < RefG->RefGeoms.Size(); j += nv)
         {
            WriteBinaryOrASCII(os, buf, attr, "\n", format);
         }
      }
   }
   if (format != VTKFormat::ASCII)
   {
      WriteBase64WithSizeAndClear(os, buf, compression_level);
   }
   os << "</DataArray>" << std::endl;
   os << "</CellData>" << std::endl;
}


void Mesh::PrintVTK(std::ostream &os, int ref, int field_data)
{
   int np, nc, size;
   RefinedGeometry *RefG;
   DenseMatrix pmat;

   os <<
      "# vtk DataFile Version 3.0\n"
      "Generated by MFEM\n"
      "ASCII\n"
      "DATASET UNSTRUCTURED_GRID\n";

   // additional dataset information
   if (field_data)
   {
      os << "FIELD FieldData 1\n"
         << "MaterialIds " << 1 << " " << attributes.Size() << " int\n";
      for (int i = 0; i < attributes.Size(); i++)
      {
         os << ' ' << attributes[i];
      }
      os << '\n';
   }

   // count the points, cells, size
   np = nc = size = 0;
   for (int i = 0; i < GetNE(); i++)
   {
      Geometry::Type geom = GetElementBaseGeometry(i);
      int nv = Geometries.GetVertices(geom)->GetNPoints();
      RefG = GlobGeometryRefiner.Refine(geom, ref, 1);
      np += RefG->RefPts.GetNPoints();
      nc += RefG->RefGeoms.Size() / nv;
      size += (RefG->RefGeoms.Size() / nv) * (nv + 1);
   }
   os << "POINTS " << np << " double\n";
   // write the points
   for (int i = 0; i < GetNE(); i++)
   {
      RefG = GlobGeometryRefiner.Refine(
                GetElementBaseGeometry(i), ref, 1);

      GetElementTransformation(i)->Transform(RefG->RefPts, pmat);

      for (int j = 0; j < pmat.Width(); j++)
      {
         os << pmat(0, j) << ' ';
         if (pmat.Height() > 1)
         {
            os << pmat(1, j) << ' ';
            if (pmat.Height() > 2)
            {
               os << pmat(2, j);
            }
            else
            {
               os << 0.0;
            }
         }
         else
         {
            os << 0.0 << ' ' << 0.0;
         }
         os << '\n';
      }
   }

   // write the cells
   os << "CELLS " << nc << ' ' << size << '\n';
   np = 0;
   for (int i = 0; i < GetNE(); i++)
   {
      Geometry::Type geom = GetElementBaseGeometry(i);
      int nv = Geometries.GetVertices(geom)->GetNPoints();
      RefG = GlobGeometryRefiner.Refine(geom, ref, 1);
      Array<int> &RG = RefG->RefGeoms;

      for (int j = 0; j < RG.Size(); )
      {
         os << nv;
         for (int k = 0; k < nv; k++, j++)
         {
            os << ' ' << np + RG[j];
         }
         os << '\n';
      }
      np += RefG->RefPts.GetNPoints();
   }
   os << "CELL_TYPES " << nc << '\n';
   for (int i = 0; i < GetNE(); i++)
   {
      Geometry::Type geom = GetElementBaseGeometry(i);
      int nv = Geometries.GetVertices(geom)->GetNPoints();
      RefG = GlobGeometryRefiner.Refine(geom, ref, 1);
      Array<int> &RG = RefG->RefGeoms;
      int vtk_cell_type = VTKGeometry::Map[geom];

      for (int j = 0; j < RG.Size(); j += nv)
      {
         os << vtk_cell_type << '\n';
      }
   }
   // write attributes (materials)
   os << "CELL_DATA " << nc << '\n'
      << "SCALARS material int\n"
      << "LOOKUP_TABLE default\n";
   for (int i = 0; i < GetNE(); i++)
   {
      Geometry::Type geom = GetElementBaseGeometry(i);
      int nv = Geometries.GetVertices(geom)->GetNPoints();
      RefG = GlobGeometryRefiner.Refine(geom, ref, 1);
      int attr = GetAttribute(i);
      for (int j = 0; j < RefG->RefGeoms.Size(); j += nv)
      {
         os << attr << '\n';
      }
   }

   if (Dim > 1)
   {
      Array<int> coloring;
      srand((unsigned)time(0));
      double a = double(rand()) / (double(RAND_MAX) + 1.);
      int el0 = (int)floor(a * GetNE());
      GetElementColoring(coloring, el0);
      os << "SCALARS element_coloring int\n"
         << "LOOKUP_TABLE default\n";
      for (int i = 0; i < GetNE(); i++)
      {
         Geometry::Type geom = GetElementBaseGeometry(i);
         int nv = Geometries.GetVertices(geom)->GetNPoints();
         RefG = GlobGeometryRefiner.Refine(geom, ref, 1);
         for (int j = 0; j < RefG->RefGeoms.Size(); j += nv)
         {
            os << coloring[i] + 1 << '\n';
         }
      }
   }

   // prepare to write data
   os << "POINT_DATA " << np << '\n' << flush;
}

void Mesh::GetElementColoring(Array<int> &colors, int el0)
{
   int delete_el_to_el = (el_to_el) ? (0) : (1);
   const Table &el_el = ElementToElementTable();
   int num_el = GetNE(), stack_p, stack_top_p, max_num_col;
   Array<int> el_stack(num_el);

   const int *i_el_el = el_el.GetI();
   const int *j_el_el = el_el.GetJ();

   colors.SetSize(num_el);
   colors = -2;
   max_num_col = 1;
   stack_p = stack_top_p = 0;
   for (int el = el0; stack_top_p < num_el; el=(el+1)%num_el)
   {
      if (colors[el] != -2)
      {
         continue;
      }

      colors[el] = -1;
      el_stack[stack_top_p++] = el;

      for ( ; stack_p < stack_top_p; stack_p++)
      {
         int i = el_stack[stack_p];
         int num_nb = i_el_el[i+1] - i_el_el[i];
         if (max_num_col < num_nb + 1)
         {
            max_num_col = num_nb + 1;
         }
         for (int j = i_el_el[i]; j < i_el_el[i+1]; j++)
         {
            int k = j_el_el[j];
            if (colors[k] == -2)
            {
               colors[k] = -1;
               el_stack[stack_top_p++] = k;
            }
         }
      }
   }

   Array<int> col_marker(max_num_col);

   for (stack_p = 0; stack_p < stack_top_p; stack_p++)
   {
      int i = el_stack[stack_p], col;
      col_marker = 0;
      for (int j = i_el_el[i]; j < i_el_el[i+1]; j++)
      {
         col = colors[j_el_el[j]];
         if (col != -1)
         {
            col_marker[col] = 1;
         }
      }

      for (col = 0; col < max_num_col; col++)
         if (col_marker[col] == 0)
         {
            break;
         }

      colors[i] = col;
   }

   if (delete_el_to_el)
   {
      delete el_to_el;
      el_to_el = NULL;
   }
}

void Mesh::PrintWithPartitioning(int *partitioning, std::ostream &os,
                                 int elem_attr) const
{
   if (Dim != 3 && Dim != 2) { return; }

   int i, j, k, l, nv, nbe, *v;

   os << "MFEM mesh v1.0\n";

   // optional
   os <<
      "\n#\n# MFEM Geometry Types (see mesh/geom.hpp):\n#\n"
      "# POINT       = 0\n"
      "# SEGMENT     = 1\n"
      "# TRIANGLE    = 2\n"
      "# SQUARE      = 3\n"
      "# TETRAHEDRON = 4\n"
      "# CUBE        = 5\n"
      "# PRISM       = 6\n"
      "#\n";

   os << "\ndimension\n" << Dim
      << "\n\nelements\n" << NumOfElements << '\n';
   for (i = 0; i < NumOfElements; i++)
   {
      os << int((elem_attr) ? partitioning[i]+1 : elements[i]->GetAttribute())
         << ' ' << elements[i]->GetGeometryType();
      nv = elements[i]->GetNVertices();
      v  = elements[i]->GetVertices();
      for (j = 0; j < nv; j++)
      {
         os << ' ' << v[j];
      }
      os << '\n';
   }
   nbe = 0;
   for (i = 0; i < faces_info.Size(); i++)
   {
      if ((l = faces_info[i].Elem2No) >= 0)
      {
         k = partitioning[faces_info[i].Elem1No];
         l = partitioning[l];
         if (k != l)
         {
            nbe++;
            if (!Nonconforming() || !IsSlaveFace(faces_info[i]))
            {
               nbe++;
            }
         }
      }
      else
      {
         nbe++;
      }
   }
   os << "\nboundary\n" << nbe << '\n';
   for (i = 0; i < faces_info.Size(); i++)
   {
      if ((l = faces_info[i].Elem2No) >= 0)
      {
         k = partitioning[faces_info[i].Elem1No];
         l = partitioning[l];
         if (k != l)
         {
            nv = faces[i]->GetNVertices();
            v  = faces[i]->GetVertices();
            os << k+1 << ' ' << faces[i]->GetGeometryType();
            for (j = 0; j < nv; j++)
            {
               os << ' ' << v[j];
            }
            os << '\n';
            if (!Nonconforming() || !IsSlaveFace(faces_info[i]))
            {
               os << l+1 << ' ' << faces[i]->GetGeometryType();
               for (j = nv-1; j >= 0; j--)
               {
                  os << ' ' << v[j];
               }
               os << '\n';
            }
         }
      }
      else
      {
         k = partitioning[faces_info[i].Elem1No];
         nv = faces[i]->GetNVertices();
         v  = faces[i]->GetVertices();
         os << k+1 << ' ' << faces[i]->GetGeometryType();
         for (j = 0; j < nv; j++)
         {
            os << ' ' << v[j];
         }
         os << '\n';
      }
   }
   os << "\nvertices\n" << NumOfVertices << '\n';
   if (Nodes == NULL)
   {
      os << spaceDim << '\n';
      for (i = 0; i < NumOfVertices; i++)
      {
         os << vertices[i](0);
         for (j = 1; j < spaceDim; j++)
         {
            os << ' ' << vertices[i](j);
         }
         os << '\n';
      }
      os.flush();
   }
   else
   {
      os << "\nnodes\n";
      Nodes->Save(os);
   }
}

void Mesh::PrintElementsWithPartitioning(int *partitioning,
                                         std::ostream &os,
                                         int interior_faces)
{
   MFEM_ASSERT(Dim == spaceDim, "2D Manifolds not supported\n");
   if (Dim != 3 && Dim != 2) { return; }

   int *vcount = new int[NumOfVertices];
   for (int i = 0; i < NumOfVertices; i++)
   {
      vcount[i] = 0;
   }
   for (int i = 0; i < NumOfElements; i++)
   {
      int nv = elements[i]->GetNVertices();
      const int *ind = elements[i]->GetVertices();
      for (int j = 0; j < nv; j++)
      {
         vcount[ind[j]]++;
      }
   }

   int *voff = new int[NumOfVertices+1];
   voff[0] = 0;
   for (int i = 1; i <= NumOfVertices; i++)
   {
      voff[i] = vcount[i-1] + voff[i-1];
   }

   int **vown = new int*[NumOfVertices];
   for (int i = 0; i < NumOfVertices; i++)
   {
      vown[i] = new int[vcount[i]];
   }

   // 2D
   if (Dim == 2)
   {
      Table edge_el;
      Transpose(ElementToEdgeTable(), edge_el);

      // Fake printing of the elements.
      for (int i = 0; i < NumOfElements; i++)
      {
         int nv  = elements[i]->GetNVertices();
         const int *ind = elements[i]->GetVertices();
         for (int j = 0; j < nv; j++)
         {
            vcount[ind[j]]--;
            vown[ind[j]][vcount[ind[j]]] = i;
         }
      }

      for (int i = 0; i < NumOfVertices; i++)
      {
         vcount[i] = voff[i+1] - voff[i];
      }

      int nbe = 0;
      for (int i = 0; i < edge_el.Size(); i++)
      {
         const int *el = edge_el.GetRow(i);
         if (edge_el.RowSize(i) > 1)
         {
            int k = partitioning[el[0]];
            int l = partitioning[el[1]];
            if (interior_faces || k != l)
            {
               nbe += 2;
            }
         }
         else
         {
            nbe++;
         }
      }

      // Print the type of the mesh and the boundary elements.
      os << "areamesh2\n\n" << nbe << '\n';

      for (int i = 0; i < edge_el.Size(); i++)
      {
         const int *el = edge_el.GetRow(i);
         if (edge_el.RowSize(i) > 1)
         {
            int k = partitioning[el[0]];
            int l = partitioning[el[1]];
            if (interior_faces || k != l)
            {
               Array<int> ev;
               GetEdgeVertices(i,ev);
               os << k+1; // attribute
               for (int j = 0; j < 2; j++)
                  for (int s = 0; s < vcount[ev[j]]; s++)
                     if (vown[ev[j]][s] == el[0])
                     {
                        os << ' ' << voff[ev[j]]+s+1;
                     }
               os << '\n';
               os << l+1; // attribute
               for (int j = 1; j >= 0; j--)
                  for (int s = 0; s < vcount[ev[j]]; s++)
                     if (vown[ev[j]][s] == el[1])
                     {
                        os << ' ' << voff[ev[j]]+s+1;
                     }
               os << '\n';
            }
         }
         else
         {
            int k = partitioning[el[0]];
            Array<int> ev;
            GetEdgeVertices(i,ev);
            os << k+1; // attribute
            for (int j = 0; j < 2; j++)
               for (int s = 0; s < vcount[ev[j]]; s++)
                  if (vown[ev[j]][s] == el[0])
                  {
                     os << ' ' << voff[ev[j]]+s+1;
                  }
            os << '\n';
         }
      }

      // Print the elements.
      os << NumOfElements << '\n';
      for (int i = 0; i < NumOfElements; i++)
      {
         int nv  = elements[i]->GetNVertices();
         const int *ind = elements[i]->GetVertices();
         os << partitioning[i]+1 << ' '; // use subdomain number as attribute
         os << nv << ' ';
         for (int j = 0; j < nv; j++)
         {
            os << ' ' << voff[ind[j]]+vcount[ind[j]]--;
            vown[ind[j]][vcount[ind[j]]] = i;
         }
         os << '\n';
      }

      for (int i = 0; i < NumOfVertices; i++)
      {
         vcount[i] = voff[i+1] - voff[i];
      }

      // Print the vertices.
      os << voff[NumOfVertices] << '\n';
      for (int i = 0; i < NumOfVertices; i++)
         for (int k = 0; k < vcount[i]; k++)
         {
            for (int j = 0; j < Dim; j++)
            {
               os << vertices[i](j) << ' ';
            }
            os << '\n';
         }
   }
   //  Dim is 3
   else if (meshgen == 1)
   {
      os << "NETGEN_Neutral_Format\n";
      // print the vertices
      os << voff[NumOfVertices] << '\n';
      for (int i = 0; i < NumOfVertices; i++)
         for (int k = 0; k < vcount[i]; k++)
         {
            for (int j = 0; j < Dim; j++)
            {
               os << ' ' << vertices[i](j);
            }
            os << '\n';
         }

      // print the elements
      os << NumOfElements << '\n';
      for (int i = 0; i < NumOfElements; i++)
      {
         int nv = elements[i]->GetNVertices();
         const int *ind = elements[i]->GetVertices();
         os << partitioning[i]+1; // use subdomain number as attribute
         for (int j = 0; j < nv; j++)
         {
            os << ' ' << voff[ind[j]]+vcount[ind[j]]--;
            vown[ind[j]][vcount[ind[j]]] = i;
         }
         os << '\n';
      }

      for (int i = 0; i < NumOfVertices; i++)
      {
         vcount[i] = voff[i+1] - voff[i];
      }

      // print the boundary information.
      int nbe = 0;
      for (int i = 0; i < NumOfFaces; i++)
      {
         int l = faces_info[i].Elem2No;
         if (l >= 0)
         {
            int k = partitioning[faces_info[i].Elem1No];
            l = partitioning[l];
            if (interior_faces || k != l)
            {
               nbe += 2;
            }
         }
         else
         {
            nbe++;
         }
      }

      os << nbe << '\n';
      for (int i = 0; i < NumOfFaces; i++)
      {
         int l = faces_info[i].Elem2No;
         if (l >= 0)
         {
            int k = partitioning[faces_info[i].Elem1No];
            l = partitioning[l];
            if (interior_faces || k != l)
            {
               int nv = faces[i]->GetNVertices();
               const int *ind = faces[i]->GetVertices();
               os << k+1; // attribute
               for (int j = 0; j < nv; j++)
                  for (int s = 0; s < vcount[ind[j]]; s++)
                     if (vown[ind[j]][s] == faces_info[i].Elem1No)
                     {
                        os << ' ' << voff[ind[j]]+s+1;
                     }
               os << '\n';
               os << l+1; // attribute
               for (int j = nv-1; j >= 0; j--)
                  for (int s = 0; s < vcount[ind[j]]; s++)
                     if (vown[ind[j]][s] == faces_info[i].Elem2No)
                     {
                        os << ' ' << voff[ind[j]]+s+1;
                     }
               os << '\n';
            }
         }
         else
         {
            int k = partitioning[faces_info[i].Elem1No];
            int nv = faces[i]->GetNVertices();
            const int *ind = faces[i]->GetVertices();
            os << k+1; // attribute
            for (int j = 0; j < nv; j++)
               for (int s = 0; s < vcount[ind[j]]; s++)
                  if (vown[ind[j]][s] == faces_info[i].Elem1No)
                  {
                     os << ' ' << voff[ind[j]]+s+1;
                  }
            os << '\n';
         }
      }
   }
   //  Dim is 3
   else if (meshgen == 2) // TrueGrid
   {
      // count the number of the boundary elements.
      int nbe = 0;
      for (int i = 0; i < NumOfFaces; i++)
      {
         int l = faces_info[i].Elem2No;
         if (l >= 0)
         {
            int k = partitioning[faces_info[i].Elem1No];
            l = partitioning[l];
            if (interior_faces || k != l)
            {
               nbe += 2;
            }
         }
         else
         {
            nbe++;
         }
      }

      os << "TrueGrid\n"
         << "1 " << voff[NumOfVertices] << " " << NumOfElements
         << " 0 0 0 0 0 0 0\n"
         << "0 0 0 1 0 0 0 0 0 0 0\n"
         << "0 0 " << nbe << " 0 0 0 0 0 0 0 0 0 0 0 0 0\n"
         << "0.0 0.0 0.0 0 0 0.0 0.0 0 0.0\n"
         << "0 0 0 0 0 0 0 0 0 0 0 0 0 0 0 0\n";

      for (int i = 0; i < NumOfVertices; i++)
         for (int k = 0; k < vcount[i]; k++)
            os << voff[i]+k << " 0.0 " << vertices[i](0) << ' '
               << vertices[i](1) << ' ' << vertices[i](2) << " 0.0\n";

      for (int i = 0; i < NumOfElements; i++)
      {
         int nv = elements[i]->GetNVertices();
         const int *ind = elements[i]->GetVertices();
         os << i+1 << ' ' << partitioning[i]+1; // partitioning as attribute
         for (int j = 0; j < nv; j++)
         {
            os << ' ' << voff[ind[j]]+vcount[ind[j]]--;
            vown[ind[j]][vcount[ind[j]]] = i;
         }
         os << '\n';
      }

      for (int i = 0; i < NumOfVertices; i++)
      {
         vcount[i] = voff[i+1] - voff[i];
      }

      // boundary elements
      for (int i = 0; i < NumOfFaces; i++)
      {
         int l = faces_info[i].Elem2No;
         if (l >= 0)
         {
            int k = partitioning[faces_info[i].Elem1No];
            l = partitioning[l];
            if (interior_faces || k != l)
            {
               int nv = faces[i]->GetNVertices();
               const int *ind = faces[i]->GetVertices();
               os << k+1; // attribute
               for (int j = 0; j < nv; j++)
                  for (int s = 0; s < vcount[ind[j]]; s++)
                     if (vown[ind[j]][s] == faces_info[i].Elem1No)
                     {
                        os << ' ' << voff[ind[j]]+s+1;
                     }
               os << " 1.0 1.0 1.0 1.0\n";
               os << l+1; // attribute
               for (int j = nv-1; j >= 0; j--)
                  for (int s = 0; s < vcount[ind[j]]; s++)
                     if (vown[ind[j]][s] == faces_info[i].Elem2No)
                     {
                        os << ' ' << voff[ind[j]]+s+1;
                     }
               os << " 1.0 1.0 1.0 1.0\n";
            }
         }
         else
         {
            int k = partitioning[faces_info[i].Elem1No];
            int nv = faces[i]->GetNVertices();
            const int *ind = faces[i]->GetVertices();
            os << k+1; // attribute
            for (int j = 0; j < nv; j++)
               for (int s = 0; s < vcount[ind[j]]; s++)
                  if (vown[ind[j]][s] == faces_info[i].Elem1No)
                  {
                     os << ' ' << voff[ind[j]]+s+1;
                  }
            os << " 1.0 1.0 1.0 1.0\n";
         }
      }
   }

   os << flush;

   for (int i = 0; i < NumOfVertices; i++)
   {
      delete [] vown[i];
   }

   delete [] vcount;
   delete [] voff;
   delete [] vown;
}

void Mesh::PrintSurfaces(const Table & Aface_face, std::ostream &os) const
{
   int i, j;

   if (NURBSext)
   {
      mfem_error("Mesh::PrintSurfaces"
                 " NURBS mesh is not supported!");
      return;
   }

   os << "MFEM mesh v1.0\n";

   // optional
   os <<
      "\n#\n# MFEM Geometry Types (see mesh/geom.hpp):\n#\n"
      "# POINT       = 0\n"
      "# SEGMENT     = 1\n"
      "# TRIANGLE    = 2\n"
      "# SQUARE      = 3\n"
      "# TETRAHEDRON = 4\n"
      "# CUBE        = 5\n"
      "# PRISM       = 6\n"
      "#\n";

   os << "\ndimension\n" << Dim
      << "\n\nelements\n" << NumOfElements << '\n';
   for (i = 0; i < NumOfElements; i++)
   {
      PrintElement(elements[i], os);
   }

   os << "\nboundary\n" << Aface_face.Size_of_connections() << '\n';
   const int * const i_AF_f = Aface_face.GetI();
   const int * const j_AF_f = Aface_face.GetJ();

   for (int iAF=0; iAF < Aface_face.Size(); ++iAF)
      for (const int * iface = j_AF_f + i_AF_f[iAF];
           iface < j_AF_f + i_AF_f[iAF+1];
           ++iface)
      {
         os << iAF+1 << ' ';
         PrintElementWithoutAttr(faces[*iface],os);
      }

   os << "\nvertices\n" << NumOfVertices << '\n';
   if (Nodes == NULL)
   {
      os << spaceDim << '\n';
      for (i = 0; i < NumOfVertices; i++)
      {
         os << vertices[i](0);
         for (j = 1; j < spaceDim; j++)
         {
            os << ' ' << vertices[i](j);
         }
         os << '\n';
      }
      os.flush();
   }
   else
   {
      os << "\nnodes\n";
      Nodes->Save(os);
   }
}

void Mesh::ScaleSubdomains(double sf)
{
   int i,j,k;
   Array<int> vert;
   DenseMatrix pointmat;
   int na = attributes.Size();
   double *cg = new double[na*spaceDim];
   int *nbea = new int[na];

   int *vn = new int[NumOfVertices];
   for (i = 0; i < NumOfVertices; i++)
   {
      vn[i] = 0;
   }
   for (i = 0; i < na; i++)
   {
      for (j = 0; j < spaceDim; j++)
      {
         cg[i*spaceDim+j] = 0.0;
      }
      nbea[i] = 0;
   }

   for (i = 0; i < NumOfElements; i++)
   {
      GetElementVertices(i, vert);
      for (k = 0; k < vert.Size(); k++)
      {
         vn[vert[k]] = 1;
      }
   }

   for (i = 0; i < NumOfElements; i++)
   {
      int bea = GetAttribute(i)-1;
      GetPointMatrix(i, pointmat);
      GetElementVertices(i, vert);

      for (k = 0; k < vert.Size(); k++)
         if (vn[vert[k]] == 1)
         {
            nbea[bea]++;
            for (j = 0; j < spaceDim; j++)
            {
               cg[bea*spaceDim+j] += pointmat(j,k);
            }
            vn[vert[k]] = 2;
         }
   }

   for (i = 0; i < NumOfElements; i++)
   {
      int bea = GetAttribute(i)-1;
      GetElementVertices (i, vert);

      for (k = 0; k < vert.Size(); k++)
         if (vn[vert[k]])
         {
            for (j = 0; j < spaceDim; j++)
               vertices[vert[k]](j) = sf*vertices[vert[k]](j) +
                                      (1-sf)*cg[bea*spaceDim+j]/nbea[bea];
            vn[vert[k]] = 0;
         }
   }

   delete [] cg;
   delete [] nbea;
   delete [] vn;
}

void Mesh::ScaleElements(double sf)
{
   int i,j,k;
   Array<int> vert;
   DenseMatrix pointmat;
   int na = NumOfElements;
   double *cg = new double[na*spaceDim];
   int *nbea = new int[na];

   int *vn = new int[NumOfVertices];
   for (i = 0; i < NumOfVertices; i++)
   {
      vn[i] = 0;
   }
   for (i = 0; i < na; i++)
   {
      for (j = 0; j < spaceDim; j++)
      {
         cg[i*spaceDim+j] = 0.0;
      }
      nbea[i] = 0;
   }

   for (i = 0; i < NumOfElements; i++)
   {
      GetElementVertices(i, vert);
      for (k = 0; k < vert.Size(); k++)
      {
         vn[vert[k]] = 1;
      }
   }

   for (i = 0; i < NumOfElements; i++)
   {
      int bea = i;
      GetPointMatrix(i, pointmat);
      GetElementVertices(i, vert);

      for (k = 0; k < vert.Size(); k++)
         if (vn[vert[k]] == 1)
         {
            nbea[bea]++;
            for (j = 0; j < spaceDim; j++)
            {
               cg[bea*spaceDim+j] += pointmat(j,k);
            }
            vn[vert[k]] = 2;
         }
   }

   for (i = 0; i < NumOfElements; i++)
   {
      int bea = i;
      GetElementVertices(i, vert);

      for (k = 0; k < vert.Size(); k++)
         if (vn[vert[k]])
         {
            for (j = 0; j < spaceDim; j++)
               vertices[vert[k]](j) = sf*vertices[vert[k]](j) +
                                      (1-sf)*cg[bea*spaceDim+j]/nbea[bea];
            vn[vert[k]] = 0;
         }
   }

   delete [] cg;
   delete [] nbea;
   delete [] vn;
}

void Mesh::Transform(void (*f)(const Vector&, Vector&))
{
   // TODO: support for different new spaceDim.
   if (Nodes == NULL)
   {
      Vector vold(spaceDim), vnew(NULL, spaceDim);
      for (int i = 0; i < vertices.Size(); i++)
      {
         for (int j = 0; j < spaceDim; j++)
         {
            vold(j) = vertices[i](j);
         }
         vnew.SetData(vertices[i]());
         (*f)(vold, vnew);
      }
   }
   else
   {
      GridFunction xnew(Nodes->FESpace());
      VectorFunctionCoefficient f_pert(spaceDim, f);
      xnew.ProjectCoefficient(f_pert);
      *Nodes = xnew;
   }
   NodesUpdated();
}

void Mesh::Transform(VectorCoefficient &deformation)
{
   MFEM_VERIFY(spaceDim == deformation.GetVDim(),
               "incompatible vector dimensions");
   if (Nodes == NULL)
   {
      LinearFECollection fec;
      FiniteElementSpace fes(this, &fec, spaceDim, Ordering::byVDIM);
      GridFunction xnew(&fes);
      xnew.ProjectCoefficient(deformation);
      for (int i = 0; i < NumOfVertices; i++)
         for (int d = 0; d < spaceDim; d++)
         {
            vertices[i](d) = xnew(d + spaceDim*i);
         }
   }
   else
   {
      GridFunction xnew(Nodes->FESpace());
      xnew.ProjectCoefficient(deformation);
      *Nodes = xnew;
   }
   NodesUpdated();
}

void Mesh::RemoveUnusedVertices()
{
   if (NURBSext || ncmesh) { return; }

   Array<int> v2v(GetNV());
   v2v = -1;
   for (int i = 0; i < GetNE(); i++)
   {
      Element *el = GetElement(i);
      int nv = el->GetNVertices();
      int *v = el->GetVertices();
      for (int j = 0; j < nv; j++)
      {
         v2v[v[j]] = 0;
      }
   }
   for (int i = 0; i < GetNBE(); i++)
   {
      Element *el = GetBdrElement(i);
      int *v = el->GetVertices();
      int nv = el->GetNVertices();
      for (int j = 0; j < nv; j++)
      {
         v2v[v[j]] = 0;
      }
   }
   int num_vert = 0;
   for (int i = 0; i < v2v.Size(); i++)
   {
      if (v2v[i] == 0)
      {
         vertices[num_vert] = vertices[i];
         v2v[i] = num_vert++;
      }
   }

   if (num_vert == v2v.Size()) { return; }

   Vector nodes_by_element;
   Array<int> vdofs;
   if (Nodes)
   {
      int s = 0;
      for (int i = 0; i < GetNE(); i++)
      {
         Nodes->FESpace()->GetElementVDofs(i, vdofs);
         s += vdofs.Size();
      }
      nodes_by_element.SetSize(s);
      s = 0;
      for (int i = 0; i < GetNE(); i++)
      {
         Nodes->FESpace()->GetElementVDofs(i, vdofs);
         Nodes->GetSubVector(vdofs, &nodes_by_element(s));
         s += vdofs.Size();
      }
   }
   vertices.SetSize(num_vert);
   NumOfVertices = num_vert;
   for (int i = 0; i < GetNE(); i++)
   {
      Element *el = GetElement(i);
      int *v = el->GetVertices();
      int nv = el->GetNVertices();
      for (int j = 0; j < nv; j++)
      {
         v[j] = v2v[v[j]];
      }
   }
   for (int i = 0; i < GetNBE(); i++)
   {
      Element *el = GetBdrElement(i);
      int *v = el->GetVertices();
      int nv = el->GetNVertices();
      for (int j = 0; j < nv; j++)
      {
         v[j] = v2v[v[j]];
      }
   }
   DeleteTables();
   if (Dim > 1)
   {
      // generate el_to_edge, be_to_edge (2D), bel_to_edge (3D)
      el_to_edge = new Table;
      NumOfEdges = GetElementToEdgeTable(*el_to_edge, be_to_edge);
   }
   if (Dim > 2)
   {
      // generate el_to_face, be_to_face
      GetElementToFaceTable();
   }
   // Update faces and faces_info
   GenerateFaces();
   if (Nodes)
   {
      Nodes->FESpace()->Update();
      Nodes->Update();
      int s = 0;
      for (int i = 0; i < GetNE(); i++)
      {
         Nodes->FESpace()->GetElementVDofs(i, vdofs);
         Nodes->SetSubVector(vdofs, &nodes_by_element(s));
         s += vdofs.Size();
      }
   }
}

void Mesh::RemoveInternalBoundaries()
{
   if (NURBSext || ncmesh) { return; }

   int num_bdr_elem = 0;
   int new_bel_to_edge_nnz = 0;
   for (int i = 0; i < GetNBE(); i++)
   {
      if (FaceIsInterior(GetBdrElementEdgeIndex(i)))
      {
         FreeElement(boundary[i]);
      }
      else
      {
         num_bdr_elem++;
         if (Dim == 3)
         {
            new_bel_to_edge_nnz += bel_to_edge->RowSize(i);
         }
      }
   }

   if (num_bdr_elem == GetNBE()) { return; }

   Array<Element *> new_boundary(num_bdr_elem);
   Array<int> new_be_to_edge, new_be_to_face;
   Table *new_bel_to_edge = NULL;
   new_boundary.SetSize(0);
   if (Dim == 2)
   {
      new_be_to_edge.Reserve(num_bdr_elem);
   }
   else if (Dim == 3)
   {
      new_be_to_face.Reserve(num_bdr_elem);
      new_bel_to_edge = new Table;
      new_bel_to_edge->SetDims(num_bdr_elem, new_bel_to_edge_nnz);
   }
   for (int i = 0; i < GetNBE(); i++)
   {
      if (!FaceIsInterior(GetBdrElementEdgeIndex(i)))
      {
         new_boundary.Append(boundary[i]);
         if (Dim == 2)
         {
            new_be_to_edge.Append(be_to_edge[i]);
         }
         else if (Dim == 3)
         {
            int row = new_be_to_face.Size();
            new_be_to_face.Append(be_to_face[i]);
            int *e = bel_to_edge->GetRow(i);
            int ne = bel_to_edge->RowSize(i);
            int *new_e = new_bel_to_edge->GetRow(row);
            for (int j = 0; j < ne; j++)
            {
               new_e[j] = e[j];
            }
            new_bel_to_edge->GetI()[row+1] = new_bel_to_edge->GetI()[row] + ne;
         }
      }
   }

   NumOfBdrElements = new_boundary.Size();
   mfem::Swap(boundary, new_boundary);

   if (Dim == 2)
   {
      mfem::Swap(be_to_edge, new_be_to_edge);
   }
   else if (Dim == 3)
   {
      mfem::Swap(be_to_face, new_be_to_face);
      delete bel_to_edge;
      bel_to_edge = new_bel_to_edge;
   }

   Array<int> attribs(num_bdr_elem);
   for (int i = 0; i < attribs.Size(); i++)
   {
      attribs[i] = GetBdrAttribute(i);
   }
   attribs.Sort();
   attribs.Unique();
   bdr_attributes.DeleteAll();
   attribs.Copy(bdr_attributes);
}

void Mesh::FreeElement(Element *E)
{
#ifdef MFEM_USE_MEMALLOC
   if (E)
   {
      if (E->GetType() == Element::TETRAHEDRON)
      {
         TetMemory.Free((Tetrahedron*) E);
      }
      else
      {
         delete E;
      }
   }
#else
   delete E;
#endif
}

std::ostream &operator<<(std::ostream &os, const Mesh &mesh)
{
   mesh.Print(os);
   return os;
}

int Mesh::FindPoints(DenseMatrix &point_mat, Array<int>& elem_ids,
                     Array<IntegrationPoint>& ips, bool warn,
                     InverseElementTransformation *inv_trans)
{
   const int npts = point_mat.Width();
   if (!npts) { return 0; }
   MFEM_VERIFY(point_mat.Height() == spaceDim,"Invalid points matrix");
   elem_ids.SetSize(npts);
   ips.SetSize(npts);
   elem_ids = -1;
   if (!GetNE()) { return 0; }

   double *data = point_mat.GetData();
   InverseElementTransformation *inv_tr = inv_trans;
   inv_tr = inv_tr ? inv_tr : new InverseElementTransformation;

   // For each point in 'point_mat', find the element whose center is closest.
   Vector min_dist(npts);
   Array<int> e_idx(npts);
   min_dist = std::numeric_limits<double>::max();
   e_idx = -1;

   Vector pt(spaceDim);
   for (int i = 0; i < GetNE(); i++)
   {
      GetElementTransformation(i)->Transform(
         Geometries.GetCenter(GetElementBaseGeometry(i)), pt);
      for (int k = 0; k < npts; k++)
      {
         double dist = pt.DistanceTo(data+k*spaceDim);
         if (dist < min_dist(k))
         {
            min_dist(k) = dist;
            e_idx[k] = i;
         }
      }
   }

   // Checks if the points lie in the closest element
   int pts_found = 0;
   pt.NewDataAndSize(NULL, spaceDim);
   for (int k = 0; k < npts; k++)
   {
      pt.SetData(data+k*spaceDim);
      inv_tr->SetTransformation(*GetElementTransformation(e_idx[k]));
      int res = inv_tr->Transform(pt, ips[k]);
      if (res == InverseElementTransformation::Inside)
      {
         elem_ids[k] = e_idx[k];
         pts_found++;
      }
   }
   if (pts_found != npts)
   {
      Array<int> elvertices;
      Table *vtoel = GetVertexToElementTable();
      for (int k = 0; k < npts; k++)
      {
         if (elem_ids[k] != -1) { continue; }
         // Try all vertex-neighbors of element e_idx[k]
         pt.SetData(data+k*spaceDim);
         GetElementVertices(e_idx[k], elvertices);
         for (int v = 0; v < elvertices.Size(); v++)
         {
            int vv = elvertices[v];
            int ne = vtoel->RowSize(vv);
            const int* els = vtoel->GetRow(vv);
            for (int e = 0; e < ne; e++)
            {
               if (els[e] == e_idx[k]) { continue; }
               inv_tr->SetTransformation(*GetElementTransformation(els[e]));
               int res = inv_tr->Transform(pt, ips[k]);
               if (res == InverseElementTransformation::Inside)
               {
                  elem_ids[k] = els[e];
                  pts_found++;
                  goto next_point;
               }
            }
         }
         // Try neighbors for non-conforming meshes
         if (ncmesh)
         {
            Array<int> neigh;
            int le = ncmesh->leaf_elements[e_idx[k]];
            ncmesh->FindNeighbors(le,neigh);
            for (int e = 0; e < neigh.Size(); e++)
            {
               int nn = neigh[e];
               if (ncmesh->IsGhost(ncmesh->elements[nn])) { continue; }
               int el = ncmesh->elements[nn].index;
               inv_tr->SetTransformation(*GetElementTransformation(el));
               int res = inv_tr->Transform(pt, ips[k]);
               if (res == InverseElementTransformation::Inside)
               {
                  elem_ids[k] = el;
                  pts_found++;
                  goto next_point;
               }
            }
         }
      next_point: ;
      }
      delete vtoel;
   }
   if (inv_trans == NULL) { delete inv_tr; }

   if (warn && pts_found != npts)
   {
      MFEM_WARNING((npts-pts_found) << " points were not found");
   }
   return pts_found;
}


GeometricFactors::GeometricFactors(const Mesh *mesh, const IntegrationRule &ir,
                                   int flags, MemoryType d_mt)
{
   this->mesh = mesh;
   IntRule = &ir;
   computed_factors = flags;

   MFEM_ASSERT(mesh->GetNumGeometries(mesh->Dimension()) <= 1,
               "mixed meshes are not supported!");
   MFEM_ASSERT(mesh->GetNodes(), "meshes without nodes are not supported!");

   Compute(*mesh->GetNodes(), d_mt);
}

GeometricFactors::GeometricFactors(const GridFunction &nodes,
                                   const IntegrationRule &ir,
                                   int flags, MemoryType d_mt)
{
   this->mesh = nodes.FESpace()->GetMesh();
   IntRule = &ir;
   computed_factors = flags;

   Compute(nodes, d_mt);
}

void GeometricFactors::Compute(const GridFunction &nodes,
                               MemoryType d_mt)
{

   const FiniteElementSpace *fespace = nodes.FESpace();
   const FiniteElement *fe = fespace->GetFE(0);
   const int dim  = fe->GetDim();
   const int vdim = fespace->GetVDim();
   const int NE   = fespace->GetNE();
   const int ND   = fe->GetDof();
   const int NQ   = IntRule->GetNPoints();

   unsigned eval_flags = 0;
   MemoryType my_d_mt = (d_mt != MemoryType::DEFAULT) ? d_mt :
                        Device::GetDeviceMemoryType();
   if (computed_factors & GeometricFactors::COORDINATES)
   {
      X.SetSize(vdim*NQ*NE, my_d_mt); // NQ x SDIM x NE
      eval_flags |= QuadratureInterpolator::VALUES;
   }
   if (computed_factors & GeometricFactors::JACOBIANS)
   {
      J.SetSize(dim*vdim*NQ*NE, my_d_mt); // NQ x SDIM x DIM x NE
      eval_flags |= QuadratureInterpolator::DERIVATIVES;
   }
   if (computed_factors & GeometricFactors::DETERMINANTS)
   {
      detJ.SetSize(NQ*NE, my_d_mt); // NQ x NE
      eval_flags |= QuadratureInterpolator::DETERMINANTS;
   }

   const QuadratureInterpolator *qi = fespace->GetQuadratureInterpolator(*IntRule);
   // All X, J, and detJ use this layout:
   qi->SetOutputLayout(QVectorLayout::byNODES);

   const bool use_tensor_products = UsesTensorBasis(*fespace);

   qi->DisableTensorProducts(!use_tensor_products);
   const ElementDofOrdering e_ordering = use_tensor_products ?
                                         ElementDofOrdering::LEXICOGRAPHIC :
                                         ElementDofOrdering::NATIVE;
   const Operator *elem_restr = fespace->GetElementRestriction(e_ordering);

   if (elem_restr) // Always true as of 2021-04-27
   {
      Vector Enodes(vdim*ND*NE, my_d_mt);
      elem_restr->Mult(nodes, Enodes);
      qi->Mult(Enodes, eval_flags, X, J, detJ);
   }
   else
   {
      qi->Mult(nodes, eval_flags, X, J, detJ);
   }
}

FaceGeometricFactors::FaceGeometricFactors(const Mesh *mesh,
                                           const IntegrationRule &ir,
                                           int flags, FaceType type,
                                           MemoryType d_mt)
   : type(type)
{
   this->mesh = mesh;
   IntRule = &ir;
   computed_factors = flags;

   const GridFunction *nodes = mesh->GetNodes();
   const FiniteElementSpace *fespace = nodes->FESpace();
   const int vdim = fespace->GetVDim();
   const int NF   = fespace->GetNFbyType(type);
   const int NQ   = ir.GetNPoints();

   const FaceRestriction *face_restr = fespace->GetFaceRestriction(
                                          ElementDofOrdering::LEXICOGRAPHIC,
                                          type,
                                          L2FaceValues::SingleValued );


   MemoryType my_d_mt = (d_mt != MemoryType::DEFAULT) ? d_mt :
                        Device::GetDeviceMemoryType();

   Vector Fnodes(face_restr->Height(), my_d_mt);
   face_restr->Mult(*nodes, Fnodes);

   unsigned eval_flags = 0;

   if (flags & FaceGeometricFactors::COORDINATES)
   {
      X.SetSize(vdim*NQ*NF, my_d_mt);
      eval_flags |= FaceQuadratureInterpolator::VALUES;
   }
   if (flags & FaceGeometricFactors::JACOBIANS)
   {
      J.SetSize(vdim*vdim*NQ*NF, my_d_mt);
      eval_flags |= FaceQuadratureInterpolator::DERIVATIVES;
   }
   if (flags & FaceGeometricFactors::DETERMINANTS)
   {
      detJ.SetSize(NQ*NF, my_d_mt);
      eval_flags |= FaceQuadratureInterpolator::DETERMINANTS;
   }
   if (flags & FaceGeometricFactors::NORMALS)
   {
      normal.SetSize(vdim*NQ*NF, my_d_mt);
      eval_flags |= FaceQuadratureInterpolator::NORMALS;
   }

   const FaceQuadratureInterpolator *qi =
      fespace->GetFaceQuadratureInterpolator(ir, type);
   // All face data vectors assume layout byNODES.
   qi->SetOutputLayout(QVectorLayout::byNODES);
   const bool use_tensor_products = UsesTensorBasis(*fespace);
   qi->DisableTensorProducts(!use_tensor_products);

   qi->Mult(Fnodes, eval_flags, X, J, detJ, normal);
}

NodeExtrudeCoefficient::NodeExtrudeCoefficient(const int dim, const int n_,
                                               const double s_)
   : VectorCoefficient(dim), n(n_), s(s_), tip(p, dim-1)
{
}

void NodeExtrudeCoefficient::Eval(Vector &V, ElementTransformation &T,
                                  const IntegrationPoint &ip)
{
   V.SetSize(vdim);
   T.Transform(ip, tip);
   V(0) = p[0];
   if (vdim == 2)
   {
      V(1) = s * ((ip.y + layer) / n);
   }
   else
   {
      V(1) = p[1];
      V(2) = s * ((ip.z + layer) / n);
   }
}


Mesh *Extrude1D(Mesh *mesh, const int ny, const double sy, const bool closed)
{
   if (mesh->Dimension() != 1)
   {
      mfem::err << "Extrude1D : Not a 1D mesh!" << endl;
      mfem_error();
   }

   int nvy = (closed) ? (ny) : (ny + 1);
   int nvt = mesh->GetNV() * nvy;

   Mesh *mesh2d;

   if (closed)
   {
      mesh2d = new Mesh(2, nvt, mesh->GetNE()*ny, mesh->GetNBE()*ny);
   }
   else
      mesh2d = new Mesh(2, nvt, mesh->GetNE()*ny,
                        mesh->GetNBE()*ny+2*mesh->GetNE());

   // vertices
   double vc[2];
   for (int i = 0; i < mesh->GetNV(); i++)
   {
      vc[0] = mesh->GetVertex(i)[0];
      for (int j = 0; j < nvy; j++)
      {
         vc[1] = sy * (double(j) / ny);
         mesh2d->AddVertex(vc);
      }
   }
   // elements
   Array<int> vert;
   for (int i = 0; i < mesh->GetNE(); i++)
   {
      const Element *elem = mesh->GetElement(i);
      elem->GetVertices(vert);
      const int attr = elem->GetAttribute();
      for (int j = 0; j < ny; j++)
      {
         int qv[4];
         qv[0] = vert[0] * nvy + j;
         qv[1] = vert[1] * nvy + j;
         qv[2] = vert[1] * nvy + (j + 1) % nvy;
         qv[3] = vert[0] * nvy + (j + 1) % nvy;

         mesh2d->AddQuad(qv, attr);
      }
   }
   // 2D boundary from the 1D boundary
   for (int i = 0; i < mesh->GetNBE(); i++)
   {
      const Element *elem = mesh->GetBdrElement(i);
      elem->GetVertices(vert);
      const int attr = elem->GetAttribute();
      for (int j = 0; j < ny; j++)
      {
         int sv[2];
         sv[0] = vert[0] * nvy + j;
         sv[1] = vert[0] * nvy + (j + 1) % nvy;

         if (attr%2)
         {
            Swap<int>(sv[0], sv[1]);
         }

         mesh2d->AddBdrSegment(sv, attr);
      }
   }

   if (!closed)
   {
      // 2D boundary from the 1D elements (bottom + top)
      int nba = (mesh->bdr_attributes.Size() > 0 ?
                 mesh->bdr_attributes.Max() : 0);
      for (int i = 0; i < mesh->GetNE(); i++)
      {
         const Element *elem = mesh->GetElement(i);
         elem->GetVertices(vert);
         const int attr = nba + elem->GetAttribute();
         int sv[2];
         sv[0] = vert[0] * nvy;
         sv[1] = vert[1] * nvy;

         mesh2d->AddBdrSegment(sv, attr);

         sv[0] = vert[1] * nvy + ny;
         sv[1] = vert[0] * nvy + ny;

         mesh2d->AddBdrSegment(sv, attr);
      }
   }

   mesh2d->FinalizeQuadMesh(1, 0, false);

   GridFunction *nodes = mesh->GetNodes();
   if (nodes)
   {
      // duplicate the fec of the 1D mesh so that it can be deleted safely
      // along with its nodes, fes and fec
      FiniteElementCollection *fec2d = NULL;
      FiniteElementSpace *fes2d;
      const char *name = nodes->FESpace()->FEColl()->Name();
      string cname = name;
      if (cname == "Linear")
      {
         fec2d = new LinearFECollection;
      }
      else if (cname == "Quadratic")
      {
         fec2d = new QuadraticFECollection;
      }
      else if (cname == "Cubic")
      {
         fec2d = new CubicFECollection;
      }
      else if (!strncmp(name, "H1_", 3))
      {
         fec2d = new H1_FECollection(atoi(name + 7), 2);
      }
      else if (!strncmp(name, "L2_T", 4))
      {
         fec2d = new L2_FECollection(atoi(name + 10), 2, atoi(name + 4));
      }
      else if (!strncmp(name, "L2_", 3))
      {
         fec2d = new L2_FECollection(atoi(name + 7), 2);
      }
      else
      {
         delete mesh2d;
         mfem::err << "Extrude1D : The mesh uses unknown FE collection : "
                   << cname << endl;
         mfem_error();
      }
      fes2d = new FiniteElementSpace(mesh2d, fec2d, 2);
      mesh2d->SetNodalFESpace(fes2d);
      GridFunction *nodes2d = mesh2d->GetNodes();
      nodes2d->MakeOwner(fec2d);

      NodeExtrudeCoefficient ecoeff(2, ny, sy);
      Vector lnodes;
      Array<int> vdofs2d;
      for (int i = 0; i < mesh->GetNE(); i++)
      {
         ElementTransformation &T = *mesh->GetElementTransformation(i);
         for (int j = ny-1; j >= 0; j--)
         {
            fes2d->GetElementVDofs(i*ny+j, vdofs2d);
            lnodes.SetSize(vdofs2d.Size());
            ecoeff.SetLayer(j);
            fes2d->GetFE(i*ny+j)->Project(ecoeff, T, lnodes);
            nodes2d->SetSubVector(vdofs2d, lnodes);
         }
      }
   }
   return mesh2d;
}

Mesh *Extrude2D(Mesh *mesh, const int nz, const double sz)
{
   if (mesh->Dimension() != 2)
   {
      mfem::err << "Extrude2D : Not a 2D mesh!" << endl;
      mfem_error();
   }

   int nvz = nz + 1;
   int nvt = mesh->GetNV() * nvz;

   Mesh *mesh3d = new Mesh(3, nvt, mesh->GetNE()*nz,
                           mesh->GetNBE()*nz+2*mesh->GetNE());

   bool wdgMesh = false;
   bool hexMesh = false;

   // vertices
   double vc[3];
   for (int i = 0; i < mesh->GetNV(); i++)
   {
      vc[0] = mesh->GetVertex(i)[0];
      vc[1] = mesh->GetVertex(i)[1];
      for (int j = 0; j < nvz; j++)
      {
         vc[2] = sz * (double(j) / nz);
         mesh3d->AddVertex(vc);
      }
   }
   // elements
   Array<int> vert;
   for (int i = 0; i < mesh->GetNE(); i++)
   {
      const Element *elem = mesh->GetElement(i);
      elem->GetVertices(vert);
      const int attr = elem->GetAttribute();
      Geometry::Type geom = elem->GetGeometryType();
      switch (geom)
      {
         case Geometry::TRIANGLE:
            wdgMesh = true;
            for (int j = 0; j < nz; j++)
            {
               int pv[6];
               pv[0] = vert[0] * nvz + j;
               pv[1] = vert[1] * nvz + j;
               pv[2] = vert[2] * nvz + j;
               pv[3] = vert[0] * nvz + (j + 1) % nvz;
               pv[4] = vert[1] * nvz + (j + 1) % nvz;
               pv[5] = vert[2] * nvz + (j + 1) % nvz;

               mesh3d->AddWedge(pv, attr);
            }
            break;
         case Geometry::SQUARE:
            hexMesh = true;
            for (int j = 0; j < nz; j++)
            {
               int hv[8];
               hv[0] = vert[0] * nvz + j;
               hv[1] = vert[1] * nvz + j;
               hv[2] = vert[2] * nvz + j;
               hv[3] = vert[3] * nvz + j;
               hv[4] = vert[0] * nvz + (j + 1) % nvz;
               hv[5] = vert[1] * nvz + (j + 1) % nvz;
               hv[6] = vert[2] * nvz + (j + 1) % nvz;
               hv[7] = vert[3] * nvz + (j + 1) % nvz;

               mesh3d->AddHex(hv, attr);
            }
            break;
         default:
            mfem::err << "Extrude2D : Invalid 2D element type \'"
                      << geom << "\'" << endl;
            mfem_error();
            break;
      }
   }
   // 3D boundary from the 2D boundary
   for (int i = 0; i < mesh->GetNBE(); i++)
   {
      const Element *elem = mesh->GetBdrElement(i);
      elem->GetVertices(vert);
      const int attr = elem->GetAttribute();
      for (int j = 0; j < nz; j++)
      {
         int qv[4];
         qv[0] = vert[0] * nvz + j;
         qv[1] = vert[1] * nvz + j;
         qv[2] = vert[1] * nvz + (j + 1) % nvz;
         qv[3] = vert[0] * nvz + (j + 1) % nvz;

         mesh3d->AddBdrQuad(qv, attr);
      }
   }

   // 3D boundary from the 2D elements (bottom + top)
   int nba = (mesh->bdr_attributes.Size() > 0 ?
              mesh->bdr_attributes.Max() : 0);
   for (int i = 0; i < mesh->GetNE(); i++)
   {
      const Element *elem = mesh->GetElement(i);
      elem->GetVertices(vert);
      const int attr = nba + elem->GetAttribute();
      Geometry::Type geom = elem->GetGeometryType();
      switch (geom)
      {
         case Geometry::TRIANGLE:
         {
            int tv[3];
            tv[0] = vert[0] * nvz;
            tv[1] = vert[2] * nvz;
            tv[2] = vert[1] * nvz;

            mesh3d->AddBdrTriangle(tv, attr);

            tv[0] = vert[0] * nvz + nz;
            tv[1] = vert[1] * nvz + nz;
            tv[2] = vert[2] * nvz + nz;

            mesh3d->AddBdrTriangle(tv, attr);
         }
         break;
         case Geometry::SQUARE:
         {
            int qv[4];
            qv[0] = vert[0] * nvz;
            qv[1] = vert[3] * nvz;
            qv[2] = vert[2] * nvz;
            qv[3] = vert[1] * nvz;

            mesh3d->AddBdrQuad(qv, attr);

            qv[0] = vert[0] * nvz + nz;
            qv[1] = vert[1] * nvz + nz;
            qv[2] = vert[2] * nvz + nz;
            qv[3] = vert[3] * nvz + nz;

            mesh3d->AddBdrQuad(qv, attr);
         }
         break;
         default:
            mfem::err << "Extrude2D : Invalid 2D element type \'"
                      << geom << "\'" << endl;
            mfem_error();
            break;
      }
   }

   if ( hexMesh && wdgMesh )
   {
      mesh3d->FinalizeMesh(0, false);
   }
   else if ( hexMesh )
   {
      mesh3d->FinalizeHexMesh(1, 0, false);
   }
   else if ( wdgMesh )
   {
      mesh3d->FinalizeWedgeMesh(1, 0, false);
   }

   GridFunction *nodes = mesh->GetNodes();
   if (nodes)
   {
      // duplicate the fec of the 2D mesh so that it can be deleted safely
      // along with its nodes, fes and fec
      FiniteElementCollection *fec3d = NULL;
      FiniteElementSpace *fes3d;
      const char *name = nodes->FESpace()->FEColl()->Name();
      string cname = name;
      if (cname == "Linear")
      {
         fec3d = new LinearFECollection;
      }
      else if (cname == "Quadratic")
      {
         fec3d = new QuadraticFECollection;
      }
      else if (cname == "Cubic")
      {
         fec3d = new CubicFECollection;
      }
      else if (!strncmp(name, "H1_", 3))
      {
         fec3d = new H1_FECollection(atoi(name + 7), 3);
      }
      else if (!strncmp(name, "L2_T", 4))
      {
         fec3d = new L2_FECollection(atoi(name + 10), 3, atoi(name + 4));
      }
      else if (!strncmp(name, "L2_", 3))
      {
         fec3d = new L2_FECollection(atoi(name + 7), 3);
      }
      else
      {
         delete mesh3d;
         mfem::err << "Extrude3D : The mesh uses unknown FE collection : "
                   << cname << endl;
         mfem_error();
      }
      fes3d = new FiniteElementSpace(mesh3d, fec3d, 3);
      mesh3d->SetNodalFESpace(fes3d);
      GridFunction *nodes3d = mesh3d->GetNodes();
      nodes3d->MakeOwner(fec3d);

      NodeExtrudeCoefficient ecoeff(3, nz, sz);
      Vector lnodes;
      Array<int> vdofs3d;
      for (int i = 0; i < mesh->GetNE(); i++)
      {
         ElementTransformation &T = *mesh->GetElementTransformation(i);
         for (int j = nz-1; j >= 0; j--)
         {
            fes3d->GetElementVDofs(i*nz+j, vdofs3d);
            lnodes.SetSize(vdofs3d.Size());
            ecoeff.SetLayer(j);
            fes3d->GetFE(i*nz+j)->Project(ecoeff, T, lnodes);
            nodes3d->SetSubVector(vdofs3d, lnodes);
         }
      }
   }
   return mesh3d;
}

#ifdef MFEM_DEBUG
void Mesh::DebugDump(std::ostream &os) const
{
   // dump vertices and edges (NCMesh "nodes")
   os << NumOfVertices + NumOfEdges << "\n";
   for (int i = 0; i < NumOfVertices; i++)
   {
      const double *v = GetVertex(i);
      os << i << " " << v[0] << " " << v[1] << " " << v[2]
         << " 0 0 " << i << " -1 0\n";
   }

   Array<int> ev;
   for (int i = 0; i < NumOfEdges; i++)
   {
      GetEdgeVertices(i, ev);
      double mid[3] = {0, 0, 0};
      for (int j = 0; j < 2; j++)
      {
         for (int k = 0; k < spaceDim; k++)
         {
            mid[k] += GetVertex(ev[j])[k];
         }
      }
      os << NumOfVertices+i << " "
         << mid[0]/2 << " " << mid[1]/2 << " " << mid[2]/2 << " "
         << ev[0] << " " << ev[1] << " -1 " << i << " 0\n";
   }

   // dump elements
   os << NumOfElements << "\n";
   for (int i = 0; i < NumOfElements; i++)
   {
      const Element* e = elements[i];
      os << e->GetNVertices() << " ";
      for (int j = 0; j < e->GetNVertices(); j++)
      {
         os << e->GetVertices()[j] << " ";
      }
      os << e->GetAttribute() << " 0 " << i << "\n";
   }

   // dump faces
   os << "0\n";
}
#endif

}<|MERGE_RESOLUTION|>--- conflicted
+++ resolved
@@ -6181,59 +6181,6 @@
    }
 }
 
-<<<<<<< HEAD
-int Mesh::GetFaceElementsAndFaces(int face, Array<int> & elems,
-                                  Array<int> & faces) const
-{
-   int type = -1; // -1: bdr; 0: conforming, 1: slave, 2: master
-   bool nonconforming_face = ncmesh && (faces_info[face].NCFace != -1);
-   if (nonconforming_face)
-   {
-      int nc_index = faces_info[face].NCFace;
-      const NCFaceInfo &nc_info = nc_faces_info[nc_index];
-      const mfem::NCMesh::NCList &nc_list = ncmesh->GetNCList(Dim-1);
-
-      if (!nc_info.Slave)
-      {
-         type = 2;
-         elems.Append(ncmesh->elements[nc_list.masters[nc_index].element].index);
-         faces.Append(nc_list.masters[nc_index].index);
-         int j_begin = nc_list.masters[nc_index].slaves_begin;
-         int j_end = nc_list.masters[nc_index].slaves_end;
-         for (int j = j_begin; j<j_end ; j++)
-         {
-            elems.Append(ncmesh->elements[nc_list.slaves[j].element].index);
-            faces.Append(nc_list.slaves[j].index);
-         }
-         return type;
-      }
-      else
-      {
-         type = 1;
-         faces.Append(face);
-         faces.Append(nc_faces_info[nc_index].MasterFace);
-         int el1, el2;
-         GetFaceElements(face, &el1, &el2);
-         elems.Append(el1);
-         elems.Append(el2);
-         return type;
-      }
-   }
-   else
-   {
-      int el1, el2;
-      GetFaceElements(face, &el1, &el2);
-      elems.Append(el1);
-      faces.Append(face);
-      if (el2 != -1)
-      {
-         type = 0;
-         elems.Append(el2);
-         faces.Append(face);
-      }
-      return type;
-   }
-=======
 Array<int> Mesh::FindFaceNeighbors(const int elem) const
 {
    if (face_to_elem == NULL)
@@ -6260,7 +6207,6 @@
    nghb.Unique();
 
    return nghb;
->>>>>>> 701870a7
 }
 
 void Mesh::GetBdrElementFace(int i, int *f, int *o) const
