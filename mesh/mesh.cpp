--- conflicted
+++ resolved
@@ -3965,18 +3965,14 @@
       }
    }
 
-<<<<<<< HEAD
    if (Dim > 2)
    {
       GetElementToFaceTable(false);
       GenerateFaces();
    }
 
-   if (orig_mesh->GetNodes())
-=======
    // Add refined boundary elements
    for (int el = 0; el < orig_mesh.GetNBE(); el++)
->>>>>>> 18005911
    {
       int i, info;
       orig_mesh.GetBdrElementAdjacentElement(el, i, info);
