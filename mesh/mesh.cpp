// Copyright (c) 2010-2022, Lawrence Livermore National Security, LLC. Produced
// at the Lawrence Livermore National Laboratory. All Rights reserved. See files
// LICENSE and NOTICE for details. LLNL-CODE-806117.
//
// This file is part of the MFEM library. For more information and source code
// availability visit https://mfem.org.
//
// MFEM is free software; you can redistribute it and/or modify it under the
// terms of the BSD-3 license. We welcome feedback and contributions, see file
// CONTRIBUTING.md for details.

// Implementation of data type mesh

#include "mesh_headers.hpp"
#include "../fem/fem.hpp"
#include "../general/sort_pairs.hpp"
#include "../general/binaryio.hpp"
#include "../general/text.hpp"
#include "../general/device.hpp"
#include "../general/tic_toc.hpp"
#include "../general/gecko.hpp"
#include "../fem/quadinterpolator.hpp"

#include <iostream>
#include <sstream>
#include <fstream>
#include <limits>
#include <cmath>
#include <cstring>
#include <ctime>
#include <functional>
#include <map>
#include <set>

// Include the METIS header, if using version 5. If using METIS 4, the needed
// declarations are inlined below, i.e. no header is needed.
#if defined(MFEM_USE_METIS) && defined(MFEM_USE_METIS_5)
#include "metis.h"
#endif

// METIS 4 prototypes
#if defined(MFEM_USE_METIS) && !defined(MFEM_USE_METIS_5)
typedef int idx_t;
typedef int idxtype;
extern "C" {
   void METIS_PartGraphRecursive(int*, idxtype*, idxtype*, idxtype*, idxtype*,
                                 int*, int*, int*, int*, int*, idxtype*);
   void METIS_PartGraphKway(int*, idxtype*, idxtype*, idxtype*, idxtype*,
                            int*, int*, int*, int*, int*, idxtype*);
   void METIS_PartGraphVKway(int*, idxtype*, idxtype*, idxtype*, idxtype*,
                             int*, int*, int*, int*, int*, idxtype*);
}
#endif

using namespace std;

namespace mfem
{

void Mesh::GetElementJacobian(int i, DenseMatrix &J)
{
   Geometry::Type geom = GetElementBaseGeometry(i);
   ElementTransformation *eltransf = GetElementTransformation(i);
   eltransf->SetIntPoint(&Geometries.GetCenter(geom));
   Geometries.JacToPerfJac(geom, eltransf->Jacobian(), J);
}

void Mesh::GetElementCenter(int i, Vector &center)
{
   center.SetSize(spaceDim);
   int geom = GetElementBaseGeometry(i);
   ElementTransformation *eltransf = GetElementTransformation(i);
   eltransf->Transform(Geometries.GetCenter(geom), center);
}

double Mesh::GetElementSize(ElementTransformation *T, int type)
{
   DenseMatrix J(spaceDim, Dim);

   Geometry::Type geom = T->GetGeometryType();
   T->SetIntPoint(&Geometries.GetCenter(geom));
   Geometries.JacToPerfJac(geom, T->Jacobian(), J);

   if (type == 0)
   {
      return pow(fabs(J.Weight()), 1./Dim);
   }
   else if (type == 1)
   {
      return J.CalcSingularvalue(Dim-1);   // h_min
   }
   else
   {
      return J.CalcSingularvalue(0);   // h_max
   }
}

double Mesh::GetElementSize(int i, int type)
{
   return GetElementSize(GetElementTransformation(i), type);
}

double Mesh::GetElementSize(int i, const Vector &dir)
{
   DenseMatrix J(spaceDim, Dim);
   Vector d_hat(Dim);
   GetElementJacobian(i, J);
   J.MultTranspose(dir, d_hat);
   return sqrt((d_hat * d_hat) / (dir * dir));
}

double Mesh::GetElementVolume(int i)
{
   ElementTransformation *et = GetElementTransformation(i);
   const IntegrationRule &ir = IntRules.Get(GetElementBaseGeometry(i),
                                            et->OrderJ());
   double volume = 0.0;
   for (int j = 0; j < ir.GetNPoints(); j++)
   {
      const IntegrationPoint &ip = ir.IntPoint(j);
      et->SetIntPoint(&ip);
      volume += ip.weight * et->Weight();
   }

   return volume;
}

// Similar to VisualizationSceneSolution3d::FindNewBox in GLVis
void Mesh::GetBoundingBox(Vector &min, Vector &max, int ref)
{
   min.SetSize(spaceDim);
   max.SetSize(spaceDim);

   for (int d = 0; d < spaceDim; d++)
   {
      min(d) = infinity();
      max(d) = -infinity();
   }

   if (Nodes == NULL)
   {
      double *coord;
      for (int i = 0; i < NumOfVertices; i++)
      {
         coord = GetVertex(i);
         for (int d = 0; d < spaceDim; d++)
         {
            if (coord[d] < min(d)) { min(d) = coord[d]; }
            if (coord[d] > max(d)) { max(d) = coord[d]; }
         }
      }
   }
   else
   {
      const bool use_boundary = false; // make this a parameter?
      int ne = use_boundary ? GetNBE() : GetNE();
      int fn, fo;
      DenseMatrix pointmat;
      RefinedGeometry *RefG;
      IntegrationRule eir;
      FaceElementTransformations *Tr;
      ElementTransformation *T;

      for (int i = 0; i < ne; i++)
      {
         if (use_boundary)
         {
            GetBdrElementFace(i, &fn, &fo);
            RefG = GlobGeometryRefiner.Refine(GetFaceBaseGeometry(fn), ref);
            Tr = GetFaceElementTransformations(fn, 5);
            eir.SetSize(RefG->RefPts.GetNPoints());
            Tr->Loc1.Transform(RefG->RefPts, eir);
            Tr->Elem1->Transform(eir, pointmat);
         }
         else
         {
            T = GetElementTransformation(i);
            RefG = GlobGeometryRefiner.Refine(GetElementBaseGeometry(i), ref);
            T->Transform(RefG->RefPts, pointmat);
         }
         for (int j = 0; j < pointmat.Width(); j++)
         {
            for (int d = 0; d < pointmat.Height(); d++)
            {
               if (pointmat(d,j) < min(d)) { min(d) = pointmat(d,j); }
               if (pointmat(d,j) > max(d)) { max(d) = pointmat(d,j); }
            }
         }
      }
   }
}

void Mesh::GetCharacteristics(double &h_min, double &h_max,
                              double &kappa_min, double &kappa_max,
                              Vector *Vh, Vector *Vk)
{
   int i, dim, sdim;
   DenseMatrix J;
   double h, kappa;

   dim = Dimension();
   sdim = SpaceDimension();

   if (Vh) { Vh->SetSize(NumOfElements); }
   if (Vk) { Vk->SetSize(NumOfElements); }

   h_min = kappa_min = infinity();
   h_max = kappa_max = -h_min;
   if (dim == 0) { if (Vh) { *Vh = 1.0; } if (Vk) {*Vk = 1.0; } return; }
   J.SetSize(sdim, dim);
   for (i = 0; i < NumOfElements; i++)
   {
      GetElementJacobian(i, J);
      h = pow(fabs(J.Weight()), 1.0/double(dim));
      kappa = (dim == sdim) ?
              J.CalcSingularvalue(0) / J.CalcSingularvalue(dim-1) : -1.0;
      if (Vh) { (*Vh)(i) = h; }
      if (Vk) { (*Vk)(i) = kappa; }

      if (h < h_min) { h_min = h; }
      if (h > h_max) { h_max = h; }
      if (kappa < kappa_min) { kappa_min = kappa; }
      if (kappa > kappa_max) { kappa_max = kappa; }
   }
}

// static method
void Mesh::PrintElementsByGeometry(int dim,
                                   const Array<int> &num_elems_by_geom,
                                   std::ostream &os)
{
   for (int g = Geometry::DimStart[dim], first = 1;
        g < Geometry::DimStart[dim+1]; g++)
   {
      if (!num_elems_by_geom[g]) { continue; }
      if (!first) { os << " + "; }
      else { first = 0; }
      os << num_elems_by_geom[g] << ' ' << Geometry::Name[g] << "(s)";
   }
}

void Mesh::PrintCharacteristics(Vector *Vh, Vector *Vk, std::ostream &os)
{
   double h_min, h_max, kappa_min, kappa_max;

   os << "Mesh Characteristics:";

   this->GetCharacteristics(h_min, h_max, kappa_min, kappa_max, Vh, Vk);

   Array<int> num_elems_by_geom(Geometry::NumGeom);
   num_elems_by_geom = 0;
   for (int i = 0; i < GetNE(); i++)
   {
      num_elems_by_geom[GetElementBaseGeometry(i)]++;
   }

   os << '\n'
      << "Dimension          : " << Dimension() << '\n'
      << "Space dimension    : " << SpaceDimension();
   if (Dim == 0)
   {
      os << '\n'
         << "Number of vertices : " << GetNV() << '\n'
         << "Number of elements : " << GetNE() << '\n'
         << "Number of bdr elem : " << GetNBE() << '\n';
   }
   else if (Dim == 1)
   {
      os << '\n'
         << "Number of vertices : " << GetNV() << '\n'
         << "Number of elements : " << GetNE() << '\n'
         << "Number of bdr elem : " << GetNBE() << '\n'
         << "h_min              : " << h_min << '\n'
         << "h_max              : " << h_max << '\n';
   }
   else if (Dim == 2)
   {
      os << '\n'
         << "Number of vertices : " << GetNV() << '\n'
         << "Number of edges    : " << GetNEdges() << '\n'
         << "Number of elements : " << GetNE() << "  --  ";
      PrintElementsByGeometry(2, num_elems_by_geom, os);
      os << '\n'
         << "Number of bdr elem : " << GetNBE() << '\n'
         << "Euler Number       : " << EulerNumber2D() << '\n'
         << "h_min              : " << h_min << '\n'
         << "h_max              : " << h_max << '\n'
         << "kappa_min          : " << kappa_min << '\n'
         << "kappa_max          : " << kappa_max << '\n';
   }
   else
   {
      Array<int> num_bdr_elems_by_geom(Geometry::NumGeom);
      num_bdr_elems_by_geom = 0;
      for (int i = 0; i < GetNBE(); i++)
      {
         num_bdr_elems_by_geom[GetBdrElementBaseGeometry(i)]++;
      }
      Array<int> num_faces_by_geom(Geometry::NumGeom);
      num_faces_by_geom = 0;
      for (int i = 0; i < GetNFaces(); i++)
      {
         num_faces_by_geom[GetFaceBaseGeometry(i)]++;
      }

      os << '\n'
         << "Number of vertices : " << GetNV() << '\n'
         << "Number of edges    : " << GetNEdges() << '\n'
         << "Number of faces    : " << GetNFaces() << "  --  ";
      PrintElementsByGeometry(Dim-1, num_faces_by_geom, os);
      os << '\n'
         << "Number of elements : " << GetNE() << "  --  ";
      PrintElementsByGeometry(Dim, num_elems_by_geom, os);
      os << '\n'
         << "Number of bdr elem : " << GetNBE() << "  --  ";
      PrintElementsByGeometry(Dim-1, num_bdr_elems_by_geom, os);
      os << '\n'
         << "Euler Number       : " << EulerNumber() << '\n'
         << "h_min              : " << h_min << '\n'
         << "h_max              : " << h_max << '\n'
         << "kappa_min          : " << kappa_min << '\n'
         << "kappa_max          : " << kappa_max << '\n';
   }
   os << '\n' << std::flush;
}

FiniteElement *Mesh::GetTransformationFEforElementType(Element::Type ElemType)
{
   switch (ElemType)
   {
      case Element::POINT :          return &PointFE;
      case Element::SEGMENT :        return &SegmentFE;
      case Element::TRIANGLE :       return &TriangleFE;
      case Element::QUADRILATERAL :  return &QuadrilateralFE;
      case Element::TETRAHEDRON :    return &TetrahedronFE;
      case Element::HEXAHEDRON :     return &HexahedronFE;
      case Element::WEDGE :          return &WedgeFE;
      case Element::PYRAMID :        return &PyramidFE;
      default:
         MFEM_ABORT("Unknown element type \"" << ElemType << "\"");
         break;
   }
   MFEM_ABORT("Unknown element type");
   return NULL;
}


void Mesh::GetElementTransformation(int i, IsoparametricTransformation *ElTr)
{
   ElTr->Attribute = GetAttribute(i);
   ElTr->ElementNo = i;
   ElTr->ElementType = ElementTransformation::ELEMENT;
   ElTr->mesh = this;
   ElTr->Reset();
   if (Nodes == NULL)
   {
      GetPointMatrix(i, ElTr->GetPointMat());
      ElTr->SetFE(GetTransformationFEforElementType(GetElementType(i)));
   }
   else
   {
      DenseMatrix &pm = ElTr->GetPointMat();
      Array<int> vdofs;
      Nodes->FESpace()->GetElementVDofs(i, vdofs);
      Nodes->HostRead();
      const GridFunction &nodes = *Nodes;
      int n = vdofs.Size()/spaceDim;
      pm.SetSize(spaceDim, n);
      for (int k = 0; k < spaceDim; k++)
      {
         for (int j = 0; j < n; j++)
         {
            pm(k,j) = nodes(vdofs[n*k+j]);
         }
      }
      ElTr->SetFE(Nodes->FESpace()->GetFE(i));
   }
}

void Mesh::GetElementTransformation(int i, const Vector &nodes,
                                    IsoparametricTransformation *ElTr)
{
   ElTr->Attribute = GetAttribute(i);
   ElTr->ElementNo = i;
   ElTr->ElementType = ElementTransformation::ELEMENT;
   ElTr->mesh = this;
   DenseMatrix &pm = ElTr->GetPointMat();
   ElTr->Reset();
   nodes.HostRead();
   if (Nodes == NULL)
   {
      MFEM_ASSERT(nodes.Size() == spaceDim*GetNV(), "");
      int       nv = elements[i]->GetNVertices();
      const int *v = elements[i]->GetVertices();
      int n = vertices.Size();
      pm.SetSize(spaceDim, nv);
      for (int k = 0; k < spaceDim; k++)
      {
         for (int j = 0; j < nv; j++)
         {
            pm(k, j) = nodes(k*n+v[j]);
         }
      }
      ElTr->SetFE(GetTransformationFEforElementType(GetElementType(i)));
   }
   else
   {
      MFEM_ASSERT(nodes.Size() == Nodes->Size(), "");
      Array<int> vdofs;
      Nodes->FESpace()->GetElementVDofs(i, vdofs);
      int n = vdofs.Size()/spaceDim;
      pm.SetSize(spaceDim, n);
      for (int k = 0; k < spaceDim; k++)
      {
         for (int j = 0; j < n; j++)
         {
            pm(k,j) = nodes(vdofs[n*k+j]);
         }
      }
      ElTr->SetFE(Nodes->FESpace()->GetFE(i));
   }
}

ElementTransformation *Mesh::GetElementTransformation(int i)
{
   GetElementTransformation(i, &Transformation);

   return &Transformation;
}

ElementTransformation *Mesh::GetBdrElementTransformation(int i)
{
   GetBdrElementTransformation(i, &BdrTransformation);
   return &BdrTransformation;
}

void Mesh::GetBdrElementTransformation(int i, IsoparametricTransformation* ElTr)
{
   ElTr->Attribute = GetBdrAttribute(i);
   ElTr->ElementNo = i; // boundary element number
   ElTr->ElementType = ElementTransformation::BDR_ELEMENT;
   ElTr->mesh = this;
   DenseMatrix &pm = ElTr->GetPointMat();
   ElTr->Reset();
   if (Nodes == NULL)
   {
      GetBdrPointMatrix(i, pm);
      ElTr->SetFE(GetTransformationFEforElementType(GetBdrElementType(i)));
   }
   else
   {
      const FiniteElement *bdr_el = Nodes->FESpace()->GetBE(i);
      Nodes->HostRead();
      const GridFunction &nodes = *Nodes;
      if (bdr_el)
      {
         Array<int> vdofs;
         Nodes->FESpace()->GetBdrElementVDofs(i, vdofs);
         int n = vdofs.Size()/spaceDim;
         pm.SetSize(spaceDim, n);
         for (int k = 0; k < spaceDim; k++)
         {
            for (int j = 0; j < n; j++)
            {
               pm(k,j) = nodes(vdofs[n*k+j]);
            }
         }
         ElTr->SetFE(bdr_el);
      }
      else // L2 Nodes (e.g., periodic mesh)
      {
         int elem_id, face_info;
         GetBdrElementAdjacentElement(i, elem_id, face_info);

         GetLocalFaceTransformation(GetBdrElementType(i),
                                    GetElementType(elem_id),
                                    FaceElemTr.Loc1.Transf, face_info);
         // NOTE: FaceElemTr.Loc1 is overwritten here -- used as a temporary

         Geometry::Type face_geom = GetBdrElementBaseGeometry(i);
         const FiniteElement *face_el =
            Nodes->FESpace()->GetTraceElement(elem_id, face_geom);
         MFEM_VERIFY(dynamic_cast<const NodalFiniteElement*>(face_el),
                     "Mesh requires nodal Finite Element.");
         IntegrationRule eir(face_el->GetDof());
         FaceElemTr.Loc1.Transf.ElementNo = elem_id;
         FaceElemTr.Loc1.Transf.mesh = this;
         FaceElemTr.Loc1.Transf.ElementType = ElementTransformation::ELEMENT;
         FaceElemTr.Loc1.Transform(face_el->GetNodes(), eir);
         Nodes->GetVectorValues(FaceElemTr.Loc1.Transf, eir, pm);

         ElTr->SetFE(face_el);
      }
   }
}

void Mesh::GetFaceTransformation(int FaceNo, IsoparametricTransformation *FTr)
{
   FTr->Attribute = (Dim == 1) ? 1 : faces[FaceNo]->GetAttribute();
   FTr->ElementNo = FaceNo;
   FTr->ElementType = ElementTransformation::FACE;
   FTr->mesh = this;
   DenseMatrix &pm = FTr->GetPointMat();
   FTr->Reset();
   if (Nodes == NULL)
   {
      const int *v = (Dim == 1) ? &FaceNo : faces[FaceNo]->GetVertices();
      const int nv = (Dim == 1) ? 1 : faces[FaceNo]->GetNVertices();
      pm.SetSize(spaceDim, nv);
      for (int i = 0; i < spaceDim; i++)
      {
         for (int j = 0; j < nv; j++)
         {
            pm(i, j) = vertices[v[j]](i);
         }
      }
      FTr->SetFE(GetTransformationFEforElementType(GetFaceElementType(FaceNo)));
   }
   else // curved mesh
   {
      const FiniteElement *face_el = Nodes->FESpace()->GetFaceElement(FaceNo);
      Nodes->HostRead();
      const GridFunction &nodes = *Nodes;
      if (face_el)
      {
         Array<int> vdofs;
         Nodes->FESpace()->GetFaceVDofs(FaceNo, vdofs);
         int n = vdofs.Size()/spaceDim;
         pm.SetSize(spaceDim, n);
         for (int i = 0; i < spaceDim; i++)
         {
            for (int j = 0; j < n; j++)
            {
               pm(i, j) = nodes(vdofs[n*i+j]);
            }
         }
         FTr->SetFE(face_el);
      }
      else // L2 Nodes (e.g., periodic mesh), go through the volume of Elem1
      {
         FaceInfo &face_info = faces_info[FaceNo];

         Geometry::Type face_geom = GetFaceGeometryType(FaceNo);
         Element::Type  face_type = GetFaceElementType(FaceNo);

         GetLocalFaceTransformation(face_type,
                                    GetElementType(face_info.Elem1No),
                                    FaceElemTr.Loc1.Transf, face_info.Elem1Inf);
         // NOTE: FaceElemTr.Loc1 is overwritten here -- used as a temporary

         face_el = Nodes->FESpace()->GetTraceElement(face_info.Elem1No,
                                                     face_geom);
         MFEM_VERIFY(dynamic_cast<const NodalFiniteElement*>(face_el),
                     "Mesh requires nodal Finite Element.");

         IntegrationRule eir(face_el->GetDof());
         FaceElemTr.Loc1.Transf.ElementNo = face_info.Elem1No;
         FaceElemTr.Loc1.Transf.ElementType = ElementTransformation::ELEMENT;
         FaceElemTr.Loc1.Transf.mesh = this;
         FaceElemTr.Loc1.Transform(face_el->GetNodes(), eir);
         Nodes->GetVectorValues(FaceElemTr.Loc1.Transf, eir, pm);

         FTr->SetFE(face_el);
      }
   }
}

ElementTransformation *Mesh::GetFaceTransformation(int FaceNo)
{
   GetFaceTransformation(FaceNo, &FaceTransformation);
   return &FaceTransformation;
}

void Mesh::GetEdgeTransformation(int EdgeNo, IsoparametricTransformation *EdTr)
{
   if (Dim == 2)
   {
      GetFaceTransformation(EdgeNo, EdTr);
      return;
   }
   if (Dim == 1)
   {
      mfem_error("Mesh::GetEdgeTransformation not defined in 1D \n");
   }

   EdTr->Attribute = 1;
   EdTr->ElementNo = EdgeNo;
   EdTr->ElementType = ElementTransformation::EDGE;
   EdTr->mesh = this;
   DenseMatrix &pm = EdTr->GetPointMat();
   EdTr->Reset();
   if (Nodes == NULL)
   {
      Array<int> v;
      GetEdgeVertices(EdgeNo, v);
      const int nv = 2;
      pm.SetSize(spaceDim, nv);
      for (int i = 0; i < spaceDim; i++)
      {
         for (int j = 0; j < nv; j++)
         {
            pm(i, j) = vertices[v[j]](i);
         }
      }
      EdTr->SetFE(GetTransformationFEforElementType(Element::SEGMENT));
   }
   else
   {
      const FiniteElement *edge_el = Nodes->FESpace()->GetEdgeElement(EdgeNo);
      Nodes->HostRead();
      const GridFunction &nodes = *Nodes;
      if (edge_el)
      {
         Array<int> vdofs;
         Nodes->FESpace()->GetEdgeVDofs(EdgeNo, vdofs);
         int n = vdofs.Size()/spaceDim;
         pm.SetSize(spaceDim, n);
         for (int i = 0; i < spaceDim; i++)
         {
            for (int j = 0; j < n; j++)
            {
               pm(i, j) = nodes(vdofs[n*i+j]);
            }
         }
         EdTr->SetFE(edge_el);
      }
      else
      {
         MFEM_ABORT("Not implemented.");
      }
   }
}

ElementTransformation *Mesh::GetEdgeTransformation(int EdgeNo)
{
   GetEdgeTransformation(EdgeNo, &EdgeTransformation);
   return &EdgeTransformation;
}


void Mesh::GetLocalPtToSegTransformation(
   IsoparametricTransformation &Transf, int i)
{
   const IntegrationRule *SegVert;
   DenseMatrix &locpm = Transf.GetPointMat();
   Transf.Reset();

   Transf.SetFE(&PointFE);
   SegVert = Geometries.GetVertices(Geometry::SEGMENT);
   locpm.SetSize(1, 1);
   locpm(0, 0) = SegVert->IntPoint(i/64).x;
   //  (i/64) is the local face no. in the segment
   //  (i%64) is the orientation of the point (not used)
}

void Mesh::GetLocalSegToTriTransformation(
   IsoparametricTransformation &Transf, int i)
{
   const int *tv, *so;
   const IntegrationRule *TriVert;
   DenseMatrix &locpm = Transf.GetPointMat();
   Transf.Reset();

   Transf.SetFE(&SegmentFE);
   tv = tri_t::Edges[i/64];  //  (i/64) is the local face no. in the triangle
   so = seg_t::Orient[i%64]; //  (i%64) is the orientation of the segment
   TriVert = Geometries.GetVertices(Geometry::TRIANGLE);
   locpm.SetSize(2, 2);
   for (int j = 0; j < 2; j++)
   {
      locpm(0, so[j]) = TriVert->IntPoint(tv[j]).x;
      locpm(1, so[j]) = TriVert->IntPoint(tv[j]).y;
   }
}

void Mesh::GetLocalSegToQuadTransformation(
   IsoparametricTransformation &Transf, int i)
{
   const int *qv, *so;
   const IntegrationRule *QuadVert;
   DenseMatrix &locpm = Transf.GetPointMat();
   Transf.Reset();

   Transf.SetFE(&SegmentFE);
   qv = quad_t::Edges[i/64]; //  (i/64) is the local face no. in the quad
   so = seg_t::Orient[i%64]; //  (i%64) is the orientation of the segment
   QuadVert = Geometries.GetVertices(Geometry::SQUARE);
   locpm.SetSize(2, 2);
   for (int j = 0; j < 2; j++)
   {
      locpm(0, so[j]) = QuadVert->IntPoint(qv[j]).x;
      locpm(1, so[j]) = QuadVert->IntPoint(qv[j]).y;
   }
}

void Mesh::GetLocalTriToTetTransformation(
   IsoparametricTransformation &Transf, int i)
{
   DenseMatrix &locpm = Transf.GetPointMat();
   Transf.Reset();

   Transf.SetFE(&TriangleFE);
   //  (i/64) is the local face no. in the tet
   const int *tv = tet_t::FaceVert[i/64];
   //  (i%64) is the orientation of the tetrahedron face
   //         w.r.t. the face element
   const int *to = tri_t::Orient[i%64];
   const IntegrationRule *TetVert =
      Geometries.GetVertices(Geometry::TETRAHEDRON);
   locpm.SetSize(3, 3);
   for (int j = 0; j < 3; j++)
   {
      const IntegrationPoint &vert = TetVert->IntPoint(tv[to[j]]);
      locpm(0, j) = vert.x;
      locpm(1, j) = vert.y;
      locpm(2, j) = vert.z;
   }
}

void Mesh::GetLocalTriToWdgTransformation(
   IsoparametricTransformation &Transf, int i)
{
   DenseMatrix &locpm = Transf.GetPointMat();
   Transf.Reset();

   Transf.SetFE(&TriangleFE);
   //  (i/64) is the local face no. in the pri
   MFEM_VERIFY(i < 128, "Local face index " << i/64
               << " is not a triangular face of a wedge.");
   const int *pv = pri_t::FaceVert[i/64];
   //  (i%64) is the orientation of the wedge face
   //         w.r.t. the face element
   const int *to = tri_t::Orient[i%64];
   const IntegrationRule *PriVert =
      Geometries.GetVertices(Geometry::PRISM);
   locpm.SetSize(3, 3);
   for (int j = 0; j < 3; j++)
   {
      const IntegrationPoint &vert = PriVert->IntPoint(pv[to[j]]);
      locpm(0, j) = vert.x;
      locpm(1, j) = vert.y;
      locpm(2, j) = vert.z;
   }
}

void Mesh::GetLocalTriToPyrTransformation(
   IsoparametricTransformation &Transf, int i)
{
   DenseMatrix &locpm = Transf.GetPointMat();

   Transf.SetFE(&TriangleFE);
   //  (i/64) is the local face no. in the pyr
   MFEM_VERIFY(i >= 64, "Local face index " << i/64
               << " is not a triangular face of a pyramid.");
   const int *pv = pyr_t::FaceVert[i/64];
   //  (i%64) is the orientation of the pyramid face
   //         w.r.t. the face element
   const int *to = tri_t::Orient[i%64];
   const IntegrationRule *PyrVert =
      Geometries.GetVertices(Geometry::PYRAMID);
   locpm.SetSize(3, 3);
   for (int j = 0; j < 3; j++)
   {
      const IntegrationPoint &vert = PyrVert->IntPoint(pv[to[j]]);
      locpm(0, j) = vert.x;
      locpm(1, j) = vert.y;
      locpm(2, j) = vert.z;
   }
}

void Mesh::GetLocalQuadToHexTransformation(
   IsoparametricTransformation &Transf, int i)
{
   DenseMatrix &locpm = Transf.GetPointMat();
   Transf.Reset();

   Transf.SetFE(&QuadrilateralFE);
   //  (i/64) is the local face no. in the hex
   const int *hv = hex_t::FaceVert[i/64];
   //  (i%64) is the orientation of the quad
   const int *qo = quad_t::Orient[i%64];
   const IntegrationRule *HexVert = Geometries.GetVertices(Geometry::CUBE);
   locpm.SetSize(3, 4);
   for (int j = 0; j < 4; j++)
   {
      const IntegrationPoint &vert = HexVert->IntPoint(hv[qo[j]]);
      locpm(0, j) = vert.x;
      locpm(1, j) = vert.y;
      locpm(2, j) = vert.z;
   }
}

void Mesh::GetLocalQuadToWdgTransformation(
   IsoparametricTransformation &Transf, int i)
{
   DenseMatrix &locpm = Transf.GetPointMat();
   Transf.Reset();

   Transf.SetFE(&QuadrilateralFE);
   //  (i/64) is the local face no. in the pri
   MFEM_VERIFY(i >= 128, "Local face index " << i/64
               << " is not a quadrilateral face of a wedge.");
   const int *pv = pri_t::FaceVert[i/64];
   //  (i%64) is the orientation of the quad
   const int *qo = quad_t::Orient[i%64];
   const IntegrationRule *PriVert = Geometries.GetVertices(Geometry::PRISM);
   locpm.SetSize(3, 4);
   for (int j = 0; j < 4; j++)
   {
      const IntegrationPoint &vert = PriVert->IntPoint(pv[qo[j]]);
      locpm(0, j) = vert.x;
      locpm(1, j) = vert.y;
      locpm(2, j) = vert.z;
   }
}

void Mesh::GetLocalQuadToPyrTransformation(
   IsoparametricTransformation &Transf, int i)
{
   DenseMatrix &locpm = Transf.GetPointMat();

   Transf.SetFE(&QuadrilateralFE);
   //  (i/64) is the local face no. in the pyr
   MFEM_VERIFY(i < 64, "Local face index " << i/64
               << " is not a quadrilateral face of a pyramid.");
   const int *pv = pyr_t::FaceVert[i/64];
   //  (i%64) is the orientation of the quad
   const int *qo = quad_t::Orient[i%64];
   const IntegrationRule *PyrVert = Geometries.GetVertices(Geometry::PYRAMID);
   locpm.SetSize(3, 4);
   for (int j = 0; j < 4; j++)
   {
      const IntegrationPoint &vert = PyrVert->IntPoint(pv[qo[j]]);
      locpm(0, j) = vert.x;
      locpm(1, j) = vert.y;
      locpm(2, j) = vert.z;
   }
}

const GeometricFactors* Mesh::GetGeometricFactors(const IntegrationRule& ir,
                                                  const int flags,
                                                  MemoryType d_mt)
{
   for (int i = 0; i < geom_factors.Size(); i++)
   {
      GeometricFactors *gf = geom_factors[i];
      if (gf->IntRule == &ir && (gf->computed_factors & flags) == flags)
      {
         return gf;
      }
   }

   this->EnsureNodes();

   GeometricFactors *gf = new GeometricFactors(this, ir, flags, d_mt);
   geom_factors.Append(gf);
   return gf;
}

const FaceGeometricFactors* Mesh::GetFaceGeometricFactors(
   const IntegrationRule& ir,
   const int flags, FaceType type)
{
   for (int i = 0; i < face_geom_factors.Size(); i++)
   {
      FaceGeometricFactors *gf = face_geom_factors[i];
      if (gf->IntRule == &ir && (gf->computed_factors & flags) == flags &&
          gf->type==type)
      {
         return gf;
      }
   }

   this->EnsureNodes();

   FaceGeometricFactors *gf = new FaceGeometricFactors(this, ir, flags, type);
   face_geom_factors.Append(gf);
   return gf;
}

void Mesh::DeleteGeometricFactors()
{
   for (int i = 0; i < geom_factors.Size(); i++)
   {
      delete geom_factors[i];
   }
   geom_factors.SetSize(0);
   for (int i = 0; i < face_geom_factors.Size(); i++)
   {
      delete face_geom_factors[i];
   }
   face_geom_factors.SetSize(0);
}

void Mesh::GetLocalFaceTransformation(
   int face_type, int elem_type, IsoparametricTransformation &Transf, int info)
{
   switch (face_type)
   {
      case Element::POINT:
         GetLocalPtToSegTransformation(Transf, info);
         break;

      case Element::SEGMENT:
         if (elem_type == Element::TRIANGLE)
         {
            GetLocalSegToTriTransformation(Transf, info);
         }
         else
         {
            MFEM_ASSERT(elem_type == Element::QUADRILATERAL, "");
            GetLocalSegToQuadTransformation(Transf, info);
         }
         break;

      case Element::TRIANGLE:
         if (elem_type == Element::TETRAHEDRON)
         {
            GetLocalTriToTetTransformation(Transf, info);
         }
         else if (elem_type == Element::WEDGE)
         {
            GetLocalTriToWdgTransformation(Transf, info);
         }
         else if (elem_type == Element::PYRAMID)
         {
            GetLocalTriToPyrTransformation(Transf, info);
         }
         else
         {
            MFEM_ABORT("Mesh::GetLocalFaceTransformation not defined for "
                       "face type " << face_type
                       << " and element type " << elem_type << "\n");
         }
         break;

      case Element::QUADRILATERAL:
         if (elem_type == Element::HEXAHEDRON)
         {
            GetLocalQuadToHexTransformation(Transf, info);
         }
         else if (elem_type == Element::WEDGE)
         {
            GetLocalQuadToWdgTransformation(Transf, info);
         }
         else if (elem_type == Element::PYRAMID)
         {
            GetLocalQuadToPyrTransformation(Transf, info);
         }
         else
         {
            MFEM_ABORT("Mesh::GetLocalFaceTransformation not defined for "
                       "face type " << face_type
                       << " and element type " << elem_type << "\n");
         }
         break;
   }
}

FaceElementTransformations *Mesh::GetFaceElementTransformations(int FaceNo,
                                                                int mask)
{
   FaceInfo &face_info = faces_info[FaceNo];

   int cmask = 0;
   FaceElemTr.SetConfigurationMask(cmask);
   FaceElemTr.Elem1 = NULL;
   FaceElemTr.Elem2 = NULL;

   // setup the transformation for the first element
   FaceElemTr.Elem1No = face_info.Elem1No;
   if (mask & FaceElementTransformations::HAVE_ELEM1)
   {
      GetElementTransformation(FaceElemTr.Elem1No, &Transformation);
      FaceElemTr.Elem1 = &Transformation;
      cmask |= 1;
   }

   //  setup the transformation for the second element
   //     return NULL in the Elem2 field if there's no second element, i.e.
   //     the face is on the "boundary"
   FaceElemTr.Elem2No = face_info.Elem2No;
   if ((mask & FaceElementTransformations::HAVE_ELEM2) &&
       FaceElemTr.Elem2No >= 0)
   {
#ifdef MFEM_DEBUG
      if (NURBSext && (mask & FaceElementTransformations::HAVE_ELEM1))
      { MFEM_ABORT("NURBS mesh not supported!"); }
#endif
      GetElementTransformation(FaceElemTr.Elem2No, &Transformation2);
      FaceElemTr.Elem2 = &Transformation2;
      cmask |= 2;
   }

   // setup the face transformation
   if (mask & FaceElementTransformations::HAVE_FACE)
   {
      GetFaceTransformation(FaceNo, &FaceElemTr);
      cmask |= 16;
   }
   else
   {
      FaceElemTr.SetGeometryType(GetFaceGeometryType(FaceNo));
   }

   // setup Loc1 & Loc2
   int face_type = GetFaceElementType(FaceNo);
   if (mask & FaceElementTransformations::HAVE_LOC1)
   {
      int elem_type = GetElementType(face_info.Elem1No);
      GetLocalFaceTransformation(face_type, elem_type,
                                 FaceElemTr.Loc1.Transf, face_info.Elem1Inf);
      cmask |= 4;
   }
   if ((mask & FaceElementTransformations::HAVE_LOC2) &&
       FaceElemTr.Elem2No >= 0)
   {
      int elem_type = GetElementType(face_info.Elem2No);
      GetLocalFaceTransformation(face_type, elem_type,
                                 FaceElemTr.Loc2.Transf, face_info.Elem2Inf);

      // NC meshes: prepend slave edge/face transformation to Loc2
      if (Nonconforming() && IsSlaveFace(face_info))
      {
         ApplyLocalSlaveTransformation(FaceElemTr, face_info, false);
      }
      cmask |= 8;
   }

   FaceElemTr.SetConfigurationMask(cmask);

   // This check can be useful for internal debugging, however it will fail on
   // periodic boundary faces, so we keep it disabled in general.
#if 0
#ifdef MFEM_DEBUG
   double dist = FaceElemTr.CheckConsistency();
   if (dist >= 1e-12)
   {
      mfem::out << "\nInternal error: face id = " << FaceNo
                << ", dist = " << dist << '\n';
      FaceElemTr.CheckConsistency(1); // print coordinates
      MFEM_ABORT("internal error");
   }
#endif
#endif

   return &FaceElemTr;
}

bool Mesh::IsSlaveFace(const FaceInfo &fi) const
{
   return fi.NCFace >= 0 && nc_faces_info[fi.NCFace].Slave;
}

void Mesh::ApplyLocalSlaveTransformation(FaceElementTransformations &FT,
                                         const FaceInfo &fi, bool is_ghost)
{
#ifdef MFEM_THREAD_SAFE
   DenseMatrix composition;
#else
   static DenseMatrix composition;
#endif
   MFEM_ASSERT(fi.NCFace >= 0, "");
   MFEM_ASSERT(nc_faces_info[fi.NCFace].Slave, "internal error");
   if (!is_ghost)
   {
      // side 1 -> child side, side 2 -> parent side
      IsoparametricTransformation &LT = FT.Loc2.Transf;
      LT.Transform(*nc_faces_info[fi.NCFace].PointMatrix, composition);
      // In 2D, we need to flip the point matrix since it is aligned with the
      // parent side.
      if (Dim == 2)
      {
         // swap points (columns) 0 and 1
         std::swap(composition(0,0), composition(0,1));
         std::swap(composition(1,0), composition(1,1));
      }
      LT.SetPointMat(composition);
   }
   else // is_ghost == true
   {
      // side 1 -> parent side, side 2 -> child side
      IsoparametricTransformation &LT = FT.Loc1.Transf;
      LT.Transform(*nc_faces_info[fi.NCFace].PointMatrix, composition);
      // In 2D, there is no need to flip the point matrix since it is already
      // aligned with the parent side, see also ParNCMesh::GetFaceNeighbors.
      // In 3D the point matrix was flipped during construction in
      // ParNCMesh::GetFaceNeighbors and due to that it is already aligned with
      // the parent side.
      LT.SetPointMat(composition);
   }
}

FaceElementTransformations *Mesh::GetBdrFaceTransformations(int BdrElemNo)
{
   FaceElementTransformations *tr;
   int fn = GetBdrFace(BdrElemNo);

   // Check if the face is interior, shared, or nonconforming.
   if (FaceIsTrueInterior(fn) || faces_info[fn].NCFace >= 0)
   {
      return NULL;
   }
   tr = GetFaceElementTransformations(fn, 21);
   tr->Attribute = boundary[BdrElemNo]->GetAttribute();
   tr->ElementNo = BdrElemNo;
   tr->ElementType = ElementTransformation::BDR_FACE;
   tr->mesh = this;
   return tr;
}

int Mesh::GetBdrFace(int BdrElemNo) const
{
   int fn;
   if (Dim == 3)
   {
      fn = be_to_face[BdrElemNo];
   }
   else if (Dim == 2)
   {
      fn = be_to_edge[BdrElemNo];
   }
   else
   {
      fn = boundary[BdrElemNo]->GetVertices()[0];
   }
   return fn;
}

Mesh::FaceInformation Mesh::GetFaceInformation(int f) const
{
   FaceInformation face;
   int e1, e2;
   int inf1, inf2;
   int ncface;
   GetFaceElements(f, &e1, &e2);
   GetFaceInfos(f, &inf1, &inf2, &ncface);
   face.element[0].index = e1;
   face.element[0].location = ElementLocation::Local;
   face.element[0].orientation = inf1%64;
   face.element[0].local_face_id = inf1/64;
   face.element[1].local_face_id = inf2/64;
   face.ncface = ncface;
   face.point_matrix = nullptr;
   // The following figures out face.location, face.conformity,
   // face.element[1].index, and face.element[1].orientation.
   if (f < GetNumFaces()) // Non-ghost face
   {
      if (e2>=0)
      {
         if (ncface==-1)
         {
            face.tag = FaceInfoTag::LocalConforming;
            face.topology = FaceTopology::Conforming;
            face.element[1].location = ElementLocation::Local;
            face.element[0].conformity = ElementConformity::Coincident;
            face.element[1].conformity = ElementConformity::Coincident;
            face.element[1].index = e2;
            face.element[1].orientation = inf2%64;
         }
         else // ncface >= 0
         {
            face.tag = FaceInfoTag::LocalSlaveNonconforming;
            face.topology = FaceTopology::Nonconforming;
            face.element[1].location = ElementLocation::Local;
            face.element[0].conformity = ElementConformity::Coincident;
            face.element[1].conformity = ElementConformity::Superset;
            face.element[1].index = e2;
            MFEM_ASSERT(inf2%64==0, "unexpected slave face orientation.");
            face.element[1].orientation = inf2%64;
            face.point_matrix = nc_faces_info[ncface].PointMatrix;
         }
      }
      else // e2<0
      {
         if (ncface==-1)
         {
            if (inf2<0)
            {
               face.tag = FaceInfoTag::Boundary;
               face.topology = FaceTopology::Boundary;
               face.element[1].location = ElementLocation::NA;
               face.element[0].conformity = ElementConformity::Coincident;
               face.element[1].conformity = ElementConformity::NA;
               face.element[1].index = -1;
               face.element[1].orientation = -1;
            }
            else // inf2 >= 0
            {
               face.tag = FaceInfoTag::SharedConforming;
               face.topology = FaceTopology::Conforming;
               face.element[0].conformity = ElementConformity::Coincident;
               face.element[1].conformity = ElementConformity::Coincident;
               face.element[1].location = ElementLocation::FaceNbr;
               face.element[1].index = -1 - e2;
               face.element[1].orientation = inf2%64;
            }
         }
         else // ncface >= 0
         {
            if (inf2 < 0)
            {
               face.tag = FaceInfoTag::MasterNonconforming;
               face.topology = FaceTopology::Nonconforming;
               face.element[1].location = ElementLocation::NA;
               face.element[0].conformity = ElementConformity::Coincident;
               face.element[1].conformity = ElementConformity::Subset;
               face.element[1].index = -1;
               face.element[1].orientation = -1;
            }
            else
            {
               face.tag = FaceInfoTag::SharedSlaveNonconforming;
               face.topology = FaceTopology::Nonconforming;
               face.element[1].location = ElementLocation::FaceNbr;
               face.element[0].conformity = ElementConformity::Coincident;
               face.element[1].conformity = ElementConformity::Superset;
               face.element[1].index = -1 - e2;
               face.element[1].orientation = inf2%64;
            }
            face.point_matrix = nc_faces_info[ncface].PointMatrix;
         }
      }
   }
   else // Ghost face
   {
      if (e1==-1)
      {
         face.tag = FaceInfoTag::GhostMaster;
         face.topology = FaceTopology::NA;
         face.element[1].location = ElementLocation::NA;
         face.element[0].conformity = ElementConformity::NA;
         face.element[1].conformity = ElementConformity::NA;
         face.element[1].index = -1;
         face.element[1].orientation = -1;
      }
      else
      {
         face.tag = FaceInfoTag::GhostSlave;
         face.topology = FaceTopology::Nonconforming;
         face.element[1].location = ElementLocation::FaceNbr;
         face.element[0].conformity = ElementConformity::Superset;
         face.element[1].conformity = ElementConformity::Coincident;
         face.element[1].index = -1 - e2;
         face.element[1].orientation = inf2%64;
         face.point_matrix = nc_faces_info[ncface].PointMatrix;
      }
   }
   return face;
}

Mesh::FaceInformation::operator Mesh::FaceInfo() const
{
   FaceInfo res {-1, -1, -1, -1, -1};
   switch (tag)
   {
      case FaceInfoTag::LocalConforming:
         res.Elem1No = element[0].index;
         res.Elem2No = element[1].index;
         res.Elem1Inf = element[0].orientation + element[0].local_face_id*64;
         res.Elem2Inf = element[1].orientation + element[1].local_face_id*64;
         res.NCFace = ncface;
         break;
      case FaceInfoTag::LocalSlaveNonconforming:
         res.Elem1No = element[0].index;
         res.Elem2No = element[1].index;
         res.Elem1Inf = element[0].orientation + element[0].local_face_id*64;
         res.Elem2Inf = element[1].orientation + element[1].local_face_id*64;
         res.NCFace = ncface;
         break;
      case FaceInfoTag::Boundary:
         res.Elem1No = element[0].index;
         res.Elem1Inf = element[0].orientation + element[0].local_face_id*64;
         break;
      case FaceInfoTag::SharedConforming:
         res.Elem1No = element[0].index;
         res.Elem2No = -1 - element[1].index;
         res.Elem1Inf = element[0].orientation + element[0].local_face_id*64;
         res.Elem2Inf = element[1].orientation + element[1].local_face_id*64;
         break;
      case FaceInfoTag::MasterNonconforming:
         res.Elem1No = element[0].index;
         res.Elem1Inf = element[0].orientation + element[0].local_face_id*64;
         break;
      case FaceInfoTag::SharedSlaveNonconforming:
         res.Elem1No = element[0].index;
         res.Elem2No = -1 - element[1].index;
         res.Elem1Inf = element[0].orientation + element[0].local_face_id*64;
         res.Elem2Inf = element[1].orientation + element[1].local_face_id*64;
         break;
      case FaceInfoTag::GhostMaster:
         break;
      case FaceInfoTag::GhostSlave:
         res.Elem1No = element[0].index;
         res.Elem2No = -1 - element[1].index;
         res.Elem1Inf = element[0].orientation + element[0].local_face_id*64;
         res.Elem2Inf = element[1].orientation + element[1].local_face_id*64;
         break;
   }
   return res;
}

std::ostream& operator<<(std::ostream& os, const Mesh::FaceInformation& info)
{
   os << "face topology=";
   switch (info.topology)
   {
      case Mesh::FaceTopology::Boundary:
         os << "Boundary";
         break;
      case Mesh::FaceTopology::Conforming:
         os << "Conforming";
         break;
      case Mesh::FaceTopology::Nonconforming:
         os << "Non-conforming";
         break;
      case Mesh::FaceTopology::NA:
         os << "NA";
         break;
   }
   os << "element[0].location=";
   switch (info.element[0].location)
   {
      case Mesh::ElementLocation::Local:
         os << "Local";
         break;
      case Mesh::ElementLocation::FaceNbr:
         os << "FaceNbr";
         break;
      case Mesh::ElementLocation::NA:
         os << "NA";
         break;
   }
   os << std::endl;
   os << "element[1].location=";
   switch (info.element[1].location)
   {
      case Mesh::ElementLocation::Local:
         os << "Local";
         break;
      case Mesh::ElementLocation::FaceNbr:
         os << "FaceNbr";
         break;
      case Mesh::ElementLocation::NA:
         os << "NA";
         break;
   }
   os << std::endl;
   os << "element[0].conformity=";
   switch (info.element[0].conformity)
   {
      case Mesh::ElementConformity::Coincident:
         os << "Coincident";
         break;
      case Mesh::ElementConformity::Superset:
         os << "Superset";
         break;
      case Mesh::ElementConformity::Subset:
         os << "Subset";
         break;
      case Mesh::ElementConformity::NA:
         os << "NA";
         break;
   }
   os << std::endl;
   os << "element[1].conformity=";
   switch (info.element[1].conformity)
   {
      case Mesh::ElementConformity::Coincident:
         os << "Coincident";
         break;
      case Mesh::ElementConformity::Superset:
         os << "Superset";
         break;
      case Mesh::ElementConformity::Subset:
         os << "Subset";
         break;
      case Mesh::ElementConformity::NA:
         os << "NA";
         break;
   }
   os << std::endl;
   os << "element[0].index=" << info.element[0].index << std::endl
      << "element[1].index=" << info.element[1].index << std::endl
      << "element[0].local_face_id=" << info.element[0].local_face_id << std::endl
      << "element[1].local_face_id=" << info.element[1].local_face_id << std::endl
      << "element[0].orientation=" << info.element[0].orientation << std::endl
      << "element[1].orientation=" << info.element[1].orientation << std::endl
      << "ncface=" << info.ncface << std::endl;
   return os;
}

void Mesh::GetFaceElements(int Face, int *Elem1, int *Elem2) const
{
   *Elem1 = faces_info[Face].Elem1No;
   *Elem2 = faces_info[Face].Elem2No;
}

void Mesh::GetFaceInfos(int Face, int *Inf1, int *Inf2) const
{
   *Inf1 = faces_info[Face].Elem1Inf;
   *Inf2 = faces_info[Face].Elem2Inf;
}

void Mesh::GetFaceInfos(int Face, int *Inf1, int *Inf2, int *NCFace) const
{
   *Inf1   = faces_info[Face].Elem1Inf;
   *Inf2   = faces_info[Face].Elem2Inf;
   *NCFace = faces_info[Face].NCFace;
}

Geometry::Type Mesh::GetFaceGeometryType(int Face) const
{
   switch (Dim)
   {
      case 1: return Geometry::POINT;
      case 2: return Geometry::SEGMENT;
      case 3:
         if (Face < NumOfFaces) // local (non-ghost) face
         {
            return faces[Face]->GetGeometryType();
         }
         // ghost face
         const int nc_face_id = faces_info[Face].NCFace;
         MFEM_ASSERT(nc_face_id >= 0, "parent ghost faces are not supported");
         return faces[nc_faces_info[nc_face_id].MasterFace]->GetGeometryType();
   }
   return Geometry::INVALID;
}

Element::Type Mesh::GetFaceElementType(int Face) const
{
   return (Dim == 1) ? Element::POINT : faces[Face]->GetType();
}

void Mesh::Init()
{
   // in order of declaration:
   Dim = spaceDim = 0;
   NumOfVertices = -1;
   NumOfElements = NumOfBdrElements = 0;
   NumOfEdges = NumOfFaces = 0;
   nbInteriorFaces = -1;
   nbBoundaryFaces = -1;
   meshgen = mesh_geoms = 0;
   sequence = 0;
   Nodes = NULL;
   own_nodes = 1;
   NURBSext = NULL;
   ncmesh = NULL;
   last_operation = Mesh::NONE;
}

void Mesh::InitTables()
{
   el_to_edge =
      el_to_face = el_to_el = bel_to_edge = face_edge = edge_vertex = NULL;
}

void Mesh::SetEmpty()
{
   Init();
   InitTables();
}

void Mesh::DestroyTables()
{
   delete el_to_edge;
   delete el_to_face;
   delete el_to_el;
   DeleteGeometricFactors();

   if (Dim == 3)
   {
      delete bel_to_edge;
   }

   delete face_edge;
   delete edge_vertex;
}

void Mesh::DestroyPointers()
{
   if (own_nodes) { delete Nodes; }

   delete ncmesh;

   delete NURBSext;

   for (int i = 0; i < NumOfElements; i++)
   {
      FreeElement(elements[i]);
   }

   for (int i = 0; i < NumOfBdrElements; i++)
   {
      FreeElement(boundary[i]);
   }

   for (int i = 0; i < faces.Size(); i++)
   {
      FreeElement(faces[i]);
   }

   DestroyTables();
}

void Mesh::Destroy()
{
   DestroyPointers();

   elements.DeleteAll();
   vertices.DeleteAll();
   boundary.DeleteAll();
   faces.DeleteAll();
   faces_info.DeleteAll();
   nc_faces_info.DeleteAll();
   be_to_edge.DeleteAll();
   be_to_face.DeleteAll();

   // TODO:
   // IsoparametricTransformations
   // Transformation, Transformation2, BdrTransformation, FaceTransformation,
   // EdgeTransformation;
   // FaceElementTransformations FaceElemTr;

   CoarseFineTr.Clear();

#ifdef MFEM_USE_MEMALLOC
   TetMemory.Clear();
#endif

   attributes.DeleteAll();
   bdr_attributes.DeleteAll();
}

void Mesh::ResetLazyData()
{
   delete el_to_el;     el_to_el = NULL;
   delete face_edge;    face_edge = NULL;
   delete edge_vertex;  edge_vertex = NULL;
   DeleteGeometricFactors();
   nbInteriorFaces = -1;
   nbBoundaryFaces = -1;
}

void Mesh::SetAttributes()
{
   Array<int> attribs;

   attribs.SetSize(GetNBE());
   for (int i = 0; i < attribs.Size(); i++)
   {
      attribs[i] = GetBdrAttribute(i);
   }
   attribs.Sort();
   attribs.Unique();
   attribs.Copy(bdr_attributes);
   if (bdr_attributes.Size() > 0 && bdr_attributes[0] <= 0)
   {
      MFEM_WARNING("Non-positive attributes on the boundary!");
   }

   attribs.SetSize(GetNE());
   for (int i = 0; i < attribs.Size(); i++)
   {
      attribs[i] = GetAttribute(i);
   }
   attribs.Sort();
   attribs.Unique();
   attribs.Copy(attributes);
   if (attributes.Size() > 0 && attributes[0] <= 0)
   {
      MFEM_WARNING("Non-positive attributes in the domain!");
   }
}

void Mesh::InitMesh(int Dim_, int spaceDim_, int NVert, int NElem, int NBdrElem)
{
   SetEmpty();

   Dim = Dim_;
   spaceDim = spaceDim_;

   NumOfVertices = 0;
   vertices.SetSize(NVert);  // just allocate space for vertices

   NumOfElements = 0;
   elements.SetSize(NElem);  // just allocate space for Element *

   NumOfBdrElements = 0;
   boundary.SetSize(NBdrElem);  // just allocate space for Element *
}

template<typename T>
static void CheckEnlarge(Array<T> &array, int size)
{
   if (size >= array.Size()) { array.SetSize(size + 1); }
}

int Mesh::AddVertex(double x, double y, double z)
{
   CheckEnlarge(vertices, NumOfVertices);
   double *v = vertices[NumOfVertices]();
   v[0] = x;
   v[1] = y;
   v[2] = z;
   return NumOfVertices++;
}

int Mesh::AddVertex(const double *coords)
{
   CheckEnlarge(vertices, NumOfVertices);
   vertices[NumOfVertices].SetCoords(spaceDim, coords);
   return NumOfVertices++;
}

void Mesh::AddVertexParents(int i, int p1, int p2)
{
   tmp_vertex_parents.Append(Triple<int, int, int>(i, p1, p2));

   // if vertex coordinates are defined, make sure the hanging vertex has the
   // correct position
   if (i < vertices.Size())
   {
      double *vi = vertices[i](), *vp1 = vertices[p1](), *vp2 = vertices[p2]();
      for (int j = 0; j < 3; j++)
      {
         vi[j] = (vp1[j] + vp2[j]) * 0.5;
      }
   }
}

int Mesh::AddSegment(int v1, int v2, int attr)
{
   CheckEnlarge(elements, NumOfElements);
   elements[NumOfElements] = new Segment(v1, v2, attr);
   return NumOfElements++;
}

int Mesh::AddSegment(const int *vi, int attr)
{
   CheckEnlarge(elements, NumOfElements);
   elements[NumOfElements] = new Segment(vi, attr);
   return NumOfElements++;
}

int Mesh::AddTriangle(int v1, int v2, int v3, int attr)
{
   CheckEnlarge(elements, NumOfElements);
   elements[NumOfElements] = new Triangle(v1, v2, v3, attr);
   return NumOfElements++;
}

int Mesh::AddTriangle(const int *vi, int attr)
{
   CheckEnlarge(elements, NumOfElements);
   elements[NumOfElements] = new Triangle(vi, attr);
   return NumOfElements++;
}

int Mesh::AddQuad(int v1, int v2, int v3, int v4, int attr)
{
   CheckEnlarge(elements, NumOfElements);
   elements[NumOfElements] = new Quadrilateral(v1, v2, v3, v4, attr);
   return NumOfElements++;
}

int Mesh::AddQuad(const int *vi, int attr)
{
   CheckEnlarge(elements, NumOfElements);
   elements[NumOfElements] = new Quadrilateral(vi, attr);
   return NumOfElements++;
}

int Mesh::AddTet(int v1, int v2, int v3, int v4, int attr)
{
   int vi[4] = {v1, v2, v3, v4};
   return AddTet(vi, attr);
}

int Mesh::AddTet(const int *vi, int attr)
{
   CheckEnlarge(elements, NumOfElements);
#ifdef MFEM_USE_MEMALLOC
   Tetrahedron *tet;
   tet = TetMemory.Alloc();
   tet->SetVertices(vi);
   tet->SetAttribute(attr);
   elements[NumOfElements] = tet;
#else
   elements[NumOfElements] = new Tetrahedron(vi, attr);
#endif
   return NumOfElements++;
}

int Mesh::AddWedge(int v1, int v2, int v3, int v4, int v5, int v6, int attr)
{
   CheckEnlarge(elements, NumOfElements);
   elements[NumOfElements] = new Wedge(v1, v2, v3, v4, v5, v6, attr);
   return NumOfElements++;
}

int Mesh::AddWedge(const int *vi, int attr)
{
   CheckEnlarge(elements, NumOfElements);
   elements[NumOfElements] = new Wedge(vi, attr);
   return NumOfElements++;
}

int Mesh::AddPyramid(int v1, int v2, int v3, int v4, int v5, int attr)
{
   CheckEnlarge(elements, NumOfElements);
   elements[NumOfElements] = new Pyramid(v1, v2, v3, v4, v5, attr);
   return NumOfElements++;
}

int Mesh::AddPyramid(const int *vi, int attr)
{
   CheckEnlarge(elements, NumOfElements);
   elements[NumOfElements] = new Pyramid(vi, attr);
   return NumOfElements++;
}

int Mesh::AddHex(int v1, int v2, int v3, int v4, int v5, int v6, int v7, int v8,
                 int attr)
{
   CheckEnlarge(elements, NumOfElements);
   elements[NumOfElements] =
      new Hexahedron(v1, v2, v3, v4, v5, v6, v7, v8, attr);
   return NumOfElements++;
}

int Mesh::AddHex(const int *vi, int attr)
{
   CheckEnlarge(elements, NumOfElements);
   elements[NumOfElements] = new Hexahedron(vi, attr);
   return NumOfElements++;
}

void Mesh::AddHexAsTets(const int *vi, int attr)
{
   static const int hex_to_tet[6][4] =
   {
      { 0, 1, 2, 6 }, { 0, 5, 1, 6 }, { 0, 4, 5, 6 },
      { 0, 2, 3, 6 }, { 0, 3, 7, 6 }, { 0, 7, 4, 6 }
   };
   int ti[4];

   for (int i = 0; i < 6; i++)
   {
      for (int j = 0; j < 4; j++)
      {
         ti[j] = vi[hex_to_tet[i][j]];
      }
      AddTet(ti, attr);
   }
}

void Mesh::AddHexAsWedges(const int *vi, int attr)
{
   static const int hex_to_wdg[2][6] =
   {
      { 0, 1, 2, 4, 5, 6 }, { 0, 2, 3, 4, 6, 7 }
   };
   int ti[6];

   for (int i = 0; i < 2; i++)
   {
      for (int j = 0; j < 6; j++)
      {
         ti[j] = vi[hex_to_wdg[i][j]];
      }
      AddWedge(ti, attr);
   }
}

void Mesh::AddHexAsPyramids(const int *vi, int attr)
{
   static const int hex_to_pyr[6][5] =
   {
      { 0, 1, 2, 3, 8 }, { 0, 4, 5, 1, 8 }, { 1, 5, 6, 2, 8 },
      { 2, 6, 7, 3, 8 }, { 3, 7, 4, 0, 8 }, { 7, 6, 5, 4, 8 }
   };
   int ti[5];

   for (int i = 0; i < 6; i++)
   {
      for (int j = 0; j < 5; j++)
      {
         ti[j] = vi[hex_to_pyr[i][j]];
      }
      AddPyramid(ti, attr);
   }
}

int Mesh::AddElement(Element *elem)
{
   CheckEnlarge(elements, NumOfElements);
   elements[NumOfElements] = elem;
   return NumOfElements++;
}

int Mesh::AddBdrElement(Element *elem)
{
   CheckEnlarge(boundary, NumOfBdrElements);
   boundary[NumOfBdrElements] = elem;
   return NumOfBdrElements++;
}

int Mesh::AddBdrSegment(int v1, int v2, int attr)
{
   CheckEnlarge(boundary, NumOfBdrElements);
   boundary[NumOfBdrElements] = new Segment(v1, v2, attr);
   return NumOfBdrElements++;
}

int Mesh::AddBdrSegment(const int *vi, int attr)
{
   CheckEnlarge(boundary, NumOfBdrElements);
   boundary[NumOfBdrElements] = new Segment(vi, attr);
   return NumOfBdrElements++;
}

int Mesh::AddBdrTriangle(int v1, int v2, int v3, int attr)
{
   CheckEnlarge(boundary, NumOfBdrElements);
   boundary[NumOfBdrElements] = new Triangle(v1, v2, v3, attr);
   return NumOfBdrElements++;
}

int Mesh::AddBdrTriangle(const int *vi, int attr)
{
   CheckEnlarge(boundary, NumOfBdrElements);
   boundary[NumOfBdrElements] = new Triangle(vi, attr);
   return NumOfBdrElements++;
}

int Mesh::AddBdrQuad(int v1, int v2, int v3, int v4, int attr)
{
   CheckEnlarge(boundary, NumOfBdrElements);
   boundary[NumOfBdrElements] = new Quadrilateral(v1, v2, v3, v4, attr);
   return NumOfBdrElements++;
}

int Mesh::AddBdrQuad(const int *vi, int attr)
{
   CheckEnlarge(boundary, NumOfBdrElements);
   boundary[NumOfBdrElements] = new Quadrilateral(vi, attr);
   return NumOfBdrElements++;
}

void Mesh::AddBdrQuadAsTriangles(const int *vi, int attr)
{
   static const int quad_to_tri[2][3] = { { 0, 1, 2 }, { 0, 2, 3 } };
   int ti[3];

   for (int i = 0; i < 2; i++)
   {
      for (int j = 0; j < 3; j++)
      {
         ti[j] = vi[quad_to_tri[i][j]];
      }
      AddBdrTriangle(ti, attr);
   }
}

int Mesh::AddBdrPoint(int v, int attr)
{
   CheckEnlarge(boundary, NumOfBdrElements);
   boundary[NumOfBdrElements] = new Point(&v, attr);
   return NumOfBdrElements++;
}

void Mesh::GenerateBoundaryElements()
{
   int i, j;
   Array<int> &be2face = (Dim == 2) ? be_to_edge : be_to_face;

   // GenerateFaces();

   for (i = 0; i < boundary.Size(); i++)
   {
      FreeElement(boundary[i]);
   }

   if (Dim == 3)
   {
      delete bel_to_edge;
      bel_to_edge = NULL;
   }

   // count the 'NumOfBdrElements'
   NumOfBdrElements = 0;
   for (i = 0; i < faces_info.Size(); i++)
   {
      if (faces_info[i].Elem2No < 0) { NumOfBdrElements++; }
   }

   boundary.SetSize(NumOfBdrElements);
   be2face.SetSize(NumOfBdrElements);
   for (j = i = 0; i < faces_info.Size(); i++)
   {
      if (faces_info[i].Elem2No < 0)
      {
         boundary[j] = faces[i]->Duplicate(this);
         be2face[j++] = i;
      }
   }
   // In 3D, 'bel_to_edge' is destroyed but it's not updated.
}

void Mesh::FinalizeCheck()
{
   MFEM_VERIFY(vertices.Size() == NumOfVertices ||
               vertices.Size() == 0,
               "incorrect number of vertices: preallocated: " << vertices.Size()
               << ", actually added: " << NumOfVertices);
   MFEM_VERIFY(elements.Size() == NumOfElements,
               "incorrect number of elements: preallocated: " << elements.Size()
               << ", actually added: " << NumOfElements);
   MFEM_VERIFY(boundary.Size() == NumOfBdrElements,
               "incorrect number of boundary elements: preallocated: "
               << boundary.Size() << ", actually added: " << NumOfBdrElements);
}

void Mesh::FinalizeTriMesh(int generate_edges, int refine, bool fix_orientation)
{
   FinalizeCheck();
   CheckElementOrientation(fix_orientation);

   if (refine)
   {
      MarkTriMeshForRefinement();
   }

   if (generate_edges)
   {
      el_to_edge = new Table;
      NumOfEdges = GetElementToEdgeTable(*el_to_edge, be_to_edge);
      GenerateFaces();
      CheckBdrElementOrientation();
   }
   else
   {
      NumOfEdges = 0;
   }

   NumOfFaces = 0;

   SetAttributes();

   SetMeshGen();
}

void Mesh::FinalizeQuadMesh(int generate_edges, int refine,
                            bool fix_orientation)
{
   FinalizeCheck();
   if (fix_orientation)
   {
      CheckElementOrientation(fix_orientation);
   }

   if (generate_edges)
   {
      el_to_edge = new Table;
      NumOfEdges = GetElementToEdgeTable(*el_to_edge, be_to_edge);
      GenerateFaces();
      CheckBdrElementOrientation();
   }
   else
   {
      NumOfEdges = 0;
   }

   NumOfFaces = 0;

   SetAttributes();

   SetMeshGen();
}


class GeckoProgress : public Gecko::Progress
{
   double limit;
   mutable StopWatch sw;
public:
   GeckoProgress(double limit) : limit(limit) { sw.Start(); }
   virtual bool quit() const { return limit > 0 && sw.UserTime() > limit; }
};

class GeckoVerboseProgress : public GeckoProgress
{
   using Float = Gecko::Float;
   using Graph = Gecko::Graph;
   using uint = Gecko::uint;
public:
   GeckoVerboseProgress(double limit) : GeckoProgress(limit) {}

   virtual void beginorder(const Graph* graph, Float cost) const
   { mfem::out << "Begin Gecko ordering, cost = " << cost << std::endl; }
   virtual void endorder(const Graph* graph, Float cost) const
   { mfem::out << "End ordering, cost = " << cost << std::endl; }

   virtual void beginiter(const Graph* graph,
                          uint iter, uint maxiter, uint window) const
   {
      mfem::out << "Iteration " << iter << "/" << maxiter << ", window "
                << window << std::flush;
   }
   virtual void enditer(const Graph* graph, Float mincost, Float cost) const
   { mfem::out << ", cost = " << cost << endl; }
};


double Mesh::GetGeckoElementOrdering(Array<int> &ordering,
                                     int iterations, int window,
                                     int period, int seed, bool verbose,
                                     double time_limit)
{
   Gecko::Graph graph;
   Gecko::FunctionalGeometric functional; // edge product cost

   GeckoProgress progress(time_limit);
   GeckoVerboseProgress vprogress(time_limit);

   // insert elements as nodes in the graph
   for (int elemid = 0; elemid < GetNE(); ++elemid)
   {
      graph.insert_node();
   }

   // insert graph edges for element neighbors
   // NOTE: indices in Gecko are 1 based hence the +1 on insertion
   const Table &my_el_to_el = ElementToElementTable();
   for (int elemid = 0; elemid < GetNE(); ++elemid)
   {
      const int *neighid = my_el_to_el.GetRow(elemid);
      for (int i = 0; i < my_el_to_el.RowSize(elemid); ++i)
      {
         graph.insert_arc(elemid + 1,  neighid[i] + 1);
      }
   }

   // get the ordering from Gecko and copy it into the Array<int>
   graph.order(&functional, iterations, window, period, seed,
               verbose ? &vprogress : &progress);

   ordering.SetSize(GetNE());
   Gecko::Node::Index NE = GetNE();
   for (Gecko::Node::Index gnodeid = 1; gnodeid <= NE; ++gnodeid)
   {
      ordering[gnodeid - 1] = graph.rank(gnodeid);
   }

   return graph.cost();
}


struct HilbertCmp
{
   int coord;
   bool dir;
   const Array<double> &points;
   double mid;

   HilbertCmp(int coord, bool dir, const Array<double> &points, double mid)
      : coord(coord), dir(dir), points(points), mid(mid) {}

   bool operator()(int i) const
   {
      return (points[3*i + coord] < mid) != dir;
   }
};

static void HilbertSort2D(int coord1, // major coordinate to sort points by
                          bool dir1,  // sort coord1 ascending/descending?
                          bool dir2,  // sort coord2 ascending/descending?
                          const Array<double> &points, int *beg, int *end,
                          double xmin, double ymin, double xmax, double ymax)
{
   if (end - beg <= 1) { return; }

   double xmid = (xmin + xmax)*0.5;
   double ymid = (ymin + ymax)*0.5;

   int coord2 = (coord1 + 1) % 2; // the 'other' coordinate

   // sort (partition) points into four quadrants
   int *p0 = beg, *p4 = end;
   int *p2 = std::partition(p0, p4, HilbertCmp(coord1,  dir1, points, xmid));
   int *p1 = std::partition(p0, p2, HilbertCmp(coord2,  dir2, points, ymid));
   int *p3 = std::partition(p2, p4, HilbertCmp(coord2, !dir2, points, ymid));

   if (p1 != p4)
   {
      HilbertSort2D(coord2, dir2, dir1, points, p0, p1,
                    ymin, xmin, ymid, xmid);
   }
   if (p1 != p0 || p2 != p4)
   {
      HilbertSort2D(coord1, dir1, dir2, points, p1, p2,
                    xmin, ymid, xmid, ymax);
   }
   if (p2 != p0 || p3 != p4)
   {
      HilbertSort2D(coord1, dir1, dir2, points, p2, p3,
                    xmid, ymid, xmax, ymax);
   }
   if (p3 != p0)
   {
      HilbertSort2D(coord2, !dir2, !dir1, points, p3, p4,
                    ymid, xmax, ymin, xmid);
   }
}

static void HilbertSort3D(int coord1, bool dir1, bool dir2, bool dir3,
                          const Array<double> &points, int *beg, int *end,
                          double xmin, double ymin, double zmin,
                          double xmax, double ymax, double zmax)
{
   if (end - beg <= 1) { return; }

   double xmid = (xmin + xmax)*0.5;
   double ymid = (ymin + ymax)*0.5;
   double zmid = (zmin + zmax)*0.5;

   int coord2 = (coord1 + 1) % 3;
   int coord3 = (coord1 + 2) % 3;

   // sort (partition) points into eight octants
   int *p0 = beg, *p8 = end;
   int *p4 = std::partition(p0, p8, HilbertCmp(coord1,  dir1, points, xmid));
   int *p2 = std::partition(p0, p4, HilbertCmp(coord2,  dir2, points, ymid));
   int *p6 = std::partition(p4, p8, HilbertCmp(coord2, !dir2, points, ymid));
   int *p1 = std::partition(p0, p2, HilbertCmp(coord3,  dir3, points, zmid));
   int *p3 = std::partition(p2, p4, HilbertCmp(coord3, !dir3, points, zmid));
   int *p5 = std::partition(p4, p6, HilbertCmp(coord3,  dir3, points, zmid));
   int *p7 = std::partition(p6, p8, HilbertCmp(coord3, !dir3, points, zmid));

   if (p1 != p8)
   {
      HilbertSort3D(coord3, dir3, dir1, dir2, points, p0, p1,
                    zmin, xmin, ymin, zmid, xmid, ymid);
   }
   if (p1 != p0 || p2 != p8)
   {
      HilbertSort3D(coord2, dir2, dir3, dir1, points, p1, p2,
                    ymin, zmid, xmin, ymid, zmax, xmid);
   }
   if (p2 != p0 || p3 != p8)
   {
      HilbertSort3D(coord2, dir2, dir3, dir1, points, p2, p3,
                    ymid, zmid, xmin, ymax, zmax, xmid);
   }
   if (p3 != p0 || p4 != p8)
   {
      HilbertSort3D(coord1, dir1, !dir2, !dir3, points, p3, p4,
                    xmin, ymax, zmid, xmid, ymid, zmin);
   }
   if (p4 != p0 || p5 != p8)
   {
      HilbertSort3D(coord1, dir1, !dir2, !dir3, points, p4, p5,
                    xmid, ymax, zmid, xmax, ymid, zmin);
   }
   if (p5 != p0 || p6 != p8)
   {
      HilbertSort3D(coord2, !dir2, dir3, !dir1, points, p5, p6,
                    ymax, zmid, xmax, ymid, zmax, xmid);
   }
   if (p6 != p0 || p7 != p8)
   {
      HilbertSort3D(coord2, !dir2, dir3, !dir1, points, p6, p7,
                    ymid, zmid, xmax, ymin, zmax, xmid);
   }
   if (p7 != p0)
   {
      HilbertSort3D(coord3, !dir3, !dir1, dir2, points, p7, p8,
                    zmid, xmax, ymin, zmin, xmid, ymid);
   }
}

void Mesh::GetHilbertElementOrdering(Array<int> &ordering)
{
   MFEM_VERIFY(spaceDim <= 3, "");

   Vector min, max, center;
   GetBoundingBox(min, max);

   Array<int> indices(GetNE());
   Array<double> points(3*GetNE());

   if (spaceDim < 3) { points = 0.0; }

   // calculate element centers
   for (int i = 0; i < GetNE(); i++)
   {
      GetElementCenter(i, center);
      for (int j = 0; j < spaceDim; j++)
      {
         points[3*i + j] = center(j);
      }
      indices[i] = i;
   }

   if (spaceDim == 1)
   {
      indices.Sort([&](int a, int b)
      { return points[3*a] < points[3*b]; });
   }
   else if (spaceDim == 2)
   {
      // recursively partition the points in 2D
      HilbertSort2D(0, false, false,
                    points, indices.begin(), indices.end(),
                    min(0), min(1), max(0), max(1));
   }
   else
   {
      // recursively partition the points in 3D
      HilbertSort3D(0, false, false, false,
                    points, indices.begin(), indices.end(),
                    min(0), min(1), min(2), max(0), max(1), max(2));
   }

   // return ordering in the format required by ReorderElements
   ordering.SetSize(GetNE());
   for (int i = 0; i < GetNE(); i++)
   {
      ordering[indices[i]] = i;
   }
}


void Mesh::ReorderElements(const Array<int> &ordering, bool reorder_vertices)
{
   if (NURBSext)
   {
      MFEM_WARNING("element reordering of NURBS meshes is not supported.");
      return;
   }
   if (ncmesh)
   {
      MFEM_WARNING("element reordering of non-conforming meshes is not"
                   " supported.");
      return;
   }
   MFEM_VERIFY(ordering.Size() == GetNE(), "invalid reordering array.")

   // Data members that need to be updated:

   // - elements   - reorder of the pointers and the vertex ids if reordering
   //                the vertices
   // - vertices   - if reordering the vertices
   // - boundary   - update the vertex ids, if reordering the vertices
   // - faces      - regenerate
   // - faces_info - regenerate

   // Deleted by DeleteTables():
   // - el_to_edge  - rebuild in 2D and 3D only
   // - el_to_face  - rebuild in 3D only
   // - bel_to_edge - rebuild in 3D only
   // - el_to_el    - no need to rebuild
   // - face_edge   - no need to rebuild
   // - edge_vertex - no need to rebuild
   // - geom_factors - no need to rebuild

   // - be_to_edge  - 2D only
   // - be_to_face  - 3D only

   // - Nodes

   // Save the locations of the Nodes so we can rebuild them later
   Array<Vector*> old_elem_node_vals;
   FiniteElementSpace *nodes_fes = NULL;
   if (Nodes)
   {
      old_elem_node_vals.SetSize(GetNE());
      nodes_fes = Nodes->FESpace();
      Array<int> old_dofs;
      Vector vals;
      for (int old_elid = 0; old_elid < GetNE(); ++old_elid)
      {
         nodes_fes->GetElementVDofs(old_elid, old_dofs);
         Nodes->GetSubVector(old_dofs, vals);
         old_elem_node_vals[old_elid] = new Vector(vals);
      }
   }

   // Get the newly ordered elements
   Array<Element *> new_elements(GetNE());
   for (int old_elid = 0; old_elid < ordering.Size(); ++old_elid)
   {
      int new_elid = ordering[old_elid];
      new_elements[new_elid] = elements[old_elid];
   }
   mfem::Swap(elements, new_elements);
   new_elements.DeleteAll();

   if (reorder_vertices)
   {
      // Get the new vertex ordering permutation vectors and fill the new
      // vertices
      Array<int> vertex_ordering(GetNV());
      vertex_ordering = -1;
      Array<Vertex> new_vertices(GetNV());
      int new_vertex_ind = 0;
      for (int new_elid = 0; new_elid < GetNE(); ++new_elid)
      {
         int *elem_vert = elements[new_elid]->GetVertices();
         int nv = elements[new_elid]->GetNVertices();
         for (int vi = 0; vi < nv; ++vi)
         {
            int old_vertex_ind = elem_vert[vi];
            if (vertex_ordering[old_vertex_ind] == -1)
            {
               vertex_ordering[old_vertex_ind] = new_vertex_ind;
               new_vertices[new_vertex_ind] = vertices[old_vertex_ind];
               new_vertex_ind++;
            }
         }
      }
      mfem::Swap(vertices, new_vertices);
      new_vertices.DeleteAll();

      // Replace the vertex ids in the elements with the reordered vertex
      // numbers
      for (int new_elid = 0; new_elid < GetNE(); ++new_elid)
      {
         int *elem_vert = elements[new_elid]->GetVertices();
         int nv = elements[new_elid]->GetNVertices();
         for (int vi = 0; vi < nv; ++vi)
         {
            elem_vert[vi] = vertex_ordering[elem_vert[vi]];
         }
      }

      // Replace the vertex ids in the boundary with reordered vertex numbers
      for (int belid = 0; belid < GetNBE(); ++belid)
      {
         int *be_vert = boundary[belid]->GetVertices();
         int nv = boundary[belid]->GetNVertices();
         for (int vi = 0; vi < nv; ++vi)
         {
            be_vert[vi] = vertex_ordering[be_vert[vi]];
         }
      }
   }

   // Destroy tables that need to be rebuild
   DeleteTables();

   if (Dim > 1)
   {
      // generate el_to_edge, be_to_edge (2D), bel_to_edge (3D)
      el_to_edge = new Table;
      NumOfEdges = GetElementToEdgeTable(*el_to_edge, be_to_edge);
   }
   if (Dim > 2)
   {
      // generate el_to_face, be_to_face
      GetElementToFaceTable();
   }
   // Update faces and faces_info
   GenerateFaces();

   // Build the nodes from the saved locations if they were around before
   if (Nodes)
   {
      // To force FE space update, we need to increase 'sequence':
      sequence++;
      last_operation = Mesh::NONE;
      nodes_fes->Update(false); // want_transform = false
      Nodes->Update(); // just needed to update Nodes->sequence
      Array<int> new_dofs;
      for (int old_elid = 0; old_elid < GetNE(); ++old_elid)
      {
         int new_elid = ordering[old_elid];
         nodes_fes->GetElementVDofs(new_elid, new_dofs);
         Nodes->SetSubVector(new_dofs, *(old_elem_node_vals[old_elid]));
         delete old_elem_node_vals[old_elid];
      }
   }
}


void Mesh::MarkForRefinement()
{
   if (meshgen & 1)
   {
      if (Dim == 2)
      {
         MarkTriMeshForRefinement();
      }
      else if (Dim == 3)
      {
         DSTable v_to_v(NumOfVertices);
         GetVertexToVertexTable(v_to_v);
         MarkTetMeshForRefinement(v_to_v);
      }
   }
}

void Mesh::MarkTriMeshForRefinement()
{
   // Mark the longest triangle edge by rotating the indeces so that
   // vertex 0 - vertex 1 is the longest edge in the triangle.
   DenseMatrix pmat;
   for (int i = 0; i < NumOfElements; i++)
   {
      if (elements[i]->GetType() == Element::TRIANGLE)
      {
         GetPointMatrix(i, pmat);
         static_cast<Triangle*>(elements[i])->MarkEdge(pmat);
      }
   }
}

void Mesh::GetEdgeOrdering(DSTable &v_to_v, Array<int> &order)
{
   NumOfEdges = v_to_v.NumberOfEntries();
   order.SetSize(NumOfEdges);
   Array<Pair<double, int> > length_idx(NumOfEdges);

   for (int i = 0; i < NumOfVertices; i++)
   {
      for (DSTable::RowIterator it(v_to_v, i); !it; ++it)
      {
         int j = it.Index();
         length_idx[j].one = GetLength(i, it.Column());
         length_idx[j].two = j;
      }
   }

   // Sort by increasing edge-length.
   length_idx.Sort();

   for (int i = 0; i < NumOfEdges; i++)
   {
      order[length_idx[i].two] = i;
   }
}

void Mesh::MarkTetMeshForRefinement(DSTable &v_to_v)
{
   // Mark the longest tetrahedral edge by rotating the indices so that
   // vertex 0 - vertex 1 is the longest edge in the element.
   Array<int> order;
   GetEdgeOrdering(v_to_v, order);

   for (int i = 0; i < NumOfElements; i++)
   {
      if (elements[i]->GetType() == Element::TETRAHEDRON)
      {
         elements[i]->MarkEdge(v_to_v, order);
      }
   }
   for (int i = 0; i < NumOfBdrElements; i++)
   {
      if (boundary[i]->GetType() == Element::TRIANGLE)
      {
         boundary[i]->MarkEdge(v_to_v, order);
      }
   }
}

void Mesh::PrepareNodeReorder(DSTable **old_v_to_v, Table **old_elem_vert)
{
   if (*old_v_to_v && *old_elem_vert)
   {
      return;
   }

   FiniteElementSpace *fes = Nodes->FESpace();

   if (*old_v_to_v == NULL)
   {
      bool need_v_to_v = false;
      Array<int> dofs;
      for (int i = 0; i < GetNEdges(); i++)
      {
         // Since edge indices may change, we need to permute edge interior dofs
         // any time an edge index changes and there is at least one dof on that
         // edge.
         fes->GetEdgeInteriorDofs(i, dofs);
         if (dofs.Size() > 0)
         {
            need_v_to_v = true;
            break;
         }
      }
      if (need_v_to_v)
      {
         *old_v_to_v = new DSTable(NumOfVertices);
         GetVertexToVertexTable(*(*old_v_to_v));
      }
   }
   if (*old_elem_vert == NULL)
   {
      bool need_elem_vert = false;
      Array<int> dofs;
      for (int i = 0; i < GetNE(); i++)
      {
         // Since element indices do not change, we need to permute element
         // interior dofs only when there are at least 2 interior dofs in an
         // element (assuming the nodal dofs are non-directional).
         fes->GetElementInteriorDofs(i, dofs);
         if (dofs.Size() > 1)
         {
            need_elem_vert = true;
            break;
         }
      }
      if (need_elem_vert)
      {
         *old_elem_vert = new Table;
         (*old_elem_vert)->MakeI(GetNE());
         for (int i = 0; i < GetNE(); i++)
         {
            (*old_elem_vert)->AddColumnsInRow(i, elements[i]->GetNVertices());
         }
         (*old_elem_vert)->MakeJ();
         for (int i = 0; i < GetNE(); i++)
         {
            (*old_elem_vert)->AddConnections(i, elements[i]->GetVertices(),
                                             elements[i]->GetNVertices());
         }
         (*old_elem_vert)->ShiftUpI();
      }
   }
}

void Mesh::DoNodeReorder(DSTable *old_v_to_v, Table *old_elem_vert)
{
   FiniteElementSpace *fes = Nodes->FESpace();
   const FiniteElementCollection *fec = fes->FEColl();
   Array<int> old_dofs, new_dofs;

   // assuming that all edges have the same number of dofs
   if (NumOfEdges) { fes->GetEdgeInteriorDofs(0, old_dofs); }
   const int num_edge_dofs = old_dofs.Size();

   // Save the original nodes
   const Vector onodes = *Nodes;

   // vertex dofs do not need to be moved
   fes->GetVertexDofs(0, old_dofs);
   int offset = NumOfVertices * old_dofs.Size();

   // edge dofs:
   // edge enumeration may be different but edge orientation is the same
   if (num_edge_dofs > 0)
   {
      DSTable new_v_to_v(NumOfVertices);
      GetVertexToVertexTable(new_v_to_v);

      for (int i = 0; i < NumOfVertices; i++)
      {
         for (DSTable::RowIterator it(new_v_to_v, i); !it; ++it)
         {
            const int old_i = (*old_v_to_v)(i, it.Column());
            const int new_i = it.Index();
            if (new_i == old_i) { continue; }

            old_dofs.SetSize(num_edge_dofs);
            new_dofs.SetSize(num_edge_dofs);
            for (int j = 0; j < num_edge_dofs; j++)
            {
               old_dofs[j] = offset + old_i * num_edge_dofs + j;
               new_dofs[j] = offset + new_i * num_edge_dofs + j;
            }
            fes->DofsToVDofs(old_dofs);
            fes->DofsToVDofs(new_dofs);
            for (int j = 0; j < old_dofs.Size(); j++)
            {
               (*Nodes)(new_dofs[j]) = onodes(old_dofs[j]);
            }
         }
      }
      offset += NumOfEdges * num_edge_dofs;
   }

   // face dofs:
   // both enumeration and orientation of the faces may be different
   if (fes->GetNFDofs() > 0)
   {
      // generate the old face-vertex table using the unmodified 'faces'
      Table old_face_vertex;
      old_face_vertex.MakeI(NumOfFaces);
      for (int i = 0; i < NumOfFaces; i++)
      {
         old_face_vertex.AddColumnsInRow(i, faces[i]->GetNVertices());
      }
      old_face_vertex.MakeJ();
      for (int i = 0; i < NumOfFaces; i++)
         old_face_vertex.AddConnections(i, faces[i]->GetVertices(),
                                        faces[i]->GetNVertices());
      old_face_vertex.ShiftUpI();

      // update 'el_to_face', 'be_to_face', 'faces', and 'faces_info'
      STable3D *faces_tbl = GetElementToFaceTable(1);
      GenerateFaces();

      // compute the new face dof offsets
      Array<int> new_fdofs(NumOfFaces+1);
      new_fdofs[0] = 0;
      for (int i = 0; i < NumOfFaces; i++) // i = old face index
      {
         const int *old_v = old_face_vertex.GetRow(i);
         int new_i; // new face index
         switch (old_face_vertex.RowSize(i))
         {
            case 3:
               new_i = (*faces_tbl)(old_v[0], old_v[1], old_v[2]);
               break;
            case 4:
            default:
               new_i = (*faces_tbl)(old_v[0], old_v[1], old_v[2], old_v[3]);
               break;
         }
         fes->GetFaceInteriorDofs(i, old_dofs);
         new_fdofs[new_i+1] = old_dofs.Size();
      }
      new_fdofs.PartialSum();

      // loop over the old face numbers
      for (int i = 0; i < NumOfFaces; i++)
      {
         const int *old_v = old_face_vertex.GetRow(i), *new_v;
         const int *dof_ord;
         int new_i, new_or;
         switch (old_face_vertex.RowSize(i))
         {
            case 3:
               new_i = (*faces_tbl)(old_v[0], old_v[1], old_v[2]);
               new_v = faces[new_i]->GetVertices();
               new_or = GetTriOrientation(old_v, new_v);
               dof_ord = fec->DofOrderForOrientation(Geometry::TRIANGLE, new_or);
               break;
            case 4:
            default:
               new_i = (*faces_tbl)(old_v[0], old_v[1], old_v[2], old_v[3]);
               new_v = faces[new_i]->GetVertices();
               new_or = GetQuadOrientation(old_v, new_v);
               dof_ord = fec->DofOrderForOrientation(Geometry::SQUARE, new_or);
               break;
         }

         fes->GetFaceInteriorDofs(i, old_dofs);
         new_dofs.SetSize(old_dofs.Size());
         for (int j = 0; j < old_dofs.Size(); j++)
         {
            // we assume the dofs are non-directional, i.e. dof_ord[j] is >= 0
            const int old_j = dof_ord[j];
            new_dofs[old_j] = offset + new_fdofs[new_i] + j;
         }
         fes->DofsToVDofs(old_dofs);
         fes->DofsToVDofs(new_dofs);
         for (int j = 0; j < old_dofs.Size(); j++)
         {
            (*Nodes)(new_dofs[j]) = onodes(old_dofs[j]);
         }
      }

      offset += fes->GetNFDofs();
      delete faces_tbl;
   }

   // element dofs:
   // element orientation may be different
   if (old_elem_vert) // have elements with 2 or more dofs
   {
      // matters when the 'fec' is
      // (this code is executed only for triangles/tets)
      // - Pk on triangles, k >= 4
      // - Qk on quads,     k >= 3
      // - Pk on tets,      k >= 5
      // - Qk on hexes,     k >= 3
      // - DG spaces
      // - ...

      // loop over all elements
      for (int i = 0; i < GetNE(); i++)
      {
         const int *old_v = old_elem_vert->GetRow(i);
         const int *new_v = elements[i]->GetVertices();
         const int *dof_ord;
         int new_or;
         const Geometry::Type geom = elements[i]->GetGeometryType();
         switch (geom)
         {
            case Geometry::SEGMENT:
               new_or = (old_v[0] == new_v[0]) ? +1 : -1;
               break;
            case Geometry::TRIANGLE:
               new_or = GetTriOrientation(old_v, new_v);
               break;
            case Geometry::SQUARE:
               new_or = GetQuadOrientation(old_v, new_v);
               break;
            case Geometry::TETRAHEDRON:
               new_or = GetTetOrientation(old_v, new_v);
               break;
            default:
               new_or = 0;
               MFEM_ABORT(Geometry::Name[geom] << " elements (" << fec->Name()
                          << " FE collection) are not supported yet!");
               break;
         }
         dof_ord = fec->DofOrderForOrientation(geom, new_or);
         MFEM_VERIFY(dof_ord != NULL,
                     "FE collection '" << fec->Name()
                     << "' does not define reordering for "
                     << Geometry::Name[geom] << " elements!");
         fes->GetElementInteriorDofs(i, old_dofs);
         new_dofs.SetSize(old_dofs.Size());
         for (int j = 0; j < new_dofs.Size(); j++)
         {
            // we assume the dofs are non-directional, i.e. dof_ord[j] is >= 0
            const int old_j = dof_ord[j];
            new_dofs[old_j] = offset + j;
         }
         offset += new_dofs.Size();
         fes->DofsToVDofs(old_dofs);
         fes->DofsToVDofs(new_dofs);
         for (int j = 0; j < old_dofs.Size(); j++)
         {
            (*Nodes)(new_dofs[j]) = onodes(old_dofs[j]);
         }
      }
   }

   // Update Tables, faces, etc
   if (Dim > 2)
   {
      if (fes->GetNFDofs() == 0)
      {
         // needed for FE spaces that have face dofs, even if
         // the 'Nodes' do not have face dofs.
         GetElementToFaceTable();
         GenerateFaces();
      }
      CheckBdrElementOrientation();
   }
   if (el_to_edge)
   {
      // update 'el_to_edge', 'be_to_edge' (2D), 'bel_to_edge' (3D)
      NumOfEdges = GetElementToEdgeTable(*el_to_edge, be_to_edge);
      if (Dim == 2)
      {
         // update 'faces' and 'faces_info'
         GenerateFaces();
         CheckBdrElementOrientation();
      }
   }
   // To force FE space update, we need to increase 'sequence':
   sequence++;
   last_operation = Mesh::NONE;
   fes->Update(false); // want_transform = false
   Nodes->Update(); // just needed to update Nodes->sequence
}

void Mesh::FinalizeTetMesh(int generate_edges, int refine, bool fix_orientation)
{
   FinalizeCheck();
   CheckElementOrientation(fix_orientation);

   if (NumOfBdrElements == 0)
   {
      GetElementToFaceTable();
      GenerateFaces();
      GenerateBoundaryElements();
   }

   if (refine)
   {
      DSTable v_to_v(NumOfVertices);
      GetVertexToVertexTable(v_to_v);
      MarkTetMeshForRefinement(v_to_v);
   }

   GetElementToFaceTable();
   GenerateFaces();

   CheckBdrElementOrientation();

   if (generate_edges == 1)
   {
      el_to_edge = new Table;
      NumOfEdges = GetElementToEdgeTable(*el_to_edge, be_to_edge);
   }
   else
   {
      el_to_edge = NULL;  // Not really necessary -- InitTables was called
      bel_to_edge = NULL;
      NumOfEdges = 0;
   }

   SetAttributes();

   SetMeshGen();
}

void Mesh::FinalizeWedgeMesh(int generate_edges, int refine,
                             bool fix_orientation)
{
   FinalizeCheck();
   CheckElementOrientation(fix_orientation);

   if (NumOfBdrElements == 0)
   {
      GetElementToFaceTable();
      GenerateFaces();
      GenerateBoundaryElements();
   }

   GetElementToFaceTable();
   GenerateFaces();

   CheckBdrElementOrientation();

   if (generate_edges == 1)
   {
      el_to_edge = new Table;
      NumOfEdges = GetElementToEdgeTable(*el_to_edge, be_to_edge);
   }
   else
   {
      el_to_edge = NULL;  // Not really necessary -- InitTables was called
      bel_to_edge = NULL;
      NumOfEdges = 0;
   }

   SetAttributes();

   SetMeshGen();
}

void Mesh::FinalizeHexMesh(int generate_edges, int refine, bool fix_orientation)
{
   FinalizeCheck();
   CheckElementOrientation(fix_orientation);

   GetElementToFaceTable();
   GenerateFaces();

   if (NumOfBdrElements == 0)
   {
      GenerateBoundaryElements();
   }

   CheckBdrElementOrientation();

   if (generate_edges)
   {
      el_to_edge = new Table;
      NumOfEdges = GetElementToEdgeTable(*el_to_edge, be_to_edge);
   }
   else
   {
      NumOfEdges = 0;
   }

   SetAttributes();

   SetMeshGen();
}

void Mesh::FinalizeMesh(int refine, bool fix_orientation)
{
   FinalizeTopology();

   Finalize(refine, fix_orientation);
}

void Mesh::FinalizeTopology(bool generate_bdr)
{
   // Requirements: the following should be defined:
   //   1) Dim
   //   2) NumOfElements, elements
   //   3) NumOfBdrElements, boundary
   //   4) NumOfVertices
   // Optional:
   //   2) ncmesh may be defined
   //   3) el_to_edge may be allocated (it will be re-computed)

   FinalizeCheck();
   bool generate_edges = true;

   if (spaceDim == 0) { spaceDim = Dim; }
   if (ncmesh) { ncmesh->spaceDim = spaceDim; }

   // if the user defined any hanging nodes (see AddVertexParent),
   // we're initializing a non-conforming mesh
   if (tmp_vertex_parents.Size())
   {
      MFEM_VERIFY(ncmesh == NULL, "");
      ncmesh = new NCMesh(this);

      // we need to recreate the Mesh because NCMesh reorders the vertices
      // (see NCMesh::UpdateVertices())
      InitFromNCMesh(*ncmesh);
      ncmesh->OnMeshUpdated(this);
      GenerateNCFaceInfo();

      SetAttributes();

      tmp_vertex_parents.DeleteAll();
      return;
   }

   // set the mesh type: 'meshgen', ...
   SetMeshGen();

   // generate the faces
   if (Dim > 2)
   {
      GetElementToFaceTable();
      GenerateFaces();
      if (NumOfBdrElements == 0 && generate_bdr)
      {
         GenerateBoundaryElements();
         GetElementToFaceTable(); // update be_to_face
      }
   }
   else
   {
      NumOfFaces = 0;
   }

   // generate edges if requested
   if (Dim > 1 && generate_edges)
   {
      // el_to_edge may already be allocated (P2 VTK meshes)
      if (!el_to_edge) { el_to_edge = new Table; }
      NumOfEdges = GetElementToEdgeTable(*el_to_edge, be_to_edge);
      if (Dim == 2)
      {
         GenerateFaces(); // 'Faces' in 2D refers to the edges
         if (NumOfBdrElements == 0 && generate_bdr)
         {
            GenerateBoundaryElements();
         }
      }
   }
   else
   {
      NumOfEdges = 0;
   }

   if (Dim == 1)
   {
      GenerateFaces();
   }

   if (ncmesh)
   {
      // tell NCMesh the numbering of edges/faces
      ncmesh->OnMeshUpdated(this);

      // update faces_info with NC relations
      GenerateNCFaceInfo();
   }

   // generate the arrays 'attributes' and 'bdr_attributes'
   SetAttributes();
}

void Mesh::Finalize(bool refine, bool fix_orientation)
{
   if (NURBSext || ncmesh)
   {
      MFEM_ASSERT(CheckElementOrientation(false) == 0, "");
      MFEM_ASSERT(CheckBdrElementOrientation() == 0, "");
      return;
   }

   // Requirements:
   //  1) FinalizeTopology() or equivalent was called
   //  2) if (Nodes == NULL), vertices must be defined
   //  3) if (Nodes != NULL), Nodes must be defined

   const bool check_orientation = true; // for regular elements, not boundary
   const bool curved = (Nodes != NULL);
   const bool may_change_topology =
      ( refine && (Dim > 1 && (meshgen & 1)) ) ||
      ( check_orientation && fix_orientation &&
        (Dim == 2 || (Dim == 3 && (meshgen & 1))) );

   DSTable *old_v_to_v = NULL;
   Table *old_elem_vert = NULL;

   if (curved && may_change_topology)
   {
      PrepareNodeReorder(&old_v_to_v, &old_elem_vert);
   }

   if (check_orientation)
   {
      // check and optionally fix element orientation
      CheckElementOrientation(fix_orientation);
   }
   if (refine)
   {
      MarkForRefinement();   // may change topology!
   }

   if (may_change_topology)
   {
      if (curved)
      {
         DoNodeReorder(old_v_to_v, old_elem_vert); // updates the mesh topology
         delete old_elem_vert;
         delete old_v_to_v;
      }
      else
      {
         FinalizeTopology(); // Re-computes some data unnecessarily.
      }

      // TODO: maybe introduce Mesh::NODE_REORDER operation and FESpace::
      // NodeReorderMatrix and do Nodes->Update() instead of DoNodeReorder?
   }

   // check and fix boundary element orientation
   CheckBdrElementOrientation();

#ifdef MFEM_DEBUG
   // For non-orientable surfaces/manifolds, the check below will fail, so we
   // only perform it when Dim == spaceDim.
   if (Dim >= 2 && Dim == spaceDim)
   {
      const int num_faces = GetNumFaces();
      for (int i = 0; i < num_faces; i++)
      {
         MFEM_VERIFY(faces_info[i].Elem2No < 0 ||
                     faces_info[i].Elem2Inf%2 != 0, "Invalid mesh topology."
                     " Interior face with incompatible orientations.");
      }
   }
#endif
}

void Mesh::Make3D(int nx, int ny, int nz, Element::Type type,
                  double sx, double sy, double sz, bool sfc_ordering)
{
   int x, y, z;

   int NVert, NElem, NBdrElem;

   NVert = (nx+1) * (ny+1) * (nz+1);
   NElem = nx * ny * nz;
   NBdrElem = 2*(nx*ny+nx*nz+ny*nz);
   if (type == Element::TETRAHEDRON)
   {
      NElem *= 6;
      NBdrElem *= 2;
   }
   else if (type == Element::WEDGE)
   {
      NElem *= 2;
      NBdrElem += 2*nx*ny;
   }
   else if (type == Element::PYRAMID)
   {
      NElem *= 6;
      NVert += nx * ny * nz;
   }

   InitMesh(3, 3, NVert, NElem, NBdrElem);

   double coord[3];
   int ind[9];

   // Sets vertices and the corresponding coordinates
   for (z = 0; z <= nz; z++)
   {
      coord[2] = ((double) z / nz) * sz;
      for (y = 0; y <= ny; y++)
      {
         coord[1] = ((double) y / ny) * sy;
         for (x = 0; x <= nx; x++)
         {
            coord[0] = ((double) x / nx) * sx;
            AddVertex(coord);
         }
      }
   }
   if (type == Element::PYRAMID)
   {
      for (z = 0; z < nz; z++)
      {
         coord[2] = (((double) z + 0.5) / nz) * sz;
         for (y = 0; y < ny; y++)
         {
            coord[1] = (((double) y + 0.5 ) / ny) * sy;
            for (x = 0; x < nx; x++)
            {
               coord[0] = (((double) x + 0.5 ) / nx) * sx;
               AddVertex(coord);
            }
         }
      }
   }

#define VTX(XC, YC, ZC) ((XC)+((YC)+(ZC)*(ny+1))*(nx+1))
#define VTXP(XC, YC, ZC) ((nx+1)*(ny+1)*(nz+1)+(XC)+((YC)+(ZC)*ny)*nx)

   // Sets elements and the corresponding indices of vertices
   if (sfc_ordering && type == Element::HEXAHEDRON)
   {
      Array<int> sfc;
      NCMesh::GridSfcOrdering3D(nx, ny, nz, sfc);
      MFEM_VERIFY(sfc.Size() == 3*nx*ny*nz, "");

      for (int k = 0; k < nx*ny*nz; k++)
      {
         x = sfc[3*k + 0];
         y = sfc[3*k + 1];
         z = sfc[3*k + 2];

         // *INDENT-OFF*
         ind[0] = VTX(x  , y  , z  );
         ind[1] = VTX(x+1, y  , z  );
         ind[2] = VTX(x+1, y+1, z  );
         ind[3] = VTX(x  , y+1, z  );
         ind[4] = VTX(x  , y  , z+1);
         ind[5] = VTX(x+1, y  , z+1);
         ind[6] = VTX(x+1, y+1, z+1);
         ind[7] = VTX(x  , y+1, z+1);
         // *INDENT-ON*

         AddHex(ind, 1);
      }
   }
   else
   {
      for (z = 0; z < nz; z++)
      {
         for (y = 0; y < ny; y++)
         {
            for (x = 0; x < nx; x++)
            {
               // *INDENT-OFF*
               ind[0] = VTX(x  , y  , z  );
               ind[1] = VTX(x+1, y  , z  );
               ind[2] = VTX(x+1, y+1, z  );
               ind[3] = VTX(x  , y+1, z  );
               ind[4] = VTX(x  , y  , z+1);
               ind[5] = VTX(x+1, y  , z+1);
               ind[6] = VTX(x+1, y+1, z+1);
               ind[7] = VTX(  x, y+1, z+1);
               // *INDENT-ON*
               if (type == Element::TETRAHEDRON)
               {
                  AddHexAsTets(ind, 1);
               }
               else if (type == Element::WEDGE)
               {
                  AddHexAsWedges(ind, 1);
               }
               else if (type == Element::PYRAMID)
               {
                  ind[8] = VTXP(x, y, z);
                  AddHexAsPyramids(ind, 1);
               }
               else
               {
                  AddHex(ind, 1);
               }
            }
         }
      }
   }

   // Sets boundary elements and the corresponding indices of vertices
   // bottom, bdr. attribute 1
   for (y = 0; y < ny; y++)
   {
      for (x = 0; x < nx; x++)
      {
         // *INDENT-OFF*
         ind[0] = VTX(x  , y  , 0);
         ind[1] = VTX(x  , y+1, 0);
         ind[2] = VTX(x+1, y+1, 0);
         ind[3] = VTX(x+1, y  , 0);
         // *INDENT-ON*
         if (type == Element::TETRAHEDRON)
         {
            AddBdrQuadAsTriangles(ind, 1);
         }
         else if (type == Element::WEDGE)
         {
            AddBdrQuadAsTriangles(ind, 1);
         }
         else
         {
            AddBdrQuad(ind, 1);
         }
      }
   }
   // top, bdr. attribute 6
   for (y = 0; y < ny; y++)
   {
      for (x = 0; x < nx; x++)
      {
         // *INDENT-OFF*
         ind[0] = VTX(x  , y  , nz);
         ind[1] = VTX(x+1, y  , nz);
         ind[2] = VTX(x+1, y+1, nz);
         ind[3] = VTX(x  , y+1, nz);
         // *INDENT-ON*
         if (type == Element::TETRAHEDRON)
         {
            AddBdrQuadAsTriangles(ind, 6);
         }
         else if (type == Element::WEDGE)
         {
            AddBdrQuadAsTriangles(ind, 6);
         }
         else
         {
            AddBdrQuad(ind, 6);
         }
      }
   }
   // left, bdr. attribute 5
   for (z = 0; z < nz; z++)
   {
      for (y = 0; y < ny; y++)
      {
         // *INDENT-OFF*
         ind[0] = VTX(0  , y  , z  );
         ind[1] = VTX(0  , y  , z+1);
         ind[2] = VTX(0  , y+1, z+1);
         ind[3] = VTX(0  , y+1, z  );
         // *INDENT-ON*
         if (type == Element::TETRAHEDRON)
         {
            AddBdrQuadAsTriangles(ind, 5);
         }
         else
         {
            AddBdrQuad(ind, 5);
         }
      }
   }
   // right, bdr. attribute 3
   for (z = 0; z < nz; z++)
   {
      for (y = 0; y < ny; y++)
      {
         // *INDENT-OFF*
         ind[0] = VTX(nx, y  , z  );
         ind[1] = VTX(nx, y+1, z  );
         ind[2] = VTX(nx, y+1, z+1);
         ind[3] = VTX(nx, y  , z+1);
         // *INDENT-ON*
         if (type == Element::TETRAHEDRON)
         {
            AddBdrQuadAsTriangles(ind, 3);
         }
         else
         {
            AddBdrQuad(ind, 3);
         }
      }
   }
   // front, bdr. attribute 2
   for (x = 0; x < nx; x++)
   {
      for (z = 0; z < nz; z++)
      {
         // *INDENT-OFF*
         ind[0] = VTX(x  , 0, z  );
         ind[1] = VTX(x+1, 0, z  );
         ind[2] = VTX(x+1, 0, z+1);
         ind[3] = VTX(x  , 0, z+1);
         // *INDENT-ON*
         if (type == Element::TETRAHEDRON)
         {
            AddBdrQuadAsTriangles(ind, 2);
         }
         else
         {
            AddBdrQuad(ind, 2);
         }
      }
   }
   // back, bdr. attribute 4
   for (x = 0; x < nx; x++)
   {
      for (z = 0; z < nz; z++)
      {
         // *INDENT-OFF*
         ind[0] = VTX(x  , ny, z  );
         ind[1] = VTX(x  , ny, z+1);
         ind[2] = VTX(x+1, ny, z+1);
         ind[3] = VTX(x+1, ny, z  );
         // *INDENT-ON*
         if (type == Element::TETRAHEDRON)
         {
            AddBdrQuadAsTriangles(ind, 4);
         }
         else
         {
            AddBdrQuad(ind, 4);
         }
      }
   }

#undef VTX

#if 0
   ofstream test_stream("debug.mesh");
   Print(test_stream);
   test_stream.close();
#endif

   FinalizeTopology();

   // Finalize(...) can be called after this method, if needed
}

void Mesh::Make2D(int nx, int ny, Element::Type type,
                  double sx, double sy,
                  bool generate_edges, bool sfc_ordering)
{
   int i, j, k;

   SetEmpty();

   Dim = spaceDim = 2;

   // Creates quadrilateral mesh
   if (type == Element::QUADRILATERAL)
   {
      NumOfVertices = (nx+1) * (ny+1);
      NumOfElements = nx * ny;
      NumOfBdrElements = 2 * nx + 2 * ny;

      vertices.SetSize(NumOfVertices);
      elements.SetSize(NumOfElements);
      boundary.SetSize(NumOfBdrElements);

      double cx, cy;
      int ind[4];

      // Sets vertices and the corresponding coordinates
      k = 0;
      for (j = 0; j < ny+1; j++)
      {
         cy = ((double) j / ny) * sy;
         for (i = 0; i < nx+1; i++)
         {
            cx = ((double) i / nx) * sx;
            vertices[k](0) = cx;
            vertices[k](1) = cy;
            k++;
         }
      }

      // Sets elements and the corresponding indices of vertices
      if (sfc_ordering)
      {
         Array<int> sfc;
         NCMesh::GridSfcOrdering2D(nx, ny, sfc);
         MFEM_VERIFY(sfc.Size() == 2*nx*ny, "");

         for (k = 0; k < nx*ny; k++)
         {
            i = sfc[2*k + 0];
            j = sfc[2*k + 1];
            ind[0] = i + j*(nx+1);
            ind[1] = i + 1 +j*(nx+1);
            ind[2] = i + 1 + (j+1)*(nx+1);
            ind[3] = i + (j+1)*(nx+1);
            elements[k] = new Quadrilateral(ind);
         }
      }
      else
      {
         k = 0;
         for (j = 0; j < ny; j++)
         {
            for (i = 0; i < nx; i++)
            {
               ind[0] = i + j*(nx+1);
               ind[1] = i + 1 +j*(nx+1);
               ind[2] = i + 1 + (j+1)*(nx+1);
               ind[3] = i + (j+1)*(nx+1);
               elements[k] = new Quadrilateral(ind);
               k++;
            }
         }
      }

      // Sets boundary elements and the corresponding indices of vertices
      int m = (nx+1)*ny;
      for (i = 0; i < nx; i++)
      {
         boundary[i] = new Segment(i, i+1, 1);
         boundary[nx+i] = new Segment(m+i+1, m+i, 3);
      }
      m = nx+1;
      for (j = 0; j < ny; j++)
      {
         boundary[2*nx+j] = new Segment((j+1)*m, j*m, 4);
         boundary[2*nx+ny+j] = new Segment(j*m+nx, (j+1)*m+nx, 2);
      }
   }
   // Creates triangular mesh
   else if (type == Element::TRIANGLE)
   {
      NumOfVertices = (nx+1) * (ny+1);
      NumOfElements = 2 * nx * ny;
      NumOfBdrElements = 2 * nx + 2 * ny;

      vertices.SetSize(NumOfVertices);
      elements.SetSize(NumOfElements);
      boundary.SetSize(NumOfBdrElements);

      double cx, cy;
      int ind[3];

      // Sets vertices and the corresponding coordinates
      k = 0;
      for (j = 0; j < ny+1; j++)
      {
         cy = ((double) j / ny) * sy;
         for (i = 0; i < nx+1; i++)
         {
            cx = ((double) i / nx) * sx;
            vertices[k](0) = cx;
            vertices[k](1) = cy;
            k++;
         }
      }

      // Sets the elements and the corresponding indices of vertices
      k = 0;
      for (j = 0; j < ny; j++)
      {
         for (i = 0; i < nx; i++)
         {
            ind[0] = i + j*(nx+1);
            ind[1] = i + 1 + (j+1)*(nx+1);
            ind[2] = i + (j+1)*(nx+1);
            elements[k] = new Triangle(ind);
            k++;
            ind[1] = i + 1 + j*(nx+1);
            ind[2] = i + 1 + (j+1)*(nx+1);
            elements[k] = new Triangle(ind);
            k++;
         }
      }

      // Sets boundary elements and the corresponding indices of vertices
      int m = (nx+1)*ny;
      for (i = 0; i < nx; i++)
      {
         boundary[i] = new Segment(i, i+1, 1);
         boundary[nx+i] = new Segment(m+i+1, m+i, 3);
      }
      m = nx+1;
      for (j = 0; j < ny; j++)
      {
         boundary[2*nx+j] = new Segment((j+1)*m, j*m, 4);
         boundary[2*nx+ny+j] = new Segment(j*m+nx, (j+1)*m+nx, 2);
      }

      // MarkTriMeshForRefinement(); // done in Finalize(...)
   }
   else
   {
      MFEM_ABORT("Unsupported element type.");
   }

   SetMeshGen();
   CheckElementOrientation();

   if (generate_edges == 1)
   {
      el_to_edge = new Table;
      NumOfEdges = GetElementToEdgeTable(*el_to_edge, be_to_edge);
      GenerateFaces();
      CheckBdrElementOrientation();
   }
   else
   {
      NumOfEdges = 0;
   }

   NumOfFaces = 0;

   attributes.Append(1);
   bdr_attributes.Append(1); bdr_attributes.Append(2);
   bdr_attributes.Append(3); bdr_attributes.Append(4);

   // Finalize(...) can be called after this method, if needed
}

void Mesh::Make1D(int n, double sx)
{
   int j, ind[1];

   SetEmpty();

   Dim = 1;
   spaceDim = 1;

   NumOfVertices = n + 1;
   NumOfElements = n;
   NumOfBdrElements = 2;
   vertices.SetSize(NumOfVertices);
   elements.SetSize(NumOfElements);
   boundary.SetSize(NumOfBdrElements);

   // Sets vertices and the corresponding coordinates
   for (j = 0; j < n+1; j++)
   {
      vertices[j](0) = ((double) j / n) * sx;
   }

   // Sets elements and the corresponding indices of vertices
   for (j = 0; j < n; j++)
   {
      elements[j] = new Segment(j, j+1, 1);
   }

   // Sets the boundary elements
   ind[0] = 0;
   boundary[0] = new Point(ind, 1);
   ind[0] = n;
   boundary[1] = new Point(ind, 2);

   NumOfEdges = 0;
   NumOfFaces = 0;

   SetMeshGen();
   GenerateFaces();

   attributes.Append(1);
   bdr_attributes.Append(1); bdr_attributes.Append(2);
}

Mesh::Mesh(const Mesh &mesh, bool copy_nodes)
{
   Dim = mesh.Dim;
   spaceDim = mesh.spaceDim;

   NumOfVertices = mesh.NumOfVertices;
   NumOfElements = mesh.NumOfElements;
   NumOfBdrElements = mesh.NumOfBdrElements;
   NumOfEdges = mesh.NumOfEdges;
   NumOfFaces = mesh.NumOfFaces;
   nbInteriorFaces = mesh.nbInteriorFaces;
   nbBoundaryFaces = mesh.nbBoundaryFaces;

   meshgen = mesh.meshgen;
   mesh_geoms = mesh.mesh_geoms;

   // Create the new Mesh instance without a record of its refinement history
   sequence = 0;
   last_operation = Mesh::NONE;

   // Duplicate the elements
   elements.SetSize(NumOfElements);
   for (int i = 0; i < NumOfElements; i++)
   {
      elements[i] = mesh.elements[i]->Duplicate(this);
   }

   // Copy the vertices
   mesh.vertices.Copy(vertices);

   // Duplicate the boundary
   boundary.SetSize(NumOfBdrElements);
   for (int i = 0; i < NumOfBdrElements; i++)
   {
      boundary[i] = mesh.boundary[i]->Duplicate(this);
   }

   // Copy the element-to-face Table, el_to_face
   el_to_face = (mesh.el_to_face) ? new Table(*mesh.el_to_face) : NULL;

   // Copy the boundary-to-face Array, be_to_face.
   mesh.be_to_face.Copy(be_to_face);

   // Copy the element-to-edge Table, el_to_edge
   el_to_edge = (mesh.el_to_edge) ? new Table(*mesh.el_to_edge) : NULL;

   // Copy the boundary-to-edge Table, bel_to_edge (3D)
   bel_to_edge = (mesh.bel_to_edge) ? new Table(*mesh.bel_to_edge) : NULL;

   // Copy the boundary-to-edge Array, be_to_edge (2D)
   mesh.be_to_edge.Copy(be_to_edge);

   // Duplicate the faces and faces_info.
   faces.SetSize(mesh.faces.Size());
   for (int i = 0; i < faces.Size(); i++)
   {
      Element *face = mesh.faces[i]; // in 1D the faces are NULL
      faces[i] = (face) ? face->Duplicate(this) : NULL;
   }
   mesh.faces_info.Copy(faces_info);
   mesh.nc_faces_info.Copy(nc_faces_info);

   // Do NOT copy the element-to-element Table, el_to_el
   el_to_el = NULL;

   // Do NOT copy the face-to-edge Table, face_edge
   face_edge = NULL;

   // Copy the edge-to-vertex Table, edge_vertex
   edge_vertex = (mesh.edge_vertex) ? new Table(*mesh.edge_vertex) : NULL;

   // Copy the attributes and bdr_attributes
   mesh.attributes.Copy(attributes);
   mesh.bdr_attributes.Copy(bdr_attributes);

   // Deep copy the NURBSExtension.
#ifdef MFEM_USE_MPI
   ParNURBSExtension *pNURBSext =
      dynamic_cast<ParNURBSExtension *>(mesh.NURBSext);
   if (pNURBSext)
   {
      NURBSext = new ParNURBSExtension(*pNURBSext);
   }
   else
#endif
   {
      NURBSext = mesh.NURBSext ? new NURBSExtension(*mesh.NURBSext) : NULL;
   }

   // Deep copy the NCMesh.
#ifdef MFEM_USE_MPI
   if (dynamic_cast<const ParMesh*>(&mesh))
   {
      ncmesh = NULL; // skip; will be done in ParMesh copy ctor
   }
   else
#endif
   {
      ncmesh = mesh.ncmesh ? new NCMesh(*mesh.ncmesh) : NULL;
   }

   // Duplicate the Nodes, including the FiniteElementCollection and the
   // FiniteElementSpace
   if (mesh.Nodes && copy_nodes)
   {
      FiniteElementSpace *fes = mesh.Nodes->FESpace();
      const FiniteElementCollection *fec = fes->FEColl();
      FiniteElementCollection *fec_copy =
         FiniteElementCollection::New(fec->Name());
      FiniteElementSpace *fes_copy =
         new FiniteElementSpace(*fes, this, fec_copy);
      Nodes = new GridFunction(fes_copy);
      Nodes->MakeOwner(fec_copy);
      *Nodes = *mesh.Nodes;
      own_nodes = 1;
   }
   else
   {
      Nodes = mesh.Nodes;
      own_nodes = 0;
   }
}

Mesh::Mesh(Mesh &&mesh) : Mesh()
{
   Swap(mesh, true);
}

Mesh& Mesh::operator=(Mesh &&mesh)
{
   Swap(mesh, true);
   return *this;
}

Mesh Mesh::LoadFromFile(const char *filename, int generate_edges, int refine,
                        bool fix_orientation)
{
   Mesh mesh;
   named_ifgzstream imesh(filename);
   if (!imesh) { MFEM_ABORT("Mesh file not found: " << filename << '\n'); }
   else { mesh.Load(imesh, generate_edges, refine, fix_orientation); }
   return mesh;
}

Mesh Mesh::MakeCartesian1D(int n, double sx)
{
   Mesh mesh;
   mesh.Make1D(n, sx);
   // mesh.Finalize(); not needed in this case
   return mesh;
}

Mesh Mesh::MakeCartesian2D(
   int nx, int ny, Element::Type type, bool generate_edges,
   double sx, double sy, bool sfc_ordering)
{
   Mesh mesh;
   mesh.Make2D(nx, ny, type, sx, sy, generate_edges, sfc_ordering);
   mesh.Finalize(true); // refine = true
   return mesh;
}

Mesh Mesh::MakeCartesian3D(
   int nx, int ny, int nz, Element::Type type,
   double sx, double sy, double sz, bool sfc_ordering)
{
   Mesh mesh;
   mesh.Make3D(nx, ny, nz, type, sx, sy, sz, sfc_ordering);
   mesh.Finalize(true); // refine = true
   return mesh;
}

Mesh Mesh::MakeRefined(Mesh &orig_mesh, int ref_factor, int ref_type)
{
   Mesh mesh;
   Array<int> ref_factors(orig_mesh.GetNE());
   ref_factors = ref_factor;
   mesh.MakeRefined_(orig_mesh, ref_factors, ref_type);
   return mesh;
}

Mesh Mesh::MakeRefined(Mesh &orig_mesh, const Array<int> &ref_factors,
                       int ref_type)
{
   Mesh mesh;
   mesh.MakeRefined_(orig_mesh, ref_factors, ref_type);
   return mesh;
}

Mesh::Mesh(const char *filename, int generate_edges, int refine,
           bool fix_orientation)
{
   // Initialization as in the default constructor
   SetEmpty();

   named_ifgzstream imesh(filename);
   if (!imesh)
   {
      // Abort with an error message.
      MFEM_ABORT("Mesh file not found: " << filename << '\n');
   }
   else
   {
      Load(imesh, generate_edges, refine, fix_orientation);
   }
}

Mesh::Mesh(std::istream &input, int generate_edges, int refine,
           bool fix_orientation)
{
   SetEmpty();
   Load(input, generate_edges, refine, fix_orientation);
}

void Mesh::ChangeVertexDataOwnership(double *vertex_data, int len_vertex_data,
                                     bool zerocopy)
{
   // A dimension of 3 is now required since we use mfem::Vertex objects as PODs
   // and these object have a hardcoded double[3] entry
   MFEM_VERIFY(len_vertex_data >= NumOfVertices * 3,
               "Not enough vertices in external array : "
               "len_vertex_data = "<< len_vertex_data << ", "
               "NumOfVertices * 3 = " << NumOfVertices * 3);
   // Allow multiple calls to this method with the same vertex_data
   if (vertex_data == (double *)(vertices.GetData()))
   {
      MFEM_ASSERT(!vertices.OwnsData(), "invalid ownership");
      return;
   }
   if (!zerocopy)
   {
      memcpy(vertex_data, vertices.GetData(),
             NumOfVertices * 3 * sizeof(double));
   }
   // Vertex is POD double[3]
   vertices.MakeRef(reinterpret_cast<Vertex*>(vertex_data), NumOfVertices);
}

Mesh::Mesh(double *vertices_, int num_vertices,
           int *element_indices, Geometry::Type element_type,
           int *element_attributes, int num_elements,
           int *boundary_indices, Geometry::Type boundary_type,
           int *boundary_attributes, int num_boundary_elements,
           int dimension, int space_dimension)
{
   if (space_dimension == -1)
   {
      space_dimension = dimension;
   }

   InitMesh(dimension, space_dimension, /*num_vertices*/ 0, num_elements,
            num_boundary_elements);

   int element_index_stride = Geometry::NumVerts[element_type];
   int boundary_index_stride = num_boundary_elements > 0 ?
                               Geometry::NumVerts[boundary_type] : 0;

   // assuming Vertex is POD
   vertices.MakeRef(reinterpret_cast<Vertex*>(vertices_), num_vertices);
   NumOfVertices = num_vertices;

   for (int i = 0; i < num_elements; i++)
   {
      elements[i] = NewElement(element_type);
      elements[i]->SetVertices(element_indices + i * element_index_stride);
      elements[i]->SetAttribute(element_attributes[i]);
   }
   NumOfElements = num_elements;

   for (int i = 0; i < num_boundary_elements; i++)
   {
      boundary[i] = NewElement(boundary_type);
      boundary[i]->SetVertices(boundary_indices + i * boundary_index_stride);
      boundary[i]->SetAttribute(boundary_attributes[i]);
   }
   NumOfBdrElements = num_boundary_elements;

   FinalizeTopology();
}

Element *Mesh::NewElement(int geom)
{
   switch (geom)
   {
      case Geometry::POINT:     return (new Point);
      case Geometry::SEGMENT:   return (new Segment);
      case Geometry::TRIANGLE:  return (new Triangle);
      case Geometry::SQUARE:    return (new Quadrilateral);
      case Geometry::TETRAHEDRON:
#ifdef MFEM_USE_MEMALLOC
         return TetMemory.Alloc();
#else
         return (new Tetrahedron);
#endif
      case Geometry::CUBE:      return (new Hexahedron);
      case Geometry::PRISM:     return (new Wedge);
      case Geometry::PYRAMID:   return (new Pyramid);
      default:
         MFEM_ABORT("invalid Geometry::Type, geom = " << geom);
   }

   return NULL;
}

Element *Mesh::ReadElementWithoutAttr(std::istream &input)
{
   int geom, nv, *v;
   Element *el;

   input >> geom;
   el = NewElement(geom);
   MFEM_VERIFY(el, "Unsupported element type: " << geom);
   nv = el->GetNVertices();
   v  = el->GetVertices();
   for (int i = 0; i < nv; i++)
   {
      input >> v[i];
   }

   return el;
}

void Mesh::PrintElementWithoutAttr(const Element *el, std::ostream &os)
{
   os << el->GetGeometryType();
   const int nv = el->GetNVertices();
   const int *v = el->GetVertices();
   for (int j = 0; j < nv; j++)
   {
      os << ' ' << v[j];
   }
   os << '\n';
}

Element *Mesh::ReadElement(std::istream &input)
{
   int attr;
   Element *el;

   input >> attr;
   el = ReadElementWithoutAttr(input);
   el->SetAttribute(attr);

   return el;
}

void Mesh::PrintElement(const Element *el, std::ostream &os)
{
   os << el->GetAttribute() << ' ';
   PrintElementWithoutAttr(el, os);
}

void Mesh::SetMeshGen()
{
   meshgen = mesh_geoms = 0;
   for (int i = 0; i < NumOfElements; i++)
   {
      const Element::Type type = GetElement(i)->GetType();
      switch (type)
      {
         case Element::TETRAHEDRON:
            mesh_geoms |= (1 << Geometry::TETRAHEDRON);
         case Element::TRIANGLE:
            mesh_geoms |= (1 << Geometry::TRIANGLE);
         case Element::SEGMENT:
            mesh_geoms |= (1 << Geometry::SEGMENT);
         case Element::POINT:
            mesh_geoms |= (1 << Geometry::POINT);
            meshgen |= 1;
            break;

         case Element::HEXAHEDRON:
            mesh_geoms |= (1 << Geometry::CUBE);
         case Element::QUADRILATERAL:
            mesh_geoms |= (1 << Geometry::SQUARE);
            mesh_geoms |= (1 << Geometry::SEGMENT);
            mesh_geoms |= (1 << Geometry::POINT);
            meshgen |= 2;
            break;

         case Element::WEDGE:
            mesh_geoms |= (1 << Geometry::PRISM);
            mesh_geoms |= (1 << Geometry::SQUARE);
            mesh_geoms |= (1 << Geometry::TRIANGLE);
            mesh_geoms |= (1 << Geometry::SEGMENT);
            mesh_geoms |= (1 << Geometry::POINT);
            meshgen |= 4;
            break;

         case Element::PYRAMID:
            mesh_geoms |= (1 << Geometry::PYRAMID);
            mesh_geoms |= (1 << Geometry::SQUARE);
            mesh_geoms |= (1 << Geometry::TRIANGLE);
            mesh_geoms |= (1 << Geometry::SEGMENT);
            mesh_geoms |= (1 << Geometry::POINT);
            meshgen |= 8;
            break;

         default:
            MFEM_ABORT("invalid element type: " << type);
            break;
      }
   }
}

void Mesh::Loader(std::istream &input, int generate_edges,
                  std::string parse_tag)
{
   int curved = 0, read_gf = 1;
   bool finalize_topo = true;

   if (!input)
   {
      MFEM_ABORT("Input stream is not open");
   }

   Clear();

   string mesh_type;
   input >> ws;
   getline(input, mesh_type);
   filter_dos(mesh_type);

   // MFEM's conforming mesh formats
   int mfem_version = 0;
   if (mesh_type == "MFEM mesh v1.0") { mfem_version = 10; } // serial
   else if (mesh_type == "MFEM mesh v1.2") { mfem_version = 12; } // parallel

   // MFEM nonconforming mesh format
   // (NOTE: previous v1.1 is now under this branch for backward compatibility)
   int mfem_nc_version = 0;
   if (mesh_type == "MFEM NC mesh v1.0") { mfem_nc_version = 10; }
   else if (mesh_type == "MFEM mesh v1.1") { mfem_nc_version = 1 /*legacy*/; }

   if (mfem_version)
   {
      // Formats mfem_v12 and newer have a tag indicating the end of the mesh
      // section in the stream. A user provided parse tag can also be provided
      // via the arguments. For example, if this is called from parallel mesh
      // object, it can indicate to read until parallel mesh section begins.
      if (mfem_version == 12 && parse_tag.empty())
      {
         parse_tag = "mfem_mesh_end";
      }
      ReadMFEMMesh(input, mfem_version, curved);
   }
   else if (mfem_nc_version)
   {
      MFEM_ASSERT(ncmesh == NULL, "internal error");
      int is_nc = 1;

#ifdef MFEM_USE_MPI
      ParMesh *pmesh = dynamic_cast<ParMesh*>(this);
      if (pmesh)
      {
         MFEM_VERIFY(mfem_nc_version >= 10,
                     "Legacy nonconforming format (MFEM mesh v1.1) cannot be "
                     "used to load a parallel nonconforming mesh, sorry.");

         ncmesh = new ParNCMesh(pmesh->GetComm(),
                                input, mfem_nc_version, curved, is_nc);
      }
      else
#endif
      {
         ncmesh = new NCMesh(input, mfem_nc_version, curved, is_nc);
      }
      InitFromNCMesh(*ncmesh);

      if (!is_nc)
      {
         // special case for backward compatibility with MFEM <=4.2:
         // if the "vertex_parents" section is missing in the v1.1 format,
         // the mesh is treated as conforming
         delete ncmesh;
         ncmesh = NULL;
      }
   }
   else if (mesh_type == "linemesh") // 1D mesh
   {
      ReadLineMesh(input);
   }
   else if (mesh_type == "areamesh2" || mesh_type == "curved_areamesh2")
   {
      if (mesh_type == "curved_areamesh2")
      {
         curved = 1;
      }
      ReadNetgen2DMesh(input, curved);
   }
   else if (mesh_type == "NETGEN" || mesh_type == "NETGEN_Neutral_Format")
   {
      ReadNetgen3DMesh(input);
   }
   else if (mesh_type == "TrueGrid")
   {
      ReadTrueGridMesh(input);
   }
   else if (mesh_type.rfind("# vtk DataFile Version") == 0)
   {
      int major_vtk_version = mesh_type[mesh_type.length()-3] - '0';
      // int minor_vtk_version = mesh_type[mesh_type.length()-1] - '0';
      MFEM_VERIFY(major_vtk_version >= 2 && major_vtk_version <= 4,
                  "Unsupported VTK format");
      ReadVTKMesh(input, curved, read_gf, finalize_topo);
   }
   else if (mesh_type.rfind("<VTKFile ") == 0 || mesh_type.rfind("<?xml") == 0)
   {
      ReadXML_VTKMesh(input, curved, read_gf, finalize_topo, mesh_type);
   }
   else if (mesh_type == "MFEM NURBS mesh v1.0")
   {
      ReadNURBSMesh(input, curved, read_gf);
   }
   else if (mesh_type == "MFEM INLINE mesh v1.0")
   {
      ReadInlineMesh(input, generate_edges);
      return; // done with inline mesh construction
   }
   else if (mesh_type == "$MeshFormat") // Gmsh
   {
      ReadGmshMesh(input, curved, read_gf);
   }
   else if
   ((mesh_type.size() > 2 &&
     mesh_type[0] == 'C' && mesh_type[1] == 'D' && mesh_type[2] == 'F') ||
    (mesh_type.size() > 3 &&
     mesh_type[1] == 'H' && mesh_type[2] == 'D' && mesh_type[3] == 'F'))
   {
      named_ifgzstream *mesh_input = dynamic_cast<named_ifgzstream *>(&input);
      if (mesh_input)
      {
#ifdef MFEM_USE_NETCDF
         ReadCubit(mesh_input->filename.c_str(), curved, read_gf);
#else
         MFEM_ABORT("NetCDF support requires configuration with"
                    " MFEM_USE_NETCDF=YES");
         return;
#endif
      }
      else
      {
         MFEM_ABORT("Can not determine Cubit mesh filename!"
                    " Use mfem::named_ifgzstream for input.");
         return;
      }
   }
   else
   {
      MFEM_ABORT("Unknown input mesh format: " << mesh_type);
      return;
   }

   // at this point the following should be defined:
   //  1) Dim
   //  2) NumOfElements, elements
   //  3) NumOfBdrElements, boundary
   //  4) NumOfVertices, with allocated space in vertices
   //  5) curved
   //  5a) if curved == 0, vertices must be defined
   //  5b) if curved != 0 and read_gf != 0,
   //         'input' must point to a GridFunction
   //  5c) if curved != 0 and read_gf == 0,
   //         vertices and Nodes must be defined
   // optional:
   //  1) el_to_edge may be allocated (as in the case of P2 VTK meshes)
   //  2) ncmesh may be allocated

   // FinalizeTopology() will:
   // - assume that generate_edges is true
   // - assume that refine is false
   // - does not check the orientation of regular and boundary elements
   if (finalize_topo)
   {
      // don't generate any boundary elements, especially in parallel
      bool generate_bdr = false;

      FinalizeTopology(generate_bdr);
   }

   if (curved && read_gf)
   {
      Nodes = new GridFunction(this, input);

      own_nodes = 1;
      spaceDim = Nodes->VectorDim();
      if (ncmesh) { ncmesh->spaceDim = spaceDim; }

      // Set vertex coordinates from the 'Nodes'
      SetVerticesFromNodes(Nodes);
   }

   // If a parse tag was supplied, keep reading the stream until the tag is
   // encountered.
   if (mfem_version == 12)
   {
      string line;
      do
      {
         skip_comment_lines(input, '#');
         MFEM_VERIFY(input.good(), "Required mesh-end tag not found");
         getline(input, line);
         filter_dos(line);
         // mfem v1.2 may not have parse_tag in it, e.g. if trying to read a
         // serial mfem v1.2 mesh as parallel with "mfem_serial_mesh_end" as
         // parse_tag. That's why, regardless of parse_tag, we stop reading if
         // we find "mfem_mesh_end" which is required by mfem v1.2 format.
         if (line == "mfem_mesh_end") { break; }
      }
      while (line != parse_tag);
   }
   else if (mfem_nc_version >= 10)
   {
      string ident;
      skip_comment_lines(input, '#');
      input >> ident;
      MFEM_VERIFY(ident == "mfem_mesh_end",
                  "invalid mesh: end of file tag not found");
   }

   // Finalize(...) should be called after this, if needed.
}

Mesh::Mesh(Mesh *mesh_array[], int num_pieces)
{
   int      i, j, ie, ib, iv, *v, nv;
   Element *el;
   Mesh    *m;

   SetEmpty();

   Dim = mesh_array[0]->Dimension();
   spaceDim = mesh_array[0]->SpaceDimension();

   if (mesh_array[0]->NURBSext)
   {
      // assuming the pieces form a partition of a NURBS mesh
      NURBSext = new NURBSExtension(mesh_array, num_pieces);

      NumOfVertices = NURBSext->GetNV();
      NumOfElements = NURBSext->GetNE();

      NURBSext->GetElementTopo(elements);

      // NumOfBdrElements = NURBSext->GetNBE();
      // NURBSext->GetBdrElementTopo(boundary);

      Array<int> lvert_vert, lelem_elem;

      // Here, for visualization purposes, we copy the boundary elements from
      // the individual pieces which include the interior boundaries.  This
      // creates 'boundary' array that is different from the one generated by
      // the NURBSExtension which, in particular, makes the boundary-dof table
      // invalid. This, in turn, causes GetBdrElementTransformation to not
      // function properly.
      NumOfBdrElements = 0;
      for (i = 0; i < num_pieces; i++)
      {
         NumOfBdrElements += mesh_array[i]->GetNBE();
      }
      boundary.SetSize(NumOfBdrElements);
      vertices.SetSize(NumOfVertices);
      ib = 0;
      for (i = 0; i < num_pieces; i++)
      {
         m = mesh_array[i];
         m->NURBSext->GetVertexLocalToGlobal(lvert_vert);
         m->NURBSext->GetElementLocalToGlobal(lelem_elem);
         // copy the element attributes
         for (j = 0; j < m->GetNE(); j++)
         {
            elements[lelem_elem[j]]->SetAttribute(m->GetAttribute(j));
         }
         // copy the boundary
         for (j = 0; j < m->GetNBE(); j++)
         {
            el = m->GetBdrElement(j)->Duplicate(this);
            v  = el->GetVertices();
            nv = el->GetNVertices();
            for (int k = 0; k < nv; k++)
            {
               v[k] = lvert_vert[v[k]];
            }
            boundary[ib++] = el;
         }
         // copy the vertices
         for (j = 0; j < m->GetNV(); j++)
         {
            vertices[lvert_vert[j]].SetCoords(m->SpaceDimension(),
                                              m->GetVertex(j));
         }
      }
   }
   else // not a NURBS mesh
   {
      NumOfElements    = 0;
      NumOfBdrElements = 0;
      NumOfVertices    = 0;
      for (i = 0; i < num_pieces; i++)
      {
         m = mesh_array[i];
         NumOfElements    += m->GetNE();
         NumOfBdrElements += m->GetNBE();
         NumOfVertices    += m->GetNV();
      }
      elements.SetSize(NumOfElements);
      boundary.SetSize(NumOfBdrElements);
      vertices.SetSize(NumOfVertices);
      ie = ib = iv = 0;
      for (i = 0; i < num_pieces; i++)
      {
         m = mesh_array[i];
         // copy the elements
         for (j = 0; j < m->GetNE(); j++)
         {
            el = m->GetElement(j)->Duplicate(this);
            v  = el->GetVertices();
            nv = el->GetNVertices();
            for (int k = 0; k < nv; k++)
            {
               v[k] += iv;
            }
            elements[ie++] = el;
         }
         // copy the boundary elements
         for (j = 0; j < m->GetNBE(); j++)
         {
            el = m->GetBdrElement(j)->Duplicate(this);
            v  = el->GetVertices();
            nv = el->GetNVertices();
            for (int k = 0; k < nv; k++)
            {
               v[k] += iv;
            }
            boundary[ib++] = el;
         }
         // copy the vertices
         for (j = 0; j < m->GetNV(); j++)
         {
            vertices[iv++].SetCoords(m->SpaceDimension(), m->GetVertex(j));
         }
      }
   }

   FinalizeTopology();

   // copy the nodes (curvilinear meshes)
   GridFunction *g = mesh_array[0]->GetNodes();
   if (g)
   {
      Array<GridFunction *> gf_array(num_pieces);
      for (i = 0; i < num_pieces; i++)
      {
         gf_array[i] = mesh_array[i]->GetNodes();
      }
      Nodes = new GridFunction(this, gf_array, num_pieces);
      own_nodes = 1;
   }

#ifdef MFEM_DEBUG
   CheckElementOrientation(false);
   CheckBdrElementOrientation(false);
#endif
}

Mesh::Mesh(Mesh *orig_mesh, int ref_factor, int ref_type)
{
   Array<int> ref_factors(orig_mesh->GetNE());
   ref_factors = ref_factor;
   MakeRefined_(*orig_mesh, ref_factors, ref_type);
}

void Mesh::MakeRefined_(Mesh &orig_mesh, const Array<int> ref_factors,
                        int ref_type)
{
   SetEmpty();
   Dim = orig_mesh.Dimension();
   spaceDim = orig_mesh.SpaceDimension();

   int orig_ne = orig_mesh.GetNE();
   MFEM_VERIFY(ref_factors.Size() == orig_ne && orig_ne > 0,
               "Number of refinement factors must equal number of elements")
   MFEM_VERIFY(ref_factors.Min() >= 1, "Refinement factor must be >= 1");
   const int q_type = BasisType::GetQuadrature1D(ref_type);
   MFEM_VERIFY(Quadrature1D::CheckClosed(q_type) != Quadrature1D::Invalid,
               "Invalid refinement type. Must use closed basis type.");

   int min_ref = ref_factors.Min();
   int max_ref = ref_factors.Max();

   bool var_order = (min_ref != max_ref);

   // variable order space can only be constructed over an NC mesh
   if (var_order) { orig_mesh.EnsureNCMesh(true); }

   // Construct a scalar H1 FE space of order ref_factor and use its dofs as
   // the indices of the new, refined vertices.
   H1_FECollection rfec(min_ref, Dim, ref_type);
   FiniteElementSpace rfes(&orig_mesh, &rfec);

   if (var_order)
   {
      rfes.SetRelaxedHpConformity(false);
      for (int i = 0; i < orig_ne; i++)
      {
         rfes.SetElementOrder(i, ref_factors[i]);
      }
      rfes.Update(false);
   }

   // Set the number of vertices, set the actual coordinates later
   NumOfVertices = rfes.GetNDofs();
   vertices.SetSize(NumOfVertices);

   Array<int> rdofs;
   DenseMatrix phys_pts;

   GeometryRefiner refiner;
   refiner.SetType(q_type);

   // Add refined elements and set vertex coordinates
   for (int el = 0; el < orig_ne; el++)
   {
      Geometry::Type geom = orig_mesh.GetElementGeometry(el);
      int attrib = orig_mesh.GetAttribute(el);
      int nvert = Geometry::NumVerts[geom];
      RefinedGeometry &RG = *refiner.Refine(geom, ref_factors[el]);

      rfes.GetElementDofs(el, rdofs);
      MFEM_ASSERT(rdofs.Size() == RG.RefPts.Size(), "");
      const FiniteElement *rfe = rfes.GetFE(el);
      orig_mesh.GetElementTransformation(el)->Transform(rfe->GetNodes(),
                                                        phys_pts);
      const int *c2h_map = rfec.GetDofMap(geom, ref_factors[el]);
      for (int i = 0; i < phys_pts.Width(); i++)
      {
         vertices[rdofs[i]].SetCoords(spaceDim, phys_pts.GetColumn(i));
      }
      for (int j = 0; j < RG.RefGeoms.Size()/nvert; j++)
      {
         Element *elem = NewElement(geom);
         elem->SetAttribute(attrib);
         int *v = elem->GetVertices();
         for (int k = 0; k < nvert; k++)
         {
            int cid = RG.RefGeoms[k+nvert*j]; // local Cartesian index
            v[k] = rdofs[c2h_map[cid]];
         }
         AddElement(elem);
      }
   }

   if (Dim > 2)
   {
      GetElementToFaceTable(false);
      GenerateFaces();
   }

   // Add refined boundary elements
   for (int el = 0; el < orig_mesh.GetNBE(); el++)
   {
      int i, info;
      orig_mesh.GetBdrElementAdjacentElement(el, i, info);
      Geometry::Type geom = orig_mesh.GetBdrElementBaseGeometry(el);
      int attrib = orig_mesh.GetBdrAttribute(el);
      int nvert = Geometry::NumVerts[geom];
      RefinedGeometry &RG = *refiner.Refine(geom, ref_factors[i]);

      rfes.GetBdrElementDofs(el, rdofs);
      MFEM_ASSERT(rdofs.Size() == RG.RefPts.Size(), "");
      const int *c2h_map = rfec.GetDofMap(geom, ref_factors[i]);
      for (int j = 0; j < RG.RefGeoms.Size()/nvert; j++)
      {
         Element *elem = NewElement(geom);
         elem->SetAttribute(attrib);
         int *v = elem->GetVertices();
         for (int k = 0; k < nvert; k++)
         {
            int cid = RG.RefGeoms[k+nvert*j]; // local Cartesian index
            v[k] = rdofs[c2h_map[cid]];
         }
         AddBdrElement(elem);
      }
   }
   FinalizeTopology(false);
   sequence = orig_mesh.GetSequence() + 1;
   last_operation = Mesh::REFINE;

   // Set up the nodes of the new mesh (if the original mesh has nodes). The new
   // mesh is always straight-sided (i.e. degree 1 finite element space), but
   // the nodes are required for e.g. periodic meshes.
   if (orig_mesh.GetNodes())
   {
      bool discont = orig_mesh.GetNodalFESpace()->IsDGSpace();
      Ordering::Type dof_ordering = orig_mesh.GetNodalFESpace()->GetOrdering();
      Mesh::SetCurvature(1, discont, spaceDim, dof_ordering);
      FiniteElementSpace *nodal_fes = Nodes->FESpace();
      const FiniteElementCollection *nodal_fec = nodal_fes->FEColl();
      H1_FECollection vertex_fec(1, Dim);
      Array<int> dofs;
      int el_counter = 0;
      for (int iel = 0; iel < orig_ne; iel++)
      {
         Geometry::Type geom = orig_mesh.GetElementBaseGeometry(iel);
         int nvert = Geometry::NumVerts[geom];
         RefinedGeometry &RG = *refiner.Refine(geom, ref_factors[iel]);
         rfes.GetElementDofs(iel, rdofs);
         const FiniteElement *rfe = rfes.GetFE(iel);
         orig_mesh.GetElementTransformation(iel)->Transform(rfe->GetNodes(),
                                                            phys_pts);
         const int *node_map = NULL;
         const H1_FECollection *h1_fec =
            dynamic_cast<const H1_FECollection *>(nodal_fec);
         if (h1_fec != NULL) { node_map = h1_fec->GetDofMap(geom); }
         const int *vertex_map = vertex_fec.GetDofMap(geom);
         const int *c2h_map = rfec.GetDofMap(geom, ref_factors[iel]);
         for (int jel = 0; jel < RG.RefGeoms.Size()/nvert; jel++)
         {
            nodal_fes->GetElementVDofs(el_counter++, dofs);
            for (int iv_lex=0; iv_lex<nvert; ++iv_lex)
            {
               // convert from lexicographic to vertex index
               int iv = vertex_map[iv_lex];
               // index of vertex of current element in phys_pts matrix
               int pt_idx = c2h_map[RG.RefGeoms[iv+nvert*jel]];
               // index of current vertex into DOF array
               int node_idx = node_map ? node_map[iv_lex] : iv_lex;
               for (int d=0; d<spaceDim; ++d)
               {
                  (*Nodes)[dofs[node_idx + d*nvert]] = phys_pts(d,pt_idx);
               }
            }
         }
      }
   }

   // Setup the data for the coarse-fine refinement transformations
   CoarseFineTr.embeddings.SetSize(GetNE());
   // First, compute total number of point matrices that we need per geometry
   // and the offsets into that array
   using GeomRef = std::pair<Geometry::Type, int>;
   std::map<GeomRef, int> point_matrices_offsets;
   int n_point_matrices[Geometry::NumGeom] = {}; // initialize to zero
   for (int el_coarse = 0; el_coarse < orig_ne; ++el_coarse)
   {
      Geometry::Type geom = orig_mesh.GetElementBaseGeometry(el_coarse);
      // Have we seen this pair of (goemetry, refinement level) before?
      GeomRef id(geom, ref_factors[el_coarse]);
      if (point_matrices_offsets.find(id) == point_matrices_offsets.end())
      {
         RefinedGeometry &RG = *refiner.Refine(geom, ref_factors[el_coarse]);
         int nvert = Geometry::NumVerts[geom];
         int nref_el = RG.RefGeoms.Size()/nvert;
         // If not, then store the offset and add to the size required
         point_matrices_offsets[id] = n_point_matrices[geom];
         n_point_matrices[geom] += nref_el;
      }
   }

   // Set up the sizes
   for (int geom = 0; geom < Geometry::NumGeom; ++geom)
   {
      int nmatrices = n_point_matrices[geom];
      int nvert = Geometry::NumVerts[geom];
      CoarseFineTr.point_matrices[geom].SetSize(Dim, nvert, nmatrices);
   }

   // Compute the point matrices and embeddings
   int el_fine = 0;
   for (int el_coarse = 0; el_coarse < orig_ne; ++el_coarse)
   {
      Geometry::Type geom = orig_mesh.GetElementBaseGeometry(el_coarse);
      int ref = ref_factors[el_coarse];
      int offset = point_matrices_offsets[GeomRef(geom, ref)];
      int nvert = Geometry::NumVerts[geom];
      RefinedGeometry &RG = *refiner.Refine(geom, ref);
      for (int j = 0; j < RG.RefGeoms.Size()/nvert; j++)
      {
         DenseMatrix &Pj = CoarseFineTr.point_matrices[geom](offset + j);
         for (int k = 0; k < nvert; k++)
         {
            int cid = RG.RefGeoms[k+nvert*j]; // local Cartesian index
            const IntegrationPoint &ip = RG.RefPts[cid];
            ip.Get(Pj.GetColumn(k), Dim);
         }

         Embedding &emb = CoarseFineTr.embeddings[el_fine];
         emb.parent = el_coarse;
         emb.matrix = offset + j;
         ++el_fine;
      }
   }

   MFEM_ASSERT(CheckElementOrientation(false) == 0, "");

   // The check below is disabled because is fails for parallel meshes with
   // interior "boundary" element that, when such "boundary" element is between
   // two elements on different processors.
   // MFEM_ASSERT(CheckBdrElementOrientation(false) == 0, "");
}

Mesh Mesh::MakeSimplicial(const Mesh &orig_mesh)
{
   Mesh mesh;
   mesh.MakeSimplicial_(orig_mesh, NULL);
   return mesh;
}

void Mesh::MakeSimplicial_(const Mesh &orig_mesh, int *vglobal)
{
   MFEM_VERIFY(const_cast<Mesh&>(orig_mesh).CheckElementOrientation(false) == 0,
               "Mesh::MakeSimplicial requires a properly oriented input mesh");
   MFEM_VERIFY(orig_mesh.Conforming(),
               "Mesh::MakeSimplicial does not support non-conforming meshes.")

   int dim = orig_mesh.Dimension();
   int sdim = orig_mesh.SpaceDimension();

   if (dim == 1)
   {
      Mesh copy(orig_mesh);
      Swap(copy, true);
      return;
   }

   int nv = orig_mesh.GetNV();
   int ne = orig_mesh.GetNE();
   int nbe = orig_mesh.GetNBE();

   static int num_subdivisions[Geometry::NUM_GEOMETRIES];
   num_subdivisions[Geometry::POINT] = 1;
   num_subdivisions[Geometry::SEGMENT] = 1;
   num_subdivisions[Geometry::TRIANGLE] = 1;
   num_subdivisions[Geometry::TETRAHEDRON] = 1;
   num_subdivisions[Geometry::SQUARE] = 2;
   num_subdivisions[Geometry::PRISM] = 3;
   num_subdivisions[Geometry::CUBE] = 6;
   // NOTE: some hexes may be subdivided into only 5 tets, so this is an
   // estimate only. The actual number of created tets may be less, so the
   // elements array will need to be shrunk after mesh creation.
   int new_ne = 0, new_nbe = 0;
   for (int i=0; i<ne; ++i)
   {
      new_ne += num_subdivisions[orig_mesh.GetElementBaseGeometry(i)];
   }
   for (int i=0; i<nbe; ++i)
   {
      new_nbe += num_subdivisions[orig_mesh.GetBdrElementBaseGeometry(i)];
   }

   InitMesh(dim, sdim, nv, new_ne, new_nbe);

   // Vertices of the new mesh are same as the original mesh
   NumOfVertices = nv;
   for (int i=0; i<nv; ++i)
   {
      vertices[i].SetCoords(dim, orig_mesh.vertices[i]());
   }

   // We need a global vertex numbering to identify which diagonals to split
   // (quad faces are split using the diagonal originating from the smallest
   // global vertex number). Use the supplied global numbering, if it is
   // non-NULL, otherwise use the local numbering.
   Array<int> vglobal_id;
   if (vglobal == NULL)
   {
      vglobal_id.SetSize(nv);
      for (int i=0; i<nv; ++i) { vglobal_id[i] = i; }
      vglobal = vglobal_id.GetData();
   }

   constexpr int nv_tri = 3, nv_quad = 4, nv_tet = 4, nv_prism = 6, nv_hex = 8;
   constexpr int quad_ntris = 2, prism_ntets = 3;
   static const int quad_trimap[2][nv_tri*quad_ntris] =
   {
      {
         0, 0,
         1, 2,
         2, 3
      },{
         0, 1,
         1, 2,
         3, 3
      }
   };
   static const int prism_rot[nv_prism*nv_prism] =
   {
      0, 1, 2, 3, 4, 5,
      1, 2, 0, 4, 5, 3,
      2, 0, 1, 5, 3, 4,
      3, 5, 4, 0, 2, 1,
      4, 3, 5, 1, 0, 2,
      5, 4, 3, 2, 1, 0
   };
   static const int prism_f[nv_quad] = {1, 2, 5, 4};
   static const int prism_tetmaps[2][nv_prism*prism_ntets] =
   {
      {
         0, 0, 0,
         1, 1, 4,
         2, 5, 5,
         5, 4, 3
      },{
         0, 0, 0,
         1, 4, 4,
         2, 2, 5,
         4, 5, 3
      }
   };
   static const int hex_rot[nv_hex*nv_hex] =
   {
      0, 1, 2, 3, 4, 5, 6, 7,
      1, 0, 4, 5, 2, 3, 7, 6,
      2, 1, 5, 6, 3, 0, 4, 7,
      3, 0, 1, 2, 7, 4, 5, 6,
      4, 0, 3, 7, 5, 1, 2, 6,
      5, 1, 0, 4, 6, 2, 3, 7,
      6, 2, 1, 5, 7, 3, 0, 4,
      7, 3, 2, 6, 4, 0, 1, 5
   };
   static const int hex_f0[nv_quad] = {1, 2, 6, 5};
   static const int hex_f1[nv_quad] = {2, 3, 7, 6};
   static const int hex_f2[nv_quad] = {4, 5, 6, 7};
   static const int num_rot[8] = {0, 1, 2, 0, 0, 2, 1, 0};
   static const int hex_tetmap0[nv_tet*5] =
   {
      0, 0, 0, 0, 2,
      1, 2, 2, 5, 7,
      2, 7, 3, 7, 5,
      5, 5, 7, 4, 6
   };
   static const int hex_tetmap1[nv_tet*6] =
   {
      0, 0, 1, 0, 0, 1,
      5, 1, 6, 7, 7, 7,
      7, 7, 7, 2, 1, 6,
      4, 5, 5, 3, 2, 2
   };
   static const int hex_tetmap2[nv_tet*6] =
   {
      0, 0, 0, 0, 0, 0,
      4, 3, 7, 1, 3, 6,
      5, 7, 4, 2, 6, 5,
      6, 6, 6, 5, 2, 2
   };
   static const int hex_tetmap3[nv_tet*6] =
   {
      0, 0, 0, 0, 1, 1,
      2, 3, 7, 5, 5, 6,
      3, 7, 4, 6, 6, 2,
      6, 6, 6, 4, 0, 0
   };
   static const int *hex_tetmaps[4] =
   {
      hex_tetmap0, hex_tetmap1, hex_tetmap2, hex_tetmap3
   };

   auto find_min = [](const int*a, int n) { return std::min_element(a,a+n)-a; };

   for (int i=0; i<ne; ++i)
   {
      const int *v = orig_mesh.elements[i]->GetVertices();
      const int attrib = orig_mesh.GetAttribute(i);
      const Geometry::Type orig_geom = orig_mesh.GetElementBaseGeometry(i);

      if (num_subdivisions[orig_geom] == 1)
      {
         // (num_subdivisions[orig_geom] == 1) implies that the element does
         // not need to be further split (it is either a segment, triangle,
         // or tetrahedron), and so it is left unchanged.
         Element *e = NewElement(orig_geom);
         e->SetAttribute(attrib);
         e->SetVertices(v);
         AddElement(e);
      }
      else if (orig_geom == Geometry::SQUARE)
      {
         for (int itri=0; itri<quad_ntris; ++itri)
         {
            Element *e = NewElement(Geometry::TRIANGLE);
            e->SetAttribute(attrib);
            int *v2 = e->GetVertices();
            for (int iv=0; iv<nv_tri; ++iv)
            {
               v2[iv] = v[quad_trimap[0][itri + iv*quad_ntris]];
            }
            AddElement(e);
         }
      }
      else if (orig_geom == Geometry::PRISM)
      {
         int vg[nv_prism];
         for (int iv=0; iv<nv_prism; ++iv) { vg[iv] = vglobal[v[iv]]; }
         // Rotate the vertices of the prism so that the smallest vertex index
         // is in the first place
         int irot = find_min(vg, nv_prism);
         for (int iv=0; iv<nv_prism; ++iv)
         {
            int jv = prism_rot[iv + irot*nv_prism];
            vg[iv] = v[jv];
         }
         // Two cases according to which diagonal splits third quad face
         int q[nv_quad];
         for (int iv=0; iv<nv_quad; ++iv) { q[iv] = vglobal[vg[prism_f[iv]]]; }
         int j = find_min(q, nv_quad);
         const int *tetmap = (j == 0 || j == 2) ? prism_tetmaps[0] : prism_tetmaps[1];
         for (int itet=0; itet<prism_ntets; ++itet)
         {
            Element *e = NewElement(Geometry::TETRAHEDRON);
            e->SetAttribute(attrib);
            int *v2 = e->GetVertices();
            for (int iv=0; iv<nv_tet; ++iv)
            {
               v2[iv] = vg[tetmap[itet + iv*prism_ntets]];
            }
            AddElement(e);
         }
      }
      else if (orig_geom == Geometry::CUBE)
      {
         int vg[nv_hex];
         for (int iv=0; iv<nv_hex; ++iv) { vg[iv] = vglobal[v[iv]]; }

         // Rotate the vertices of the hex so that the smallest vertex index is
         // in the first place
         int irot = find_min(vg, nv_hex);
         for (int iv=0; iv<nv_hex; ++iv)
         {
            int jv = hex_rot[iv + irot*nv_hex];
            vg[iv] = v[jv];
         }

         int q[nv_quad];
         // Bitmask is three binary digits, each digit is 1 if the diagonal of
         // the corresponding face goes through the 7th vertex, and 0 if not.
         int bitmask = 0;
         int j;
         // First quad face
         for (int iv=0; iv<nv_quad; ++iv) { q[iv] = vglobal[vg[hex_f0[iv]]]; }
         j = find_min(q, nv_quad);
         if (j == 0 || j == 2) { bitmask += 4; }
         // Second quad face
         for (int iv=0; iv<nv_quad; ++iv) { q[iv] = vglobal[vg[hex_f1[iv]]]; }
         j = find_min(q, nv_quad);
         if (j == 1 || j == 3) { bitmask += 2; }
         // Third quad face
         for (int iv=0; iv<nv_quad; ++iv) { q[iv] = vglobal[vg[hex_f2[iv]]]; }
         j = find_min(q, nv_quad);
         if (j == 0 || j == 2) { bitmask += 1; }

         // Apply rotations
         int nrot = num_rot[bitmask];
         for (int k=0; k<nrot; ++k)
         {
            int vtemp;
            vtemp = vg[1];
            vg[1] = vg[4];
            vg[4] = vg[3];
            vg[3] = vtemp;
            vtemp = vg[5];
            vg[5] = vg[7];
            vg[7] = vg[2];
            vg[2] = vtemp;
         }

         // Sum up nonzero bits in bitmask
         int ndiags = ((bitmask&4) >> 2) + ((bitmask&2) >> 1) + (bitmask&1);
         int ntets = (ndiags == 0) ? 5 : 6;
         const int *tetmap = hex_tetmaps[ndiags];
         for (int itet=0; itet<ntets; ++itet)
         {
            Element *e = NewElement(Geometry::TETRAHEDRON);
            e->SetAttribute(attrib);
            int *v2 = e->GetVertices();
            for (int iv=0; iv<nv_tet; ++iv)
            {
               v2[iv] = vg[tetmap[itet + iv*ntets]];
            }
            AddElement(e);
         }
      }
   }
   // In 3D, shrink the element array because some hexes have only 5 tets
   if (dim == 3) { elements.SetSize(NumOfElements); }

   for (int i=0; i<nbe; ++i)
   {
      const int *v = orig_mesh.boundary[i]->GetVertices();
      const int attrib = orig_mesh.GetBdrAttribute(i);
      const Geometry::Type orig_geom = orig_mesh.GetBdrElementBaseGeometry(i);
      if (num_subdivisions[orig_geom] == 1)
      {
         Element *be = NewElement(orig_geom);
         be->SetAttribute(attrib);
         be->SetVertices(v);
         AddBdrElement(be);
      }
      else if (orig_geom == Geometry::SQUARE)
      {
         int vg[nv_quad];
         for (int iv=0; iv<nv_quad; ++iv) { vg[iv] = vglobal[v[iv]]; }
         // Split quad according the smallest (global) vertex
         int iv_min = find_min(vg, nv_quad);
         int isplit = (iv_min == 0 || iv_min == 2) ? 0 : 1;
         for (int itri=0; itri<quad_ntris; ++itri)
         {
            Element *be = NewElement(Geometry::TRIANGLE);
            be->SetAttribute(attrib);
            int *v2 = be->GetVertices();
            for (int iv=0; iv<nv_tri; ++iv)
            {
               v2[iv] = v[quad_trimap[isplit][itri + iv*quad_ntris]];
            }
            AddBdrElement(be);
         }
      }
      else
      {
         MFEM_ABORT("Unreachable");
      }
   }

   FinalizeTopology(false);
   sequence = orig_mesh.GetSequence();
   last_operation = orig_mesh.last_operation;

   MFEM_ASSERT(CheckElementOrientation(false) == 0, "");
   MFEM_ASSERT(CheckBdrElementOrientation(false) == 0, "");
}

Mesh Mesh::MakePeriodic(const Mesh &orig_mesh, const std::vector<int> &v2v)
{
   Mesh periodic_mesh(orig_mesh, true); // Make a copy of the original mesh
   const FiniteElementSpace *nodal_fes = orig_mesh.GetNodalFESpace();
   int nodal_order = nodal_fes ? nodal_fes->GetMaxElementOrder() : 1;
   periodic_mesh.SetCurvature(nodal_order, true);

   // renumber element vertices
   for (int i = 0; i < periodic_mesh.GetNE(); i++)
   {
      Element *el = periodic_mesh.GetElement(i);
      int *v = el->GetVertices();
      int nv = el->GetNVertices();
      for (int j = 0; j < nv; j++)
      {
         v[j] = v2v[v[j]];
      }
   }
   // renumber boundary element vertices
   for (int i = 0; i < periodic_mesh.GetNBE(); i++)
   {
      Element *el = periodic_mesh.GetBdrElement(i);
      int *v = el->GetVertices();
      int nv = el->GetNVertices();
      for (int j = 0; j < nv; j++)
      {
         v[j] = v2v[v[j]];
      }
   }

   periodic_mesh.RemoveUnusedVertices();
   return periodic_mesh;
}

std::vector<int> Mesh::CreatePeriodicVertexMapping(
   const std::vector<Vector> &translations, double tol) const
{
   int sdim = SpaceDimension();

   Vector coord(sdim), at(sdim), dx(sdim);
   Vector xMax(sdim), xMin(sdim), xDiff(sdim);
   xMax = xMin = xDiff = 0.0;

   // Get a list of all vertices on the boundary
   set<int> bdr_v;
   for (int be = 0; be < GetNBE(); be++)
   {
      Array<int> dofs;
      GetBdrElementVertices(be,dofs);

      for (int i = 0; i < dofs.Size(); i++)
      {
         bdr_v.insert(dofs[i]);

         coord = GetVertex(dofs[i]);
         for (int j = 0; j < sdim; j++)
         {
            xMax[j] = max(xMax[j], coord[j]);
            xMin[j] = min(xMin[j], coord[j]);
         }
      }
   }
   add(xMax, -1.0, xMin, xDiff);
   double dia = xDiff.Norml2(); // compute mesh diameter

   // We now identify coincident vertices. Several originally distinct vertices
   // may become coincident under the periodic mapping. One of these vertices
   // will be identified as the "primary" vertex, and all other coincident
   // vertices will be considered as "replicas".

   // replica2primary[v] is the index of the primary vertex of replica `v`
   map<int, int> replica2primary;
   // primary2replicas[v] is a set of indices of replicas of primary vertex `v`
   map<int, set<int>> primary2replicas;

   // We begin with the assumption that all vertices are primary, and that there
   // are no replicas.
   for (int v : bdr_v) { primary2replicas[v]; }

   // Make `r` and all of `r`'s replicas be replicas of `p`. Delete `r` from the
   // list of primary vertices.
   auto make_replica = [&replica2primary, &primary2replicas](int r, int p)
   {
      if (r == p) { return; }
      primary2replicas[p].insert(r);
      replica2primary[r] = p;
      for (int s : primary2replicas[r])
      {
         primary2replicas[p].insert(s);
         replica2primary[s] = p;
      }
      primary2replicas.erase(r);
   };

   for (unsigned int i = 0; i < translations.size(); i++)
   {
      for (int vi : bdr_v)
      {
         coord = GetVertex(vi);
         add(coord, translations[i], at);

         for (int vj : bdr_v)
         {
            coord = GetVertex(vj);
            add(at, -1.0, coord, dx);
            if (dx.Norml2() > dia*tol) { continue; }

            // The two vertices vi and vj are coincident.

            // Are vertices `vi` and `vj` already primary?
            bool pi = primary2replicas.find(vi) != primary2replicas.end();
            bool pj = primary2replicas.find(vj) != primary2replicas.end();

            if (pi && pj)
            {
               // Both vertices are currently primary
               // Demote `vj` to be a replica of `vi`
               make_replica(vj, vi);
            }
            else if (pi && !pj)
            {
               // `vi` is primary and `vj` is a replica
               int owner_of_vj = replica2primary[vj];
               // Make `vi` and its replicas be replicas of `vj`'s owner
               make_replica(vi, owner_of_vj);
            }
            else if (!pi && pj)
            {
               // `vi` is currently a replica and `vj` is currently primary
               // Make `vj` and its replicas be replicas of `vi`'s owner
               int owner_of_vi = replica2primary[vi];
               make_replica(vj, owner_of_vi);
            }
            else
            {
               // Both vertices are currently replicas
               // Make `vj`'s owner and all of its owner's replicas be replicas
               // of `vi`'s owner
               int owner_of_vi = replica2primary[vi];
               int owner_of_vj = replica2primary[vj];
               make_replica(owner_of_vj, owner_of_vi);
            }
            break;
         }
      }
   }

   std::vector<int> v2v(GetNV());
   for (size_t i = 0; i < v2v.size(); i++)
   {
      v2v[i] = i;
   }
   for (auto &&r2p : replica2primary)
   {
      v2v[r2p.first] = r2p.second;
   }
   return v2v;
}

void Mesh::KnotInsert(Array<KnotVector *> &kv)
{
   if (NURBSext == NULL)
   {
      mfem_error("Mesh::KnotInsert : Not a NURBS mesh!");
   }

   if (kv.Size() != NURBSext->GetNKV())
   {
      mfem_error("Mesh::KnotInsert : KnotVector array size mismatch!");
   }

   NURBSext->ConvertToPatches(*Nodes);

   NURBSext->KnotInsert(kv);

   last_operation = Mesh::NONE; // FiniteElementSpace::Update is not supported
   sequence++;

   UpdateNURBS();
}

void Mesh::KnotInsert(Array<Vector *> &kv)
{
   if (NURBSext == NULL)
   {
      mfem_error("Mesh::KnotInsert : Not a NURBS mesh!");
   }

   if (kv.Size() != NURBSext->GetNKV())
   {
      mfem_error("Mesh::KnotInsert : KnotVector array size mismatch!");
   }

   NURBSext->ConvertToPatches(*Nodes);

   NURBSext->KnotInsert(kv);

   last_operation = Mesh::NONE; // FiniteElementSpace::Update is not supported
   sequence++;

   UpdateNURBS();
}

void Mesh::NURBSUniformRefinement()
{
   // do not check for NURBSext since this method is protected
   NURBSext->ConvertToPatches(*Nodes);

   NURBSext->UniformRefinement();

   last_operation = Mesh::NONE; // FiniteElementSpace::Update is not supported
   sequence++;

   UpdateNURBS();
}

void Mesh::DegreeElevate(int rel_degree, int degree)
{
   if (NURBSext == NULL)
   {
      mfem_error("Mesh::DegreeElevate : Not a NURBS mesh!");
   }

   NURBSext->ConvertToPatches(*Nodes);

   NURBSext->DegreeElevate(rel_degree, degree);

   last_operation = Mesh::NONE; // FiniteElementSpace::Update is not supported
   sequence++;

   UpdateNURBS();
}

void Mesh::UpdateNURBS()
{
   ResetLazyData();

   NURBSext->SetKnotsFromPatches();

   Dim = NURBSext->Dimension();
   spaceDim = Dim;

   if (NumOfElements != NURBSext->GetNE())
   {
      for (int i = 0; i < elements.Size(); i++)
      {
         FreeElement(elements[i]);
      }
      NumOfElements = NURBSext->GetNE();
      NURBSext->GetElementTopo(elements);
   }

   if (NumOfBdrElements != NURBSext->GetNBE())
   {
      for (int i = 0; i < boundary.Size(); i++)
      {
         FreeElement(boundary[i]);
      }
      NumOfBdrElements = NURBSext->GetNBE();
      NURBSext->GetBdrElementTopo(boundary);
   }

   Nodes->FESpace()->Update();
   Nodes->Update();
   NURBSext->SetCoordsFromPatches(*Nodes);

   if (NumOfVertices != NURBSext->GetNV())
   {
      NumOfVertices = NURBSext->GetNV();
      vertices.SetSize(NumOfVertices);
      int vd = Nodes->VectorDim();
      for (int i = 0; i < vd; i++)
      {
         Vector vert_val;
         Nodes->GetNodalValues(vert_val, i+1);
         for (int j = 0; j < NumOfVertices; j++)
         {
            vertices[j](i) = vert_val(j);
         }
      }
   }

   if (el_to_edge)
   {
      NumOfEdges = GetElementToEdgeTable(*el_to_edge, be_to_edge);
      if (Dim == 2)
      {
         GenerateFaces();
      }
   }

   if (el_to_face)
   {
      GetElementToFaceTable();
      GenerateFaces();
   }
}

void Mesh::LoadPatchTopo(std::istream &input, Array<int> &edge_to_knot)
{
   SetEmpty();

   // Read MFEM NURBS mesh v1.0 format
   string ident;

   skip_comment_lines(input, '#');

   input >> ident; // 'dimension'
   input >> Dim;
   spaceDim = Dim;

   skip_comment_lines(input, '#');

   input >> ident; // 'elements'
   input >> NumOfElements;
   elements.SetSize(NumOfElements);
   for (int j = 0; j < NumOfElements; j++)
   {
      elements[j] = ReadElement(input);
   }

   skip_comment_lines(input, '#');

   input >> ident; // 'boundary'
   input >> NumOfBdrElements;
   boundary.SetSize(NumOfBdrElements);
   for (int j = 0; j < NumOfBdrElements; j++)
   {
      boundary[j] = ReadElement(input);
   }

   skip_comment_lines(input, '#');

   input >> ident; // 'edges'
   input >> NumOfEdges;
   edge_vertex = new Table(NumOfEdges, 2);
   edge_to_knot.SetSize(NumOfEdges);
   for (int j = 0; j < NumOfEdges; j++)
   {
      int *v = edge_vertex->GetRow(j);
      input >> edge_to_knot[j] >> v[0] >> v[1];
      if (v[0] > v[1])
      {
         edge_to_knot[j] = -1 - edge_to_knot[j];
      }
   }

   skip_comment_lines(input, '#');

   input >> ident; // 'vertices'
   input >> NumOfVertices;
   vertices.SetSize(0);

   FinalizeTopology();
   CheckBdrElementOrientation(); // check and fix boundary element orientation
}

void XYZ_VectorFunction(const Vector &p, Vector &v)
{
   if (p.Size() >= v.Size())
   {
      for (int d = 0; d < v.Size(); d++)
      {
         v(d) = p(d);
      }
   }
   else
   {
      int d;
      for (d = 0; d < p.Size(); d++)
      {
         v(d) = p(d);
      }
      for ( ; d < v.Size(); d++)
      {
         v(d) = 0.0;
      }
   }
}

void Mesh::GetNodes(GridFunction &nodes) const
{
   if (Nodes == NULL || Nodes->FESpace() != nodes.FESpace())
   {
      const int newSpaceDim = nodes.FESpace()->GetVDim();
      VectorFunctionCoefficient xyz(newSpaceDim, XYZ_VectorFunction);
      nodes.ProjectCoefficient(xyz);
   }
   else
   {
      nodes = *Nodes;
   }
}

void Mesh::SetNodalFESpace(FiniteElementSpace *nfes)
{
   GridFunction *nodes = new GridFunction(nfes);
   SetNodalGridFunction(nodes, true);
}

void Mesh::EnsureNodes()
{
   if (Nodes)
   {
      const FiniteElementCollection *fec = GetNodalFESpace()->FEColl();
      if (dynamic_cast<const H1_FECollection*>(fec)
          || dynamic_cast<const L2_FECollection*>(fec))
      {
         return;
      }
      else // Mesh using a legacy FE_Collection
      {
         const int order = GetNodalFESpace()->GetElementOrder(0);
         SetCurvature(order, false, -1, Ordering::byVDIM);
      }
   }
   else // First order H1 mesh
   {
      SetCurvature(1, false, -1, Ordering::byVDIM);
   }
}

void Mesh::SetNodalGridFunction(GridFunction *nodes, bool make_owner)
{
   GetNodes(*nodes);
   NewNodes(*nodes, make_owner);
}

const FiniteElementSpace *Mesh::GetNodalFESpace() const
{
   return ((Nodes) ? Nodes->FESpace() : NULL);
}

void Mesh::SetCurvature(int order, bool discont, int space_dim, int ordering)
{
   space_dim = (space_dim == -1) ? spaceDim : space_dim;
   FiniteElementCollection* nfec;
   if (discont)
   {
      const int type = 1; // Gauss-Lobatto points
      nfec = new L2_FECollection(order, Dim, type);
   }
   else
   {
      nfec = new H1_FECollection(order, Dim);
   }
   FiniteElementSpace* nfes = new FiniteElementSpace(this, nfec, space_dim,
                                                     ordering);
   SetNodalFESpace(nfes);
   Nodes->MakeOwner(nfec);
}

void Mesh::SetVerticesFromNodes(const GridFunction *nodes)
{
   MFEM_ASSERT(nodes != NULL, "");
   for (int i = 0; i < spaceDim; i++)
   {
      Vector vert_val;
      nodes->GetNodalValues(vert_val, i+1);
      for (int j = 0; j < NumOfVertices; j++)
      {
         vertices[j](i) = vert_val(j);
      }
   }
}

int Mesh::GetNumFaces() const
{
   switch (Dim)
   {
      case 1: return GetNV();
      case 2: return GetNEdges();
      case 3: return GetNFaces();
   }
   return 0;
}

int Mesh::GetNumFacesWithGhost() const
{
   return faces_info.Size();
}

int Mesh::GetNFbyType(FaceType type) const
{
   const bool isInt = type==FaceType::Interior;
   int &nf = isInt ? nbInteriorFaces : nbBoundaryFaces;
   if (nf<0)
   {
      nf = 0;
      for (int f = 0; f < GetNumFacesWithGhost(); ++f)
      {
         FaceInformation face = GetFaceInformation(f);
         if ( face.IsOfFaceType(type) )
         {
            if (face.IsNonconformingCoarse())
            {
               // We don't count nonconforming coarse faces.
               continue;
            }
            nf++;
         }
      }
   }
   return nf;
}

#if (!defined(MFEM_USE_MPI) || defined(MFEM_DEBUG))
static const char *fixed_or_not[] = { "fixed", "NOT FIXED" };
#endif

int Mesh::CheckElementOrientation(bool fix_it)
{
   int i, j, k, wo = 0, fo = 0;
   double *v[4];

   if (Dim == 2 && spaceDim == 2)
   {
      DenseMatrix J(2, 2);

      for (i = 0; i < NumOfElements; i++)
      {
         int *vi = elements[i]->GetVertices();
         if (Nodes == NULL)
         {
            for (j = 0; j < 3; j++)
            {
               v[j] = vertices[vi[j]]();
            }
            for (j = 0; j < 2; j++)
               for (k = 0; k < 2; k++)
               {
                  J(j, k) = v[j+1][k] - v[0][k];
               }
         }
         else
         {
            // only check the Jacobian at the center of the element
            GetElementJacobian(i, J);
         }
         if (J.Det() < 0.0)
         {
            if (fix_it)
            {
               switch (GetElementType(i))
               {
                  case Element::TRIANGLE:
                     mfem::Swap(vi[0], vi[1]);
                     break;
                  case Element::QUADRILATERAL:
                     mfem::Swap(vi[1], vi[3]);
                     break;
                  default:
                     MFEM_ABORT("Invalid 2D element type \""
                                << GetElementType(i) << "\"");
                     break;
               }
               fo++;
            }
            wo++;
         }
      }
   }

   if (Dim == 3)
   {
      DenseMatrix J(3, 3);

      for (i = 0; i < NumOfElements; i++)
      {
         int *vi = elements[i]->GetVertices();
         switch (GetElementType(i))
         {
            case Element::TETRAHEDRON:
               if (Nodes == NULL)
               {
                  for (j = 0; j < 4; j++)
                  {
                     v[j] = vertices[vi[j]]();
                  }
                  for (j = 0; j < 3; j++)
                     for (k = 0; k < 3; k++)
                     {
                        J(j, k) = v[j+1][k] - v[0][k];
                     }
               }
               else
               {
                  // only check the Jacobian at the center of the element
                  GetElementJacobian(i, J);
               }
               if (J.Det() < 0.0)
               {
                  wo++;
                  if (fix_it)
                  {
                     mfem::Swap(vi[0], vi[1]);
                     fo++;
                  }
               }
               break;

            case Element::WEDGE:
               // only check the Jacobian at the center of the element
               GetElementJacobian(i, J);
               if (J.Det() < 0.0)
               {
                  wo++;
                  if (fix_it)
                  {
                     // how?
                  }
               }
               break;

            case Element::PYRAMID:
               // only check the Jacobian at the center of the element
               GetElementJacobian(i, J);
               if (J.Det() < 0.0)
               {
                  wo++;
                  if (fix_it)
                  {
                     // how?
                  }
               }
               break;

            case Element::HEXAHEDRON:
               // only check the Jacobian at the center of the element
               GetElementJacobian(i, J);
               if (J.Det() < 0.0)
               {
                  wo++;
                  if (fix_it)
                  {
                     // how?
                  }
               }
               break;

            default:
               MFEM_ABORT("Invalid 3D element type \""
                          << GetElementType(i) << "\"");
               break;
         }
      }
   }
#if (!defined(MFEM_USE_MPI) || defined(MFEM_DEBUG))
   if (wo > 0)
   {
      mfem::out << "Elements with wrong orientation: " << wo << " / "
                << NumOfElements << " (" << fixed_or_not[(wo == fo) ? 0 : 1]
                << ")" << endl;
   }
#endif
   return wo;
}

int Mesh::GetTriOrientation(const int *base, const int *test)
{
   // Static method.
   // This function computes the index 'j' of the permutation that transforms
   // test into base: test[tri_orientation[j][i]]=base[i].
   // tri_orientation = Geometry::Constants<Geometry::TRIANGLE>::Orient
   int orient;

   if (test[0] == base[0])
      if (test[1] == base[1])
      {
         orient = 0;   //  (0, 1, 2)
      }
      else
      {
         orient = 5;   //  (0, 2, 1)
      }
   else if (test[0] == base[1])
      if (test[1] == base[0])
      {
         orient = 1;   //  (1, 0, 2)
      }
      else
      {
         orient = 2;   //  (1, 2, 0)
      }
   else // test[0] == base[2]
      if (test[1] == base[0])
      {
         orient = 4;   //  (2, 0, 1)
      }
      else
      {
         orient = 3;   //  (2, 1, 0)
      }

#ifdef MFEM_DEBUG
   const int *aor = tri_t::Orient[orient];
   for (int j = 0; j < 3; j++)
      if (test[aor[j]] != base[j])
      {
         mfem_error("Mesh::GetTriOrientation(...)");
      }
#endif

   return orient;
}

int Mesh::GetQuadOrientation(const int *base, const int *test)
{
   int i;

   for (i = 0; i < 4; i++)
      if (test[i] == base[0])
      {
         break;
      }

#ifdef MFEM_DEBUG
   int orient;
   if (test[(i+1)%4] == base[1])
   {
      orient = 2*i;
   }
   else
   {
      orient = 2*i+1;
   }
   const int *aor = quad_t::Orient[orient];
   for (int j = 0; j < 4; j++)
      if (test[aor[j]] != base[j])
      {
         mfem::err << "Mesh::GetQuadOrientation(...)" << endl;
         mfem::err << " base = [";
         for (int k = 0; k < 4; k++)
         {
            mfem::err << " " << base[k];
         }
         mfem::err << " ]\n test = [";
         for (int k = 0; k < 4; k++)
         {
            mfem::err << " " << test[k];
         }
         mfem::err << " ]" << endl;
         mfem_error();
      }
#endif

   if (test[(i+1)%4] == base[1])
   {
      return 2*i;
   }

   return 2*i+1;
}

int Mesh::GetTetOrientation(const int *base, const int *test)
{
   // Static method.
   // This function computes the index 'j' of the permutation that transforms
   // test into base: test[tet_orientation[j][i]]=base[i].
   // tet_orientation = Geometry::Constants<Geometry::TETRAHEDRON>::Orient
   int orient;

   if (test[0] == base[0])
      if (test[1] == base[1])
         if (test[2] == base[2])
         {
            orient = 0;   //  (0, 1, 2, 3)
         }
         else
         {
            orient = 1;   //  (0, 1, 3, 2)
         }
      else if (test[2] == base[1])
         if (test[3] == base[2])
         {
            orient = 2;   //  (0, 2, 3, 1)
         }
         else
         {
            orient = 3;   //  (0, 2, 1, 3)
         }
      else // test[3] == base[1]
         if (test[1] == base[2])
         {
            orient = 4;   //  (0, 3, 1, 2)
         }
         else
         {
            orient = 5;   //  (0, 3, 2, 1)
         }
   else if (test[1] == base[0])
      if (test[2] == base[1])
         if (test[0] == base[2])
         {
            orient = 6;   //  (1, 2, 0, 3)
         }
         else
         {
            orient = 7;   //  (1, 2, 3, 0)
         }
      else if (test[3] == base[1])
         if (test[2] == base[2])
         {
            orient = 8;   //  (1, 3, 2, 0)
         }
         else
         {
            orient = 9;   //  (1, 3, 0, 2)
         }
      else // test[0] == base[1]
         if (test[3] == base[2])
         {
            orient = 10;   //  (1, 0, 3, 2)
         }
         else
         {
            orient = 11;   //  (1, 0, 2, 3)
         }
   else if (test[2] == base[0])
      if (test[3] == base[1])
         if (test[0] == base[2])
         {
            orient = 12;   //  (2, 3, 0, 1)
         }
         else
         {
            orient = 13;   //  (2, 3, 1, 0)
         }
      else if (test[0] == base[1])
         if (test[1] == base[2])
         {
            orient = 14;   //  (2, 0, 1, 3)
         }
         else
         {
            orient = 15;   //  (2, 0, 3, 1)
         }
      else // test[1] == base[1]
         if (test[3] == base[2])
         {
            orient = 16;   //  (2, 1, 3, 0)
         }
         else
         {
            orient = 17;   //  (2, 1, 0, 3)
         }
   else // (test[3] == base[0])
      if (test[0] == base[1])
         if (test[2] == base[2])
         {
            orient = 18;   //  (3, 0, 2, 1)
         }
         else
         {
            orient = 19;   //  (3, 0, 1, 2)
         }
      else if (test[1] == base[1])
         if (test[0] == base[2])
         {
            orient = 20;   //  (3, 1, 0, 2)
         }
         else
         {
            orient = 21;   //  (3, 1, 2, 0)
         }
      else // test[2] == base[1]
         if (test[1] == base[2])
         {
            orient = 22;   //  (3, 2, 1, 0)
         }
         else
         {
            orient = 23;   //  (3, 2, 0, 1)
         }

#ifdef MFEM_DEBUG
   const int *aor = tet_t::Orient[orient];
   for (int j = 0; j < 4; j++)
      if (test[aor[j]] != base[j])
      {
         mfem_error("Mesh::GetTetOrientation(...)");
      }
#endif

   return orient;
}

int Mesh::CheckBdrElementOrientation(bool fix_it)
{
   int wo = 0; // count wrong orientations

   if (Dim == 2)
   {
      if (el_to_edge == NULL) // edges were not generated
      {
         el_to_edge = new Table;
         NumOfEdges = GetElementToEdgeTable(*el_to_edge, be_to_edge);
         GenerateFaces(); // 'Faces' in 2D refers to the edges
      }
      for (int i = 0; i < NumOfBdrElements; i++)
      {
         if (faces_info[be_to_edge[i]].Elem2No < 0) // boundary face
         {
            int *bv = boundary[i]->GetVertices();
            int *fv = faces[be_to_edge[i]]->GetVertices();
            if (bv[0] != fv[0])
            {
               if (fix_it)
               {
                  mfem::Swap<int>(bv[0], bv[1]);
               }
               wo++;
            }
         }
      }
   }

   if (Dim == 3)
   {
      for (int i = 0; i < NumOfBdrElements; i++)
      {
         const int fi = be_to_face[i];

         if (faces_info[fi].Elem2No >= 0) { continue; }

         // boundary face
         int *bv = boundary[i]->GetVertices();
         // Make sure the 'faces' are generated:
         MFEM_ASSERT(fi < faces.Size(), "internal error");
         const int *fv = faces[fi]->GetVertices();
         int orientation; // orientation of the bdr. elem. w.r.t. the
         // corresponding face element (that's the base)
         const Element::Type bdr_type = GetBdrElementType(i);
         switch (bdr_type)
         {
            case Element::TRIANGLE:
            {
               orientation = GetTriOrientation(fv, bv);
               break;
            }
            case Element::QUADRILATERAL:
            {
               orientation = GetQuadOrientation(fv, bv);
               break;
            }
            default:
               MFEM_ABORT("Invalid 2D boundary element type \""
                          << bdr_type << "\"");
               orientation = 0; // suppress a warning
               break;
         }

         if (orientation % 2 == 0) { continue; }
         wo++;
         if (!fix_it) { continue; }

         switch (bdr_type)
         {
            case Element::TRIANGLE:
            {
               // swap vertices 0 and 1 so that we don't change the marked edge:
               // (0,1,2) -> (1,0,2)
               mfem::Swap<int>(bv[0], bv[1]);
               if (bel_to_edge)
               {
                  int *be = bel_to_edge->GetRow(i);
                  mfem::Swap<int>(be[1], be[2]);
               }
               break;
            }
            case Element::QUADRILATERAL:
            {
               mfem::Swap<int>(bv[0], bv[2]);
               if (bel_to_edge)
               {
                  int *be = bel_to_edge->GetRow(i);
                  mfem::Swap<int>(be[0], be[1]);
                  mfem::Swap<int>(be[2], be[3]);
               }
               break;
            }
            default: // unreachable
               break;
         }
      }
   }
   // #if (!defined(MFEM_USE_MPI) || defined(MFEM_DEBUG))
#ifdef MFEM_DEBUG
   if (wo > 0)
   {
      mfem::out << "Boundary elements with wrong orientation: " << wo << " / "
                << NumOfBdrElements << " (" << fixed_or_not[fix_it ? 0 : 1]
                << ")" << endl;
   }
#endif
   return wo;
}

int Mesh::GetNumGeometries(int dim) const
{
   MFEM_ASSERT(0 <= dim && dim <= Dim, "invalid dim: " << dim);
   int num_geoms = 0;
   for (int g = Geometry::DimStart[dim]; g < Geometry::DimStart[dim+1]; g++)
   {
      if (HasGeometry(Geometry::Type(g))) { num_geoms++; }
   }
   return num_geoms;
}

void Mesh::GetGeometries(int dim, Array<Geometry::Type> &el_geoms) const
{
   MFEM_ASSERT(0 <= dim && dim <= Dim, "invalid dim: " << dim);
   el_geoms.SetSize(0);
   for (int g = Geometry::DimStart[dim]; g < Geometry::DimStart[dim+1]; g++)
   {
      if (HasGeometry(Geometry::Type(g)))
      {
         el_geoms.Append(Geometry::Type(g));
      }
   }
}

void Mesh::GetElementEdges(int i, Array<int> &edges, Array<int> &cor) const
{
   if (el_to_edge)
   {
      el_to_edge->GetRow(i, edges);
   }
   else
   {
      mfem_error("Mesh::GetElementEdges(...) element to edge table "
                 "is not generated.");
   }

   const int *v = elements[i]->GetVertices();
   const int ne = elements[i]->GetNEdges();
   cor.SetSize(ne);
   for (int j = 0; j < ne; j++)
   {
      const int *e = elements[i]->GetEdgeVertices(j);
      cor[j] = (v[e[0]] < v[e[1]]) ? (1) : (-1);
   }
}

void Mesh::GetBdrElementEdges(int i, Array<int> &edges, Array<int> &cor) const
{
   if (Dim == 2)
   {
      edges.SetSize(1);
      cor.SetSize(1);
      edges[0] = be_to_edge[i];
      const int *v = boundary[i]->GetVertices();
      cor[0] = (v[0] < v[1]) ? (1) : (-1);
   }
   else if (Dim == 3)
   {
      if (bel_to_edge)
      {
         bel_to_edge->GetRow(i, edges);
      }
      else
      {
         mfem_error("Mesh::GetBdrElementEdges(...)");
      }

      const int *v = boundary[i]->GetVertices();
      const int ne = boundary[i]->GetNEdges();
      cor.SetSize(ne);
      for (int j = 0; j < ne; j++)
      {
         const int *e = boundary[i]->GetEdgeVertices(j);
         cor[j] = (v[e[0]] < v[e[1]]) ? (1) : (-1);
      }
   }
}

void Mesh::GetFaceEdges(int i, Array<int> &edges, Array<int> &o) const
{
   if (Dim == 2)
   {
      edges.SetSize(1);
      edges[0] = i;
      o.SetSize(1);
      const int *v = faces[i]->GetVertices();
      o[0] = (v[0] < v[1]) ? (1) : (-1);
   }

   if (Dim != 3)
   {
      return;
   }

   GetFaceEdgeTable(); // generate face_edge Table (if not generated)

   face_edge->GetRow(i, edges);

   const int *v = faces[i]->GetVertices();
   const int ne = faces[i]->GetNEdges();
   o.SetSize(ne);
   for (int j = 0; j < ne; j++)
   {
      const int *e = faces[i]->GetEdgeVertices(j);
      o[j] = (v[e[0]] < v[e[1]]) ? (1) : (-1);
   }
}

void Mesh::GetEdgeVertices(int i, Array<int> &vert) const
{
   // the two vertices are sorted: vert[0] < vert[1]
   // this is consistent with the global edge orientation
   // generate edge_vertex Table (if not generated)
   if (!edge_vertex) { GetEdgeVertexTable(); }
   edge_vertex->GetRow(i, vert);
}

Table *Mesh::GetFaceEdgeTable() const
{
   if (face_edge)
   {
      return face_edge;
   }

   if (Dim != 3)
   {
      return NULL;
   }

#ifdef MFEM_DEBUG
   if (faces.Size() != NumOfFaces)
   {
      mfem_error("Mesh::GetFaceEdgeTable : faces were not generated!");
   }
#endif

   DSTable v_to_v(NumOfVertices);
   GetVertexToVertexTable(v_to_v);

   face_edge = new Table;
   GetElementArrayEdgeTable(faces, v_to_v, *face_edge);

   return (face_edge);
}

Table *Mesh::GetEdgeVertexTable() const
{
   if (edge_vertex)
   {
      return edge_vertex;
   }

   DSTable v_to_v(NumOfVertices);
   GetVertexToVertexTable(v_to_v);

   int nedges = v_to_v.NumberOfEntries();
   edge_vertex = new Table(nedges, 2);
   for (int i = 0; i < NumOfVertices; i++)
   {
      for (DSTable::RowIterator it(v_to_v, i); !it; ++it)
      {
         int j = it.Index();
         edge_vertex->Push(j, i);
         edge_vertex->Push(j, it.Column());
      }
   }
   edge_vertex->Finalize();

   return edge_vertex;
}

Table *Mesh::GetVertexToElementTable()
{
   int i, j, nv, *v;

   Table *vert_elem = new Table;

   vert_elem->MakeI(NumOfVertices);

   for (i = 0; i < NumOfElements; i++)
   {
      nv = elements[i]->GetNVertices();
      v  = elements[i]->GetVertices();
      for (j = 0; j < nv; j++)
      {
         vert_elem->AddAColumnInRow(v[j]);
      }
   }

   vert_elem->MakeJ();

   for (i = 0; i < NumOfElements; i++)
   {
      nv = elements[i]->GetNVertices();
      v  = elements[i]->GetVertices();
      for (j = 0; j < nv; j++)
      {
         vert_elem->AddConnection(v[j], i);
      }
   }

   vert_elem->ShiftUpI();

   return vert_elem;
}

Table *Mesh::GetFaceToElementTable() const
{
   Table *face_elem = new Table;

   face_elem->MakeI(faces_info.Size());

   for (int i = 0; i < faces_info.Size(); i++)
   {
      if (faces_info[i].Elem2No >= 0)
      {
         face_elem->AddColumnsInRow(i, 2);
      }
      else
      {
         face_elem->AddAColumnInRow(i);
      }
   }

   face_elem->MakeJ();

   for (int i = 0; i < faces_info.Size(); i++)
   {
      face_elem->AddConnection(i, faces_info[i].Elem1No);
      if (faces_info[i].Elem2No >= 0)
      {
         face_elem->AddConnection(i, faces_info[i].Elem2No);
      }
   }

   face_elem->ShiftUpI();

   return face_elem;
}

void Mesh::GetElementFaces(int i, Array<int> &el_faces, Array<int> &ori) const
{
   MFEM_VERIFY(el_to_face != NULL, "el_to_face not generated");

   el_to_face->GetRow(i, el_faces);

   int n = el_faces.Size();
   ori.SetSize(n);

   for (int j = 0; j < n; j++)
   {
      if (faces_info[el_faces[j]].Elem1No == i)
      {
         ori[j] = faces_info[el_faces[j]].Elem1Inf % 64;
      }
      else
      {
         MFEM_ASSERT(faces_info[el_faces[j]].Elem2No == i, "internal error");
         ori[j] = faces_info[el_faces[j]].Elem2Inf % 64;
      }
   }
}

void Mesh::GetBdrElementFace(int i, int *f, int *o) const
{
   const int *bv, *fv;

   *f = be_to_face[i];
   bv = boundary[i]->GetVertices();
   fv = faces[be_to_face[i]]->GetVertices();

   // find the orientation of the bdr. elem. w.r.t.
   // the corresponding face element (that's the base)
   switch (GetBdrElementType(i))
   {
      case Element::TRIANGLE:
         *o = GetTriOrientation(fv, bv);
         break;
      case Element::QUADRILATERAL:
         *o = GetQuadOrientation(fv, bv);
         break;
      default:
         MFEM_ABORT("invalid geometry");
   }
}

int Mesh::GetBdrElementEdgeIndex(int i) const
{
   switch (Dim)
   {
      case 1: return boundary[i]->GetVertices()[0];
      case 2: return be_to_edge[i];
      case 3: return be_to_face[i];
      default: MFEM_ABORT("invalid dimension!");
   }
   return -1;
}

void Mesh::GetBdrElementAdjacentElement(int bdr_el, int &el, int &info) const
{
   int fid = GetBdrElementEdgeIndex(bdr_el);

   const FaceInfo &fi = faces_info[fid];
   MFEM_ASSERT(fi.Elem1Inf % 64 == 0, "internal error"); // orientation == 0

   const int *fv = (Dim > 1) ? faces[fid]->GetVertices() : NULL;
   const int *bv = boundary[bdr_el]->GetVertices();
   int ori;
   switch (GetBdrElementGeometry(bdr_el))
   {
      case Geometry::POINT:    ori = 0; break;
      case Geometry::SEGMENT:  ori = (fv[0] == bv[0]) ? 0 : 1; break;
      case Geometry::TRIANGLE: ori = GetTriOrientation(fv, bv); break;
      case Geometry::SQUARE:   ori = GetQuadOrientation(fv, bv); break;
      default: MFEM_ABORT("boundary element type not implemented"); ori = 0;
   }
   el   = fi.Elem1No;
   info = fi.Elem1Inf + ori;
}

Element::Type Mesh::GetElementType(int i) const
{
   return elements[i]->GetType();
}

Element::Type Mesh::GetBdrElementType(int i) const
{
   return boundary[i]->GetType();
}

void Mesh::GetPointMatrix(int i, DenseMatrix &pointmat) const
{
   int k, j, nv;
   const int *v;

   v  = elements[i]->GetVertices();
   nv = elements[i]->GetNVertices();

   pointmat.SetSize(spaceDim, nv);
   for (k = 0; k < spaceDim; k++)
   {
      for (j = 0; j < nv; j++)
      {
         pointmat(k, j) = vertices[v[j]](k);
      }
   }
}

void Mesh::GetBdrPointMatrix(int i,DenseMatrix &pointmat) const
{
   int k, j, nv;
   const int *v;

   v  = boundary[i]->GetVertices();
   nv = boundary[i]->GetNVertices();

   pointmat.SetSize(spaceDim, nv);
   for (k = 0; k < spaceDim; k++)
      for (j = 0; j < nv; j++)
      {
         pointmat(k, j) = vertices[v[j]](k);
      }
}

double Mesh::GetLength(int i, int j) const
{
   const double *vi = vertices[i]();
   const double *vj = vertices[j]();
   double length = 0.;

   for (int k = 0; k < spaceDim; k++)
   {
      length += (vi[k]-vj[k])*(vi[k]-vj[k]);
   }

   return sqrt(length);
}

// static method
void Mesh::GetElementArrayEdgeTable(const Array<Element*> &elem_array,
                                    const DSTable &v_to_v, Table &el_to_edge)
{
   el_to_edge.MakeI(elem_array.Size());
   for (int i = 0; i < elem_array.Size(); i++)
   {
      el_to_edge.AddColumnsInRow(i, elem_array[i]->GetNEdges());
   }
   el_to_edge.MakeJ();
   for (int i = 0; i < elem_array.Size(); i++)
   {
      const int *v = elem_array[i]->GetVertices();
      const int ne = elem_array[i]->GetNEdges();
      for (int j = 0; j < ne; j++)
      {
         const int *e = elem_array[i]->GetEdgeVertices(j);
         el_to_edge.AddConnection(i, v_to_v(v[e[0]], v[e[1]]));
      }
   }
   el_to_edge.ShiftUpI();
}

void Mesh::GetVertexToVertexTable(DSTable &v_to_v) const
{
   if (edge_vertex)
   {
      for (int i = 0; i < edge_vertex->Size(); i++)
      {
         const int *v = edge_vertex->GetRow(i);
         v_to_v.Push(v[0], v[1]);
      }
   }
   else
   {
      for (int i = 0; i < NumOfElements; i++)
      {
         const int *v = elements[i]->GetVertices();
         const int ne = elements[i]->GetNEdges();
         for (int j = 0; j < ne; j++)
         {
            const int *e = elements[i]->GetEdgeVertices(j);
            v_to_v.Push(v[e[0]], v[e[1]]);
         }
      }
   }
}

int Mesh::GetElementToEdgeTable(Table & e_to_f, Array<int> &be_to_f)
{
   int i, NumberOfEdges;

   DSTable v_to_v(NumOfVertices);
   GetVertexToVertexTable(v_to_v);

   NumberOfEdges = v_to_v.NumberOfEntries();

   // Fill the element to edge table
   GetElementArrayEdgeTable(elements, v_to_v, e_to_f);

   if (Dim == 2)
   {
      // Initialize the indices for the boundary elements.
      be_to_f.SetSize(NumOfBdrElements);
      for (i = 0; i < NumOfBdrElements; i++)
      {
         const int *v = boundary[i]->GetVertices();
         be_to_f[i] = v_to_v(v[0], v[1]);
      }
   }
   else if (Dim == 3)
   {
      if (bel_to_edge == NULL)
      {
         bel_to_edge = new Table;
      }
      GetElementArrayEdgeTable(boundary, v_to_v, *bel_to_edge);
   }
   else
   {
      mfem_error("1D GetElementToEdgeTable is not yet implemented.");
   }

   // Return the number of edges
   return NumberOfEdges;
}

const Table & Mesh::ElementToElementTable()
{
   if (el_to_el)
   {
      return *el_to_el;
   }

   // Note that, for ParNCMeshes, faces_info will contain also the ghost faces
   MFEM_ASSERT(faces_info.Size() >= GetNumFaces(), "faces were not generated!");

   Array<Connection> conn;
   conn.Reserve(2*faces_info.Size());

   for (int i = 0; i < faces_info.Size(); i++)
   {
      const FaceInfo &fi = faces_info[i];
      if (fi.Elem2No >= 0)
      {
         conn.Append(Connection(fi.Elem1No, fi.Elem2No));
         conn.Append(Connection(fi.Elem2No, fi.Elem1No));
      }
      else if (fi.Elem2Inf >= 0)
      {
         int nbr_elem_idx = NumOfElements - 1 - fi.Elem2No;
         conn.Append(Connection(fi.Elem1No, nbr_elem_idx));
         conn.Append(Connection(nbr_elem_idx, fi.Elem1No));
      }
   }

   conn.Sort();
   conn.Unique();
   el_to_el = new Table(NumOfElements, conn);

   return *el_to_el;
}

const Table & Mesh::ElementToFaceTable() const
{
   if (el_to_face == NULL)
   {
      mfem_error("Mesh::ElementToFaceTable()");
   }
   return *el_to_face;
}

const Table & Mesh::ElementToEdgeTable() const
{
   if (el_to_edge == NULL)
   {
      mfem_error("Mesh::ElementToEdgeTable()");
   }
   return *el_to_edge;
}

void Mesh::AddPointFaceElement(int lf, int gf, int el)
{
   if (faces_info[gf].Elem1No == -1)  // this will be elem1
   {
      // faces[gf] = new Point(&gf);
      faces_info[gf].Elem1No  = el;
      faces_info[gf].Elem1Inf = 64 * lf; // face lf with orientation 0
      faces_info[gf].Elem2No  = -1; // in case there's no other side
      faces_info[gf].Elem2Inf = -1; // face is not shared
   }
   else  //  this will be elem2
   {
      /* WARNING: Without the following check the mesh faces_info data structure
         may contain unreliable data. Normally, the order in which elements are
         processed could swap which elements appear as Elem1No and Elem2No. In
         branched meshes, where more than two elements can meet at a given node,
         the indices stored in Elem1No and Elem2No will be the first and last,
         respectively, elements found which touch a given node. This can lead to
         inconsistencies in any algorithms which rely on this data structure. To
         properly support branched meshes this data structure should be extended
         to support multiple elements per face. */
      /*
      MFEM_VERIFY(faces_info[gf].Elem2No < 0, "Invalid mesh topology. "
                  "Interior point found connecting 1D elements "
                  << faces_info[gf].Elem1No << ", " << faces_info[gf].Elem2No
                  << " and " << el << ".");
      */
      faces_info[gf].Elem2No  = el;
      faces_info[gf].Elem2Inf = 64 * lf + 1;
   }
}

void Mesh::AddSegmentFaceElement(int lf, int gf, int el, int v0, int v1)
{
   if (faces[gf] == NULL)  // this will be elem1
   {
      faces[gf] = new Segment(v0, v1);
      faces_info[gf].Elem1No  = el;
      faces_info[gf].Elem1Inf = 64 * lf; // face lf with orientation 0
      faces_info[gf].Elem2No  = -1; // in case there's no other side
      faces_info[gf].Elem2Inf = -1; // face is not shared
   }
   else  //  this will be elem2
   {
      MFEM_VERIFY(faces_info[gf].Elem2No < 0, "Invalid mesh topology.  "
                  "Interior edge found between 2D elements "
                  << faces_info[gf].Elem1No << ", " << faces_info[gf].Elem2No
                  << " and " << el << ".");
      int *v = faces[gf]->GetVertices();
      faces_info[gf].Elem2No  = el;
      if ( v[1] == v0 && v[0] == v1 )
      {
         faces_info[gf].Elem2Inf = 64 * lf + 1;
      }
      else if ( v[0] == v0 && v[1] == v1 )
      {
         // Temporarily allow even edge orientations: see the remark in
         // AddTriangleFaceElement().
         // Also, in a non-orientable surface mesh, the orientation will be even
         // for edges that connect elements with opposite orientations.
         faces_info[gf].Elem2Inf = 64 * lf;
      }
      else
      {
         MFEM_ABORT("internal error");
      }
   }
}

void Mesh::AddTriangleFaceElement(int lf, int gf, int el,
                                  int v0, int v1, int v2)
{
   if (faces[gf] == NULL)  // this will be elem1
   {
      faces[gf] = new Triangle(v0, v1, v2);
      faces_info[gf].Elem1No  = el;
      faces_info[gf].Elem1Inf = 64 * lf; // face lf with orientation 0
      faces_info[gf].Elem2No  = -1; // in case there's no other side
      faces_info[gf].Elem2Inf = -1; // face is not shared
   }
   else  //  this will be elem2
   {
      MFEM_VERIFY(faces_info[gf].Elem2No < 0, "Invalid mesh topology.  "
                  "Interior triangular face found connecting elements "
                  << faces_info[gf].Elem1No << ", " << faces_info[gf].Elem2No
                  << " and " << el << ".");
      int orientation, vv[3] = { v0, v1, v2 };
      orientation = GetTriOrientation(faces[gf]->GetVertices(), vv);
      // In a valid mesh, we should have (orientation % 2 != 0), however, if
      // one of the adjacent elements has wrong orientation, both face
      // orientations can be even, until the element orientations are fixed.
      // MFEM_ASSERT(orientation % 2 != 0, "");
      faces_info[gf].Elem2No  = el;
      faces_info[gf].Elem2Inf = 64 * lf + orientation;
   }
}

void Mesh::AddQuadFaceElement(int lf, int gf, int el,
                              int v0, int v1, int v2, int v3)
{
   if (faces_info[gf].Elem1No < 0)  // this will be elem1
   {
      faces[gf] = new Quadrilateral(v0, v1, v2, v3);
      faces_info[gf].Elem1No  = el;
      faces_info[gf].Elem1Inf = 64 * lf; // face lf with orientation 0
      faces_info[gf].Elem2No  = -1; // in case there's no other side
      faces_info[gf].Elem2Inf = -1; // face is not shared
   }
   else  //  this will be elem2
   {
      MFEM_VERIFY(faces_info[gf].Elem2No < 0, "Invalid mesh topology.  "
                  "Interior quadrilateral face found connecting elements "
                  << faces_info[gf].Elem1No << ", " << faces_info[gf].Elem2No
                  << " and " << el << ".");
      int vv[4] = { v0, v1, v2, v3 };
      int oo = GetQuadOrientation(faces[gf]->GetVertices(), vv);
      // Temporarily allow even face orientations: see the remark in
      // AddTriangleFaceElement().
      // MFEM_ASSERT(oo % 2 != 0, "");
      faces_info[gf].Elem2No  = el;
      faces_info[gf].Elem2Inf = 64 * lf + oo;
   }
}

void Mesh::GenerateFaces()
{
   int i, nfaces = GetNumFaces();

   for (i = 0; i < faces.Size(); i++)
   {
      FreeElement(faces[i]);
   }

   // (re)generate the interior faces and the info for them
   faces.SetSize(nfaces);
   faces_info.SetSize(nfaces);
   for (i = 0; i < nfaces; i++)
   {
      faces[i] = NULL;
      faces_info[i].Elem1No = -1;
      faces_info[i].NCFace = -1;
   }
   for (i = 0; i < NumOfElements; i++)
   {
      const int *v = elements[i]->GetVertices();
      const int *ef;
      if (Dim == 1)
      {
         AddPointFaceElement(0, v[0], i);
         AddPointFaceElement(1, v[1], i);
      }
      else if (Dim == 2)
      {
         ef = el_to_edge->GetRow(i);
         const int ne = elements[i]->GetNEdges();
         for (int j = 0; j < ne; j++)
         {
            const int *e = elements[i]->GetEdgeVertices(j);
            AddSegmentFaceElement(j, ef[j], i, v[e[0]], v[e[1]]);
         }
      }
      else
      {
         ef = el_to_face->GetRow(i);
         switch (GetElementType(i))
         {
            case Element::TETRAHEDRON:
            {
               for (int j = 0; j < 4; j++)
               {
                  const int *fv = tet_t::FaceVert[j];
                  AddTriangleFaceElement(j, ef[j], i,
                                         v[fv[0]], v[fv[1]], v[fv[2]]);
               }
               break;
            }
            case Element::WEDGE:
            {
               for (int j = 0; j < 2; j++)
               {
                  const int *fv = pri_t::FaceVert[j];
                  AddTriangleFaceElement(j, ef[j], i,
                                         v[fv[0]], v[fv[1]], v[fv[2]]);
               }
               for (int j = 2; j < 5; j++)
               {
                  const int *fv = pri_t::FaceVert[j];
                  AddQuadFaceElement(j, ef[j], i,
                                     v[fv[0]], v[fv[1]], v[fv[2]], v[fv[3]]);
               }
               break;
            }
            case Element::PYRAMID:
            {
               for (int j = 0; j < 1; j++)
               {
                  const int *fv = pyr_t::FaceVert[j];
                  AddQuadFaceElement(j, ef[j], i,
                                     v[fv[0]], v[fv[1]], v[fv[2]], v[fv[3]]);
               }
               for (int j = 1; j < 5; j++)
               {
                  const int *fv = pyr_t::FaceVert[j];
                  AddTriangleFaceElement(j, ef[j], i,
                                         v[fv[0]], v[fv[1]], v[fv[2]]);
               }
               break;
            }
            case Element::HEXAHEDRON:
            {
               for (int j = 0; j < 6; j++)
               {
                  const int *fv = hex_t::FaceVert[j];
                  AddQuadFaceElement(j, ef[j], i,
                                     v[fv[0]], v[fv[1]], v[fv[2]], v[fv[3]]);
               }
               break;
            }
            default:
               MFEM_ABORT("Unexpected type of Element.");
         }
      }
   }
}

void Mesh::GenerateNCFaceInfo()
{
   MFEM_VERIFY(ncmesh, "missing NCMesh.");

   for (int i = 0; i < faces_info.Size(); i++)
   {
      faces_info[i].NCFace = -1;
   }

   const NCMesh::NCList &list =
      (Dim == 2) ? ncmesh->GetEdgeList() : ncmesh->GetFaceList();

   nc_faces_info.SetSize(0);
   nc_faces_info.Reserve(list.masters.Size() + list.slaves.Size());

   int nfaces = GetNumFaces();

   // add records for master faces
   for (int i = 0; i < list.masters.Size(); i++)
   {
      const NCMesh::Master &master = list.masters[i];
      if (master.index >= nfaces) { continue; }

      FaceInfo &master_fi = faces_info[master.index];
      master_fi.NCFace = nc_faces_info.Size();
      nc_faces_info.Append(NCFaceInfo(false, master.local, NULL));
      // NOTE: one of the unused members stores local face no. to be used below
      MFEM_ASSERT(master_fi.Elem2No == -1, "internal error");
      MFEM_ASSERT(master_fi.Elem2Inf == -1, "internal error");
   }

   // add records for slave faces
   for (int i = 0; i < list.slaves.Size(); i++)
   {
      const NCMesh::Slave &slave = list.slaves[i];

      if (slave.index < 0 || // degenerate slave face
          slave.index >= nfaces || // ghost slave
          slave.master >= nfaces) // has ghost master
      {
         continue;
      }

      FaceInfo &slave_fi = faces_info[slave.index];
      FaceInfo &master_fi = faces_info[slave.master];
      NCFaceInfo &master_nc = nc_faces_info[master_fi.NCFace];

      slave_fi.NCFace = nc_faces_info.Size();
      slave_fi.Elem2No = master_fi.Elem1No;
      slave_fi.Elem2Inf = 64 * master_nc.MasterFace; // get lf no. stored above
      // NOTE: In 3D, the orientation part of Elem2Inf is encoded in the point
      //       matrix. In 2D, the point matrix has the orientation of the parent
      //       edge, so its columns need to be flipped when applying it, see
      //       ApplyLocalSlaveTransformation.

      nc_faces_info.Append(
         NCFaceInfo(true, slave.master,
                    list.point_matrices[slave.geom][slave.matrix]));
   }
}

STable3D *Mesh::GetFacesTable()
{
   STable3D *faces_tbl = new STable3D(NumOfVertices);
   for (int i = 0; i < NumOfElements; i++)
   {
      const int *v = elements[i]->GetVertices();
      switch (GetElementType(i))
      {
         case Element::TETRAHEDRON:
         {
            for (int j = 0; j < 4; j++)
            {
               const int *fv = tet_t::FaceVert[j];
               faces_tbl->Push(v[fv[0]], v[fv[1]], v[fv[2]]);
            }
            break;
         }
         case Element::PYRAMID:
         {
            for (int j = 0; j < 1; j++)
            {
               const int *fv = pyr_t::FaceVert[j];
               faces_tbl->Push4(v[fv[0]], v[fv[1]], v[fv[2]], v[fv[3]]);
            }
            for (int j = 1; j < 5; j++)
            {
               const int *fv = pyr_t::FaceVert[j];
               faces_tbl->Push(v[fv[0]], v[fv[1]], v[fv[2]]);
            }
            break;
         }
         case Element::WEDGE:
         {
            for (int j = 0; j < 2; j++)
            {
               const int *fv = pri_t::FaceVert[j];
               faces_tbl->Push(v[fv[0]], v[fv[1]], v[fv[2]]);
            }
            for (int j = 2; j < 5; j++)
            {
               const int *fv = pri_t::FaceVert[j];
               faces_tbl->Push4(v[fv[0]], v[fv[1]], v[fv[2]], v[fv[3]]);
            }
            break;
         }
         case Element::HEXAHEDRON:
         {
            // find the face by the vertices with the smallest 3 numbers
            // z = 0, y = 0, x = 1, y = 1, x = 0, z = 1
            for (int j = 0; j < 6; j++)
            {
               const int *fv = hex_t::FaceVert[j];
               faces_tbl->Push4(v[fv[0]], v[fv[1]], v[fv[2]], v[fv[3]]);
            }
            break;
         }
         default:
            MFEM_ABORT("Unexpected type of Element.");
      }
   }
   return faces_tbl;
}

STable3D *Mesh::GetElementToFaceTable(int ret_ftbl)
{
   int i, *v;
   STable3D *faces_tbl;

   if (el_to_face != NULL)
   {
      delete el_to_face;
   }
   el_to_face = new Table(NumOfElements, 6);  // must be 6 for hexahedra
   faces_tbl = new STable3D(NumOfVertices);
   for (i = 0; i < NumOfElements; i++)
   {
      v = elements[i]->GetVertices();
      switch (GetElementType(i))
      {
         case Element::TETRAHEDRON:
         {
            for (int j = 0; j < 4; j++)
            {
               const int *fv = tet_t::FaceVert[j];
               el_to_face->Push(
                  i, faces_tbl->Push(v[fv[0]], v[fv[1]], v[fv[2]]));
            }
            break;
         }
         case Element::WEDGE:
         {
            for (int j = 0; j < 2; j++)
            {
               const int *fv = pri_t::FaceVert[j];
               el_to_face->Push(
                  i, faces_tbl->Push(v[fv[0]], v[fv[1]], v[fv[2]]));
            }
            for (int j = 2; j < 5; j++)
            {
               const int *fv = pri_t::FaceVert[j];
               el_to_face->Push(
                  i, faces_tbl->Push4(v[fv[0]], v[fv[1]], v[fv[2]], v[fv[3]]));
            }
            break;
         }
         case Element::PYRAMID:
         {
            for (int j = 0; j < 1; j++)
            {
               const int *fv = pyr_t::FaceVert[j];
               el_to_face->Push(
                  i, faces_tbl->Push4(v[fv[0]], v[fv[1]], v[fv[2]], v[fv[3]]));
            }
            for (int j = 1; j < 5; j++)
            {
               const int *fv = pyr_t::FaceVert[j];
               el_to_face->Push(
                  i, faces_tbl->Push(v[fv[0]], v[fv[1]], v[fv[2]]));
            }
            break;
         }
         case Element::HEXAHEDRON:
         {
            // find the face by the vertices with the smallest 3 numbers
            // z = 0, y = 0, x = 1, y = 1, x = 0, z = 1
            for (int j = 0; j < 6; j++)
            {
               const int *fv = hex_t::FaceVert[j];
               el_to_face->Push(
                  i, faces_tbl->Push4(v[fv[0]], v[fv[1]], v[fv[2]], v[fv[3]]));
            }
            break;
         }
         default:
            MFEM_ABORT("Unexpected type of Element.");
      }
   }
   el_to_face->Finalize();
   NumOfFaces = faces_tbl->NumberOfElements();
   be_to_face.SetSize(NumOfBdrElements);
   for (i = 0; i < NumOfBdrElements; i++)
   {
      v = boundary[i]->GetVertices();
      switch (GetBdrElementType(i))
      {
         case Element::TRIANGLE:
         {
            be_to_face[i] = (*faces_tbl)(v[0], v[1], v[2]);
            break;
         }
         case Element::QUADRILATERAL:
         {
            be_to_face[i] = (*faces_tbl)(v[0], v[1], v[2], v[3]);
            break;
         }
         default:
            MFEM_ABORT("Unexpected type of boundary Element.");
      }
   }

   if (ret_ftbl)
   {
      return faces_tbl;
   }
   delete faces_tbl;
   return NULL;
}

// shift cyclically 3 integers so that the smallest is first
static inline
void Rotate3(int &a, int &b, int &c)
{
   if (a < b)
   {
      if (a > c)
      {
         ShiftRight(a, b, c);
      }
   }
   else
   {
      if (b < c)
      {
         ShiftRight(c, b, a);
      }
      else
      {
         ShiftRight(a, b, c);
      }
   }
}

void Mesh::ReorientTetMesh()
{
   if (Dim != 3 || !(meshgen & 1))
   {
      return;
   }

   ResetLazyData();

   DSTable *old_v_to_v = NULL;
   Table *old_elem_vert = NULL;

   if (Nodes)
   {
      PrepareNodeReorder(&old_v_to_v, &old_elem_vert);
   }

   for (int i = 0; i < NumOfElements; i++)
   {
      if (GetElementType(i) == Element::TETRAHEDRON)
      {
         int *v = elements[i]->GetVertices();

         Rotate3(v[0], v[1], v[2]);
         if (v[0] < v[3])
         {
            Rotate3(v[1], v[2], v[3]);
         }
         else
         {
            ShiftRight(v[0], v[1], v[3]);
         }
      }
   }

   for (int i = 0; i < NumOfBdrElements; i++)
   {
      if (GetBdrElementType(i) == Element::TRIANGLE)
      {
         int *v = boundary[i]->GetVertices();

         Rotate3(v[0], v[1], v[2]);
      }
   }

   if (!Nodes)
   {
      GetElementToFaceTable();
      GenerateFaces();
      if (el_to_edge)
      {
         NumOfEdges = GetElementToEdgeTable(*el_to_edge, be_to_edge);
      }
   }
   else
   {
      DoNodeReorder(old_v_to_v, old_elem_vert);
      delete old_elem_vert;
      delete old_v_to_v;
   }
}

int *Mesh::CartesianPartitioning(int nxyz[])
{
   int *partitioning;
   double pmin[3] = { infinity(), infinity(), infinity() };
   double pmax[3] = { -infinity(), -infinity(), -infinity() };
   // find a bounding box using the vertices
   for (int vi = 0; vi < NumOfVertices; vi++)
   {
      const double *p = vertices[vi]();
      for (int i = 0; i < spaceDim; i++)
      {
         if (p[i] < pmin[i]) { pmin[i] = p[i]; }
         if (p[i] > pmax[i]) { pmax[i] = p[i]; }
      }
   }

   partitioning = new int[NumOfElements];

   // determine the partitioning using the centers of the elements
   double ppt[3];
   Vector pt(ppt, spaceDim);
   for (int el = 0; el < NumOfElements; el++)
   {
      GetElementTransformation(el)->Transform(
         Geometries.GetCenter(GetElementBaseGeometry(el)), pt);
      int part = 0;
      for (int i = spaceDim-1; i >= 0; i--)
      {
         int idx = (int)floor(nxyz[i]*((pt(i) - pmin[i])/(pmax[i] - pmin[i])));
         if (idx < 0) { idx = 0; }
         if (idx >= nxyz[i]) { idx = nxyz[i]-1; }
         part = part * nxyz[i] + idx;
      }
      partitioning[el] = part;
   }

   return partitioning;
}

int *Mesh::GeneratePartitioning(int nparts, int part_method)
{
#ifdef MFEM_USE_METIS

   int print_messages = 1;
   // If running in parallel, print messages only from rank 0.
#ifdef MFEM_USE_MPI
   int init_flag, fin_flag;
   MPI_Initialized(&init_flag);
   MPI_Finalized(&fin_flag);
   if (init_flag && !fin_flag)
   {
      int rank;
      MPI_Comm_rank(GetGlobalMPI_Comm(), &rank);
      if (rank != 0) { print_messages = 0; }
   }
#endif

   int i, *partitioning;

   ElementToElementTable();

   partitioning = new int[NumOfElements];

   if (nparts == 1)
   {
      for (i = 0; i < NumOfElements; i++)
      {
         partitioning[i] = 0;
      }
   }
   else if (NumOfElements <= nparts)
   {
      for (i = 0; i < NumOfElements; i++)
      {
         partitioning[i] = i;
      }
   }
   else
   {
      idx_t *I, *J, n;
#ifndef MFEM_USE_METIS_5
      idx_t wgtflag = 0;
      idx_t numflag = 0;
      idx_t options[5];
#else
      idx_t ncon = 1;
      idx_t errflag;
      idx_t options[40];
#endif
      idx_t edgecut;

      // In case METIS have been compiled with 64bit indices
      bool freedata = false;
      idx_t mparts = (idx_t) nparts;
      idx_t *mpartitioning;

      n = NumOfElements;
      if (sizeof(idx_t) == sizeof(int))
      {
         I = (idx_t*) el_to_el->GetI();
         J = (idx_t*) el_to_el->GetJ();
         mpartitioning = (idx_t*) partitioning;
      }
      else
      {
         int *iI = el_to_el->GetI();
         int *iJ = el_to_el->GetJ();
         int m = iI[n];
         I = new idx_t[n+1];
         J = new idx_t[m];
         for (int k = 0; k < n+1; k++) { I[k] = iI[k]; }
         for (int k = 0; k < m; k++) { J[k] = iJ[k]; }
         mpartitioning = new idx_t[n];
         freedata = true;
      }
#ifndef MFEM_USE_METIS_5
      options[0] = 0;
#else
      METIS_SetDefaultOptions(options);
      options[METIS_OPTION_CONTIG] = 1; // set METIS_OPTION_CONTIG
#endif

      // Sort the neighbor lists
      if (part_method >= 0 && part_method <= 2)
      {
         for (i = 0; i < n; i++)
         {
            // Sort in increasing order.
            // std::sort(J+I[i], J+I[i+1]);

            // Sort in decreasing order, as in previous versions of MFEM.
            std::sort(J+I[i], J+I[i+1], std::greater<idx_t>());
         }
      }

      // This function should be used to partition a graph into a small
      // number of partitions (less than 8).
      if (part_method == 0 || part_method == 3)
      {
#ifndef MFEM_USE_METIS_5
         METIS_PartGraphRecursive(&n,
                                  I,
                                  J,
                                  NULL,
                                  NULL,
                                  &wgtflag,
                                  &numflag,
                                  &mparts,
                                  options,
                                  &edgecut,
                                  mpartitioning);
#else
         errflag = METIS_PartGraphRecursive(&n,
                                            &ncon,
                                            I,
                                            J,
                                            NULL,
                                            NULL,
                                            NULL,
                                            &mparts,
                                            NULL,
                                            NULL,
                                            options,
                                            &edgecut,
                                            mpartitioning);
         if (errflag != 1)
         {
            mfem_error("Mesh::GeneratePartitioning: "
                       " error in METIS_PartGraphRecursive!");
         }
#endif
      }

      // This function should be used to partition a graph into a large
      // number of partitions (greater than 8).
      if (part_method == 1 || part_method == 4)
      {
#ifndef MFEM_USE_METIS_5
         METIS_PartGraphKway(&n,
                             I,
                             J,
                             NULL,
                             NULL,
                             &wgtflag,
                             &numflag,
                             &mparts,
                             options,
                             &edgecut,
                             mpartitioning);
#else
         errflag = METIS_PartGraphKway(&n,
                                       &ncon,
                                       I,
                                       J,
                                       NULL,
                                       NULL,
                                       NULL,
                                       &mparts,
                                       NULL,
                                       NULL,
                                       options,
                                       &edgecut,
                                       mpartitioning);
         if (errflag != 1)
         {
            mfem_error("Mesh::GeneratePartitioning: "
                       " error in METIS_PartGraphKway!");
         }
#endif
      }

      // The objective of this partitioning is to minimize the total
      // communication volume
      if (part_method == 2 || part_method == 5)
      {
#ifndef MFEM_USE_METIS_5
         METIS_PartGraphVKway(&n,
                              I,
                              J,
                              NULL,
                              NULL,
                              &wgtflag,
                              &numflag,
                              &mparts,
                              options,
                              &edgecut,
                              mpartitioning);
#else
         options[METIS_OPTION_OBJTYPE] = METIS_OBJTYPE_VOL;
         errflag = METIS_PartGraphKway(&n,
                                       &ncon,
                                       I,
                                       J,
                                       NULL,
                                       NULL,
                                       NULL,
                                       &mparts,
                                       NULL,
                                       NULL,
                                       options,
                                       &edgecut,
                                       mpartitioning);
         if (errflag != 1)
         {
            mfem_error("Mesh::GeneratePartitioning: "
                       " error in METIS_PartGraphKway!");
         }
#endif
      }

#ifdef MFEM_DEBUG
      if (print_messages)
      {
         mfem::out << "Mesh::GeneratePartitioning(...): edgecut = "
                   << edgecut << endl;
      }
#endif
      nparts = (int) mparts;
      if (mpartitioning != (idx_t*)partitioning)
      {
         for (int k = 0; k<NumOfElements; k++)
         {
            partitioning[k] = mpartitioning[k];
         }
      }
      if (freedata)
      {
         delete[] I;
         delete[] J;
         delete[] mpartitioning;
      }
   }

   delete el_to_el;
   el_to_el = NULL;

   // Check for empty partitionings (a "feature" in METIS)
   if (nparts > 1 && NumOfElements > nparts)
   {
      Array< Pair<int,int> > psize(nparts);
      int empty_parts;

      // Count how many elements are in each partition, and store the result in
      // psize, where psize[i].one is the number of elements, and psize[i].two
      // is partition index. Keep track of the number of empty parts.
      auto count_partition_elements = [&]()
      {
         for (i = 0; i < nparts; i++)
         {
            psize[i].one = 0;
            psize[i].two = i;
         }

         for (i = 0; i < NumOfElements; i++)
         {
            psize[partitioning[i]].one++;
         }

         empty_parts = 0;
         for (i = 0; i < nparts; i++)
         {
            if (psize[i].one == 0) { empty_parts++; }
         }
      };

      count_partition_elements();

      // This code just split the largest partitionings in two.
      // Do we need to replace it with something better?
      while (empty_parts)
      {
         if (print_messages)
         {
            mfem::err << "Mesh::GeneratePartitioning(...): METIS returned "
                      << empty_parts << " empty parts!"
                      << " Applying a simple fix ..." << endl;
         }

         SortPairs<int,int>(psize, nparts);

         for (i = nparts-1; i > nparts-1-empty_parts; i--)
         {
            psize[i].one /= 2;
         }

         for (int j = 0; j < NumOfElements; j++)
         {
            for (i = nparts-1; i > nparts-1-empty_parts; i--)
            {
               if (psize[i].one == 0 || partitioning[j] != psize[i].two)
               {
                  continue;
               }
               else
               {
                  partitioning[j] = psize[nparts-1-i].two;
                  psize[i].one--;
               }
            }
         }

         // Check for empty partitionings again
         count_partition_elements();
      }
   }

   return partitioning;

#else

   mfem_error("Mesh::GeneratePartitioning(...): "
              "MFEM was compiled without Metis.");

   return NULL;

#endif
}

/* required: 0 <= partitioning[i] < num_part */
void FindPartitioningComponents(Table &elem_elem,
                                const Array<int> &partitioning,
                                Array<int> &component,
                                Array<int> &num_comp)
{
   int i, j, k;
   int num_elem, *i_elem_elem, *j_elem_elem;

   num_elem    = elem_elem.Size();
   i_elem_elem = elem_elem.GetI();
   j_elem_elem = elem_elem.GetJ();

   component.SetSize(num_elem);

   Array<int> elem_stack(num_elem);
   int stack_p, stack_top_p, elem;
   int num_part;

   num_part = -1;
   for (i = 0; i < num_elem; i++)
   {
      if (partitioning[i] > num_part)
      {
         num_part = partitioning[i];
      }
      component[i] = -1;
   }
   num_part++;

   num_comp.SetSize(num_part);
   for (i = 0; i < num_part; i++)
   {
      num_comp[i] = 0;
   }

   stack_p = 0;
   stack_top_p = 0;  // points to the first unused element in the stack
   for (elem = 0; elem < num_elem; elem++)
   {
      if (component[elem] >= 0)
      {
         continue;
      }

      component[elem] = num_comp[partitioning[elem]]++;

      elem_stack[stack_top_p++] = elem;

      for ( ; stack_p < stack_top_p; stack_p++)
      {
         i = elem_stack[stack_p];
         for (j = i_elem_elem[i]; j < i_elem_elem[i+1]; j++)
         {
            k = j_elem_elem[j];
            if (partitioning[k] == partitioning[i])
            {
               if (component[k] < 0)
               {
                  component[k] = component[i];
                  elem_stack[stack_top_p++] = k;
               }
               else if (component[k] != component[i])
               {
                  mfem_error("FindPartitioningComponents");
               }
            }
         }
      }
   }
}

void Mesh::CheckPartitioning(int *partitioning_)
{
   int i, n_empty, n_mcomp;
   Array<int> component, num_comp;
   const Array<int> partitioning(partitioning_, GetNE());

   ElementToElementTable();

   FindPartitioningComponents(*el_to_el, partitioning, component, num_comp);

   n_empty = n_mcomp = 0;
   for (i = 0; i < num_comp.Size(); i++)
      if (num_comp[i] == 0)
      {
         n_empty++;
      }
      else if (num_comp[i] > 1)
      {
         n_mcomp++;
      }

   if (n_empty > 0)
   {
      mfem::out << "Mesh::CheckPartitioning(...) :\n"
                << "The following subdomains are empty :\n";
      for (i = 0; i < num_comp.Size(); i++)
         if (num_comp[i] == 0)
         {
            mfem::out << ' ' << i;
         }
      mfem::out << endl;
   }
   if (n_mcomp > 0)
   {
      mfem::out << "Mesh::CheckPartitioning(...) :\n"
                << "The following subdomains are NOT connected :\n";
      for (i = 0; i < num_comp.Size(); i++)
         if (num_comp[i] > 1)
         {
            mfem::out << ' ' << i;
         }
      mfem::out << endl;
   }
   if (n_empty == 0 && n_mcomp == 0)
      mfem::out << "Mesh::CheckPartitioning(...) : "
                "All subdomains are connected." << endl;

   if (el_to_el)
   {
      delete el_to_el;
   }
   el_to_el = NULL;
}

// compute the coefficients of the polynomial in t:
//   c(0)+c(1)*t+...+c(d)*t^d = det(A+t*B)
// where A, B are (d x d), d=2,3
void DetOfLinComb(const DenseMatrix &A, const DenseMatrix &B, Vector &c)
{
   const double *a = A.Data();
   const double *b = B.Data();

   c.SetSize(A.Width()+1);
   switch (A.Width())
   {
      case 2:
      {
         // det(A+t*B) = |a0 a2|   / |a0 b2| + |b0 a2| \       |b0 b2|
         //              |a1 a3| + \ |a1 b3|   |b1 a3| / * t + |b1 b3| * t^2
         c(0) = a[0]*a[3]-a[1]*a[2];
         c(1) = a[0]*b[3]-a[1]*b[2]+b[0]*a[3]-b[1]*a[2];
         c(2) = b[0]*b[3]-b[1]*b[2];
      }
      break;

      case 3:
      {
         /*              |a0 a3 a6|
          * det(A+t*B) = |a1 a4 a7| +
          *              |a2 a5 a8|

          *     /  |b0 a3 a6|   |a0 b3 a6|   |a0 a3 b6| \
          *   + |  |b1 a4 a7| + |a1 b4 a7| + |a1 a4 b7| | * t +
          *     \  |b2 a5 a8|   |a2 b5 a8|   |a2 a5 b8| /

          *     /  |a0 b3 b6|   |b0 a3 b6|   |b0 b3 a6| \
          *   + |  |a1 b4 b7| + |b1 a4 b7| + |b1 b4 a7| | * t^2 +
          *     \  |a2 b5 b8|   |b2 a5 b8|   |b2 b5 a8| /

          *     |b0 b3 b6|
          *   + |b1 b4 b7| * t^3
          *     |b2 b5 b8|       */
         c(0) = (a[0] * (a[4] * a[8] - a[5] * a[7]) +
                 a[1] * (a[5] * a[6] - a[3] * a[8]) +
                 a[2] * (a[3] * a[7] - a[4] * a[6]));

         c(1) = (b[0] * (a[4] * a[8] - a[5] * a[7]) +
                 b[1] * (a[5] * a[6] - a[3] * a[8]) +
                 b[2] * (a[3] * a[7] - a[4] * a[6]) +

                 a[0] * (b[4] * a[8] - b[5] * a[7]) +
                 a[1] * (b[5] * a[6] - b[3] * a[8]) +
                 a[2] * (b[3] * a[7] - b[4] * a[6]) +

                 a[0] * (a[4] * b[8] - a[5] * b[7]) +
                 a[1] * (a[5] * b[6] - a[3] * b[8]) +
                 a[2] * (a[3] * b[7] - a[4] * b[6]));

         c(2) = (a[0] * (b[4] * b[8] - b[5] * b[7]) +
                 a[1] * (b[5] * b[6] - b[3] * b[8]) +
                 a[2] * (b[3] * b[7] - b[4] * b[6]) +

                 b[0] * (a[4] * b[8] - a[5] * b[7]) +
                 b[1] * (a[5] * b[6] - a[3] * b[8]) +
                 b[2] * (a[3] * b[7] - a[4] * b[6]) +

                 b[0] * (b[4] * a[8] - b[5] * a[7]) +
                 b[1] * (b[5] * a[6] - b[3] * a[8]) +
                 b[2] * (b[3] * a[7] - b[4] * a[6]));

         c(3) = (b[0] * (b[4] * b[8] - b[5] * b[7]) +
                 b[1] * (b[5] * b[6] - b[3] * b[8]) +
                 b[2] * (b[3] * b[7] - b[4] * b[6]));
      }
      break;

      default:
         mfem_error("DetOfLinComb(...)");
   }
}

// compute the real roots of
//   z(0)+z(1)*x+...+z(d)*x^d = 0,  d=2,3;
// the roots are returned in x, sorted in increasing order;
// it is assumed that x is at least of size d;
// return the number of roots counting multiplicity;
// return -1 if all z(i) are 0.
int FindRoots(const Vector &z, Vector &x)
{
   int d = z.Size()-1;
   if (d > 3 || d < 0)
   {
      mfem_error("FindRoots(...)");
   }

   while (z(d) == 0.0)
   {
      if (d == 0)
      {
         return (-1);
      }
      d--;
   }
   switch (d)
   {
      case 0:
      {
         return 0;
      }

      case 1:
      {
         x(0) = -z(0)/z(1);
         return 1;
      }

      case 2:
      {
         double a = z(2), b = z(1), c = z(0);
         double D = b*b-4*a*c;
         if (D < 0.0)
         {
            return 0;
         }
         if (D == 0.0)
         {
            x(0) = x(1) = -0.5 * b / a;
            return 2; // root with multiplicity 2
         }
         if (b == 0.0)
         {
            x(0) = -(x(1) = fabs(0.5 * sqrt(D) / a));
            return 2;
         }
         else
         {
            double t;
            if (b > 0.0)
            {
               t = -0.5 * (b + sqrt(D));
            }
            else
            {
               t = -0.5 * (b - sqrt(D));
            }
            x(0) = t / a;
            x(1) = c / t;
            if (x(0) > x(1))
            {
               Swap<double>(x(0), x(1));
            }
            return 2;
         }
      }

      case 3:
      {
         double a = z(2)/z(3), b = z(1)/z(3), c = z(0)/z(3);

         // find the real roots of x^3 + a x^2 + b x + c = 0
         double Q = (a * a - 3 * b) / 9;
         double R = (2 * a * a * a - 9 * a * b + 27 * c) / 54;
         double Q3 = Q * Q * Q;
         double R2 = R * R;

         if (R2 == Q3)
         {
            if (Q == 0)
            {
               x(0) = x(1) = x(2) = - a / 3;
            }
            else
            {
               double sqrtQ = sqrt(Q);

               if (R > 0)
               {
                  x(0) = -2 * sqrtQ - a / 3;
                  x(1) = x(2) = sqrtQ - a / 3;
               }
               else
               {
                  x(0) = x(1) = - sqrtQ - a / 3;
                  x(2) = 2 * sqrtQ - a / 3;
               }
            }
            return 3;
         }
         else if (R2 < Q3)
         {
            double theta = acos(R / sqrt(Q3));
            double A = -2 * sqrt(Q);
            double x0, x1, x2;
            x0 = A * cos(theta / 3) - a / 3;
            x1 = A * cos((theta + 2.0 * M_PI) / 3) - a / 3;
            x2 = A * cos((theta - 2.0 * M_PI) / 3) - a / 3;

            /* Sort x0, x1, x2 */
            if (x0 > x1)
            {
               Swap<double>(x0, x1);
            }
            if (x1 > x2)
            {
               Swap<double>(x1, x2);
               if (x0 > x1)
               {
                  Swap<double>(x0, x1);
               }
            }
            x(0) = x0;
            x(1) = x1;
            x(2) = x2;
            return 3;
         }
         else
         {
            double A;
            if (R >= 0.0)
            {
               A = -pow(sqrt(R2 - Q3) + R, 1.0/3.0);
            }
            else
            {
               A =  pow(sqrt(R2 - Q3) - R, 1.0/3.0);
            }
            x(0) = A + Q / A - a / 3;
            return 1;
         }
      }
   }
   return 0;
}

void FindTMax(Vector &c, Vector &x, double &tmax,
              const double factor, const int Dim)
{
   const double c0 = c(0);
   c(0) = c0 * (1.0 - pow(factor, -Dim));
   int nr = FindRoots(c, x);
   for (int j = 0; j < nr; j++)
   {
      if (x(j) > tmax)
      {
         break;
      }
      if (x(j) >= 0.0)
      {
         tmax = x(j);
         break;
      }
   }
   c(0) = c0 * (1.0 - pow(factor, Dim));
   nr = FindRoots(c, x);
   for (int j = 0; j < nr; j++)
   {
      if (x(j) > tmax)
      {
         break;
      }
      if (x(j) >= 0.0)
      {
         tmax = x(j);
         break;
      }
   }
}

void Mesh::CheckDisplacements(const Vector &displacements, double &tmax)
{
   int nvs = vertices.Size();
   DenseMatrix P, V, DS, PDS(spaceDim), VDS(spaceDim);
   Vector c(spaceDim+1), x(spaceDim);
   const double factor = 2.0;

   // check for tangling assuming constant speed
   if (tmax < 1.0)
   {
      tmax = 1.0;
   }
   for (int i = 0; i < NumOfElements; i++)
   {
      Element *el = elements[i];
      int nv = el->GetNVertices();
      int *v = el->GetVertices();
      P.SetSize(spaceDim, nv);
      V.SetSize(spaceDim, nv);
      for (int j = 0; j < spaceDim; j++)
         for (int k = 0; k < nv; k++)
         {
            P(j, k) = vertices[v[k]](j);
            V(j, k) = displacements(v[k]+j*nvs);
         }
      DS.SetSize(nv, spaceDim);
      const FiniteElement *fe =
         GetTransformationFEforElementType(el->GetType());
      // check if  det(P.DShape+t*V.DShape) > 0 for all x and 0<=t<=1
      switch (el->GetType())
      {
         case Element::TRIANGLE:
         case Element::TETRAHEDRON:
         {
            // DS is constant
            fe->CalcDShape(Geometries.GetCenter(fe->GetGeomType()), DS);
            Mult(P, DS, PDS);
            Mult(V, DS, VDS);
            DetOfLinComb(PDS, VDS, c);
            if (c(0) <= 0.0)
            {
               tmax = 0.0;
            }
            else
            {
               FindTMax(c, x, tmax, factor, Dim);
            }
         }
         break;

         case Element::QUADRILATERAL:
         {
            const IntegrationRule &ir = fe->GetNodes();
            for (int j = 0; j < nv; j++)
            {
               fe->CalcDShape(ir.IntPoint(j), DS);
               Mult(P, DS, PDS);
               Mult(V, DS, VDS);
               DetOfLinComb(PDS, VDS, c);
               if (c(0) <= 0.0)
               {
                  tmax = 0.0;
               }
               else
               {
                  FindTMax(c, x, tmax, factor, Dim);
               }
            }
         }
         break;

         default:
            mfem_error("Mesh::CheckDisplacements(...)");
      }
   }
}

void Mesh::MoveVertices(const Vector &displacements)
{
   for (int i = 0, nv = vertices.Size(); i < nv; i++)
      for (int j = 0; j < spaceDim; j++)
      {
         vertices[i](j) += displacements(j*nv+i);
      }
}

void Mesh::GetVertices(Vector &vert_coord) const
{
   int nv = vertices.Size();
   vert_coord.SetSize(nv*spaceDim);
   for (int i = 0; i < nv; i++)
      for (int j = 0; j < spaceDim; j++)
      {
         vert_coord(j*nv+i) = vertices[i](j);
      }
}

void Mesh::SetVertices(const Vector &vert_coord)
{
   for (int i = 0, nv = vertices.Size(); i < nv; i++)
      for (int j = 0; j < spaceDim; j++)
      {
         vertices[i](j) = vert_coord(j*nv+i);
      }
}

void Mesh::GetNode(int i, double *coord) const
{
   if (Nodes)
   {
      FiniteElementSpace *fes = Nodes->FESpace();
      for (int j = 0; j < spaceDim; j++)
      {
         coord[j] = (*Nodes)(fes->DofToVDof(i, j));
      }
   }
   else
   {
      for (int j = 0; j < spaceDim; j++)
      {
         coord[j] = vertices[i](j);
      }
   }
}

void Mesh::SetNode(int i, const double *coord)
{
   if (Nodes)
   {
      FiniteElementSpace *fes = Nodes->FESpace();
      for (int j = 0; j < spaceDim; j++)
      {
         (*Nodes)(fes->DofToVDof(i, j)) = coord[j];
      }
   }
   else
   {
      for (int j = 0; j < spaceDim; j++)
      {
         vertices[i](j) = coord[j];
      }

   }
}

void Mesh::MoveNodes(const Vector &displacements)
{
   if (Nodes)
   {
      (*Nodes) += displacements;
   }
   else
   {
      MoveVertices(displacements);
   }
}

void Mesh::GetNodes(Vector &node_coord) const
{
   if (Nodes)
   {
      node_coord = (*Nodes);
   }
   else
   {
      GetVertices(node_coord);
   }
}

void Mesh::SetNodes(const Vector &node_coord)
{
   if (Nodes)
   {
      (*Nodes) = node_coord;
   }
   else
   {
      SetVertices(node_coord);
   }
}

void Mesh::NewNodes(GridFunction &nodes, bool make_owner)
{
   if (own_nodes) { delete Nodes; }
   Nodes = &nodes;
   spaceDim = Nodes->FESpace()->GetVDim();
   own_nodes = (int)make_owner;

   if (NURBSext != nodes.FESpace()->GetNURBSext())
   {
      delete NURBSext;
      NURBSext = nodes.FESpace()->StealNURBSext();
   }

   if (ncmesh)
   {
      ncmesh->MakeTopologyOnly();
   }
}

void Mesh::SwapNodes(GridFunction *&nodes, int &own_nodes_)
{
   mfem::Swap<GridFunction*>(Nodes, nodes);
   mfem::Swap<int>(own_nodes, own_nodes_);
   // TODO:
   // if (nodes)
   //    nodes->FESpace()->MakeNURBSextOwner();
   // NURBSext = (Nodes) ? Nodes->FESpace()->StealNURBSext() : NULL;
}

void Mesh::AverageVertices(const int *indexes, int n, int result)
{
   int j, k;

   for (k = 0; k < spaceDim; k++)
   {
      vertices[result](k) = vertices[indexes[0]](k);
   }

   for (j = 1; j < n; j++)
      for (k = 0; k < spaceDim; k++)
      {
         vertices[result](k) += vertices[indexes[j]](k);
      }

   for (k = 0; k < spaceDim; k++)
   {
      vertices[result](k) *= (1.0 / n);
   }
}

void Mesh::UpdateNodes()
{
   if (Nodes)
   {
      Nodes->FESpace()->Update();
      Nodes->Update();

      // update vertex coordinates for compatibility (e.g., GetVertex())
      SetVerticesFromNodes(Nodes);
   }
}

void Mesh::UniformRefinement2D_base(bool update_nodes)
{
   ResetLazyData();

   if (el_to_edge == NULL)
   {
      el_to_edge = new Table;
      NumOfEdges = GetElementToEdgeTable(*el_to_edge, be_to_edge);
   }

   int quad_counter = 0;
   for (int i = 0; i < NumOfElements; i++)
   {
      if (elements[i]->GetType() == Element::QUADRILATERAL)
      {
         quad_counter++;
      }
   }

   const int oedge = NumOfVertices;
   const int oelem = oedge + NumOfEdges;

   Array<Element*> new_elements;
   Array<Element*> new_boundary;

   vertices.SetSize(oelem + quad_counter);
   new_elements.SetSize(4 * NumOfElements);
   quad_counter = 0;

   for (int i = 0, j = 0; i < NumOfElements; i++)
   {
      const Element::Type el_type = elements[i]->GetType();
      const int attr = elements[i]->GetAttribute();
      int *v = elements[i]->GetVertices();
      const int *e = el_to_edge->GetRow(i);
      int vv[2];

      if (el_type == Element::TRIANGLE)
      {
         for (int ei = 0; ei < 3; ei++)
         {
            for (int k = 0; k < 2; k++)
            {
               vv[k] = v[tri_t::Edges[ei][k]];
            }
            AverageVertices(vv, 2, oedge+e[ei]);
         }

         new_elements[j++] =
            new Triangle(v[0], oedge+e[0], oedge+e[2], attr);
         new_elements[j++] =
            new Triangle(oedge+e[1], oedge+e[2], oedge+e[0], attr);
         new_elements[j++] =
            new Triangle(oedge+e[0], v[1], oedge+e[1], attr);
         new_elements[j++] =
            new Triangle(oedge+e[2], oedge+e[1], v[2], attr);
      }
      else if (el_type == Element::QUADRILATERAL)
      {
         const int qe = quad_counter;
         quad_counter++;
         AverageVertices(v, 4, oelem+qe);

         for (int ei = 0; ei < 4; ei++)
         {
            for (int k = 0; k < 2; k++)
            {
               vv[k] = v[quad_t::Edges[ei][k]];
            }
            AverageVertices(vv, 2, oedge+e[ei]);
         }

         new_elements[j++] =
            new Quadrilateral(v[0], oedge+e[0], oelem+qe, oedge+e[3], attr);
         new_elements[j++] =
            new Quadrilateral(oedge+e[0], v[1], oedge+e[1], oelem+qe, attr);
         new_elements[j++] =
            new Quadrilateral(oelem+qe, oedge+e[1], v[2], oedge+e[2], attr);
         new_elements[j++] =
            new Quadrilateral(oedge+e[3], oelem+qe, oedge+e[2], v[3], attr);
      }
      else
      {
         MFEM_ABORT("unknown element type: " << el_type);
      }
      FreeElement(elements[i]);
   }
   mfem::Swap(elements, new_elements);

   // refine boundary elements
   new_boundary.SetSize(2 * NumOfBdrElements);
   for (int i = 0, j = 0; i < NumOfBdrElements; i++)
   {
      const int attr = boundary[i]->GetAttribute();
      int *v = boundary[i]->GetVertices();

      new_boundary[j++] = new Segment(v[0], oedge+be_to_edge[i], attr);
      new_boundary[j++] = new Segment(oedge+be_to_edge[i], v[1], attr);

      FreeElement(boundary[i]);
   }
   mfem::Swap(boundary, new_boundary);

   static const double A = 0.0, B = 0.5, C = 1.0;
   static double tri_children[2*3*4] =
   {
      A,A, B,A, A,B,
      B,B, A,B, B,A,
      B,A, C,A, B,B,
      A,B, B,B, A,C
   };
   static double quad_children[2*4*4] =
   {
      A,A, B,A, B,B, A,B, // lower-left
      B,A, C,A, C,B, B,B, // lower-right
      B,B, C,B, C,C, B,C, // upper-right
      A,B, B,B, B,C, A,C  // upper-left
   };

   CoarseFineTr.point_matrices[Geometry::TRIANGLE]
   .UseExternalData(tri_children, 2, 3, 4);
   CoarseFineTr.point_matrices[Geometry::SQUARE]
   .UseExternalData(quad_children, 2, 4, 4);
   CoarseFineTr.embeddings.SetSize(elements.Size());

   for (int i = 0; i < elements.Size(); i++)
   {
      Embedding &emb = CoarseFineTr.embeddings[i];
      emb.parent = i / 4;
      emb.matrix = i % 4;
   }

   NumOfVertices    = vertices.Size();
   NumOfElements    = 4 * NumOfElements;
   NumOfBdrElements = 2 * NumOfBdrElements;
   NumOfFaces       = 0;

   NumOfEdges = GetElementToEdgeTable(*el_to_edge, be_to_edge);
   GenerateFaces();

   last_operation = Mesh::REFINE;
   sequence++;

   if (update_nodes) { UpdateNodes(); }

#ifdef MFEM_DEBUG
   if (!Nodes || update_nodes)
   {
      CheckElementOrientation(false);
   }
   CheckBdrElementOrientation(false);
#endif
}

static inline double sqr(const double &x)
{
   return x*x;
}

void Mesh::UniformRefinement3D_base(Array<int> *f2qf_ptr, DSTable *v_to_v_p,
                                    bool update_nodes)
{
   ResetLazyData();

   if (el_to_edge == NULL)
   {
      el_to_edge = new Table;
      NumOfEdges = GetElementToEdgeTable(*el_to_edge, be_to_edge);
   }

   if (el_to_face == NULL)
   {
      GetElementToFaceTable();
   }

   Array<int> f2qf_loc;
   Array<int> &f2qf = f2qf_ptr ? *f2qf_ptr : f2qf_loc;
   f2qf.SetSize(0);

   int NumOfQuadFaces = 0;
   if (HasGeometry(Geometry::SQUARE))
   {
      if (HasGeometry(Geometry::TRIANGLE))
      {
         f2qf.SetSize(faces.Size());
         for (int i = 0; i < faces.Size(); i++)
         {
            if (faces[i]->GetType() == Element::QUADRILATERAL)
            {
               f2qf[i] = NumOfQuadFaces;
               NumOfQuadFaces++;
            }
         }
      }
      else
      {
         NumOfQuadFaces = faces.Size();
      }
   }

   int hex_counter = 0;
   if (HasGeometry(Geometry::CUBE))
   {
      for (int i = 0; i < elements.Size(); i++)
      {
         if (elements[i]->GetType() == Element::HEXAHEDRON)
         {
            hex_counter++;
         }
      }
   }

   int pyr_counter = 0;
   if (HasGeometry(Geometry::PYRAMID))
   {
      for (int i = 0; i < elements.Size(); i++)
      {
         if (elements[i]->GetType() == Element::PYRAMID)
         {
            pyr_counter++;
         }
      }
   }

   // Map from edge-index to vertex-index, needed for ReorientTetMesh() for
   // parallel meshes.
   // Note: with the removal of ReorientTetMesh() this may no longer
   // be needed.  Unfortunately, it's hard to be sure.
   Array<int> e2v;
   if (HasGeometry(Geometry::TETRAHEDRON))
   {
      e2v.SetSize(NumOfEdges);

      DSTable *v_to_v_ptr = v_to_v_p;
      if (!v_to_v_p)
      {
         v_to_v_ptr = new DSTable(NumOfVertices);
         GetVertexToVertexTable(*v_to_v_ptr);
      }

      Array<Pair<int,int> > J_v2v(NumOfEdges); // (second vertex id, edge id)
      J_v2v.SetSize(0);
      for (int i = 0; i < NumOfVertices; i++)
      {
         Pair<int,int> *row_start = J_v2v.end();
         for (DSTable::RowIterator it(*v_to_v_ptr, i); !it; ++it)
         {
            J_v2v.Append(Pair<int,int>(it.Column(), it.Index()));
         }
         std::sort(row_start, J_v2v.end());
      }

      for (int i = 0; i < J_v2v.Size(); i++)
      {
         e2v[J_v2v[i].two] = i;
      }

      if (!v_to_v_p)
      {
         delete v_to_v_ptr;
      }
      else
      {
         for (int i = 0; i < NumOfVertices; i++)
         {
            for (DSTable::RowIterator it(*v_to_v_ptr, i); !it; ++it)
            {
               it.SetIndex(e2v[it.Index()]);
            }
         }
      }
   }

   // Offsets for new vertices from edges, faces (quads only), and elements
   // (hexes only); each of these entities generates one new vertex.
   const int oedge = NumOfVertices;
   const int oface = oedge + NumOfEdges;
   const int oelem = oface + NumOfQuadFaces;

   Array<Element*> new_elements;
   Array<Element*> new_boundary;

   vertices.SetSize(oelem + hex_counter);
   new_elements.SetSize(8 * NumOfElements + 2 * pyr_counter);
   CoarseFineTr.embeddings.SetSize(new_elements.Size());

   hex_counter = 0;
   for (int i = 0, j = 0; i < NumOfElements; i++)
   {
      const Element::Type el_type = elements[i]->GetType();
      const int attr = elements[i]->GetAttribute();
      int *v = elements[i]->GetVertices();
      const int *e = el_to_edge->GetRow(i);
      int vv[4], ev[12];

      if (e2v.Size())
      {
         const int ne = el_to_edge->RowSize(i);
         for (int k = 0; k < ne; k++) { ev[k] = e2v[e[k]]; }
         e = ev;
      }

      switch (el_type)
      {
         case Element::TETRAHEDRON:
         {
            for (int ei = 0; ei < 6; ei++)
            {
               for (int k = 0; k < 2; k++)
               {
                  vv[k] = v[tet_t::Edges[ei][k]];
               }
               AverageVertices(vv, 2, oedge+e[ei]);
            }

            // Algorithm for choosing refinement type:
            // 0: smallest octahedron diagonal
            // 1: best aspect ratio
            const int rt_algo = 1;
            // Refinement type:
            // 0: (v0,v1)-(v2,v3), 1: (v0,v2)-(v1,v3), 2: (v0,v3)-(v1,v2)
            // 0:      e0-e5,      1:      e1-e4,      2:      e2-e3
            int rt;
            ElementTransformation *T = GetElementTransformation(i);
            T->SetIntPoint(&Geometries.GetCenter(Geometry::TETRAHEDRON));
            const DenseMatrix &J = T->Jacobian();
            if (rt_algo == 0)
            {
               // smallest octahedron diagonal
               double len_sqr, min_len;

               min_len = sqr(J(0,0)-J(0,1)-J(0,2)) +
                         sqr(J(1,0)-J(1,1)-J(1,2)) +
                         sqr(J(2,0)-J(2,1)-J(2,2));
               rt = 0;

               len_sqr = sqr(J(0,1)-J(0,0)-J(0,2)) +
                         sqr(J(1,1)-J(1,0)-J(1,2)) +
                         sqr(J(2,1)-J(2,0)-J(2,2));
               if (len_sqr < min_len) { min_len = len_sqr; rt = 1; }

               len_sqr = sqr(J(0,2)-J(0,0)-J(0,1)) +
                         sqr(J(1,2)-J(1,0)-J(1,1)) +
                         sqr(J(2,2)-J(2,0)-J(2,1));
               if (len_sqr < min_len) { rt = 2; }
            }
            else
            {
               // best aspect ratio
               double Em_data[18], Js_data[9], Jp_data[9];
               DenseMatrix Em(Em_data, 3, 6);
               DenseMatrix Js(Js_data, 3, 3), Jp(Jp_data, 3, 3);
               double ar1, ar2, kappa, kappa_min;

               for (int s = 0; s < 3; s++)
               {
                  for (int t = 0; t < 3; t++)
                  {
                     Em(t,s) = 0.5*J(t,s);
                  }
               }
               for (int t = 0; t < 3; t++)
               {
                  Em(t,3) = 0.5*(J(t,0)+J(t,1));
                  Em(t,4) = 0.5*(J(t,0)+J(t,2));
                  Em(t,5) = 0.5*(J(t,1)+J(t,2));
               }

               // rt = 0; Em: {0,5,1,2}, {0,5,2,4}
               for (int t = 0; t < 3; t++)
               {
                  Js(t,0) = Em(t,5)-Em(t,0);
                  Js(t,1) = Em(t,1)-Em(t,0);
                  Js(t,2) = Em(t,2)-Em(t,0);
               }
               Geometries.JacToPerfJac(Geometry::TETRAHEDRON, Js, Jp);
               ar1 = Jp.CalcSingularvalue(0)/Jp.CalcSingularvalue(2);
               for (int t = 0; t < 3; t++)
               {
                  Js(t,0) = Em(t,5)-Em(t,0);
                  Js(t,1) = Em(t,2)-Em(t,0);
                  Js(t,2) = Em(t,4)-Em(t,0);
               }
               Geometries.JacToPerfJac(Geometry::TETRAHEDRON, Js, Jp);
               ar2 = Jp.CalcSingularvalue(0)/Jp.CalcSingularvalue(2);
               kappa_min = std::max(ar1, ar2);
               rt = 0;

               // rt = 1; Em: {1,0,4,2}, {1,2,4,5}
               for (int t = 0; t < 3; t++)
               {
                  Js(t,0) = Em(t,0)-Em(t,1);
                  Js(t,1) = Em(t,4)-Em(t,1);
                  Js(t,2) = Em(t,2)-Em(t,1);
               }
               Geometries.JacToPerfJac(Geometry::TETRAHEDRON, Js, Jp);
               ar1 = Jp.CalcSingularvalue(0)/Jp.CalcSingularvalue(2);
               for (int t = 0; t < 3; t++)
               {
                  Js(t,0) = Em(t,2)-Em(t,1);
                  Js(t,1) = Em(t,4)-Em(t,1);
                  Js(t,2) = Em(t,5)-Em(t,1);
               }
               Geometries.JacToPerfJac(Geometry::TETRAHEDRON, Js, Jp);
               ar2 = Jp.CalcSingularvalue(0)/Jp.CalcSingularvalue(2);
               kappa = std::max(ar1, ar2);
               if (kappa < kappa_min) { kappa_min = kappa; rt = 1; }

               // rt = 2; Em: {2,0,1,3}, {2,1,5,3}
               for (int t = 0; t < 3; t++)
               {
                  Js(t,0) = Em(t,0)-Em(t,2);
                  Js(t,1) = Em(t,1)-Em(t,2);
                  Js(t,2) = Em(t,3)-Em(t,2);
               }
               Geometries.JacToPerfJac(Geometry::TETRAHEDRON, Js, Jp);
               ar1 = Jp.CalcSingularvalue(0)/Jp.CalcSingularvalue(2);
               for (int t = 0; t < 3; t++)
               {
                  Js(t,0) = Em(t,1)-Em(t,2);
                  Js(t,1) = Em(t,5)-Em(t,2);
                  Js(t,2) = Em(t,3)-Em(t,2);
               }
               Geometries.JacToPerfJac(Geometry::TETRAHEDRON, Js, Jp);
               ar2 = Jp.CalcSingularvalue(0)/Jp.CalcSingularvalue(2);
               kappa = std::max(ar1, ar2);
               if (kappa < kappa_min) { rt = 2; }
            }

            static const int mv_all[3][4][4] =
            {
               { {0,5,1,2}, {0,5,2,4}, {0,5,4,3}, {0,5,3,1} }, // rt = 0
               { {1,0,4,2}, {1,2,4,5}, {1,5,4,3}, {1,3,4,0} }, // rt = 1
               { {2,0,1,3}, {2,1,5,3}, {2,5,4,3}, {2,4,0,3} }  // rt = 2
            };
            const int (&mv)[4][4] = mv_all[rt];

#ifndef MFEM_USE_MEMALLOC
            new_elements[j+0] =
               new Tetrahedron(v[0], oedge+e[0], oedge+e[1], oedge+e[2], attr);
            new_elements[j+1] =
               new Tetrahedron(oedge+e[0], v[1], oedge+e[3], oedge+e[4], attr);
            new_elements[j+2] =
               new Tetrahedron(oedge+e[1], oedge+e[3], v[2], oedge+e[5], attr);
            new_elements[j+3] =
               new Tetrahedron(oedge+e[2], oedge+e[4], oedge+e[5], v[3], attr);

            for (int k = 0; k < 4; k++)
            {
               new_elements[j+4+k] =
                  new Tetrahedron(oedge+e[mv[k][0]], oedge+e[mv[k][1]],
                                  oedge+e[mv[k][2]], oedge+e[mv[k][3]], attr);
            }
#else
            Tetrahedron *tet;
            new_elements[j+0] = tet = TetMemory.Alloc();
            tet->Init(v[0], oedge+e[0], oedge+e[1], oedge+e[2], attr);

            new_elements[j+1] = tet = TetMemory.Alloc();
            tet->Init(oedge+e[0], v[1], oedge+e[3], oedge+e[4], attr);

            new_elements[j+2] = tet = TetMemory.Alloc();
            tet->Init(oedge+e[1], oedge+e[3], v[2], oedge+e[5], attr);

            new_elements[j+3] = tet = TetMemory.Alloc();
            tet->Init(oedge+e[2], oedge+e[4], oedge+e[5], v[3], attr);

            for (int k = 0; k < 4; k++)
            {
               new_elements[j+4+k] = tet = TetMemory.Alloc();
               tet->Init(oedge+e[mv[k][0]], oedge+e[mv[k][1]],
                         oedge+e[mv[k][2]], oedge+e[mv[k][3]], attr);
            }
#endif
            for (int k = 0; k < 4; k++)
            {
               CoarseFineTr.embeddings[j+k].parent = i;
               CoarseFineTr.embeddings[j+k].matrix = k;
            }
            for (int k = 0; k < 4; k++)
            {
               CoarseFineTr.embeddings[j+4+k].parent = i;
               CoarseFineTr.embeddings[j+4+k].matrix = 4*(rt+1)+k;
            }

            j += 8;
         }
         break;

         case Element::WEDGE:
         {
            const int *f = el_to_face->GetRow(i);

            for (int fi = 2; fi < 5; fi++)
            {
               for (int k = 0; k < 4; k++)
               {
                  vv[k] = v[pri_t::FaceVert[fi][k]];
               }
               AverageVertices(vv, 4, oface + f2qf[f[fi]]);
            }

            for (int ei = 0; ei < 9; ei++)
            {
               for (int k = 0; k < 2; k++)
               {
                  vv[k] = v[pri_t::Edges[ei][k]];
               }
               AverageVertices(vv, 2, oedge+e[ei]);
            }

            const int qf2 = f2qf[f[2]];
            const int qf3 = f2qf[f[3]];
            const int qf4 = f2qf[f[4]];

            new_elements[j++] =
               new Wedge(v[0], oedge+e[0], oedge+e[2],
                         oedge+e[6], oface+qf2, oface+qf4, attr);

            new_elements[j++] =
               new Wedge(oedge+e[1], oedge+e[2], oedge+e[0],
                         oface+qf3, oface+qf4, oface+qf2, attr);

            new_elements[j++] =
               new Wedge(oedge+e[0], v[1], oedge+e[1],
                         oface+qf2, oedge+e[7], oface+qf3, attr);

            new_elements[j++] =
               new Wedge(oedge+e[2], oedge+e[1], v[2],
                         oface+qf4, oface+qf3, oedge+e[8], attr);

            new_elements[j++] =
               new Wedge(oedge+e[6], oface+qf2, oface+qf4,
                         v[3], oedge+e[3], oedge+e[5], attr);

            new_elements[j++] =
               new Wedge(oface+qf3, oface+qf4, oface+qf2,
                         oedge+e[4], oedge+e[5], oedge+e[3], attr);

            new_elements[j++] =
               new Wedge(oface+qf2, oedge+e[7], oface+qf3,
                         oedge+e[3], v[4], oedge+e[4], attr);

            new_elements[j++] =
               new Wedge(oface+qf4, oface+qf3, oedge+e[8],
                         oedge+e[5], oedge+e[4], v[5], attr);
         }
         break;

         case Element::PYRAMID:
         {
            const int *f = el_to_face->GetRow(i);
            // pyr_counter++;

            for (int fi = 0; fi < 1; fi++)
            {
               for (int k = 0; k < 4; k++)
               {
                  vv[k] = v[pyr_t::FaceVert[fi][k]];
               }
               AverageVertices(vv, 4, oface + f2qf[f[fi]]);
            }

            for (int ei = 0; ei < 8; ei++)
            {
               for (int k = 0; k < 2; k++)
               {
                  vv[k] = v[pyr_t::Edges[ei][k]];
               }
               AverageVertices(vv, 2, oedge+e[ei]);
            }

            const int qf0 = f2qf[f[0]];

            new_elements[j++] =
               new Pyramid(v[0], oedge+e[0], oface+qf0,
                           oedge+e[3], oedge+e[4], attr);

            new_elements[j++] =
               new Pyramid(oedge+e[0], v[1], oedge+e[1],
                           oface+qf0, oedge+e[5], attr);

            new_elements[j++] =
               new Pyramid(oface+qf0, oedge+e[1], v[2],
                           oedge+e[2], oedge+e[6], attr);

            new_elements[j++] =
               new Pyramid(oedge+e[3], oface+qf0, oedge+e[2],
                           v[3], oedge+e[7], attr);

            new_elements[j++] =
               new Pyramid(oedge+e[4], oedge+e[5], oedge+e[6],
                           oedge+e[7], v[4], attr);

            new_elements[j++] =
               new Pyramid(oedge+e[7], oedge+e[6], oedge+e[5],
                           oedge+e[4], oface+qf0, attr);

            new_elements[j++] =
               new Tetrahedron(oedge+e[0], oedge+e[4], oedge+e[5],
                               oface+qf0, attr);

            new_elements[j++] =
               new Tetrahedron(oedge+e[1], oedge+e[5], oedge+e[6],
                               oface+qf0, attr);

            new_elements[j++] =
               new Tetrahedron(oedge+e[2], oedge+e[6], oedge+e[7],
                               oface+qf0, attr);

            new_elements[j++] =
               new Tetrahedron(oedge+e[3], oedge+e[7], oedge+e[4],
                               oface+qf0, attr);
         }
         break;

         case Element::HEXAHEDRON:
         {
            const int *f = el_to_face->GetRow(i);
            const int he = hex_counter;
            hex_counter++;

            const int *qf;
            int qf_data[6];
            if (f2qf.Size() == 0)
            {
               qf = f;
            }
            else
            {
               for (int k = 0; k < 6; k++) { qf_data[k] = f2qf[f[k]]; }
               qf = qf_data;
            }

            AverageVertices(v, 8, oelem+he);

            for (int fi = 0; fi < 6; fi++)
            {
               for (int k = 0; k < 4; k++)
               {
                  vv[k] = v[hex_t::FaceVert[fi][k]];
               }
               AverageVertices(vv, 4, oface + qf[fi]);
            }

            for (int ei = 0; ei < 12; ei++)
            {
               for (int k = 0; k < 2; k++)
               {
                  vv[k] = v[hex_t::Edges[ei][k]];
               }
               AverageVertices(vv, 2, oedge+e[ei]);
            }

            new_elements[j++] =
               new Hexahedron(v[0], oedge+e[0], oface+qf[0],
                              oedge+e[3], oedge+e[8], oface+qf[1],
                              oelem+he, oface+qf[4], attr);
            new_elements[j++] =
               new Hexahedron(oedge+e[0], v[1], oedge+e[1],
                              oface+qf[0], oface+qf[1], oedge+e[9],
                              oface+qf[2], oelem+he, attr);
            new_elements[j++] =
               new Hexahedron(oface+qf[0], oedge+e[1], v[2],
                              oedge+e[2], oelem+he, oface+qf[2],
                              oedge+e[10], oface+qf[3], attr);
            new_elements[j++] =
               new Hexahedron(oedge+e[3], oface+qf[0], oedge+e[2],
                              v[3], oface+qf[4], oelem+he,
                              oface+qf[3], oedge+e[11], attr);
            new_elements[j++] =
               new Hexahedron(oedge+e[8], oface+qf[1], oelem+he,
                              oface+qf[4], v[4], oedge+e[4],
                              oface+qf[5], oedge+e[7], attr);
            new_elements[j++] =
               new Hexahedron(oface+qf[1], oedge+e[9], oface+qf[2],
                              oelem+he, oedge+e[4], v[5],
                              oedge+e[5], oface+qf[5], attr);
            new_elements[j++] =
               new Hexahedron(oelem+he, oface+qf[2], oedge+e[10],
                              oface+qf[3], oface+qf[5], oedge+e[5],
                              v[6], oedge+e[6], attr);
            new_elements[j++] =
               new Hexahedron(oface+qf[4], oelem+he, oface+qf[3],
                              oedge+e[11], oedge+e[7], oface+qf[5],
                              oedge+e[6], v[7], attr);
         }
         break;

         default:
            MFEM_ABORT("Unknown 3D element type \"" << el_type << "\"");
            break;
      }
      FreeElement(elements[i]);
   }
   mfem::Swap(elements, new_elements);

   // refine boundary elements
   new_boundary.SetSize(4 * NumOfBdrElements);
   for (int i = 0, j = 0; i < NumOfBdrElements; i++)
   {
      const Element::Type bdr_el_type = boundary[i]->GetType();
      const int attr = boundary[i]->GetAttribute();
      int *v = boundary[i]->GetVertices();
      const int *e = bel_to_edge->GetRow(i);
      int ev[4];

      if (e2v.Size())
      {
         const int ne = bel_to_edge->RowSize(i);
         for (int k = 0; k < ne; k++) { ev[k] = e2v[e[k]]; }
         e = ev;
      }

      if (bdr_el_type == Element::TRIANGLE)
      {
         new_boundary[j++] =
            new Triangle(v[0], oedge+e[0], oedge+e[2], attr);
         new_boundary[j++] =
            new Triangle(oedge+e[1], oedge+e[2], oedge+e[0], attr);
         new_boundary[j++] =
            new Triangle(oedge+e[0], v[1], oedge+e[1], attr);
         new_boundary[j++] =
            new Triangle(oedge+e[2], oedge+e[1], v[2], attr);
      }
      else if (bdr_el_type == Element::QUADRILATERAL)
      {
         const int qf =
            (f2qf.Size() == 0) ? be_to_face[i] : f2qf[be_to_face[i]];

         new_boundary[j++] =
            new Quadrilateral(v[0], oedge+e[0], oface+qf, oedge+e[3], attr);
         new_boundary[j++] =
            new Quadrilateral(oedge+e[0], v[1], oedge+e[1], oface+qf, attr);
         new_boundary[j++] =
            new Quadrilateral(oface+qf, oedge+e[1], v[2], oedge+e[2], attr);
         new_boundary[j++] =
            new Quadrilateral(oedge+e[3], oface+qf, oedge+e[2], v[3], attr);
      }
      else
      {
         MFEM_ABORT("boundary Element is not a triangle or a quad!");
      }
      FreeElement(boundary[i]);
   }
   mfem::Swap(boundary, new_boundary);

   static const double A = 0.0, B = 0.5, C = 1.0, D = -1.0;
   static double tet_children[3*4*16] =
   {
      A,A,A, B,A,A, A,B,A, A,A,B,
      B,A,A, C,A,A, B,B,A, B,A,B,
      A,B,A, B,B,A, A,C,A, A,B,B,
      A,A,B, B,A,B, A,B,B, A,A,C,
      // edge coordinates:
      //    0 -> B,A,A  1 -> A,B,A  2 -> A,A,B
      //    3 -> B,B,A  4 -> B,A,B  5 -> A,B,B
      // rt = 0: {0,5,1,2}, {0,5,2,4}, {0,5,4,3}, {0,5,3,1}
      B,A,A, A,B,B, A,B,A, A,A,B,
      B,A,A, A,B,B, A,A,B, B,A,B,
      B,A,A, A,B,B, B,A,B, B,B,A,
      B,A,A, A,B,B, B,B,A, A,B,A,
      // rt = 1: {1,0,4,2}, {1,2,4,5}, {1,5,4,3}, {1,3,4,0}
      A,B,A, B,A,A, B,A,B, A,A,B,
      A,B,A, A,A,B, B,A,B, A,B,B,
      A,B,A, A,B,B, B,A,B, B,B,A,
      A,B,A, B,B,A, B,A,B, B,A,A,
      // rt = 2: {2,0,1,3}, {2,1,5,3}, {2,5,4,3}, {2,4,0,3}
      A,A,B, B,A,A, A,B,A, B,B,A,
      A,A,B, A,B,A, A,B,B, B,B,A,
      A,A,B, A,B,B, B,A,B, B,B,A,
      A,A,B, B,A,B, B,A,A, B,B,A
   };
   static double pyr_children[3*5*10] =
   {
      A,A,A, B,A,A, B,B,A, A,B,A, A,A,B,
      B,A,A, C,A,A, C,B,A, B,B,A, B,A,B,
      B,B,A, C,B,A, C,C,A, B,C,A, B,B,B,
      A,B,A, B,B,A, B,C,A, A,C,A, A,B,B,
      A,A,B, B,A,B, B,B,B, A,B,B, A,A,C,
      A,B,B, B,B,B, B,A,B, A,A,B, B,B,A,
      B,A,A, A,A,B, B,A,B, B,B,A, D,D,D,
      C,B,A, B,A,B, B,B,B, B,B,A, D,D,D,
      B,C,A, B,B,B, A,B,B, B,B,A, D,D,D,
      A,B,A, A,B,B, A,A,B, B,B,A, D,D,D
   };
   static double pri_children[3*6*8] =
   {
      A,A,A, B,A,A, A,B,A, A,A,B, B,A,B, A,B,B,
      B,B,A, A,B,A, B,A,A, B,B,B, A,B,B, B,A,B,
      B,A,A, C,A,A, B,B,A, B,A,B, C,A,B, B,B,B,
      A,B,A, B,B,A, A,C,A, A,B,B, B,B,B, A,C,B,
      A,A,B, B,A,B, A,B,B, A,A,C, B,A,C, A,B,C,
      B,B,B, A,B,B, B,A,B, B,B,C, A,B,C, B,A,C,
      B,A,B, C,A,B, B,B,B, B,A,C, C,A,C, B,B,C,
      A,B,B, B,B,B, A,C,B, A,B,C, B,B,C, A,C,C
   };
   static double hex_children[3*8*8] =
   {
      A,A,A, B,A,A, B,B,A, A,B,A, A,A,B, B,A,B, B,B,B, A,B,B,
      B,A,A, C,A,A, C,B,A, B,B,A, B,A,B, C,A,B, C,B,B, B,B,B,
      B,B,A, C,B,A, C,C,A, B,C,A, B,B,B, C,B,B, C,C,B, B,C,B,
      A,B,A, B,B,A, B,C,A, A,C,A, A,B,B, B,B,B, B,C,B, A,C,B,
      A,A,B, B,A,B, B,B,B, A,B,B, A,A,C, B,A,C, B,B,C, A,B,C,
      B,A,B, C,A,B, C,B,B, B,B,B, B,A,C, C,A,C, C,B,C, B,B,C,
      B,B,B, C,B,B, C,C,B, B,C,B, B,B,C, C,B,C, C,C,C, B,C,C,
      A,B,B, B,B,B, B,C,B, A,C,B, A,B,C, B,B,C, B,C,C, A,C,C
   };

   CoarseFineTr.point_matrices[Geometry::TETRAHEDRON]
   .UseExternalData(tet_children, 3, 4, 16);
   CoarseFineTr.point_matrices[Geometry::PYRAMID]
   .UseExternalData(pyr_children, 3, 5, 10);
   CoarseFineTr.point_matrices[Geometry::PRISM]
   .UseExternalData(pri_children, 3, 6, 8);
   CoarseFineTr.point_matrices[Geometry::CUBE]
   .UseExternalData(hex_children, 3, 8, 8);

   for (int i = 0; i < elements.Size(); i++)
   {
      // tetrahedron elements are handled above:
      if (elements[i]->GetType() == Element::TETRAHEDRON) { continue; }

      Embedding &emb = CoarseFineTr.embeddings[i];
      emb.parent = i / 8;
      emb.matrix = i % 8;
   }

   NumOfVertices    = vertices.Size();
   NumOfElements    = 8 * NumOfElements + 2 * pyr_counter;
   NumOfBdrElements = 4 * NumOfBdrElements;

   GetElementToFaceTable();
   GenerateFaces();

#ifdef MFEM_DEBUG
   CheckBdrElementOrientation(false);
#endif

   NumOfEdges = GetElementToEdgeTable(*el_to_edge, be_to_edge);

   last_operation = Mesh::REFINE;
   sequence++;

   if (update_nodes) { UpdateNodes(); }
}

void Mesh::LocalRefinement(const Array<int> &marked_el, int type)
{
   int i, j, ind, nedges;
   Array<int> v;

   ResetLazyData();

   if (ncmesh)
   {
      MFEM_ABORT("Local and nonconforming refinements cannot be mixed.");
   }

   InitRefinementTransforms();

   if (Dim == 1) // --------------------------------------------------------
   {
      int cne = NumOfElements, cnv = NumOfVertices;
      NumOfVertices += marked_el.Size();
      NumOfElements += marked_el.Size();
      vertices.SetSize(NumOfVertices);
      elements.SetSize(NumOfElements);
      CoarseFineTr.embeddings.SetSize(NumOfElements);

      for (j = 0; j < marked_el.Size(); j++)
      {
         i = marked_el[j];
         Segment *c_seg = (Segment *)elements[i];
         int *vert = c_seg->GetVertices(), attr = c_seg->GetAttribute();
         int new_v = cnv + j, new_e = cne + j;
         AverageVertices(vert, 2, new_v);
         elements[new_e] = new Segment(new_v, vert[1], attr);
         vert[1] = new_v;

         CoarseFineTr.embeddings[i] = Embedding(i, Geometry::SEGMENT, 1);
         CoarseFineTr.embeddings[new_e] = Embedding(i, Geometry::SEGMENT, 2);
      }

      static double seg_children[3*2] = { 0.0,1.0, 0.0,0.5, 0.5,1.0 };
      CoarseFineTr.point_matrices[Geometry::SEGMENT].
      UseExternalData(seg_children, 1, 2, 3);

      GenerateFaces();

   } // end of 'if (Dim == 1)'
   else if (Dim == 2) // ---------------------------------------------------
   {
      // 1. Get table of vertex to vertex connections.
      DSTable v_to_v(NumOfVertices);
      GetVertexToVertexTable(v_to_v);

      // 2. Get edge to element connections in arrays edge1 and edge2
      nedges = v_to_v.NumberOfEntries();
      int *edge1  = new int[nedges];
      int *edge2  = new int[nedges];
      int *middle = new int[nedges];

      for (i = 0; i < nedges; i++)
      {
         edge1[i] = edge2[i] = middle[i] = -1;
      }

      for (i = 0; i < NumOfElements; i++)
      {
         elements[i]->GetVertices(v);
         for (j = 1; j < v.Size(); j++)
         {
            ind = v_to_v(v[j-1], v[j]);
            (edge1[ind] == -1) ? (edge1[ind] = i) : (edge2[ind] = i);
         }
         ind = v_to_v(v[0], v[v.Size()-1]);
         (edge1[ind] == -1) ? (edge1[ind] = i) : (edge2[ind] = i);
      }

      // 3. Do the red refinement.
      for (i = 0; i < marked_el.Size(); i++)
      {
         RedRefinement(marked_el[i], v_to_v, edge1, edge2, middle);
      }

      // 4. Do the green refinement (to get conforming mesh).
      int need_refinement;
      do
      {
         need_refinement = 0;
         for (i = 0; i < nedges; i++)
         {
            if (middle[i] != -1 && edge1[i] != -1)
            {
               need_refinement = 1;
               GreenRefinement(edge1[i], v_to_v, edge1, edge2, middle);
            }
         }
      }
      while (need_refinement == 1);

      // 5. Update the boundary elements.
      int v1[2], v2[2], bisect, temp;
      temp = NumOfBdrElements;
      for (i = 0; i < temp; i++)
      {
         boundary[i]->GetVertices(v);
         bisect = v_to_v(v[0], v[1]);
         if (middle[bisect] != -1) // the element was refined (needs updating)
         {
            if (boundary[i]->GetType() == Element::SEGMENT)
            {
               v1[0] =           v[0]; v1[1] = middle[bisect];
               v2[0] = middle[bisect]; v2[1] =           v[1];

               boundary[i]->SetVertices(v1);
               boundary.Append(new Segment(v2, boundary[i]->GetAttribute()));
            }
            else
               mfem_error("Only bisection of segment is implemented"
                          " for bdr elem.");
         }
      }
      NumOfBdrElements = boundary.Size();

      // 6. Free the allocated memory.
      delete [] edge1;
      delete [] edge2;
      delete [] middle;

      if (el_to_edge != NULL)
      {
         NumOfEdges = GetElementToEdgeTable(*el_to_edge, be_to_edge);
         GenerateFaces();
      }

   }
   else if (Dim == 3) // ---------------------------------------------------
   {
      // 1. Hash table of vertex to vertex connections corresponding to refined
      //    edges.
      HashTable<Hashed2> v_to_v;

      MFEM_VERIFY(GetNE() == 0 ||
                  ((Tetrahedron*)elements[0])->GetRefinementFlag() != 0,
                  "tetrahedral mesh is not marked for refinement:"
                  " call Finalize(true)");

      // 2. Do the red refinement.
      int ii;
      switch (type)
      {
         case 1:
            for (i = 0; i < marked_el.Size(); i++)
            {
               Bisection(marked_el[i], v_to_v);
            }
            break;
         case 2:
            for (i = 0; i < marked_el.Size(); i++)
            {
               Bisection(marked_el[i], v_to_v);

               Bisection(NumOfElements - 1, v_to_v);
               Bisection(marked_el[i], v_to_v);
            }
            break;
         case 3:
            for (i = 0; i < marked_el.Size(); i++)
            {
               Bisection(marked_el[i], v_to_v);

               ii = NumOfElements - 1;
               Bisection(ii, v_to_v);
               Bisection(NumOfElements - 1, v_to_v);
               Bisection(ii, v_to_v);

               Bisection(marked_el[i], v_to_v);
               Bisection(NumOfElements-1, v_to_v);
               Bisection(marked_el[i], v_to_v);
            }
            break;
      }

      // 3. Do the green refinement (to get conforming mesh).
      int need_refinement;
      // int need_refinement, onoe, max_gen = 0;
      do
      {
         // int redges[2], type, flag;
         need_refinement = 0;
         // onoe = NumOfElements;
         // for (i = 0; i < onoe; i++)
         for (i = 0; i < NumOfElements; i++)
         {
            // ((Tetrahedron *)elements[i])->
            // ParseRefinementFlag(redges, type, flag);
            // if (flag > max_gen)  max_gen = flag;
            if (elements[i]->NeedRefinement(v_to_v))
            {
               need_refinement = 1;
               Bisection(i, v_to_v);
            }
         }
      }
      while (need_refinement == 1);

      // mfem::out << "Maximum generation: " << max_gen << endl;

      // 4. Update the boundary elements.
      do
      {
         need_refinement = 0;
         for (i = 0; i < NumOfBdrElements; i++)
            if (boundary[i]->NeedRefinement(v_to_v))
            {
               need_refinement = 1;
               BdrBisection(i, v_to_v);
            }
      }
      while (need_refinement == 1);

      NumOfVertices = vertices.Size();
      NumOfBdrElements = boundary.Size();

      // 5. Update element-to-edge and element-to-face relations.
      if (el_to_edge != NULL)
      {
         NumOfEdges = GetElementToEdgeTable(*el_to_edge, be_to_edge);
      }
      if (el_to_face != NULL)
      {
         GetElementToFaceTable();
         GenerateFaces();
      }

   } //  end 'if (Dim == 3)'

   last_operation = Mesh::REFINE;
   sequence++;

   UpdateNodes();

#ifdef MFEM_DEBUG
   CheckElementOrientation(false);
#endif
}

void Mesh::NonconformingRefinement(const Array<Refinement> &refinements,
                                   int nc_limit)
{
   MFEM_VERIFY(!NURBSext, "Nonconforming refinement of NURBS meshes is "
               "not supported. Project the NURBS to Nodes first.");

   ResetLazyData();

   if (!ncmesh)
   {
      // start tracking refinement hierarchy
      ncmesh = new NCMesh(this);
   }

   if (!refinements.Size())
   {
      last_operation = Mesh::NONE;
      return;
   }

   // do the refinements
   ncmesh->MarkCoarseLevel();
   ncmesh->Refine(refinements);

   if (nc_limit > 0)
   {
      ncmesh->LimitNCLevel(nc_limit);
   }

   // create a second mesh containing the finest elements from 'ncmesh'
   Mesh* mesh2 = new Mesh(*ncmesh);
   ncmesh->OnMeshUpdated(mesh2);

   // now swap the meshes, the second mesh will become the old coarse mesh
   // and this mesh will be the new fine mesh
   Swap(*mesh2, false);
   delete mesh2;

   GenerateNCFaceInfo();

   last_operation = Mesh::REFINE;
   sequence++;

   if (Nodes) // update/interpolate curved mesh
   {
      Nodes->FESpace()->Update();
      Nodes->Update();
   }
}

double Mesh::AggregateError(const Array<double> &elem_error,
                            const int *fine, int nfine, int op)
{
   double error = 0.0;
   for (int i = 0; i < nfine; i++)
   {
      MFEM_VERIFY(fine[i] < elem_error.Size(), "");

      double err_fine = elem_error[fine[i]];
      switch (op)
      {
         case 0: error = std::min(error, err_fine); break;
         case 1: error += err_fine; break;
         case 2: error = std::max(error, err_fine); break;
      }
   }
   return error;
}

bool Mesh::NonconformingDerefinement(Array<double> &elem_error,
                                     double threshold, int nc_limit, int op)
{
   MFEM_VERIFY(ncmesh, "Only supported for non-conforming meshes.");
   MFEM_VERIFY(!NURBSext, "Derefinement of NURBS meshes is not supported. "
               "Project the NURBS to Nodes first.");

   ResetLazyData();

   const Table &dt = ncmesh->GetDerefinementTable();

   Array<int> level_ok;
   if (nc_limit > 0)
   {
      ncmesh->CheckDerefinementNCLevel(dt, level_ok, nc_limit);
   }

   Array<int> derefs;
   for (int i = 0; i < dt.Size(); i++)
   {
      if (nc_limit > 0 && !level_ok[i]) { continue; }

      double error =
         AggregateError(elem_error, dt.GetRow(i), dt.RowSize(i), op);

      if (error < threshold) { derefs.Append(i); }
   }

   if (!derefs.Size()) { return false; }

   ncmesh->Derefine(derefs);

   Mesh* mesh2 = new Mesh(*ncmesh);
   ncmesh->OnMeshUpdated(mesh2);

   Swap(*mesh2, false);
   delete mesh2;

   GenerateNCFaceInfo();

   last_operation = Mesh::DEREFINE;
   sequence++;

   UpdateNodes();

   return true;
}

bool Mesh::DerefineByError(Array<double> &elem_error, double threshold,
                           int nc_limit, int op)
{
   // NOTE: the error array is not const because it will be expanded in parallel
   //       by ghost element errors
   if (Nonconforming())
   {
      return NonconformingDerefinement(elem_error, threshold, nc_limit, op);
   }
   else
   {
      MFEM_ABORT("Derefinement is currently supported for non-conforming "
                 "meshes only.");
      return false;
   }
}

bool Mesh::DerefineByError(const Vector &elem_error, double threshold,
                           int nc_limit, int op)
{
   Array<double> tmp(elem_error.Size());
   for (int i = 0; i < tmp.Size(); i++)
   {
      tmp[i] = elem_error(i);
   }
   return DerefineByError(tmp, threshold, nc_limit, op);
}


void Mesh::InitFromNCMesh(const NCMesh &ncmesh_)
{
   Dim = ncmesh_.Dimension();
   spaceDim = ncmesh_.SpaceDimension();

   DeleteTables();

   ncmesh_.GetMeshComponents(*this);

   NumOfVertices = vertices.Size();
   NumOfElements = elements.Size();
   NumOfBdrElements = boundary.Size();

   SetMeshGen(); // set the mesh type: 'meshgen', ...

   NumOfEdges = NumOfFaces = 0;
   nbInteriorFaces = nbBoundaryFaces = -1;

   if (Dim > 1)
   {
      el_to_edge = new Table;
      NumOfEdges = GetElementToEdgeTable(*el_to_edge, be_to_edge);
   }
   if (Dim > 2)
   {
      GetElementToFaceTable();
   }
   GenerateFaces();
#ifdef MFEM_DEBUG
   CheckBdrElementOrientation(false);
#endif

   // NOTE: ncmesh->OnMeshUpdated() and GenerateNCFaceInfo() should be called
   // outside after this method.
}

Mesh::Mesh(const NCMesh &ncmesh_)
{
   Init();
   InitTables();
   InitFromNCMesh(ncmesh_);
   SetAttributes();
}

void Mesh::Swap(Mesh& other, bool non_geometry)
{
   mfem::Swap(Dim, other.Dim);
   mfem::Swap(spaceDim, other.spaceDim);

   mfem::Swap(NumOfVertices, other.NumOfVertices);
   mfem::Swap(NumOfElements, other.NumOfElements);
   mfem::Swap(NumOfBdrElements, other.NumOfBdrElements);
   mfem::Swap(NumOfEdges, other.NumOfEdges);
   mfem::Swap(NumOfFaces, other.NumOfFaces);

   mfem::Swap(meshgen, other.meshgen);
   mfem::Swap(mesh_geoms, other.mesh_geoms);

   mfem::Swap(elements, other.elements);
   mfem::Swap(vertices, other.vertices);
   mfem::Swap(boundary, other.boundary);
   mfem::Swap(faces, other.faces);
   mfem::Swap(faces_info, other.faces_info);
   mfem::Swap(nc_faces_info, other.nc_faces_info);

   mfem::Swap(el_to_edge, other.el_to_edge);
   mfem::Swap(el_to_face, other.el_to_face);
   mfem::Swap(el_to_el, other.el_to_el);
   mfem::Swap(be_to_edge, other.be_to_edge);
   mfem::Swap(bel_to_edge, other.bel_to_edge);
   mfem::Swap(be_to_face, other.be_to_face);
   mfem::Swap(face_edge, other.face_edge);
   mfem::Swap(edge_vertex, other.edge_vertex);

   mfem::Swap(attributes, other.attributes);
   mfem::Swap(bdr_attributes, other.bdr_attributes);

   mfem::Swap(geom_factors, other.geom_factors);

#ifdef MFEM_USE_MEMALLOC
   TetMemory.Swap(other.TetMemory);
#endif

   if (non_geometry)
   {
      mfem::Swap(NURBSext, other.NURBSext);
      mfem::Swap(ncmesh, other.ncmesh);

      mfem::Swap(Nodes, other.Nodes);
      if (Nodes) { Nodes->FESpace()->UpdateMeshPointer(this); }
      if (other.Nodes) { other.Nodes->FESpace()->UpdateMeshPointer(&other); }
      mfem::Swap(own_nodes, other.own_nodes);

      mfem::Swap(CoarseFineTr, other.CoarseFineTr);

      mfem::Swap(sequence, other.sequence);
      mfem::Swap(last_operation, other.last_operation);
   }
}

void Mesh::GetElementData(const Array<Element*> &elem_array, int geom,
                          Array<int> &elem_vtx, Array<int> &attr) const
{
   // protected method
   const int nv = Geometry::NumVerts[geom];
   int num_elems = 0;
   for (int i = 0; i < elem_array.Size(); i++)
   {
      if (elem_array[i]->GetGeometryType() == geom)
      {
         num_elems++;
      }
   }
   elem_vtx.SetSize(nv*num_elems);
   attr.SetSize(num_elems);
   elem_vtx.SetSize(0);
   attr.SetSize(0);
   for (int i = 0; i < elem_array.Size(); i++)
   {
      Element *el = elem_array[i];
      if (el->GetGeometryType() != geom) { continue; }

      Array<int> loc_vtx(el->GetVertices(), nv);
      elem_vtx.Append(loc_vtx);
      attr.Append(el->GetAttribute());
   }
}

static Array<int>& AllElements(Array<int> &list, int nelem)
{
   list.SetSize(nelem);
   for (int i = 0; i < nelem; i++) { list[i] = i; }
   return list;
}

void Mesh::UniformRefinement(int ref_algo)
{
   Array<int> list;

   if (NURBSext)
   {
      NURBSUniformRefinement();
   }
   else if (ncmesh)
   {
      GeneralRefinement(AllElements(list, GetNE()));
   }
   else if (ref_algo == 1 && meshgen == 1 && Dim == 3)
   {
      // algorithm "B" for an all-tet mesh
      LocalRefinement(AllElements(list, GetNE()));
   }
   else
   {
      switch (Dim)
      {
         case 1: LocalRefinement(AllElements(list, GetNE())); break;
         case 2: UniformRefinement2D(); break;
         case 3: UniformRefinement3D(); break;
         default: MFEM_ABORT("internal error");
      }
   }
}

void Mesh::GeneralRefinement(const Array<Refinement> &refinements,
                             int nonconforming, int nc_limit)
{
   if (ncmesh)
   {
      nonconforming = 1;
   }
   else if (Dim == 1 || (Dim == 3 && (meshgen & 1)))
   {
      nonconforming = 0;
   }
   else if (nonconforming < 0)
   {
      // determine if nonconforming refinement is suitable
      if ((meshgen & 2) || (meshgen & 4) || (meshgen & 8))
      {
         nonconforming = 1; // tensor product elements and wedges
      }
      else
      {
         nonconforming = 0; // simplices
      }
   }

   if (nonconforming)
   {
      // non-conforming refinement (hanging nodes)
      NonconformingRefinement(refinements, nc_limit);
   }
   else
   {
      Array<int> el_to_refine(refinements.Size());
      for (int i = 0; i < refinements.Size(); i++)
      {
         el_to_refine[i] = refinements[i].index;
      }

      // infer 'type' of local refinement from first element's 'ref_type'
      int type, rt = (refinements.Size() ? refinements[0].ref_type : 7);
      if (rt == 1 || rt == 2 || rt == 4)
      {
         type = 1; // bisection
      }
      else if (rt == 3 || rt == 5 || rt == 6)
      {
         type = 2; // quadrisection
      }
      else
      {
         type = 3; // octasection
      }

      // red-green refinement and bisection, no hanging nodes
      LocalRefinement(el_to_refine, type);
   }
}

void Mesh::GeneralRefinement(const Array<int> &el_to_refine, int nonconforming,
                             int nc_limit)
{
   Array<Refinement> refinements(el_to_refine.Size());
   for (int i = 0; i < el_to_refine.Size(); i++)
   {
      refinements[i] = Refinement(el_to_refine[i]);
   }
   GeneralRefinement(refinements, nonconforming, nc_limit);
}

void Mesh::EnsureNCMesh(bool simplices_nonconforming)
{
   MFEM_VERIFY(!NURBSext, "Cannot convert a NURBS mesh to an NC mesh. "
               "Please project the NURBS to Nodes first, with SetCurvature().");

#ifdef MFEM_USE_MPI
   MFEM_VERIFY(ncmesh != NULL || dynamic_cast<const ParMesh*>(this) == NULL,
               "Sorry, converting a conforming ParMesh to an NC mesh is "
               "not possible.");
#endif

   if (!ncmesh)
   {
      if ((meshgen & 0x2) /* quads/hexes */ ||
          (meshgen & 0x4) /* wedges */ ||
          (simplices_nonconforming && (meshgen & 0x1)) /* simplices */)
      {
         ncmesh = new NCMesh(this);
         ncmesh->OnMeshUpdated(this);
         GenerateNCFaceInfo();
      }
   }
}

void Mesh::RandomRefinement(double prob, bool aniso, int nonconforming,
                            int nc_limit)
{
   Array<Refinement> refs;
   for (int i = 0; i < GetNE(); i++)
   {
      if ((double) rand() / RAND_MAX < prob)
      {
         int type = 7;
         if (aniso)
         {
            type = (Dim == 3) ? (rand() % 7 + 1) : (rand() % 3 + 1);
         }
         refs.Append(Refinement(i, type));
      }
   }
   GeneralRefinement(refs, nonconforming, nc_limit);
}

void Mesh::RefineAtVertex(const Vertex& vert, double eps, int nonconforming)
{
   Array<int> v;
   Array<Refinement> refs;
   for (int i = 0; i < GetNE(); i++)
   {
      GetElementVertices(i, v);
      bool refine = false;
      for (int j = 0; j < v.Size(); j++)
      {
         double dist = 0.0;
         for (int l = 0; l < spaceDim; l++)
         {
            double d = vert(l) - vertices[v[j]](l);
            dist += d*d;
         }
         if (dist <= eps*eps) { refine = true; break; }
      }
      if (refine)
      {
         refs.Append(Refinement(i));
      }
   }
   GeneralRefinement(refs, nonconforming);
}

bool Mesh::RefineByError(const Array<double> &elem_error, double threshold,
                         int nonconforming, int nc_limit)
{
   MFEM_VERIFY(elem_error.Size() == GetNE(), "");
   Array<Refinement> refs;
   for (int i = 0; i < GetNE(); i++)
   {
      if (elem_error[i] > threshold)
      {
         refs.Append(Refinement(i));
      }
   }
   if (ReduceInt(refs.Size()))
   {
      GeneralRefinement(refs, nonconforming, nc_limit);
      return true;
   }
   return false;
}

bool Mesh::RefineByError(const Vector &elem_error, double threshold,
                         int nonconforming, int nc_limit)
{
   Array<double> tmp(const_cast<double*>(elem_error.GetData()),
                     elem_error.Size());
   return RefineByError(tmp, threshold, nonconforming, nc_limit);
}


void Mesh::Bisection(int i, const DSTable &v_to_v,
                     int *edge1, int *edge2, int *middle)
{
   int *vert;
   int v[2][4], v_new, bisect, t;
   Element *el = elements[i];
   Vertex V;

   t = el->GetType();
   if (t == Element::TRIANGLE)
   {
      Triangle *tri = (Triangle *) el;

      vert = tri->GetVertices();

      // 1. Get the index for the new vertex in v_new.
      bisect = v_to_v(vert[0], vert[1]);
      MFEM_ASSERT(bisect >= 0, "");

      if (middle[bisect] == -1)
      {
         v_new = NumOfVertices++;
         for (int d = 0; d < spaceDim; d++)
         {
            V(d) = 0.5 * (vertices[vert[0]](d) + vertices[vert[1]](d));
         }
         vertices.Append(V);

         // Put the element that may need refinement (because of this
         // bisection) in edge1, or -1 if no more refinement is needed.
         if (edge1[bisect] == i)
         {
            edge1[bisect] = edge2[bisect];
         }

         middle[bisect] = v_new;
      }
      else
      {
         v_new = middle[bisect];

         // This edge will require no more refinement.
         edge1[bisect] = -1;
      }

      // 2. Set the node indices for the new elements in v[0] and v[1] so that
      //    the  edge marked for refinement is between the first two nodes.
      v[0][0] = vert[2]; v[0][1] = vert[0]; v[0][2] = v_new;
      v[1][0] = vert[1]; v[1][1] = vert[2]; v[1][2] = v_new;

      tri->SetVertices(v[0]);   // changes vert[0..2] !!!

      Triangle* tri_new = new Triangle(v[1], tri->GetAttribute());
      elements.Append(tri_new);

      int tr = tri->GetTransform();
      tri_new->ResetTransform(tr);

      // record the sequence of refinements
      tri->PushTransform(4);
      tri_new->PushTransform(5);

      int coarse = FindCoarseElement(i);
      CoarseFineTr.embeddings[i].parent = coarse;
      CoarseFineTr.embeddings.Append(Embedding(coarse, Geometry::TRIANGLE));

      // 3. edge1 and edge2 may have to be changed for the second triangle.
      if (v[1][0] < v_to_v.NumberOfRows() && v[1][1] < v_to_v.NumberOfRows())
      {
         bisect = v_to_v(v[1][0], v[1][1]);
         MFEM_ASSERT(bisect >= 0, "");

         if (edge1[bisect] == i)
         {
            edge1[bisect] = NumOfElements;
         }
         else if (edge2[bisect] == i)
         {
            edge2[bisect] = NumOfElements;
         }
      }
      NumOfElements++;
   }
   else
   {
      MFEM_ABORT("Bisection for now works only for triangles.");
   }
}

void Mesh::Bisection(int i, HashTable<Hashed2> &v_to_v)
{
   int *vert;
   int v[2][4], v_new, bisect, t;
   Element *el = elements[i];
   Vertex V;

   t = el->GetType();
   if (t == Element::TETRAHEDRON)
   {
      int j, type, new_type, old_redges[2], new_redges[2][2], flag;
      Tetrahedron *tet = (Tetrahedron *) el;

      MFEM_VERIFY(tet->GetRefinementFlag() != 0,
                  "TETRAHEDRON element is not marked for refinement.");

      vert = tet->GetVertices();

      // 1. Get the index for the new vertex in v_new.
      bisect = v_to_v.FindId(vert[0], vert[1]);
      if (bisect == -1)
      {
         v_new = NumOfVertices + v_to_v.GetId(vert[0],vert[1]);
         for (j = 0; j < 3; j++)
         {
            V(j) = 0.5 * (vertices[vert[0]](j) + vertices[vert[1]](j));
         }
         vertices.Append(V);
      }
      else
      {
         v_new = NumOfVertices + bisect;
      }

      // 2. Set the node indices for the new elements in v[2][4] so that
      //    the edge marked for refinement is between the first two nodes.
      tet->ParseRefinementFlag(old_redges, type, flag);

      v[0][3] = v_new;
      v[1][3] = v_new;
      new_redges[0][0] = 2;
      new_redges[0][1] = 1;
      new_redges[1][0] = 2;
      new_redges[1][1] = 1;
      int tr1 = -1, tr2 = -1;
      switch (old_redges[0])
      {
         case 2:
            v[0][0] = vert[0]; v[0][1] = vert[2]; v[0][2] = vert[3];
            if (type == Tetrahedron::TYPE_PF) { new_redges[0][1] = 4; }
            tr1 = 0;
            break;
         case 3:
            v[0][0] = vert[3]; v[0][1] = vert[0]; v[0][2] = vert[2];
            tr1 = 2;
            break;
         case 5:
            v[0][0] = vert[2]; v[0][1] = vert[3]; v[0][2] = vert[0];
            tr1 = 4;
      }
      switch (old_redges[1])
      {
         case 1:
            v[1][0] = vert[2]; v[1][1] = vert[1]; v[1][2] = vert[3];
            if (type == Tetrahedron::TYPE_PF) { new_redges[1][0] = 3; }
            tr2 = 1;
            break;
         case 4:
            v[1][0] = vert[1]; v[1][1] = vert[3]; v[1][2] = vert[2];
            tr2 = 3;
            break;
         case 5:
            v[1][0] = vert[3]; v[1][1] = vert[2]; v[1][2] = vert[1];
            tr2 = 5;
      }

      int attr = tet->GetAttribute();
      tet->SetVertices(v[0]);

#ifdef MFEM_USE_MEMALLOC
      Tetrahedron *tet2 = TetMemory.Alloc();
      tet2->SetVertices(v[1]);
      tet2->SetAttribute(attr);
#else
      Tetrahedron *tet2 = new Tetrahedron(v[1], attr);
#endif
      tet2->ResetTransform(tet->GetTransform());
      elements.Append(tet2);

      // record the sequence of refinements
      tet->PushTransform(tr1);
      tet2->PushTransform(tr2);

      int coarse = FindCoarseElement(i);
      CoarseFineTr.embeddings[i].parent = coarse;
      CoarseFineTr.embeddings.Append(Embedding(coarse, Geometry::TETRAHEDRON));

      // 3. Set the bisection flag
      switch (type)
      {
         case Tetrahedron::TYPE_PU:
            new_type = Tetrahedron::TYPE_PF; break;
         case Tetrahedron::TYPE_PF:
            new_type = Tetrahedron::TYPE_A;  break;
         default:
            new_type = Tetrahedron::TYPE_PU;
      }

      tet->CreateRefinementFlag(new_redges[0], new_type, flag+1);
      tet2->CreateRefinementFlag(new_redges[1], new_type, flag+1);

      NumOfElements++;
   }
   else
   {
      MFEM_ABORT("Bisection with HashTable for now works only for tetrahedra.");
   }
}

void Mesh::BdrBisection(int i, const HashTable<Hashed2> &v_to_v)
{
   int *vert;
   int v[2][3], v_new, bisect, t;
   Element *bdr_el = boundary[i];

   t = bdr_el->GetType();
   if (t == Element::TRIANGLE)
   {
      Triangle *tri = (Triangle *) bdr_el;

      vert = tri->GetVertices();

      // 1. Get the index for the new vertex in v_new.
      bisect = v_to_v.FindId(vert[0], vert[1]);
      MFEM_ASSERT(bisect >= 0, "");
      v_new = NumOfVertices + bisect;
      MFEM_ASSERT(v_new != -1, "");

      // 2. Set the node indices for the new elements in v[0] and v[1] so that
      //    the  edge marked for refinement is between the first two nodes.
      v[0][0] = vert[2]; v[0][1] = vert[0]; v[0][2] = v_new;
      v[1][0] = vert[1]; v[1][1] = vert[2]; v[1][2] = v_new;

      tri->SetVertices(v[0]);

      boundary.Append(new Triangle(v[1], tri->GetAttribute()));

      NumOfBdrElements++;
   }
   else
   {
      MFEM_ABORT("Bisection of boundary elements with HashTable works only for"
                 " triangles!");
   }
}

void Mesh::UniformRefinement(int i, const DSTable &v_to_v,
                             int *edge1, int *edge2, int *middle)
{
   Array<int> v;
   int j, v1[3], v2[3], v3[3], v4[3], v_new[3], bisect[3];
   Vertex V;

   if (elements[i]->GetType() == Element::TRIANGLE)
   {
      Triangle *tri0 = (Triangle*) elements[i];
      tri0->GetVertices(v);

      // 1. Get the indeces for the new vertices in array v_new
      bisect[0] = v_to_v(v[0],v[1]);
      bisect[1] = v_to_v(v[1],v[2]);
      bisect[2] = v_to_v(v[0],v[2]);
      MFEM_ASSERT(bisect[0] >= 0 && bisect[1] >= 0 && bisect[2] >= 0, "");

      for (j = 0; j < 3; j++)                // for the 3 edges fix v_new
      {
         if (middle[bisect[j]] == -1)
         {
            v_new[j] = NumOfVertices++;
            for (int d = 0; d < spaceDim; d++)
            {
               V(d) = (vertices[v[j]](d) + vertices[v[(j+1)%3]](d))/2.;
            }
            vertices.Append(V);

            // Put the element that may need refinement (because of this
            // bisection) in edge1, or -1 if no more refinement is needed.
            if (edge1[bisect[j]] == i)
            {
               edge1[bisect[j]] = edge2[bisect[j]];
            }

            middle[bisect[j]] = v_new[j];
         }
         else
         {
            v_new[j] = middle[bisect[j]];

            // This edge will require no more refinement.
            edge1[bisect[j]] = -1;
         }
      }

      // 2. Set the node indeces for the new elements in v1, v2, v3 & v4 so that
      //    the edges marked for refinement be between the first two nodes.
      v1[0] =     v[0]; v1[1] = v_new[0]; v1[2] = v_new[2];
      v2[0] = v_new[0]; v2[1] =     v[1]; v2[2] = v_new[1];
      v3[0] = v_new[2]; v3[1] = v_new[1]; v3[2] =     v[2];
      v4[0] = v_new[1]; v4[1] = v_new[2]; v4[2] = v_new[0];

      Triangle* tri1 = new Triangle(v1, tri0->GetAttribute());
      Triangle* tri2 = new Triangle(v2, tri0->GetAttribute());
      Triangle* tri3 = new Triangle(v3, tri0->GetAttribute());

      elements.Append(tri1);
      elements.Append(tri2);
      elements.Append(tri3);

      tri0->SetVertices(v4);

      // record the sequence of refinements
      unsigned code = tri0->GetTransform();
      tri1->ResetTransform(code);
      tri2->ResetTransform(code);
      tri3->ResetTransform(code);

      tri0->PushTransform(3);
      tri1->PushTransform(0);
      tri2->PushTransform(1);
      tri3->PushTransform(2);

      // set parent indices
      int coarse = FindCoarseElement(i);
      CoarseFineTr.embeddings[i] = Embedding(coarse, Geometry::TRIANGLE);
      CoarseFineTr.embeddings.Append(Embedding(coarse, Geometry::TRIANGLE));
      CoarseFineTr.embeddings.Append(Embedding(coarse, Geometry::TRIANGLE));
      CoarseFineTr.embeddings.Append(Embedding(coarse, Geometry::TRIANGLE));

      NumOfElements += 3;
   }
   else
   {
      MFEM_ABORT("Uniform refinement for now works only for triangles.");
   }
}

void Mesh::InitRefinementTransforms()
{
   // initialize CoarseFineTr
   CoarseFineTr.Clear();
   CoarseFineTr.embeddings.SetSize(NumOfElements);
   for (int i = 0; i < NumOfElements; i++)
   {
      elements[i]->ResetTransform(0);
      CoarseFineTr.embeddings[i] = Embedding(i, GetElementGeometry(i));
   }
}

int Mesh::FindCoarseElement(int i)
{
   int coarse;
   while ((coarse = CoarseFineTr.embeddings[i].parent) != i)
   {
      i = coarse;
   }
   return coarse;
}

const CoarseFineTransformations& Mesh::GetRefinementTransforms()
{
   MFEM_VERIFY(GetLastOperation() == Mesh::REFINE, "");

   if (ncmesh)
   {
      return ncmesh->GetRefinementTransforms();
   }

   Mesh::GeometryList elem_geoms(*this);
   for (int i = 0; i < elem_geoms.Size(); i++)
   {
      const Geometry::Type geom = elem_geoms[i];
      if (CoarseFineTr.point_matrices[geom].SizeK()) { continue; }

      if (geom == Geometry::TRIANGLE ||
          geom == Geometry::TETRAHEDRON)
      {
         std::map<unsigned, int> mat_no;
         mat_no[0] = 1; // identity

         // assign matrix indices to element transformations
         for (int j = 0; j < elements.Size(); j++)
         {
            int index = 0;
            unsigned code = elements[j]->GetTransform();
            if (code)
            {
               int &matrix = mat_no[code];
               if (!matrix) { matrix = mat_no.size(); }
               index = matrix-1;
            }
            CoarseFineTr.embeddings[j].matrix = index;
         }

         DenseTensor &pmats = CoarseFineTr.point_matrices[geom];
         pmats.SetSize(Dim, Dim+1, mat_no.size());

         // calculate the point matrices used
         std::map<unsigned, int>::iterator it;
         for (it = mat_no.begin(); it != mat_no.end(); ++it)
         {
            if (geom == Geometry::TRIANGLE)
            {
               Triangle::GetPointMatrix(it->first, pmats(it->second-1));
            }
            else
            {
               Tetrahedron::GetPointMatrix(it->first, pmats(it->second-1));
            }
         }
      }
      else
      {
         MFEM_ABORT("Don't know how to construct CoarseFineTransformations for"
                    " geom = " << geom);
      }
   }

   // NOTE: quads and hexes already have trivial transformations ready
   return CoarseFineTr;
}

void Mesh::PrintXG(std::ostream &os) const
{
   MFEM_ASSERT(Dim==spaceDim, "2D Manifold meshes not supported");
   int i, j;
   Array<int> v;

   if (Dim == 2)
   {
      // Print the type of the mesh.
      if (Nodes == NULL)
      {
         os << "areamesh2\n\n";
      }
      else
      {
         os << "curved_areamesh2\n\n";
      }

      // Print the boundary elements.
      os << NumOfBdrElements << '\n';
      for (i = 0; i < NumOfBdrElements; i++)
      {
         boundary[i]->GetVertices(v);

         os << boundary[i]->GetAttribute();
         for (j = 0; j < v.Size(); j++)
         {
            os << ' ' << v[j] + 1;
         }
         os << '\n';
      }

      // Print the elements.
      os << NumOfElements << '\n';
      for (i = 0; i < NumOfElements; i++)
      {
         elements[i]->GetVertices(v);

         os << elements[i]->GetAttribute() << ' ' << v.Size();
         for (j = 0; j < v.Size(); j++)
         {
            os << ' ' << v[j] + 1;
         }
         os << '\n';
      }

      if (Nodes == NULL)
      {
         // Print the vertices.
         os << NumOfVertices << '\n';
         for (i = 0; i < NumOfVertices; i++)
         {
            os << vertices[i](0);
            for (j = 1; j < Dim; j++)
            {
               os << ' ' << vertices[i](j);
            }
            os << '\n';
         }
      }
      else
      {
         os << NumOfVertices << '\n';
         Nodes->Save(os);
      }
   }
   else  // ===== Dim != 2 =====
   {
      if (Nodes)
      {
         mfem_error("Mesh::PrintXG(...) : Curved mesh in 3D");
      }

      if (meshgen == 1)
      {
         int nv;
         const int *ind;

         os << "NETGEN_Neutral_Format\n";
         // print the vertices
         os << NumOfVertices << '\n';
         for (i = 0; i < NumOfVertices; i++)
         {
            for (j = 0; j < Dim; j++)
            {
               os << ' ' << vertices[i](j);
            }
            os << '\n';
         }

         // print the elements
         os << NumOfElements << '\n';
         for (i = 0; i < NumOfElements; i++)
         {
            nv = elements[i]->GetNVertices();
            ind = elements[i]->GetVertices();
            os << elements[i]->GetAttribute();
            for (j = 0; j < nv; j++)
            {
               os << ' ' << ind[j]+1;
            }
            os << '\n';
         }

         // print the boundary information.
         os << NumOfBdrElements << '\n';
         for (i = 0; i < NumOfBdrElements; i++)
         {
            nv = boundary[i]->GetNVertices();
            ind = boundary[i]->GetVertices();
            os << boundary[i]->GetAttribute();
            for (j = 0; j < nv; j++)
            {
               os << ' ' << ind[j]+1;
            }
            os << '\n';
         }
      }
      else if (meshgen == 2)  // TrueGrid
      {
         int nv;
         const int *ind;

         os << "TrueGrid\n"
            << "1 " << NumOfVertices << " " << NumOfElements
            << " 0 0 0 0 0 0 0\n"
            << "0 0 0 1 0 0 0 0 0 0 0\n"
            << "0 0 " << NumOfBdrElements << " 0 0 0 0 0 0 0 0 0 0 0 0 0\n"
            << "0.0 0.0 0.0 0 0 0.0 0.0 0 0.0\n"
            << "0 0 0 0 0 0 0 0 0 0 0 0 0 0 0 0\n";

         for (i = 0; i < NumOfVertices; i++)
            os << i+1 << " 0.0 " << vertices[i](0) << ' ' << vertices[i](1)
               << ' ' << vertices[i](2) << " 0.0\n";

         for (i = 0; i < NumOfElements; i++)
         {
            nv = elements[i]->GetNVertices();
            ind = elements[i]->GetVertices();
            os << i+1 << ' ' << elements[i]->GetAttribute();
            for (j = 0; j < nv; j++)
            {
               os << ' ' << ind[j]+1;
            }
            os << '\n';
         }

         for (i = 0; i < NumOfBdrElements; i++)
         {
            nv = boundary[i]->GetNVertices();
            ind = boundary[i]->GetVertices();
            os << boundary[i]->GetAttribute();
            for (j = 0; j < nv; j++)
            {
               os << ' ' << ind[j]+1;
            }
            os << " 1.0 1.0 1.0 1.0\n";
         }
      }
   }

   os << flush;
}

void Mesh::Printer(std::ostream &os, std::string section_delimiter) const
{
   int i, j;

   if (NURBSext)
   {
      // general format
      NURBSext->Print(os);
      os << '\n';
      Nodes->Save(os);

      // patch-wise format
      // NURBSext->ConvertToPatches(*Nodes);
      // NURBSext->Print(os);

      return;
   }

   if (Nonconforming())
   {
      // nonconforming mesh format
      ncmesh->Print(os);

      if (Nodes)
      {
         os << "\n# mesh curvature GridFunction";
         os << "\nnodes\n";
         Nodes->Save(os);
      }

      os << "\nmfem_mesh_end" << endl;
      return;
   }

   // serial/parallel conforming mesh format
   os << (section_delimiter.empty()
          ? "MFEM mesh v1.0\n" : "MFEM mesh v1.2\n");

   // optional
   os <<
      "\n#\n# MFEM Geometry Types (see mesh/geom.hpp):\n#\n"
      "# POINT       = 0\n"
      "# SEGMENT     = 1\n"
      "# TRIANGLE    = 2\n"
      "# SQUARE      = 3\n"
      "# TETRAHEDRON = 4\n"
      "# CUBE        = 5\n"
      "# PRISM       = 6\n"
      "# PYRAMID     = 7\n"
      "#\n";

   os << "\ndimension\n" << Dim;

   os << "\n\nelements\n" << NumOfElements << '\n';
   for (i = 0; i < NumOfElements; i++)
   {
      PrintElement(elements[i], os);
   }

   os << "\nboundary\n" << NumOfBdrElements << '\n';
   for (i = 0; i < NumOfBdrElements; i++)
   {
      PrintElement(boundary[i], os);
   }

   os << "\nvertices\n" << NumOfVertices << '\n';
   if (Nodes == NULL)
   {
      os << spaceDim << '\n';
      for (i = 0; i < NumOfVertices; i++)
      {
         os << vertices[i](0);
         for (j = 1; j < spaceDim; j++)
         {
            os << ' ' << vertices[i](j);
         }
         os << '\n';
      }
      os.flush();
   }
   else
   {
      os << "\nnodes\n";
      Nodes->Save(os);
   }

   if (!section_delimiter.empty())
   {
      os << section_delimiter << endl; // only with format v1.2
   }
}

void Mesh::PrintTopo(std::ostream &os,const Array<int> &e_to_k) const
{
   int i;
   Array<int> vert;

   os << "MFEM NURBS mesh v1.0\n";

   // optional
   os <<
      "\n#\n# MFEM Geometry Types (see mesh/geom.hpp):\n#\n"
      "# SEGMENT     = 1\n"
      "# SQUARE      = 3\n"
      "# CUBE        = 5\n"
      "#\n";

   os << "\ndimension\n" << Dim
      << "\n\nelements\n" << NumOfElements << '\n';
   for (i = 0; i < NumOfElements; i++)
   {
      PrintElement(elements[i], os);
   }

   os << "\nboundary\n" << NumOfBdrElements << '\n';
   for (i = 0; i < NumOfBdrElements; i++)
   {
      PrintElement(boundary[i], os);
   }

   os << "\nedges\n" << NumOfEdges << '\n';
   for (i = 0; i < NumOfEdges; i++)
   {
      edge_vertex->GetRow(i, vert);
      int ki = e_to_k[i];
      if (ki < 0)
      {
         ki = -1 - ki;
      }
      os << ki << ' ' << vert[0] << ' ' << vert[1] << '\n';
   }
   os << "\nvertices\n" << NumOfVertices << '\n';
}

void Mesh::Save(const char *fname, int precision) const
{
   ofstream ofs(fname);
   ofs.precision(precision);
   Print(ofs);
}

#ifdef MFEM_USE_ADIOS2
void Mesh::Print(adios2stream &os) const
{
   os.Print(*this);
}
#endif

void Mesh::PrintVTK(std::ostream &os)
{
   os <<
      "# vtk DataFile Version 3.0\n"
      "Generated by MFEM\n"
      "ASCII\n"
      "DATASET UNSTRUCTURED_GRID\n";

   if (Nodes == NULL)
   {
      os << "POINTS " << NumOfVertices << " double\n";
      for (int i = 0; i < NumOfVertices; i++)
      {
         os << vertices[i](0);
         int j;
         for (j = 1; j < spaceDim; j++)
         {
            os << ' ' << vertices[i](j);
         }
         for ( ; j < 3; j++)
         {
            os << ' ' << 0.0;
         }
         os << '\n';
      }
   }
   else
   {
      Array<int> vdofs(3);
      os << "POINTS " << Nodes->FESpace()->GetNDofs() << " double\n";
      for (int i = 0; i < Nodes->FESpace()->GetNDofs(); i++)
      {
         vdofs.SetSize(1);
         vdofs[0] = i;
         Nodes->FESpace()->DofsToVDofs(vdofs);
         os << (*Nodes)(vdofs[0]);
         int j;
         for (j = 1; j < spaceDim; j++)
         {
            os << ' ' << (*Nodes)(vdofs[j]);
         }
         for ( ; j < 3; j++)
         {
            os << ' ' << 0.0;
         }
         os << '\n';
      }
   }

   int order = -1;
   if (Nodes == NULL)
   {
      int size = 0;
      for (int i = 0; i < NumOfElements; i++)
      {
         size += elements[i]->GetNVertices() + 1;
      }
      os << "CELLS " << NumOfElements << ' ' << size << '\n';
      for (int i = 0; i < NumOfElements; i++)
      {
         const int *v = elements[i]->GetVertices();
         const int nv = elements[i]->GetNVertices();
         os << nv;
         Geometry::Type geom = elements[i]->GetGeometryType();
         const int *perm = VTKGeometry::VertexPermutation[geom];
         for (int j = 0; j < nv; j++)
         {
            os << ' ' << v[perm ? perm[j] : j];
         }
         os << '\n';
      }
      order = 1;
   }
   else
   {
      Array<int> dofs;
      int size = 0;
      for (int i = 0; i < NumOfElements; i++)
      {
         Nodes->FESpace()->GetElementDofs(i, dofs);
         MFEM_ASSERT(Dim != 0 || dofs.Size() == 1,
                     "Point meshes should have a single dof per element");
         size += dofs.Size() + 1;
      }
      os << "CELLS " << NumOfElements << ' ' << size << '\n';
      const char *fec_name = Nodes->FESpace()->FEColl()->Name();

      if (!strcmp(fec_name, "Linear") ||
          !strcmp(fec_name, "H1_0D_P1") ||
          !strcmp(fec_name, "H1_1D_P1") ||
          !strcmp(fec_name, "H1_2D_P1") ||
          !strcmp(fec_name, "H1_3D_P1"))
      {
         order = 1;
      }
      else if (!strcmp(fec_name, "Quadratic") ||
               !strcmp(fec_name, "H1_1D_P2") ||
               !strcmp(fec_name, "H1_2D_P2") ||
               !strcmp(fec_name, "H1_3D_P2"))
      {
         order = 2;
      }
      if (order == -1)
      {
         mfem::err << "Mesh::PrintVTK : can not save '"
                   << fec_name << "' elements!" << endl;
         mfem_error();
      }
      for (int i = 0; i < NumOfElements; i++)
      {
         Nodes->FESpace()->GetElementDofs(i, dofs);
         os << dofs.Size();
         if (order == 1)
         {
            for (int j = 0; j < dofs.Size(); j++)
            {
               os << ' ' << dofs[j];
            }
         }
         else if (order == 2)
         {
            const int *vtk_mfem;
            switch (elements[i]->GetGeometryType())
            {
               case Geometry::SEGMENT:
               case Geometry::TRIANGLE:
               case Geometry::SQUARE:
                  vtk_mfem = vtk_quadratic_hex; break; // identity map
               case Geometry::TETRAHEDRON:
                  vtk_mfem = vtk_quadratic_tet; break;
               case Geometry::PRISM:
                  vtk_mfem = vtk_quadratic_wedge; break;
               case Geometry::CUBE:
               default:
                  vtk_mfem = vtk_quadratic_hex; break;
            }
            for (int j = 0; j < dofs.Size(); j++)
            {
               os << ' ' << dofs[vtk_mfem[j]];
            }
         }
         os << '\n';
      }
   }

   os << "CELL_TYPES " << NumOfElements << '\n';
   for (int i = 0; i < NumOfElements; i++)
   {
      int vtk_cell_type = 5;
      Geometry::Type geom = GetElement(i)->GetGeometryType();
      if (order == 1) { vtk_cell_type = VTKGeometry::Map[geom]; }
      else if (order == 2) { vtk_cell_type = VTKGeometry::QuadraticMap[geom]; }
      os << vtk_cell_type << '\n';
   }

   // write attributes
   os << "CELL_DATA " << NumOfElements << '\n'
      << "SCALARS material int\n"
      << "LOOKUP_TABLE default\n";
   for (int i = 0; i < NumOfElements; i++)
   {
      os << elements[i]->GetAttribute() << '\n';
   }
   os.flush();
}

void Mesh::PrintVTU(std::string fname,
                    VTKFormat format,
                    bool high_order_output,
                    int compression_level,
                    bool bdr)
{
   int ref = (high_order_output && Nodes)
             ? Nodes->FESpace()->GetElementOrder(0) : 1;

   fname = fname + ".vtu";
   std::fstream os(fname.c_str(),std::ios::out);
   os << "<VTKFile type=\"UnstructuredGrid\" version=\"0.1\"";
   if (compression_level != 0)
   {
      os << " compressor=\"vtkZLibDataCompressor\"";
   }
   os << " byte_order=\"" << VTKByteOrder() << "\">\n";
   os << "<UnstructuredGrid>\n";
   PrintVTU(os, ref, format, high_order_output, compression_level, bdr);
   os << "</Piece>\n"; // need to close the piece open in the PrintVTU method
   os << "</UnstructuredGrid>\n";
   os << "</VTKFile>" << std::endl;

   os.close();
}

void Mesh::PrintBdrVTU(std::string fname,
                       VTKFormat format,
                       bool high_order_output,
                       int compression_level)
{
   PrintVTU(fname, format, high_order_output, compression_level, true);
}

void Mesh::PrintVTU(std::ostream &os, int ref, VTKFormat format,
                    bool high_order_output, int compression_level,
                    bool bdr_elements)
{
   RefinedGeometry *RefG;
   DenseMatrix pmat;

   const char *fmt_str = (format == VTKFormat::ASCII) ? "ascii" : "binary";
   const char *type_str = (format != VTKFormat::BINARY32) ? "Float64" : "Float32";
   std::vector<char> buf;

   auto get_geom = [&](int i)
   {
      if (bdr_elements) { return GetBdrElementBaseGeometry(i); }
      else { return GetElementBaseGeometry(i); }
   };

   int ne = bdr_elements ? GetNBE() : GetNE();
   // count the points, cells, size
   int np = 0, nc_ref = 0, size = 0;
   for (int i = 0; i < ne; i++)
   {
      Geometry::Type geom = get_geom(i);
      int nv = Geometries.GetVertices(geom)->GetNPoints();
      RefG = GlobGeometryRefiner.Refine(geom, ref, 1);
      np += RefG->RefPts.GetNPoints();
      nc_ref += RefG->RefGeoms.Size() / nv;
      size += (RefG->RefGeoms.Size() / nv) * (nv + 1);
   }

   os << "<Piece NumberOfPoints=\"" << np << "\" NumberOfCells=\""
      << (high_order_output ? ne : nc_ref) << "\">\n";

   // print out the points
   os << "<Points>\n";
   os << "<DataArray type=\"" << type_str
      << "\" NumberOfComponents=\"3\" format=\"" << fmt_str << "\">\n";
   for (int i = 0; i < ne; i++)
   {
      RefG = GlobGeometryRefiner.Refine(get_geom(i), ref, 1);

      if (bdr_elements)
      {
         GetBdrElementTransformation(i)->Transform(RefG->RefPts, pmat);
      }
      else
      {
         GetElementTransformation(i)->Transform(RefG->RefPts, pmat);
      }

      for (int j = 0; j < pmat.Width(); j++)
      {
         WriteBinaryOrASCII(os, buf, pmat(0,j), " ", format);
         if (pmat.Height() > 1)
         {
            WriteBinaryOrASCII(os, buf, pmat(1,j), " ", format);
         }
         else
         {
            WriteBinaryOrASCII(os, buf, 0.0, " ", format);
         }
         if (pmat.Height() > 2)
         {
            WriteBinaryOrASCII(os, buf, pmat(2,j), "", format);
         }
         else
         {
            WriteBinaryOrASCII(os, buf, 0.0, "", format);
         }
         if (format == VTKFormat::ASCII) { os << '\n'; }
      }
   }
   if (format != VTKFormat::ASCII)
   {
      WriteBase64WithSizeAndClear(os, buf, compression_level);
   }
   os << "</DataArray>" << std::endl;
   os << "</Points>" << std::endl;

   os << "<Cells>" << std::endl;
   os << "<DataArray type=\"Int32\" Name=\"connectivity\" format=\""
      << fmt_str << "\">" << std::endl;
   // connectivity
   std::vector<int> offset;

   np = 0;
   if (high_order_output)
   {
      Array<int> local_connectivity;
      for (int iel = 0; iel < ne; iel++)
      {
         Geometry::Type geom = get_geom(iel);
         CreateVTKElementConnectivity(local_connectivity, geom, ref);
         int nnodes = local_connectivity.Size();
         for (int i=0; i<nnodes; ++i)
         {
            WriteBinaryOrASCII(os, buf, np+local_connectivity[i], " ",
                               format);
         }
         if (format == VTKFormat::ASCII) { os << '\n'; }
         np += nnodes;
         offset.push_back(np);
      }
   }
   else
   {
      int coff = 0;
      for (int i = 0; i < ne; i++)
      {
         Geometry::Type geom = get_geom(i);
         int nv = Geometries.GetVertices(geom)->GetNPoints();
         RefG = GlobGeometryRefiner.Refine(geom, ref, 1);
         Array<int> &RG = RefG->RefGeoms;
         for (int j = 0; j < RG.Size(); )
         {
            coff = coff+nv;
            offset.push_back(coff);
            const int *p = VTKGeometry::VertexPermutation[geom];
            for (int k = 0; k < nv; k++, j++)
            {
               WriteBinaryOrASCII(os, buf, np + RG[p ? p[j] : j], " ",
                                  format);
            }
            if (format == VTKFormat::ASCII) { os << '\n'; }
         }
         np += RefG->RefPts.GetNPoints();
      }
   }
   if (format != VTKFormat::ASCII)
   {
      WriteBase64WithSizeAndClear(os, buf, compression_level);
   }
   os << "</DataArray>" << std::endl;

   os << "<DataArray type=\"Int32\" Name=\"offsets\" format=\""
      << fmt_str << "\">" << std::endl;
   // offsets
   for (size_t ii=0; ii<offset.size(); ii++)
   {
      WriteBinaryOrASCII(os, buf, offset[ii], "\n", format);
   }
   if (format != VTKFormat::ASCII)
   {
      WriteBase64WithSizeAndClear(os, buf, compression_level);
   }
   os << "</DataArray>" << std::endl;
   os << "<DataArray type=\"UInt8\" Name=\"types\" format=\""
      << fmt_str << "\">" << std::endl;
   // cell types
   const int *vtk_geom_map =
      high_order_output ? VTKGeometry::HighOrderMap : VTKGeometry::Map;
   for (int i = 0; i < ne; i++)
   {
      Geometry::Type geom = get_geom(i);
      uint8_t vtk_cell_type = 5;

      vtk_cell_type = vtk_geom_map[geom];

      if (high_order_output)
      {
         WriteBinaryOrASCII(os, buf, vtk_cell_type, "\n", format);
      }
      else
      {
         int nv = Geometries.GetVertices(geom)->GetNPoints();
         RefG = GlobGeometryRefiner.Refine(geom, ref, 1);
         Array<int> &RG = RefG->RefGeoms;
         for (int j = 0; j < RG.Size(); j += nv)
         {
            WriteBinaryOrASCII(os, buf, vtk_cell_type, "\n", format);
         }
      }
   }
   if (format != VTKFormat::ASCII)
   {
      WriteBase64WithSizeAndClear(os, buf, compression_level);
   }
   os << "</DataArray>" << std::endl;
   os << "</Cells>" << std::endl;

   os << "<CellData Scalars=\"attribute\">" << std::endl;
   os << "<DataArray type=\"Int32\" Name=\"attribute\" format=\""
      << fmt_str << "\">" << std::endl;
   for (int i = 0; i < ne; i++)
   {
      int attr = bdr_elements ? GetBdrAttribute(i) : GetAttribute(i);
      if (high_order_output)
      {
         WriteBinaryOrASCII(os, buf, attr, "\n", format);
      }
      else
      {
         Geometry::Type geom = get_geom(i);
         int nv = Geometries.GetVertices(geom)->GetNPoints();
         RefG = GlobGeometryRefiner.Refine(geom, ref, 1);
         for (int j = 0; j < RefG->RefGeoms.Size(); j += nv)
         {
            WriteBinaryOrASCII(os, buf, attr, "\n", format);
         }
      }
   }
   if (format != VTKFormat::ASCII)
   {
      WriteBase64WithSizeAndClear(os, buf, compression_level);
   }
   os << "</DataArray>" << std::endl;
   os << "</CellData>" << std::endl;
}


void Mesh::PrintVTK(std::ostream &os, int ref, int field_data)
{
   int np, nc, size;
   RefinedGeometry *RefG;
   DenseMatrix pmat;

   os <<
      "# vtk DataFile Version 3.0\n"
      "Generated by MFEM\n"
      "ASCII\n"
      "DATASET UNSTRUCTURED_GRID\n";

   // additional dataset information
   if (field_data)
   {
      os << "FIELD FieldData 1\n"
         << "MaterialIds " << 1 << " " << attributes.Size() << " int\n";
      for (int i = 0; i < attributes.Size(); i++)
      {
         os << ' ' << attributes[i];
      }
      os << '\n';
   }

   // count the points, cells, size
   np = nc = size = 0;
   for (int i = 0; i < GetNE(); i++)
   {
      Geometry::Type geom = GetElementBaseGeometry(i);
      int nv = Geometries.GetVertices(geom)->GetNPoints();
      RefG = GlobGeometryRefiner.Refine(geom, ref, 1);
      np += RefG->RefPts.GetNPoints();
      nc += RefG->RefGeoms.Size() / nv;
      size += (RefG->RefGeoms.Size() / nv) * (nv + 1);
   }
   os << "POINTS " << np << " double\n";
   // write the points
   for (int i = 0; i < GetNE(); i++)
   {
      RefG = GlobGeometryRefiner.Refine(
                GetElementBaseGeometry(i), ref, 1);

      GetElementTransformation(i)->Transform(RefG->RefPts, pmat);

      for (int j = 0; j < pmat.Width(); j++)
      {
         os << pmat(0, j) << ' ';
         if (pmat.Height() > 1)
         {
            os << pmat(1, j) << ' ';
            if (pmat.Height() > 2)
            {
               os << pmat(2, j);
            }
            else
            {
               os << 0.0;
            }
         }
         else
         {
            os << 0.0 << ' ' << 0.0;
         }
         os << '\n';
      }
   }

   // write the cells
   os << "CELLS " << nc << ' ' << size << '\n';
   np = 0;
   for (int i = 0; i < GetNE(); i++)
   {
      Geometry::Type geom = GetElementBaseGeometry(i);
      int nv = Geometries.GetVertices(geom)->GetNPoints();
      RefG = GlobGeometryRefiner.Refine(geom, ref, 1);
      Array<int> &RG = RefG->RefGeoms;

      for (int j = 0; j < RG.Size(); )
      {
         os << nv;
         for (int k = 0; k < nv; k++, j++)
         {
            os << ' ' << np + RG[j];
         }
         os << '\n';
      }
      np += RefG->RefPts.GetNPoints();
   }
   os << "CELL_TYPES " << nc << '\n';
   for (int i = 0; i < GetNE(); i++)
   {
      Geometry::Type geom = GetElementBaseGeometry(i);
      int nv = Geometries.GetVertices(geom)->GetNPoints();
      RefG = GlobGeometryRefiner.Refine(geom, ref, 1);
      Array<int> &RG = RefG->RefGeoms;
      int vtk_cell_type = VTKGeometry::Map[geom];

      for (int j = 0; j < RG.Size(); j += nv)
      {
         os << vtk_cell_type << '\n';
      }
   }
   // write attributes (materials)
   os << "CELL_DATA " << nc << '\n'
      << "SCALARS material int\n"
      << "LOOKUP_TABLE default\n";
   for (int i = 0; i < GetNE(); i++)
   {
      Geometry::Type geom = GetElementBaseGeometry(i);
      int nv = Geometries.GetVertices(geom)->GetNPoints();
      RefG = GlobGeometryRefiner.Refine(geom, ref, 1);
      int attr = GetAttribute(i);
      for (int j = 0; j < RefG->RefGeoms.Size(); j += nv)
      {
         os << attr << '\n';
      }
   }

   if (Dim > 1)
   {
      Array<int> coloring;
      srand((unsigned)time(0));
      double a = double(rand()) / (double(RAND_MAX) + 1.);
      int el0 = (int)floor(a * GetNE());
      GetElementColoring(coloring, el0);
      os << "SCALARS element_coloring int\n"
         << "LOOKUP_TABLE default\n";
      for (int i = 0; i < GetNE(); i++)
      {
         Geometry::Type geom = GetElementBaseGeometry(i);
         int nv = Geometries.GetVertices(geom)->GetNPoints();
         RefG = GlobGeometryRefiner.Refine(geom, ref, 1);
         for (int j = 0; j < RefG->RefGeoms.Size(); j += nv)
         {
            os << coloring[i] + 1 << '\n';
         }
      }
   }

   // prepare to write data
   os << "POINT_DATA " << np << '\n' << flush;
}

void Mesh::GetElementColoring(Array<int> &colors, int el0)
{
   int delete_el_to_el = (el_to_el) ? (0) : (1);
   const Table &el_el = ElementToElementTable();
   int num_el = GetNE(), stack_p, stack_top_p, max_num_col;
   Array<int> el_stack(num_el);

   const int *i_el_el = el_el.GetI();
   const int *j_el_el = el_el.GetJ();

   colors.SetSize(num_el);
   colors = -2;
   max_num_col = 1;
   stack_p = stack_top_p = 0;
   for (int el = el0; stack_top_p < num_el; el=(el+1)%num_el)
   {
      if (colors[el] != -2)
      {
         continue;
      }

      colors[el] = -1;
      el_stack[stack_top_p++] = el;

      for ( ; stack_p < stack_top_p; stack_p++)
      {
         int i = el_stack[stack_p];
         int num_nb = i_el_el[i+1] - i_el_el[i];
         if (max_num_col < num_nb + 1)
         {
            max_num_col = num_nb + 1;
         }
         for (int j = i_el_el[i]; j < i_el_el[i+1]; j++)
         {
            int k = j_el_el[j];
            if (colors[k] == -2)
            {
               colors[k] = -1;
               el_stack[stack_top_p++] = k;
            }
         }
      }
   }

   Array<int> col_marker(max_num_col);

   for (stack_p = 0; stack_p < stack_top_p; stack_p++)
   {
      int i = el_stack[stack_p], col;
      col_marker = 0;
      for (int j = i_el_el[i]; j < i_el_el[i+1]; j++)
      {
         col = colors[j_el_el[j]];
         if (col != -1)
         {
            col_marker[col] = 1;
         }
      }

      for (col = 0; col < max_num_col; col++)
         if (col_marker[col] == 0)
         {
            break;
         }

      colors[i] = col;
   }

   if (delete_el_to_el)
   {
      delete el_to_el;
      el_to_el = NULL;
   }
}

void Mesh::PrintWithPartitioning(int *partitioning, std::ostream &os,
                                 int elem_attr) const
{
   if (Dim != 3 && Dim != 2) { return; }

   int i, j, k, l, nv, nbe, *v;

   os << "MFEM mesh v1.0\n";

   // optional
   os <<
      "\n#\n# MFEM Geometry Types (see mesh/geom.hpp):\n#\n"
      "# POINT       = 0\n"
      "# SEGMENT     = 1\n"
      "# TRIANGLE    = 2\n"
      "# SQUARE      = 3\n"
      "# TETRAHEDRON = 4\n"
      "# CUBE        = 5\n"
      "# PRISM       = 6\n"
      "#\n";

   os << "\ndimension\n" << Dim
      << "\n\nelements\n" << NumOfElements << '\n';
   for (i = 0; i < NumOfElements; i++)
   {
      os << int((elem_attr) ? partitioning[i]+1 : elements[i]->GetAttribute())
         << ' ' << elements[i]->GetGeometryType();
      nv = elements[i]->GetNVertices();
      v  = elements[i]->GetVertices();
      for (j = 0; j < nv; j++)
      {
         os << ' ' << v[j];
      }
      os << '\n';
   }
   nbe = 0;
   for (i = 0; i < faces_info.Size(); i++)
   {
      if ((l = faces_info[i].Elem2No) >= 0)
      {
         k = partitioning[faces_info[i].Elem1No];
         l = partitioning[l];
         if (k != l)
         {
            nbe++;
            if (!Nonconforming() || !IsSlaveFace(faces_info[i]))
            {
               nbe++;
            }
         }
      }
      else
      {
         nbe++;
      }
   }
   os << "\nboundary\n" << nbe << '\n';
   for (i = 0; i < faces_info.Size(); i++)
   {
      if ((l = faces_info[i].Elem2No) >= 0)
      {
         k = partitioning[faces_info[i].Elem1No];
         l = partitioning[l];
         if (k != l)
         {
            nv = faces[i]->GetNVertices();
            v  = faces[i]->GetVertices();
            os << k+1 << ' ' << faces[i]->GetGeometryType();
            for (j = 0; j < nv; j++)
            {
               os << ' ' << v[j];
            }
            os << '\n';
            if (!Nonconforming() || !IsSlaveFace(faces_info[i]))
            {
               os << l+1 << ' ' << faces[i]->GetGeometryType();
               for (j = nv-1; j >= 0; j--)
               {
                  os << ' ' << v[j];
               }
               os << '\n';
            }
         }
      }
      else
      {
         k = partitioning[faces_info[i].Elem1No];
         nv = faces[i]->GetNVertices();
         v  = faces[i]->GetVertices();
         os << k+1 << ' ' << faces[i]->GetGeometryType();
         for (j = 0; j < nv; j++)
         {
            os << ' ' << v[j];
         }
         os << '\n';
      }
   }
   os << "\nvertices\n" << NumOfVertices << '\n';
   if (Nodes == NULL)
   {
      os << spaceDim << '\n';
      for (i = 0; i < NumOfVertices; i++)
      {
         os << vertices[i](0);
         for (j = 1; j < spaceDim; j++)
         {
            os << ' ' << vertices[i](j);
         }
         os << '\n';
      }
      os.flush();
   }
   else
   {
      os << "\nnodes\n";
      Nodes->Save(os);
   }
}

void Mesh::PrintElementsWithPartitioning(int *partitioning,
                                         std::ostream &os,
                                         int interior_faces)
{
   MFEM_ASSERT(Dim == spaceDim, "2D Manifolds not supported\n");
   if (Dim != 3 && Dim != 2) { return; }

   int *vcount = new int[NumOfVertices];
   for (int i = 0; i < NumOfVertices; i++)
   {
      vcount[i] = 0;
   }
   for (int i = 0; i < NumOfElements; i++)
   {
      int nv = elements[i]->GetNVertices();
      const int *ind = elements[i]->GetVertices();
      for (int j = 0; j < nv; j++)
      {
         vcount[ind[j]]++;
      }
   }

   int *voff = new int[NumOfVertices+1];
   voff[0] = 0;
   for (int i = 1; i <= NumOfVertices; i++)
   {
      voff[i] = vcount[i-1] + voff[i-1];
   }

   int **vown = new int*[NumOfVertices];
   for (int i = 0; i < NumOfVertices; i++)
   {
      vown[i] = new int[vcount[i]];
   }

   // 2D
   if (Dim == 2)
   {
      Table edge_el;
      Transpose(ElementToEdgeTable(), edge_el);

      // Fake printing of the elements.
      for (int i = 0; i < NumOfElements; i++)
      {
         int nv  = elements[i]->GetNVertices();
         const int *ind = elements[i]->GetVertices();
         for (int j = 0; j < nv; j++)
         {
            vcount[ind[j]]--;
            vown[ind[j]][vcount[ind[j]]] = i;
         }
      }

      for (int i = 0; i < NumOfVertices; i++)
      {
         vcount[i] = voff[i+1] - voff[i];
      }

      int nbe = 0;
      for (int i = 0; i < edge_el.Size(); i++)
      {
         const int *el = edge_el.GetRow(i);
         if (edge_el.RowSize(i) > 1)
         {
            int k = partitioning[el[0]];
            int l = partitioning[el[1]];
            if (interior_faces || k != l)
            {
               nbe += 2;
            }
         }
         else
         {
            nbe++;
         }
      }

      // Print the type of the mesh and the boundary elements.
      os << "areamesh2\n\n" << nbe << '\n';

      for (int i = 0; i < edge_el.Size(); i++)
      {
         const int *el = edge_el.GetRow(i);
         if (edge_el.RowSize(i) > 1)
         {
            int k = partitioning[el[0]];
            int l = partitioning[el[1]];
            if (interior_faces || k != l)
            {
               Array<int> ev;
               GetEdgeVertices(i,ev);
               os << k+1; // attribute
<<<<<<< HEAD
               for (j = 0; j < 2; j++)
                  for (s = 0; s < vcount[ev[j]]; s++)
=======
               for (int j = 0; j < 2; j++)
                  for (int s = 0; s < vcount[ev[j]]; s++)
>>>>>>> aa9a4887
                     if (vown[ev[j]][s] == el[0])
                     {
                        os << ' ' << voff[ev[j]]+s+1;
                     }
               os << '\n';
               os << l+1; // attribute
<<<<<<< HEAD
               for (j = 1; j >= 0; j--)
                  for (s = 0; s < vcount[ev[j]]; s++)
=======
               for (int j = 1; j >= 0; j--)
                  for (int s = 0; s < vcount[ev[j]]; s++)
>>>>>>> aa9a4887
                     if (vown[ev[j]][s] == el[1])
                     {
                        os << ' ' << voff[ev[j]]+s+1;
                     }
               os << '\n';
            }
         }
         else
         {
            int k = partitioning[el[0]];
            Array<int> ev;
            GetEdgeVertices(i,ev);
            os << k+1; // attribute
<<<<<<< HEAD
            for (j = 0; j < 2; j++)
               for (s = 0; s < vcount[ev[j]]; s++)
=======
            for (int j = 0; j < 2; j++)
               for (int s = 0; s < vcount[ev[j]]; s++)
>>>>>>> aa9a4887
                  if (vown[ev[j]][s] == el[0])
                  {
                     os << ' ' << voff[ev[j]]+s+1;
                  }
            os << '\n';
         }
      }

      // Print the elements.
      os << NumOfElements << '\n';
<<<<<<< HEAD
      for (i = 0; i < NumOfElements; i++)
      {
         nv  = elements[i]->GetNVertices();
         ind = elements[i]->GetVertices();
         os << partitioning[i]+1 << ' '; // use subdomain number as attribute
         os << nv << ' ';
         for (j = 0; j < nv; j++)
=======
      for (int i = 0; i < NumOfElements; i++)
      {
         int nv  = elements[i]->GetNVertices();
         const int *ind = elements[i]->GetVertices();
         os << partitioning[i]+1 << ' '; // use subdomain number as attribute
         os << nv << ' ';
         for (int j = 0; j < nv; j++)
>>>>>>> aa9a4887
         {
            os << ' ' << voff[ind[j]]+vcount[ind[j]]--;
            vown[ind[j]][vcount[ind[j]]] = i;
         }
         os << '\n';
      }

      for (int i = 0; i < NumOfVertices; i++)
      {
         vcount[i] = voff[i+1] - voff[i];
      }

      // Print the vertices.
      os << voff[NumOfVertices] << '\n';
<<<<<<< HEAD
      for (i = 0; i < NumOfVertices; i++)
         for (k = 0; k < vcount[i]; k++)
=======
      for (int i = 0; i < NumOfVertices; i++)
         for (int k = 0; k < vcount[i]; k++)
>>>>>>> aa9a4887
         {
            for (int j = 0; j < Dim; j++)
            {
               os << vertices[i](j) << ' ';
            }
            os << '\n';
         }
   }
   //  Dim is 3
   else if (meshgen == 1)
   {
      os << "NETGEN_Neutral_Format\n";
      // print the vertices
      os << voff[NumOfVertices] << '\n';
<<<<<<< HEAD
      for (i = 0; i < NumOfVertices; i++)
         for (k = 0; k < vcount[i]; k++)
=======
      for (int i = 0; i < NumOfVertices; i++)
         for (int k = 0; k < vcount[i]; k++)
>>>>>>> aa9a4887
         {
            for (int j = 0; j < Dim; j++)
            {
               os << ' ' << vertices[i](j);
            }
            os << '\n';
         }

      // print the elements
      os << NumOfElements << '\n';
<<<<<<< HEAD
      for (i = 0; i < NumOfElements; i++)
      {
         nv = elements[i]->GetNVertices();
         ind = elements[i]->GetVertices();
         os << partitioning[i]+1; // use subdomain number as attribute
         for (j = 0; j < nv; j++)
=======
      for (int i = 0; i < NumOfElements; i++)
      {
         int nv = elements[i]->GetNVertices();
         const int *ind = elements[i]->GetVertices();
         os << partitioning[i]+1; // use subdomain number as attribute
         for (int j = 0; j < nv; j++)
>>>>>>> aa9a4887
         {
            os << ' ' << voff[ind[j]]+vcount[ind[j]]--;
            vown[ind[j]][vcount[ind[j]]] = i;
         }
         os << '\n';
      }

      for (int i = 0; i < NumOfVertices; i++)
      {
         vcount[i] = voff[i+1] - voff[i];
      }

      // print the boundary information.
      int nbe = 0;
      for (int i = 0; i < NumOfFaces; i++)
      {
         int l = faces_info[i].Elem2No;
         if (l >= 0)
         {
            int k = partitioning[faces_info[i].Elem1No];
            l = partitioning[l];
            if (interior_faces || k != l)
            {
               nbe += 2;
            }
         }
         else
         {
            nbe++;
         }
      }

      os << nbe << '\n';
<<<<<<< HEAD
      for (i = 0; i < NumOfFaces; i++)
         if ((l = faces_info[i].Elem2No) >= 0)
=======
      for (int i = 0; i < NumOfFaces; i++)
      {
         int l = faces_info[i].Elem2No;
         if (l >= 0)
>>>>>>> aa9a4887
         {
            int k = partitioning[faces_info[i].Elem1No];
            l = partitioning[l];
            if (interior_faces || k != l)
            {
<<<<<<< HEAD
               nv = faces[i]->GetNVertices();
               ind = faces[i]->GetVertices();
               os << k+1; // attribute
               for (j = 0; j < nv; j++)
                  for (s = 0; s < vcount[ind[j]]; s++)
=======
               int nv = faces[i]->GetNVertices();
               const int *ind = faces[i]->GetVertices();
               os << k+1; // attribute
               for (int j = 0; j < nv; j++)
                  for (int s = 0; s < vcount[ind[j]]; s++)
>>>>>>> aa9a4887
                     if (vown[ind[j]][s] == faces_info[i].Elem1No)
                     {
                        os << ' ' << voff[ind[j]]+s+1;
                     }
               os << '\n';
               os << l+1; // attribute
<<<<<<< HEAD
               for (j = nv-1; j >= 0; j--)
                  for (s = 0; s < vcount[ind[j]]; s++)
=======
               for (int j = nv-1; j >= 0; j--)
                  for (int s = 0; s < vcount[ind[j]]; s++)
>>>>>>> aa9a4887
                     if (vown[ind[j]][s] == faces_info[i].Elem2No)
                     {
                        os << ' ' << voff[ind[j]]+s+1;
                     }
               os << '\n';
            }
         }
         else
         {
<<<<<<< HEAD
            k = partitioning[faces_info[i].Elem1No];
            nv = faces[i]->GetNVertices();
            ind = faces[i]->GetVertices();
            os << k+1; // attribute
            for (j = 0; j < nv; j++)
               for (s = 0; s < vcount[ind[j]]; s++)
=======
            int k = partitioning[faces_info[i].Elem1No];
            int nv = faces[i]->GetNVertices();
            const int *ind = faces[i]->GetVertices();
            os << k+1; // attribute
            for (int j = 0; j < nv; j++)
               for (int s = 0; s < vcount[ind[j]]; s++)
>>>>>>> aa9a4887
                  if (vown[ind[j]][s] == faces_info[i].Elem1No)
                  {
                     os << ' ' << voff[ind[j]]+s+1;
                  }
            os << '\n';
         }
      }
   }
   //  Dim is 3
   else if (meshgen == 2) // TrueGrid
   {
      // count the number of the boundary elements.
      int nbe = 0;
      for (int i = 0; i < NumOfFaces; i++)
      {
         int l = faces_info[i].Elem2No;
         if (l >= 0)
         {
            int k = partitioning[faces_info[i].Elem1No];
            l = partitioning[l];
            if (interior_faces || k != l)
            {
               nbe += 2;
            }
         }
         else
         {
            nbe++;
         }
      }

      os << "TrueGrid\n"
         << "1 " << voff[NumOfVertices] << " " << NumOfElements
         << " 0 0 0 0 0 0 0\n"
         << "0 0 0 1 0 0 0 0 0 0 0\n"
         << "0 0 " << nbe << " 0 0 0 0 0 0 0 0 0 0 0 0 0\n"
         << "0.0 0.0 0.0 0 0 0.0 0.0 0 0.0\n"
         << "0 0 0 0 0 0 0 0 0 0 0 0 0 0 0 0\n";

<<<<<<< HEAD
      os << "TrueGrid\n"
         << "1 " << voff[NumOfVertices] << " " << NumOfElements
         << " 0 0 0 0 0 0 0\n"
         << "0 0 0 1 0 0 0 0 0 0 0\n"
         << "0 0 " << nbe << " 0 0 0 0 0 0 0 0 0 0 0 0 0\n"
         << "0.0 0.0 0.0 0 0 0.0 0.0 0 0.0\n"
         << "0 0 0 0 0 0 0 0 0 0 0 0 0 0 0 0\n";

      for (i = 0; i < NumOfVertices; i++)
         for (k = 0; k < vcount[i]; k++)
=======
      for (int i = 0; i < NumOfVertices; i++)
         for (int k = 0; k < vcount[i]; k++)
>>>>>>> aa9a4887
            os << voff[i]+k << " 0.0 " << vertices[i](0) << ' '
               << vertices[i](1) << ' ' << vertices[i](2) << " 0.0\n";

      for (int i = 0; i < NumOfElements; i++)
      {
<<<<<<< HEAD
         nv = elements[i]->GetNVertices();
         ind = elements[i]->GetVertices();
         os << i+1 << ' ' << partitioning[i]+1; // partitioning as attribute
         for (j = 0; j < nv; j++)
=======
         int nv = elements[i]->GetNVertices();
         const int *ind = elements[i]->GetVertices();
         os << i+1 << ' ' << partitioning[i]+1; // partitioning as attribute
         for (int j = 0; j < nv; j++)
>>>>>>> aa9a4887
         {
            os << ' ' << voff[ind[j]]+vcount[ind[j]]--;
            vown[ind[j]][vcount[ind[j]]] = i;
         }
         os << '\n';
      }

      for (int i = 0; i < NumOfVertices; i++)
      {
         vcount[i] = voff[i+1] - voff[i];
      }

      // boundary elements
      for (int i = 0; i < NumOfFaces; i++)
      {
         int l = faces_info[i].Elem2No;
         if (l >= 0)
         {
            int k = partitioning[faces_info[i].Elem1No];
            l = partitioning[l];
            if (interior_faces || k != l)
            {
<<<<<<< HEAD
               nv = faces[i]->GetNVertices();
               ind = faces[i]->GetVertices();
               os << k+1; // attribute
               for (j = 0; j < nv; j++)
                  for (s = 0; s < vcount[ind[j]]; s++)
=======
               int nv = faces[i]->GetNVertices();
               const int *ind = faces[i]->GetVertices();
               os << k+1; // attribute
               for (int j = 0; j < nv; j++)
                  for (int s = 0; s < vcount[ind[j]]; s++)
>>>>>>> aa9a4887
                     if (vown[ind[j]][s] == faces_info[i].Elem1No)
                     {
                        os << ' ' << voff[ind[j]]+s+1;
                     }
               os << " 1.0 1.0 1.0 1.0\n";
               os << l+1; // attribute
<<<<<<< HEAD
               for (j = nv-1; j >= 0; j--)
                  for (s = 0; s < vcount[ind[j]]; s++)
=======
               for (int j = nv-1; j >= 0; j--)
                  for (int s = 0; s < vcount[ind[j]]; s++)
>>>>>>> aa9a4887
                     if (vown[ind[j]][s] == faces_info[i].Elem2No)
                     {
                        os << ' ' << voff[ind[j]]+s+1;
                     }
               os << " 1.0 1.0 1.0 1.0\n";
            }
         }
         else
         {
<<<<<<< HEAD
            k = partitioning[faces_info[i].Elem1No];
            nv = faces[i]->GetNVertices();
            ind = faces[i]->GetVertices();
            os << k+1; // attribute
            for (j = 0; j < nv; j++)
               for (s = 0; s < vcount[ind[j]]; s++)
=======
            int k = partitioning[faces_info[i].Elem1No];
            int nv = faces[i]->GetNVertices();
            const int *ind = faces[i]->GetVertices();
            os << k+1; // attribute
            for (int j = 0; j < nv; j++)
               for (int s = 0; s < vcount[ind[j]]; s++)
>>>>>>> aa9a4887
                  if (vown[ind[j]][s] == faces_info[i].Elem1No)
                  {
                     os << ' ' << voff[ind[j]]+s+1;
                  }
            os << " 1.0 1.0 1.0 1.0\n";
         }
      }
   }

   os << flush;

   for (int i = 0; i < NumOfVertices; i++)
   {
      delete [] vown[i];
   }

   delete [] vcount;
   delete [] voff;
   delete [] vown;
}

void Mesh::PrintSurfaces(const Table & Aface_face, std::ostream &os) const
{
   int i, j;

   if (NURBSext)
   {
      mfem_error("Mesh::PrintSurfaces"
                 " NURBS mesh is not supported!");
      return;
   }

   os << "MFEM mesh v1.0\n";

   // optional
   os <<
      "\n#\n# MFEM Geometry Types (see mesh/geom.hpp):\n#\n"
      "# POINT       = 0\n"
      "# SEGMENT     = 1\n"
      "# TRIANGLE    = 2\n"
      "# SQUARE      = 3\n"
      "# TETRAHEDRON = 4\n"
      "# CUBE        = 5\n"
      "# PRISM       = 6\n"
      "#\n";

   os << "\ndimension\n" << Dim
      << "\n\nelements\n" << NumOfElements << '\n';
   for (i = 0; i < NumOfElements; i++)
   {
      PrintElement(elements[i], os);
   }

   os << "\nboundary\n" << Aface_face.Size_of_connections() << '\n';
   const int * const i_AF_f = Aface_face.GetI();
   const int * const j_AF_f = Aface_face.GetJ();

   for (int iAF=0; iAF < Aface_face.Size(); ++iAF)
      for (const int * iface = j_AF_f + i_AF_f[iAF];
           iface < j_AF_f + i_AF_f[iAF+1];
           ++iface)
      {
         os << iAF+1 << ' ';
         PrintElementWithoutAttr(faces[*iface],os);
      }

   os << "\nvertices\n" << NumOfVertices << '\n';
   if (Nodes == NULL)
   {
      os << spaceDim << '\n';
      for (i = 0; i < NumOfVertices; i++)
      {
         os << vertices[i](0);
         for (j = 1; j < spaceDim; j++)
         {
            os << ' ' << vertices[i](j);
         }
         os << '\n';
      }
      os.flush();
   }
   else
   {
      os << "\nnodes\n";
      Nodes->Save(os);
   }
}

void Mesh::ScaleSubdomains(double sf)
{
   int i,j,k;
   Array<int> vert;
   DenseMatrix pointmat;
   int na = attributes.Size();
   double *cg = new double[na*spaceDim];
   int *nbea = new int[na];

   int *vn = new int[NumOfVertices];
   for (i = 0; i < NumOfVertices; i++)
   {
      vn[i] = 0;
   }
   for (i = 0; i < na; i++)
   {
      for (j = 0; j < spaceDim; j++)
      {
         cg[i*spaceDim+j] = 0.0;
      }
      nbea[i] = 0;
   }

   for (i = 0; i < NumOfElements; i++)
   {
      GetElementVertices(i, vert);
      for (k = 0; k < vert.Size(); k++)
      {
         vn[vert[k]] = 1;
      }
   }

   for (i = 0; i < NumOfElements; i++)
   {
      int bea = GetAttribute(i)-1;
      GetPointMatrix(i, pointmat);
      GetElementVertices(i, vert);

      for (k = 0; k < vert.Size(); k++)
         if (vn[vert[k]] == 1)
         {
            nbea[bea]++;
            for (j = 0; j < spaceDim; j++)
            {
               cg[bea*spaceDim+j] += pointmat(j,k);
            }
            vn[vert[k]] = 2;
         }
   }

   for (i = 0; i < NumOfElements; i++)
   {
      int bea = GetAttribute(i)-1;
      GetElementVertices (i, vert);

      for (k = 0; k < vert.Size(); k++)
         if (vn[vert[k]])
         {
            for (j = 0; j < spaceDim; j++)
               vertices[vert[k]](j) = sf*vertices[vert[k]](j) +
                                      (1-sf)*cg[bea*spaceDim+j]/nbea[bea];
            vn[vert[k]] = 0;
         }
   }

   delete [] cg;
   delete [] nbea;
   delete [] vn;
}

void Mesh::ScaleElements(double sf)
{
   int i,j,k;
   Array<int> vert;
   DenseMatrix pointmat;
   int na = NumOfElements;
   double *cg = new double[na*spaceDim];
   int *nbea = new int[na];

   int *vn = new int[NumOfVertices];
   for (i = 0; i < NumOfVertices; i++)
   {
      vn[i] = 0;
   }
   for (i = 0; i < na; i++)
   {
      for (j = 0; j < spaceDim; j++)
      {
         cg[i*spaceDim+j] = 0.0;
      }
      nbea[i] = 0;
   }

   for (i = 0; i < NumOfElements; i++)
   {
      GetElementVertices(i, vert);
      for (k = 0; k < vert.Size(); k++)
      {
         vn[vert[k]] = 1;
      }
   }

   for (i = 0; i < NumOfElements; i++)
   {
      int bea = i;
      GetPointMatrix(i, pointmat);
      GetElementVertices(i, vert);

      for (k = 0; k < vert.Size(); k++)
         if (vn[vert[k]] == 1)
         {
            nbea[bea]++;
            for (j = 0; j < spaceDim; j++)
            {
               cg[bea*spaceDim+j] += pointmat(j,k);
            }
            vn[vert[k]] = 2;
         }
   }

   for (i = 0; i < NumOfElements; i++)
   {
      int bea = i;
      GetElementVertices(i, vert);

      for (k = 0; k < vert.Size(); k++)
         if (vn[vert[k]])
         {
            for (j = 0; j < spaceDim; j++)
               vertices[vert[k]](j) = sf*vertices[vert[k]](j) +
                                      (1-sf)*cg[bea*spaceDim+j]/nbea[bea];
            vn[vert[k]] = 0;
         }
   }

   delete [] cg;
   delete [] nbea;
   delete [] vn;
}

void Mesh::Transform(void (*f)(const Vector&, Vector&))
{
   // TODO: support for different new spaceDim.
   if (Nodes == NULL)
   {
      Vector vold(spaceDim), vnew(NULL, spaceDim);
      for (int i = 0; i < vertices.Size(); i++)
      {
         for (int j = 0; j < spaceDim; j++)
         {
            vold(j) = vertices[i](j);
         }
         vnew.SetData(vertices[i]());
         (*f)(vold, vnew);
      }
   }
   else
   {
      GridFunction xnew(Nodes->FESpace());
      VectorFunctionCoefficient f_pert(spaceDim, f);
      xnew.ProjectCoefficient(f_pert);
      *Nodes = xnew;
   }
}

void Mesh::Transform(VectorCoefficient &deformation)
{
   MFEM_VERIFY(spaceDim == deformation.GetVDim(),
               "incompatible vector dimensions");
   if (Nodes == NULL)
   {
      LinearFECollection fec;
      FiniteElementSpace fes(this, &fec, spaceDim, Ordering::byVDIM);
      GridFunction xnew(&fes);
      xnew.ProjectCoefficient(deformation);
      for (int i = 0; i < NumOfVertices; i++)
         for (int d = 0; d < spaceDim; d++)
         {
            vertices[i](d) = xnew(d + spaceDim*i);
         }
   }
   else
   {
      GridFunction xnew(Nodes->FESpace());
      xnew.ProjectCoefficient(deformation);
      *Nodes = xnew;
   }
}

void Mesh::RemoveUnusedVertices()
{
   if (NURBSext || ncmesh) { return; }

   Array<int> v2v(GetNV());
   v2v = -1;
   for (int i = 0; i < GetNE(); i++)
   {
      Element *el = GetElement(i);
      int nv = el->GetNVertices();
      int *v = el->GetVertices();
      for (int j = 0; j < nv; j++)
      {
         v2v[v[j]] = 0;
      }
   }
   for (int i = 0; i < GetNBE(); i++)
   {
      Element *el = GetBdrElement(i);
      int *v = el->GetVertices();
      int nv = el->GetNVertices();
      for (int j = 0; j < nv; j++)
      {
         v2v[v[j]] = 0;
      }
   }
   int num_vert = 0;
   for (int i = 0; i < v2v.Size(); i++)
   {
      if (v2v[i] == 0)
      {
         vertices[num_vert] = vertices[i];
         v2v[i] = num_vert++;
      }
   }

   if (num_vert == v2v.Size()) { return; }

   Vector nodes_by_element;
   Array<int> vdofs;
   if (Nodes)
   {
      int s = 0;
      for (int i = 0; i < GetNE(); i++)
      {
         Nodes->FESpace()->GetElementVDofs(i, vdofs);
         s += vdofs.Size();
      }
      nodes_by_element.SetSize(s);
      s = 0;
      for (int i = 0; i < GetNE(); i++)
      {
         Nodes->FESpace()->GetElementVDofs(i, vdofs);
         Nodes->GetSubVector(vdofs, &nodes_by_element(s));
         s += vdofs.Size();
      }
   }
   vertices.SetSize(num_vert);
   NumOfVertices = num_vert;
   for (int i = 0; i < GetNE(); i++)
   {
      Element *el = GetElement(i);
      int *v = el->GetVertices();
      int nv = el->GetNVertices();
      for (int j = 0; j < nv; j++)
      {
         v[j] = v2v[v[j]];
      }
   }
   for (int i = 0; i < GetNBE(); i++)
   {
      Element *el = GetBdrElement(i);
      int *v = el->GetVertices();
      int nv = el->GetNVertices();
      for (int j = 0; j < nv; j++)
      {
         v[j] = v2v[v[j]];
      }
   }
   DeleteTables();
   if (Dim > 1)
   {
      // generate el_to_edge, be_to_edge (2D), bel_to_edge (3D)
      el_to_edge = new Table;
      NumOfEdges = GetElementToEdgeTable(*el_to_edge, be_to_edge);
   }
   if (Dim > 2)
   {
      // generate el_to_face, be_to_face
      GetElementToFaceTable();
   }
   // Update faces and faces_info
   GenerateFaces();
   if (Nodes)
   {
      Nodes->FESpace()->Update();
      Nodes->Update();
      int s = 0;
      for (int i = 0; i < GetNE(); i++)
      {
         Nodes->FESpace()->GetElementVDofs(i, vdofs);
         Nodes->SetSubVector(vdofs, &nodes_by_element(s));
         s += vdofs.Size();
      }
   }
}

void Mesh::RemoveInternalBoundaries()
{
   if (NURBSext || ncmesh) { return; }

   int num_bdr_elem = 0;
   int new_bel_to_edge_nnz = 0;
   for (int i = 0; i < GetNBE(); i++)
   {
      if (FaceIsInterior(GetBdrElementEdgeIndex(i)))
      {
         FreeElement(boundary[i]);
      }
      else
      {
         num_bdr_elem++;
         if (Dim == 3)
         {
            new_bel_to_edge_nnz += bel_to_edge->RowSize(i);
         }
      }
   }

   if (num_bdr_elem == GetNBE()) { return; }

   Array<Element *> new_boundary(num_bdr_elem);
   Array<int> new_be_to_edge, new_be_to_face;
   Table *new_bel_to_edge = NULL;
   new_boundary.SetSize(0);
   if (Dim == 2)
   {
      new_be_to_edge.Reserve(num_bdr_elem);
   }
   else if (Dim == 3)
   {
      new_be_to_face.Reserve(num_bdr_elem);
      new_bel_to_edge = new Table;
      new_bel_to_edge->SetDims(num_bdr_elem, new_bel_to_edge_nnz);
   }
   for (int i = 0; i < GetNBE(); i++)
   {
      if (!FaceIsInterior(GetBdrElementEdgeIndex(i)))
      {
         new_boundary.Append(boundary[i]);
         if (Dim == 2)
         {
            new_be_to_edge.Append(be_to_edge[i]);
         }
         else if (Dim == 3)
         {
            int row = new_be_to_face.Size();
            new_be_to_face.Append(be_to_face[i]);
            int *e = bel_to_edge->GetRow(i);
            int ne = bel_to_edge->RowSize(i);
            int *new_e = new_bel_to_edge->GetRow(row);
            for (int j = 0; j < ne; j++)
            {
               new_e[j] = e[j];
            }
            new_bel_to_edge->GetI()[row+1] = new_bel_to_edge->GetI()[row] + ne;
         }
      }
   }

   NumOfBdrElements = new_boundary.Size();
   mfem::Swap(boundary, new_boundary);

   if (Dim == 2)
   {
      mfem::Swap(be_to_edge, new_be_to_edge);
   }
   else if (Dim == 3)
   {
      mfem::Swap(be_to_face, new_be_to_face);
      delete bel_to_edge;
      bel_to_edge = new_bel_to_edge;
   }

   Array<int> attribs(num_bdr_elem);
   for (int i = 0; i < attribs.Size(); i++)
   {
      attribs[i] = GetBdrAttribute(i);
   }
   attribs.Sort();
   attribs.Unique();
   bdr_attributes.DeleteAll();
   attribs.Copy(bdr_attributes);
}

void Mesh::FreeElement(Element *E)
{
#ifdef MFEM_USE_MEMALLOC
   if (E)
   {
      if (E->GetType() == Element::TETRAHEDRON)
      {
         TetMemory.Free((Tetrahedron*) E);
      }
      else
      {
         delete E;
      }
   }
#else
   delete E;
#endif
}

std::ostream &operator<<(std::ostream &os, const Mesh &mesh)
{
   mesh.Print(os);
   return os;
}

int Mesh::FindPoints(DenseMatrix &point_mat, Array<int>& elem_ids,
                     Array<IntegrationPoint>& ips, bool warn,
                     InverseElementTransformation *inv_trans)
{
   const int npts = point_mat.Width();
   if (!npts) { return 0; }
   MFEM_VERIFY(point_mat.Height() == spaceDim,"Invalid points matrix");
   elem_ids.SetSize(npts);
   ips.SetSize(npts);
   elem_ids = -1;
   if (!GetNE()) { return 0; }

   double *data = point_mat.GetData();
   InverseElementTransformation *inv_tr = inv_trans;
   inv_tr = inv_tr ? inv_tr : new InverseElementTransformation;

   // For each point in 'point_mat', find the element whose center is closest.
   Vector min_dist(npts);
   Array<int> e_idx(npts);
   min_dist = std::numeric_limits<double>::max();
   e_idx = -1;

   Vector pt(spaceDim);
   for (int i = 0; i < GetNE(); i++)
   {
      GetElementTransformation(i)->Transform(
         Geometries.GetCenter(GetElementBaseGeometry(i)), pt);
      for (int k = 0; k < npts; k++)
      {
         double dist = pt.DistanceTo(data+k*spaceDim);
         if (dist < min_dist(k))
         {
            min_dist(k) = dist;
            e_idx[k] = i;
         }
      }
   }

   // Checks if the points lie in the closest element
   int pts_found = 0;
   pt.NewDataAndSize(NULL, spaceDim);
   for (int k = 0; k < npts; k++)
   {
      pt.SetData(data+k*spaceDim);
      inv_tr->SetTransformation(*GetElementTransformation(e_idx[k]));
      int res = inv_tr->Transform(pt, ips[k]);
      if (res == InverseElementTransformation::Inside)
      {
         elem_ids[k] = e_idx[k];
         pts_found++;
      }
   }
   if (pts_found != npts)
   {
      Array<int> elvertices;
      Table *vtoel = GetVertexToElementTable();
      for (int k = 0; k < npts; k++)
      {
         if (elem_ids[k] != -1) { continue; }
         // Try all vertex-neighbors of element e_idx[k]
         pt.SetData(data+k*spaceDim);
         GetElementVertices(e_idx[k], elvertices);
         for (int v = 0; v < elvertices.Size(); v++)
         {
            int vv = elvertices[v];
            int ne = vtoel->RowSize(vv);
            const int* els = vtoel->GetRow(vv);
            for (int e = 0; e < ne; e++)
            {
               if (els[e] == e_idx[k]) { continue; }
               inv_tr->SetTransformation(*GetElementTransformation(els[e]));
               int res = inv_tr->Transform(pt, ips[k]);
               if (res == InverseElementTransformation::Inside)
               {
                  elem_ids[k] = els[e];
                  pts_found++;
                  goto next_point;
               }
            }
         }
         // Try neighbors for non-conforming meshes
         if (ncmesh)
         {
            Array<int> neigh;
            int le = ncmesh->leaf_elements[e_idx[k]];
            ncmesh->FindNeighbors(le,neigh);
            for (int e = 0; e < neigh.Size(); e++)
            {
               int nn = neigh[e];
               if (ncmesh->IsGhost(ncmesh->elements[nn])) { continue; }
               int el = ncmesh->elements[nn].index;
               inv_tr->SetTransformation(*GetElementTransformation(el));
               int res = inv_tr->Transform(pt, ips[k]);
               if (res == InverseElementTransformation::Inside)
               {
                  elem_ids[k] = el;
                  pts_found++;
                  goto next_point;
               }
            }
         }
      next_point: ;
      }
      delete vtoel;
   }
   if (inv_trans == NULL) { delete inv_tr; }

   if (warn && pts_found != npts)
   {
      MFEM_WARNING((npts-pts_found) << " points were not found");
   }
   return pts_found;
}


GeometricFactors::GeometricFactors(const Mesh *mesh, const IntegrationRule &ir,
                                   int flags, MemoryType d_mt)
{
   this->mesh = mesh;
   IntRule = &ir;
   computed_factors = flags;

   MFEM_ASSERT(mesh->GetNumGeometries(mesh->Dimension()) <= 1,
               "mixed meshes are not supported!");
   MFEM_ASSERT(mesh->GetNodes(), "meshes without nodes are not supported!");

   Compute(*mesh->GetNodes(), d_mt);
}

GeometricFactors::GeometricFactors(const GridFunction &nodes,
                                   const IntegrationRule &ir,
                                   int flags, MemoryType d_mt)
{
   this->mesh = nodes.FESpace()->GetMesh();
   IntRule = &ir;
   computed_factors = flags;

   Compute(nodes, d_mt);
}

void GeometricFactors::Compute(const GridFunction &nodes,
                               MemoryType d_mt)
{

   const FiniteElementSpace *fespace = nodes.FESpace();
   const FiniteElement *fe = fespace->GetFE(0);
   const int dim  = fe->GetDim();
   const int vdim = fespace->GetVDim();
   const int NE   = fespace->GetNE();
   const int ND   = fe->GetDof();
   const int NQ   = IntRule->GetNPoints();

   unsigned eval_flags = 0;
   MemoryType my_d_mt = (d_mt != MemoryType::DEFAULT) ? d_mt :
                        Device::GetDeviceMemoryType();
   if (computed_factors & GeometricFactors::COORDINATES)
   {
      X.SetSize(vdim*NQ*NE, my_d_mt); // NQ x SDIM x NE
      eval_flags |= QuadratureInterpolator::VALUES;
   }
   if (computed_factors & GeometricFactors::JACOBIANS)
   {
      J.SetSize(dim*vdim*NQ*NE, my_d_mt); // NQ x SDIM x DIM x NE
      eval_flags |= QuadratureInterpolator::DERIVATIVES;
   }
   if (computed_factors & GeometricFactors::DETERMINANTS)
   {
      detJ.SetSize(NQ*NE, my_d_mt); // NQ x NE
      eval_flags |= QuadratureInterpolator::DETERMINANTS;
   }

   const QuadratureInterpolator *qi = fespace->GetQuadratureInterpolator(*IntRule);
   // All X, J, and detJ use this layout:
   qi->SetOutputLayout(QVectorLayout::byNODES);

   const bool use_tensor_products = UsesTensorBasis(*fespace);

   qi->DisableTensorProducts(!use_tensor_products);
   const ElementDofOrdering e_ordering = use_tensor_products ?
                                         ElementDofOrdering::LEXICOGRAPHIC :
                                         ElementDofOrdering::NATIVE;
   const Operator *elem_restr = fespace->GetElementRestriction(e_ordering);

   if (elem_restr) // Always true as of 2021-04-27
   {
      Vector Enodes(vdim*ND*NE, my_d_mt);
      elem_restr->Mult(nodes, Enodes);
      qi->Mult(Enodes, eval_flags, X, J, detJ);
   }
   else
   {
      qi->Mult(nodes, eval_flags, X, J, detJ);
   }
}

FaceGeometricFactors::FaceGeometricFactors(const Mesh *mesh,
                                           const IntegrationRule &ir,
                                           int flags, FaceType type)
   : type(type)
{
   this->mesh = mesh;
   IntRule = &ir;
   computed_factors = flags;

   const GridFunction *nodes = mesh->GetNodes();
   const FiniteElementSpace *fespace = nodes->FESpace();
   const int vdim = fespace->GetVDim();
   const int NF   = fespace->GetNFbyType(type);
   const int NQ   = ir.GetNPoints();

   const FaceRestriction *face_restr = fespace->GetFaceRestriction(
                                          ElementDofOrdering::LEXICOGRAPHIC,
                                          type,
                                          L2FaceValues::SingleValued );
   Vector Fnodes(face_restr->Height());
   face_restr->Mult(*nodes, Fnodes);

   unsigned eval_flags = 0;
   if (flags & FaceGeometricFactors::COORDINATES)
   {
      X.SetSize(vdim*NQ*NF);
      eval_flags |= FaceQuadratureInterpolator::VALUES;
   }
   if (flags & FaceGeometricFactors::JACOBIANS)
   {
      J.SetSize(vdim*vdim*NQ*NF);
      eval_flags |= FaceQuadratureInterpolator::DERIVATIVES;
   }
   if (flags & FaceGeometricFactors::DETERMINANTS)
   {
      detJ.SetSize(NQ*NF);
      eval_flags |= FaceQuadratureInterpolator::DETERMINANTS;
   }
   if (flags & FaceGeometricFactors::NORMALS)
   {
      normal.SetSize(vdim*NQ*NF);
      eval_flags |= FaceQuadratureInterpolator::NORMALS;
   }

   const FaceQuadratureInterpolator *qi = fespace->GetFaceQuadratureInterpolator(
                                             ir, type);
   qi->Mult(Fnodes, eval_flags, X, J, detJ, normal);
}

NodeExtrudeCoefficient::NodeExtrudeCoefficient(const int dim, const int n_,
                                               const double s_)
   : VectorCoefficient(dim), n(n_), s(s_), tip(p, dim-1)
{
}

void NodeExtrudeCoefficient::Eval(Vector &V, ElementTransformation &T,
                                  const IntegrationPoint &ip)
{
   V.SetSize(vdim);
   T.Transform(ip, tip);
   V(0) = p[0];
   if (vdim == 2)
   {
      V(1) = s * ((ip.y + layer) / n);
   }
   else
   {
      V(1) = p[1];
      V(2) = s * ((ip.z + layer) / n);
   }
}


Mesh *Extrude1D(Mesh *mesh, const int ny, const double sy, const bool closed)
{
   if (mesh->Dimension() != 1)
   {
      mfem::err << "Extrude1D : Not a 1D mesh!" << endl;
      mfem_error();
   }

   int nvy = (closed) ? (ny) : (ny + 1);
   int nvt = mesh->GetNV() * nvy;

   Mesh *mesh2d;

   if (closed)
   {
      mesh2d = new Mesh(2, nvt, mesh->GetNE()*ny, mesh->GetNBE()*ny);
   }
   else
      mesh2d = new Mesh(2, nvt, mesh->GetNE()*ny,
                        mesh->GetNBE()*ny+2*mesh->GetNE());

   // vertices
   double vc[2];
   for (int i = 0; i < mesh->GetNV(); i++)
   {
      vc[0] = mesh->GetVertex(i)[0];
      for (int j = 0; j < nvy; j++)
      {
         vc[1] = sy * (double(j) / ny);
         mesh2d->AddVertex(vc);
      }
   }
   // elements
   Array<int> vert;
   for (int i = 0; i < mesh->GetNE(); i++)
   {
      const Element *elem = mesh->GetElement(i);
      elem->GetVertices(vert);
      const int attr = elem->GetAttribute();
      for (int j = 0; j < ny; j++)
      {
         int qv[4];
         qv[0] = vert[0] * nvy + j;
         qv[1] = vert[1] * nvy + j;
         qv[2] = vert[1] * nvy + (j + 1) % nvy;
         qv[3] = vert[0] * nvy + (j + 1) % nvy;

         mesh2d->AddQuad(qv, attr);
      }
   }
   // 2D boundary from the 1D boundary
   for (int i = 0; i < mesh->GetNBE(); i++)
   {
      const Element *elem = mesh->GetBdrElement(i);
      elem->GetVertices(vert);
      const int attr = elem->GetAttribute();
      for (int j = 0; j < ny; j++)
      {
         int sv[2];
         sv[0] = vert[0] * nvy + j;
         sv[1] = vert[0] * nvy + (j + 1) % nvy;

         if (attr%2)
         {
            Swap<int>(sv[0], sv[1]);
         }

         mesh2d->AddBdrSegment(sv, attr);
      }
   }

   if (!closed)
   {
      // 2D boundary from the 1D elements (bottom + top)
      int nba = (mesh->bdr_attributes.Size() > 0 ?
                 mesh->bdr_attributes.Max() : 0);
      for (int i = 0; i < mesh->GetNE(); i++)
      {
         const Element *elem = mesh->GetElement(i);
         elem->GetVertices(vert);
         const int attr = nba + elem->GetAttribute();
         int sv[2];
         sv[0] = vert[0] * nvy;
         sv[1] = vert[1] * nvy;

         mesh2d->AddBdrSegment(sv, attr);

         sv[0] = vert[1] * nvy + ny;
         sv[1] = vert[0] * nvy + ny;

         mesh2d->AddBdrSegment(sv, attr);
      }
   }

   mesh2d->FinalizeQuadMesh(1, 0, false);

   GridFunction *nodes = mesh->GetNodes();
   if (nodes)
   {
      // duplicate the fec of the 1D mesh so that it can be deleted safely
      // along with its nodes, fes and fec
      FiniteElementCollection *fec2d = NULL;
      FiniteElementSpace *fes2d;
      const char *name = nodes->FESpace()->FEColl()->Name();
      string cname = name;
      if (cname == "Linear")
      {
         fec2d = new LinearFECollection;
      }
      else if (cname == "Quadratic")
      {
         fec2d = new QuadraticFECollection;
      }
      else if (cname == "Cubic")
      {
         fec2d = new CubicFECollection;
      }
      else if (!strncmp(name, "H1_", 3))
      {
         fec2d = new H1_FECollection(atoi(name + 7), 2);
      }
      else if (!strncmp(name, "L2_T", 4))
      {
         fec2d = new L2_FECollection(atoi(name + 10), 2, atoi(name + 4));
      }
      else if (!strncmp(name, "L2_", 3))
      {
         fec2d = new L2_FECollection(atoi(name + 7), 2);
      }
      else
      {
         delete mesh2d;
         mfem::err << "Extrude1D : The mesh uses unknown FE collection : "
                   << cname << endl;
         mfem_error();
      }
      fes2d = new FiniteElementSpace(mesh2d, fec2d, 2);
      mesh2d->SetNodalFESpace(fes2d);
      GridFunction *nodes2d = mesh2d->GetNodes();
      nodes2d->MakeOwner(fec2d);

      NodeExtrudeCoefficient ecoeff(2, ny, sy);
      Vector lnodes;
      Array<int> vdofs2d;
      for (int i = 0; i < mesh->GetNE(); i++)
      {
         ElementTransformation &T = *mesh->GetElementTransformation(i);
         for (int j = ny-1; j >= 0; j--)
         {
            fes2d->GetElementVDofs(i*ny+j, vdofs2d);
            lnodes.SetSize(vdofs2d.Size());
            ecoeff.SetLayer(j);
            fes2d->GetFE(i*ny+j)->Project(ecoeff, T, lnodes);
            nodes2d->SetSubVector(vdofs2d, lnodes);
         }
      }
   }
   return mesh2d;
}

Mesh *Extrude2D(Mesh *mesh, const int nz, const double sz)
{
   if (mesh->Dimension() != 2)
   {
      mfem::err << "Extrude2D : Not a 2D mesh!" << endl;
      mfem_error();
   }

   int nvz = nz + 1;
   int nvt = mesh->GetNV() * nvz;

   Mesh *mesh3d = new Mesh(3, nvt, mesh->GetNE()*nz,
                           mesh->GetNBE()*nz+2*mesh->GetNE());

   bool wdgMesh = false;
   bool hexMesh = false;

   // vertices
   double vc[3];
   for (int i = 0; i < mesh->GetNV(); i++)
   {
      vc[0] = mesh->GetVertex(i)[0];
      vc[1] = mesh->GetVertex(i)[1];
      for (int j = 0; j < nvz; j++)
      {
         vc[2] = sz * (double(j) / nz);
         mesh3d->AddVertex(vc);
      }
   }
   // elements
   Array<int> vert;
   for (int i = 0; i < mesh->GetNE(); i++)
   {
      const Element *elem = mesh->GetElement(i);
      elem->GetVertices(vert);
      const int attr = elem->GetAttribute();
      Geometry::Type geom = elem->GetGeometryType();
      switch (geom)
      {
         case Geometry::TRIANGLE:
            wdgMesh = true;
            for (int j = 0; j < nz; j++)
            {
               int pv[6];
               pv[0] = vert[0] * nvz + j;
               pv[1] = vert[1] * nvz + j;
               pv[2] = vert[2] * nvz + j;
               pv[3] = vert[0] * nvz + (j + 1) % nvz;
               pv[4] = vert[1] * nvz + (j + 1) % nvz;
               pv[5] = vert[2] * nvz + (j + 1) % nvz;

               mesh3d->AddWedge(pv, attr);
            }
            break;
         case Geometry::SQUARE:
            hexMesh = true;
            for (int j = 0; j < nz; j++)
            {
               int hv[8];
               hv[0] = vert[0] * nvz + j;
               hv[1] = vert[1] * nvz + j;
               hv[2] = vert[2] * nvz + j;
               hv[3] = vert[3] * nvz + j;
               hv[4] = vert[0] * nvz + (j + 1) % nvz;
               hv[5] = vert[1] * nvz + (j + 1) % nvz;
               hv[6] = vert[2] * nvz + (j + 1) % nvz;
               hv[7] = vert[3] * nvz + (j + 1) % nvz;

               mesh3d->AddHex(hv, attr);
            }
            break;
         default:
            mfem::err << "Extrude2D : Invalid 2D element type \'"
                      << geom << "\'" << endl;
            mfem_error();
            break;
      }
   }
   // 3D boundary from the 2D boundary
   for (int i = 0; i < mesh->GetNBE(); i++)
   {
      const Element *elem = mesh->GetBdrElement(i);
      elem->GetVertices(vert);
      const int attr = elem->GetAttribute();
      for (int j = 0; j < nz; j++)
      {
         int qv[4];
         qv[0] = vert[0] * nvz + j;
         qv[1] = vert[1] * nvz + j;
         qv[2] = vert[1] * nvz + (j + 1) % nvz;
         qv[3] = vert[0] * nvz + (j + 1) % nvz;

         mesh3d->AddBdrQuad(qv, attr);
      }
   }

   // 3D boundary from the 2D elements (bottom + top)
   int nba = (mesh->bdr_attributes.Size() > 0 ?
              mesh->bdr_attributes.Max() : 0);
   for (int i = 0; i < mesh->GetNE(); i++)
   {
      const Element *elem = mesh->GetElement(i);
      elem->GetVertices(vert);
      const int attr = nba + elem->GetAttribute();
      Geometry::Type geom = elem->GetGeometryType();
      switch (geom)
      {
         case Geometry::TRIANGLE:
         {
            int tv[3];
            tv[0] = vert[0] * nvz;
            tv[1] = vert[2] * nvz;
            tv[2] = vert[1] * nvz;

            mesh3d->AddBdrTriangle(tv, attr);

            tv[0] = vert[0] * nvz + nz;
            tv[1] = vert[1] * nvz + nz;
            tv[2] = vert[2] * nvz + nz;

            mesh3d->AddBdrTriangle(tv, attr);
         }
         break;
         case Geometry::SQUARE:
         {
            int qv[4];
            qv[0] = vert[0] * nvz;
            qv[1] = vert[3] * nvz;
            qv[2] = vert[2] * nvz;
            qv[3] = vert[1] * nvz;

            mesh3d->AddBdrQuad(qv, attr);

            qv[0] = vert[0] * nvz + nz;
            qv[1] = vert[1] * nvz + nz;
            qv[2] = vert[2] * nvz + nz;
            qv[3] = vert[3] * nvz + nz;

            mesh3d->AddBdrQuad(qv, attr);
         }
         break;
         default:
            mfem::err << "Extrude2D : Invalid 2D element type \'"
                      << geom << "\'" << endl;
            mfem_error();
            break;
      }
   }

   if ( hexMesh && wdgMesh )
   {
      mesh3d->FinalizeMesh(0, false);
   }
   else if ( hexMesh )
   {
      mesh3d->FinalizeHexMesh(1, 0, false);
   }
   else if ( wdgMesh )
   {
      mesh3d->FinalizeWedgeMesh(1, 0, false);
   }

   GridFunction *nodes = mesh->GetNodes();
   if (nodes)
   {
      // duplicate the fec of the 2D mesh so that it can be deleted safely
      // along with its nodes, fes and fec
      FiniteElementCollection *fec3d = NULL;
      FiniteElementSpace *fes3d;
      const char *name = nodes->FESpace()->FEColl()->Name();
      string cname = name;
      if (cname == "Linear")
      {
         fec3d = new LinearFECollection;
      }
      else if (cname == "Quadratic")
      {
         fec3d = new QuadraticFECollection;
      }
      else if (cname == "Cubic")
      {
         fec3d = new CubicFECollection;
      }
      else if (!strncmp(name, "H1_", 3))
      {
         fec3d = new H1_FECollection(atoi(name + 7), 3);
      }
      else if (!strncmp(name, "L2_T", 4))
      {
         fec3d = new L2_FECollection(atoi(name + 10), 3, atoi(name + 4));
      }
      else if (!strncmp(name, "L2_", 3))
      {
         fec3d = new L2_FECollection(atoi(name + 7), 3);
      }
      else
      {
         delete mesh3d;
         mfem::err << "Extrude3D : The mesh uses unknown FE collection : "
                   << cname << endl;
         mfem_error();
      }
      fes3d = new FiniteElementSpace(mesh3d, fec3d, 3);
      mesh3d->SetNodalFESpace(fes3d);
      GridFunction *nodes3d = mesh3d->GetNodes();
      nodes3d->MakeOwner(fec3d);

      NodeExtrudeCoefficient ecoeff(3, nz, sz);
      Vector lnodes;
      Array<int> vdofs3d;
      for (int i = 0; i < mesh->GetNE(); i++)
      {
         ElementTransformation &T = *mesh->GetElementTransformation(i);
         for (int j = nz-1; j >= 0; j--)
         {
            fes3d->GetElementVDofs(i*nz+j, vdofs3d);
            lnodes.SetSize(vdofs3d.Size());
            ecoeff.SetLayer(j);
            fes3d->GetFE(i*nz+j)->Project(ecoeff, T, lnodes);
            nodes3d->SetSubVector(vdofs3d, lnodes);
         }
      }
   }
   return mesh3d;
}

#ifdef MFEM_DEBUG
void Mesh::DebugDump(std::ostream &os) const
{
   // dump vertices and edges (NCMesh "nodes")
   os << NumOfVertices + NumOfEdges << "\n";
   for (int i = 0; i < NumOfVertices; i++)
   {
      const double *v = GetVertex(i);
      os << i << " " << v[0] << " " << v[1] << " " << v[2]
         << " 0 0 " << i << " -1 0\n";
   }

   Array<int> ev;
   for (int i = 0; i < NumOfEdges; i++)
   {
      GetEdgeVertices(i, ev);
      double mid[3] = {0, 0, 0};
      for (int j = 0; j < 2; j++)
      {
         for (int k = 0; k < spaceDim; k++)
         {
            mid[k] += GetVertex(ev[j])[k];
         }
      }
      os << NumOfVertices+i << " "
         << mid[0]/2 << " " << mid[1]/2 << " " << mid[2]/2 << " "
         << ev[0] << " " << ev[1] << " -1 " << i << " 0\n";
   }

   // dump elements
   os << NumOfElements << "\n";
   for (int i = 0; i < NumOfElements; i++)
   {
      const Element* e = elements[i];
      os << e->GetNVertices() << " ";
      for (int j = 0; j < e->GetNVertices(); j++)
      {
         os << e->GetVertices()[j] << " ";
      }
      os << e->GetAttribute() << " 0 " << i << "\n";
   }

   // dump faces
   os << "0\n";
}
#endif

}<|MERGE_RESOLUTION|>--- conflicted
+++ resolved
@@ -11060,26 +11060,16 @@
                Array<int> ev;
                GetEdgeVertices(i,ev);
                os << k+1; // attribute
-<<<<<<< HEAD
-               for (j = 0; j < 2; j++)
-                  for (s = 0; s < vcount[ev[j]]; s++)
-=======
                for (int j = 0; j < 2; j++)
                   for (int s = 0; s < vcount[ev[j]]; s++)
->>>>>>> aa9a4887
                      if (vown[ev[j]][s] == el[0])
                      {
                         os << ' ' << voff[ev[j]]+s+1;
                      }
                os << '\n';
                os << l+1; // attribute
-<<<<<<< HEAD
-               for (j = 1; j >= 0; j--)
-                  for (s = 0; s < vcount[ev[j]]; s++)
-=======
                for (int j = 1; j >= 0; j--)
                   for (int s = 0; s < vcount[ev[j]]; s++)
->>>>>>> aa9a4887
                      if (vown[ev[j]][s] == el[1])
                      {
                         os << ' ' << voff[ev[j]]+s+1;
@@ -11093,13 +11083,8 @@
             Array<int> ev;
             GetEdgeVertices(i,ev);
             os << k+1; // attribute
-<<<<<<< HEAD
-            for (j = 0; j < 2; j++)
-               for (s = 0; s < vcount[ev[j]]; s++)
-=======
             for (int j = 0; j < 2; j++)
                for (int s = 0; s < vcount[ev[j]]; s++)
->>>>>>> aa9a4887
                   if (vown[ev[j]][s] == el[0])
                   {
                      os << ' ' << voff[ev[j]]+s+1;
@@ -11110,15 +11095,6 @@
 
       // Print the elements.
       os << NumOfElements << '\n';
-<<<<<<< HEAD
-      for (i = 0; i < NumOfElements; i++)
-      {
-         nv  = elements[i]->GetNVertices();
-         ind = elements[i]->GetVertices();
-         os << partitioning[i]+1 << ' '; // use subdomain number as attribute
-         os << nv << ' ';
-         for (j = 0; j < nv; j++)
-=======
       for (int i = 0; i < NumOfElements; i++)
       {
          int nv  = elements[i]->GetNVertices();
@@ -11126,7 +11102,6 @@
          os << partitioning[i]+1 << ' '; // use subdomain number as attribute
          os << nv << ' ';
          for (int j = 0; j < nv; j++)
->>>>>>> aa9a4887
          {
             os << ' ' << voff[ind[j]]+vcount[ind[j]]--;
             vown[ind[j]][vcount[ind[j]]] = i;
@@ -11141,13 +11116,8 @@
 
       // Print the vertices.
       os << voff[NumOfVertices] << '\n';
-<<<<<<< HEAD
-      for (i = 0; i < NumOfVertices; i++)
-         for (k = 0; k < vcount[i]; k++)
-=======
       for (int i = 0; i < NumOfVertices; i++)
          for (int k = 0; k < vcount[i]; k++)
->>>>>>> aa9a4887
          {
             for (int j = 0; j < Dim; j++)
             {
@@ -11162,13 +11132,8 @@
       os << "NETGEN_Neutral_Format\n";
       // print the vertices
       os << voff[NumOfVertices] << '\n';
-<<<<<<< HEAD
-      for (i = 0; i < NumOfVertices; i++)
-         for (k = 0; k < vcount[i]; k++)
-=======
       for (int i = 0; i < NumOfVertices; i++)
          for (int k = 0; k < vcount[i]; k++)
->>>>>>> aa9a4887
          {
             for (int j = 0; j < Dim; j++)
             {
@@ -11179,21 +11144,12 @@
 
       // print the elements
       os << NumOfElements << '\n';
-<<<<<<< HEAD
-      for (i = 0; i < NumOfElements; i++)
-      {
-         nv = elements[i]->GetNVertices();
-         ind = elements[i]->GetVertices();
-         os << partitioning[i]+1; // use subdomain number as attribute
-         for (j = 0; j < nv; j++)
-=======
       for (int i = 0; i < NumOfElements; i++)
       {
          int nv = elements[i]->GetNVertices();
          const int *ind = elements[i]->GetVertices();
          os << partitioning[i]+1; // use subdomain number as attribute
          for (int j = 0; j < nv; j++)
->>>>>>> aa9a4887
          {
             os << ' ' << voff[ind[j]]+vcount[ind[j]]--;
             vown[ind[j]][vcount[ind[j]]] = i;
@@ -11227,46 +11183,28 @@
       }
 
       os << nbe << '\n';
-<<<<<<< HEAD
-      for (i = 0; i < NumOfFaces; i++)
-         if ((l = faces_info[i].Elem2No) >= 0)
-=======
       for (int i = 0; i < NumOfFaces; i++)
       {
          int l = faces_info[i].Elem2No;
          if (l >= 0)
->>>>>>> aa9a4887
          {
             int k = partitioning[faces_info[i].Elem1No];
             l = partitioning[l];
             if (interior_faces || k != l)
             {
-<<<<<<< HEAD
-               nv = faces[i]->GetNVertices();
-               ind = faces[i]->GetVertices();
-               os << k+1; // attribute
-               for (j = 0; j < nv; j++)
-                  for (s = 0; s < vcount[ind[j]]; s++)
-=======
                int nv = faces[i]->GetNVertices();
                const int *ind = faces[i]->GetVertices();
                os << k+1; // attribute
                for (int j = 0; j < nv; j++)
                   for (int s = 0; s < vcount[ind[j]]; s++)
->>>>>>> aa9a4887
                      if (vown[ind[j]][s] == faces_info[i].Elem1No)
                      {
                         os << ' ' << voff[ind[j]]+s+1;
                      }
                os << '\n';
                os << l+1; // attribute
-<<<<<<< HEAD
-               for (j = nv-1; j >= 0; j--)
-                  for (s = 0; s < vcount[ind[j]]; s++)
-=======
                for (int j = nv-1; j >= 0; j--)
                   for (int s = 0; s < vcount[ind[j]]; s++)
->>>>>>> aa9a4887
                      if (vown[ind[j]][s] == faces_info[i].Elem2No)
                      {
                         os << ' ' << voff[ind[j]]+s+1;
@@ -11276,21 +11214,12 @@
          }
          else
          {
-<<<<<<< HEAD
-            k = partitioning[faces_info[i].Elem1No];
-            nv = faces[i]->GetNVertices();
-            ind = faces[i]->GetVertices();
-            os << k+1; // attribute
-            for (j = 0; j < nv; j++)
-               for (s = 0; s < vcount[ind[j]]; s++)
-=======
             int k = partitioning[faces_info[i].Elem1No];
             int nv = faces[i]->GetNVertices();
             const int *ind = faces[i]->GetVertices();
             os << k+1; // attribute
             for (int j = 0; j < nv; j++)
                for (int s = 0; s < vcount[ind[j]]; s++)
->>>>>>> aa9a4887
                   if (vown[ind[j]][s] == faces_info[i].Elem1No)
                   {
                      os << ' ' << voff[ind[j]]+s+1;
@@ -11330,37 +11259,17 @@
          << "0.0 0.0 0.0 0 0 0.0 0.0 0 0.0\n"
          << "0 0 0 0 0 0 0 0 0 0 0 0 0 0 0 0\n";
 
-<<<<<<< HEAD
-      os << "TrueGrid\n"
-         << "1 " << voff[NumOfVertices] << " " << NumOfElements
-         << " 0 0 0 0 0 0 0\n"
-         << "0 0 0 1 0 0 0 0 0 0 0\n"
-         << "0 0 " << nbe << " 0 0 0 0 0 0 0 0 0 0 0 0 0\n"
-         << "0.0 0.0 0.0 0 0 0.0 0.0 0 0.0\n"
-         << "0 0 0 0 0 0 0 0 0 0 0 0 0 0 0 0\n";
-
-      for (i = 0; i < NumOfVertices; i++)
-         for (k = 0; k < vcount[i]; k++)
-=======
       for (int i = 0; i < NumOfVertices; i++)
          for (int k = 0; k < vcount[i]; k++)
->>>>>>> aa9a4887
             os << voff[i]+k << " 0.0 " << vertices[i](0) << ' '
                << vertices[i](1) << ' ' << vertices[i](2) << " 0.0\n";
 
       for (int i = 0; i < NumOfElements; i++)
       {
-<<<<<<< HEAD
-         nv = elements[i]->GetNVertices();
-         ind = elements[i]->GetVertices();
-         os << i+1 << ' ' << partitioning[i]+1; // partitioning as attribute
-         for (j = 0; j < nv; j++)
-=======
          int nv = elements[i]->GetNVertices();
          const int *ind = elements[i]->GetVertices();
          os << i+1 << ' ' << partitioning[i]+1; // partitioning as attribute
          for (int j = 0; j < nv; j++)
->>>>>>> aa9a4887
          {
             os << ' ' << voff[ind[j]]+vcount[ind[j]]--;
             vown[ind[j]][vcount[ind[j]]] = i;
@@ -11383,32 +11292,19 @@
             l = partitioning[l];
             if (interior_faces || k != l)
             {
-<<<<<<< HEAD
-               nv = faces[i]->GetNVertices();
-               ind = faces[i]->GetVertices();
-               os << k+1; // attribute
-               for (j = 0; j < nv; j++)
-                  for (s = 0; s < vcount[ind[j]]; s++)
-=======
                int nv = faces[i]->GetNVertices();
                const int *ind = faces[i]->GetVertices();
                os << k+1; // attribute
                for (int j = 0; j < nv; j++)
                   for (int s = 0; s < vcount[ind[j]]; s++)
->>>>>>> aa9a4887
                      if (vown[ind[j]][s] == faces_info[i].Elem1No)
                      {
                         os << ' ' << voff[ind[j]]+s+1;
                      }
                os << " 1.0 1.0 1.0 1.0\n";
                os << l+1; // attribute
-<<<<<<< HEAD
-               for (j = nv-1; j >= 0; j--)
-                  for (s = 0; s < vcount[ind[j]]; s++)
-=======
                for (int j = nv-1; j >= 0; j--)
                   for (int s = 0; s < vcount[ind[j]]; s++)
->>>>>>> aa9a4887
                      if (vown[ind[j]][s] == faces_info[i].Elem2No)
                      {
                         os << ' ' << voff[ind[j]]+s+1;
@@ -11418,21 +11314,12 @@
          }
          else
          {
-<<<<<<< HEAD
-            k = partitioning[faces_info[i].Elem1No];
-            nv = faces[i]->GetNVertices();
-            ind = faces[i]->GetVertices();
-            os << k+1; // attribute
-            for (j = 0; j < nv; j++)
-               for (s = 0; s < vcount[ind[j]]; s++)
-=======
             int k = partitioning[faces_info[i].Elem1No];
             int nv = faces[i]->GetNVertices();
             const int *ind = faces[i]->GetVertices();
             os << k+1; // attribute
             for (int j = 0; j < nv; j++)
                for (int s = 0; s < vcount[ind[j]]; s++)
->>>>>>> aa9a4887
                   if (vown[ind[j]][s] == faces_info[i].Elem1No)
                   {
                      os << ' ' << voff[ind[j]]+s+1;
