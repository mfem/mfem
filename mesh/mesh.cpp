--- conflicted
+++ resolved
@@ -4052,13 +4052,6 @@
       }
    }
 
-<<<<<<< HEAD
-   FinalizeTopology(false);
-   sequence = orig_mesh->GetSequence() + 1;
-   last_operation = Mesh::REFINE;
-
-=======
->>>>>>> 9f7d5736
    // Setup the data for the coarse-fine refinement transformations
    CoarseFineTr.embeddings.SetSize(GetNE());
    // First, compute total number of point matrices that we need per geometry
