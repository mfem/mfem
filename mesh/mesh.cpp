--- conflicted
+++ resolved
@@ -6655,40 +6655,12 @@
                      break;
                   case Element::WEDGE:
                      // how?
-<<<<<<< HEAD
                      break;
                   case Element::PYRAMID:
-                     // how?
+                     mfem::Swap(vi[1], vi[3]);
+                     fo++;
                      break;
                   case Element::HEXAHEDRON:
-=======
-                  }
-               }
-               break;
-
-            case Element::PYRAMID:
-               // only check the Jacobian at the center of the element
-               GetElementJacobian(i, J);
-               if (J.Det() < 0.0)
-               {
-                  wo++;
-                  if (fix_it)
-                  {
-                     mfem::Swap(vi[1], vi[3]);
-                     fo++;
-                  }
-               }
-               break;
-
-            case Element::HEXAHEDRON:
-               // only check the Jacobian at the center of the element
-               GetElementJacobian(i, J);
-               if (J.Det() < 0.0)
-               {
-                  wo++;
-                  if (fix_it)
-                  {
->>>>>>> 5e32ae87
                      // how?
                      break;
                   default:
