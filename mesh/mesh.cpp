// Copyright (c) 2010, Lawrence Livermore National Security, LLC. Produced at
// the Lawrence Livermore National Laboratory. LLNL-CODE-443211. All Rights
// reserved. See file COPYRIGHT for details.
//
// This file is part of the MFEM library. For more information and source code
// availability see http://mfem.org.
//
// MFEM is free software; you can redistribute it and/or modify it under the
// terms of the GNU Lesser General Public License (as published by the Free
// Software Foundation) version 2.1 dated February 1999.

// Implementation of data type mesh

#include "mesh_headers.hpp"
#include "../fem/fem.hpp"
#include "../general/sort_pairs.hpp"
#include "../general/text.hpp"

#include <iostream>
#include <sstream>
#include <fstream>
#include <limits>
#include <cmath>
#include <cstring>
#include <ctime>
#include <functional>

// Include the METIS header, if using version 5. If using METIS 4, the needed
// declarations are inlined below, i.e. no header is needed.
#if defined(MFEM_USE_METIS) && defined(MFEM_USE_METIS_5)
#include "metis.h"
#endif

// METIS 4 prototypes
#if defined(MFEM_USE_METIS) && !defined(MFEM_USE_METIS_5)
typedef int idx_t;
typedef int idxtype;
extern "C" {
   void METIS_PartGraphRecursive(int*, idxtype*, idxtype*, idxtype*, idxtype*,
                                 int*, int*, int*, int*, int*, idxtype*);
   void METIS_PartGraphKway(int*, idxtype*, idxtype*, idxtype*, idxtype*,
                            int*, int*, int*, int*, int*, idxtype*);
   void METIS_PartGraphVKway(int*, idxtype*, idxtype*, idxtype*, idxtype*,
                             int*, int*, int*, int*, int*, idxtype*);
}
#endif

#ifdef MFEM_USE_GECKO
#include "graph.h"
#endif

using namespace std;

namespace mfem
{

void Mesh::GetElementJacobian(int i, DenseMatrix &J)
{
   Geometry::Type geom = GetElementBaseGeometry(i);
   ElementTransformation *eltransf = GetElementTransformation(i);
   eltransf->SetIntPoint(&Geometries.GetCenter(geom));
   Geometries.JacToPerfJac(geom, eltransf->Jacobian(), J);
}

void Mesh::GetElementCenter(int i, Vector &cent)
{
   cent.SetSize(spaceDim);
   int geom = GetElementBaseGeometry(i);
   ElementTransformation *eltransf = GetElementTransformation(i);
   eltransf->Transform(Geometries.GetCenter(geom), cent);
}

double Mesh::GetElementSize(int i, int type)
{
   DenseMatrix J(Dim);
   GetElementJacobian(i, J);
   if (type == 0)
   {
      return pow(fabs(J.Det()), 1./Dim);
   }
   else if (type == 1)
   {
      return J.CalcSingularvalue(Dim-1);   // h_min
   }
   else
   {
      return J.CalcSingularvalue(0);   // h_max
   }
}

double Mesh::GetElementSize(int i, const Vector &dir)
{
   DenseMatrix J(Dim);
   Vector d_hat(Dim);
   GetElementJacobian(i, J);
   J.MultTranspose(dir, d_hat);
   return sqrt((d_hat * d_hat) / (dir * dir));
}

double Mesh::GetElementVolume(int i)
{
   ElementTransformation *et = GetElementTransformation(i);
   const IntegrationRule &ir = IntRules.Get(GetElementBaseGeometry(i),
                                            et->OrderJ());
   double volume = 0.0;
   for (int j = 0; j < ir.GetNPoints(); j++)
   {
      const IntegrationPoint &ip = ir.IntPoint(j);
      et->SetIntPoint(&ip);
      volume += ip.weight * et->Weight();
   }

   return volume;
}

// Similar to VisualizationSceneSolution3d::FindNewBox in GLVis
void Mesh::GetBoundingBox(Vector &min, Vector &max, int ref)
{
   min.SetSize(spaceDim);
   max.SetSize(spaceDim);

   for (int d = 0; d < spaceDim; d++)
   {
      min(d) = infinity();
      max(d) = -infinity();
   }

   if (Nodes == NULL)
   {
      double *coord;
      for (int i = 0; i < NumOfVertices; i++)
      {
         coord = GetVertex(i);
         for (int d = 0; d < spaceDim; d++)
         {
            if (coord[d] < min(d)) { min(d) = coord[d]; }
            if (coord[d] > max(d)) { max(d) = coord[d]; }
         }
      }
   }
   else
   {
      const bool use_boundary = false; // make this a parameter?
      int ne = use_boundary ? GetNBE() : GetNE();
      int fn, fo;
      DenseMatrix pointmat;
      RefinedGeometry *RefG;
      IntegrationRule eir;
      FaceElementTransformations *Tr;
      ElementTransformation *T;

      for (int i = 0; i < ne; i++)
      {
         if (use_boundary)
         {
            GetBdrElementFace(i, &fn, &fo);
            RefG = GlobGeometryRefiner.Refine(GetFaceBaseGeometry(fn), ref);
            Tr = GetFaceElementTransformations(fn, 5);
            eir.SetSize(RefG->RefPts.GetNPoints());
            Tr->Loc1.Transform(RefG->RefPts, eir);
            Tr->Elem1->Transform(eir, pointmat);
         }
         else
         {
            T = GetElementTransformation(i);
            RefG = GlobGeometryRefiner.Refine(GetElementBaseGeometry(i), ref);
            T->Transform(RefG->RefPts, pointmat);
         }
         for (int j = 0; j < pointmat.Width(); j++)
         {
            for (int d = 0; d < pointmat.Height(); d++)
            {
               if (pointmat(d,j) < min(d)) { min(d) = pointmat(d,j); }
               if (pointmat(d,j) > max(d)) { max(d) = pointmat(d,j); }
            }
         }
      }
   }
}

void Mesh::GetCharacteristics(double &h_min, double &h_max,
                              double &kappa_min, double &kappa_max,
                              Vector *Vh, Vector *Vk)
{
   int i, dim, sdim;
   DenseMatrix J;
   double h, kappa;

   dim = Dimension();
   sdim = SpaceDimension();

   if (Vh) { Vh->SetSize(NumOfElements); }
   if (Vk) { Vk->SetSize(NumOfElements); }

   h_min = kappa_min = infinity();
   h_max = kappa_max = -h_min;
   if (dim == 0) { if (Vh) { *Vh = 1.0; } if (Vk) {*Vk = 1.0; } return; }
   J.SetSize(sdim, dim);
   for (i = 0; i < NumOfElements; i++)
   {
      GetElementJacobian(i, J);
      h = pow(fabs(J.Weight()), 1.0/double(dim));
      kappa = (dim == sdim) ?
              J.CalcSingularvalue(0) / J.CalcSingularvalue(dim-1) : -1.0;
      if (Vh) { (*Vh)(i) = h; }
      if (Vk) { (*Vk)(i) = kappa; }

      if (h < h_min) { h_min = h; }
      if (h > h_max) { h_max = h; }
      if (kappa < kappa_min) { kappa_min = kappa; }
      if (kappa > kappa_max) { kappa_max = kappa; }
   }
}

// static method
void Mesh::PrintElementsByGeometry(int dim,
                                   const Array<int> &num_elems_by_geom,
                                   std::ostream &out)
{
   for (int g = Geometry::DimStart[dim], first = 1;
        g < Geometry::DimStart[dim+1]; g++)
   {
      if (!num_elems_by_geom[g]) { continue; }
      if (!first) { out << " + "; }
      else { first = 0; }
      out << num_elems_by_geom[g] << ' ' << Geometry::Name[g] << "(s)";
   }
}

void Mesh::PrintCharacteristics(Vector *Vh, Vector *Vk, std::ostream &out)
{
   double h_min, h_max, kappa_min, kappa_max;

   out << "Mesh Characteristics:";

   this->GetCharacteristics(h_min, h_max, kappa_min, kappa_max, Vh, Vk);

   Array<int> num_elems_by_geom(Geometry::NumGeom);
   num_elems_by_geom = 0;
   for (int i = 0; i < GetNE(); i++)
   {
      num_elems_by_geom[GetElementBaseGeometry(i)]++;
   }

   out << '\n'
       << "Dimension          : " << Dimension() << '\n'
       << "Space dimension    : " << SpaceDimension();
   if (Dim == 0)
   {
      out << '\n'
          << "Number of vertices : " << GetNV() << '\n'
          << "Number of elements : " << GetNE() << '\n'
          << "Number of bdr elem : " << GetNBE() << '\n';
   }
   else if (Dim == 1)
   {
      out << '\n'
          << "Number of vertices : " << GetNV() << '\n'
          << "Number of elements : " << GetNE() << '\n'
          << "Number of bdr elem : " << GetNBE() << '\n'
          << "h_min              : " << h_min << '\n'
          << "h_max              : " << h_max << '\n';
   }
   else if (Dim == 2)
   {
      out << '\n'
          << "Number of vertices : " << GetNV() << '\n'
          << "Number of edges    : " << GetNEdges() << '\n'
          << "Number of elements : " << GetNE() << "  --  ";
      PrintElementsByGeometry(2, num_elems_by_geom, out);
      out << '\n'
          << "Number of bdr elem : " << GetNBE() << '\n'
          << "Euler Number       : " << EulerNumber2D() << '\n'
          << "h_min              : " << h_min << '\n'
          << "h_max              : " << h_max << '\n'
          << "kappa_min          : " << kappa_min << '\n'
          << "kappa_max          : " << kappa_max << '\n';
   }
   else
   {
      Array<int> num_bdr_elems_by_geom(Geometry::NumGeom);
      num_bdr_elems_by_geom = 0;
      for (int i = 0; i < GetNBE(); i++)
      {
         num_bdr_elems_by_geom[GetBdrElementBaseGeometry(i)]++;
      }
      Array<int> num_faces_by_geom(Geometry::NumGeom);
      num_faces_by_geom = 0;
      for (int i = 0; i < GetNFaces(); i++)
      {
         num_faces_by_geom[GetFaceBaseGeometry(i)]++;
      }

      out << '\n'
          << "Number of vertices : " << GetNV() << '\n'
          << "Number of edges    : " << GetNEdges() << '\n'
          << "Number of faces    : " << GetNFaces() << "  --  ";
      PrintElementsByGeometry(Dim-1, num_faces_by_geom, out);
      out << '\n'
          << "Number of elements : " << GetNE() << "  --  ";
      PrintElementsByGeometry(Dim, num_elems_by_geom, out);
      out << '\n'
          << "Number of bdr elem : " << GetNBE() << "  --  ";
      PrintElementsByGeometry(Dim-1, num_bdr_elems_by_geom, out);
      out << '\n'
          << "Euler Number       : " << EulerNumber() << '\n'
          << "h_min              : " << h_min << '\n'
          << "h_max              : " << h_max << '\n'
          << "kappa_min          : " << kappa_min << '\n'
          << "kappa_max          : " << kappa_max << '\n';
   }
   out << '\n' << std::flush;
}

FiniteElement *Mesh::GetTransformationFEforElementType(Element::Type ElemType)
{
   switch (ElemType)
   {
      case Element::POINT :          return &PointFE;
      case Element::SEGMENT :        return &SegmentFE;
      case Element::TRIANGLE :       return &TriangleFE;
      case Element::QUADRILATERAL :  return &QuadrilateralFE;
      case Element::TETRAHEDRON :    return &TetrahedronFE;
      case Element::HEXAHEDRON :     return &HexahedronFE;
      case Element::WEDGE :          return &WedgeFE;
      default:
         MFEM_ABORT("Unknown element type \"" << ElemType << "\"");
         break;
   }
   MFEM_ABORT("Unknown element type");
   return NULL;
}


void Mesh::GetElementTransformation(int i, IsoparametricTransformation *ElTr)
{
   ElTr->Attribute = GetAttribute(i);
   ElTr->ElementNo = i;
   if (Nodes == NULL)
   {
      GetPointMatrix(i, ElTr->GetPointMat());
      ElTr->SetFE(GetTransformationFEforElementType(GetElementType(i)));
   }
   else
   {
      DenseMatrix &pm = ElTr->GetPointMat();
      Array<int> vdofs;
      Nodes->FESpace()->GetElementVDofs(i, vdofs);

      int n = vdofs.Size()/spaceDim;
      pm.SetSize(spaceDim, n);
      for (int k = 0; k < spaceDim; k++)
      {
         for (int j = 0; j < n; j++)
         {
            pm(k,j) = (*Nodes)(vdofs[n*k+j]);
         }
      }
      ElTr->SetFE(Nodes->FESpace()->GetFE(i));
   }
   ElTr->FinalizeTransformation();
}

void Mesh::GetElementTransformation(int i, const Vector &nodes,
                                    IsoparametricTransformation *ElTr)
{
   ElTr->Attribute = GetAttribute(i);
   ElTr->ElementNo = i;
   DenseMatrix &pm = ElTr->GetPointMat();
   if (Nodes == NULL)
   {
      MFEM_ASSERT(nodes.Size() == spaceDim*GetNV(), "");
      int       nv = elements[i]->GetNVertices();
      const int *v = elements[i]->GetVertices();
      int n = vertices.Size();
      pm.SetSize(spaceDim, nv);
      for (int k = 0; k < spaceDim; k++)
      {
         for (int j = 0; j < nv; j++)
         {
            pm(k, j) = nodes(k*n+v[j]);
         }
      }
      ElTr->SetFE(GetTransformationFEforElementType(GetElementType(i)));
   }
   else
   {
      MFEM_ASSERT(nodes.Size() == Nodes->Size(), "");
      Array<int> vdofs;
      Nodes->FESpace()->GetElementVDofs(i, vdofs);
      int n = vdofs.Size()/spaceDim;
      pm.SetSize(spaceDim, n);
      for (int k = 0; k < spaceDim; k++)
      {
         for (int j = 0; j < n; j++)
         {
            pm(k,j) = nodes(vdofs[n*k+j]);
         }
      }
      ElTr->SetFE(Nodes->FESpace()->GetFE(i));
   }
   ElTr->FinalizeTransformation();
}

ElementTransformation *Mesh::GetElementTransformation(int i)
{
   GetElementTransformation(i, &Transformation);

   return &Transformation;
}

ElementTransformation *Mesh::GetBdrElementTransformation(int i)
{
   GetBdrElementTransformation(i, &FaceTransformation);
   return &FaceTransformation;
}

void Mesh::GetBdrElementTransformation(int i, IsoparametricTransformation* ElTr)
{
   ElTr->Attribute = GetBdrAttribute(i);
   ElTr->ElementNo = i; // boundary element number
   DenseMatrix &pm = ElTr->GetPointMat();
   if (Nodes == NULL)
   {
      GetBdrPointMatrix(i, pm);
      ElTr->SetFE(GetTransformationFEforElementType(GetBdrElementType(i)));
   }
   else
   {
      const FiniteElement *bdr_el = Nodes->FESpace()->GetBE(i);
      if (bdr_el)
      {
         Array<int> vdofs;
         Nodes->FESpace()->GetBdrElementVDofs(i, vdofs);
         int n = vdofs.Size()/spaceDim;
         pm.SetSize(spaceDim, n);
         for (int k = 0; k < spaceDim; k++)
         {
            for (int j = 0; j < n; j++)
            {
               pm(k,j) = (*Nodes)(vdofs[n*k+j]);
            }
         }
         ElTr->SetFE(bdr_el);
      }
      else // L2 Nodes (e.g., periodic mesh)
      {
         int elem_id, face_info;
         GetBdrElementAdjacentElement(i, elem_id, face_info);

         GetLocalFaceTransformation(GetBdrElementType(i),
                                    GetElementType(elem_id),
                                    FaceElemTr.Loc1.Transf, face_info);
         // NOTE: FaceElemTr.Loc1 is overwritten here -- used as a temporary

         const FiniteElement *face_el =
            Nodes->FESpace()->GetTraceElement(elem_id,
                                              GetBdrElementBaseGeometry(i));

         IntegrationRule eir(face_el->GetDof());
         FaceElemTr.Loc1.Transform(face_el->GetNodes(), eir);
         // 'Transformation' is not used
         Nodes->GetVectorValues(Transformation, eir, pm);

         ElTr->SetFE(face_el);
      }
   }
   ElTr->FinalizeTransformation();
}

void Mesh::GetFaceTransformation(int FaceNo, IsoparametricTransformation *FTr)
{
   FTr->Attribute = (Dim == 1) ? 1 : faces[FaceNo]->GetAttribute();
   FTr->ElementNo = FaceNo;
   DenseMatrix &pm = FTr->GetPointMat();
   if (Nodes == NULL)
   {
      const int *v = (Dim == 1) ? &FaceNo : faces[FaceNo]->GetVertices();
      const int nv = (Dim == 1) ? 1 : faces[FaceNo]->GetNVertices();
      pm.SetSize(spaceDim, nv);
      for (int i = 0; i < spaceDim; i++)
      {
         for (int j = 0; j < nv; j++)
         {
            pm(i, j) = vertices[v[j]](i);
         }
      }
      FTr->SetFE(GetTransformationFEforElementType(GetFaceElementType(FaceNo)));
   }
   else // curved mesh
   {
      const FiniteElement *face_el = Nodes->FESpace()->GetFaceElement(FaceNo);
      if (face_el)
      {
         Array<int> vdofs;
         Nodes->FESpace()->GetFaceVDofs(FaceNo, vdofs);
         int n = vdofs.Size()/spaceDim;
         pm.SetSize(spaceDim, n);
         for (int i = 0; i < spaceDim; i++)
         {
            for (int j = 0; j < n; j++)
            {
               pm(i, j) = (*Nodes)(vdofs[n*i+j]);
            }
         }
         FTr->SetFE(face_el);
      }
      else // L2 Nodes (e.g., periodic mesh), go through the volume of Elem1
      {
         FaceInfo &face_info = faces_info[FaceNo];

         Geometry::Type face_geom = GetFaceGeometryType(FaceNo);
         Element::Type  face_type = GetFaceElementType(FaceNo);

         GetLocalFaceTransformation(face_type,
                                    GetElementType(face_info.Elem1No),
                                    FaceElemTr.Loc1.Transf, face_info.Elem1Inf);
         // NOTE: FaceElemTr.Loc1 is overwritten here -- used as a temporary

         face_el = Nodes->FESpace()->GetTraceElement(face_info.Elem1No,
                                                     face_geom);

         IntegrationRule eir(face_el->GetDof());
         FaceElemTr.Loc1.Transform(face_el->GetNodes(), eir);
         // 'Transformation' is not used
         Nodes->GetVectorValues(Transformation, eir, pm);

         FTr->SetFE(face_el);
      }
   }
   FTr->FinalizeTransformation();
}

ElementTransformation *Mesh::GetFaceTransformation(int FaceNo)
{
   GetFaceTransformation(FaceNo, &FaceTransformation);
   return &FaceTransformation;
}

void Mesh::GetEdgeTransformation(int EdgeNo, IsoparametricTransformation *EdTr)
{
   if (Dim == 2)
   {
      GetFaceTransformation(EdgeNo, EdTr);
      return;
   }
   if (Dim == 1)
   {
      mfem_error("Mesh::GetEdgeTransformation not defined in 1D \n");
   }

   EdTr->Attribute = 1;
   EdTr->ElementNo = EdgeNo;
   DenseMatrix &pm = EdTr->GetPointMat();
   if (Nodes == NULL)
   {
      Array<int> v;
      GetEdgeVertices(EdgeNo, v);
      const int nv = 2;
      pm.SetSize(spaceDim, nv);
      for (int i = 0; i < spaceDim; i++)
      {
         for (int j = 0; j < nv; j++)
         {
            pm(i, j) = vertices[v[j]](i);
         }
      }
      EdTr->SetFE(GetTransformationFEforElementType(Element::SEGMENT));
   }
   else
   {
      const FiniteElement *edge_el = Nodes->FESpace()->GetEdgeElement(EdgeNo);
      if (edge_el)
      {
         Array<int> vdofs;
         Nodes->FESpace()->GetEdgeVDofs(EdgeNo, vdofs);
         int n = vdofs.Size()/spaceDim;
         pm.SetSize(spaceDim, n);
         for (int i = 0; i < spaceDim; i++)
         {
            for (int j = 0; j < n; j++)
            {
               pm(i, j) = (*Nodes)(vdofs[n*i+j]);
            }
         }
         EdTr->SetFE(edge_el);
      }
      else
      {
         MFEM_ABORT("Not implemented.");
      }
   }
   EdTr->FinalizeTransformation();
}

ElementTransformation *Mesh::GetEdgeTransformation(int EdgeNo)
{
   GetEdgeTransformation(EdgeNo, &EdgeTransformation);
   return &EdgeTransformation;
}


void Mesh::GetLocalPtToSegTransformation(
   IsoparametricTransformation &Transf, int i)
{
   const IntegrationRule *SegVert;
   DenseMatrix &locpm = Transf.GetPointMat();

   Transf.SetFE(&PointFE);
   SegVert = Geometries.GetVertices(Geometry::SEGMENT);
   locpm.SetSize(1, 1);
   locpm(0, 0) = SegVert->IntPoint(i/64).x;
   //  (i/64) is the local face no. in the segment
   //  (i%64) is the orientation of the point (not used)
   Transf.FinalizeTransformation();
}

void Mesh::GetLocalSegToTriTransformation(
   IsoparametricTransformation &Transf, int i)
{
   const int *tv, *so;
   const IntegrationRule *TriVert;
   DenseMatrix &locpm = Transf.GetPointMat();

   Transf.SetFE(&SegmentFE);
   tv = tri_t::Edges[i/64];  //  (i/64) is the local face no. in the triangle
   so = seg_t::Orient[i%64]; //  (i%64) is the orientation of the segment
   TriVert = Geometries.GetVertices(Geometry::TRIANGLE);
   locpm.SetSize(2, 2);
   for (int j = 0; j < 2; j++)
   {
      locpm(0, so[j]) = TriVert->IntPoint(tv[j]).x;
      locpm(1, so[j]) = TriVert->IntPoint(tv[j]).y;
   }
   Transf.FinalizeTransformation();
}

void Mesh::GetLocalSegToQuadTransformation(
   IsoparametricTransformation &Transf, int i)
{
   const int *qv, *so;
   const IntegrationRule *QuadVert;
   DenseMatrix &locpm = Transf.GetPointMat();

   Transf.SetFE(&SegmentFE);
   qv = quad_t::Edges[i/64]; //  (i/64) is the local face no. in the quad
   so = seg_t::Orient[i%64]; //  (i%64) is the orientation of the segment
   QuadVert = Geometries.GetVertices(Geometry::SQUARE);
   locpm.SetSize(2, 2);
   for (int j = 0; j < 2; j++)
   {
      locpm(0, so[j]) = QuadVert->IntPoint(qv[j]).x;
      locpm(1, so[j]) = QuadVert->IntPoint(qv[j]).y;
   }
   Transf.FinalizeTransformation();
}

void Mesh::GetLocalTriToTetTransformation(
   IsoparametricTransformation &Transf, int i)
{
   DenseMatrix &locpm = Transf.GetPointMat();

   Transf.SetFE(&TriangleFE);
   //  (i/64) is the local face no. in the tet
   const int *tv = tet_t::FaceVert[i/64];
   //  (i%64) is the orientation of the tetrahedron face
   //         w.r.t. the face element
   const int *to = tri_t::Orient[i%64];
   const IntegrationRule *TetVert =
      Geometries.GetVertices(Geometry::TETRAHEDRON);
   locpm.SetSize(3, 3);
   for (int j = 0; j < 3; j++)
   {
      const IntegrationPoint &vert = TetVert->IntPoint(tv[to[j]]);
      locpm(0, j) = vert.x;
      locpm(1, j) = vert.y;
      locpm(2, j) = vert.z;
   }
   Transf.FinalizeTransformation();
}

void Mesh::GetLocalTriToWdgTransformation(
   IsoparametricTransformation &Transf, int i)
{
   DenseMatrix &locpm = Transf.GetPointMat();

   Transf.SetFE(&TriangleFE);
   //  (i/64) is the local face no. in the pri
   MFEM_VERIFY(i < 128, "Local face index " << i/64
               << " is not a triangular face of a wedge.");
   const int *pv = pri_t::FaceVert[i/64];
   //  (i%64) is the orientation of the wedge face
   //         w.r.t. the face element
   const int *to = tri_t::Orient[i%64];
   const IntegrationRule *PriVert =
      Geometries.GetVertices(Geometry::PRISM);
   locpm.SetSize(3, 3);
   for (int j = 0; j < 3; j++)
   {
      const IntegrationPoint &vert = PriVert->IntPoint(pv[to[j]]);
      locpm(0, j) = vert.x;
      locpm(1, j) = vert.y;
      locpm(2, j) = vert.z;
   }
   Transf.FinalizeTransformation();
}

void Mesh::GetLocalQuadToHexTransformation(
   IsoparametricTransformation &Transf, int i)
{
   DenseMatrix &locpm = Transf.GetPointMat();

   Transf.SetFE(&QuadrilateralFE);
   //  (i/64) is the local face no. in the hex
   const int *hv = hex_t::FaceVert[i/64];
   //  (i%64) is the orientation of the quad
   const int *qo = quad_t::Orient[i%64];
   const IntegrationRule *HexVert = Geometries.GetVertices(Geometry::CUBE);
   locpm.SetSize(3, 4);
   for (int j = 0; j < 4; j++)
   {
      const IntegrationPoint &vert = HexVert->IntPoint(hv[qo[j]]);
      locpm(0, j) = vert.x;
      locpm(1, j) = vert.y;
      locpm(2, j) = vert.z;
   }
   Transf.FinalizeTransformation();
}

void Mesh::GetLocalQuadToWdgTransformation(
   IsoparametricTransformation &Transf, int i)
{
   DenseMatrix &locpm = Transf.GetPointMat();

   Transf.SetFE(&QuadrilateralFE);
   //  (i/64) is the local face no. in the pri
   MFEM_VERIFY(i >= 128, "Local face index " << i/64
               << " is not a quadrilateral face of a wedge.");
   const int *pv = pri_t::FaceVert[i/64];
   //  (i%64) is the orientation of the quad
   const int *qo = quad_t::Orient[i%64];
   const IntegrationRule *PriVert = Geometries.GetVertices(Geometry::PRISM);
   locpm.SetSize(3, 4);
   for (int j = 0; j < 4; j++)
   {
      const IntegrationPoint &vert = PriVert->IntPoint(pv[qo[j]]);
      locpm(0, j) = vert.x;
      locpm(1, j) = vert.y;
      locpm(2, j) = vert.z;
   }
   Transf.FinalizeTransformation();
}

void Mesh::GetLocalFaceTransformation(
   int face_type, int elem_type, IsoparametricTransformation &Transf, int info)
{
   switch (face_type)
   {
      case Element::POINT:
         GetLocalPtToSegTransformation(Transf, info);
         break;

      case Element::SEGMENT:
         if (elem_type == Element::TRIANGLE)
         {
            GetLocalSegToTriTransformation(Transf, info);
         }
         else
         {
            MFEM_ASSERT(elem_type == Element::QUADRILATERAL, "");
            GetLocalSegToQuadTransformation(Transf, info);
         }
         break;

      case Element::TRIANGLE:
         if (elem_type == Element::TETRAHEDRON)
         {
            GetLocalTriToTetTransformation(Transf, info);
         }
         else
         {
            MFEM_ASSERT(elem_type == Element::WEDGE, "");
            GetLocalTriToWdgTransformation(Transf, info);
         }
         break;

      case Element::QUADRILATERAL:
         if (elem_type == Element::HEXAHEDRON)
         {
            GetLocalQuadToHexTransformation(Transf, info);
         }
         else
         {
            MFEM_ASSERT(elem_type == Element::WEDGE, "");
            GetLocalQuadToWdgTransformation(Transf, info);
         }
         break;
   }
}

FaceElementTransformations *Mesh::GetFaceElementTransformations(int FaceNo,
                                                                int mask)
{
   FaceInfo &face_info = faces_info[FaceNo];

   FaceElemTr.Elem1 = NULL;
   FaceElemTr.Elem2 = NULL;

   // setup the transformation for the first element
   FaceElemTr.Elem1No = face_info.Elem1No;
   if (mask & 1)
   {
      GetElementTransformation(FaceElemTr.Elem1No, &Transformation);
      FaceElemTr.Elem1 = &Transformation;
   }

   //  setup the transformation for the second element
   //     return NULL in the Elem2 field if there's no second element, i.e.
   //     the face is on the "boundary"
   FaceElemTr.Elem2No = face_info.Elem2No;
   if ((mask & 2) && FaceElemTr.Elem2No >= 0)
   {
#ifdef MFEM_DEBUG
      if (NURBSext && (mask & 1)) { MFEM_ABORT("NURBS mesh not supported!"); }
#endif
      GetElementTransformation(FaceElemTr.Elem2No, &Transformation2);
      FaceElemTr.Elem2 = &Transformation2;
   }

   // setup the face transformation
   FaceElemTr.FaceGeom = GetFaceGeometryType(FaceNo);
   FaceElemTr.Face = (mask & 16) ? GetFaceTransformation(FaceNo) : NULL;

   // setup Loc1 & Loc2
   int face_type = GetFaceElementType(FaceNo);
   if (mask & 4)
   {
      int elem_type = GetElementType(face_info.Elem1No);
      GetLocalFaceTransformation(face_type, elem_type,
                                 FaceElemTr.Loc1.Transf, face_info.Elem1Inf);
   }
   if ((mask & 8) && FaceElemTr.Elem2No >= 0)
   {
      int elem_type = GetElementType(face_info.Elem2No);
      GetLocalFaceTransformation(face_type, elem_type,
                                 FaceElemTr.Loc2.Transf, face_info.Elem2Inf);

      // NC meshes: prepend slave edge/face transformation to Loc2
      if (Nonconforming() && IsSlaveFace(face_info))
      {
         ApplyLocalSlaveTransformation(FaceElemTr.Loc2.Transf, face_info);

         if (face_type == Element::SEGMENT)
         {
            // flip Loc2 to match Loc1 and Face
            DenseMatrix &pm = FaceElemTr.Loc2.Transf.GetPointMat();
            std::swap(pm(0,0), pm(0,1));
            std::swap(pm(1,0), pm(1,1));
         }
      }
   }

   return &FaceElemTr;
}

bool Mesh::IsSlaveFace(const FaceInfo &fi) const
{
   return fi.NCFace >= 0 && nc_faces_info[fi.NCFace].Slave;
}

void Mesh::ApplyLocalSlaveTransformation(IsoparametricTransformation &transf,
                                         const FaceInfo &fi)
{
#ifdef MFEM_THREAD_SAFE
   DenseMatrix composition;
#else
   static DenseMatrix composition;
#endif
   MFEM_ASSERT(fi.NCFace >= 0, "");
   transf.Transform(*nc_faces_info[fi.NCFace].PointMatrix, composition);
   transf.GetPointMat() = composition;
   transf.FinalizeTransformation();
}

FaceElementTransformations *Mesh::GetBdrFaceTransformations(int BdrElemNo)
{
   FaceElementTransformations *tr;
   int fn;
   if (Dim == 3)
   {
      fn = be_to_face[BdrElemNo];
   }
   else if (Dim == 2)
   {
      fn = be_to_edge[BdrElemNo];
   }
   else
   {
      fn = boundary[BdrElemNo]->GetVertices()[0];
   }
   // Check if the face is interior, shared, or non-conforming.
   if (FaceIsTrueInterior(fn) || faces_info[fn].NCFace >= 0)
   {
      return NULL;
   }
   tr = GetFaceElementTransformations(fn);
   tr->Face->Attribute = boundary[BdrElemNo]->GetAttribute();
   return tr;
}

void Mesh::GetFaceElements(int Face, int *Elem1, int *Elem2) const
{
   *Elem1 = faces_info[Face].Elem1No;
   *Elem2 = faces_info[Face].Elem2No;
}

void Mesh::GetFaceInfos(int Face, int *Inf1, int *Inf2) const
{
   *Inf1 = faces_info[Face].Elem1Inf;
   *Inf2 = faces_info[Face].Elem2Inf;
}

Geometry::Type Mesh::GetFaceGeometryType(int Face) const
{
   return (Dim == 1) ? Geometry::POINT : faces[Face]->GetGeometryType();
}

Element::Type Mesh::GetFaceElementType(int Face) const
{
   return (Dim == 1) ? Element::POINT : faces[Face]->GetType();
}

void Mesh::Init()
{
   // in order of declaration:
   Dim = spaceDim = 0;
   NumOfVertices = -1;
   NumOfElements = NumOfBdrElements = 0;
   NumOfEdges = NumOfFaces = 0;
   meshgen = mesh_geoms = 0;
   sequence = 0;
   Nodes = NULL;
   own_nodes = 1;
   NURBSext = NULL;
   ncmesh = NULL;
   last_operation = Mesh::NONE;
}

void Mesh::InitTables()
{
   el_to_edge =
      el_to_face = el_to_el = bel_to_edge = face_edge = edge_vertex = NULL;
}

void Mesh::SetEmpty()
{
   Init();
   InitTables();
}

void Mesh::DestroyTables()
{
   delete el_to_edge;
   delete el_to_face;
   delete el_to_el;

   if (Dim == 3)
   {
      delete bel_to_edge;
   }

   delete face_edge;
   delete edge_vertex;
}

void Mesh::DestroyPointers()
{
   if (own_nodes) { delete Nodes; }

   delete ncmesh;

   delete NURBSext;

   for (int i = 0; i < NumOfElements; i++)
   {
      FreeElement(elements[i]);
   }

   for (int i = 0; i < NumOfBdrElements; i++)
   {
      FreeElement(boundary[i]);
   }

   for (int i = 0; i < faces.Size(); i++)
   {
      FreeElement(faces[i]);
   }

   DestroyTables();
}

void Mesh::Destroy()
{
   DestroyPointers();

   elements.DeleteAll();
   vertices.DeleteAll();
   boundary.DeleteAll();
   faces.DeleteAll();
   faces_info.DeleteAll();
   nc_faces_info.DeleteAll();
   be_to_edge.DeleteAll();
   be_to_face.DeleteAll();

   // TODO:
   // IsoparametricTransformations
   // Transformation, Transformation2, FaceTransformation, EdgeTransformation;
   // FaceElementTransformations FaceElemTr;

   CoarseFineTr.Clear();

#ifdef MFEM_USE_MEMALLOC
   TetMemory.Clear();
#endif

   attributes.DeleteAll();
   bdr_attributes.DeleteAll();
}

void Mesh::DeleteLazyTables()
{
   delete el_to_el;     el_to_el = NULL;
   delete face_edge;    face_edge = NULL;
   delete edge_vertex;  edge_vertex = NULL;
}

void Mesh::SetAttributes()
{
   Array<int> attribs;

   attribs.SetSize(GetNBE());
   for (int i = 0; i < attribs.Size(); i++)
   {
      attribs[i] = GetBdrAttribute(i);
   }
   attribs.Sort();
   attribs.Unique();
   attribs.Copy(bdr_attributes);
   if (bdr_attributes.Size() > 0 && bdr_attributes[0] <= 0)
   {
      MFEM_WARNING("Non-positive attributes on the boundary!");
   }

   attribs.SetSize(GetNE());
   for (int i = 0; i < attribs.Size(); i++)
   {
      attribs[i] = GetAttribute(i);
   }
   attribs.Sort();
   attribs.Unique();
   attribs.Copy(attributes);
   if (attributes.Size() > 0 && attributes[0] <= 0)
   {
      MFEM_WARNING("Non-positive attributes in the domain!");
   }
}

void Mesh::InitMesh(int _Dim, int _spaceDim, int NVert, int NElem, int NBdrElem)
{
   SetEmpty();

   Dim = _Dim;
   spaceDim = _spaceDim;

   NumOfVertices = 0;
   vertices.SetSize(NVert);  // just allocate space for vertices

   NumOfElements = 0;
   elements.SetSize(NElem);  // just allocate space for Element *

   NumOfBdrElements = 0;
   boundary.SetSize(NBdrElem);  // just allocate space for Element *
}

void Mesh::AddVertex(const double *x)
{
   double *y = vertices[NumOfVertices]();

   for (int i = 0; i < spaceDim; i++)
   {
      y[i] = x[i];
   }
   NumOfVertices++;
}

void Mesh::AddTri(const int *vi, int attr)
{
   elements[NumOfElements++] = new Triangle(vi, attr);
}

void Mesh::AddTriangle(const int *vi, int attr)
{
   elements[NumOfElements++] = new Triangle(vi, attr);
}

void Mesh::AddQuad(const int *vi, int attr)
{
   elements[NumOfElements++] = new Quadrilateral(vi, attr);
}

void Mesh::AddTet(const int *vi, int attr)
{
#ifdef MFEM_USE_MEMALLOC
   Tetrahedron *tet;
   tet = TetMemory.Alloc();
   tet->SetVertices(vi);
   tet->SetAttribute(attr);
   elements[NumOfElements++] = tet;
#else
   elements[NumOfElements++] = new Tetrahedron(vi, attr);
#endif
}

void Mesh::AddWedge(const int *vi, int attr)
{
   elements[NumOfElements++] = new Wedge(vi, attr);
}

void Mesh::AddHex(const int *vi, int attr)
{
   elements[NumOfElements++] = new Hexahedron(vi, attr);
}

void Mesh::AddHexAsTets(const int *vi, int attr)
{
   static const int hex_to_tet[6][4] =
   {
      { 0, 1, 2, 6 }, { 0, 5, 1, 6 }, { 0, 4, 5, 6 },
      { 0, 2, 3, 6 }, { 0, 3, 7, 6 }, { 0, 7, 4, 6 }
   };
   int ti[4];

   for (int i = 0; i < 6; i++)
   {
      for (int j = 0; j < 4; j++)
      {
         ti[j] = vi[hex_to_tet[i][j]];
      }
      AddTet(ti, attr);
   }
}

void Mesh::AddHexAsWedges(const int *vi, int attr)
{
   static const int hex_to_wdg[2][6] =
   {
      { 0, 1, 2, 4, 5, 6 }, { 0, 2, 3, 4, 6, 7 }
   };
   int ti[6];

   for (int i = 0; i < 2; i++)
   {
      for (int j = 0; j < 6; j++)
      {
         ti[j] = vi[hex_to_wdg[i][j]];
      }
      AddWedge(ti, attr);
   }
}

void Mesh::AddBdrSegment(const int *vi, int attr)
{
   boundary[NumOfBdrElements++] = new Segment(vi, attr);
}

void Mesh::AddBdrTriangle(const int *vi, int attr)
{
   boundary[NumOfBdrElements++] = new Triangle(vi, attr);
}

void Mesh::AddBdrQuad(const int *vi, int attr)
{
   boundary[NumOfBdrElements++] = new Quadrilateral(vi, attr);
}

void Mesh::AddBdrQuadAsTriangles(const int *vi, int attr)
{
   static const int quad_to_tri[2][3] = { { 0, 1, 2 }, { 0, 2, 3 } };
   int ti[3];

   for (int i = 0; i < 2; i++)
   {
      for (int j = 0; j < 3; j++)
      {
         ti[j] = vi[quad_to_tri[i][j]];
      }
      AddBdrTriangle(ti, attr);
   }
}

void Mesh::GenerateBoundaryElements()
{
   int i, j;
   Array<int> &be2face = (Dim == 2) ? be_to_edge : be_to_face;

   // GenerateFaces();

   for (i = 0; i < boundary.Size(); i++)
   {
      FreeElement(boundary[i]);
   }

   if (Dim == 3)
   {
      delete bel_to_edge;
      bel_to_edge = NULL;
   }

   // count the 'NumOfBdrElements'
   NumOfBdrElements = 0;
   for (i = 0; i < faces_info.Size(); i++)
   {
      if (faces_info[i].Elem2No < 0) { NumOfBdrElements++; }
   }

   boundary.SetSize(NumOfBdrElements);
   be2face.SetSize(NumOfBdrElements);
   for (j = i = 0; i < faces_info.Size(); i++)
   {
      if (faces_info[i].Elem2No < 0)
      {
         boundary[j] = faces[i]->Duplicate(this);
         be2face[j++] = i;
      }
   }
   // In 3D, 'bel_to_edge' is destroyed but it's not updated.
}

void Mesh::FinalizeCheck()
{
   MFEM_VERIFY(vertices.Size() == NumOfVertices ||
               vertices.Size() == 0,
               "incorrect number of vertices: preallocated: " << vertices.Size()
               << ", actually added: " << NumOfVertices);
   MFEM_VERIFY(elements.Size() == NumOfElements,
               "incorrect number of elements: preallocated: " << elements.Size()
               << ", actually added: " << NumOfElements);
   MFEM_VERIFY(boundary.Size() == NumOfBdrElements,
               "incorrect number of boundary elements: preallocated: "
               << boundary.Size() << ", actually added: " << NumOfBdrElements);
}

void Mesh::FinalizeTriMesh(int generate_edges, int refine, bool fix_orientation)
{
   FinalizeCheck();
   CheckElementOrientation(fix_orientation);

   if (refine)
   {
      MarkTriMeshForRefinement();
   }

   if (generate_edges)
   {
      el_to_edge = new Table;
      NumOfEdges = GetElementToEdgeTable(*el_to_edge, be_to_edge);
      GenerateFaces();
      CheckBdrElementOrientation();
   }
   else
   {
      NumOfEdges = 0;
   }

   NumOfFaces = 0;

   SetAttributes();

   SetMeshGen();
}

void Mesh::FinalizeQuadMesh(int generate_edges, int refine,
                            bool fix_orientation)
{
   FinalizeCheck();
   if (fix_orientation)
   {
      CheckElementOrientation(fix_orientation);
   }

   if (generate_edges)
   {
      el_to_edge = new Table;
      NumOfEdges = GetElementToEdgeTable(*el_to_edge, be_to_edge);
      GenerateFaces();
      CheckBdrElementOrientation();
   }
   else
   {
      NumOfEdges = 0;
   }

   NumOfFaces = 0;

   SetAttributes();

   SetMeshGen();
}


#ifdef MFEM_USE_GECKO
void Mesh::GetGeckoElementReordering(Array<int> &ordering,
                                     int iterations, int window,
                                     int period, int seed)
{
   Gecko::Graph graph;

   Gecko::Functional *functional =
      new Gecko::FunctionalGeometric(); // ordering functional

   // Run through all the elements and insert the nodes in the graph for them
   for (int elemid = 0; elemid < GetNE(); ++elemid)
   {
      graph.insert();
   }

   // Run through all the elems and insert arcs to the graph for each element
   // face Indices in Gecko are 1 based hence the +1 on the insertion
   const Table &my_el_to_el = ElementToElementTable();
   for (int elemid = 0; elemid < GetNE(); ++elemid)
   {
      const int *neighid = my_el_to_el.GetRow(elemid);
      for (int i = 0; i < my_el_to_el.RowSize(elemid); ++i)
      {
         graph.insert(elemid + 1,  neighid[i] + 1);
      }
   }

   // Get the reordering from Gecko and copy it into the ordering Array<int>
   graph.order(functional, iterations, window, period, seed);
   ordering.DeleteAll();
   ordering.SetSize(GetNE());
   Gecko::Node::Index NE = GetNE();
   for (Gecko::Node::Index gnodeid = 1; gnodeid <= NE; ++gnodeid)
   {
      ordering[gnodeid - 1] = graph.rank(gnodeid);
   }

   delete functional;
}
#endif


void Mesh::ReorderElements(const Array<int> &ordering, bool reorder_vertices)
{
   if (NURBSext)
   {
      MFEM_WARNING("element reordering of NURBS meshes is not supported.");
      return;
   }
   if (ncmesh)
   {
      MFEM_WARNING("element reordering of non-conforming meshes is not"
                   " supported.");
      return;
   }
   MFEM_VERIFY(ordering.Size() == GetNE(), "invalid reordering array.")

   // Data members that need to be updated:

   // - elements   - reorder of the pointers and the vertex ids if reordering
   //                the vertices
   // - vertices   - if reordering the vertices
   // - boundary   - update the vertex ids, if reordering the vertices
   // - faces      - regenerate
   // - faces_info - regenerate

   // Deleted by DeleteTables():
   // - el_to_edge  - rebuild in 2D and 3D only
   // - el_to_face  - rebuild in 3D only
   // - bel_to_edge - rebuild in 3D only
   // - el_to_el    - no need to rebuild
   // - face_edge   - no need to rebuild
   // - edge_vertex - no need to rebuild

   // - be_to_edge  - 2D only
   // - be_to_face  - 3D only

   // - Nodes

   // Save the locations of the Nodes so we can rebuild them later
   Array<Vector*> old_elem_node_vals;
   FiniteElementSpace *nodes_fes = NULL;
   if (Nodes)
   {
      old_elem_node_vals.SetSize(GetNE());
      nodes_fes = Nodes->FESpace();
      Array<int> old_dofs;
      Vector vals;
      for (int old_elid = 0; old_elid < GetNE(); ++old_elid)
      {
         nodes_fes->GetElementVDofs(old_elid, old_dofs);
         Nodes->GetSubVector(old_dofs, vals);
         old_elem_node_vals[old_elid] = new Vector(vals);
      }
   }

   // Get the newly ordered elements
   Array<Element *> new_elements(GetNE());
   for (int old_elid = 0; old_elid < ordering.Size(); ++old_elid)
   {
      int new_elid = ordering[old_elid];
      new_elements[new_elid] = elements[old_elid];
   }
   mfem::Swap(elements, new_elements);
   new_elements.DeleteAll();

   if (reorder_vertices)
   {
      // Get the new vertex ordering permutation vectors and fill the new
      // vertices
      Array<int> vertex_ordering(GetNV());
      vertex_ordering = -1;
      Array<Vertex> new_vertices(GetNV());
      int new_vertex_ind = 0;
      for (int new_elid = 0; new_elid < GetNE(); ++new_elid)
      {
         int *elem_vert = elements[new_elid]->GetVertices();
         int nv = elements[new_elid]->GetNVertices();
         for (int vi = 0; vi < nv; ++vi)
         {
            int old_vertex_ind = elem_vert[vi];
            if (vertex_ordering[old_vertex_ind] == -1)
            {
               vertex_ordering[old_vertex_ind] = new_vertex_ind;
               new_vertices[new_vertex_ind] = vertices[old_vertex_ind];
               new_vertex_ind++;
            }
         }
      }
      mfem::Swap(vertices, new_vertices);
      new_vertices.DeleteAll();

      // Replace the vertex ids in the elements with the reordered vertex
      // numbers
      for (int new_elid = 0; new_elid < GetNE(); ++new_elid)
      {
         int *elem_vert = elements[new_elid]->GetVertices();
         int nv = elements[new_elid]->GetNVertices();
         for (int vi = 0; vi < nv; ++vi)
         {
            elem_vert[vi] = vertex_ordering[elem_vert[vi]];
         }
      }

      // Replace the vertex ids in the boundary with reordered vertex numbers
      for (int belid = 0; belid < GetNBE(); ++belid)
      {
         int *be_vert = boundary[belid]->GetVertices();
         int nv = boundary[belid]->GetNVertices();
         for (int vi = 0; vi < nv; ++vi)
         {
            be_vert[vi] = vertex_ordering[be_vert[vi]];
         }
      }
   }

   // Destroy tables that need to be rebuild
   DeleteTables();

   if (Dim > 1)
   {
      // generate el_to_edge, be_to_edge (2D), bel_to_edge (3D)
      el_to_edge = new Table;
      NumOfEdges = GetElementToEdgeTable(*el_to_edge, be_to_edge);
   }
   if (Dim > 2)
   {
      // generate el_to_face, be_to_face
      GetElementToFaceTable();
   }
   // Update faces and faces_info
   GenerateFaces();

   // Build the nodes from the saved locations if they were around before
   if (Nodes)
   {
      // To force FE space update, we need to increase 'sequence':
      sequence++;
      last_operation = Mesh::NONE;
      nodes_fes->Update(false); // want_transform = false
      Nodes->Update(); // just needed to update Nodes->sequence
      Array<int> new_dofs;
      for (int old_elid = 0; old_elid < GetNE(); ++old_elid)
      {
         int new_elid = ordering[old_elid];
         nodes_fes->GetElementVDofs(new_elid, new_dofs);
         Nodes->SetSubVector(new_dofs, *(old_elem_node_vals[old_elid]));
         delete old_elem_node_vals[old_elid];
      }
   }
}


void Mesh::MarkForRefinement()
{
   if (meshgen & 1)
   {
      if (Dim == 2)
      {
         MarkTriMeshForRefinement();
      }
      else if (Dim == 3)
      {
         DSTable v_to_v(NumOfVertices);
         GetVertexToVertexTable(v_to_v);
         MarkTetMeshForRefinement(v_to_v);
      }
   }
}

void Mesh::MarkTriMeshForRefinement()
{
   // Mark the longest triangle edge by rotating the indeces so that
   // vertex 0 - vertex 1 is the longest edge in the triangle.
   DenseMatrix pmat;
   for (int i = 0; i < NumOfElements; i++)
   {
      if (elements[i]->GetType() == Element::TRIANGLE)
      {
         GetPointMatrix(i, pmat);
         static_cast<Triangle*>(elements[i])->MarkEdge(pmat);
      }
   }
}

void Mesh::GetEdgeOrdering(DSTable &v_to_v, Array<int> &order)
{
   NumOfEdges = v_to_v.NumberOfEntries();
   order.SetSize(NumOfEdges);
   Array<Pair<double, int> > length_idx(NumOfEdges);

   for (int i = 0; i < NumOfVertices; i++)
   {
      for (DSTable::RowIterator it(v_to_v, i); !it; ++it)
      {
         int j = it.Index();
         length_idx[j].one = GetLength(i, it.Column());
         length_idx[j].two = j;
      }
   }

   // Sort by increasing edge-length.
   length_idx.Sort();

   for (int i = 0; i < NumOfEdges; i++)
   {
      order[length_idx[i].two] = i;
   }
}

void Mesh::MarkTetMeshForRefinement(DSTable &v_to_v)
{
   // Mark the longest tetrahedral edge by rotating the indices so that
   // vertex 0 - vertex 1 is the longest edge in the element.
   Array<int> order;
   GetEdgeOrdering(v_to_v, order);

   for (int i = 0; i < NumOfElements; i++)
   {
      if (elements[i]->GetType() == Element::TETRAHEDRON)
      {
         elements[i]->MarkEdge(v_to_v, order);
      }
   }
   for (int i = 0; i < NumOfBdrElements; i++)
   {
      if (boundary[i]->GetType() == Element::TRIANGLE)
      {
         boundary[i]->MarkEdge(v_to_v, order);
      }
   }
}

void Mesh::PrepareNodeReorder(DSTable **old_v_to_v, Table **old_elem_vert)
{
   if (*old_v_to_v && *old_elem_vert)
   {
      return;
   }

   FiniteElementSpace *fes = Nodes->FESpace();

   if (*old_v_to_v == NULL)
   {
      bool need_v_to_v = false;
      Array<int> dofs;
      for (int i = 0; i < GetNEdges(); i++)
      {
         // Since edge indices may change, we need to permute edge interior dofs
         // any time an edge index changes and there is at least one dof on that
         // edge.
         fes->GetEdgeInteriorDofs(i, dofs);
         if (dofs.Size() > 0)
         {
            need_v_to_v = true;
            break;
         }
      }
      if (need_v_to_v)
      {
         *old_v_to_v = new DSTable(NumOfVertices);
         GetVertexToVertexTable(*(*old_v_to_v));
      }
   }
   if (*old_elem_vert == NULL)
   {
      bool need_elem_vert = false;
      Array<int> dofs;
      for (int i = 0; i < GetNE(); i++)
      {
         // Since element indices do not change, we need to permute element
         // interior dofs only when there are at least 2 interior dofs in an
         // element (assuming the nodal dofs are non-directional).
         fes->GetElementInteriorDofs(i, dofs);
         if (dofs.Size() > 1)
         {
            need_elem_vert = true;
            break;
         }
      }
      if (need_elem_vert)
      {
         *old_elem_vert = new Table;
         (*old_elem_vert)->MakeI(GetNE());
         for (int i = 0; i < GetNE(); i++)
         {
            (*old_elem_vert)->AddColumnsInRow(i, elements[i]->GetNVertices());
         }
         (*old_elem_vert)->MakeJ();
         for (int i = 0; i < GetNE(); i++)
         {
            (*old_elem_vert)->AddConnections(i, elements[i]->GetVertices(),
                                             elements[i]->GetNVertices());
         }
         (*old_elem_vert)->ShiftUpI();
      }
   }
}

void Mesh::DoNodeReorder(DSTable *old_v_to_v, Table *old_elem_vert)
{
   FiniteElementSpace *fes = Nodes->FESpace();
   const FiniteElementCollection *fec = fes->FEColl();
   Array<int> old_dofs, new_dofs;

   // assuming that all edges have the same number of dofs
   if (NumOfEdges) { fes->GetEdgeInteriorDofs(0, old_dofs); }
   const int num_edge_dofs = old_dofs.Size();

   // Save the original nodes
   const Vector onodes = *Nodes;

   // vertex dofs do not need to be moved
   fes->GetVertexDofs(0, old_dofs);
   int offset = NumOfVertices * old_dofs.Size();

   // edge dofs:
   // edge enumeration may be different but edge orientation is the same
   if (num_edge_dofs > 0)
   {
      DSTable new_v_to_v(NumOfVertices);
      GetVertexToVertexTable(new_v_to_v);

      for (int i = 0; i < NumOfVertices; i++)
      {
         for (DSTable::RowIterator it(new_v_to_v, i); !it; ++it)
         {
            const int old_i = (*old_v_to_v)(i, it.Column());
            const int new_i = it.Index();
            if (new_i == old_i) { continue; }

            old_dofs.SetSize(num_edge_dofs);
            new_dofs.SetSize(num_edge_dofs);
            for (int j = 0; j < num_edge_dofs; j++)
            {
               old_dofs[j] = offset + old_i * num_edge_dofs + j;
               new_dofs[j] = offset + new_i * num_edge_dofs + j;
            }
            fes->DofsToVDofs(old_dofs);
            fes->DofsToVDofs(new_dofs);
            for (int j = 0; j < old_dofs.Size(); j++)
            {
               (*Nodes)(new_dofs[j]) = onodes(old_dofs[j]);
            }
         }
      }
      offset += NumOfEdges * num_edge_dofs;
   }

   // face dofs:
   // both enumeration and orientation of the faces may be different
   if (fes->GetNFDofs() > 0)
   {
      // generate the old face-vertex table using the unmodified 'faces'
      Table old_face_vertex;
      old_face_vertex.MakeI(NumOfFaces);
      for (int i = 0; i < NumOfFaces; i++)
      {
         old_face_vertex.AddColumnsInRow(i, faces[i]->GetNVertices());
      }
      old_face_vertex.MakeJ();
      for (int i = 0; i < NumOfFaces; i++)
         old_face_vertex.AddConnections(i, faces[i]->GetVertices(),
                                        faces[i]->GetNVertices());
      old_face_vertex.ShiftUpI();

      // update 'el_to_face', 'be_to_face', 'faces', and 'faces_info'
      STable3D *faces_tbl = GetElementToFaceTable(1);
      GenerateFaces();

      // compute the new face dof offsets
      Array<int> new_fdofs(NumOfFaces+1);
      new_fdofs[0] = 0;
      for (int i = 0; i < NumOfFaces; i++) // i = old face index
      {
         const int *old_v = old_face_vertex.GetRow(i);
         int new_i; // new face index
         switch (old_face_vertex.RowSize(i))
         {
            case 3:
               new_i = (*faces_tbl)(old_v[0], old_v[1], old_v[2]);
               break;
            case 4:
            default:
               new_i = (*faces_tbl)(old_v[0], old_v[1], old_v[2], old_v[3]);
               break;
         }
         fes->GetFaceInteriorDofs(i, old_dofs);
         new_fdofs[new_i+1] = old_dofs.Size();
      }
      new_fdofs.PartialSum();

      // loop over the old face numbers
      for (int i = 0; i < NumOfFaces; i++)
      {
         const int *old_v = old_face_vertex.GetRow(i), *new_v;
         const int *dof_ord;
         int new_i, new_or;
         switch (old_face_vertex.RowSize(i))
         {
            case 3:
               new_i = (*faces_tbl)(old_v[0], old_v[1], old_v[2]);
               new_v = faces[new_i]->GetVertices();
               new_or = GetTriOrientation(old_v, new_v);
               dof_ord = fec->DofOrderForOrientation(Geometry::TRIANGLE, new_or);
               break;
            case 4:
            default:
               new_i = (*faces_tbl)(old_v[0], old_v[1], old_v[2], old_v[3]);
               new_v = faces[new_i]->GetVertices();
               new_or = GetQuadOrientation(old_v, new_v);
               dof_ord = fec->DofOrderForOrientation(Geometry::SQUARE, new_or);
               break;
         }

         fes->GetFaceInteriorDofs(i, old_dofs);
         new_dofs.SetSize(old_dofs.Size());
         for (int j = 0; j < old_dofs.Size(); j++)
         {
            // we assume the dofs are non-directional, i.e. dof_ord[j] is >= 0
            const int old_j = dof_ord[j];
            new_dofs[old_j] = offset + new_fdofs[new_i] + j;
         }
         fes->DofsToVDofs(old_dofs);
         fes->DofsToVDofs(new_dofs);
         for (int j = 0; j < old_dofs.Size(); j++)
         {
            (*Nodes)(new_dofs[j]) = onodes(old_dofs[j]);
         }
      }

      offset += fes->GetNFDofs();
      delete faces_tbl;
   }

   // element dofs:
   // element orientation may be different
   if (old_elem_vert) // have elements with 2 or more dofs
   {
      // matters when the 'fec' is
      // (this code is executed only for triangles/tets)
      // - Pk on triangles, k >= 4
      // - Qk on quads,     k >= 3
      // - Pk on tets,      k >= 5
      // - Qk on hexes,     k >= 3
      // - DG spaces
      // - ...

      // loop over all elements
      for (int i = 0; i < GetNE(); i++)
      {
         const int *old_v = old_elem_vert->GetRow(i);
         const int *new_v = elements[i]->GetVertices();
         const int *dof_ord;
         int new_or;
         const Geometry::Type geom = elements[i]->GetGeometryType();
         switch (geom)
         {
            case Geometry::SEGMENT:
               new_or = (old_v[0] == new_v[0]) ? +1 : -1;
               break;
            case Geometry::TRIANGLE:
               new_or = GetTriOrientation(old_v, new_v);
               break;
            case Geometry::SQUARE:
               new_or = GetQuadOrientation(old_v, new_v);
               break;
            default:
               new_or = 0;
               MFEM_ABORT(Geometry::Name[geom] << " elements (" << fec->Name()
                          << " FE collection) are not supported yet!");
               break;
         }
         dof_ord = fec->DofOrderForOrientation(geom, new_or);
         MFEM_VERIFY(dof_ord != NULL,
                     "FE collection '" << fec->Name()
                     << "' does not define reordering for "
                     << Geometry::Name[geom] << " elements!");
         fes->GetElementInteriorDofs(i, old_dofs);
         new_dofs.SetSize(old_dofs.Size());
         for (int j = 0; j < new_dofs.Size(); j++)
         {
            // we assume the dofs are non-directional, i.e. dof_ord[j] is >= 0
            const int old_j = dof_ord[j];
            new_dofs[old_j] = offset + j;
         }
         offset += new_dofs.Size();
         fes->DofsToVDofs(old_dofs);
         fes->DofsToVDofs(new_dofs);
         for (int j = 0; j < old_dofs.Size(); j++)
         {
            (*Nodes)(new_dofs[j]) = onodes(old_dofs[j]);
         }
      }
   }

   // Update Tables, faces, etc
   if (Dim > 2)
   {
      if (fes->GetNFDofs() == 0)
      {
         // needed for FE spaces that have face dofs, even if
         // the 'Nodes' do not have face dofs.
         GetElementToFaceTable();
         GenerateFaces();
      }
      CheckBdrElementOrientation();
   }
   if (el_to_edge)
   {
      // update 'el_to_edge', 'be_to_edge' (2D), 'bel_to_edge' (3D)
      NumOfEdges = GetElementToEdgeTable(*el_to_edge, be_to_edge);
      if (Dim == 2)
      {
         // update 'faces' and 'faces_info'
         GenerateFaces();
         CheckBdrElementOrientation();
      }
   }
   // To force FE space update, we need to increase 'sequence':
   sequence++;
   last_operation = Mesh::NONE;
   fes->Update(false); // want_transform = false
   Nodes->Update(); // just needed to update Nodes->sequence
}

void Mesh::FinalizeTetMesh(int generate_edges, int refine, bool fix_orientation)
{
   FinalizeCheck();
   CheckElementOrientation(fix_orientation);

   if (NumOfBdrElements == 0)
   {
      GetElementToFaceTable();
      GenerateFaces();
      GenerateBoundaryElements();
   }

   if (refine)
   {
      DSTable v_to_v(NumOfVertices);
      GetVertexToVertexTable(v_to_v);
      MarkTetMeshForRefinement(v_to_v);
   }

   GetElementToFaceTable();
   GenerateFaces();

   CheckBdrElementOrientation();

   if (generate_edges == 1)
   {
      el_to_edge = new Table;
      NumOfEdges = GetElementToEdgeTable(*el_to_edge, be_to_edge);
   }
   else
   {
      el_to_edge = NULL;  // Not really necessary -- InitTables was called
      bel_to_edge = NULL;
      NumOfEdges = 0;
   }

   SetAttributes();

   SetMeshGen();
}

void Mesh::FinalizeWedgeMesh(int generate_edges, int refine,
                             bool fix_orientation)
{
   FinalizeCheck();
   CheckElementOrientation(fix_orientation);

   if (NumOfBdrElements == 0)
   {
      GetElementToFaceTable();
      GenerateFaces();
      GenerateBoundaryElements();
   }

   GetElementToFaceTable();
   GenerateFaces();

   CheckBdrElementOrientation();

   if (generate_edges == 1)
   {
      el_to_edge = new Table;
      NumOfEdges = GetElementToEdgeTable(*el_to_edge, be_to_edge);
   }
   else
   {
      el_to_edge = NULL;  // Not really necessary -- InitTables was called
      bel_to_edge = NULL;
      NumOfEdges = 0;
   }

   SetAttributes();

   SetMeshGen();
}

void Mesh::FinalizeHexMesh(int generate_edges, int refine, bool fix_orientation)
{
   FinalizeCheck();
   CheckElementOrientation(fix_orientation);

   GetElementToFaceTable();
   GenerateFaces();

   if (NumOfBdrElements == 0)
   {
      GenerateBoundaryElements();
   }

   CheckBdrElementOrientation();

   if (generate_edges)
   {
      el_to_edge = new Table;
      NumOfEdges = GetElementToEdgeTable(*el_to_edge, be_to_edge);
   }
   else
   {
      NumOfEdges = 0;
   }

   SetAttributes();

   SetMeshGen();
}

void Mesh::FinalizeMesh(int refine, bool fix_orientation)
{
   FinalizeTopology();

   Finalize(refine, fix_orientation);
}

void Mesh::FinalizeTopology()
{
   // Requirements: the following should be defined:
   //   1) Dim
   //   2) NumOfElements, elements
   //   3) NumOfBdrElements, boundary
   //   4) NumOfVertices
   // Optional:
   //   2) ncmesh may be defined
   //   3) el_to_edge may be allocated (it will be re-computed)

   FinalizeCheck();
   bool generate_edges = true;

   if (spaceDim == 0) { spaceDim = Dim; }
   if (ncmesh) { ncmesh->spaceDim = spaceDim; }

   // set the mesh type: 'meshgen', ...
   SetMeshGen();

   // generate the faces
   if (Dim > 2)
   {
      GetElementToFaceTable();
      GenerateFaces();
      if (NumOfBdrElements == 0)
      {
         GenerateBoundaryElements();
         GetElementToFaceTable(); // update be_to_face
      }
   }
   else
   {
      NumOfFaces = 0;
   }

   // generate edges if requested
   if (Dim > 1 && generate_edges)
   {
      // el_to_edge may already be allocated (P2 VTK meshes)
      if (!el_to_edge) { el_to_edge = new Table; }
      NumOfEdges = GetElementToEdgeTable(*el_to_edge, be_to_edge);
      if (Dim == 2)
      {
         GenerateFaces(); // 'Faces' in 2D refers to the edges
         if (NumOfBdrElements == 0)
         {
            GenerateBoundaryElements();
         }
      }
   }
   else
   {
      NumOfEdges = 0;
   }

   if (Dim == 1)
   {
      GenerateFaces();
   }

   if (ncmesh)
   {
      // tell NCMesh the numbering of edges/faces
      ncmesh->OnMeshUpdated(this);

      // update faces_info with NC relations
      GenerateNCFaceInfo();
   }

   // generate the arrays 'attributes' and 'bdr_attributes'
   SetAttributes();
}

void Mesh::Finalize(bool refine, bool fix_orientation)
{
   if (NURBSext || ncmesh)
   {
      MFEM_ASSERT(CheckElementOrientation(false) == 0, "");
      MFEM_ASSERT(CheckBdrElementOrientation() == 0, "");
      return;
   }

   // Requirements:
   //  1) FinalizeTopology() or equivalent was called
   //  2) if (Nodes == NULL), vertices must be defined
   //  3) if (Nodes != NULL), Nodes must be defined

   const bool check_orientation = true; // for regular elements, not boundary
   const bool curved = (Nodes != NULL);
   const bool may_change_topology =
      ( refine && (Dim > 1 && (meshgen & 1)) ) ||
      ( check_orientation && fix_orientation &&
        (Dim == 2 || (Dim == 3 && (meshgen & 1))) );

   DSTable *old_v_to_v = NULL;
   Table *old_elem_vert = NULL;

   if (curved && may_change_topology)
   {
      PrepareNodeReorder(&old_v_to_v, &old_elem_vert);
   }

   if (check_orientation)
   {
      // check and optionally fix element orientation
      CheckElementOrientation(fix_orientation);
   }
   if (refine)
   {
      MarkForRefinement();   // may change topology!
   }

   if (may_change_topology)
   {
      if (curved)
      {
         DoNodeReorder(old_v_to_v, old_elem_vert); // updates the mesh topology
         delete old_elem_vert;
         delete old_v_to_v;
      }
      else
      {
         FinalizeTopology(); // Re-computes some data unnecessarily.
      }

      // TODO: maybe introduce Mesh::NODE_REORDER operation and FESpace::
      // NodeReorderMatrix and do Nodes->Update() instead of DoNodeReorder?
   }

   // check and fix boundary element orientation
   CheckBdrElementOrientation();

#ifdef MFEM_DEBUG
   // For non-orientable surfaces/manifolds, the check below will fail, so we
   // only perform it when Dim == spaceDim.
   if (Dim >= 2 && Dim == spaceDim)
   {
      const int num_faces = GetNumFaces();
      for (int i = 0; i < num_faces; i++)
      {
         MFEM_VERIFY(faces_info[i].Elem2No < 0 ||
                     faces_info[i].Elem2Inf%2 != 0, "invalid mesh topology");
      }
   }
#endif
}

void Mesh::Make3D(int nx, int ny, int nz, Element::Type type,
                  double sx, double sy, double sz, bool sfc_ordering)
{
   int x, y, z;

   int NVert, NElem, NBdrElem;

   NVert = (nx+1) * (ny+1) * (nz+1);
   NElem = nx * ny * nz;
   NBdrElem = 2*(nx*ny+nx*nz+ny*nz);
   if (type == Element::TETRAHEDRON)
   {
      NElem *= 6;
      NBdrElem *= 2;
   }
   else if (type == Element::WEDGE)
   {
      NElem *= 2;
      NBdrElem += 2*nx*ny;
   }

   InitMesh(3, 3, NVert, NElem, NBdrElem);

   double coord[3];
   int ind[8];

   // Sets vertices and the corresponding coordinates
   for (z = 0; z <= nz; z++)
   {
      coord[2] = ((double) z / nz) * sz;
      for (y = 0; y <= ny; y++)
      {
         coord[1] = ((double) y / ny) * sy;
         for (x = 0; x <= nx; x++)
         {
            coord[0] = ((double) x / nx) * sx;
            AddVertex(coord);
         }
      }
   }

#define VTX(XC, YC, ZC) ((XC)+((YC)+(ZC)*(ny+1))*(nx+1))

   // Sets elements and the corresponding indices of vertices
   if (sfc_ordering && type == Element::HEXAHEDRON)
   {
      Array<int> sfc;
      NCMesh::GridSfcOrdering3D(nx, ny, nz, sfc);
      MFEM_VERIFY(sfc.Size() == 3*nx*ny*nz, "");

      for (int k = 0; k < nx*ny*nz; k++)
      {
<<<<<<< HEAD
         for (x = 0; x < nx; x++)
         {
            ind[0] = VTX(x, y, z  );
            ind[1] = VTX(x+1, y, z  );
            ind[2] = VTX(x+1, y+1, z  );
            ind[3] = VTX(x, y+1, z  );
            ind[4] = VTX(x, y, z+1);
            ind[5] = VTX(x+1, y, z+1);
            ind[6] = VTX(x+1, y+1, z+1);
            ind[7] = VTX(x, y+1, z+1);
            if (type == Element::TETRAHEDRON)
            {
               AddHexAsTets(ind, 1);
            }
            else if (type == Element::WEDGE)
            {
               AddHexAsWedges(ind, 1);
            }
            else
=======
         x = sfc[3*k + 0];
         y = sfc[3*k + 1];
         z = sfc[3*k + 2];

         ind[0] = VTX(x  , y  , z  );
         ind[1] = VTX(x+1, y  , z  );
         ind[2] = VTX(x+1, y+1, z  );
         ind[3] = VTX(x  , y+1, z  );
         ind[4] = VTX(x  , y  , z+1);
         ind[5] = VTX(x+1, y  , z+1);
         ind[6] = VTX(x+1, y+1, z+1);
         ind[7] = VTX(x  , y+1, z+1);

         AddHex(ind, 1);
      }
   }
   else
   {
      for (z = 0; z < nz; z++)
      {
         for (y = 0; y < ny; y++)
         {
            for (x = 0; x < nx; x++)
>>>>>>> 5b269399
            {
               ind[0] = VTX(x  , y  , z  );
               ind[1] = VTX(x+1, y  , z  );
               ind[2] = VTX(x+1, y+1, z  );
               ind[3] = VTX(x  , y+1, z  );
               ind[4] = VTX(x  , y  , z+1);
               ind[5] = VTX(x+1, y  , z+1);
               ind[6] = VTX(x+1, y+1, z+1);
               ind[7] = VTX(x  , y+1, z+1);
               if (type == Element::TETRAHEDRON)
               {
                  AddHexAsTets(ind, 1);
               }
               else if (type == Element::WEDGE)
               {
                  AddHexAsWedges(ind, 1);
               }
               else
               {
                  AddHex(ind, 1);
               }
            }
         }
      }
   }

   // Sets boundary elements and the corresponding indices of vertices
   // bottom, bdr. attribute 1
   for (y = 0; y < ny; y++)
   {
      for (x = 0; x < nx; x++)
      {
         ind[0] = VTX(x, y, 0);
         ind[1] = VTX(x, y+1, 0);
         ind[2] = VTX(x+1, y+1, 0);
         ind[3] = VTX(x+1, y, 0);
         if (type == Element::TETRAHEDRON)
         {
            AddBdrQuadAsTriangles(ind, 1);
         }
         else if (type == Element::WEDGE)
         {
            AddBdrQuadAsTriangles(ind, 1);
         }
         else
         {
            AddBdrQuad(ind, 1);
         }
      }
   }
   // top, bdr. attribute 6
   for (y = 0; y < ny; y++)
   {
      for (x = 0; x < nx; x++)
      {
         ind[0] = VTX(x, y, nz);
         ind[1] = VTX(x+1, y, nz);
         ind[2] = VTX(x+1, y+1, nz);
         ind[3] = VTX(x, y+1, nz);
         if (type == Element::TETRAHEDRON)
         {
            AddBdrQuadAsTriangles(ind, 6);
         }
         else if (type == Element::WEDGE)
         {
            AddBdrQuadAsTriangles(ind, 1);
         }
         else
         {
            AddBdrQuad(ind, 6);
         }
      }
   }
   // left, bdr. attribute 5
   for (z = 0; z < nz; z++)
   {
      for (y = 0; y < ny; y++)
      {
         ind[0] = VTX(0, y, z  );
         ind[1] = VTX(0, y, z+1);
         ind[2] = VTX(0, y+1, z+1);
         ind[3] = VTX(0, y+1, z  );
         if (type == Element::TETRAHEDRON)
         {
            AddBdrQuadAsTriangles(ind, 5);
         }
         else
         {
            AddBdrQuad(ind, 5);
         }
      }
   }
   // right, bdr. attribute 3
   for (z = 0; z < nz; z++)
   {
      for (y = 0; y < ny; y++)
      {
         ind[0] = VTX(nx, y, z  );
         ind[1] = VTX(nx, y+1, z  );
         ind[2] = VTX(nx, y+1, z+1);
         ind[3] = VTX(nx, y, z+1);
         if (type == Element::TETRAHEDRON)
         {
            AddBdrQuadAsTriangles(ind, 3);
         }
         else
         {
            AddBdrQuad(ind, 3);
         }
      }
   }
   // front, bdr. attribute 2
   for (x = 0; x < nx; x++)
   {
      for (z = 0; z < nz; z++)
      {
         ind[0] = VTX(x, 0, z  );
         ind[1] = VTX(x+1, 0, z  );
         ind[2] = VTX(x+1, 0, z+1);
         ind[3] = VTX(x, 0, z+1);
         if (type == Element::TETRAHEDRON)
         {
            AddBdrQuadAsTriangles(ind, 2);
         }
         else
         {
            AddBdrQuad(ind, 2);
         }
      }
   }
   // back, bdr. attribute 4
   for (x = 0; x < nx; x++)
   {
      for (z = 0; z < nz; z++)
      {
         ind[0] = VTX(x, ny, z  );
         ind[1] = VTX(x, ny, z+1);
         ind[2] = VTX(x+1, ny, z+1);
         ind[3] = VTX(x+1, ny, z  );
         if (type == Element::TETRAHEDRON)
         {
            AddBdrQuadAsTriangles(ind, 4);
         }
         else
         {
            AddBdrQuad(ind, 4);
         }
      }
   }

#undef VTX

#if 0
   ofstream test_stream("debug.mesh");
   Print(test_stream);
   test_stream.close();
#endif

   FinalizeTopology();

   // Finalize(...) can be called after this method, if needed
}

void Mesh::Make2D(int nx, int ny, Element::Type type,
                  double sx, double sy,
                  bool generate_edges, bool sfc_ordering)
{
   int i, j, k;

   SetEmpty();

   Dim = spaceDim = 2;

   // Creates quadrilateral mesh
   if (type == Element::QUADRILATERAL)
   {
      NumOfVertices = (nx+1) * (ny+1);
      NumOfElements = nx * ny;
      NumOfBdrElements = 2 * nx + 2 * ny;

      vertices.SetSize(NumOfVertices);
      elements.SetSize(NumOfElements);
      boundary.SetSize(NumOfBdrElements);

      double cx, cy;
      int ind[4];

      // Sets vertices and the corresponding coordinates
      k = 0;
      for (j = 0; j < ny+1; j++)
      {
         cy = ((double) j / ny) * sy;
         for (i = 0; i < nx+1; i++)
         {
            cx = ((double) i / nx) * sx;
            vertices[k](0) = cx;
            vertices[k](1) = cy;
            k++;
         }
      }

      // Sets elements and the corresponding indices of vertices
      if (sfc_ordering)
      {
         Array<int> sfc;
         NCMesh::GridSfcOrdering2D(nx, ny, sfc);
         MFEM_VERIFY(sfc.Size() == 2*nx*ny, "");

         for (k = 0; k < nx*ny; k++)
         {
            i = sfc[2*k + 0];
            j = sfc[2*k + 1];
            ind[0] = i + j*(nx+1);
            ind[1] = i + 1 +j*(nx+1);
            ind[2] = i + 1 + (j+1)*(nx+1);
            ind[3] = i + (j+1)*(nx+1);
            elements[k] = new Quadrilateral(ind);
         }
      }
      else
      {
         k = 0;
         for (j = 0; j < ny; j++)
         {
            for (i = 0; i < nx; i++)
            {
               ind[0] = i + j*(nx+1);
               ind[1] = i + 1 +j*(nx+1);
               ind[2] = i + 1 + (j+1)*(nx+1);
               ind[3] = i + (j+1)*(nx+1);
               elements[k] = new Quadrilateral(ind);
               k++;
            }
         }
      }

      // Sets boundary elements and the corresponding indices of vertices
      int m = (nx+1)*ny;
      for (i = 0; i < nx; i++)
      {
         boundary[i] = new Segment(i, i+1, 1);
         boundary[nx+i] = new Segment(m+i+1, m+i, 3);
      }
      m = nx+1;
      for (j = 0; j < ny; j++)
      {
         boundary[2*nx+j] = new Segment((j+1)*m, j*m, 4);
         boundary[2*nx+ny+j] = new Segment(j*m+nx, (j+1)*m+nx, 2);
      }
   }
   // Creates triangular mesh
   else if (type == Element::TRIANGLE)
   {
      NumOfVertices = (nx+1) * (ny+1);
      NumOfElements = 2 * nx * ny;
      NumOfBdrElements = 2 * nx + 2 * ny;

      vertices.SetSize(NumOfVertices);
      elements.SetSize(NumOfElements);
      boundary.SetSize(NumOfBdrElements);

      double cx, cy;
      int ind[3];

      // Sets vertices and the corresponding coordinates
      k = 0;
      for (j = 0; j < ny+1; j++)
      {
         cy = ((double) j / ny) * sy;
         for (i = 0; i < nx+1; i++)
         {
            cx = ((double) i / nx) * sx;
            vertices[k](0) = cx;
            vertices[k](1) = cy;
            k++;
         }
      }

      // Sets the elements and the corresponding indices of vertices
      k = 0;
      for (j = 0; j < ny; j++)
      {
         for (i = 0; i < nx; i++)
         {
            ind[0] = i + j*(nx+1);
            ind[1] = i + 1 + (j+1)*(nx+1);
            ind[2] = i + (j+1)*(nx+1);
            elements[k] = new Triangle(ind);
            k++;
            ind[1] = i + 1 + j*(nx+1);
            ind[2] = i + 1 + (j+1)*(nx+1);
            elements[k] = new Triangle(ind);
            k++;
         }
      }

      // Sets boundary elements and the corresponding indices of vertices
      int m = (nx+1)*ny;
      for (i = 0; i < nx; i++)
      {
         boundary[i] = new Segment(i, i+1, 1);
         boundary[nx+i] = new Segment(m+i+1, m+i, 3);
      }
      m = nx+1;
      for (j = 0; j < ny; j++)
      {
         boundary[2*nx+j] = new Segment((j+1)*m, j*m, 4);
         boundary[2*nx+ny+j] = new Segment(j*m+nx, (j+1)*m+nx, 2);
      }

      // MarkTriMeshForRefinement(); // done in Finalize(...)
   }
   else
   {
      MFEM_ABORT("Unsupported element type.");
   }

   SetMeshGen();
   CheckElementOrientation();

   if (generate_edges == 1)
   {
      el_to_edge = new Table;
      NumOfEdges = GetElementToEdgeTable(*el_to_edge, be_to_edge);
      GenerateFaces();
      CheckBdrElementOrientation();
   }
   else
   {
      NumOfEdges = 0;
   }

   NumOfFaces = 0;

   attributes.Append(1);
   bdr_attributes.Append(1); bdr_attributes.Append(2);
   bdr_attributes.Append(3); bdr_attributes.Append(4);

   // Finalize(...) can be called after this method, if needed
}

void Mesh::Make1D(int n, double sx)
{
   int j, ind[1];

   SetEmpty();

   Dim = 1;
   spaceDim = 1;

   NumOfVertices = n + 1;
   NumOfElements = n;
   NumOfBdrElements = 2;
   vertices.SetSize(NumOfVertices);
   elements.SetSize(NumOfElements);
   boundary.SetSize(NumOfBdrElements);

   // Sets vertices and the corresponding coordinates
   for (j = 0; j < n+1; j++)
   {
      vertices[j](0) = ((double) j / n) * sx;
   }

   // Sets elements and the corresponding indices of vertices
   for (j = 0; j < n; j++)
   {
      elements[j] = new Segment(j, j+1, 1);
   }

   // Sets the boundary elements
   ind[0] = 0;
   boundary[0] = new Point(ind, 1);
   ind[0] = n;
   boundary[1] = new Point(ind, 2);

   NumOfEdges = 0;
   NumOfFaces = 0;

   SetMeshGen();
   GenerateFaces();

   attributes.Append(1);
   bdr_attributes.Append(1); bdr_attributes.Append(2);
}

Mesh::Mesh(const Mesh &mesh, bool copy_nodes)
{
   Dim = mesh.Dim;
   spaceDim = mesh.spaceDim;

   NumOfVertices = mesh.NumOfVertices;
   NumOfElements = mesh.NumOfElements;
   NumOfBdrElements = mesh.NumOfBdrElements;
   NumOfEdges = mesh.NumOfEdges;
   NumOfFaces = mesh.NumOfFaces;

   meshgen = mesh.meshgen;
   mesh_geoms = mesh.mesh_geoms;

   // Create the new Mesh instance without a record of its refinement history
   sequence = 0;
   last_operation = Mesh::NONE;

   // Duplicate the elements
   elements.SetSize(NumOfElements);
   for (int i = 0; i < NumOfElements; i++)
   {
      elements[i] = mesh.elements[i]->Duplicate(this);
   }

   // Copy the vertices
   mesh.vertices.Copy(vertices);

   // Duplicate the boundary
   boundary.SetSize(NumOfBdrElements);
   for (int i = 0; i < NumOfBdrElements; i++)
   {
      boundary[i] = mesh.boundary[i]->Duplicate(this);
   }

   // Copy the element-to-face Table, el_to_face
   el_to_face = (mesh.el_to_face) ? new Table(*mesh.el_to_face) : NULL;

   // Copy the boundary-to-face Array, be_to_face.
   mesh.be_to_face.Copy(be_to_face);

   // Copy the element-to-edge Table, el_to_edge
   el_to_edge = (mesh.el_to_edge) ? new Table(*mesh.el_to_edge) : NULL;

   // Copy the boudary-to-edge Table, bel_to_edge (3D)
   bel_to_edge = (mesh.bel_to_edge) ? new Table(*mesh.bel_to_edge) : NULL;

   // Copy the boudary-to-edge Array, be_to_edge (2D)
   mesh.be_to_edge.Copy(be_to_edge);

   // Duplicate the faces and faces_info.
   faces.SetSize(mesh.faces.Size());
   for (int i = 0; i < faces.Size(); i++)
   {
      Element *face = mesh.faces[i]; // in 1D the faces are NULL
      faces[i] = (face) ? face->Duplicate(this) : NULL;
   }
   mesh.faces_info.Copy(faces_info);
   mesh.nc_faces_info.Copy(nc_faces_info);

   // Do NOT copy the element-to-element Table, el_to_el
   el_to_el = NULL;

   // Do NOT copy the face-to-edge Table, face_edge
   face_edge = NULL;

   // Copy the edge-to-vertex Table, edge_vertex
   edge_vertex = (mesh.edge_vertex) ? new Table(*mesh.edge_vertex) : NULL;

   // Copy the attributes and bdr_attributes
   mesh.attributes.Copy(attributes);
   mesh.bdr_attributes.Copy(bdr_attributes);

   // Deep copy the NURBSExtension.
#ifdef MFEM_USE_MPI
   ParNURBSExtension *pNURBSext =
      dynamic_cast<ParNURBSExtension *>(mesh.NURBSext);
   if (pNURBSext)
   {
      NURBSext = new ParNURBSExtension(*pNURBSext);
   }
   else
#endif
   {
      NURBSext = mesh.NURBSext ? new NURBSExtension(*mesh.NURBSext) : NULL;
   }

   // Deep copy the NCMesh.
#ifdef MFEM_USE_MPI
   if (dynamic_cast<const ParMesh*>(&mesh))
   {
      ncmesh = NULL; // skip; will be done in ParMesh copy ctor
   }
   else
#endif
   {
      ncmesh = mesh.ncmesh ? new NCMesh(*mesh.ncmesh) : NULL;
   }

   // Duplicate the Nodes, including the FiniteElementCollection and the
   // FiniteElementSpace
   if (mesh.Nodes && copy_nodes)
   {
      FiniteElementSpace *fes = mesh.Nodes->FESpace();
      const FiniteElementCollection *fec = fes->FEColl();
      FiniteElementCollection *fec_copy =
         FiniteElementCollection::New(fec->Name());
      FiniteElementSpace *fes_copy =
         new FiniteElementSpace(*fes, this, fec_copy);
      Nodes = new GridFunction(fes_copy);
      Nodes->MakeOwner(fec_copy);
      *Nodes = *mesh.Nodes;
      own_nodes = 1;
   }
   else
   {
      Nodes = mesh.Nodes;
      own_nodes = 0;
   }
}

Mesh::Mesh(const char *filename, int generate_edges, int refine,
           bool fix_orientation)
{
   // Initialization as in the default constructor
   SetEmpty();

   named_ifgzstream imesh(filename);
   if (!imesh)
   {
      // Abort with an error message.
      MFEM_ABORT("Mesh file not found: " << filename << '\n');
   }
   else
   {
      Load(imesh, generate_edges, refine, fix_orientation);
   }
}

Mesh::Mesh(std::istream &input, int generate_edges, int refine,
           bool fix_orientation)
{
   SetEmpty();
   Load(input, generate_edges, refine, fix_orientation);
}

void Mesh::ChangeVertexDataOwnership(double *vertex_data, int len_vertex_data,
                                     bool zerocopy)
{
   // A dimension of 3 is now required since we use mfem::Vertex objects as PODs
   // and these object have a hardcoded double[3] entry
   MFEM_VERIFY(len_vertex_data >= NumOfVertices * 3,
               "Not enough vertices in external array : "
               "len_vertex_data = "<< len_vertex_data << ", "
               "NumOfVertices * 3 = " << NumOfVertices * 3);
   // Allow multiple calls to this method with the same vertex_data
   if (vertex_data == (double *)(vertices.GetData()))
   {
      MFEM_ASSERT(!vertices.OwnsData(), "invalid ownership");
      return;
   }
   if (!zerocopy)
   {
      memcpy(vertex_data, vertices.GetData(),
             NumOfVertices * 3 * sizeof(double));
   }
   // Vertex is POD double[3]
   vertices.MakeRef(reinterpret_cast<Vertex*>(vertex_data), NumOfVertices);
}

Mesh::Mesh(double *_vertices, int num_vertices,
           int *element_indices, Geometry::Type element_type,
           int *element_attributes, int num_elements,
           int *boundary_indices, Geometry::Type boundary_type,
           int *boundary_attributes, int num_boundary_elements,
           int dimension, int space_dimension)
{
   if (space_dimension == -1)
   {
      space_dimension = dimension;
   }

   InitMesh(dimension, space_dimension, /*num_vertices*/ 0, num_elements,
            num_boundary_elements);

   int element_index_stride = Geometry::NumVerts[element_type];
   int boundary_index_stride = num_boundary_elements > 0 ?
                               Geometry::NumVerts[boundary_type] : 0;

   // assuming Vertex is POD
   vertices.MakeRef(reinterpret_cast<Vertex*>(_vertices), num_vertices);
   NumOfVertices = num_vertices;

   for (int i = 0; i < num_elements; i++)
   {
      elements[i] = NewElement(element_type);
      elements[i]->SetVertices(element_indices + i * element_index_stride);
      elements[i]->SetAttribute(element_attributes[i]);
   }
   NumOfElements = num_elements;

   for (int i = 0; i < num_boundary_elements; i++)
   {
      boundary[i] = NewElement(boundary_type);
      boundary[i]->SetVertices(boundary_indices + i * boundary_index_stride);
      boundary[i]->SetAttribute(boundary_attributes[i]);
   }
   NumOfBdrElements = num_boundary_elements;

   FinalizeTopology();
}

Element *Mesh::NewElement(int geom)
{
   switch (geom)
   {
      case Geometry::POINT:     return (new Point);
      case Geometry::SEGMENT:   return (new Segment);
      case Geometry::TRIANGLE:  return (new Triangle);
      case Geometry::SQUARE:    return (new Quadrilateral);
      case Geometry::TETRAHEDRON:
#ifdef MFEM_USE_MEMALLOC
         return TetMemory.Alloc();
#else
         return (new Tetrahedron);
#endif
      case Geometry::CUBE:      return (new Hexahedron);
      case Geometry::PRISM:     return (new Wedge);
      default:
         MFEM_ABORT("invalid Geometry::Type, geom = " << geom);
   }

   return NULL;
}

Element *Mesh::ReadElementWithoutAttr(std::istream &input)
{
   int geom, nv, *v;
   Element *el;

   input >> geom;
   el = NewElement(geom);
   MFEM_VERIFY(el, "Unsupported element type: " << geom);
   nv = el->GetNVertices();
   v  = el->GetVertices();
   for (int i = 0; i < nv; i++)
   {
      input >> v[i];
   }

   return el;
}

void Mesh::PrintElementWithoutAttr(const Element *el, std::ostream &out)
{
   out << el->GetGeometryType();
   const int nv = el->GetNVertices();
   const int *v = el->GetVertices();
   for (int j = 0; j < nv; j++)
   {
      out << ' ' << v[j];
   }
   out << '\n';
}

Element *Mesh::ReadElement(std::istream &input)
{
   int attr;
   Element *el;

   input >> attr;
   el = ReadElementWithoutAttr(input);
   el->SetAttribute(attr);

   return el;
}

void Mesh::PrintElement(const Element *el, std::ostream &out)
{
   out << el->GetAttribute() << ' ';
   PrintElementWithoutAttr(el, out);
}

void Mesh::SetMeshGen()
{
   meshgen = mesh_geoms = 0;
   for (int i = 0; i < NumOfElements; i++)
   {
      const Element::Type type = GetElement(i)->GetType();
      switch (type)
      {
         case Element::TETRAHEDRON:
            mesh_geoms |= (1 << Geometry::TETRAHEDRON);
         case Element::TRIANGLE:
            mesh_geoms |= (1 << Geometry::TRIANGLE);
         case Element::SEGMENT:
            mesh_geoms |= (1 << Geometry::SEGMENT);
         case Element::POINT:
            mesh_geoms |= (1 << Geometry::POINT);
            meshgen |= 1;
            break;

         case Element::HEXAHEDRON:
            mesh_geoms |= (1 << Geometry::CUBE);
         case Element::QUADRILATERAL:
            mesh_geoms |= (1 << Geometry::SQUARE);
            mesh_geoms |= (1 << Geometry::SEGMENT);
            mesh_geoms |= (1 << Geometry::POINT);
            meshgen |= 2;
            break;

         case Element::WEDGE:
            mesh_geoms |= (1 << Geometry::PRISM);
            mesh_geoms |= (1 << Geometry::SQUARE);
            mesh_geoms |= (1 << Geometry::TRIANGLE);
            mesh_geoms |= (1 << Geometry::SEGMENT);
            mesh_geoms |= (1 << Geometry::POINT);
            meshgen |= 4;
            break;

         default:
            MFEM_ABORT("invalid element type: " << type);
            break;
      }
   }
}

void Mesh::Loader(std::istream &input, int generate_edges,
                  std::string parse_tag)
{
   int curved = 0, read_gf = 1;
   bool finalize_topo = true;

   if (!input)
   {
      MFEM_ABORT("Input stream is not open");
   }

   Clear();

   string mesh_type;
   input >> ws;
   getline(input, mesh_type);
   filter_dos(mesh_type);

   // MFEM's native mesh formats
   bool mfem_v10 = (mesh_type == "MFEM mesh v1.0");
   bool mfem_v11 = (mesh_type == "MFEM mesh v1.1");
   bool mfem_v12 = (mesh_type == "MFEM mesh v1.2");
   if (mfem_v10 || mfem_v11 || mfem_v12) // MFEM's own mesh formats
   {
      // Formats mfem_v12 and newer have a tag indicating the end of the mesh
      // section in the stream. A user provided parse tag can also be provided
      // via the arguments. For example, if this is called from parallel mesh
      // object, it can indicate to read until parallel mesh section begins.
      if ( mfem_v12 && parse_tag.empty() )
      {
         parse_tag = "mfem_mesh_end";
      }
      ReadMFEMMesh(input, mfem_v11, curved);
   }
   else if (mesh_type == "linemesh") // 1D mesh
   {
      ReadLineMesh(input);
   }
   // Older netgen formats < 4.9
   else if (mesh_type == "areamesh2" || mesh_type == "curved_areamesh2")
   {
      if (mesh_type == "curved_areamesh2")
      {
         curved = 1;
      }
      ReadNetgen2DMesh(input, curved);
   }
   else if (mesh_type == "NETGEN" || mesh_type == "NETGEN_Neutral_Format")
   {
      ReadNetgen3DMesh(input);
   }
   //Newer netgen formats >= 4.9
   else if (mesh_type == "surfacemesh")
   {
      ReadNetgenSurfaceMesh(input);
   }   
   else if (mesh_type == "mesh3d")
   {
      ReadNetgenVol(input);
   }
   else if (mesh_type == "TrueGrid")
   {
      ReadTrueGridMesh(input);
   }
   else if (mesh_type == "# vtk DataFile Version 3.0" ||
            mesh_type == "# vtk DataFile Version 2.0") // VTK
   {
      ReadVTKMesh(input, curved, read_gf, finalize_topo);
   }
   else if (mesh_type == "MFEM NURBS mesh v1.0")
   {
      ReadNURBSMesh(input, curved, read_gf);
   }
   else if (mesh_type == "MFEM INLINE mesh v1.0")
   {
      ReadInlineMesh(input, generate_edges);
      return; // done with inline mesh construction
   }
   else if (mesh_type == "$MeshFormat") // Gmsh
   {
      ReadGmshMesh(input);
   }
   else if
   ((mesh_type.size() > 2 &&
     mesh_type[0] == 'C' && mesh_type[1] == 'D' && mesh_type[2] == 'F') ||
    (mesh_type.size() > 3 &&
     mesh_type[1] == 'H' && mesh_type[2] == 'D' && mesh_type[3] == 'F'))
   {
      named_ifgzstream *mesh_input = dynamic_cast<named_ifgzstream *>(&input);
      if (mesh_input)
      {
#ifdef MFEM_USE_NETCDF
         ReadCubit(mesh_input->filename, curved, read_gf);
#else
         MFEM_ABORT("NetCDF support requires configuration with"
                    " MFEM_USE_NETCDF=YES");
         return;
#endif
      }
      else
      {
         MFEM_ABORT("Can not determine Cubit mesh filename!"
                    " Use mfem::named_ifgzstream for input.");
         return;
      }
   }
   else
   {
      MFEM_ABORT("Unknown input mesh format: " << mesh_type);
      return;
   }

   // at this point the following should be defined:
   //  1) Dim
   //  2) NumOfElements, elements
   //  3) NumOfBdrElements, boundary
   //  4) NumOfVertices, with allocated space in vertices
   //  5) curved
   //  5a) if curved == 0, vertices must be defined
   //  5b) if curved != 0 and read_gf != 0,
   //         'input' must point to a GridFunction
   //  5c) if curved != 0 and read_gf == 0,
   //         vertices and Nodes must be defined
   // optional:
   //  1) el_to_edge may be allocated (as in the case of P2 VTK meshes)
   //  2) ncmesh may be allocated

   // FinalizeTopology() will:
   // - assume that generate_edges is true
   // - assume that refine is false
   // - does not check the orientation of regular and boundary elements
   if (finalize_topo)
   {
      FinalizeTopology();
   }

   if (curved && read_gf)
   {
      Nodes = new GridFunction(this, input);
      own_nodes = 1;
      spaceDim = Nodes->VectorDim();
      if (ncmesh) { ncmesh->spaceDim = spaceDim; }
      // Set the 'vertices' from the 'Nodes'
      for (int i = 0; i < spaceDim; i++)
      {
         Vector vert_val;
         Nodes->GetNodalValues(vert_val, i+1);
         for (int j = 0; j < NumOfVertices; j++)
         {
            vertices[j](i) = vert_val(j);
         }
      }
   }

   // If a parse tag was supplied, keep reading the stream until the tag is
   // encountered.
   if (mfem_v12)
   {
      string line;
      do
      {
         skip_comment_lines(input, '#');
         MFEM_VERIFY(input.good(), "Required mesh-end tag not found");
         getline(input, line);
         filter_dos(line);
         // mfem v1.2 may not have parse_tag in it, e.g. if trying to read a
         // serial mfem v1.2 mesh as parallel with "mfem_serial_mesh_end" as
         // parse_tag. That's why, regardless of parse_tag, we stop reading if
         // we find "mfem_mesh_end" which is required by mfem v1.2 format.
         if (line == "mfem_mesh_end") { break; }
      }
      while (line != parse_tag);
   }

   // Finalize(...) should be called after this, if needed.
}

Mesh::Mesh(Mesh *mesh_array[], int num_pieces)
{
   int      i, j, ie, ib, iv, *v, nv;
   Element *el;
   Mesh    *m;

   SetEmpty();

   Dim = mesh_array[0]->Dimension();
   spaceDim = mesh_array[0]->SpaceDimension();

   if (mesh_array[0]->NURBSext)
   {
      // assuming the pieces form a partition of a NURBS mesh
      NURBSext = new NURBSExtension(mesh_array, num_pieces);

      NumOfVertices = NURBSext->GetNV();
      NumOfElements = NURBSext->GetNE();

      NURBSext->GetElementTopo(elements);

      // NumOfBdrElements = NURBSext->GetNBE();
      // NURBSext->GetBdrElementTopo(boundary);

      Array<int> lvert_vert, lelem_elem;

      // Here, for visualization purposes, we copy the boundary elements from
      // the individual pieces which include the interior boundaries.  This
      // creates 'boundary' array that is different from the one generated by
      // the NURBSExtension which, in particular, makes the boundary-dof table
      // invalid. This, in turn, causes GetBdrElementTransformation to not
      // function properly.
      NumOfBdrElements = 0;
      for (i = 0; i < num_pieces; i++)
      {
         NumOfBdrElements += mesh_array[i]->GetNBE();
      }
      boundary.SetSize(NumOfBdrElements);
      vertices.SetSize(NumOfVertices);
      ib = 0;
      for (i = 0; i < num_pieces; i++)
      {
         m = mesh_array[i];
         m->NURBSext->GetVertexLocalToGlobal(lvert_vert);
         m->NURBSext->GetElementLocalToGlobal(lelem_elem);
         // copy the element attributes
         for (j = 0; j < m->GetNE(); j++)
         {
            elements[lelem_elem[j]]->SetAttribute(m->GetAttribute(j));
         }
         // copy the boundary
         for (j = 0; j < m->GetNBE(); j++)
         {
            el = m->GetBdrElement(j)->Duplicate(this);
            v  = el->GetVertices();
            nv = el->GetNVertices();
            for (int k = 0; k < nv; k++)
            {
               v[k] = lvert_vert[v[k]];
            }
            boundary[ib++] = el;
         }
         // copy the vertices
         for (j = 0; j < m->GetNV(); j++)
         {
            vertices[lvert_vert[j]].SetCoords(m->SpaceDimension(),
                                              m->GetVertex(j));
         }
      }
   }
   else // not a NURBS mesh
   {
      NumOfElements    = 0;
      NumOfBdrElements = 0;
      NumOfVertices    = 0;
      for (i = 0; i < num_pieces; i++)
      {
         m = mesh_array[i];
         NumOfElements    += m->GetNE();
         NumOfBdrElements += m->GetNBE();
         NumOfVertices    += m->GetNV();
      }
      elements.SetSize(NumOfElements);
      boundary.SetSize(NumOfBdrElements);
      vertices.SetSize(NumOfVertices);
      ie = ib = iv = 0;
      for (i = 0; i < num_pieces; i++)
      {
         m = mesh_array[i];
         // copy the elements
         for (j = 0; j < m->GetNE(); j++)
         {
            el = m->GetElement(j)->Duplicate(this);
            v  = el->GetVertices();
            nv = el->GetNVertices();
            for (int k = 0; k < nv; k++)
            {
               v[k] += iv;
            }
            elements[ie++] = el;
         }
         // copy the boundary elements
         for (j = 0; j < m->GetNBE(); j++)
         {
            el = m->GetBdrElement(j)->Duplicate(this);
            v  = el->GetVertices();
            nv = el->GetNVertices();
            for (int k = 0; k < nv; k++)
            {
               v[k] += iv;
            }
            boundary[ib++] = el;
         }
         // copy the vertices
         for (j = 0; j < m->GetNV(); j++)
         {
            vertices[iv++].SetCoords(m->SpaceDimension(), m->GetVertex(j));
         }
      }
   }

   FinalizeTopology();

   // copy the nodes (curvilinear meshes)
   GridFunction *g = mesh_array[0]->GetNodes();
   if (g)
   {
      Array<GridFunction *> gf_array(num_pieces);
      for (i = 0; i < num_pieces; i++)
      {
         gf_array[i] = mesh_array[i]->GetNodes();
      }
      Nodes = new GridFunction(this, gf_array, num_pieces);
      own_nodes = 1;
   }

#ifdef MFEM_DEBUG
   CheckElementOrientation(false);
   CheckBdrElementOrientation(false);
#endif
}

Mesh::Mesh(Mesh *orig_mesh, int ref_factor, int ref_type)
{
   Dim = orig_mesh->Dimension();
   MFEM_VERIFY(ref_factor >= 1, "the refinement factor must be >= 1");
   MFEM_VERIFY(ref_type == BasisType::ClosedUniform ||
               ref_type == BasisType::GaussLobatto, "invalid refinement type");
   MFEM_VERIFY(Dim == 1 || Dim == 2 || Dim == 3,
               "only implemented for Segment, Quadrilateral and Hexahedron "
               "elements in 1D/2D/3D");
   MFEM_VERIFY(orig_mesh->GetNumGeometries(Dim) <= 1,
               "meshes with mixed elements are not supported");

   // Construct a scalar H1 FE space of order ref_factor and use its dofs as
   // the indices of the new, refined vertices.
   H1_FECollection rfec(ref_factor, Dim, ref_type);
   FiniteElementSpace rfes(orig_mesh, &rfec);

   int r_bndr_factor = pow(ref_factor, Dim - 1);
   int r_elem_factor = ref_factor * r_bndr_factor;

   int r_num_vert = rfes.GetNDofs();
   int r_num_elem = orig_mesh->GetNE() * r_elem_factor;
   int r_num_bndr = orig_mesh->GetNBE() * r_bndr_factor;

   InitMesh(Dim, orig_mesh->SpaceDimension(), r_num_vert, r_num_elem,
            r_num_bndr);

   // Set the number of vertices, set the actual coordinates later
   NumOfVertices = r_num_vert;
   // Add refined elements and set vertex coordinates
   Array<int> rdofs;
   DenseMatrix phys_pts;
   int max_nv = 0;
   for (int el = 0; el < orig_mesh->GetNE(); el++)
   {
      Geometry::Type geom = orig_mesh->GetElementBaseGeometry(el);
      int attrib = orig_mesh->GetAttribute(el);
      int nvert = Geometry::NumVerts[geom];
      RefinedGeometry &RG = *GlobGeometryRefiner.Refine(geom, ref_factor);

      max_nv = std::max(max_nv, nvert);
      rfes.GetElementDofs(el, rdofs);
      MFEM_ASSERT(rdofs.Size() == RG.RefPts.Size(), "");
      const FiniteElement *rfe = rfes.GetFE(el);
      orig_mesh->GetElementTransformation(el)->Transform(rfe->GetNodes(),
                                                         phys_pts);
      const int *c2h_map = rfec.GetDofMap(geom);
      for (int i = 0; i < phys_pts.Width(); i++)
      {
         vertices[rdofs[i]].SetCoords(spaceDim, phys_pts.GetColumn(i));
      }
      for (int j = 0; j < RG.RefGeoms.Size()/nvert; j++)
      {
         Element *elem = NewElement(geom);
         elem->SetAttribute(attrib);
         int *v = elem->GetVertices();
         for (int k = 0; k < nvert; k++)
         {
            int cid = RG.RefGeoms[k+nvert*j]; // local Cartesian index
            v[k] = rdofs[c2h_map[cid]];
         }
         AddElement(elem);
      }
   }
   // Add refined boundary elements
   for (int el = 0; el < orig_mesh->GetNBE(); el++)
   {
      Geometry::Type geom = orig_mesh->GetBdrElementBaseGeometry(el);
      int attrib = orig_mesh->GetBdrAttribute(el);
      int nvert = Geometry::NumVerts[geom];
      RefinedGeometry &RG = *GlobGeometryRefiner.Refine(geom, ref_factor);

      rfes.GetBdrElementDofs(el, rdofs);
      MFEM_ASSERT(rdofs.Size() == RG.RefPts.Size(), "");
      if (Dim == 1)
      {
         // Dim == 1 is a special case because the boundary elements are
         // zero-dimensional points, and therefore don't have a DofMap
         for (int j = 0; j < RG.RefGeoms.Size()/nvert; j++)
         {
            Element *elem = NewElement(geom);
            elem->SetAttribute(attrib);
            int *v = elem->GetVertices();
            v[0] = rdofs[RG.RefGeoms[nvert*j]];
            AddBdrElement(elem);
         }
      }
      else
      {
         const int *c2h_map = rfec.GetDofMap(geom);
         for (int j = 0; j < RG.RefGeoms.Size()/nvert; j++)
         {
            Element *elem = NewElement(geom);
            elem->SetAttribute(attrib);
            int *v = elem->GetVertices();
            for (int k = 0; k < nvert; k++)
            {
               int cid = RG.RefGeoms[k+nvert*j]; // local Cartesian index
               v[k] = rdofs[c2h_map[cid]];
            }
            AddBdrElement(elem);
         }
      }
   }

   FinalizeTopology();
   sequence = orig_mesh->GetSequence() + 1;
   last_operation = Mesh::REFINE;

   // Setup the data for the coarse-fine refinement transformations
   CoarseFineTr.embeddings.SetSize(GetNE());
   if (orig_mesh->GetNE() > 0)
   {
      const int el = 0;
      Geometry::Type geom = orig_mesh->GetElementBaseGeometry(el);
      CoarseFineTr.point_matrices[geom].SetSize(Dim, max_nv, r_elem_factor);
      int nvert = Geometry::NumVerts[geom];
      RefinedGeometry &RG = *GlobGeometryRefiner.Refine(geom, ref_factor);
      const int *c2h_map = rfec.GetDofMap(geom);
      const IntegrationRule &r_nodes = rfes.GetFE(el)->GetNodes();
      for (int j = 0; j < RG.RefGeoms.Size()/nvert; j++)
      {
         DenseMatrix &Pj = CoarseFineTr.point_matrices[geom](j);
         for (int k = 0; k < nvert; k++)
         {
            int cid = RG.RefGeoms[k+nvert*j]; // local Cartesian index
            const IntegrationPoint &ip = r_nodes.IntPoint(c2h_map[cid]);
            ip.Get(Pj.GetColumn(k), Dim);
         }
      }
   }
   for (int el = 0; el < GetNE(); el++)
   {
      Embedding &emb = CoarseFineTr.embeddings[el];
      emb.parent = el / r_elem_factor;
      emb.matrix = el % r_elem_factor;
   }

   MFEM_ASSERT(CheckElementOrientation(false) == 0, "");
   MFEM_ASSERT(CheckBdrElementOrientation(false) == 0, "");
}

void Mesh::KnotInsert(Array<KnotVector *> &kv)
{
   if (NURBSext == NULL)
   {
      mfem_error("Mesh::KnotInsert : Not a NURBS mesh!");
   }

   if (kv.Size() != NURBSext->GetNKV())
   {
      mfem_error("Mesh::KnotInsert : KnotVector array size mismatch!");
   }

   NURBSext->ConvertToPatches(*Nodes);

   NURBSext->KnotInsert(kv);

   last_operation = Mesh::NONE; // FiniteElementSpace::Update is not supported
   sequence++;

   UpdateNURBS();
}

void Mesh::NURBSUniformRefinement()
{
   // do not check for NURBSext since this method is protected
   NURBSext->ConvertToPatches(*Nodes);

   NURBSext->UniformRefinement();

   last_operation = Mesh::NONE; // FiniteElementSpace::Update is not supported
   sequence++;

   UpdateNURBS();
}

void Mesh::DegreeElevate(int rel_degree, int degree)
{
   if (NURBSext == NULL)
   {
      mfem_error("Mesh::DegreeElevate : Not a NURBS mesh!");
   }

   NURBSext->ConvertToPatches(*Nodes);

   NURBSext->DegreeElevate(rel_degree, degree);

   last_operation = Mesh::NONE; // FiniteElementSpace::Update is not supported
   sequence++;

   UpdateNURBS();
}

void Mesh::UpdateNURBS()
{
   NURBSext->SetKnotsFromPatches();

   Dim = NURBSext->Dimension();
   spaceDim = Dim;

   if (NumOfElements != NURBSext->GetNE())
   {
      for (int i = 0; i < elements.Size(); i++)
      {
         FreeElement(elements[i]);
      }
      NumOfElements = NURBSext->GetNE();
      NURBSext->GetElementTopo(elements);
   }

   if (NumOfBdrElements != NURBSext->GetNBE())
   {
      for (int i = 0; i < boundary.Size(); i++)
      {
         FreeElement(boundary[i]);
      }
      NumOfBdrElements = NURBSext->GetNBE();
      NURBSext->GetBdrElementTopo(boundary);
   }

   Nodes->FESpace()->Update();
   Nodes->Update();
   NURBSext->SetCoordsFromPatches(*Nodes);

   if (NumOfVertices != NURBSext->GetNV())
   {
      NumOfVertices = NURBSext->GetNV();
      vertices.SetSize(NumOfVertices);
      int vd = Nodes->VectorDim();
      for (int i = 0; i < vd; i++)
      {
         Vector vert_val;
         Nodes->GetNodalValues(vert_val, i+1);
         for (int j = 0; j < NumOfVertices; j++)
         {
            vertices[j](i) = vert_val(j);
         }
      }
   }

   if (el_to_edge)
   {
      NumOfEdges = GetElementToEdgeTable(*el_to_edge, be_to_edge);
      if (Dim == 2)
      {
         GenerateFaces();
      }
   }

   if (el_to_face)
   {
      GetElementToFaceTable();
      GenerateFaces();
   }
}

void Mesh::LoadPatchTopo(std::istream &input, Array<int> &edge_to_knot)
{
   SetEmpty();

   // Read MFEM NURBS mesh v1.0 format
   string ident;

   skip_comment_lines(input, '#');

   input >> ident; // 'dimension'
   input >> Dim;
   spaceDim = Dim;

   skip_comment_lines(input, '#');

   input >> ident; // 'elements'
   input >> NumOfElements;
   elements.SetSize(NumOfElements);
   for (int j = 0; j < NumOfElements; j++)
   {
      elements[j] = ReadElement(input);
   }

   skip_comment_lines(input, '#');

   input >> ident; // 'boundary'
   input >> NumOfBdrElements;
   boundary.SetSize(NumOfBdrElements);
   for (int j = 0; j < NumOfBdrElements; j++)
   {
      boundary[j] = ReadElement(input);
   }

   skip_comment_lines(input, '#');

   input >> ident; // 'edges'
   input >> NumOfEdges;
   edge_vertex = new Table(NumOfEdges, 2);
   edge_to_knot.SetSize(NumOfEdges);
   for (int j = 0; j < NumOfEdges; j++)
   {
      int *v = edge_vertex->GetRow(j);
      input >> edge_to_knot[j] >> v[0] >> v[1];
      if (v[0] > v[1])
      {
         edge_to_knot[j] = -1 - edge_to_knot[j];
      }
   }

   skip_comment_lines(input, '#');

   input >> ident; // 'vertices'
   input >> NumOfVertices;
   vertices.SetSize(0);

   FinalizeTopology();
   CheckBdrElementOrientation(); // check and fix boundary element orientation
}

void XYZ_VectorFunction(const Vector &p, Vector &v)
{
   if (p.Size() >= v.Size())
   {
      for (int d = 0; d < v.Size(); d++)
      {
         v(d) = p(d);
      }
   }
   else
   {
      int d;
      for (d = 0; d < p.Size(); d++)
      {
         v(d) = p(d);
      }
      for ( ; d < v.Size(); d++)
      {
         v(d) = 0.0;
      }
   }
}

void Mesh::GetNodes(GridFunction &nodes) const
{
   if (Nodes == NULL || Nodes->FESpace() != nodes.FESpace())
   {
      const int newSpaceDim = nodes.FESpace()->GetVDim();
      VectorFunctionCoefficient xyz(newSpaceDim, XYZ_VectorFunction);
      nodes.ProjectCoefficient(xyz);
   }
   else
   {
      nodes = *Nodes;
   }
}

void Mesh::SetNodalFESpace(FiniteElementSpace *nfes)
{
   GridFunction *nodes = new GridFunction(nfes);
   SetNodalGridFunction(nodes, true);
}

void Mesh::SetNodalGridFunction(GridFunction *nodes, bool make_owner)
{
   GetNodes(*nodes);
   NewNodes(*nodes, make_owner);
}

const FiniteElementSpace *Mesh::GetNodalFESpace() const
{
   return ((Nodes) ? Nodes->FESpace() : NULL);
}

void Mesh::SetCurvature(int order, bool discont, int space_dim, int ordering)
{
   space_dim = (space_dim == -1) ? spaceDim : space_dim;
   FiniteElementCollection* nfec;
   if (discont)
   {
      const int type = 1; // Gauss-Lobatto points
      nfec = new L2_FECollection(order, Dim, type);
   }
   else
   {
      nfec = new H1_FECollection(order, Dim);
   }
   FiniteElementSpace* nfes = new FiniteElementSpace(this, nfec, space_dim,
                                                     ordering);
   SetNodalFESpace(nfes);
   Nodes->MakeOwner(nfec);
}

int Mesh::GetNumFaces() const
{
   switch (Dim)
   {
      case 1: return GetNV();
      case 2: return GetNEdges();
      case 3: return GetNFaces();
   }
   return 0;
}

#if (!defined(MFEM_USE_MPI) || defined(MFEM_DEBUG))
static const char *fixed_or_not[] = { "fixed", "NOT FIXED" };
#endif

int Mesh::CheckElementOrientation(bool fix_it)
{
   int i, j, k, wo = 0, fo = 0, *vi = 0;
   double *v[4];

   if (Dim == 2 && spaceDim == 2)
   {
      DenseMatrix J(2, 2);

      for (i = 0; i < NumOfElements; i++)
      {
         if (Nodes == NULL)
         {
            vi = elements[i]->GetVertices();
            for (j = 0; j < 3; j++)
            {
               v[j] = vertices[vi[j]]();
            }
            for (j = 0; j < 2; j++)
               for (k = 0; k < 2; k++)
               {
                  J(j, k) = v[j+1][k] - v[0][k];
               }
         }
         else
         {
            // only check the Jacobian at the center of the element
            GetElementJacobian(i, J);
         }
         if (J.Det() < 0.0)
         {
            if (fix_it)
            {
               switch (GetElementType(i))
               {
                  case Element::TRIANGLE:
                     mfem::Swap(vi[0], vi[1]);
                     break;
                  case Element::QUADRILATERAL:
                     mfem::Swap(vi[1], vi[3]);
                     break;
                  default:
                     MFEM_ABORT("Invalid 2D element type \""
                                << GetElementType(i) << "\"");
                     break;
               }
               fo++;
            }
            wo++;
         }
      }
   }

   if (Dim == 3)
   {
      DenseMatrix J(3, 3);

      for (i = 0; i < NumOfElements; i++)
      {
         vi = elements[i]->GetVertices();
         switch (GetElementType(i))
         {
            case Element::TETRAHEDRON:
               if (Nodes == NULL)
               {
                  for (j = 0; j < 4; j++)
                  {
                     v[j] = vertices[vi[j]]();
                  }
                  for (j = 0; j < 3; j++)
                     for (k = 0; k < 3; k++)
                     {
                        J(j, k) = v[j+1][k] - v[0][k];
                     }
               }
               else
               {
                  // only check the Jacobian at the center of the element
                  GetElementJacobian(i, J);
               }
               if (J.Det() < 0.0)
               {
                  wo++;
                  if (fix_it)
                  {
                     mfem::Swap(vi[0], vi[1]);
                     fo++;
                  }
               }
               break;

            case Element::WEDGE:
               // only check the Jacobian at the center of the element
               GetElementJacobian(i, J);
               if (J.Det() < 0.0)
               {
                  wo++;
                  if (fix_it)
                  {
                     // how?
                  }
               }
               break;

            case Element::HEXAHEDRON:
               // only check the Jacobian at the center of the element
               GetElementJacobian(i, J);
               if (J.Det() < 0.0)
               {
                  wo++;
                  if (fix_it)
                  {
                     // how?
                  }
               }
               break;

            default:
               MFEM_ABORT("Invalid 3D element type \""
                          << GetElementType(i) << "\"");
               break;
         }
      }
   }
#if (!defined(MFEM_USE_MPI) || defined(MFEM_DEBUG))
   if (wo > 0)
      mfem::out << "Elements with wrong orientation: " << wo << " / "
                << NumOfElements << " (" << fixed_or_not[(wo == fo) ? 0 : 1]
                << ")" << endl;
#endif
   return wo;
}

int Mesh::GetTriOrientation(const int *base, const int *test)
{
   // Static method.
   // This function computes the index 'j' of the permutation that transforms
   // test into base: test[tri_orientation[j][i]]=base[i].
   // tri_orientation = Geometry::Constants<Geometry::TRIANGLE>::Orient
   int orient;

   if (test[0] == base[0])
      if (test[1] == base[1])
      {
         orient = 0;   //  (0, 1, 2)
      }
      else
      {
         orient = 5;   //  (0, 2, 1)
      }
   else if (test[0] == base[1])
      if (test[1] == base[0])
      {
         orient = 1;   //  (1, 0, 2)
      }
      else
      {
         orient = 2;   //  (1, 2, 0)
      }
   else // test[0] == base[2]
      if (test[1] == base[0])
      {
         orient = 4;   //  (2, 0, 1)
      }
      else
      {
         orient = 3;   //  (2, 1, 0)
      }

#ifdef MFEM_DEBUG
   const int *aor = tri_t::Orient[orient];
   for (int j = 0; j < 3; j++)
      if (test[aor[j]] != base[j])
      {
         mfem_error("Mesh::GetTriOrientation(...)");
      }
#endif

   return orient;
}

int Mesh::GetQuadOrientation(const int *base, const int *test)
{
   int i;

   for (i = 0; i < 4; i++)
      if (test[i] == base[0])
      {
         break;
      }

#ifdef MFEM_DEBUG
   int orient;
   if (test[(i+1)%4] == base[1])
   {
      orient = 2*i;
   }
   else
   {
      orient = 2*i+1;
   }
   const int *aor = quad_t::Orient[orient];
   for (int j = 0; j < 4; j++)
      if (test[aor[j]] != base[j])
      {
         mfem::err << "Mesh::GetQuadOrientation(...)" << endl;
         mfem::err << " base = [";
         for (int k = 0; k < 4; k++)
         {
            mfem::err << " " << base[k];
         }
         mfem::err << " ]\n test = [";
         for (int k = 0; k < 4; k++)
         {
            mfem::err << " " << test[k];
         }
         mfem::err << " ]" << endl;
         mfem_error();
      }
#endif

   if (test[(i+1)%4] == base[1])
   {
      return 2*i;
   }

   return 2*i+1;
}

int Mesh::CheckBdrElementOrientation(bool fix_it)
{
   int wo = 0; // count wrong orientations

   if (Dim == 2)
   {
      if (el_to_edge == NULL) // edges were not generated
      {
         el_to_edge = new Table;
         NumOfEdges = GetElementToEdgeTable(*el_to_edge, be_to_edge);
         GenerateFaces(); // 'Faces' in 2D refers to the edges
      }
      for (int i = 0; i < NumOfBdrElements; i++)
      {
         if (faces_info[be_to_edge[i]].Elem2No < 0) // boundary face
         {
            int *bv = boundary[i]->GetVertices();
            int *fv = faces[be_to_edge[i]]->GetVertices();
            if (bv[0] != fv[0])
            {
               if (fix_it)
               {
                  mfem::Swap<int>(bv[0], bv[1]);
               }
               wo++;
            }
         }
      }
   }

   if (Dim == 3)
   {
      for (int i = 0; i < NumOfBdrElements; i++)
      {
         const int fi = be_to_face[i];

         if (faces_info[fi].Elem2No >= 0) { continue; }

         // boundary face
         int *bv = boundary[i]->GetVertices();
         // Make sure the 'faces' are generated:
         MFEM_ASSERT(fi < faces.Size(), "internal error");
         const int *fv = faces[fi]->GetVertices();
         int orientation; // orientation of the bdr. elem. w.r.t. the
         // corresponding face element (that's the base)
         const Element::Type bdr_type = GetBdrElementType(i);
         switch (bdr_type)
         {
            case Element::TRIANGLE:
            {
               orientation = GetTriOrientation(fv, bv);
               break;
            }
            case Element::QUADRILATERAL:
            {
               orientation = GetQuadOrientation(fv, bv);
               break;
            }
            default:
               MFEM_ABORT("Invalid 2D boundary element type \""
                          << bdr_type << "\"");
               orientation = 0; // suppress a warning
               break;
         }

         if (orientation % 2 == 0) { continue; }
         wo++;
         if (!fix_it) { continue; }

         switch (bdr_type)
         {
            case Element::TRIANGLE:
            {
               // swap vertices 0 and 1 so that we don't change the marked edge:
               // (0,1,2) -> (1,0,2)
               mfem::Swap<int>(bv[0], bv[1]);
               if (bel_to_edge)
               {
                  int *be = bel_to_edge->GetRow(i);
                  mfem::Swap<int>(be[1], be[2]);
               }
               break;
            }
            case Element::QUADRILATERAL:
            {
               mfem::Swap<int>(bv[0], bv[2]);
               if (bel_to_edge)
               {
                  int *be = bel_to_edge->GetRow(i);
                  mfem::Swap<int>(be[0], be[1]);
                  mfem::Swap<int>(be[2], be[3]);
               }
               break;
            }
            default: // unreachable
               break;
         }
      }
   }
   // #if (!defined(MFEM_USE_MPI) || defined(MFEM_DEBUG))
#ifdef MFEM_DEBUG
   if (wo > 0)
   {
      mfem::out << "Boundary elements with wrong orientation: " << wo << " / "
                << NumOfBdrElements << " (" << fixed_or_not[fix_it ? 0 : 1]
                << ")" << endl;
   }
#endif
   return wo;
}

int Mesh::GetNumGeometries(int dim) const
{
   MFEM_ASSERT(0 <= dim && dim <= Dim, "invalid dim: " << dim);
   int num_geoms = 0;
   for (int g = Geometry::DimStart[dim]; g < Geometry::DimStart[dim+1]; g++)
   {
      if (HasGeometry(Geometry::Type(g))) { num_geoms++; }
   }
   return num_geoms;
}

void Mesh::GetGeometries(int dim, Array<Geometry::Type> &el_geoms) const
{
   MFEM_ASSERT(0 <= dim && dim <= Dim, "invalid dim: " << dim);
   el_geoms.SetSize(0);
   for (int g = Geometry::DimStart[dim]; g < Geometry::DimStart[dim+1]; g++)
   {
      if (HasGeometry(Geometry::Type(g)))
      {
         el_geoms.Append(Geometry::Type(g));
      }
   }
}

void Mesh::GetElementEdges(int i, Array<int> &edges, Array<int> &cor) const
{
   if (el_to_edge)
   {
      el_to_edge->GetRow(i, edges);
   }
   else
   {
      mfem_error("Mesh::GetElementEdges(...) element to edge table "
                 "is not generated.");
   }

   const int *v = elements[i]->GetVertices();
   const int ne = elements[i]->GetNEdges();
   cor.SetSize(ne);
   for (int j = 0; j < ne; j++)
   {
      const int *e = elements[i]->GetEdgeVertices(j);
      cor[j] = (v[e[0]] < v[e[1]]) ? (1) : (-1);
   }
}

void Mesh::GetBdrElementEdges(int i, Array<int> &edges, Array<int> &cor) const
{
   if (Dim == 2)
   {
      edges.SetSize(1);
      cor.SetSize(1);
      edges[0] = be_to_edge[i];
      const int *v = boundary[i]->GetVertices();
      cor[0] = (v[0] < v[1]) ? (1) : (-1);
   }
   else if (Dim == 3)
   {
      if (bel_to_edge)
      {
         bel_to_edge->GetRow(i, edges);
      }
      else
      {
         mfem_error("Mesh::GetBdrElementEdges(...)");
      }

      const int *v = boundary[i]->GetVertices();
      const int ne = boundary[i]->GetNEdges();
      cor.SetSize(ne);
      for (int j = 0; j < ne; j++)
      {
         const int *e = boundary[i]->GetEdgeVertices(j);
         cor[j] = (v[e[0]] < v[e[1]]) ? (1) : (-1);
      }
   }
}

void Mesh::GetFaceEdges(int i, Array<int> &edges, Array<int> &o) const
{
   if (Dim == 2)
   {
      edges.SetSize(1);
      edges[0] = i;
      o.SetSize(1);
      const int *v = faces[i]->GetVertices();
      o[0] = (v[0] < v[1]) ? (1) : (-1);
   }

   if (Dim != 3)
   {
      return;
   }

   GetFaceEdgeTable(); // generate face_edge Table (if not generated)

   face_edge->GetRow(i, edges);

   const int *v = faces[i]->GetVertices();
   const int ne = faces[i]->GetNEdges();
   o.SetSize(ne);
   for (int j = 0; j < ne; j++)
   {
      const int *e = faces[i]->GetEdgeVertices(j);
      o[j] = (v[e[0]] < v[e[1]]) ? (1) : (-1);
   }
}

void Mesh::GetEdgeVertices(int i, Array<int> &vert) const
{
   // the two vertices are sorted: vert[0] < vert[1]
   // this is consistent with the global edge orientation
   // generate edge_vertex Table (if not generated)
   if (!edge_vertex) { GetEdgeVertexTable(); }
   edge_vertex->GetRow(i, vert);
}

Table *Mesh::GetFaceEdgeTable() const
{
   if (face_edge)
   {
      return face_edge;
   }

   if (Dim != 3)
   {
      return NULL;
   }

#ifdef MFEM_DEBUG
   if (faces.Size() != NumOfFaces)
   {
      mfem_error("Mesh::GetFaceEdgeTable : faces were not generated!");
   }
#endif

   DSTable v_to_v(NumOfVertices);
   GetVertexToVertexTable(v_to_v);

   face_edge = new Table;
   GetElementArrayEdgeTable(faces, v_to_v, *face_edge);

   return (face_edge);
}

Table *Mesh::GetEdgeVertexTable() const
{
   if (edge_vertex)
   {
      return edge_vertex;
   }

   DSTable v_to_v(NumOfVertices);
   GetVertexToVertexTable(v_to_v);

   int nedges = v_to_v.NumberOfEntries();
   edge_vertex = new Table(nedges, 2);
   for (int i = 0; i < NumOfVertices; i++)
   {
      for (DSTable::RowIterator it(v_to_v, i); !it; ++it)
      {
         int j = it.Index();
         edge_vertex->Push(j, i);
         edge_vertex->Push(j, it.Column());
      }
   }
   edge_vertex->Finalize();

   return edge_vertex;
}

Table *Mesh::GetVertexToElementTable()
{
   int i, j, nv, *v;

   Table *vert_elem = new Table;

   vert_elem->MakeI(NumOfVertices);

   for (i = 0; i < NumOfElements; i++)
   {
      nv = elements[i]->GetNVertices();
      v  = elements[i]->GetVertices();
      for (j = 0; j < nv; j++)
      {
         vert_elem->AddAColumnInRow(v[j]);
      }
   }

   vert_elem->MakeJ();

   for (i = 0; i < NumOfElements; i++)
   {
      nv = elements[i]->GetNVertices();
      v  = elements[i]->GetVertices();
      for (j = 0; j < nv; j++)
      {
         vert_elem->AddConnection(v[j], i);
      }
   }

   vert_elem->ShiftUpI();

   return vert_elem;
}

Table *Mesh::GetFaceToElementTable() const
{
   Table *face_elem = new Table;

   face_elem->MakeI(faces_info.Size());

   for (int i = 0; i < faces_info.Size(); i++)
   {
      if (faces_info[i].Elem2No >= 0)
      {
         face_elem->AddColumnsInRow(i, 2);
      }
      else
      {
         face_elem->AddAColumnInRow(i);
      }
   }

   face_elem->MakeJ();

   for (int i = 0; i < faces_info.Size(); i++)
   {
      face_elem->AddConnection(i, faces_info[i].Elem1No);
      if (faces_info[i].Elem2No >= 0)
      {
         face_elem->AddConnection(i, faces_info[i].Elem2No);
      }
   }

   face_elem->ShiftUpI();

   return face_elem;
}

void Mesh::GetElementFaces(int i, Array<int> &fcs, Array<int> &cor)
const
{
   int n, j;

   if (el_to_face)
   {
      el_to_face->GetRow(i, fcs);
   }
   else
   {
      mfem_error("Mesh::GetElementFaces(...) : el_to_face not generated.");
   }

   n = fcs.Size();
   cor.SetSize(n);
   for (j = 0; j < n; j++)
      if (faces_info[fcs[j]].Elem1No == i)
      {
         cor[j] = faces_info[fcs[j]].Elem1Inf % 64;
      }
#ifdef MFEM_DEBUG
      else if (faces_info[fcs[j]].Elem2No == i)
      {
         cor[j] = faces_info[fcs[j]].Elem2Inf % 64;
      }
      else
      {
         mfem_error("Mesh::GetElementFaces(...) : 2");
      }
#else
      else
      {
         cor[j] = faces_info[fcs[j]].Elem2Inf % 64;
      }
#endif
}

void Mesh::GetBdrElementFace(int i, int *f, int *o) const
{
   const int *bv, *fv;

   *f = be_to_face[i];
   bv = boundary[i]->GetVertices();
   fv = faces[be_to_face[i]]->GetVertices();

   // find the orientation of the bdr. elem. w.r.t.
   // the corresponding face element (that's the base)
   switch (GetBdrElementType(i))
   {
      case Element::TRIANGLE:
         *o = GetTriOrientation(fv, bv);
         break;
      case Element::QUADRILATERAL:
         *o = GetQuadOrientation(fv, bv);
         break;
      default:
         mfem_error("Mesh::GetBdrElementFace(...) 2");
   }
}

int Mesh::GetBdrElementEdgeIndex(int i) const
{
   switch (Dim)
   {
      case 1: return boundary[i]->GetVertices()[0];
      case 2: return be_to_edge[i];
      case 3: return be_to_face[i];
      default: mfem_error("Mesh::GetBdrElementEdgeIndex: invalid dimension!");
   }
   return -1;
}

void Mesh::GetBdrElementAdjacentElement(int bdr_el, int &el, int &info) const
{
   int fid = GetBdrElementEdgeIndex(bdr_el);
   const FaceInfo &fi = faces_info[fid];
   MFEM_ASSERT(fi.Elem1Inf%64 == 0, "internal error"); // orientation == 0
   const int *fv = (Dim > 1) ? faces[fid]->GetVertices() : NULL;
   const int *bv = boundary[bdr_el]->GetVertices();
   int ori;
   switch (GetBdrElementBaseGeometry(bdr_el))
   {
      case Geometry::POINT:    ori = 0; break;
      case Geometry::SEGMENT:  ori = (fv[0] == bv[0]) ? 0 : 1; break;
      case Geometry::TRIANGLE: ori = GetTriOrientation(fv, bv); break;
      case Geometry::SQUARE:   ori = GetQuadOrientation(fv, bv); break;
      default: MFEM_ABORT("boundary element type not implemented"); ori = 0;
   }
   el   = fi.Elem1No;
   info = fi.Elem1Inf + ori;
}

Element::Type Mesh::GetElementType(int i) const
{
   return elements[i]->GetType();
}

Element::Type Mesh::GetBdrElementType(int i) const
{
   return boundary[i]->GetType();
}

void Mesh::GetPointMatrix(int i, DenseMatrix &pointmat) const
{
   int k, j, nv;
   const int *v;

   v  = elements[i]->GetVertices();
   nv = elements[i]->GetNVertices();

   pointmat.SetSize(spaceDim, nv);
   for (k = 0; k < spaceDim; k++)
      for (j = 0; j < nv; j++)
      {
         pointmat(k, j) = vertices[v[j]](k);
      }
}

void Mesh::GetBdrPointMatrix(int i,DenseMatrix &pointmat) const
{
   int k, j, nv;
   const int *v;

   v  = boundary[i]->GetVertices();
   nv = boundary[i]->GetNVertices();

   pointmat.SetSize(spaceDim, nv);
   for (k = 0; k < spaceDim; k++)
      for (j = 0; j < nv; j++)
      {
         pointmat(k, j) = vertices[v[j]](k);
      }
}

double Mesh::GetLength(int i, int j) const
{
   const double *vi = vertices[i]();
   const double *vj = vertices[j]();
   double length = 0.;

   for (int k = 0; k < spaceDim; k++)
   {
      length += (vi[k]-vj[k])*(vi[k]-vj[k]);
   }

   return sqrt(length);
}

// static method
void Mesh::GetElementArrayEdgeTable(const Array<Element*> &elem_array,
                                    const DSTable &v_to_v, Table &el_to_edge)
{
   el_to_edge.MakeI(elem_array.Size());
   for (int i = 0; i < elem_array.Size(); i++)
   {
      el_to_edge.AddColumnsInRow(i, elem_array[i]->GetNEdges());
   }
   el_to_edge.MakeJ();
   for (int i = 0; i < elem_array.Size(); i++)
   {
      const int *v = elem_array[i]->GetVertices();
      const int ne = elem_array[i]->GetNEdges();
      for (int j = 0; j < ne; j++)
      {
         const int *e = elem_array[i]->GetEdgeVertices(j);
         el_to_edge.AddConnection(i, v_to_v(v[e[0]], v[e[1]]));
      }
   }
   el_to_edge.ShiftUpI();
}

void Mesh::GetVertexToVertexTable(DSTable &v_to_v) const
{
   if (edge_vertex)
   {
      for (int i = 0; i < edge_vertex->Size(); i++)
      {
         const int *v = edge_vertex->GetRow(i);
         v_to_v.Push(v[0], v[1]);
      }
   }
   else
   {
      for (int i = 0; i < NumOfElements; i++)
      {
         const int *v = elements[i]->GetVertices();
         const int ne = elements[i]->GetNEdges();
         for (int j = 0; j < ne; j++)
         {
            const int *e = elements[i]->GetEdgeVertices(j);
            v_to_v.Push(v[e[0]], v[e[1]]);
         }
      }
   }
}

int Mesh::GetElementToEdgeTable(Table & e_to_f, Array<int> &be_to_f)
{
   int i, NumberOfEdges;

   DSTable v_to_v(NumOfVertices);
   GetVertexToVertexTable(v_to_v);

   NumberOfEdges = v_to_v.NumberOfEntries();

   // Fill the element to edge table
   GetElementArrayEdgeTable(elements, v_to_v, e_to_f);

   if (Dim == 2)
   {
      // Initialize the indices for the boundary elements.
      be_to_f.SetSize(NumOfBdrElements);
      for (i = 0; i < NumOfBdrElements; i++)
      {
         const int *v = boundary[i]->GetVertices();
         be_to_f[i] = v_to_v(v[0], v[1]);
      }
   }
   else if (Dim == 3)
   {
      if (bel_to_edge == NULL)
      {
         bel_to_edge = new Table;
      }
      GetElementArrayEdgeTable(boundary, v_to_v, *bel_to_edge);
   }
   else
   {
      mfem_error("1D GetElementToEdgeTable is not yet implemented.");
   }

   // Return the number of edges
   return NumberOfEdges;
}

const Table & Mesh::ElementToElementTable()
{
   if (el_to_el)
   {
      return *el_to_el;
   }

   // Note that, for ParNCMeshes, faces_info will contain also the ghost faces
   MFEM_ASSERT(faces_info.Size() >= GetNumFaces(), "faces were not generated!");

   Array<Connection> conn;
   conn.Reserve(2*faces_info.Size());

   for (int i = 0; i < faces_info.Size(); i++)
   {
      const FaceInfo &fi = faces_info[i];
      if (fi.Elem2No >= 0)
      {
         conn.Append(Connection(fi.Elem1No, fi.Elem2No));
         conn.Append(Connection(fi.Elem2No, fi.Elem1No));
      }
      else if (fi.Elem2Inf >= 0)
      {
         int nbr_elem_idx = NumOfElements - 1 - fi.Elem2No;
         conn.Append(Connection(fi.Elem1No, nbr_elem_idx));
         conn.Append(Connection(nbr_elem_idx, fi.Elem1No));
      }
   }

   conn.Sort();
   conn.Unique();
   el_to_el = new Table(NumOfElements, conn);

   return *el_to_el;
}

const Table & Mesh::ElementToFaceTable() const
{
   if (el_to_face == NULL)
   {
      mfem_error("Mesh::ElementToFaceTable()");
   }
   return *el_to_face;
}

const Table & Mesh::ElementToEdgeTable() const
{
   if (el_to_edge == NULL)
   {
      mfem_error("Mesh::ElementToEdgeTable()");
   }
   return *el_to_edge;
}

void Mesh::AddPointFaceElement(int lf, int gf, int el)
{
   if (faces_info[gf].Elem1No == -1)  // this will be elem1
   {
      // faces[gf] = new Point(&gf);
      faces_info[gf].Elem1No  = el;
      faces_info[gf].Elem1Inf = 64 * lf; // face lf with orientation 0
      faces_info[gf].Elem2No  = -1; // in case there's no other side
      faces_info[gf].Elem2Inf = -1; // face is not shared
   }
   else  //  this will be elem2
   {
      faces_info[gf].Elem2No  = el;
      faces_info[gf].Elem2Inf = 64 * lf + 1;
   }
}

void Mesh::AddSegmentFaceElement(int lf, int gf, int el, int v0, int v1)
{
   if (faces[gf] == NULL)  // this will be elem1
   {
      faces[gf] = new Segment(v0, v1);
      faces_info[gf].Elem1No  = el;
      faces_info[gf].Elem1Inf = 64 * lf; // face lf with orientation 0
      faces_info[gf].Elem2No  = -1; // in case there's no other side
      faces_info[gf].Elem2Inf = -1; // face is not shared
   }
   else  //  this will be elem2
   {
      int *v = faces[gf]->GetVertices();
      faces_info[gf].Elem2No  = el;
      if ( v[1] == v0 && v[0] == v1 )
      {
         faces_info[gf].Elem2Inf = 64 * lf + 1;
      }
      else if ( v[0] == v0 && v[1] == v1 )
      {
         // Temporarily allow even edge orientations: see the remark in
         // AddTriangleFaceElement().
         // Also, in a non-orientable surface mesh, the orientation will be even
         // for edges that connect elements with opposite orientations.
         faces_info[gf].Elem2Inf = 64 * lf;
      }
      else
      {
         MFEM_ABORT("internal error");
      }
   }
}

void Mesh::AddTriangleFaceElement(int lf, int gf, int el,
                                  int v0, int v1, int v2)
{
   if (faces[gf] == NULL)  // this will be elem1
   {
      faces[gf] = new Triangle(v0, v1, v2);
      faces_info[gf].Elem1No  = el;
      faces_info[gf].Elem1Inf = 64 * lf; // face lf with orientation 0
      faces_info[gf].Elem2No  = -1; // in case there's no other side
      faces_info[gf].Elem2Inf = -1; // face is not shared
   }
   else  //  this will be elem2
   {
      int orientation, vv[3] = { v0, v1, v2 };
      orientation = GetTriOrientation(faces[gf]->GetVertices(), vv);
      // In a valid mesh, we should have (orientation % 2 != 0), however, if
      // one of the adjacent elements has wrong orientation, both face
      // orientations can be even, until the element orientations are fixed.
      // MFEM_ASSERT(orientation % 2 != 0, "");
      faces_info[gf].Elem2No  = el;
      faces_info[gf].Elem2Inf = 64 * lf + orientation;
   }
}

void Mesh::AddQuadFaceElement(int lf, int gf, int el,
                              int v0, int v1, int v2, int v3)
{
   if (faces_info[gf].Elem1No < 0)  // this will be elem1
   {
      faces[gf] = new Quadrilateral(v0, v1, v2, v3);
      faces_info[gf].Elem1No  = el;
      faces_info[gf].Elem1Inf = 64 * lf; // face lf with orientation 0
      faces_info[gf].Elem2No  = -1; // in case there's no other side
      faces_info[gf].Elem2Inf = -1; // face is not shared
   }
   else  //  this will be elem2
   {
      int vv[4] = { v0, v1, v2, v3 };
      int oo = GetQuadOrientation(faces[gf]->GetVertices(), vv);
      // Temporarily allow even face orientations: see the remark in
      // AddTriangleFaceElement().
      // MFEM_ASSERT(oo % 2 != 0, "");
      faces_info[gf].Elem2No  = el;
      faces_info[gf].Elem2Inf = 64 * lf + oo;
   }
}

void Mesh::GenerateFaces()
{
   int i, nfaces = GetNumFaces();

   for (i = 0; i < faces.Size(); i++)
   {
      FreeElement(faces[i]);
   }

   // (re)generate the interior faces and the info for them
   faces.SetSize(nfaces);
   faces_info.SetSize(nfaces);
   for (i = 0; i < nfaces; i++)
   {
      faces[i] = NULL;
      faces_info[i].Elem1No = -1;
      faces_info[i].NCFace = -1;
   }
   for (i = 0; i < NumOfElements; i++)
   {
      const int *v = elements[i]->GetVertices();
      const int *ef;
      if (Dim == 1)
      {
         AddPointFaceElement(0, v[0], i);
         AddPointFaceElement(1, v[1], i);
      }
      else if (Dim == 2)
      {
         ef = el_to_edge->GetRow(i);
         const int ne = elements[i]->GetNEdges();
         for (int j = 0; j < ne; j++)
         {
            const int *e = elements[i]->GetEdgeVertices(j);
            AddSegmentFaceElement(j, ef[j], i, v[e[0]], v[e[1]]);
         }
      }
      else
      {
         ef = el_to_face->GetRow(i);
         switch (GetElementType(i))
         {
            case Element::TETRAHEDRON:
            {
               for (int j = 0; j < 4; j++)
               {
                  const int *fv = tet_t::FaceVert[j];
                  AddTriangleFaceElement(j, ef[j], i,
                                         v[fv[0]], v[fv[1]], v[fv[2]]);
               }
               break;
            }
            case Element::WEDGE:
            {
               for (int j = 0; j < 2; j++)
               {
                  const int *fv = pri_t::FaceVert[j];
                  AddTriangleFaceElement(j, ef[j], i,
                                         v[fv[0]], v[fv[1]], v[fv[2]]);
               }
               for (int j = 2; j < 5; j++)
               {
                  const int *fv = pri_t::FaceVert[j];
                  AddQuadFaceElement(j, ef[j], i,
                                     v[fv[0]], v[fv[1]], v[fv[2]], v[fv[3]]);
               }
               break;
            }
            case Element::HEXAHEDRON:
            {
               for (int j = 0; j < 6; j++)
               {
                  const int *fv = hex_t::FaceVert[j];
                  AddQuadFaceElement(j, ef[j], i,
                                     v[fv[0]], v[fv[1]], v[fv[2]], v[fv[3]]);
               }
               break;
            }
            default:
               MFEM_ABORT("Unexpected type of Element.");
         }
      }
   }
}

void Mesh::GenerateNCFaceInfo()
{
   MFEM_VERIFY(ncmesh, "missing NCMesh.");

   for (int i = 0; i < faces_info.Size(); i++)
   {
      faces_info[i].NCFace = -1;
   }

   const NCMesh::NCList &list =
      (Dim == 2) ? ncmesh->GetEdgeList() : ncmesh->GetFaceList();

   nc_faces_info.SetSize(0);
   nc_faces_info.Reserve(list.masters.size() + list.slaves.size());

   int nfaces = GetNumFaces();

   // add records for master faces
   for (unsigned i = 0; i < list.masters.size(); i++)
   {
      const NCMesh::Master &master = list.masters[i];
      if (master.index >= nfaces) { continue; }

      faces_info[master.index].NCFace = nc_faces_info.Size();
      nc_faces_info.Append(NCFaceInfo(false, master.local, NULL));
      // NOTE: one of the unused members stores local face no. to be used below
   }

   // add records for slave faces
   for (unsigned i = 0; i < list.slaves.size(); i++)
   {
      const NCMesh::Slave &slave = list.slaves[i];
      if (slave.index >= nfaces || slave.master >= nfaces) { continue; }

      FaceInfo &slave_fi = faces_info[slave.index];
      FaceInfo &master_fi = faces_info[slave.master];
      NCFaceInfo &master_nc = nc_faces_info[master_fi.NCFace];

      slave_fi.NCFace = nc_faces_info.Size();
      nc_faces_info.Append(NCFaceInfo(true, slave.master, &slave.point_matrix));

      slave_fi.Elem2No = master_fi.Elem1No;
      slave_fi.Elem2Inf = 64 * master_nc.MasterFace; // get lf no. stored above
      // NOTE: orientation part of Elem2Inf is encoded in the point matrix
   }
}

STable3D *Mesh::GetFacesTable()
{
   STable3D *faces_tbl = new STable3D(NumOfVertices);
   for (int i = 0; i < NumOfElements; i++)
   {
      const int *v = elements[i]->GetVertices();
      switch (GetElementType(i))
      {
         case Element::TETRAHEDRON:
         {
            for (int j = 0; j < 4; j++)
            {
               const int *fv = tet_t::FaceVert[j];
               faces_tbl->Push(v[fv[0]], v[fv[1]], v[fv[2]]);
            }
            break;
         }
         case Element::WEDGE:
         {
            for (int j = 0; j < 2; j++)
            {
               const int *fv = pri_t::FaceVert[j];
               faces_tbl->Push(v[fv[0]], v[fv[1]], v[fv[2]]);
            }
            for (int j = 2; j < 5; j++)
            {
               const int *fv = pri_t::FaceVert[j];
               faces_tbl->Push4(v[fv[0]], v[fv[1]], v[fv[2]], v[fv[3]]);
            }
            break;
         }
         case Element::HEXAHEDRON:
         {
            // find the face by the vertices with the smallest 3 numbers
            // z = 0, y = 0, x = 1, y = 1, x = 0, z = 1
            for (int j = 0; j < 6; j++)
            {
               const int *fv = hex_t::FaceVert[j];
               faces_tbl->Push4(v[fv[0]], v[fv[1]], v[fv[2]], v[fv[3]]);
            }
            break;
         }
         default:
            MFEM_ABORT("Unexpected type of Element.");
      }
   }
   return faces_tbl;
}

STable3D *Mesh::GetElementToFaceTable(int ret_ftbl)
{
   int i, *v;
   STable3D *faces_tbl;

   if (el_to_face != NULL)
   {
      delete el_to_face;
   }
   el_to_face = new Table(NumOfElements, 6);  // must be 6 for hexahedra
   faces_tbl = new STable3D(NumOfVertices);
   for (i = 0; i < NumOfElements; i++)
   {
      v = elements[i]->GetVertices();
      switch (GetElementType(i))
      {
         case Element::TETRAHEDRON:
         {
            for (int j = 0; j < 4; j++)
            {
               const int *fv = tet_t::FaceVert[j];
               el_to_face->Push(
                  i, faces_tbl->Push(v[fv[0]], v[fv[1]], v[fv[2]]));
            }
            break;
         }
         case Element::WEDGE:
         {
            for (int j = 0; j < 2; j++)
            {
               const int *fv = pri_t::FaceVert[j];
               el_to_face->Push(
                  i, faces_tbl->Push(v[fv[0]], v[fv[1]], v[fv[2]]));
            }
            for (int j = 2; j < 5; j++)
            {
               const int *fv = pri_t::FaceVert[j];
               el_to_face->Push(
                  i, faces_tbl->Push4(v[fv[0]], v[fv[1]], v[fv[2]], v[fv[3]]));
            }
            break;
         }
         case Element::HEXAHEDRON:
         {
            // find the face by the vertices with the smallest 3 numbers
            // z = 0, y = 0, x = 1, y = 1, x = 0, z = 1
            for (int j = 0; j < 6; j++)
            {
               const int *fv = hex_t::FaceVert[j];
               el_to_face->Push(
                  i, faces_tbl->Push4(v[fv[0]], v[fv[1]], v[fv[2]], v[fv[3]]));
            }
            break;
         }
         default:
            MFEM_ABORT("Unexpected type of Element.");
      }
   }
   el_to_face->Finalize();
   NumOfFaces = faces_tbl->NumberOfElements();
   be_to_face.SetSize(NumOfBdrElements);
   for (i = 0; i < NumOfBdrElements; i++)
   {
      v = boundary[i]->GetVertices();
      switch (GetBdrElementType(i))
      {
         case Element::TRIANGLE:
         {
            be_to_face[i] = (*faces_tbl)(v[0], v[1], v[2]);
            break;
         }
         case Element::QUADRILATERAL:
         {
            be_to_face[i] = (*faces_tbl)(v[0], v[1], v[2], v[3]);
            break;
         }
         default:
            MFEM_ABORT("Unexpected type of boundary Element.");
      }
   }

   if (ret_ftbl)
   {
      return faces_tbl;
   }
   delete faces_tbl;
   return NULL;
}

void Mesh::ReorientTetMesh()
{
   int *v;

   if (Dim != 3 || !(meshgen & 1))
   {
      return;
   }

   DSTable *old_v_to_v = NULL;
   Table *old_elem_vert = NULL;

   if (Nodes)
   {
      PrepareNodeReorder(&old_v_to_v, &old_elem_vert);
   }

   for (int i = 0; i < NumOfElements; i++)
   {
      if (GetElementType(i) == Element::TETRAHEDRON)
      {
         v = elements[i]->GetVertices();

         Rotate3(v[0], v[1], v[2]);
         if (v[0] < v[3])
         {
            Rotate3(v[1], v[2], v[3]);
         }
         else
         {
            ShiftL2R(v[0], v[1], v[3]);
         }
      }
   }

   for (int i = 0; i < NumOfBdrElements; i++)
   {
      if (GetBdrElementType(i) == Element::TRIANGLE)
      {
         v = boundary[i]->GetVertices();

         Rotate3(v[0], v[1], v[2]);
      }
   }

   if (!Nodes)
   {
      GetElementToFaceTable();
      GenerateFaces();
      if (el_to_edge)
      {
         NumOfEdges = GetElementToEdgeTable(*el_to_edge, be_to_edge);
      }
   }
   else
   {
      DoNodeReorder(old_v_to_v, old_elem_vert);
      delete old_elem_vert;
      delete old_v_to_v;
   }
}

int *Mesh::CartesianPartitioning(int nxyz[])
{
   int *partitioning;
   double pmin[3] = { infinity(), infinity(), infinity() };
   double pmax[3] = { -infinity(), -infinity(), -infinity() };
   // find a bounding box using the vertices
   for (int vi = 0; vi < NumOfVertices; vi++)
   {
      const double *p = vertices[vi]();
      for (int i = 0; i < spaceDim; i++)
      {
         if (p[i] < pmin[i]) { pmin[i] = p[i]; }
         if (p[i] > pmax[i]) { pmax[i] = p[i]; }
      }
   }

   partitioning = new int[NumOfElements];

   // determine the partitioning using the centers of the elements
   double ppt[3];
   Vector pt(ppt, spaceDim);
   for (int el = 0; el < NumOfElements; el++)
   {
      GetElementTransformation(el)->Transform(
         Geometries.GetCenter(GetElementBaseGeometry(el)), pt);
      int part = 0;
      for (int i = spaceDim-1; i >= 0; i--)
      {
         int idx = (int)floor(nxyz[i]*((pt(i) - pmin[i])/(pmax[i] - pmin[i])));
         if (idx < 0) { idx = 0; }
         if (idx >= nxyz[i]) { idx = nxyz[i]-1; }
         part = part * nxyz[i] + idx;
      }
      partitioning[el] = part;
   }

   return partitioning;
}

int *Mesh::GeneratePartitioning(int nparts, int part_method)
{
#ifdef MFEM_USE_METIS
   int i, *partitioning;

   ElementToElementTable();

   partitioning = new int[NumOfElements];

   if (nparts == 1)
   {
      for (i = 0; i < NumOfElements; i++)
      {
         partitioning[i] = 0;
      }
   }
   else if (NumOfElements <= nparts)
   {
      for (i = 0; i < NumOfElements; i++)
      {
         partitioning[i] = i;
      }
   }
   else
   {
      idx_t *I, *J, n;
#ifndef MFEM_USE_METIS_5
      idx_t wgtflag = 0;
      idx_t numflag = 0;
      idx_t options[5];
#else
      idx_t ncon = 1;
      idx_t err;
      idx_t options[40];
#endif
      idx_t edgecut;

      // In case METIS have been compiled with 64bit indices
      bool freedata = false;
      idx_t mparts = (idx_t) nparts;
      idx_t *mpartitioning;

      n = NumOfElements;
      if (sizeof(idx_t) == sizeof(int))
      {
         I = (idx_t*) el_to_el->GetI();
         J = (idx_t*) el_to_el->GetJ();
         mpartitioning = (idx_t*) partitioning;
      }
      else
      {
         int *iI = el_to_el->GetI();
         int *iJ = el_to_el->GetJ();
         int m = iI[n];
         I = new idx_t[n+1];
         J = new idx_t[m];
         for (int k = 0; k < n+1; k++) { I[k] = iI[k]; }
         for (int k = 0; k < m; k++) { J[k] = iJ[k]; }
         mpartitioning = new idx_t[n];
         freedata = true;
      }
#ifndef MFEM_USE_METIS_5
      options[0] = 0;
#else
      METIS_SetDefaultOptions(options);
      options[METIS_OPTION_CONTIG] = 1; // set METIS_OPTION_CONTIG
#endif

      // Sort the neighbor lists
      if (part_method >= 0 && part_method <= 2)
      {
         for (i = 0; i < n; i++)
         {
            // Sort in increasing order.
            // std::sort(J+I[i], J+I[i+1]);

            // Sort in decreasing order, as in previous versions of MFEM.
            std::sort(J+I[i], J+I[i+1], std::greater<idx_t>());
         }
      }

      // This function should be used to partition a graph into a small
      // number of partitions (less than 8).
      if (part_method == 0 || part_method == 3)
      {
#ifndef MFEM_USE_METIS_5
         METIS_PartGraphRecursive(&n,
                                  I,
                                  J,
                                  NULL,
                                  NULL,
                                  &wgtflag,
                                  &numflag,
                                  &mparts,
                                  options,
                                  &edgecut,
                                  mpartitioning);
#else
         err = METIS_PartGraphRecursive(&n,
                                        &ncon,
                                        I,
                                        J,
                                        NULL,
                                        NULL,
                                        NULL,
                                        &mparts,
                                        NULL,
                                        NULL,
                                        options,
                                        &edgecut,
                                        mpartitioning);
         if (err != 1)
            mfem_error("Mesh::GeneratePartitioning: "
                       " error in METIS_PartGraphRecursive!");
#endif
      }

      // This function should be used to partition a graph into a large
      // number of partitions (greater than 8).
      if (part_method == 1 || part_method == 4)
      {
#ifndef MFEM_USE_METIS_5
         METIS_PartGraphKway(&n,
                             I,
                             J,
                             NULL,
                             NULL,
                             &wgtflag,
                             &numflag,
                             &mparts,
                             options,
                             &edgecut,
                             mpartitioning);
#else
         err = METIS_PartGraphKway(&n,
                                   &ncon,
                                   I,
                                   J,
                                   NULL,
                                   NULL,
                                   NULL,
                                   &mparts,
                                   NULL,
                                   NULL,
                                   options,
                                   &edgecut,
                                   mpartitioning);
         if (err != 1)
            mfem_error("Mesh::GeneratePartitioning: "
                       " error in METIS_PartGraphKway!");
#endif
      }

      // The objective of this partitioning is to minimize the total
      // communication volume
      if (part_method == 2 || part_method == 5)
      {
#ifndef MFEM_USE_METIS_5
         METIS_PartGraphVKway(&n,
                              I,
                              J,
                              NULL,
                              NULL,
                              &wgtflag,
                              &numflag,
                              &mparts,
                              options,
                              &edgecut,
                              mpartitioning);
#else
         options[METIS_OPTION_OBJTYPE] = METIS_OBJTYPE_VOL;
         err = METIS_PartGraphKway(&n,
                                   &ncon,
                                   I,
                                   J,
                                   NULL,
                                   NULL,
                                   NULL,
                                   &mparts,
                                   NULL,
                                   NULL,
                                   options,
                                   &edgecut,
                                   mpartitioning);
         if (err != 1)
            mfem_error("Mesh::GeneratePartitioning: "
                       " error in METIS_PartGraphKway!");
#endif
      }

#ifdef MFEM_DEBUG
      mfem::out << "Mesh::GeneratePartitioning(...): edgecut = "
                << edgecut << endl;
#endif
      nparts = (int) mparts;
      if (mpartitioning != (idx_t*)partitioning)
      {
         for (int k = 0; k<NumOfElements; k++) { partitioning[k] = mpartitioning[k]; }
      }
      if (freedata)
      {
         delete[] I;
         delete[] J;
         delete[] mpartitioning;
      }
   }

   if (el_to_el)
   {
      delete el_to_el;
   }
   el_to_el = NULL;

   // Check for empty partitionings (a "feature" in METIS)
   {
      Array< Pair<int,int> > psize(nparts);
      for (i = 0; i < nparts; i++)
      {
         psize[i].one = 0;
         psize[i].two = i;
      }

      for (i = 0; i < NumOfElements; i++)
      {
         psize[partitioning[i]].one++;
      }

      int empty_parts = 0;
      for (i = 0; i < nparts; i++)
         if (psize[i].one == 0)
         {
            empty_parts++;
         }

      // This code just split the largest partitionings in two.
      // Do we need to replace it with something better?
      if (empty_parts)
      {
         mfem::err << "Mesh::GeneratePartitioning returned " << empty_parts
                   << " empty parts!" << endl;

         SortPairs<int,int>(psize, nparts);

         for (i = nparts-1; i > nparts-1-empty_parts; i--)
         {
            psize[i].one /= 2;
         }

         for (int j = 0; j < NumOfElements; j++)
            for (i = nparts-1; i > nparts-1-empty_parts; i--)
               if (psize[i].one == 0 || partitioning[j] != psize[i].two)
               {
                  continue;
               }
               else
               {
                  partitioning[j] = psize[nparts-1-i].two;
                  psize[i].one--;
               }
      }
   }

   return partitioning;

#else

   mfem_error("Mesh::GeneratePartitioning(...): "
              "MFEM was compiled without Metis.");

   return NULL;

#endif
}

/* required: 0 <= partitioning[i] < num_part */
void FindPartitioningComponents(Table &elem_elem,
                                const Array<int> &partitioning,
                                Array<int> &component,
                                Array<int> &num_comp)
{
   int i, j, k;
   int num_elem, *i_elem_elem, *j_elem_elem;

   num_elem    = elem_elem.Size();
   i_elem_elem = elem_elem.GetI();
   j_elem_elem = elem_elem.GetJ();

   component.SetSize(num_elem);

   Array<int> elem_stack(num_elem);
   int stack_p, stack_top_p, elem;
   int num_part;

   num_part = -1;
   for (i = 0; i < num_elem; i++)
   {
      if (partitioning[i] > num_part)
      {
         num_part = partitioning[i];
      }
      component[i] = -1;
   }
   num_part++;

   num_comp.SetSize(num_part);
   for (i = 0; i < num_part; i++)
   {
      num_comp[i] = 0;
   }

   stack_p = 0;
   stack_top_p = 0;  // points to the first unused element in the stack
   for (elem = 0; elem < num_elem; elem++)
   {
      if (component[elem] >= 0)
      {
         continue;
      }

      component[elem] = num_comp[partitioning[elem]]++;

      elem_stack[stack_top_p++] = elem;

      for ( ; stack_p < stack_top_p; stack_p++)
      {
         i = elem_stack[stack_p];
         for (j = i_elem_elem[i]; j < i_elem_elem[i+1]; j++)
         {
            k = j_elem_elem[j];
            if (partitioning[k] == partitioning[i])
            {
               if (component[k] < 0)
               {
                  component[k] = component[i];
                  elem_stack[stack_top_p++] = k;
               }
               else if (component[k] != component[i])
               {
                  mfem_error("FindPartitioningComponents");
               }
            }
         }
      }
   }
}

void Mesh::CheckPartitioning(int *partitioning)
{
   int i, n_empty, n_mcomp;
   Array<int> component, num_comp;
   const Array<int> _partitioning(partitioning, GetNE());

   ElementToElementTable();

   FindPartitioningComponents(*el_to_el, _partitioning, component, num_comp);

   n_empty = n_mcomp = 0;
   for (i = 0; i < num_comp.Size(); i++)
      if (num_comp[i] == 0)
      {
         n_empty++;
      }
      else if (num_comp[i] > 1)
      {
         n_mcomp++;
      }

   if (n_empty > 0)
   {
      mfem::out << "Mesh::CheckPartitioning(...) :\n"
                << "The following subdomains are empty :\n";
      for (i = 0; i < num_comp.Size(); i++)
         if (num_comp[i] == 0)
         {
            mfem::out << ' ' << i;
         }
      mfem::out << endl;
   }
   if (n_mcomp > 0)
   {
      mfem::out << "Mesh::CheckPartitioning(...) :\n"
                << "The following subdomains are NOT connected :\n";
      for (i = 0; i < num_comp.Size(); i++)
         if (num_comp[i] > 1)
         {
            mfem::out << ' ' << i;
         }
      mfem::out << endl;
   }
   if (n_empty == 0 && n_mcomp == 0)
      mfem::out << "Mesh::CheckPartitioning(...) : "
                "All subdomains are connected." << endl;

   if (el_to_el)
   {
      delete el_to_el;
   }
   el_to_el = NULL;
}

// compute the coefficients of the polynomial in t:
//   c(0)+c(1)*t+...+c(d)*t^d = det(A+t*B)
// where A, B are (d x d), d=2,3
void DetOfLinComb(const DenseMatrix &A, const DenseMatrix &B, Vector &c)
{
   const double *a = A.Data();
   const double *b = B.Data();

   c.SetSize(A.Width()+1);
   switch (A.Width())
   {
      case 2:
      {
         // det(A+t*B) = |a0 a2|   / |a0 b2| + |b0 a2| \       |b0 b2|
         //              |a1 a3| + \ |a1 b3|   |b1 a3| / * t + |b1 b3| * t^2
         c(0) = a[0]*a[3]-a[1]*a[2];
         c(1) = a[0]*b[3]-a[1]*b[2]+b[0]*a[3]-b[1]*a[2];
         c(2) = b[0]*b[3]-b[1]*b[2];
      }
      break;

      case 3:
      {
         /*              |a0 a3 a6|
          * det(A+t*B) = |a1 a4 a7| +
          *              |a2 a5 a8|

          *     /  |b0 a3 a6|   |a0 b3 a6|   |a0 a3 b6| \
          *   + |  |b1 a4 a7| + |a1 b4 a7| + |a1 a4 b7| | * t +
          *     \  |b2 a5 a8|   |a2 b5 a8|   |a2 a5 b8| /

          *     /  |a0 b3 b6|   |b0 a3 b6|   |b0 b3 a6| \
          *   + |  |a1 b4 b7| + |b1 a4 b7| + |b1 b4 a7| | * t^2 +
          *     \  |a2 b5 b8|   |b2 a5 b8|   |b2 b5 a8| /

          *     |b0 b3 b6|
          *   + |b1 b4 b7| * t^3
          *     |b2 b5 b8|       */
         c(0) = (a[0] * (a[4] * a[8] - a[5] * a[7]) +
                 a[1] * (a[5] * a[6] - a[3] * a[8]) +
                 a[2] * (a[3] * a[7] - a[4] * a[6]));

         c(1) = (b[0] * (a[4] * a[8] - a[5] * a[7]) +
                 b[1] * (a[5] * a[6] - a[3] * a[8]) +
                 b[2] * (a[3] * a[7] - a[4] * a[6]) +

                 a[0] * (b[4] * a[8] - b[5] * a[7]) +
                 a[1] * (b[5] * a[6] - b[3] * a[8]) +
                 a[2] * (b[3] * a[7] - b[4] * a[6]) +

                 a[0] * (a[4] * b[8] - a[5] * b[7]) +
                 a[1] * (a[5] * b[6] - a[3] * b[8]) +
                 a[2] * (a[3] * b[7] - a[4] * b[6]));

         c(2) = (a[0] * (b[4] * b[8] - b[5] * b[7]) +
                 a[1] * (b[5] * b[6] - b[3] * b[8]) +
                 a[2] * (b[3] * b[7] - b[4] * b[6]) +

                 b[0] * (a[4] * b[8] - a[5] * b[7]) +
                 b[1] * (a[5] * b[6] - a[3] * b[8]) +
                 b[2] * (a[3] * b[7] - a[4] * b[6]) +

                 b[0] * (b[4] * a[8] - b[5] * a[7]) +
                 b[1] * (b[5] * a[6] - b[3] * a[8]) +
                 b[2] * (b[3] * a[7] - b[4] * a[6]));

         c(3) = (b[0] * (b[4] * b[8] - b[5] * b[7]) +
                 b[1] * (b[5] * b[6] - b[3] * b[8]) +
                 b[2] * (b[3] * b[7] - b[4] * b[6]));
      }
      break;

      default:
         mfem_error("DetOfLinComb(...)");
   }
}

// compute the real roots of
//   z(0)+z(1)*x+...+z(d)*x^d = 0,  d=2,3;
// the roots are returned in x, sorted in increasing order;
// it is assumed that x is at least of size d;
// return the number of roots counting multiplicity;
// return -1 if all z(i) are 0.
int FindRoots(const Vector &z, Vector &x)
{
   int d = z.Size()-1;
   if (d > 3 || d < 0)
   {
      mfem_error("FindRoots(...)");
   }

   while (z(d) == 0.0)
   {
      if (d == 0)
      {
         return (-1);
      }
      d--;
   }
   switch (d)
   {
      case 0:
      {
         return 0;
      }

      case 1:
      {
         x(0) = -z(0)/z(1);
         return 1;
      }

      case 2:
      {
         double a = z(2), b = z(1), c = z(0);
         double D = b*b-4*a*c;
         if (D < 0.0)
         {
            return 0;
         }
         if (D == 0.0)
         {
            x(0) = x(1) = -0.5 * b / a;
            return 2; // root with multiplicity 2
         }
         if (b == 0.0)
         {
            x(0) = -(x(1) = fabs(0.5 * sqrt(D) / a));
            return 2;
         }
         else
         {
            double t;
            if (b > 0.0)
            {
               t = -0.5 * (b + sqrt(D));
            }
            else
            {
               t = -0.5 * (b - sqrt(D));
            }
            x(0) = t / a;
            x(1) = c / t;
            if (x(0) > x(1))
            {
               Swap<double>(x(0), x(1));
            }
            return 2;
         }
      }

      case 3:
      {
         double a = z(2)/z(3), b = z(1)/z(3), c = z(0)/z(3);

         // find the real roots of x^3 + a x^2 + b x + c = 0
         double Q = (a * a - 3 * b) / 9;
         double R = (2 * a * a * a - 9 * a * b + 27 * c) / 54;
         double Q3 = Q * Q * Q;
         double R2 = R * R;

         if (R2 == Q3)
         {
            if (Q == 0)
            {
               x(0) = x(1) = x(2) = - a / 3;
            }
            else
            {
               double sqrtQ = sqrt(Q);

               if (R > 0)
               {
                  x(0) = -2 * sqrtQ - a / 3;
                  x(1) = x(2) = sqrtQ - a / 3;
               }
               else
               {
                  x(0) = x(1) = - sqrtQ - a / 3;
                  x(2) = 2 * sqrtQ - a / 3;
               }
            }
            return 3;
         }
         else if (R2 < Q3)
         {
            double theta = acos(R / sqrt(Q3));
            double A = -2 * sqrt(Q);
            double x0, x1, x2;
            x0 = A * cos(theta / 3) - a / 3;
            x1 = A * cos((theta + 2.0 * M_PI) / 3) - a / 3;
            x2 = A * cos((theta - 2.0 * M_PI) / 3) - a / 3;

            /* Sort x0, x1, x2 */
            if (x0 > x1)
            {
               Swap<double>(x0, x1);
            }
            if (x1 > x2)
            {
               Swap<double>(x1, x2);
               if (x0 > x1)
               {
                  Swap<double>(x0, x1);
               }
            }
            x(0) = x0;
            x(1) = x1;
            x(2) = x2;
            return 3;
         }
         else
         {
            double A;
            if (R >= 0.0)
            {
               A = -pow(sqrt(R2 - Q3) + R, 1.0/3.0);
            }
            else
            {
               A =  pow(sqrt(R2 - Q3) - R, 1.0/3.0);
            }
            x(0) = A + Q / A - a / 3;
            return 1;
         }
      }
   }
   return 0;
}

void FindTMax(Vector &c, Vector &x, double &tmax,
              const double factor, const int Dim)
{
   const double c0 = c(0);
   c(0) = c0 * (1.0 - pow(factor, -Dim));
   int nr = FindRoots(c, x);
   for (int j = 0; j < nr; j++)
   {
      if (x(j) > tmax)
      {
         break;
      }
      if (x(j) >= 0.0)
      {
         tmax = x(j);
         break;
      }
   }
   c(0) = c0 * (1.0 - pow(factor, Dim));
   nr = FindRoots(c, x);
   for (int j = 0; j < nr; j++)
   {
      if (x(j) > tmax)
      {
         break;
      }
      if (x(j) >= 0.0)
      {
         tmax = x(j);
         break;
      }
   }
}

void Mesh::CheckDisplacements(const Vector &displacements, double &tmax)
{
   int nvs = vertices.Size();
   DenseMatrix P, V, DS, PDS(spaceDim), VDS(spaceDim);
   Vector c(spaceDim+1), x(spaceDim);
   const double factor = 2.0;

   // check for tangling assuming constant speed
   if (tmax < 1.0)
   {
      tmax = 1.0;
   }
   for (int i = 0; i < NumOfElements; i++)
   {
      Element *el = elements[i];
      int nv = el->GetNVertices();
      int *v = el->GetVertices();
      P.SetSize(spaceDim, nv);
      V.SetSize(spaceDim, nv);
      for (int j = 0; j < spaceDim; j++)
         for (int k = 0; k < nv; k++)
         {
            P(j, k) = vertices[v[k]](j);
            V(j, k) = displacements(v[k]+j*nvs);
         }
      DS.SetSize(nv, spaceDim);
      const FiniteElement *fe =
         GetTransformationFEforElementType(el->GetType());
      // check if  det(P.DShape+t*V.DShape) > 0 for all x and 0<=t<=1
      switch (el->GetType())
      {
         case Element::TRIANGLE:
         case Element::TETRAHEDRON:
         {
            // DS is constant
            fe->CalcDShape(Geometries.GetCenter(fe->GetGeomType()), DS);
            Mult(P, DS, PDS);
            Mult(V, DS, VDS);
            DetOfLinComb(PDS, VDS, c);
            if (c(0) <= 0.0)
            {
               tmax = 0.0;
            }
            else
            {
               FindTMax(c, x, tmax, factor, Dim);
            }
         }
         break;

         case Element::QUADRILATERAL:
         {
            const IntegrationRule &ir = fe->GetNodes();
            for (int j = 0; j < nv; j++)
            {
               fe->CalcDShape(ir.IntPoint(j), DS);
               Mult(P, DS, PDS);
               Mult(V, DS, VDS);
               DetOfLinComb(PDS, VDS, c);
               if (c(0) <= 0.0)
               {
                  tmax = 0.0;
               }
               else
               {
                  FindTMax(c, x, tmax, factor, Dim);
               }
            }
         }
         break;

         default:
            mfem_error("Mesh::CheckDisplacements(...)");
      }
   }
}

void Mesh::MoveVertices(const Vector &displacements)
{
   for (int i = 0, nv = vertices.Size(); i < nv; i++)
      for (int j = 0; j < spaceDim; j++)
      {
         vertices[i](j) += displacements(j*nv+i);
      }
}

void Mesh::GetVertices(Vector &vert_coord) const
{
   int nv = vertices.Size();
   vert_coord.SetSize(nv*spaceDim);
   for (int i = 0; i < nv; i++)
      for (int j = 0; j < spaceDim; j++)
      {
         vert_coord(j*nv+i) = vertices[i](j);
      }
}

void Mesh::SetVertices(const Vector &vert_coord)
{
   for (int i = 0, nv = vertices.Size(); i < nv; i++)
      for (int j = 0; j < spaceDim; j++)
      {
         vertices[i](j) = vert_coord(j*nv+i);
      }
}

void Mesh::GetNode(int i, double *coord)
{
   if (Nodes)
   {
      FiniteElementSpace *fes = Nodes->FESpace();
      for (int j = 0; j < spaceDim; j++)
      {
         coord[j] = (*Nodes)(fes->DofToVDof(i, j));
      }
   }
   else
   {
      for (int j = 0; j < spaceDim; j++)
      {
         coord[j] = vertices[i](j);
      }
   }
}

void Mesh::SetNode(int i, const double *coord)
{
   if (Nodes)
   {
      FiniteElementSpace *fes = Nodes->FESpace();
      for (int j = 0; j < spaceDim; j++)
      {
         (*Nodes)(fes->DofToVDof(i, j)) = coord[j];
      }
   }
   else
   {
      for (int j = 0; j < spaceDim; j++)
      {
         vertices[i](j) = coord[j];
      }

   }
}

void Mesh::MoveNodes(const Vector &displacements)
{
   if (Nodes)
   {
      (*Nodes) += displacements;
   }
   else
   {
      MoveVertices(displacements);
   }
}

void Mesh::GetNodes(Vector &node_coord) const
{
   if (Nodes)
   {
      node_coord = (*Nodes);
   }
   else
   {
      GetVertices(node_coord);
   }
}

void Mesh::SetNodes(const Vector &node_coord)
{
   if (Nodes)
   {
      (*Nodes) = node_coord;
   }
   else
   {
      SetVertices(node_coord);
   }
}

void Mesh::NewNodes(GridFunction &nodes, bool make_owner)
{
   if (own_nodes) { delete Nodes; }
   Nodes = &nodes;
   spaceDim = Nodes->FESpace()->GetVDim();
   own_nodes = (int)make_owner;

   if (NURBSext != nodes.FESpace()->GetNURBSext())
   {
      delete NURBSext;
      NURBSext = nodes.FESpace()->StealNURBSext();
   }
}

void Mesh::SwapNodes(GridFunction *&nodes, int &own_nodes_)
{
   mfem::Swap<GridFunction*>(Nodes, nodes);
   mfem::Swap<int>(own_nodes, own_nodes_);
   // TODO:
   // if (nodes)
   //    nodes->FESpace()->MakeNURBSextOwner();
   // NURBSext = (Nodes) ? Nodes->FESpace()->StealNURBSext() : NULL;
}

void Mesh::AverageVertices(const int *indexes, int n, int result)
{
   int j, k;

   for (k = 0; k < spaceDim; k++)
   {
      vertices[result](k) = vertices[indexes[0]](k);
   }

   for (j = 1; j < n; j++)
      for (k = 0; k < spaceDim; k++)
      {
         vertices[result](k) += vertices[indexes[j]](k);
      }

   for (k = 0; k < spaceDim; k++)
   {
      vertices[result](k) *= (1.0 / n);
   }
}

void Mesh::UpdateNodes()
{
   if (Nodes)
   {
      Nodes->FESpace()->Update();
      Nodes->Update();
   }
}

void Mesh::UniformRefinement2D()
{
   DeleteLazyTables();

   if (el_to_edge == NULL)
   {
      el_to_edge = new Table;
      NumOfEdges = GetElementToEdgeTable(*el_to_edge, be_to_edge);
   }

   int quad_counter = 0;
   for (int i = 0; i < NumOfElements; i++)
   {
      if (elements[i]->GetType() == Element::QUADRILATERAL)
      {
         quad_counter++;
      }
   }

   const int oedge = NumOfVertices;
   const int oelem = oedge + NumOfEdges;

   vertices.SetSize(oelem + quad_counter);
   elements.SetSize(4 * NumOfElements);
   quad_counter = 0;
   for (int i = 0; i < NumOfElements; i++)
   {
      const Element::Type el_type = elements[i]->GetType();
      const int attr = elements[i]->GetAttribute();
      int *v = elements[i]->GetVertices();
      const int *e = el_to_edge->GetRow(i);
      const int j = NumOfElements + 3 * i;
      int vv[2];

      if (el_type == Element::TRIANGLE)
      {
         for (int ei = 0; ei < 3; ei++)
         {
            for (int k = 0; k < 2; k++)
            {
               vv[k] = v[tri_t::Edges[ei][k]];
            }
            AverageVertices(vv, 2, oedge+e[ei]);
         }

         elements[j+0] = new Triangle(oedge+e[1], oedge+e[2], oedge+e[0], attr);
         elements[j+1] = new Triangle(oedge+e[0], v[1], oedge+e[1], attr);
         elements[j+2] = new Triangle(oedge+e[2], oedge+e[1], v[2], attr);

         v[1] = oedge+e[0];
         v[2] = oedge+e[2];
      }
      else if (el_type == Element::QUADRILATERAL)
      {
         const int qe = quad_counter;
         quad_counter++;
         AverageVertices(v, 4, oelem+qe);

         for (int ei = 0; ei < 4; ei++)
         {
            for (int k = 0; k < 2; k++)
            {
               vv[k] = v[quad_t::Edges[ei][k]];
            }
            AverageVertices(vv, 2, oedge+e[ei]);
         }

         elements[j+0] = new Quadrilateral(oedge+e[0], v[1], oedge+e[1],
                                           oelem+qe, attr);
         elements[j+1] = new Quadrilateral(oelem+qe, oedge+e[1],
                                           v[2], oedge+e[2], attr);
         elements[j+2] = new Quadrilateral(oedge+e[3], oelem+qe,
                                           oedge+e[2], v[3], attr);

         v[1] = oedge+e[0];
         v[2] = oelem+qe;
         v[3] = oedge+e[3];
      }
      else
      {
         MFEM_ABORT("unknown element type: " << el_type);
      }
   }

   boundary.SetSize(2 * NumOfBdrElements);
   for (int i = 0; i < NumOfBdrElements; i++)
   {
      const int attr = boundary[i]->GetAttribute();
      int *v = boundary[i]->GetVertices();
      const int j = NumOfBdrElements + i;

      boundary[j] = new Segment(oedge+be_to_edge[i], v[1], attr);

      v[1] = oedge+be_to_edge[i];
   }

   static const double A = 0.0, B = 0.5, C = 1.0;
   static double tri_children[2*3*4] =
   {
      A,A, B,A, A,B,
      B,B, A,B, B,A,
      B,A, C,A, B,B,
      A,B, B,B, A,C
   };
   static double quad_children[2*4*4] =
   {
      A,A, B,A, B,B, A,B, // lower-left
      B,A, C,A, C,B, B,B, // lower-right
      B,B, C,B, C,C, B,C, // upper-right
      A,B, B,B, B,C, A,C  // upper-left
   };

   CoarseFineTr.point_matrices[Geometry::TRIANGLE].
   UseExternalData(tri_children, 2, 3, 4);
   CoarseFineTr.point_matrices[Geometry::SQUARE].
   UseExternalData(quad_children, 2, 4, 4);
   CoarseFineTr.embeddings.SetSize(elements.Size());

   for (int i = 0; i < elements.Size(); i++)
   {
      Embedding &emb = CoarseFineTr.embeddings[i];
      emb.parent = (i < NumOfElements) ? i : (i - NumOfElements) / 3;
      emb.matrix = (i < NumOfElements) ? 0 : (i - NumOfElements) % 3 + 1;
   }

   NumOfVertices    = vertices.Size();
   NumOfElements    = 4 * NumOfElements;
   NumOfBdrElements = 2 * NumOfBdrElements;
   NumOfFaces       = 0;

   NumOfEdges = GetElementToEdgeTable(*el_to_edge, be_to_edge);
   GenerateFaces();

   last_operation = Mesh::REFINE;
   sequence++;

   UpdateNodes();

#ifdef MFEM_DEBUG
   CheckElementOrientation(false);
   CheckBdrElementOrientation(false);
#endif
}

static inline double sqr(const double &x)
{
   return x*x;
}

void Mesh::UniformRefinement3D_base(Array<int> *f2qf_ptr, DSTable *v_to_v_p)
{
   DeleteLazyTables();

   if (el_to_edge == NULL)
   {
      el_to_edge = new Table;
      NumOfEdges = GetElementToEdgeTable(*el_to_edge, be_to_edge);
   }

   if (el_to_face == NULL)
   {
      GetElementToFaceTable();
   }

   Array<int> f2qf_loc;
   Array<int> &f2qf = f2qf_ptr ? *f2qf_ptr : f2qf_loc;
   f2qf.SetSize(0);

   int NumOfQuadFaces = 0;
   if (HasGeometry(Geometry::SQUARE))
   {
      if (HasGeometry(Geometry::TRIANGLE))
      {
         f2qf.SetSize(faces.Size());
         for (int i = 0; i < faces.Size(); i++)
         {
            if (faces[i]->GetType() == Element::QUADRILATERAL)
            {
               f2qf[i] = NumOfQuadFaces;
               NumOfQuadFaces++;
            }
         }
      }
      else
      {
         NumOfQuadFaces = faces.Size();
      }
   }

   int hex_counter = 0;
   if (HasGeometry(Geometry::CUBE))
   {
      for (int i = 0; i < elements.Size(); i++)
      {
         if (elements[i]->GetType() == Element::HEXAHEDRON)
         {
            hex_counter++;
         }
      }
   }

   // Map from edge-index to vertex-index, needed for ReorientTetMesh() for
   // parallel meshes.
   Array<int> e2v;
   if (HasGeometry(Geometry::TETRAHEDRON))
   {
      e2v.SetSize(NumOfEdges);

      DSTable *v_to_v_ptr = v_to_v_p;
      if (!v_to_v_p)
      {
         v_to_v_ptr = new DSTable(NumOfVertices);
         GetVertexToVertexTable(*v_to_v_ptr);
      }

      Array<Pair<int,int> > J_v2v(NumOfEdges); // (second vertex id, edge id)
      J_v2v.SetSize(0);
      for (int i = 0; i < NumOfVertices; i++)
      {
         Pair<int,int> *row_start = J_v2v.end();
         for (DSTable::RowIterator it(*v_to_v_ptr, i); !it; ++it)
         {
            J_v2v.Append(Pair<int,int>(it.Column(), it.Index()));
         }
         std::sort(row_start, J_v2v.end());
      }

      for (int i = 0; i < J_v2v.Size(); i++)
      {
         e2v[J_v2v[i].two] = i;
      }

      if (!v_to_v_p)
      {
         delete v_to_v_ptr;
      }
      else
      {
         for (int i = 0; i < NumOfVertices; i++)
         {
            for (DSTable::RowIterator it(*v_to_v_ptr, i); !it; ++it)
            {
               it.SetIndex(e2v[it.Index()]);
            }
         }
      }
   }

   // Offsets for new vertices from edges, faces (quads only), and elements
   // (hexes only); each of these entities generates one new vertex.
   const int oedge = NumOfVertices;
   const int oface = oedge + NumOfEdges;
   const int oelem = oface + NumOfQuadFaces;

   vertices.SetSize(oelem + hex_counter);
   elements.SetSize(8 * NumOfElements);
   CoarseFineTr.embeddings.SetSize(elements.Size());
   hex_counter = 0;
   for (int i = 0; i < NumOfElements; i++)
   {
      const Element::Type el_type = elements[i]->GetType();
      const int attr = elements[i]->GetAttribute();
      int *v = elements[i]->GetVertices();
      const int *e = el_to_edge->GetRow(i);
      const int j = NumOfElements + 7 * i;
      int vv[4], ev[12];

      if (e2v.Size())
      {
         const int ne = el_to_edge->RowSize(i);
         for (int k = 0; k < ne; k++) { ev[k] = e2v[e[k]]; }
         e = ev;
      }

      switch (el_type)
      {
         case Element::TETRAHEDRON:
         {
            for (int ei = 0; ei < 6; ei++)
            {
               for (int k = 0; k < 2; k++)
               {
                  vv[k] = v[tet_t::Edges[ei][k]];
               }
               AverageVertices(vv, 2, oedge+e[ei]);
            }

            // Algorithm for choosing refinement type:
            // 0: smallest octahedron diagonal
            // 1: best aspect ratio
            const int rt_algo = 1;
            // Refinement type:
            // 0: (v0,v1)-(v2,v3), 1: (v0,v2)-(v1,v3), 2: (v0,v3)-(v1,v2)
            // 0:      e0-e5,      1:      e1-e4,      2:      e2-e3
            int rt;
            ElementTransformation *T = GetElementTransformation(i);
            T->SetIntPoint(&Geometries.GetCenter(Geometry::TETRAHEDRON));
            const DenseMatrix &J = T->Jacobian();
            if (rt_algo == 0)
            {
               // smallest octahedron diagonal
               double len_sqr, min_len;

               min_len = sqr(J(0,0)-J(0,1)-J(0,2)) +
                         sqr(J(1,0)-J(1,1)-J(1,2)) +
                         sqr(J(2,0)-J(2,1)-J(2,2));
               rt = 0;

               len_sqr = sqr(J(0,1)-J(0,0)-J(0,2)) +
                         sqr(J(1,1)-J(1,0)-J(1,2)) +
                         sqr(J(2,1)-J(2,0)-J(2,2));
               if (len_sqr < min_len) { min_len = len_sqr; rt = 1; }

               len_sqr = sqr(J(0,2)-J(0,0)-J(0,1)) +
                         sqr(J(1,2)-J(1,0)-J(1,1)) +
                         sqr(J(2,2)-J(2,0)-J(2,1));
               if (len_sqr < min_len) { rt = 2; }
            }
            else
            {
               // best aspect ratio
               double Em_data[18], Js_data[9], Jp_data[9];
               DenseMatrix Em(Em_data, 3, 6);
               DenseMatrix Js(Js_data, 3, 3), Jp(Jp_data, 3, 3);
               double ar1, ar2, kappa, kappa_min;

               for (int s = 0; s < 3; s++)
               {
                  for (int t = 0; t < 3; t++)
                  {
                     Em(t,s) = 0.5*J(t,s);
                  }
               }
               for (int t = 0; t < 3; t++)
               {
                  Em(t,3) = 0.5*(J(t,0)+J(t,1));
                  Em(t,4) = 0.5*(J(t,0)+J(t,2));
                  Em(t,5) = 0.5*(J(t,1)+J(t,2));
               }

               // rt = 0; Em: {0,5,1,2}, {0,5,2,4}
               for (int t = 0; t < 3; t++)
               {
                  Js(t,0) = Em(t,5)-Em(t,0);
                  Js(t,1) = Em(t,1)-Em(t,0);
                  Js(t,2) = Em(t,2)-Em(t,0);
               }
               Geometries.JacToPerfJac(Geometry::TETRAHEDRON, Js, Jp);
               ar1 = Jp.CalcSingularvalue(0)/Jp.CalcSingularvalue(2);
               for (int t = 0; t < 3; t++)
               {
                  Js(t,0) = Em(t,5)-Em(t,0);
                  Js(t,1) = Em(t,2)-Em(t,0);
                  Js(t,2) = Em(t,4)-Em(t,0);
               }
               Geometries.JacToPerfJac(Geometry::TETRAHEDRON, Js, Jp);
               ar2 = Jp.CalcSingularvalue(0)/Jp.CalcSingularvalue(2);
               kappa_min = std::max(ar1, ar2);
               rt = 0;

               // rt = 1; Em: {1,0,4,2}, {1,2,4,5}
               for (int t = 0; t < 3; t++)
               {
                  Js(t,0) = Em(t,0)-Em(t,1);
                  Js(t,1) = Em(t,4)-Em(t,1);
                  Js(t,2) = Em(t,2)-Em(t,1);
               }
               Geometries.JacToPerfJac(Geometry::TETRAHEDRON, Js, Jp);
               ar1 = Jp.CalcSingularvalue(0)/Jp.CalcSingularvalue(2);
               for (int t = 0; t < 3; t++)
               {
                  Js(t,0) = Em(t,2)-Em(t,1);
                  Js(t,1) = Em(t,4)-Em(t,1);
                  Js(t,2) = Em(t,5)-Em(t,1);
               }
               Geometries.JacToPerfJac(Geometry::TETRAHEDRON, Js, Jp);
               ar2 = Jp.CalcSingularvalue(0)/Jp.CalcSingularvalue(2);
               kappa = std::max(ar1, ar2);
               if (kappa < kappa_min) { kappa_min = kappa; rt = 1; }

               // rt = 2; Em: {2,0,1,3}, {2,1,5,3}
               for (int t = 0; t < 3; t++)
               {
                  Js(t,0) = Em(t,0)-Em(t,2);
                  Js(t,1) = Em(t,1)-Em(t,2);
                  Js(t,2) = Em(t,3)-Em(t,2);
               }
               Geometries.JacToPerfJac(Geometry::TETRAHEDRON, Js, Jp);
               ar1 = Jp.CalcSingularvalue(0)/Jp.CalcSingularvalue(2);
               for (int t = 0; t < 3; t++)
               {
                  Js(t,0) = Em(t,1)-Em(t,2);
                  Js(t,1) = Em(t,5)-Em(t,2);
                  Js(t,2) = Em(t,3)-Em(t,2);
               }
               Geometries.JacToPerfJac(Geometry::TETRAHEDRON, Js, Jp);
               ar2 = Jp.CalcSingularvalue(0)/Jp.CalcSingularvalue(2);
               kappa = std::max(ar1, ar2);
               if (kappa < kappa_min) { rt = 2; }
            }

            static const int mv_all[3][4][4] =
            {
               { {0,5,1,2}, {0,5,2,4}, {0,5,4,3}, {0,5,3,1} }, // rt = 0
               { {1,0,4,2}, {1,2,4,5}, {1,5,4,3}, {1,3,4,0} }, // rt = 1
               { {2,0,1,3}, {2,1,5,3}, {2,5,4,3}, {2,4,0,3} }  // rt = 2
            };
            const int (&mv)[4][4] = mv_all[rt];

#ifndef MFEM_USE_MEMALLOC
            elements[j+0] = new Tetrahedron(oedge+e[0], v[1],
                                            oedge+e[3], oedge+e[4], attr);
            elements[j+1] = new Tetrahedron(oedge+e[1], oedge+e[3],
                                            v[2], oedge+e[5], attr);
            elements[j+2] = new Tetrahedron(oedge+e[2], oedge+e[4],
                                            oedge+e[5], v[3], attr);
            for (int k = 0; k < 4; k++)
            {
               elements[j+k+3] =
                  new Tetrahedron(oedge+e[mv[k][0]], oedge+e[mv[k][1]],
                                  oedge+e[mv[k][2]], oedge+e[mv[k][3]], attr);
            }
#else
            Tetrahedron *tet;
            elements[j+0] = tet = TetMemory.Alloc();
            tet->Init(oedge+e[0], v[1], oedge+e[3], oedge+e[4], attr);
            elements[j+1] = tet = TetMemory.Alloc();
            tet->Init(oedge+e[1], oedge+e[3], v[2], oedge+e[5], attr);
            elements[j+2] = tet = TetMemory.Alloc();
            tet->Init(oedge+e[2], oedge+e[4], oedge+e[5], v[3], attr);
            for (int k = 0; k < 4; k++)
            {
               elements[j+k+3] = tet = TetMemory.Alloc();
               tet->Init(oedge+e[mv[k][0]], oedge+e[mv[k][1]],
                         oedge+e[mv[k][2]], oedge+e[mv[k][3]], attr);
            }
#endif

            v[1] = oedge+e[0];
            v[2] = oedge+e[1];
            v[3] = oedge+e[2];
            ((Tetrahedron*)elements[i])->SetRefinementFlag(0);

            CoarseFineTr.embeddings[i].parent = i;
            CoarseFineTr.embeddings[i].matrix = 0;
            for (int k = 0; k < 3; k++)
            {
               CoarseFineTr.embeddings[j+k].parent = i;
               CoarseFineTr.embeddings[j+k].matrix = k+1;
            }
            for (int k = 0; k < 4; k++)
            {
               CoarseFineTr.embeddings[j+k+3].parent = i;
               CoarseFineTr.embeddings[j+k+3].matrix = 4*(rt+1)+k;
            }
         }
         break;

         case Element::WEDGE:
         {
            const int *f = el_to_face->GetRow(i);

            for (int fi = 2; fi < 5; fi++)
            {
               for (int k = 0; k < 4; k++)
               {
                  vv[k] = v[pri_t::FaceVert[fi][k]];
               }
               AverageVertices(vv, 4, oface + f2qf[f[fi]]);
            }

            for (int ei = 0; ei < 9; ei++)
            {
               for (int k = 0; k < 2; k++)
               {
                  vv[k] = v[pri_t::Edges[ei][k]];
               }
               AverageVertices(vv, 2, oedge+e[ei]);
            }

            const int qf2 = f2qf[f[2]];
            const int qf3 = f2qf[f[3]];
            const int qf4 = f2qf[f[4]];

            elements[j+0] = new Wedge(oedge+e[1], oedge+e[2], oedge+e[0],
                                      oface+qf3, oface+qf4, oface+qf2,
                                      attr);
            elements[j+1] = new Wedge(oedge+e[0], v[1], oedge+e[1],
                                      oface+qf2, oedge+e[7], oface+qf3,
                                      attr);
            elements[j+2] = new Wedge(oedge+e[2], oedge+e[1], v[2],
                                      oface+qf4, oface+qf3, oedge+e[8],
                                      attr);
            elements[j+3] = new Wedge(oedge+e[6], oface+qf2, oface+qf4,
                                      v[3], oedge+e[3], oedge+e[5],
                                      attr);
            elements[j+4] = new Wedge(oface+qf3, oface+qf4, oface+qf2,
                                      oedge+e[4], oedge+e[5], oedge+e[3],
                                      attr);
            elements[j+5] = new Wedge(oface+qf2, oedge+e[7], oface+qf3,
                                      oedge+e[3], v[4], oedge+e[4],
                                      attr);
            elements[j+6] = new Wedge(oface+qf4, oface+qf3, oedge+e[8],
                                      oedge+e[5], oedge+e[4], v[5],
                                      attr);

            v[1] = oedge+e[0];
            v[2] = oedge+e[2];
            v[3] = oedge+e[6];
            v[4] = oface+qf2;
            v[5] = oface+qf4;
         }
         break;

         case Element::HEXAHEDRON:
         {
            const int *f = el_to_face->GetRow(i);
            const int he = hex_counter;
            hex_counter++;

            const int *qf;
            int qf_data[6];
            if (f2qf.Size() == 0)
            {
               qf = f;
            }
            else
            {
               for (int k = 0; k < 6; k++) { qf_data[k] = f2qf[f[k]]; }
               qf = qf_data;
            }

            AverageVertices(v, 8, oelem+he);

            for (int fi = 0; fi < 6; fi++)
            {
               for (int k = 0; k < 4; k++)
               {
                  vv[k] = v[hex_t::FaceVert[fi][k]];
               }
               AverageVertices(vv, 4, oface + qf[fi]);
            }

            for (int ei = 0; ei < 12; ei++)
            {
               for (int k = 0; k < 2; k++)
               {
                  vv[k] = v[hex_t::Edges[ei][k]];
               }
               AverageVertices(vv, 2, oedge+e[ei]);
            }

            elements[j+0] = new Hexahedron(oedge+e[0], v[1], oedge+e[1],
                                           oface+qf[0], oface+qf[1], oedge+e[9],
                                           oface+qf[2], oelem+he, attr);
            elements[j+1] = new Hexahedron(oface+qf[0], oedge+e[1], v[2],
                                           oedge+e[2], oelem+he, oface+qf[2],
                                           oedge+e[10], oface+qf[3], attr);
            elements[j+2] = new Hexahedron(oedge+e[3], oface+qf[0], oedge+e[2],
                                           v[3], oface+qf[4], oelem+he,
                                           oface+qf[3], oedge+e[11], attr);
            elements[j+3] = new Hexahedron(oedge+e[8], oface+qf[1], oelem+he,
                                           oface+qf[4], v[4], oedge+e[4],
                                           oface+qf[5], oedge+e[7], attr);
            elements[j+4] = new Hexahedron(oface+qf[1], oedge+e[9], oface+qf[2],
                                           oelem+he, oedge+e[4], v[5],
                                           oedge+e[5], oface+qf[5], attr);
            elements[j+5] = new Hexahedron(oelem+he, oface+qf[2], oedge+e[10],
                                           oface+qf[3], oface+qf[5], oedge+e[5],
                                           v[6], oedge+e[6], attr);
            elements[j+6] = new Hexahedron(oface+qf[4], oelem+he, oface+qf[3],
                                           oedge+e[11], oedge+e[7], oface+qf[5],
                                           oedge+e[6], v[7], attr);

            v[1] = oedge+e[0];
            v[2] = oface+qf[0];
            v[3] = oedge+e[3];
            v[4] = oedge+e[8];
            v[5] = oface+qf[1];
            v[6] = oelem+he;
            v[7] = oface+qf[4];
         }
         break;

         default:
            MFEM_ABORT("Unknown 3D element type \"" << el_type << "\"");
            break;
      }
   }

   boundary.SetSize(4 * NumOfBdrElements);
   for (int i = 0; i < NumOfBdrElements; i++)
   {
      const Element::Type bdr_el_type = boundary[i]->GetType();
      const int attr = boundary[i]->GetAttribute();
      int *v = boundary[i]->GetVertices();
      const int *e = bel_to_edge->GetRow(i);
      const int j = NumOfBdrElements + 3 * i;
      int ev[4];

      if (e2v.Size())
      {
         const int ne = bel_to_edge->RowSize(i);
         for (int k = 0; k < ne; k++) { ev[k] = e2v[e[k]]; }
         e = ev;
      }

      if (bdr_el_type == Element::TRIANGLE)
      {
         boundary[j+0] = new Triangle(oedge+e[1], oedge+e[2], oedge+e[0], attr);
         boundary[j+1] = new Triangle(oedge+e[0], v[1], oedge+e[1], attr);
         boundary[j+2] = new Triangle(oedge+e[2], oedge+e[1], v[2], attr);

         v[1] = oedge+e[0];
         v[2] = oedge+e[2];
      }
      else if (bdr_el_type == Element::QUADRILATERAL)
      {
         const int qf =
            (f2qf.Size() == 0) ? be_to_face[i] : f2qf[be_to_face[i]];

         boundary[j+0] = new Quadrilateral(oedge+e[0], v[1], oedge+e[1],
                                           oface+qf, attr);
         boundary[j+1] = new Quadrilateral(oface+qf, oedge+e[1], v[2],
                                           oedge+e[2], attr);
         boundary[j+2] = new Quadrilateral(oedge+e[3], oface+qf,
                                           oedge+e[2], v[3], attr);

         v[1] = oedge+e[0];
         v[2] = oface+qf;
         v[3] = oedge+e[3];
      }
      else
      {
         MFEM_ABORT("boundary Element is not a triangle or a quad!");
      }
   }

   static const double A = 0.0, B = 0.5, C = 1.0;
   static double tet_children[3*4*16] =
   {
      A,A,A, B,A,A, A,B,A, A,A,B,
      B,A,A, C,A,A, B,B,A, B,A,B,
      A,B,A, B,B,A, A,C,A, A,B,B,
      A,A,B, B,A,B, A,B,B, A,A,C,
      // edge coordinates:
      //    0 -> B,A,A  1 -> A,B,A  2 -> A,A,B
      //    3 -> B,B,A  4 -> B,A,B  5 -> A,B,B
      // rt = 0: {0,5,1,2}, {0,5,2,4}, {0,5,4,3}, {0,5,3,1}
      B,A,A, A,B,B, A,B,A, A,A,B,
      B,A,A, A,B,B, A,A,B, B,A,B,
      B,A,A, A,B,B, B,A,B, B,B,A,
      B,A,A, A,B,B, B,B,A, A,B,A,
      // rt = 1: {1,0,4,2}, {1,2,4,5}, {1,5,4,3}, {1,3,4,0}
      A,B,A, B,A,A, B,A,B, A,A,B,
      A,B,A, A,A,B, B,A,B, A,B,B,
      A,B,A, A,B,B, B,A,B, B,B,A,
      A,B,A, B,B,A, B,A,B, B,A,A,
      // rt = 2: {2,0,1,3}, {2,1,5,3}, {2,5,4,3}, {2,4,0,3}
      A,A,B, B,A,A, A,B,A, B,B,A,
      A,A,B, A,B,A, A,B,B, B,B,A,
      A,A,B, A,B,B, B,A,B, B,B,A,
      A,A,B, B,A,B, B,A,A, B,B,A
   };
   static double pri_children[3*6*8] =
   {
      A,A,A, B,A,A, A,B,A, A,A,B, B,A,B, A,B,B,
      B,B,A, A,B,A, B,A,A, B,B,B, A,B,B, B,A,B,
      B,A,A, C,A,A, B,B,A, B,A,B, C,A,B, B,B,B,
      A,B,A, B,B,A, A,C,A, A,B,B, B,B,B, A,C,B,
      A,A,B, B,A,B, A,B,B, A,A,C, B,A,C, A,B,C,
      B,B,B, A,B,B, B,A,B, B,B,C, A,B,C, B,A,C,
      B,A,B, C,A,B, B,B,B, B,A,C, C,A,C, B,B,C,
      A,B,B, B,B,B, A,C,B, A,B,C, B,B,C, A,C,C
   };
   static double hex_children[3*8*8] =
   {
      A,A,A, B,A,A, B,B,A, A,B,A, A,A,B, B,A,B, B,B,B, A,B,B,
      B,A,A, C,A,A, C,B,A, B,B,A, B,A,B, C,A,B, C,B,B, B,B,B,
      B,B,A, C,B,A, C,C,A, B,C,A, B,B,B, C,B,B, C,C,B, B,C,B,
      A,B,A, B,B,A, B,C,A, A,C,A, A,B,B, B,B,B, B,C,B, A,C,B,
      A,A,B, B,A,B, B,B,B, A,B,B, A,A,C, B,A,C, B,B,C, A,B,C,
      B,A,B, C,A,B, C,B,B, B,B,B, B,A,C, C,A,C, C,B,C, B,B,C,
      B,B,B, C,B,B, C,C,B, B,C,B, B,B,C, C,B,C, C,C,C, B,C,C,
      A,B,B, B,B,B, B,C,B, A,C,B, A,B,C, B,B,C, B,C,C, A,C,C
   };

   CoarseFineTr.point_matrices[Geometry::TETRAHEDRON].
   UseExternalData(tet_children, 3, 4, 16);
   CoarseFineTr.point_matrices[Geometry::PRISM].
   UseExternalData(pri_children, 3, 6, 8);
   CoarseFineTr.point_matrices[Geometry::CUBE].
   UseExternalData(hex_children, 3, 8, 8);

   for (int i = 0; i < elements.Size(); i++)
   {
      // Tetrahedron elements are handled above:
      if (elements[i]->GetType() == Element::TETRAHEDRON) { continue; }
      Embedding &emb = CoarseFineTr.embeddings[i];
      emb.parent = (i < NumOfElements) ? i : (i - NumOfElements) / 7;
      emb.matrix = (i < NumOfElements) ? 0 : (i - NumOfElements) % 7 + 1;
   }

   NumOfVertices    = vertices.Size();
   NumOfElements    = 8 * NumOfElements;
   NumOfBdrElements = 4 * NumOfBdrElements;

   GetElementToFaceTable();
   GenerateFaces();

#ifdef MFEM_DEBUG
   CheckBdrElementOrientation(false);
#endif

   NumOfEdges = GetElementToEdgeTable(*el_to_edge, be_to_edge);

   last_operation = Mesh::REFINE;
   sequence++;

   UpdateNodes();
}

void Mesh::LocalRefinement(const Array<int> &marked_el, int type)
{
   int i, j, ind, nedges;
   Array<int> v;

   DeleteLazyTables();

   if (ncmesh)
   {
      MFEM_ABORT("Local and nonconforming refinements cannot be mixed.");
   }

   InitRefinementTransforms();

   if (Dim == 1) // --------------------------------------------------------
   {
      int cne = NumOfElements, cnv = NumOfVertices;
      NumOfVertices += marked_el.Size();
      NumOfElements += marked_el.Size();
      vertices.SetSize(NumOfVertices);
      elements.SetSize(NumOfElements);
      CoarseFineTr.embeddings.SetSize(NumOfElements);

      for (j = 0; j < marked_el.Size(); j++)
      {
         i = marked_el[j];
         Segment *c_seg = (Segment *)elements[i];
         int *vert = c_seg->GetVertices(), attr = c_seg->GetAttribute();
         int new_v = cnv + j, new_e = cne + j;
         AverageVertices(vert, 2, new_v);
         elements[new_e] = new Segment(new_v, vert[1], attr);
         vert[1] = new_v;

         CoarseFineTr.embeddings[i] = Embedding(i, 1);
         CoarseFineTr.embeddings[new_e] = Embedding(i, 2);
      }

      static double seg_children[3*2] = { 0.0,1.0, 0.0,0.5, 0.5,1.0 };
      CoarseFineTr.point_matrices[Geometry::SEGMENT].
      UseExternalData(seg_children, 1, 2, 3);

      GenerateFaces();

   } // end of 'if (Dim == 1)'
   else if (Dim == 2) // ---------------------------------------------------
   {
      // 1. Get table of vertex to vertex connections.
      DSTable v_to_v(NumOfVertices);
      GetVertexToVertexTable(v_to_v);

      // 2. Get edge to element connections in arrays edge1 and edge2
      nedges = v_to_v.NumberOfEntries();
      int *edge1  = new int[nedges];
      int *edge2  = new int[nedges];
      int *middle = new int[nedges];

      for (i = 0; i < nedges; i++)
      {
         edge1[i] = edge2[i] = middle[i] = -1;
      }

      for (i = 0; i < NumOfElements; i++)
      {
         elements[i]->GetVertices(v);
         for (j = 1; j < v.Size(); j++)
         {
            ind = v_to_v(v[j-1], v[j]);
            (edge1[ind] == -1) ? (edge1[ind] = i) : (edge2[ind] = i);
         }
         ind = v_to_v(v[0], v[v.Size()-1]);
         (edge1[ind] == -1) ? (edge1[ind] = i) : (edge2[ind] = i);
      }

      // 3. Do the red refinement.
      for (i = 0; i < marked_el.Size(); i++)
      {
         RedRefinement(marked_el[i], v_to_v, edge1, edge2, middle);
      }

      // 4. Do the green refinement (to get conforming mesh).
      int need_refinement;
      do
      {
         need_refinement = 0;
         for (i = 0; i < nedges; i++)
         {
            if (middle[i] != -1 && edge1[i] != -1)
            {
               need_refinement = 1;
               GreenRefinement(edge1[i], v_to_v, edge1, edge2, middle);
            }
         }
      }
      while (need_refinement == 1);

      // 5. Update the boundary elements.
      int v1[2], v2[2], bisect, temp;
      temp = NumOfBdrElements;
      for (i = 0; i < temp; i++)
      {
         boundary[i]->GetVertices(v);
         bisect = v_to_v(v[0], v[1]);
         if (middle[bisect] != -1) // the element was refined (needs updating)
         {
            if (boundary[i]->GetType() == Element::SEGMENT)
            {
               v1[0] =           v[0]; v1[1] = middle[bisect];
               v2[0] = middle[bisect]; v2[1] =           v[1];

               boundary[i]->SetVertices(v1);
               boundary.Append(new Segment(v2, boundary[i]->GetAttribute()));
            }
            else
               mfem_error("Only bisection of segment is implemented"
                          " for bdr elem.");
         }
      }
      NumOfBdrElements = boundary.Size();

      // 6. Free the allocated memory.
      delete [] edge1;
      delete [] edge2;
      delete [] middle;

      if (el_to_edge != NULL)
      {
         NumOfEdges = GetElementToEdgeTable(*el_to_edge, be_to_edge);
         GenerateFaces();
      }

   }
   else if (Dim == 3) // ---------------------------------------------------
   {
      // 1. Hash table of vertex to vertex connections corresponding to refined
      //    edges.
      HashTable<Hashed2> v_to_v;

      MFEM_VERIFY(GetNE() == 0 ||
                  ((Tetrahedron*)elements[0])->GetRefinementFlag() != 0,
                  "tetrahedral mesh is not marked for refinement:"
                  " call Finalize(true)");

      // 2. Do the red refinement.
      int ii;
      switch (type)
      {
         case 1:
            for (i = 0; i < marked_el.Size(); i++)
            {
               Bisection(marked_el[i], v_to_v);
            }
            break;
         case 2:
            for (i = 0; i < marked_el.Size(); i++)
            {
               Bisection(marked_el[i], v_to_v);

               Bisection(NumOfElements - 1, v_to_v);
               Bisection(marked_el[i], v_to_v);
            }
            break;
         case 3:
            for (i = 0; i < marked_el.Size(); i++)
            {
               Bisection(marked_el[i], v_to_v);

               ii = NumOfElements - 1;
               Bisection(ii, v_to_v);
               Bisection(NumOfElements - 1, v_to_v);
               Bisection(ii, v_to_v);

               Bisection(marked_el[i], v_to_v);
               Bisection(NumOfElements-1, v_to_v);
               Bisection(marked_el[i], v_to_v);
            }
            break;
      }

      // 3. Do the green refinement (to get conforming mesh).
      int need_refinement;
      // int need_refinement, onoe, max_gen = 0;
      do
      {
         // int redges[2], type, flag;
         need_refinement = 0;
         // onoe = NumOfElements;
         // for (i = 0; i < onoe; i++)
         for (i = 0; i < NumOfElements; i++)
         {
            // ((Tetrahedron *)elements[i])->
            // ParseRefinementFlag(redges, type, flag);
            // if (flag > max_gen)  max_gen = flag;
            if (elements[i]->NeedRefinement(v_to_v))
            {
               need_refinement = 1;
               Bisection(i, v_to_v);
            }
         }
      }
      while (need_refinement == 1);

      // mfem::out << "Maximum generation: " << max_gen << endl;

      // 4. Update the boundary elements.
      do
      {
         need_refinement = 0;
         for (i = 0; i < NumOfBdrElements; i++)
            if (boundary[i]->NeedRefinement(v_to_v))
            {
               need_refinement = 1;
               BdrBisection(i, v_to_v);
            }
      }
      while (need_refinement == 1);

      NumOfVertices = vertices.Size();
      NumOfBdrElements = boundary.Size();

      // 5. Update element-to-edge and element-to-face relations.
      if (el_to_edge != NULL)
      {
         NumOfEdges = GetElementToEdgeTable(*el_to_edge, be_to_edge);
      }
      if (el_to_face != NULL)
      {
         GetElementToFaceTable();
         GenerateFaces();
      }

   } //  end 'if (Dim == 3)'

   last_operation = Mesh::REFINE;
   sequence++;

   UpdateNodes();

#ifdef MFEM_DEBUG
   CheckElementOrientation(false);
#endif
}

void Mesh::NonconformingRefinement(const Array<Refinement> &refinements,
                                   int nc_limit)
{
   MFEM_VERIFY(!NURBSext, "Nonconforming refinement of NURBS meshes is "
               "not supported. Project the NURBS to Nodes first.");

   DeleteLazyTables();

   if (!ncmesh)
   {
      // start tracking refinement hierarchy
      ncmesh = new NCMesh(this);
   }

   if (!refinements.Size())
   {
      last_operation = Mesh::NONE;
      return;
   }

   // do the refinements
   ncmesh->MarkCoarseLevel();
   ncmesh->Refine(refinements);

   if (nc_limit > 0)
   {
      ncmesh->LimitNCLevel(nc_limit);
   }

   // create a second mesh containing the finest elements from 'ncmesh'
   Mesh* mesh2 = new Mesh(*ncmesh);
   ncmesh->OnMeshUpdated(mesh2);

   // now swap the meshes, the second mesh will become the old coarse mesh
   // and this mesh will be the new fine mesh
   Swap(*mesh2, false);
   delete mesh2;

   GenerateNCFaceInfo();

   last_operation = Mesh::REFINE;
   sequence++;

   if (Nodes) // update/interpolate curved mesh
   {
      Nodes->FESpace()->Update();
      Nodes->Update();
   }
}

double Mesh::AggregateError(const Array<double> &elem_error,
                            const int *fine, int nfine, int op)
{
   double error = 0.0;
   for (int i = 0; i < nfine; i++)
   {
      MFEM_VERIFY(fine[i] < elem_error.Size(), "");

      double err_fine = elem_error[fine[i]];
      switch (op)
      {
         case 0: error = std::min(error, err_fine); break;
         case 1: error += err_fine; break;
         case 2: error = std::max(error, err_fine); break;
      }
   }
   return error;
}

bool Mesh::NonconformingDerefinement(Array<double> &elem_error,
                                     double threshold, int nc_limit, int op)
{
   MFEM_VERIFY(ncmesh, "Only supported for non-conforming meshes.");
   MFEM_VERIFY(!NURBSext, "Derefinement of NURBS meshes is not supported. "
               "Project the NURBS to Nodes first.");

   DeleteLazyTables();

   const Table &dt = ncmesh->GetDerefinementTable();

   Array<int> level_ok;
   if (nc_limit > 0)
   {
      ncmesh->CheckDerefinementNCLevel(dt, level_ok, nc_limit);
   }

   Array<int> derefs;
   for (int i = 0; i < dt.Size(); i++)
   {
      if (nc_limit > 0 && !level_ok[i]) { continue; }

      double error =
         AggregateError(elem_error, dt.GetRow(i), dt.RowSize(i), op);

      if (error < threshold) { derefs.Append(i); }
   }

   if (!derefs.Size()) { return false; }

   ncmesh->Derefine(derefs);

   Mesh* mesh2 = new Mesh(*ncmesh);
   ncmesh->OnMeshUpdated(mesh2);

   Swap(*mesh2, false);
   delete mesh2;

   GenerateNCFaceInfo();

   last_operation = Mesh::DEREFINE;
   sequence++;

   if (Nodes) // update/interpolate mesh curvature
   {
      Nodes->FESpace()->Update();
      Nodes->Update();
   }

   return true;
}

bool Mesh::DerefineByError(Array<double> &elem_error, double threshold,
                           int nc_limit, int op)
{
   // NOTE: the error array is not const because it will be expanded in parallel
   //       by ghost element errors
   if (Nonconforming())
   {
      return NonconformingDerefinement(elem_error, threshold, nc_limit, op);
   }
   else
   {
      MFEM_ABORT("Derefinement is currently supported for non-conforming "
                 "meshes only.");
      return false;
   }
}

bool Mesh::DerefineByError(const Vector &elem_error, double threshold,
                           int nc_limit, int op)
{
   Array<double> tmp(elem_error.Size());
   for (int i = 0; i < tmp.Size(); i++)
   {
      tmp[i] = elem_error(i);
   }
   return DerefineByError(tmp, threshold, nc_limit, op);
}


void Mesh::InitFromNCMesh(const NCMesh &ncmesh)
{
   Dim = ncmesh.Dimension();
   spaceDim = ncmesh.SpaceDimension();

   DeleteTables();

   ncmesh.GetMeshComponents(vertices, elements, boundary);

   NumOfVertices = vertices.Size();
   NumOfElements = elements.Size();
   NumOfBdrElements = boundary.Size();

   SetMeshGen(); // set the mesh type: 'meshgen', ...

   NumOfEdges = NumOfFaces = 0;

   if (Dim > 1)
   {
      el_to_edge = new Table;
      NumOfEdges = GetElementToEdgeTable(*el_to_edge, be_to_edge);
   }
   if (Dim > 2)
   {
      GetElementToFaceTable();
   }
   GenerateFaces();
#ifdef MFEM_DEBUG
   CheckBdrElementOrientation(false);
#endif

   // NOTE: ncmesh->OnMeshUpdated() and GenerateNCFaceInfo() should be called
   // outside after this method.
}

Mesh::Mesh(const NCMesh &ncmesh)
{
   Init();
   InitTables();
   InitFromNCMesh(ncmesh);
   SetAttributes();
}

void Mesh::Swap(Mesh& other, bool non_geometry)
{
   mfem::Swap(Dim, other.Dim);
   mfem::Swap(spaceDim, other.spaceDim);

   mfem::Swap(NumOfVertices, other.NumOfVertices);
   mfem::Swap(NumOfElements, other.NumOfElements);
   mfem::Swap(NumOfBdrElements, other.NumOfBdrElements);
   mfem::Swap(NumOfEdges, other.NumOfEdges);
   mfem::Swap(NumOfFaces, other.NumOfFaces);

   mfem::Swap(meshgen, other.meshgen);
   mfem::Swap(mesh_geoms, other.mesh_geoms);

   mfem::Swap(elements, other.elements);
   mfem::Swap(vertices, other.vertices);
   mfem::Swap(boundary, other.boundary);
   mfem::Swap(faces, other.faces);
   mfem::Swap(faces_info, other.faces_info);
   mfem::Swap(nc_faces_info, other.nc_faces_info);

   mfem::Swap(el_to_edge, other.el_to_edge);
   mfem::Swap(el_to_face, other.el_to_face);
   mfem::Swap(el_to_el, other.el_to_el);
   mfem::Swap(be_to_edge, other.be_to_edge);
   mfem::Swap(bel_to_edge, other.bel_to_edge);
   mfem::Swap(be_to_face, other.be_to_face);
   mfem::Swap(face_edge, other.face_edge);
   mfem::Swap(edge_vertex, other.edge_vertex);

   mfem::Swap(attributes, other.attributes);
   mfem::Swap(bdr_attributes, other.bdr_attributes);

   if (non_geometry)
   {
      mfem::Swap(NURBSext, other.NURBSext);
      mfem::Swap(ncmesh, other.ncmesh);

      mfem::Swap(Nodes, other.Nodes);
      mfem::Swap(own_nodes, other.own_nodes);
   }
}

void Mesh::GetElementData(const Array<Element*> &elem_array, int geom,
                          Array<int> &elem_vtx, Array<int> &attr) const
{
   // protected method
   const int nv = Geometry::NumVerts[geom];
   int num_elems = 0;
   for (int i = 0; i < elem_array.Size(); i++)
   {
      if (elem_array[i]->GetGeometryType() == geom)
      {
         num_elems++;
      }
   }
   elem_vtx.SetSize(nv*num_elems);
   attr.SetSize(num_elems);
   elem_vtx.SetSize(0);
   attr.SetSize(0);
   for (int i = 0; i < elem_array.Size(); i++)
   {
      Element *el = elem_array[i];
      if (el->GetGeometryType() != geom) { continue; }

      Array<int> loc_vtx(el->GetVertices(), nv);
      elem_vtx.Append(loc_vtx);
      attr.Append(el->GetAttribute());
   }
}

void Mesh::UniformRefinement(int ref_algo)
{
   if (NURBSext)
   {
      NURBSUniformRefinement();
   }
   else if (ref_algo == 0 && Dim == 3 && meshgen == 1)
   {
      UniformRefinement3D();
   }
   else if (meshgen == 1 || ncmesh)
   {
      Array<int> elem_to_refine(GetNE());
      for (int i = 0; i < elem_to_refine.Size(); i++)
      {
         elem_to_refine[i] = i;
      }

      if (Conforming())
      {
         // In parallel we should set the default 2nd argument to -3 to indicate
         // uniform refinement.
         LocalRefinement(elem_to_refine);
      }
      else
      {
         GeneralRefinement(elem_to_refine, 1);
      }
   }
   else
   {
      switch (Dim)
      {
         case 2: UniformRefinement2D(); break;
         case 3: UniformRefinement3D(); break;
         default: MFEM_ABORT("internal error");
      }
   }
}

void Mesh::GeneralRefinement(const Array<Refinement> &refinements,
                             int nonconforming, int nc_limit)
{
   if (ncmesh)
   {
      nonconforming = 1;
   }
   else if (Dim == 1 || (Dim == 3 && (meshgen & 1)))
   {
      nonconforming = 0;
   }
   else if (nonconforming < 0)
   {
      // determine if nonconforming refinement is suitable
      if (meshgen & 2)
      {
         nonconforming = 1;
      }
      else
      {
         nonconforming = 0;
      }
   }

   if (nonconforming)
   {
      // non-conforming refinement (hanging nodes)
      NonconformingRefinement(refinements, nc_limit);
   }
   else
   {
      Array<int> el_to_refine(refinements.Size());
      for (int i = 0; i < refinements.Size(); i++)
      {
         el_to_refine[i] = refinements[i].index;
      }

      // infer 'type' of local refinement from first element's 'ref_type'
      int type, rt = (refinements.Size() ? refinements[0].ref_type : 7);
      if (rt == 1 || rt == 2 || rt == 4)
      {
         type = 1; // bisection
      }
      else if (rt == 3 || rt == 5 || rt == 6)
      {
         type = 2; // quadrisection
      }
      else
      {
         type = 3; // octasection
      }

      // red-green refinement and bisection, no hanging nodes
      LocalRefinement(el_to_refine, type);
   }
}

void Mesh::GeneralRefinement(const Array<int> &el_to_refine, int nonconforming,
                             int nc_limit)
{
   Array<Refinement> refinements(el_to_refine.Size());
   for (int i = 0; i < el_to_refine.Size(); i++)
   {
      refinements[i] = Refinement(el_to_refine[i]);
   }
   GeneralRefinement(refinements, nonconforming, nc_limit);
}

void Mesh::EnsureNCMesh(bool triangles_nonconforming)
{
   MFEM_VERIFY(!NURBSext, "Cannot convert a NURBS mesh to an NC mesh. "
               "Project the NURBS to Nodes first.");

   if (!ncmesh)
   {
      if ((meshgen & 2) /* quads/hexes */ ||
          (triangles_nonconforming && Dim == 2 && (meshgen & 1)))
      {
         MFEM_VERIFY(GetNumGeometries(Dim) <= 1,
                     "mixed meshes are not supported");
         ncmesh = new NCMesh(this);
         ncmesh->OnMeshUpdated(this);
         GenerateNCFaceInfo();
      }
   }
}

void Mesh::RandomRefinement(double prob, bool aniso, int nonconforming,
                            int nc_limit)
{
   Array<Refinement> refs;
   for (int i = 0; i < GetNE(); i++)
   {
      if ((double) rand() / RAND_MAX < prob)
      {
         int type = 7;
         if (aniso)
         {
            type = (Dim == 3) ? (rand() % 7 + 1) : (rand() % 3 + 1);
         }
         refs.Append(Refinement(i, type));
      }
   }
   GeneralRefinement(refs, nonconforming, nc_limit);
}

void Mesh::RefineAtVertex(const Vertex& vert, double eps, int nonconforming)
{
   Array<int> v;
   Array<Refinement> refs;
   for (int i = 0; i < GetNE(); i++)
   {
      GetElementVertices(i, v);
      bool refine = false;
      for (int j = 0; j < v.Size(); j++)
      {
         double dist = 0.0;
         for (int l = 0; l < spaceDim; l++)
         {
            double d = vert(l) - vertices[v[j]](l);
            dist += d*d;
         }
         if (dist <= eps*eps) { refine = true; break; }
      }
      if (refine)
      {
         refs.Append(Refinement(i));
      }
   }
   GeneralRefinement(refs, nonconforming);
}

bool Mesh::RefineByError(const Array<double> &elem_error, double threshold,
                         int nonconforming, int nc_limit)
{
   MFEM_VERIFY(elem_error.Size() == GetNE(), "");
   Array<Refinement> refs;
   for (int i = 0; i < GetNE(); i++)
   {
      if (elem_error[i] > threshold)
      {
         refs.Append(Refinement(i));
      }
   }
   if (ReduceInt(refs.Size()))
   {
      GeneralRefinement(refs, nonconforming, nc_limit);
      return true;
   }
   return false;
}

bool Mesh::RefineByError(const Vector &elem_error, double threshold,
                         int nonconforming, int nc_limit)
{
   Array<double> tmp(const_cast<double*>(elem_error.GetData()),
                     elem_error.Size());
   return RefineByError(tmp, threshold, nonconforming, nc_limit);
}


void Mesh::Bisection(int i, const DSTable &v_to_v,
                     int *edge1, int *edge2, int *middle)
{
   int *vert;
   int v[2][4], v_new, bisect, t;
   Element *el = elements[i];
   Vertex V;

   t = el->GetType();
   if (t == Element::TRIANGLE)
   {
      Triangle *tri = (Triangle *) el;

      vert = tri->GetVertices();

      // 1. Get the index for the new vertex in v_new.
      bisect = v_to_v(vert[0], vert[1]);
      MFEM_ASSERT(bisect >= 0, "");

      if (middle[bisect] == -1)
      {
         v_new = NumOfVertices++;
         for (int d = 0; d < spaceDim; d++)
         {
            V(d) = 0.5 * (vertices[vert[0]](d) + vertices[vert[1]](d));
         }
         vertices.Append(V);

         // Put the element that may need refinement (because of this
         // bisection) in edge1, or -1 if no more refinement is needed.
         if (edge1[bisect] == i)
         {
            edge1[bisect] = edge2[bisect];
         }

         middle[bisect] = v_new;
      }
      else
      {
         v_new = middle[bisect];

         // This edge will require no more refinement.
         edge1[bisect] = -1;
      }

      // 2. Set the node indices for the new elements in v[0] and v[1] so that
      //    the  edge marked for refinement is between the first two nodes.
      v[0][0] = vert[2]; v[0][1] = vert[0]; v[0][2] = v_new;
      v[1][0] = vert[1]; v[1][1] = vert[2]; v[1][2] = v_new;

      tri->SetVertices(v[0]);   // changes vert[0..2] !!!

      Triangle* tri_new = new Triangle(v[1], tri->GetAttribute());
      elements.Append(tri_new);

      int tr = tri->GetTransform();
      tri_new->ResetTransform(tr);

      // record the sequence of refinements
      tri->PushTransform(4);
      tri_new->PushTransform(5);

      int coarse = FindCoarseElement(i);
      CoarseFineTr.embeddings[i].parent = coarse;
      CoarseFineTr.embeddings.Append(Embedding(coarse));

      // 3. edge1 and edge2 may have to be changed for the second triangle.
      if (v[1][0] < v_to_v.NumberOfRows() && v[1][1] < v_to_v.NumberOfRows())
      {
         bisect = v_to_v(v[1][0], v[1][1]);
         MFEM_ASSERT(bisect >= 0, "");

         if (edge1[bisect] == i)
         {
            edge1[bisect] = NumOfElements;
         }
         else if (edge2[bisect] == i)
         {
            edge2[bisect] = NumOfElements;
         }
      }
      NumOfElements++;
   }
   else
   {
      MFEM_ABORT("Bisection for now works only for triangles.");
   }
}

void Mesh::Bisection(int i, HashTable<Hashed2> &v_to_v)
{
   int *vert;
   int v[2][4], v_new, bisect, t;
   Element *el = elements[i];
   Vertex V;

   t = el->GetType();
   if (t == Element::TETRAHEDRON)
   {
      int j, type, new_type, old_redges[2], new_redges[2][2], flag;
      Tetrahedron *tet = (Tetrahedron *) el;

      MFEM_VERIFY(tet->GetRefinementFlag() != 0,
                  "TETRAHEDRON element is not marked for refinement.");

      vert = tet->GetVertices();

      // 1. Get the index for the new vertex in v_new.
      bisect = v_to_v.FindId(vert[0], vert[1]);
      if (bisect == -1)
      {
         v_new = NumOfVertices + v_to_v.GetId(vert[0],vert[1]);
         for (j = 0; j < 3; j++)
         {
            V(j) = 0.5 * (vertices[vert[0]](j) + vertices[vert[1]](j));
         }
         vertices.Append(V);
      }
      else
      {
         v_new = NumOfVertices + bisect;
      }

      // 2. Set the node indices for the new elements in v[2][4] so that
      //    the edge marked for refinement is between the first two nodes.
      tet->ParseRefinementFlag(old_redges, type, flag);

      v[0][3] = v_new;
      v[1][3] = v_new;
      new_redges[0][0] = 2;
      new_redges[0][1] = 1;
      new_redges[1][0] = 2;
      new_redges[1][1] = 1;
      int tr1 = -1, tr2 = -1;
      switch (old_redges[0])
      {
         case 2:
            v[0][0] = vert[0]; v[0][1] = vert[2]; v[0][2] = vert[3];
            if (type == Tetrahedron::TYPE_PF) { new_redges[0][1] = 4; }
            tr1 = 0;
            break;
         case 3:
            v[0][0] = vert[3]; v[0][1] = vert[0]; v[0][2] = vert[2];
            tr1 = 2;
            break;
         case 5:
            v[0][0] = vert[2]; v[0][1] = vert[3]; v[0][2] = vert[0];
            tr1 = 4;
      }
      switch (old_redges[1])
      {
         case 1:
            v[1][0] = vert[2]; v[1][1] = vert[1]; v[1][2] = vert[3];
            if (type == Tetrahedron::TYPE_PF) { new_redges[1][0] = 3; }
            tr2 = 1;
            break;
         case 4:
            v[1][0] = vert[1]; v[1][1] = vert[3]; v[1][2] = vert[2];
            tr2 = 3;
            break;
         case 5:
            v[1][0] = vert[3]; v[1][1] = vert[2]; v[1][2] = vert[1];
            tr2 = 5;
      }

      int attr = tet->GetAttribute();
      tet->SetVertices(v[0]);

#ifdef MFEM_USE_MEMALLOC
      Tetrahedron *tet2 = TetMemory.Alloc();
      tet2->SetVertices(v[1]);
      tet2->SetAttribute(attr);
#else
      Tetrahedron *tet2 = new Tetrahedron(v[1], attr);
#endif
      tet2->ResetTransform(tet->GetTransform());
      elements.Append(tet2);

      // record the sequence of refinements
      tet->PushTransform(tr1);
      tet2->PushTransform(tr2);

      int coarse = FindCoarseElement(i);
      CoarseFineTr.embeddings[i].parent = coarse;
      CoarseFineTr.embeddings.Append(Embedding(coarse));

      // 3. Set the bisection flag
      switch (type)
      {
         case Tetrahedron::TYPE_PU:
            new_type = Tetrahedron::TYPE_PF; break;
         case Tetrahedron::TYPE_PF:
            new_type = Tetrahedron::TYPE_A;  break;
         default:
            new_type = Tetrahedron::TYPE_PU;
      }

      tet->CreateRefinementFlag(new_redges[0], new_type, flag+1);
      tet2->CreateRefinementFlag(new_redges[1], new_type, flag+1);

      NumOfElements++;
   }
   else
   {
      MFEM_ABORT("Bisection with HashTable for now works only for tetrahedra.");
   }
}

void Mesh::BdrBisection(int i, const HashTable<Hashed2> &v_to_v)
{
   int *vert;
   int v[2][3], v_new, bisect, t;
   Element *bdr_el = boundary[i];

   t = bdr_el->GetType();
   if (t == Element::TRIANGLE)
   {
      Triangle *tri = (Triangle *) bdr_el;

      vert = tri->GetVertices();

      // 1. Get the index for the new vertex in v_new.
      bisect = v_to_v.FindId(vert[0], vert[1]);
      MFEM_ASSERT(bisect >= 0, "");
      v_new = NumOfVertices + bisect;
      MFEM_ASSERT(v_new != -1, "");

      // 2. Set the node indices for the new elements in v[0] and v[1] so that
      //    the  edge marked for refinement is between the first two nodes.
      v[0][0] = vert[2]; v[0][1] = vert[0]; v[0][2] = v_new;
      v[1][0] = vert[1]; v[1][1] = vert[2]; v[1][2] = v_new;

      tri->SetVertices(v[0]);

      boundary.Append(new Triangle(v[1], tri->GetAttribute()));

      NumOfBdrElements++;
   }
   else
   {
      MFEM_ABORT("Bisection of boundary elements with HashTable works only for"
                 " triangles!");
   }
}

void Mesh::UniformRefinement(int i, const DSTable &v_to_v,
                             int *edge1, int *edge2, int *middle)
{
   Array<int> v;
   int j, v1[3], v2[3], v3[3], v4[3], v_new[3], bisect[3];
   Vertex V;

   if (elements[i]->GetType() == Element::TRIANGLE)
   {
      Triangle *tri0 = (Triangle*) elements[i];
      tri0->GetVertices(v);

      // 1. Get the indeces for the new vertices in array v_new
      bisect[0] = v_to_v(v[0],v[1]);
      bisect[1] = v_to_v(v[1],v[2]);
      bisect[2] = v_to_v(v[0],v[2]);
      MFEM_ASSERT(bisect[0] >= 0 && bisect[1] >= 0 && bisect[2] >= 0, "");

      for (j = 0; j < 3; j++)                // for the 3 edges fix v_new
      {
         if (middle[bisect[j]] == -1)
         {
            v_new[j] = NumOfVertices++;
            for (int d = 0; d < spaceDim; d++)
            {
               V(d) = (vertices[v[j]](d) + vertices[v[(j+1)%3]](d))/2.;
            }
            vertices.Append(V);

            // Put the element that may need refinement (because of this
            // bisection) in edge1, or -1 if no more refinement is needed.
            if (edge1[bisect[j]] == i)
            {
               edge1[bisect[j]] = edge2[bisect[j]];
            }

            middle[bisect[j]] = v_new[j];
         }
         else
         {
            v_new[j] = middle[bisect[j]];

            // This edge will require no more refinement.
            edge1[bisect[j]] = -1;
         }
      }

      // 2. Set the node indeces for the new elements in v1, v2, v3 & v4 so that
      //    the edges marked for refinement be between the first two nodes.
      v1[0] =     v[0]; v1[1] = v_new[0]; v1[2] = v_new[2];
      v2[0] = v_new[0]; v2[1] =     v[1]; v2[2] = v_new[1];
      v3[0] = v_new[2]; v3[1] = v_new[1]; v3[2] =     v[2];
      v4[0] = v_new[1]; v4[1] = v_new[2]; v4[2] = v_new[0];

      Triangle* tri1 = new Triangle(v1, tri0->GetAttribute());
      Triangle* tri2 = new Triangle(v2, tri0->GetAttribute());
      Triangle* tri3 = new Triangle(v3, tri0->GetAttribute());

      elements.Append(tri1);
      elements.Append(tri2);
      elements.Append(tri3);

      tri0->SetVertices(v4);

      // record the sequence of refinements
      unsigned code = tri0->GetTransform();
      tri1->ResetTransform(code);
      tri2->ResetTransform(code);
      tri3->ResetTransform(code);

      tri0->PushTransform(3);
      tri1->PushTransform(0);
      tri2->PushTransform(1);
      tri3->PushTransform(2);

      // set parent indices
      int coarse = FindCoarseElement(i);
      CoarseFineTr.embeddings[i] = Embedding(coarse);
      CoarseFineTr.embeddings.Append(Embedding(coarse));
      CoarseFineTr.embeddings.Append(Embedding(coarse));
      CoarseFineTr.embeddings.Append(Embedding(coarse));

      NumOfElements += 3;
   }
   else
   {
      MFEM_ABORT("Uniform refinement for now works only for triangles.");
   }
}

void Mesh::InitRefinementTransforms()
{
   // initialize CoarseFineTr
   map<Geometry::Type,DenseTensor> &pms = CoarseFineTr.point_matrices;
   map<Geometry::Type,DenseTensor>::iterator pms_iter;
   for (pms_iter = pms.begin(); pms_iter != pms.end(); ++pms_iter)
   {
      pms_iter->second.SetSize(0, 0, 0);
   }
   CoarseFineTr.embeddings.SetSize(NumOfElements);
   for (int i = 0; i < NumOfElements; i++)
   {
      elements[i]->ResetTransform(0);
      CoarseFineTr.embeddings[i] = Embedding(i);
   }
}

int Mesh::FindCoarseElement(int i)
{
   int coarse;
   while ((coarse = CoarseFineTr.embeddings[i].parent) != i)
   {
      i = coarse;
   }
   return coarse;
}

const CoarseFineTransformations& Mesh::GetRefinementTransforms()
{
   MFEM_VERIFY(GetLastOperation() == Mesh::REFINE, "");

   if (ncmesh)
   {
      return ncmesh->GetRefinementTransforms();
   }

   Mesh::GeometryList elem_geoms(*this);
   for (int i = 0; i < elem_geoms.Size(); i++)
   {
      const Geometry::Type geom = elem_geoms[i];
      if (CoarseFineTr.point_matrices[geom].SizeK()) { continue; }

      if (geom == Geometry::TRIANGLE ||
          geom == Geometry::TETRAHEDRON)
      {
         std::map<unsigned, int> mat_no;
         mat_no[0] = 1; // identity

         // assign matrix indices to element transformations
         for (int i = 0; i < elements.Size(); i++)
         {
            int index = 0;
            unsigned code = elements[i]->GetTransform();
            if (code)
            {
               int &matrix = mat_no[code];
               if (!matrix) { matrix = mat_no.size(); }
               index = matrix-1;
            }
            CoarseFineTr.embeddings[i].matrix = index;
         }

         DenseTensor &pmats = CoarseFineTr.point_matrices[geom];
         pmats.SetSize(Dim, Dim+1, mat_no.size());

         // calculate the point matrices used
         std::map<unsigned, int>::iterator it;
         for (it = mat_no.begin(); it != mat_no.end(); ++it)
         {
            if (geom == Geometry::TRIANGLE)
            {
               Triangle::GetPointMatrix(it->first, pmats(it->second-1));
            }
            else
            {
               Tetrahedron::GetPointMatrix(it->first, pmats(it->second-1));
            }
         }
      }
      else
      {
         MFEM_ABORT("Don't know how to construct CoarseFineTransformations for"
                    " geom = " << geom);
      }
   }

   // NOTE: quads and hexes already have trivial transformations ready
   return CoarseFineTr;
}

void Mesh::PrintXG(std::ostream &out) const
{
   MFEM_ASSERT(Dim==spaceDim, "2D Manifold meshes not supported");
   int i, j;
   Array<int> v;

   if (Dim == 2)
   {
      // Print the type of the mesh.
      if (Nodes == NULL)
      {
         out << "areamesh2\n\n";
      }
      else
      {
         out << "curved_areamesh2\n\n";
      }

      // Print the boundary elements.
      out << NumOfBdrElements << '\n';
      for (i = 0; i < NumOfBdrElements; i++)
      {
         boundary[i]->GetVertices(v);

         out << boundary[i]->GetAttribute();
         for (j = 0; j < v.Size(); j++)
         {
            out << ' ' << v[j] + 1;
         }
         out << '\n';
      }

      // Print the elements.
      out << NumOfElements << '\n';
      for (i = 0; i < NumOfElements; i++)
      {
         elements[i]->GetVertices(v);

         out << elements[i]->GetAttribute() << ' ' << v.Size();
         for (j = 0; j < v.Size(); j++)
         {
            out << ' ' << v[j] + 1;
         }
         out << '\n';
      }

      if (Nodes == NULL)
      {
         // Print the vertices.
         out << NumOfVertices << '\n';
         for (i = 0; i < NumOfVertices; i++)
         {
            out << vertices[i](0);
            for (j = 1; j < Dim; j++)
            {
               out << ' ' << vertices[i](j);
            }
            out << '\n';
         }
      }
      else
      {
         out << NumOfVertices << '\n';
         Nodes->Save(out);
      }
   }
   else  // ===== Dim != 2 =====
   {
      if (Nodes)
      {
         mfem_error("Mesh::PrintXG(...) : Curved mesh in 3D");
      }

      if (meshgen == 1)
      {
         int nv;
         const int *ind;

         out << "NETGEN_Neutral_Format\n";
         // print the vertices
         out << NumOfVertices << '\n';
         for (i = 0; i < NumOfVertices; i++)
         {
            for (j = 0; j < Dim; j++)
            {
               out << ' ' << vertices[i](j);
            }
            out << '\n';
         }

         // print the elements
         out << NumOfElements << '\n';
         for (i = 0; i < NumOfElements; i++)
         {
            nv = elements[i]->GetNVertices();
            ind = elements[i]->GetVertices();
            out << elements[i]->GetAttribute();
            for (j = 0; j < nv; j++)
            {
               out << ' ' << ind[j]+1;
            }
            out << '\n';
         }

         // print the boundary information.
         out << NumOfBdrElements << '\n';
         for (i = 0; i < NumOfBdrElements; i++)
         {
            nv = boundary[i]->GetNVertices();
            ind = boundary[i]->GetVertices();
            out << boundary[i]->GetAttribute();
            for (j = 0; j < nv; j++)
            {
               out << ' ' << ind[j]+1;
            }
            out << '\n';
         }
      }
      else if (meshgen == 2)  // TrueGrid
      {
         int nv;
         const int *ind;

         out << "TrueGrid\n"
             << "1 " << NumOfVertices << " " << NumOfElements
             << " 0 0 0 0 0 0 0\n"
             << "0 0 0 1 0 0 0 0 0 0 0\n"
             << "0 0 " << NumOfBdrElements << " 0 0 0 0 0 0 0 0 0 0 0 0 0\n"
             << "0.0 0.0 0.0 0 0 0.0 0.0 0 0.0\n"
             << "0 0 0 0 0 0 0 0 0 0 0 0 0 0 0 0\n";

         for (i = 0; i < NumOfVertices; i++)
            out << i+1 << " 0.0 " << vertices[i](0) << ' ' << vertices[i](1)
                << ' ' << vertices[i](2) << " 0.0\n";

         for (i = 0; i < NumOfElements; i++)
         {
            nv = elements[i]->GetNVertices();
            ind = elements[i]->GetVertices();
            out << i+1 << ' ' << elements[i]->GetAttribute();
            for (j = 0; j < nv; j++)
            {
               out << ' ' << ind[j]+1;
            }
            out << '\n';
         }

         for (i = 0; i < NumOfBdrElements; i++)
         {
            nv = boundary[i]->GetNVertices();
            ind = boundary[i]->GetVertices();
            out << boundary[i]->GetAttribute();
            for (j = 0; j < nv; j++)
            {
               out << ' ' << ind[j]+1;
            }
            out << " 1.0 1.0 1.0 1.0\n";
         }
      }
   }

   out << flush;
}

void Mesh::Printer(std::ostream &out, std::string section_delimiter) const
{
   int i, j;

   if (NURBSext)
   {
      // general format
      NURBSext->Print(out);
      out << '\n';
      Nodes->Save(out);

      // patch-wise format
      // NURBSext->ConvertToPatches(*Nodes);
      // NURBSext->Print(out);

      return;
   }

   out << (ncmesh ? "MFEM mesh v1.1\n" :
           section_delimiter.empty() ? "MFEM mesh v1.0\n" :
           "MFEM mesh v1.2\n");

   // optional
   out <<
       "\n#\n# MFEM Geometry Types (see mesh/geom.hpp):\n#\n"
       "# POINT       = 0\n"
       "# SEGMENT     = 1\n"
       "# TRIANGLE    = 2\n"
       "# SQUARE      = 3\n"
       "# TETRAHEDRON = 4\n"
       "# CUBE        = 5\n"
       "# PRISM       = 6\n"
       "#\n";

   out << "\ndimension\n" << Dim
       << "\n\nelements\n" << NumOfElements << '\n';
   for (i = 0; i < NumOfElements; i++)
   {
      PrintElement(elements[i], out);
   }

   out << "\nboundary\n" << NumOfBdrElements << '\n';
   for (i = 0; i < NumOfBdrElements; i++)
   {
      PrintElement(boundary[i], out);
   }

   if (ncmesh)
   {
      out << "\nvertex_parents\n";
      ncmesh->PrintVertexParents(out);

      out << "\ncoarse_elements\n";
      ncmesh->PrintCoarseElements(out);
   }

   out << "\nvertices\n" << NumOfVertices << '\n';
   if (Nodes == NULL)
   {
      out << spaceDim << '\n';
      for (i = 0; i < NumOfVertices; i++)
      {
         out << vertices[i](0);
         for (j = 1; j < spaceDim; j++)
         {
            out << ' ' << vertices[i](j);
         }
         out << '\n';
      }
      out.flush();
   }
   else
   {
      out << "\nnodes\n";
      Nodes->Save(out);
   }

   if (!ncmesh && !section_delimiter.empty())
   {
      out << section_delimiter << endl; // only with format v1.2
   }
}

void Mesh::PrintTopo(std::ostream &out,const Array<int> &e_to_k) const
{
   int i;
   Array<int> vert;

   out << "MFEM NURBS mesh v1.0\n";

   // optional
   out <<
       "\n#\n# MFEM Geometry Types (see mesh/geom.hpp):\n#\n"
       "# SEGMENT     = 1\n"
       "# SQUARE      = 3\n"
       "# CUBE        = 5\n"
       "#\n";

   out << "\ndimension\n" << Dim
       << "\n\nelements\n" << NumOfElements << '\n';
   for (i = 0; i < NumOfElements; i++)
   {
      PrintElement(elements[i], out);
   }

   out << "\nboundary\n" << NumOfBdrElements << '\n';
   for (i = 0; i < NumOfBdrElements; i++)
   {
      PrintElement(boundary[i], out);
   }

   out << "\nedges\n" << NumOfEdges << '\n';
   for (i = 0; i < NumOfEdges; i++)
   {
      edge_vertex->GetRow(i, vert);
      int ki = e_to_k[i];
      if (ki < 0)
      {
         ki = -1 - ki;
      }
      out << ki << ' ' << vert[0] << ' ' << vert[1] << '\n';
   }
   out << "\nvertices\n" << NumOfVertices << '\n';
}

void Mesh::PrintVTK(std::ostream &out)
{
   out <<
       "# vtk DataFile Version 3.0\n"
       "Generated by MFEM\n"
       "ASCII\n"
       "DATASET UNSTRUCTURED_GRID\n";

   if (Nodes == NULL)
   {
      out << "POINTS " << NumOfVertices << " double\n";
      for (int i = 0; i < NumOfVertices; i++)
      {
         out << vertices[i](0);
         int j;
         for (j = 1; j < spaceDim; j++)
         {
            out << ' ' << vertices[i](j);
         }
         for ( ; j < 3; j++)
         {
            out << ' ' << 0.0;
         }
         out << '\n';
      }
   }
   else
   {
      Array<int> vdofs(3);
      out << "POINTS " << Nodes->FESpace()->GetNDofs() << " double\n";
      for (int i = 0; i < Nodes->FESpace()->GetNDofs(); i++)
      {
         vdofs.SetSize(1);
         vdofs[0] = i;
         Nodes->FESpace()->DofsToVDofs(vdofs);
         out << (*Nodes)(vdofs[0]);
         int j;
         for (j = 1; j < spaceDim; j++)
         {
            out << ' ' << (*Nodes)(vdofs[j]);
         }
         for ( ; j < 3; j++)
         {
            out << ' ' << 0.0;
         }
         out << '\n';
      }
   }

   int order = -1;
   if (Nodes == NULL)
   {
      int size = 0;
      for (int i = 0; i < NumOfElements; i++)
      {
         size += elements[i]->GetNVertices() + 1;
      }
      out << "CELLS " << NumOfElements << ' ' << size << '\n';
      for (int i = 0; i < NumOfElements; i++)
      {
         const int *v = elements[i]->GetVertices();
         const int nv = elements[i]->GetNVertices();
         out << nv;
         for (int j = 0; j < nv; j++)
         {
            out << ' ' << v[j];
         }
         out << '\n';
      }
      order = 1;
   }
   else
   {
      Array<int> dofs;
      int size = 0;
      for (int i = 0; i < NumOfElements; i++)
      {
         Nodes->FESpace()->GetElementDofs(i, dofs);
         MFEM_ASSERT(Dim != 0 || dofs.Size() == 1,
                     "Point meshes should have a single dof per element");
         size += dofs.Size() + 1;
      }
      out << "CELLS " << NumOfElements << ' ' << size << '\n';
      const char *fec_name = Nodes->FESpace()->FEColl()->Name();

      if (!strcmp(fec_name, "Linear") ||
          !strcmp(fec_name, "H1_0D_P1") ||
          !strcmp(fec_name, "H1_1D_P1") ||
          !strcmp(fec_name, "H1_2D_P1") ||
          !strcmp(fec_name, "H1_3D_P1"))
      {
         order = 1;
      }
      else if (!strcmp(fec_name, "Quadratic") ||
               !strcmp(fec_name, "H1_1D_P2") ||
               !strcmp(fec_name, "H1_2D_P2") ||
               !strcmp(fec_name, "H1_3D_P2"))
      {
         order = 2;
      }
      if (order == -1)
      {
         mfem::err << "Mesh::PrintVTK : can not save '"
                   << fec_name << "' elements!" << endl;
         mfem_error();
      }
      for (int i = 0; i < NumOfElements; i++)
      {
         Nodes->FESpace()->GetElementDofs(i, dofs);
         out << dofs.Size();
         if (order == 1)
         {
            for (int j = 0; j < dofs.Size(); j++)
            {
               out << ' ' << dofs[j];
            }
         }
         else if (order == 2)
         {
            const int *vtk_mfem;
            switch (elements[i]->GetGeometryType())
            {
               case Geometry::SEGMENT:
               case Geometry::TRIANGLE:
               case Geometry::SQUARE:
                  vtk_mfem = vtk_quadratic_hex; break; // identity map
               case Geometry::TETRAHEDRON:
                  vtk_mfem = vtk_quadratic_tet; break;
               case Geometry::PRISM:
                  vtk_mfem = vtk_quadratic_wedge; break;
               case Geometry::CUBE:
               default:
                  vtk_mfem = vtk_quadratic_hex; break;
            }
            for (int j = 0; j < dofs.Size(); j++)
            {
               out << ' ' << dofs[vtk_mfem[j]];
            }
         }
         out << '\n';
      }
   }

   out << "CELL_TYPES " << NumOfElements << '\n';
   for (int i = 0; i < NumOfElements; i++)
   {
      int vtk_cell_type = 5;
      Geometry::Type geom_type = GetElement(i)->GetGeometryType();
      if (order == 1)
      {
         switch (geom_type)
         {
            case Geometry::POINT:        vtk_cell_type = 1;   break;
            case Geometry::SEGMENT:      vtk_cell_type = 3;   break;
            case Geometry::TRIANGLE:     vtk_cell_type = 5;   break;
            case Geometry::SQUARE:       vtk_cell_type = 9;   break;
            case Geometry::TETRAHEDRON:  vtk_cell_type = 10;  break;
            case Geometry::CUBE:         vtk_cell_type = 12;  break;
            case Geometry::PRISM:        vtk_cell_type = 13;  break;
            default: break;
         }
      }
      else if (order == 2)
      {
         switch (geom_type)
         {
            case Geometry::SEGMENT:      vtk_cell_type = 21;  break;
            case Geometry::TRIANGLE:     vtk_cell_type = 22;  break;
            case Geometry::SQUARE:       vtk_cell_type = 28;  break;
            case Geometry::TETRAHEDRON:  vtk_cell_type = 24;  break;
            case Geometry::CUBE:         vtk_cell_type = 29;  break;
            case Geometry::PRISM:        vtk_cell_type = 32;  break;
            default: break;
         }
      }

      out << vtk_cell_type << '\n';
   }

   // write attributes
   out << "CELL_DATA " << NumOfElements << '\n'
       << "SCALARS material int\n"
       << "LOOKUP_TABLE default\n";
   for (int i = 0; i < NumOfElements; i++)
   {
      out << elements[i]->GetAttribute() << '\n';
   }
   out.flush();
}

void Mesh::PrintVTK(std::ostream &out, int ref, int field_data)
{
   int np, nc, size;
   RefinedGeometry *RefG;
   DenseMatrix pmat;

   out <<
       "# vtk DataFile Version 3.0\n"
       "Generated by MFEM\n"
       "ASCII\n"
       "DATASET UNSTRUCTURED_GRID\n";

   // additional dataset information
   if (field_data)
   {
      out << "FIELD FieldData 1\n"
          << "MaterialIds " << 1 << " " << attributes.Size() << " int\n";
      for (int i = 0; i < attributes.Size(); i++)
      {
         out << ' ' << attributes[i];
      }
      out << '\n';
   }

   // count the points, cells, size
   np = nc = size = 0;
   for (int i = 0; i < GetNE(); i++)
   {
      Geometry::Type geom = GetElementBaseGeometry(i);
      int nv = Geometries.GetVertices(geom)->GetNPoints();
      RefG = GlobGeometryRefiner.Refine(geom, ref, 1);
      np += RefG->RefPts.GetNPoints();
      nc += RefG->RefGeoms.Size() / nv;
      size += (RefG->RefGeoms.Size() / nv) * (nv + 1);
   }
   out << "POINTS " << np << " double\n";
   // write the points
   for (int i = 0; i < GetNE(); i++)
   {
      RefG = GlobGeometryRefiner.Refine(
                GetElementBaseGeometry(i), ref, 1);

      GetElementTransformation(i)->Transform(RefG->RefPts, pmat);

      for (int j = 0; j < pmat.Width(); j++)
      {
         out << pmat(0, j) << ' ';
         if (pmat.Height() > 1)
         {
            out << pmat(1, j) << ' ';
            if (pmat.Height() > 2)
            {
               out << pmat(2, j);
            }
            else
            {
               out << 0.0;
            }
         }
         else
         {
            out << 0.0 << ' ' << 0.0;
         }
         out << '\n';
      }
   }

   // write the cells
   out << "CELLS " << nc << ' ' << size << '\n';
   np = 0;
   for (int i = 0; i < GetNE(); i++)
   {
      Geometry::Type geom = GetElementBaseGeometry(i);
      int nv = Geometries.GetVertices(geom)->GetNPoints();
      RefG = GlobGeometryRefiner.Refine(geom, ref, 1);
      Array<int> &RG = RefG->RefGeoms;

      for (int j = 0; j < RG.Size(); )
      {
         out << nv;
         for (int k = 0; k < nv; k++, j++)
         {
            out << ' ' << np + RG[j];
         }
         out << '\n';
      }
      np += RefG->RefPts.GetNPoints();
   }
   out << "CELL_TYPES " << nc << '\n';
   for (int i = 0; i < GetNE(); i++)
   {
      Geometry::Type geom = GetElementBaseGeometry(i);
      int nv = Geometries.GetVertices(geom)->GetNPoints();
      RefG = GlobGeometryRefiner.Refine(geom, ref, 1);
      Array<int> &RG = RefG->RefGeoms;
      int vtk_cell_type = 5;

      switch (geom)
      {
         case Geometry::POINT:        vtk_cell_type = 1;   break;
         case Geometry::SEGMENT:      vtk_cell_type = 3;   break;
         case Geometry::TRIANGLE:     vtk_cell_type = 5;   break;
         case Geometry::SQUARE:       vtk_cell_type = 9;   break;
         case Geometry::TETRAHEDRON:  vtk_cell_type = 10;  break;
         case Geometry::CUBE:         vtk_cell_type = 12;  break;
         case Geometry::PRISM:        vtk_cell_type = 13;  break;
         default:
            MFEM_ABORT("Unrecognized VTK element type \"" << geom << "\"");
            break;
      }

      for (int j = 0; j < RG.Size(); j += nv)
      {
         out << vtk_cell_type << '\n';
      }
   }
   // write attributes (materials)
   out << "CELL_DATA " << nc << '\n'
       << "SCALARS material int\n"
       << "LOOKUP_TABLE default\n";
   for (int i = 0; i < GetNE(); i++)
   {
      Geometry::Type geom = GetElementBaseGeometry(i);
      int nv = Geometries.GetVertices(geom)->GetNPoints();
      RefG = GlobGeometryRefiner.Refine(geom, ref, 1);
      int attr = GetAttribute(i);
      for (int j = 0; j < RefG->RefGeoms.Size(); j += nv)
      {
         out << attr << '\n';
      }
   }

   if (Dim > 1)
   {
      Array<int> coloring;
      srand((unsigned)time(0));
      double a = double(rand()) / (double(RAND_MAX) + 1.);
      int el0 = (int)floor(a * GetNE());
      GetElementColoring(coloring, el0);
      out << "SCALARS element_coloring int\n"
          << "LOOKUP_TABLE default\n";
      for (int i = 0; i < GetNE(); i++)
      {
         Geometry::Type geom = GetElementBaseGeometry(i);
         int nv = Geometries.GetVertices(geom)->GetNPoints();
         RefG = GlobGeometryRefiner.Refine(geom, ref, 1);
         for (int j = 0; j < RefG->RefGeoms.Size(); j += nv)
         {
            out << coloring[i] + 1 << '\n';
         }
      }
   }

   // prepare to write data
   out << "POINT_DATA " << np << '\n' << flush;
}

void Mesh::GetElementColoring(Array<int> &colors, int el0)
{
   int delete_el_to_el = (el_to_el) ? (0) : (1);
   const Table &el_el = ElementToElementTable();
   int num_el = GetNE(), stack_p, stack_top_p, max_num_col;
   Array<int> el_stack(num_el);

   const int *i_el_el = el_el.GetI();
   const int *j_el_el = el_el.GetJ();

   colors.SetSize(num_el);
   colors = -2;
   max_num_col = 1;
   stack_p = stack_top_p = 0;
   for (int el = el0; stack_top_p < num_el; el=(el+1)%num_el)
   {
      if (colors[el] != -2)
      {
         continue;
      }

      colors[el] = -1;
      el_stack[stack_top_p++] = el;

      for ( ; stack_p < stack_top_p; stack_p++)
      {
         int i = el_stack[stack_p];
         int num_nb = i_el_el[i+1] - i_el_el[i];
         if (max_num_col < num_nb + 1)
         {
            max_num_col = num_nb + 1;
         }
         for (int j = i_el_el[i]; j < i_el_el[i+1]; j++)
         {
            int k = j_el_el[j];
            if (colors[k] == -2)
            {
               colors[k] = -1;
               el_stack[stack_top_p++] = k;
            }
         }
      }
   }

   Array<int> col_marker(max_num_col);

   for (stack_p = 0; stack_p < stack_top_p; stack_p++)
   {
      int i = el_stack[stack_p], col;
      col_marker = 0;
      for (int j = i_el_el[i]; j < i_el_el[i+1]; j++)
      {
         col = colors[j_el_el[j]];
         if (col != -1)
         {
            col_marker[col] = 1;
         }
      }

      for (col = 0; col < max_num_col; col++)
         if (col_marker[col] == 0)
         {
            break;
         }

      colors[i] = col;
   }

   if (delete_el_to_el)
   {
      delete el_to_el;
      el_to_el = NULL;
   }
}

void Mesh::PrintWithPartitioning(int *partitioning, std::ostream &out,
                                 int elem_attr) const
{
   if (Dim != 3 && Dim != 2) { return; }

   int i, j, k, l, nv, nbe, *v;

   out << "MFEM mesh v1.0\n";

   // optional
   out <<
       "\n#\n# MFEM Geometry Types (see mesh/geom.hpp):\n#\n"
       "# POINT       = 0\n"
       "# SEGMENT     = 1\n"
       "# TRIANGLE    = 2\n"
       "# SQUARE      = 3\n"
       "# TETRAHEDRON = 4\n"
       "# CUBE        = 5\n"
       "# PRISM       = 6\n"
       "#\n";

   out << "\ndimension\n" << Dim
       << "\n\nelements\n" << NumOfElements << '\n';
   for (i = 0; i < NumOfElements; i++)
   {
      out << int((elem_attr) ? partitioning[i]+1 : elements[i]->GetAttribute())
          << ' ' << elements[i]->GetGeometryType();
      nv = elements[i]->GetNVertices();
      v  = elements[i]->GetVertices();
      for (j = 0; j < nv; j++)
      {
         out << ' ' << v[j];
      }
      out << '\n';
   }
   nbe = 0;
   for (i = 0; i < faces_info.Size(); i++)
   {
      if ((l = faces_info[i].Elem2No) >= 0)
      {
         k = partitioning[faces_info[i].Elem1No];
         l = partitioning[l];
         if (k != l)
         {
            nbe++;
            if (!Nonconforming() || !IsSlaveFace(faces_info[i]))
            {
               nbe++;
            }
         }
      }
      else
      {
         nbe++;
      }
   }
   out << "\nboundary\n" << nbe << '\n';
   for (i = 0; i < faces_info.Size(); i++)
   {
      if ((l = faces_info[i].Elem2No) >= 0)
      {
         k = partitioning[faces_info[i].Elem1No];
         l = partitioning[l];
         if (k != l)
         {
            nv = faces[i]->GetNVertices();
            v  = faces[i]->GetVertices();
            out << k+1 << ' ' << faces[i]->GetGeometryType();
            for (j = 0; j < nv; j++)
            {
               out << ' ' << v[j];
            }
            out << '\n';
            if (!Nonconforming() || !IsSlaveFace(faces_info[i]))
            {
               out << l+1 << ' ' << faces[i]->GetGeometryType();
               for (j = nv-1; j >= 0; j--)
               {
                  out << ' ' << v[j];
               }
               out << '\n';
            }
         }
      }
      else
      {
         k = partitioning[faces_info[i].Elem1No];
         nv = faces[i]->GetNVertices();
         v  = faces[i]->GetVertices();
         out << k+1 << ' ' << faces[i]->GetGeometryType();
         for (j = 0; j < nv; j++)
         {
            out << ' ' << v[j];
         }
         out << '\n';
      }
   }
   out << "\nvertices\n" << NumOfVertices << '\n';
   if (Nodes == NULL)
   {
      out << spaceDim << '\n';
      for (i = 0; i < NumOfVertices; i++)
      {
         out << vertices[i](0);
         for (j = 1; j < spaceDim; j++)
         {
            out << ' ' << vertices[i](j);
         }
         out << '\n';
      }
      out.flush();
   }
   else
   {
      out << "\nnodes\n";
      Nodes->Save(out);
   }
}

void Mesh::PrintElementsWithPartitioning(int *partitioning,
                                         std::ostream &out,
                                         int interior_faces)
{
   MFEM_ASSERT(Dim == spaceDim, "2D Manifolds not supported\n");
   if (Dim != 3 && Dim != 2) { return; }

   int i, j, k, l, s;

   int nv;
   const int *ind;

   int *vcount = new int[NumOfVertices];
   for (i = 0; i < NumOfVertices; i++)
   {
      vcount[i] = 0;
   }
   for (i = 0; i < NumOfElements; i++)
   {
      nv = elements[i]->GetNVertices();
      ind = elements[i]->GetVertices();
      for (j = 0; j < nv; j++)
      {
         vcount[ind[j]]++;
      }
   }

   int *voff = new int[NumOfVertices+1];
   voff[0] = 0;
   for (i = 1; i <= NumOfVertices; i++)
   {
      voff[i] = vcount[i-1] + voff[i-1];
   }

   int **vown = new int*[NumOfVertices];
   for (i = 0; i < NumOfVertices; i++)
   {
      vown[i] = new int[vcount[i]];
   }

   // 2D
   if (Dim == 2)
   {
      int nv, nbe;
      int *ind;

      Table edge_el;
      Transpose(ElementToEdgeTable(), edge_el);

      // Fake printing of the elements.
      for (i = 0; i < NumOfElements; i++)
      {
         nv  = elements[i]->GetNVertices();
         ind = elements[i]->GetVertices();
         for (j = 0; j < nv; j++)
         {
            vcount[ind[j]]--;
            vown[ind[j]][vcount[ind[j]]] = i;
         }
      }

      for (i = 0; i < NumOfVertices; i++)
      {
         vcount[i] = voff[i+1] - voff[i];
      }

      nbe = 0;
      for (i = 0; i < edge_el.Size(); i++)
      {
         const int *el = edge_el.GetRow(i);
         if (edge_el.RowSize(i) > 1)
         {
            k = partitioning[el[0]];
            l = partitioning[el[1]];
            if (interior_faces || k != l)
            {
               nbe += 2;
            }
         }
         else
         {
            nbe++;
         }
      }

      // Print the type of the mesh and the boundary elements.
      out << "areamesh2\n\n" << nbe << '\n';

      for (i = 0; i < edge_el.Size(); i++)
      {
         const int *el = edge_el.GetRow(i);
         if (edge_el.RowSize(i) > 1)
         {
            k = partitioning[el[0]];
            l = partitioning[el[1]];
            if (interior_faces || k != l)
            {
               Array<int> ev;
               GetEdgeVertices(i,ev);
               out << k+1; // attribute
               for (j = 0; j < 2; j++)
                  for (s = 0; s < vcount[ev[j]]; s++)
                     if (vown[ev[j]][s] == el[0])
                     {
                        out << ' ' << voff[ev[j]]+s+1;
                     }
               out << '\n';
               out << l+1; // attribute
               for (j = 1; j >= 0; j--)
                  for (s = 0; s < vcount[ev[j]]; s++)
                     if (vown[ev[j]][s] == el[1])
                     {
                        out << ' ' << voff[ev[j]]+s+1;
                     }
               out << '\n';
            }
         }
         else
         {
            k = partitioning[el[0]];
            Array<int> ev;
            GetEdgeVertices(i,ev);
            out << k+1; // attribute
            for (j = 0; j < 2; j++)
               for (s = 0; s < vcount[ev[j]]; s++)
                  if (vown[ev[j]][s] == el[0])
                  {
                     out << ' ' << voff[ev[j]]+s+1;
                  }
            out << '\n';
         }
      }

      // Print the elements.
      out << NumOfElements << '\n';
      for (i = 0; i < NumOfElements; i++)
      {
         nv  = elements[i]->GetNVertices();
         ind = elements[i]->GetVertices();
         out << partitioning[i]+1 << ' '; // use subdomain number as attribute
         out << nv << ' ';
         for (j = 0; j < nv; j++)
         {
            out << ' ' << voff[ind[j]]+vcount[ind[j]]--;
            vown[ind[j]][vcount[ind[j]]] = i;
         }
         out << '\n';
      }

      for (i = 0; i < NumOfVertices; i++)
      {
         vcount[i] = voff[i+1] - voff[i];
      }

      // Print the vertices.
      out << voff[NumOfVertices] << '\n';
      for (i = 0; i < NumOfVertices; i++)
         for (k = 0; k < vcount[i]; k++)
         {
            for (j = 0; j < Dim; j++)
            {
               out << vertices[i](j) << ' ';
            }
            out << '\n';
         }
   }
   //  Dim is 3
   else if (meshgen == 1)
   {
      out << "NETGEN_Neutral_Format\n";
      // print the vertices
      out << voff[NumOfVertices] << '\n';
      for (i = 0; i < NumOfVertices; i++)
         for (k = 0; k < vcount[i]; k++)
         {
            for (j = 0; j < Dim; j++)
            {
               out << ' ' << vertices[i](j);
            }
            out << '\n';
         }

      // print the elements
      out << NumOfElements << '\n';
      for (i = 0; i < NumOfElements; i++)
      {
         nv = elements[i]->GetNVertices();
         ind = elements[i]->GetVertices();
         out << partitioning[i]+1; // use subdomain number as attribute
         for (j = 0; j < nv; j++)
         {
            out << ' ' << voff[ind[j]]+vcount[ind[j]]--;
            vown[ind[j]][vcount[ind[j]]] = i;
         }
         out << '\n';
      }

      for (i = 0; i < NumOfVertices; i++)
      {
         vcount[i] = voff[i+1] - voff[i];
      }

      // print the boundary information.
      int k, l, nbe;
      nbe = 0;
      for (i = 0; i < NumOfFaces; i++)
         if ((l = faces_info[i].Elem2No) >= 0)
         {
            k = partitioning[faces_info[i].Elem1No];
            l = partitioning[l];
            if (interior_faces || k != l)
            {
               nbe += 2;
            }
         }
         else
         {
            nbe++;
         }

      out << nbe << '\n';
      for (i = 0; i < NumOfFaces; i++)
         if ((l = faces_info[i].Elem2No) >= 0)
         {
            k = partitioning[faces_info[i].Elem1No];
            l = partitioning[l];
            if (interior_faces || k != l)
            {
               nv = faces[i]->GetNVertices();
               ind = faces[i]->GetVertices();
               out << k+1; // attribute
               for (j = 0; j < nv; j++)
                  for (s = 0; s < vcount[ind[j]]; s++)
                     if (vown[ind[j]][s] == faces_info[i].Elem1No)
                     {
                        out << ' ' << voff[ind[j]]+s+1;
                     }
               out << '\n';
               out << l+1; // attribute
               for (j = nv-1; j >= 0; j--)
                  for (s = 0; s < vcount[ind[j]]; s++)
                     if (vown[ind[j]][s] == faces_info[i].Elem2No)
                     {
                        out << ' ' << voff[ind[j]]+s+1;
                     }
               out << '\n';
            }
         }
         else
         {
            k = partitioning[faces_info[i].Elem1No];
            nv = faces[i]->GetNVertices();
            ind = faces[i]->GetVertices();
            out << k+1; // attribute
            for (j = 0; j < nv; j++)
               for (s = 0; s < vcount[ind[j]]; s++)
                  if (vown[ind[j]][s] == faces_info[i].Elem1No)
                  {
                     out << ' ' << voff[ind[j]]+s+1;
                  }
            out << '\n';
         }
   }
   //  Dim is 3
   else if (meshgen == 2) // TrueGrid
   {
      // count the number of the boundary elements.
      int k, l, nbe;
      nbe = 0;
      for (i = 0; i < NumOfFaces; i++)
         if ((l = faces_info[i].Elem2No) >= 0)
         {
            k = partitioning[faces_info[i].Elem1No];
            l = partitioning[l];
            if (interior_faces || k != l)
            {
               nbe += 2;
            }
         }
         else
         {
            nbe++;
         }


      out << "TrueGrid\n"
          << "1 " << voff[NumOfVertices] << " " << NumOfElements
          << " 0 0 0 0 0 0 0\n"
          << "0 0 0 1 0 0 0 0 0 0 0\n"
          << "0 0 " << nbe << " 0 0 0 0 0 0 0 0 0 0 0 0 0\n"
          << "0.0 0.0 0.0 0 0 0.0 0.0 0 0.0\n"
          << "0 0 0 0 0 0 0 0 0 0 0 0 0 0 0 0\n";

      for (i = 0; i < NumOfVertices; i++)
         for (k = 0; k < vcount[i]; k++)
            out << voff[i]+k << " 0.0 " << vertices[i](0) << ' '
                << vertices[i](1) << ' ' << vertices[i](2) << " 0.0\n";

      for (i = 0; i < NumOfElements; i++)
      {
         nv = elements[i]->GetNVertices();
         ind = elements[i]->GetVertices();
         out << i+1 << ' ' << partitioning[i]+1; // partitioning as attribute
         for (j = 0; j < nv; j++)
         {
            out << ' ' << voff[ind[j]]+vcount[ind[j]]--;
            vown[ind[j]][vcount[ind[j]]] = i;
         }
         out << '\n';
      }

      for (i = 0; i < NumOfVertices; i++)
      {
         vcount[i] = voff[i+1] - voff[i];
      }

      // boundary elements
      for (i = 0; i < NumOfFaces; i++)
         if ((l = faces_info[i].Elem2No) >= 0)
         {
            k = partitioning[faces_info[i].Elem1No];
            l = partitioning[l];
            if (interior_faces || k != l)
            {
               nv = faces[i]->GetNVertices();
               ind = faces[i]->GetVertices();
               out << k+1; // attribute
               for (j = 0; j < nv; j++)
                  for (s = 0; s < vcount[ind[j]]; s++)
                     if (vown[ind[j]][s] == faces_info[i].Elem1No)
                     {
                        out << ' ' << voff[ind[j]]+s+1;
                     }
               out << " 1.0 1.0 1.0 1.0\n";
               out << l+1; // attribute
               for (j = nv-1; j >= 0; j--)
                  for (s = 0; s < vcount[ind[j]]; s++)
                     if (vown[ind[j]][s] == faces_info[i].Elem2No)
                     {
                        out << ' ' << voff[ind[j]]+s+1;
                     }
               out << " 1.0 1.0 1.0 1.0\n";
            }
         }
         else
         {
            k = partitioning[faces_info[i].Elem1No];
            nv = faces[i]->GetNVertices();
            ind = faces[i]->GetVertices();
            out << k+1; // attribute
            for (j = 0; j < nv; j++)
               for (s = 0; s < vcount[ind[j]]; s++)
                  if (vown[ind[j]][s] == faces_info[i].Elem1No)
                  {
                     out << ' ' << voff[ind[j]]+s+1;
                  }
            out << " 1.0 1.0 1.0 1.0\n";
         }
   }

   out << flush;

   for (i = 0; i < NumOfVertices; i++)
   {
      delete [] vown[i];
   }

   delete [] vcount;
   delete [] voff;
   delete [] vown;
}

void Mesh::PrintSurfaces(const Table & Aface_face, std::ostream &out) const
{
   int i, j;

   if (NURBSext)
   {
      mfem_error("Mesh::PrintSurfaces"
                 " NURBS mesh is not supported!");
      return;
   }

   out << "MFEM mesh v1.0\n";

   // optional
   out <<
       "\n#\n# MFEM Geometry Types (see mesh/geom.hpp):\n#\n"
       "# POINT       = 0\n"
       "# SEGMENT     = 1\n"
       "# TRIANGLE    = 2\n"
       "# SQUARE      = 3\n"
       "# TETRAHEDRON = 4\n"
       "# CUBE        = 5\n"
       "# PRISM       = 6\n"
       "#\n";

   out << "\ndimension\n" << Dim
       << "\n\nelements\n" << NumOfElements << '\n';
   for (i = 0; i < NumOfElements; i++)
   {
      PrintElement(elements[i], out);
   }

   out << "\nboundary\n" << Aface_face.Size_of_connections() << '\n';
   const int * const i_AF_f = Aface_face.GetI();
   const int * const j_AF_f = Aface_face.GetJ();

   for (int iAF=0; iAF < Aface_face.Size(); ++iAF)
      for (const int * iface = j_AF_f + i_AF_f[iAF];
           iface < j_AF_f + i_AF_f[iAF+1];
           ++iface)
      {
         out << iAF+1 << ' ';
         PrintElementWithoutAttr(faces[*iface],out);
      }

   out << "\nvertices\n" << NumOfVertices << '\n';
   if (Nodes == NULL)
   {
      out << spaceDim << '\n';
      for (i = 0; i < NumOfVertices; i++)
      {
         out << vertices[i](0);
         for (j = 1; j < spaceDim; j++)
         {
            out << ' ' << vertices[i](j);
         }
         out << '\n';
      }
      out.flush();
   }
   else
   {
      out << "\nnodes\n";
      Nodes->Save(out);
   }
}

void Mesh::ScaleSubdomains(double sf)
{
   int i,j,k;
   Array<int> vert;
   DenseMatrix pointmat;
   int na = attributes.Size();
   double *cg = new double[na*spaceDim];
   int *nbea = new int[na];

   int *vn = new int[NumOfVertices];
   for (i = 0; i < NumOfVertices; i++)
   {
      vn[i] = 0;
   }
   for (i = 0; i < na; i++)
   {
      for (j = 0; j < spaceDim; j++)
      {
         cg[i*spaceDim+j] = 0.0;
      }
      nbea[i] = 0;
   }

   for (i = 0; i < NumOfElements; i++)
   {
      GetElementVertices(i, vert);
      for (k = 0; k < vert.Size(); k++)
      {
         vn[vert[k]] = 1;
      }
   }

   for (i = 0; i < NumOfElements; i++)
   {
      int bea = GetAttribute(i)-1;
      GetPointMatrix(i, pointmat);
      GetElementVertices(i, vert);

      for (k = 0; k < vert.Size(); k++)
         if (vn[vert[k]] == 1)
         {
            nbea[bea]++;
            for (j = 0; j < spaceDim; j++)
            {
               cg[bea*spaceDim+j] += pointmat(j,k);
            }
            vn[vert[k]] = 2;
         }
   }

   for (i = 0; i < NumOfElements; i++)
   {
      int bea = GetAttribute(i)-1;
      GetElementVertices (i, vert);

      for (k = 0; k < vert.Size(); k++)
         if (vn[vert[k]])
         {
            for (j = 0; j < spaceDim; j++)
               vertices[vert[k]](j) = sf*vertices[vert[k]](j) +
                                      (1-sf)*cg[bea*spaceDim+j]/nbea[bea];
            vn[vert[k]] = 0;
         }
   }

   delete [] cg;
   delete [] nbea;
   delete [] vn;
}

void Mesh::ScaleElements(double sf)
{
   int i,j,k;
   Array<int> vert;
   DenseMatrix pointmat;
   int na = NumOfElements;
   double *cg = new double[na*spaceDim];
   int *nbea = new int[na];

   int *vn = new int[NumOfVertices];
   for (i = 0; i < NumOfVertices; i++)
   {
      vn[i] = 0;
   }
   for (i = 0; i < na; i++)
   {
      for (j = 0; j < spaceDim; j++)
      {
         cg[i*spaceDim+j] = 0.0;
      }
      nbea[i] = 0;
   }

   for (i = 0; i < NumOfElements; i++)
   {
      GetElementVertices(i, vert);
      for (k = 0; k < vert.Size(); k++)
      {
         vn[vert[k]] = 1;
      }
   }

   for (i = 0; i < NumOfElements; i++)
   {
      int bea = i;
      GetPointMatrix(i, pointmat);
      GetElementVertices(i, vert);

      for (k = 0; k < vert.Size(); k++)
         if (vn[vert[k]] == 1)
         {
            nbea[bea]++;
            for (j = 0; j < spaceDim; j++)
            {
               cg[bea*spaceDim+j] += pointmat(j,k);
            }
            vn[vert[k]] = 2;
         }
   }

   for (i = 0; i < NumOfElements; i++)
   {
      int bea = i;
      GetElementVertices(i, vert);

      for (k = 0; k < vert.Size(); k++)
         if (vn[vert[k]])
         {
            for (j = 0; j < spaceDim; j++)
               vertices[vert[k]](j) = sf*vertices[vert[k]](j) +
                                      (1-sf)*cg[bea*spaceDim+j]/nbea[bea];
            vn[vert[k]] = 0;
         }
   }

   delete [] cg;
   delete [] nbea;
   delete [] vn;
}

void Mesh::Transform(void (*f)(const Vector&, Vector&))
{
   // TODO: support for different new spaceDim.
   if (Nodes == NULL)
   {
      Vector vold(spaceDim), vnew(NULL, spaceDim);
      for (int i = 0; i < vertices.Size(); i++)
      {
         for (int j = 0; j < spaceDim; j++)
         {
            vold(j) = vertices[i](j);
         }
         vnew.SetData(vertices[i]());
         (*f)(vold, vnew);
      }
   }
   else
   {
      GridFunction xnew(Nodes->FESpace());
      VectorFunctionCoefficient f_pert(spaceDim, f);
      xnew.ProjectCoefficient(f_pert);
      *Nodes = xnew;
   }
}

void Mesh::Transform(VectorCoefficient &deformation)
{
   MFEM_VERIFY(spaceDim == deformation.GetVDim(),
               "incompatible vector dimensions");
   if (Nodes == NULL)
   {
      LinearFECollection fec;
      FiniteElementSpace fes(this, &fec, spaceDim, Ordering::byVDIM);
      GridFunction xnew(&fes);
      xnew.ProjectCoefficient(deformation);
      for (int i = 0; i < NumOfVertices; i++)
         for (int d = 0; d < spaceDim; d++)
         {
            vertices[i](d) = xnew(d + spaceDim*i);
         }
   }
   else
   {
      GridFunction xnew(Nodes->FESpace());
      xnew.ProjectCoefficient(deformation);
      *Nodes = xnew;
   }
}

void Mesh::RemoveUnusedVertices()
{
   if (NURBSext || ncmesh) { return; }

   Array<int> v2v(GetNV());
   v2v = -1;
   for (int i = 0; i < GetNE(); i++)
   {
      Element *el = GetElement(i);
      int nv = el->GetNVertices();
      int *v = el->GetVertices();
      for (int j = 0; j < nv; j++)
      {
         v2v[v[j]] = 0;
      }
   }
   for (int i = 0; i < GetNBE(); i++)
   {
      Element *el = GetBdrElement(i);
      int *v = el->GetVertices();
      int nv = el->GetNVertices();
      for (int j = 0; j < nv; j++)
      {
         v2v[v[j]] = 0;
      }
   }
   int num_vert = 0;
   for (int i = 0; i < v2v.Size(); i++)
   {
      if (v2v[i] == 0)
      {
         vertices[num_vert] = vertices[i];
         v2v[i] = num_vert++;
      }
   }

   if (num_vert == v2v.Size()) { return; }

   Vector nodes_by_element;
   Array<int> vdofs;
   if (Nodes)
   {
      int s = 0;
      for (int i = 0; i < GetNE(); i++)
      {
         Nodes->FESpace()->GetElementVDofs(i, vdofs);
         s += vdofs.Size();
      }
      nodes_by_element.SetSize(s);
      s = 0;
      for (int i = 0; i < GetNE(); i++)
      {
         Nodes->FESpace()->GetElementVDofs(i, vdofs);
         Nodes->GetSubVector(vdofs, &nodes_by_element(s));
         s += vdofs.Size();
      }
   }
   vertices.SetSize(num_vert);
   NumOfVertices = num_vert;
   for (int i = 0; i < GetNE(); i++)
   {
      Element *el = GetElement(i);
      int *v = el->GetVertices();
      int nv = el->GetNVertices();
      for (int j = 0; j < nv; j++)
      {
         v[j] = v2v[v[j]];
      }
   }
   for (int i = 0; i < GetNBE(); i++)
   {
      Element *el = GetBdrElement(i);
      int *v = el->GetVertices();
      int nv = el->GetNVertices();
      for (int j = 0; j < nv; j++)
      {
         v[j] = v2v[v[j]];
      }
   }
   DeleteTables();
   if (Dim > 1)
   {
      // generate el_to_edge, be_to_edge (2D), bel_to_edge (3D)
      el_to_edge = new Table;
      NumOfEdges = GetElementToEdgeTable(*el_to_edge, be_to_edge);
   }
   if (Dim > 2)
   {
      // generate el_to_face, be_to_face
      GetElementToFaceTable();
   }
   // Update faces and faces_info
   GenerateFaces();
   if (Nodes)
   {
      Nodes->FESpace()->Update();
      Nodes->Update();
      int s = 0;
      for (int i = 0; i < GetNE(); i++)
      {
         Nodes->FESpace()->GetElementVDofs(i, vdofs);
         Nodes->SetSubVector(vdofs, &nodes_by_element(s));
         s += vdofs.Size();
      }
   }
}

void Mesh::RemoveInternalBoundaries()
{
   if (NURBSext || ncmesh) { return; }

   int num_bdr_elem = 0;
   int new_bel_to_edge_nnz = 0;
   for (int i = 0; i < GetNBE(); i++)
   {
      if (FaceIsInterior(GetBdrElementEdgeIndex(i)))
      {
         FreeElement(boundary[i]);
      }
      else
      {
         num_bdr_elem++;
         if (Dim == 3)
         {
            new_bel_to_edge_nnz += bel_to_edge->RowSize(i);
         }
      }
   }

   if (num_bdr_elem == GetNBE()) { return; }

   Array<Element *> new_boundary(num_bdr_elem);
   Array<int> new_be_to_edge, new_be_to_face;
   Table *new_bel_to_edge = NULL;
   new_boundary.SetSize(0);
   if (Dim == 2)
   {
      new_be_to_edge.Reserve(num_bdr_elem);
   }
   else if (Dim == 3)
   {
      new_be_to_face.Reserve(num_bdr_elem);
      new_bel_to_edge = new Table;
      new_bel_to_edge->SetDims(num_bdr_elem, new_bel_to_edge_nnz);
   }
   for (int i = 0; i < GetNBE(); i++)
   {
      if (!FaceIsInterior(GetBdrElementEdgeIndex(i)))
      {
         new_boundary.Append(boundary[i]);
         if (Dim == 2)
         {
            new_be_to_edge.Append(be_to_edge[i]);
         }
         else if (Dim == 3)
         {
            int row = new_be_to_face.Size();
            new_be_to_face.Append(be_to_face[i]);
            int *e = bel_to_edge->GetRow(i);
            int ne = bel_to_edge->RowSize(i);
            int *new_e = new_bel_to_edge->GetRow(row);
            for (int j = 0; j < ne; j++)
            {
               new_e[j] = e[j];
            }
            new_bel_to_edge->GetI()[row+1] = new_bel_to_edge->GetI()[row] + ne;
         }
      }
   }

   NumOfBdrElements = new_boundary.Size();
   mfem::Swap(boundary, new_boundary);

   if (Dim == 2)
   {
      mfem::Swap(be_to_edge, new_be_to_edge);
   }
   else if (Dim == 3)
   {
      mfem::Swap(be_to_face, new_be_to_face);
      delete bel_to_edge;
      bel_to_edge = new_bel_to_edge;
   }

   Array<int> attribs(num_bdr_elem);
   for (int i = 0; i < attribs.Size(); i++)
   {
      attribs[i] = GetBdrAttribute(i);
   }
   attribs.Sort();
   attribs.Unique();
   bdr_attributes.DeleteAll();
   attribs.Copy(bdr_attributes);
}

void Mesh::FreeElement(Element *E)
{
#ifdef MFEM_USE_MEMALLOC
   if (E)
   {
      if (E->GetType() == Element::TETRAHEDRON)
      {
         TetMemory.Free((Tetrahedron*) E);
      }
      else
      {
         delete E;
      }
   }
#else
   delete E;
#endif
}

std::ostream &operator<<(std::ostream &out, const Mesh &mesh)
{
   mesh.Print(out);
   return out;
}

int Mesh::FindPoints(DenseMatrix &point_mat, Array<int>& elem_ids,
                     Array<IntegrationPoint>& ips, bool warn,
                     InverseElementTransformation *inv_trans)
{
   const int npts = point_mat.Width();
   if (!npts) { return 0; }
   MFEM_VERIFY(point_mat.Height() == spaceDim,"Invalid points matrix");
   elem_ids.SetSize(npts);
   ips.SetSize(npts);
   elem_ids = -1;
   if (!GetNE()) { return 0; }

   double *data = point_mat.GetData();
   InverseElementTransformation *inv_tr = inv_trans;
   inv_tr = inv_tr ? inv_tr : new InverseElementTransformation;

   // For each point in 'point_mat', find the element whose center is closest.
   Vector min_dist(npts);
   Array<int> e_idx(npts);
   min_dist = std::numeric_limits<double>::max();
   e_idx = -1;

   Vector pt(spaceDim);
   for (int i = 0; i < GetNE(); i++)
   {
      GetElementTransformation(i)->Transform(
         Geometries.GetCenter(GetElementBaseGeometry(i)), pt);
      for (int k = 0; k < npts; k++)
      {
         double dist = pt.DistanceTo(data+k*spaceDim);
         if (dist < min_dist(k))
         {
            min_dist(k) = dist;
            e_idx[k] = i;
         }
      }
   }

   // Checks if the points lie in the closest element
   int pts_found = 0;
   pt.NewDataAndSize(NULL, spaceDim);
   for (int k = 0; k < npts; k++)
   {
      pt.SetData(data+k*spaceDim);
      inv_tr->SetTransformation(*GetElementTransformation(e_idx[k]));
      int res = inv_tr->Transform(pt, ips[k]);
      if (res == InverseElementTransformation::Inside)
      {
         elem_ids[k] = e_idx[k];
         pts_found++;
      }
   }
   if (pts_found != npts)
   {
      Array<int> vertices;
      Table *vtoel = GetVertexToElementTable();
      for (int k = 0; k < npts; k++)
      {
         if (elem_ids[k] != -1) { continue; }
         // Try all vertex-neighbors of element e_idx[k]
         pt.SetData(data+k*spaceDim);
         GetElementVertices(e_idx[k], vertices);
         for (int v = 0; v < vertices.Size(); v++)
         {
            int vv = vertices[v];
            int ne = vtoel->RowSize(vv);
            const int* els = vtoel->GetRow(vv);
            for (int e = 0; e < ne; e++)
            {
               if (els[e] == e_idx[k]) { continue; }
               inv_tr->SetTransformation(*GetElementTransformation(els[e]));
               int res = inv_tr->Transform(pt, ips[k]);
               if (res == InverseElementTransformation::Inside)
               {
                  elem_ids[k] = els[e];
                  pts_found++;
                  goto next_point;
               }
            }
         }
      next_point: ;
      }
      delete vtoel;
   }
   if (inv_trans == NULL) { delete inv_tr; }

   if (warn && pts_found != npts)
   {
      MFEM_WARNING((npts-pts_found) << " points were not found");
   }
   return pts_found;
}

NodeExtrudeCoefficient::NodeExtrudeCoefficient(const int dim, const int _n,
                                               const double _s)
   : VectorCoefficient(dim), n(_n), s(_s), tip(p, dim-1)
{
}

void NodeExtrudeCoefficient::Eval(Vector &V, ElementTransformation &T,
                                  const IntegrationPoint &ip)
{
   V.SetSize(vdim);
   T.Transform(ip, tip);
   V(0) = p[0];
   if (vdim == 2)
   {
      V(1) = s * ((ip.y + layer) / n);
   }
   else
   {
      V(1) = p[1];
      V(2) = s * ((ip.z + layer) / n);
   }
}


Mesh *Extrude1D(Mesh *mesh, const int ny, const double sy, const bool closed)
{
   if (mesh->Dimension() != 1)
   {
      mfem::err << "Extrude1D : Not a 1D mesh!" << endl;
      mfem_error();
   }

   int nvy = (closed) ? (ny) : (ny + 1);
   int nvt = mesh->GetNV() * nvy;

   Mesh *mesh2d;

   if (closed)
   {
      mesh2d = new Mesh(2, nvt, mesh->GetNE()*ny, mesh->GetNBE()*ny);
   }
   else
      mesh2d = new Mesh(2, nvt, mesh->GetNE()*ny,
                        mesh->GetNBE()*ny+2*mesh->GetNE());

   // vertices
   double vc[2];
   for (int i = 0; i < mesh->GetNV(); i++)
   {
      vc[0] = mesh->GetVertex(i)[0];
      for (int j = 0; j < nvy; j++)
      {
         vc[1] = sy * (double(j) / ny);
         mesh2d->AddVertex(vc);
      }
   }
   // elements
   Array<int> vert;
   for (int i = 0; i < mesh->GetNE(); i++)
   {
      const Element *elem = mesh->GetElement(i);
      elem->GetVertices(vert);
      const int attr = elem->GetAttribute();
      for (int j = 0; j < ny; j++)
      {
         int qv[4];
         qv[0] = vert[0] * nvy + j;
         qv[1] = vert[1] * nvy + j;
         qv[2] = vert[1] * nvy + (j + 1) % nvy;
         qv[3] = vert[0] * nvy + (j + 1) % nvy;

         mesh2d->AddQuad(qv, attr);
      }
   }
   // 2D boundary from the 1D boundary
   for (int i = 0; i < mesh->GetNBE(); i++)
   {
      const Element *elem = mesh->GetBdrElement(i);
      elem->GetVertices(vert);
      const int attr = elem->GetAttribute();
      for (int j = 0; j < ny; j++)
      {
         int sv[2];
         sv[0] = vert[0] * nvy + j;
         sv[1] = vert[0] * nvy + (j + 1) % nvy;

         if (attr%2)
         {
            Swap<int>(sv[0], sv[1]);
         }

         mesh2d->AddBdrSegment(sv, attr);
      }
   }

   if (!closed)
   {
      // 2D boundary from the 1D elements (bottom + top)
      int nba = (mesh->bdr_attributes.Size() > 0 ?
                 mesh->bdr_attributes.Max() : 0);
      for (int i = 0; i < mesh->GetNE(); i++)
      {
         const Element *elem = mesh->GetElement(i);
         elem->GetVertices(vert);
         const int attr = nba + elem->GetAttribute();
         int sv[2];
         sv[0] = vert[0] * nvy;
         sv[1] = vert[1] * nvy;

         mesh2d->AddBdrSegment(sv, attr);

         sv[0] = vert[1] * nvy + ny;
         sv[1] = vert[0] * nvy + ny;

         mesh2d->AddBdrSegment(sv, attr);
      }
   }

   mesh2d->FinalizeQuadMesh(1, 0, false);

   GridFunction *nodes = mesh->GetNodes();
   if (nodes)
   {
      // duplicate the fec of the 1D mesh so that it can be deleted safely
      // along with its nodes, fes and fec
      FiniteElementCollection *fec2d = NULL;
      FiniteElementSpace *fes2d;
      const char *name = nodes->FESpace()->FEColl()->Name();
      string cname = name;
      if (cname == "Linear")
      {
         fec2d = new LinearFECollection;
      }
      else if (cname == "Quadratic")
      {
         fec2d = new QuadraticFECollection;
      }
      else if (cname == "Cubic")
      {
         fec2d = new CubicFECollection;
      }
      else if (!strncmp(name, "H1_", 3))
      {
         fec2d = new H1_FECollection(atoi(name + 7), 2);
      }
      else if (!strncmp(name, "L2_T", 4))
      {
         fec2d = new L2_FECollection(atoi(name + 10), 2, atoi(name + 4));
      }
      else if (!strncmp(name, "L2_", 3))
      {
         fec2d = new L2_FECollection(atoi(name + 7), 2);
      }
      else
      {
         delete mesh2d;
         mfem::err << "Extrude1D : The mesh uses unknown FE collection : "
                   << cname << endl;
         mfem_error();
      }
      fes2d = new FiniteElementSpace(mesh2d, fec2d, 2);
      mesh2d->SetNodalFESpace(fes2d);
      GridFunction *nodes2d = mesh2d->GetNodes();
      nodes2d->MakeOwner(fec2d);

      NodeExtrudeCoefficient ecoeff(2, ny, sy);
      Vector lnodes;
      Array<int> vdofs2d;
      for (int i = 0; i < mesh->GetNE(); i++)
      {
         ElementTransformation &T = *mesh->GetElementTransformation(i);
         for (int j = ny-1; j >= 0; j--)
         {
            fes2d->GetElementVDofs(i*ny+j, vdofs2d);
            lnodes.SetSize(vdofs2d.Size());
            ecoeff.SetLayer(j);
            fes2d->GetFE(i*ny+j)->Project(ecoeff, T, lnodes);
            nodes2d->SetSubVector(vdofs2d, lnodes);
         }
      }
   }
   return mesh2d;
}

Mesh *Extrude2D(Mesh *mesh, const int nz, const double sz)
{
   if (mesh->Dimension() != 2)
   {
      mfem::err << "Extrude2D : Not a 2D mesh!" << endl;
      mfem_error();
   }

   int nvz = nz + 1;
   int nvt = mesh->GetNV() * nvz;

   Mesh *mesh3d = new Mesh(3, nvt, mesh->GetNE()*nz,
                           mesh->GetNBE()*nz+2*mesh->GetNE());

   bool wdgMesh = false;
   bool hexMesh = false;

   // vertices
   double vc[3];
   for (int i = 0; i < mesh->GetNV(); i++)
   {
      vc[0] = mesh->GetVertex(i)[0];
      vc[1] = mesh->GetVertex(i)[1];
      for (int j = 0; j < nvz; j++)
      {
         vc[2] = sz * (double(j) / nz);
         mesh3d->AddVertex(vc);
      }
   }
   // elements
   Array<int> vert;
   for (int i = 0; i < mesh->GetNE(); i++)
   {
      const Element *elem = mesh->GetElement(i);
      elem->GetVertices(vert);
      const int attr = elem->GetAttribute();
      Geometry::Type geom = elem->GetGeometryType();
      switch (geom)
      {
         case Geometry::TRIANGLE:
            wdgMesh = true;
            for (int j = 0; j < nz; j++)
            {
               int pv[6];
               pv[0] = vert[0] * nvz + j;
               pv[1] = vert[1] * nvz + j;
               pv[2] = vert[2] * nvz + j;
               pv[3] = vert[0] * nvz + (j + 1) % nvz;
               pv[4] = vert[1] * nvz + (j + 1) % nvz;
               pv[5] = vert[2] * nvz + (j + 1) % nvz;

               mesh3d->AddWedge(pv, attr);
            }
            break;
         case Geometry::SQUARE:
            hexMesh = true;
            for (int j = 0; j < nz; j++)
            {
               int hv[8];
               hv[0] = vert[0] * nvz + j;
               hv[1] = vert[1] * nvz + j;
               hv[2] = vert[2] * nvz + j;
               hv[3] = vert[3] * nvz + j;
               hv[4] = vert[0] * nvz + (j + 1) % nvz;
               hv[5] = vert[1] * nvz + (j + 1) % nvz;
               hv[6] = vert[2] * nvz + (j + 1) % nvz;
               hv[7] = vert[3] * nvz + (j + 1) % nvz;

               mesh3d->AddHex(hv, attr);
            }
            break;
         default:
            mfem::err << "Extrude2D : Invalid 2D element type \'"
                      << geom << "\'" << endl;
            mfem_error();
            break;
      }
   }
   // 3D boundary from the 2D boundary
   for (int i = 0; i < mesh->GetNBE(); i++)
   {
      const Element *elem = mesh->GetBdrElement(i);
      elem->GetVertices(vert);
      const int attr = elem->GetAttribute();
      for (int j = 0; j < nz; j++)
      {
         int qv[4];
         qv[0] = vert[0] * nvz + j;
         qv[1] = vert[1] * nvz + j;
         qv[2] = vert[1] * nvz + (j + 1) % nvz;
         qv[3] = vert[0] * nvz + (j + 1) % nvz;

         mesh3d->AddBdrQuad(qv, attr);
      }
   }

   // 3D boundary from the 2D elements (bottom + top)
   int nba = (mesh->bdr_attributes.Size() > 0 ?
              mesh->bdr_attributes.Max() : 0);
   for (int i = 0; i < mesh->GetNE(); i++)
   {
      const Element *elem = mesh->GetElement(i);
      elem->GetVertices(vert);
      const int attr = nba + elem->GetAttribute();
      Geometry::Type geom = elem->GetGeometryType();
      switch (geom)
      {
         case Geometry::TRIANGLE:
         {
            int tv[3];
            tv[0] = vert[0] * nvz;
            tv[1] = vert[2] * nvz;
            tv[2] = vert[1] * nvz;

            mesh3d->AddBdrTriangle(tv, attr);

            tv[0] = vert[0] * nvz + nz;
            tv[1] = vert[1] * nvz + nz;
            tv[2] = vert[2] * nvz + nz;

            mesh3d->AddBdrTriangle(tv, attr);
         }
         break;
         case Geometry::SQUARE:
         {
            int qv[4];
            qv[0] = vert[0] * nvz;
            qv[1] = vert[3] * nvz;
            qv[2] = vert[2] * nvz;
            qv[3] = vert[1] * nvz;

            mesh3d->AddBdrQuad(qv, attr);

            qv[0] = vert[0] * nvz + nz;
            qv[1] = vert[1] * nvz + nz;
            qv[2] = vert[2] * nvz + nz;
            qv[3] = vert[3] * nvz + nz;

            mesh3d->AddBdrQuad(qv, attr);
         }
         break;
         default:
            mfem::err << "Extrude2D : Invalid 2D element type \'"
                      << geom << "\'" << endl;
            mfem_error();
            break;
      }
   }

   if ( hexMesh && wdgMesh )
   {
      mesh3d->FinalizeMesh(0, false);
   }
   else if ( hexMesh )
   {
      mesh3d->FinalizeHexMesh(1, 0, false);
   }
   else if ( wdgMesh )
   {
      mesh3d->FinalizeWedgeMesh(1, 0, false);
   }

   GridFunction *nodes = mesh->GetNodes();
   if (nodes)
   {
      // duplicate the fec of the 2D mesh so that it can be deleted safely
      // along with its nodes, fes and fec
      FiniteElementCollection *fec3d = NULL;
      FiniteElementSpace *fes3d;
      const char *name = nodes->FESpace()->FEColl()->Name();
      string cname = name;
      if (cname == "Linear")
      {
         fec3d = new LinearFECollection;
      }
      else if (cname == "Quadratic")
      {
         fec3d = new QuadraticFECollection;
      }
      else if (cname == "Cubic")
      {
         fec3d = new CubicFECollection;
      }
      else if (!strncmp(name, "H1_", 3))
      {
         fec3d = new H1_FECollection(atoi(name + 7), 3);
      }
      else if (!strncmp(name, "L2_T", 4))
      {
         fec3d = new L2_FECollection(atoi(name + 10), 3, atoi(name + 4));
      }
      else if (!strncmp(name, "L2_", 3))
      {
         fec3d = new L2_FECollection(atoi(name + 7), 3);
      }
      else
      {
         delete mesh3d;
         mfem::err << "Extrude3D : The mesh uses unknown FE collection : "
                   << cname << endl;
         mfem_error();
      }
      fes3d = new FiniteElementSpace(mesh3d, fec3d, 3);
      mesh3d->SetNodalFESpace(fes3d);
      GridFunction *nodes3d = mesh3d->GetNodes();
      nodes3d->MakeOwner(fec3d);

      NodeExtrudeCoefficient ecoeff(3, nz, sz);
      Vector lnodes;
      Array<int> vdofs3d;
      for (int i = 0; i < mesh->GetNE(); i++)
      {
         ElementTransformation &T = *mesh->GetElementTransformation(i);
         for (int j = nz-1; j >= 0; j--)
         {
            fes3d->GetElementVDofs(i*nz+j, vdofs3d);
            lnodes.SetSize(vdofs3d.Size());
            ecoeff.SetLayer(j);
            fes3d->GetFE(i*nz+j)->Project(ecoeff, T, lnodes);
            nodes3d->SetSubVector(vdofs3d, lnodes);
         }
      }
   }
   return mesh3d;
}

}<|MERGE_RESOLUTION|>--- conflicted
+++ resolved
@@ -2188,27 +2188,6 @@
 
       for (int k = 0; k < nx*ny*nz; k++)
       {
-<<<<<<< HEAD
-         for (x = 0; x < nx; x++)
-         {
-            ind[0] = VTX(x, y, z  );
-            ind[1] = VTX(x+1, y, z  );
-            ind[2] = VTX(x+1, y+1, z  );
-            ind[3] = VTX(x, y+1, z  );
-            ind[4] = VTX(x, y, z+1);
-            ind[5] = VTX(x+1, y, z+1);
-            ind[6] = VTX(x+1, y+1, z+1);
-            ind[7] = VTX(x, y+1, z+1);
-            if (type == Element::TETRAHEDRON)
-            {
-               AddHexAsTets(ind, 1);
-            }
-            else if (type == Element::WEDGE)
-            {
-               AddHexAsWedges(ind, 1);
-            }
-            else
-=======
          x = sfc[3*k + 0];
          y = sfc[3*k + 1];
          z = sfc[3*k + 2];
@@ -2232,7 +2211,6 @@
          for (y = 0; y < ny; y++)
          {
             for (x = 0; x < nx; x++)
->>>>>>> 5b269399
             {
                ind[0] = VTX(x  , y  , z  );
                ind[1] = VTX(x+1, y  , z  );
