--- conflicted
+++ resolved
@@ -3192,25 +3192,16 @@
          y = sfc[3*k + 1];
          z = sfc[3*k + 2];
 
-<<<<<<< HEAD
-         ind[0] = VTX(x, y, z  );
-         ind[1] = VTX(x+1, y, z  );
-=======
          // *INDENT-OFF*
          ind[0] = VTX(x  , y  , z  );
          ind[1] = VTX(x+1, y  , z  );
->>>>>>> c0867ca0
          ind[2] = VTX(x+1, y+1, z  );
          ind[3] = VTX(x, y+1, z  );
          ind[4] = VTX(x, y, z+1);
          ind[5] = VTX(x+1, y, z+1);
          ind[6] = VTX(x+1, y+1, z+1);
-<<<<<<< HEAD
-         ind[7] = VTX(x, y+1, z+1);
-=======
          ind[7] = VTX(x  , y+1, z+1);
          // *INDENT-ON*
->>>>>>> c0867ca0
 
          AddHex(ind, 1);
       }
@@ -3223,14 +3214,9 @@
          {
             for (x = 0; x < nx; x++)
             {
-<<<<<<< HEAD
-               ind[0] = VTX(x, y, z  );
-               ind[1] = VTX(x+1, y, z  );
-=======
                // *INDENT-OFF*
                ind[0] = VTX(x  , y  , z  );
                ind[1] = VTX(x+1, y  , z  );
->>>>>>> c0867ca0
                ind[2] = VTX(x+1, y+1, z  );
                ind[3] = VTX(x, y+1, z  );
                ind[4] = VTX(x, y, z+1);
@@ -3248,11 +3234,7 @@
                }
                else if (type == Element::PYRAMID)
                {
-<<<<<<< HEAD
-                  ind[8] = VTXP(  x, y, z);
-=======
                   ind[8] = VTXP(x, y, z);
->>>>>>> c0867ca0
                   AddHexAsPyramids(ind, 1);
                }
                else
@@ -3270,19 +3252,12 @@
    {
       for (x = 0; x < nx; x++)
       {
-<<<<<<< HEAD
-         ind[0] = VTX(x, y, 0);
-         ind[1] = VTX(x, y+1, 0);
-         ind[2] = VTX(x+1, y+1, 0);
-         ind[3] = VTX(x+1, y, 0);
-=======
          // *INDENT-OFF*
          ind[0] = VTX(x  , y  , 0);
          ind[1] = VTX(x  , y+1, 0);
          ind[2] = VTX(x+1, y+1, 0);
          ind[3] = VTX(x+1, y  , 0);
          // *INDENT-ON*
->>>>>>> c0867ca0
          if (type == Element::TETRAHEDRON)
          {
             AddBdrQuadAsTriangles(ind, 1);
@@ -3302,19 +3277,12 @@
    {
       for (x = 0; x < nx; x++)
       {
-<<<<<<< HEAD
-         ind[0] = VTX(x, y, nz);
-         ind[1] = VTX(x+1, y, nz);
-         ind[2] = VTX(x+1, y+1, nz);
-         ind[3] = VTX(x, y+1, nz);
-=======
          // *INDENT-OFF*
          ind[0] = VTX(x  , y  , nz);
          ind[1] = VTX(x+1, y  , nz);
          ind[2] = VTX(x+1, y+1, nz);
          ind[3] = VTX(x  , y+1, nz);
          // *INDENT-ON*
->>>>>>> c0867ca0
          if (type == Element::TETRAHEDRON)
          {
             AddBdrQuadAsTriangles(ind, 6);
@@ -3334,19 +3302,12 @@
    {
       for (y = 0; y < ny; y++)
       {
-<<<<<<< HEAD
-         ind[0] = VTX(0, y, z  );
-         ind[1] = VTX(0, y, z+1);
-         ind[2] = VTX(0, y+1, z+1);
-         ind[3] = VTX(0, y+1, z  );
-=======
          // *INDENT-OFF*
          ind[0] = VTX(0  , y  , z  );
          ind[1] = VTX(0  , y  , z+1);
          ind[2] = VTX(0  , y+1, z+1);
          ind[3] = VTX(0  , y+1, z  );
          // *INDENT-ON*
->>>>>>> c0867ca0
          if (type == Element::TETRAHEDRON)
          {
             AddBdrQuadAsTriangles(ind, 5);
@@ -3362,19 +3323,12 @@
    {
       for (y = 0; y < ny; y++)
       {
-<<<<<<< HEAD
-         ind[0] = VTX(nx, y, z  );
-         ind[1] = VTX(nx, y+1, z  );
-         ind[2] = VTX(nx, y+1, z+1);
-         ind[3] = VTX(nx, y, z+1);
-=======
          // *INDENT-OFF*
          ind[0] = VTX(nx, y  , z  );
          ind[1] = VTX(nx, y+1, z  );
          ind[2] = VTX(nx, y+1, z+1);
          ind[3] = VTX(nx, y  , z+1);
          // *INDENT-ON*
->>>>>>> c0867ca0
          if (type == Element::TETRAHEDRON)
          {
             AddBdrQuadAsTriangles(ind, 3);
@@ -3390,19 +3344,12 @@
    {
       for (z = 0; z < nz; z++)
       {
-<<<<<<< HEAD
-         ind[0] = VTX(x, 0, z  );
-         ind[1] = VTX(x+1, 0, z  );
-         ind[2] = VTX(x+1, 0, z+1);
-         ind[3] = VTX(x, 0, z+1);
-=======
          // *INDENT-OFF*
          ind[0] = VTX(x  , 0, z  );
          ind[1] = VTX(x+1, 0, z  );
          ind[2] = VTX(x+1, 0, z+1);
          ind[3] = VTX(x  , 0, z+1);
          // *INDENT-ON*
->>>>>>> c0867ca0
          if (type == Element::TETRAHEDRON)
          {
             AddBdrQuadAsTriangles(ind, 2);
@@ -3418,14 +3365,9 @@
    {
       for (z = 0; z < nz; z++)
       {
-<<<<<<< HEAD
-         ind[0] = VTX(x, ny, z  );
-         ind[1] = VTX(x, ny, z+1);
-=======
          // *INDENT-OFF*
          ind[0] = VTX(x  , ny, z  );
          ind[1] = VTX(x  , ny, z+1);
->>>>>>> c0867ca0
          ind[2] = VTX(x+1, ny, z+1);
          ind[3] = VTX(x+1, ny, z  );
          // *INDENT-ON*
@@ -4071,11 +4013,7 @@
             mesh_geoms |= (1 << Geometry::TRIANGLE);
             mesh_geoms |= (1 << Geometry::SEGMENT);
             mesh_geoms |= (1 << Geometry::POINT);
-<<<<<<< HEAD
-            meshgen |= 4;
-=======
             meshgen |= 8;
->>>>>>> c0867ca0
             break;
 
          default:
@@ -9057,10 +8995,7 @@
                new Pyramid(oedge+e[7], oedge+e[6], oedge+e[5],
                            oedge+e[4], oface+qf0, attr);
 
-<<<<<<< HEAD
-=======
 #ifndef MFEM_USE_MEMALLOC
->>>>>>> c0867ca0
             new_elements[j++] =
                new Tetrahedron(oedge+e[0], oedge+e[4], oedge+e[5],
                                oface+qf0, attr);
@@ -9076,8 +9011,6 @@
             new_elements[j++] =
                new Tetrahedron(oedge+e[3], oedge+e[7], oedge+e[4],
                                oface+qf0, attr);
-<<<<<<< HEAD
-=======
 #else
             Tetrahedron *tet;
             new_elements[j++] = tet = TetMemory.Alloc();
@@ -9096,7 +9029,6 @@
             tet->Init(oedge+e[3], oedge+e[7], oedge+e[4],
                       oface+qf0, attr);
 #endif
->>>>>>> c0867ca0
          }
          break;
 
