--- conflicted
+++ resolved
@@ -922,15 +922,9 @@
    return gf;
 }
 
-<<<<<<< HEAD
 const Array<int>& Mesh::GetBdrFaceAttributes() const
 {
    if (bdr_face_attrs_cache.Size() == 0)
-=======
-const Array<int>& Mesh::GetBdrElementAttributes() const
-{
-   if (bdr_attrs_cache.Size() == 0)
->>>>>>> 1efc5e78
    {
       std::unordered_map<int, int> f_to_be;
       for (int i = 0; i < GetNBE(); ++i)
@@ -940,27 +934,16 @@
       }
       const int nf_bdr = GetNFbyType(FaceType::Boundary);
       // MFEM_VERIFY(size_t(nf_bdr) == f_to_be.size(), "Incompatible sizes");
-<<<<<<< HEAD
       bdr_face_attrs_cache.SetSize(nf_bdr);
       int f_ind = 0;
       const int nf = GetNumFaces();
       for (int f = 0; f < nf; ++f)
-=======
-      bdr_attrs_cache.SetSize(nf_bdr);
-      int f_ind = 0;
-      int missing_bdr_elems = 0;
-      for (int f = 0; f < GetNumFaces(); ++f)
->>>>>>> 1efc5e78
       {
          if (!GetFaceInformation(f).IsOfFaceType(FaceType::Boundary))
          {
             continue;
          }
-<<<<<<< HEAD
          int attribute = -1; // default value
-=======
-         int attribute = 1; // default value
->>>>>>> 1efc5e78
          auto iter = f_to_be.find(f);
          if (iter != f_to_be.end())
          {
@@ -970,7 +953,6 @@
          else
          {
             // If a boundary face does not correspond to the a boundary element,
-<<<<<<< HEAD
             // we assign it the default attribute of -1.
          }
          bdr_face_attrs_cache[f_ind] = attribute;
@@ -978,23 +960,6 @@
       }
    }
    return bdr_face_attrs_cache;
-=======
-            // we assign it the default attribute of 1. We also generate a
-            // warning at runtime with the number of such missing elements.
-            ++missing_bdr_elems;
-         }
-         bdr_attrs_cache[f_ind] = attribute;
-         ++f_ind;
-      }
-      if (missing_bdr_elems)
-      {
-         MFEM_VERIFY(false, "Missing " << missing_bdr_elems
-                     << " boundary elements "
-                     "for boundary faces.");
-      }
-   }
-   return bdr_attrs_cache;
->>>>>>> 1efc5e78
 }
 
 const Array<int>& Mesh::GetElementAttributes() const
@@ -1007,18 +972,13 @@
       for (int i = 0; i < GetNE(); ++i)
       {
          elem_attrs_cache[i] = GetAttribute(i);
-<<<<<<< HEAD
          MFEM_ASSERT(elem_attrs_cache[i] > 0,
                      "Negative attribute on element " << i);
-=======
->>>>>>> 1efc5e78
       }
    }
    return elem_attrs_cache;
 }
 
-<<<<<<< HEAD
-=======
 void Mesh::ComputeFaceInfo(FaceType ftype) const
 {
    auto &fidcs = face_indices[static_cast<int>(ftype)];
@@ -1059,7 +1019,6 @@
    return inv_face_indices[static_cast<int>(ftype)];
 }
 
->>>>>>> 1efc5e78
 void Mesh::DeleteGeometricFactors()
 {
    for (int i = 0; i < geom_factors.Size(); i++)
@@ -1944,11 +1903,7 @@
 #endif
 
    elem_attrs_cache.DeleteAll();
-<<<<<<< HEAD
    bdr_face_attrs_cache.DeleteAll();
-=======
-   bdr_attrs_cache.DeleteAll();
->>>>>>> 1efc5e78
    attributes.DeleteAll();
    bdr_attributes.DeleteAll();
 
@@ -1968,7 +1923,6 @@
    nbInteriorFaces = -1;
    nbBoundaryFaces = -1;
    // set size to 0 so re-computations can potentially avoid a new allocation
-<<<<<<< HEAD
    bdr_face_attrs_cache.SetSize(0);
    elem_attrs_cache.SetSize(0);
 }
@@ -1978,17 +1932,6 @@
    if (bdr_face_attrs_changed)
    {
       bdr_face_attrs_cache.SetSize(0); // Invalidate the cache
-=======
-   bdr_attrs_cache.SetSize(0);
-   elem_attrs_cache.SetSize(0);
-}
-
-void Mesh::SetAttributes(bool elem_attrs_changed, bool bdr_attrs_changed)
-{
-   if (bdr_attrs_changed)
-   {
-      bdr_attrs_cache.SetSize(0); // Invalidate the cache
->>>>>>> 1efc5e78
 
       // Get sorted list of unique boundary element attributes
       std::set<int> attribs;
@@ -4631,11 +4574,7 @@
 
    // copy attribute caches
    elem_attrs_cache = mesh.elem_attrs_cache;
-<<<<<<< HEAD
    bdr_face_attrs_cache = mesh.bdr_face_attrs_cache;
-=======
-   bdr_attrs_cache = mesh.bdr_attrs_cache;
->>>>>>> 1efc5e78
 }
 
 Mesh::Mesh(Mesh &&mesh) : Mesh()
@@ -11047,16 +10986,12 @@
 
    // copy attribute caches
    mfem::Swap(elem_attrs_cache, other.elem_attrs_cache);
-<<<<<<< HEAD
    mfem::Swap(bdr_face_attrs_cache, other.bdr_face_attrs_cache);
-=======
-   mfem::Swap(bdr_attrs_cache, other.bdr_attrs_cache);
 
    mfem::Swap(face_indices[0], other.face_indices[0]);
    mfem::Swap(face_indices[1], other.face_indices[1]);
    inv_face_indices[0].swap(other.inv_face_indices[0]);
    inv_face_indices[1].swap(other.inv_face_indices[1]);
->>>>>>> 1efc5e78
 }
 
 void Mesh::GetElementData(const Array<Element*> &elem_array, int geom,
