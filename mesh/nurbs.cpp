// Copyright (c) 2010-2024, Lawrence Livermore National Security, LLC. Produced
// at the Lawrence Livermore National Laboratory. All Rights reserved. See files
// LICENSE and NOTICE for details. LLNL-CODE-806117.
//
// This file is part of the MFEM library. For more information and source code
// availability visit https://mfem.org.
//
// MFEM is free software; you can redistribute it and/or modify it under the
// terms of the BSD-3 license. We welcome feedback and contributions, see file
// CONTRIBUTING.md for details.

#include "mesh_headers.hpp"
#include "../fem/fem.hpp"
#include "../general/text.hpp"

#include <fstream>
#include <algorithm>
#if defined(_MSC_VER) && (_MSC_VER < 1800)
#include <float.h>
#define copysign _copysign
#endif

namespace mfem
{

using namespace std;

const int KnotVector::MaxOrder = 10;

KnotVector::KnotVector(istream &input)
{
   input >> Order >> NumOfControlPoints;

   knot.Load(input, NumOfControlPoints + Order + 1);
   GetElements();
}

KnotVector::KnotVector(int order, int NCP)
{
   Order = order;
   NumOfControlPoints = NCP;
   knot.SetSize(NumOfControlPoints + Order + 1);
   NumOfElements = 0;

   knot = -1.;
}

KnotVector &KnotVector::operator=(const KnotVector &kv)
{
   Order = kv.Order;
   NumOfControlPoints = kv.NumOfControlPoints;
   NumOfElements = kv.NumOfElements;
   knot = kv.knot;
   coarse = kv.coarse;
   if (kv.spacing) { spacing = kv.spacing->Clone(); }

   // alternatively, re-compute NumOfElements
   // GetElements();

   return *this;
}

KnotVector *KnotVector::DegreeElevate(int t) const
{
   if (t < 0)
   {
      mfem_error("KnotVector::DegreeElevate :\n"
                 " Parent KnotVector order higher than child");
   }

   const int nOrder = Order + t;
   KnotVector *newkv = new KnotVector(nOrder, GetNCP() + t);

   for (int i = 0; i <= nOrder; i++)
   {
      (*newkv)[i] = knot(0);
   }
   for (int i = nOrder + 1; i < newkv->GetNCP(); i++)
   {
      (*newkv)[i] = knot(i - t);
   }
   for (int i = 0; i <= nOrder; i++)
   {
      (*newkv)[newkv->GetNCP() + i] = knot(knot.Size()-1);
   }

   newkv->GetElements();

   return newkv;
}

void KnotVector::UniformRefinement(Vector &newknots, int rf) const
{
   MFEM_VERIFY(rf > 1, "Refinement factor must be at least 2.");

   const real_t h = 1.0 / ((real_t) rf);

   newknots.SetSize(NumOfElements * (rf - 1));
   int j = 0;
   for (int i = 0; i < knot.Size()-1; i++)
   {
      if (knot(i) != knot(i+1))
      {
         for (int m = 1; m < rf; ++m)
         {
            newknots(j) = m * h * (knot(i) + knot(i+1));
            j++;
         }
      }
   }
}

int KnotVector::GetCoarseningFactor() const
{
   if (spacing)
   {
      if (spacing->Nested())
      {
         return 1;
      }
      else
      {
         return spacing->Size();   // Coarsen only if non-nested
      }
   }
   else
   {
      return 1;
   }
}

Vector KnotVector::GetFineKnots(const int cf) const
{
   Vector fine;
   if (cf < 2) { return fine; }

   const int cne = NumOfElements / cf;  // Coarse number of elements
   MFEM_VERIFY(cne > 0 && cne * cf == NumOfElements, "Invalid coarsening factor");

   fine.SetSize(cne * (cf - 1));

   int fcnt = 0;
   int i = Order;
   real_t kprev = knot(Order);
   for (int c=0; c<cne; ++c)  // Loop over coarse elements
   {
      int cnt = 0;
      while (cnt < cf)
      {
         i++;
         if (knot(i) != kprev)
         {
            kprev = knot(i);
            cnt++;
            if (cnt < cf)
            {
               fine[fcnt] = knot(i);
               fcnt++;
            }
         }
      }
   }

   MFEM_VERIFY(fcnt == fine.Size(), "");

   return fine;
}

void KnotVector::Refinement(Vector &newknots, int rf) const
{
   MFEM_VERIFY(rf > 1, "Refinement factor must be at least 2.");

   if (spacing)
   {
      spacing->ScaleParameters(1.0 / ((real_t) rf));
      spacing->SetSize(rf * NumOfElements);
      Vector s;
      spacing->EvalAll(s);

      newknots.SetSize((rf - 1) * NumOfElements);

      const real_t k0 = knot(0);
      const real_t k1 = knot(knot.Size()-1);

      Array<int> span0(NumOfElements + 1);
      span0[0] = 0;

      int j = 1;
      for (int i = 0; i < knot.Size()-1; i++)
      {
         if (knot(i) != knot(i+1))
         {
            span0[j] = i+1;
            j++;
         }
      }

      MFEM_VERIFY(j == NumOfElements + 1, "bug");

      real_t s0 = 0.0;

      for (int i=0; i<NumOfElements; ++i)
      {
         // Note that existing coarse knots are not modified here according to
         // the spacing formula, because modifying them will not produce a
         // correctly spaced mesh without also updating control points. Here, we
         // only define new knots according to the spacing formula. Non-nested
         // refinement should be done by using a single element per patch and
         // a sufficiently large refinement factor to produce the desired mesh
         // with only one refinement.

         s0 += s[rf*i];

         for (j=0; j<rf-1; ++j)
         {
            // Define a new knot between the modified coarse knots
            newknots(((rf - 1) * i) + j) = ((1.0 - s0) * k0) + (s0 * k1);

            s0 += s[(rf*i) + j + 1];
         }
      }
   }
   else
   {
      UniformRefinement(newknots, rf);
   }
}

void KnotVector::GetElements()
{
   NumOfElements = 0;
   for (int i = Order; i < NumOfControlPoints; i++)
   {
      if (knot(i) != knot(i+1))
      {
         NumOfElements++;
      }
   }
}

void KnotVector::Flip()
{
   real_t apb = knot(0) + knot(knot.Size()-1);

   int ns = (NumOfControlPoints - Order)/2;
   for (int i = 1; i <= ns; i++)
   {
      real_t tmp = apb - knot(Order + i);
      knot(Order + i) = apb - knot(NumOfControlPoints - i);
      knot(NumOfControlPoints - i) = tmp;
   }
}

void KnotVector::Print(std::ostream &os) const
{
   os << Order << ' ' << NumOfControlPoints << ' ';
   knot.Print(os, knot.Size());
}

void KnotVector::PrintFunctions(std::ostream &os, int samples) const
{
   MFEM_VERIFY(GetNE(), "Elements not counted. Use GetElements().");

   Vector shape(Order+1);

   real_t x, dx = 1.0/real_t (samples - 1);

   /* @a cnt is a counter including elements between repeated knots if
      present. This is required for usage of CalcShape. */
   int cnt = 0;

   for (int e = 0; e < GetNE(); e++, cnt++)
   {
      // Avoid printing shapes between repeated knots
      if (!isElement(cnt)) { e--; continue; }

      for (int j = 0; j <samples; j++)
      {
         x = j*dx;
         os << x + e;

         CalcShape(shape, cnt, x);
         for (int d = 0; d < Order+1; d++) { os<<"\t"<<shape[d]; }

         CalcDShape(shape, cnt, x);
         for (int d = 0; d < Order+1; d++) { os<<"\t"<<shape[d]; }

         CalcD2Shape(shape, cnt, x);
         for (int d = 0; d < Order+1; d++) { os<<"\t"<<shape[d]; }
         os << endl;
      }
   }
}

// Routine from "The NURBS book" - 2nd ed - Piegl and Tiller
// Algorithm A2.2 p. 70
void KnotVector::CalcShape(Vector &shape, int i, real_t xi) const
{
   MFEM_ASSERT(Order <= MaxOrder, "Order > MaxOrder!");

   int    p = Order;
   int    ip = (i >= 0) ? (i + p) : (-1 - i + p);
   real_t u = getKnotLocation((i >= 0) ? xi : 1. - xi, ip), saved, tmp;
   real_t left[MaxOrder+1], right[MaxOrder+1];

   shape(0) = 1.;
   for (int j = 1; j <= p; ++j)
   {
      left[j]  = u - knot(ip+1-j);
      right[j] = knot(ip+j) - u;
      saved    = 0.;
      for (int r = 0; r < j; ++r)
      {
         tmp      = shape(r)/(right[r+1] + left[j-r]);
         shape(r) = saved + right[r+1]*tmp;
         saved    = left[j-r]*tmp;
      }
      shape(j) = saved;
   }
}

// Routine from "The NURBS book" - 2nd ed - Piegl and Tiller
// Algorithm A2.3 p. 72
void KnotVector::CalcDShape(Vector &grad, int i, real_t xi) const
{
   int    p = Order, rk, pk;
   int    ip = (i >= 0) ? (i + p) : (-1 - i + p);
   real_t u = getKnotLocation((i >= 0) ? xi : 1. - xi, ip), temp, saved, d;
   real_t ndu[MaxOrder+1][MaxOrder+1], left[MaxOrder+1], right[MaxOrder+1];

#ifdef MFEM_DEBUG
   if (p > MaxOrder)
   {
      mfem_error("KnotVector::CalcDShape : Order > MaxOrder!");
   }
#endif

   ndu[0][0] = 1.0;
   for (int j = 1; j <= p; j++)
   {
      left[j] = u - knot(ip-j+1);
      right[j] = knot(ip+j) - u;
      saved = 0.0;
      for (int r = 0; r < j; r++)
      {
         ndu[j][r] = right[r+1] + left[j-r];
         temp = ndu[r][j-1]/ndu[j][r];
         ndu[r][j] = saved + right[r+1]*temp;
         saved = left[j-r]*temp;
      }
      ndu[j][j] = saved;
   }

   for (int r = 0; r <= p; ++r)
   {
      d = 0.0;
      rk = r-1;
      pk = p-1;
      if (r >= 1)
      {
         d = ndu[rk][pk]/ndu[p][rk];
      }
      if (r <= pk)
      {
         d -= ndu[r][pk]/ndu[p][r];
      }
      grad(r) = d;
   }

   if (i >= 0)
   {
      grad *= p*(knot(ip+1) - knot(ip));
   }
   else
   {
      grad *= p*(knot(ip) - knot(ip+1));
   }
}

// Routine from "The NURBS book" - 2nd ed - Piegl and Tiller
// Algorithm A2.3 p. 72
void KnotVector::CalcDnShape(Vector &gradn, int n, int i, real_t xi) const
{
   int    p = Order, rk, pk, j1, j2,r,j,k;
   int    ip = (i >= 0) ? (i + p) : (-1 - i + p);
   real_t u = getKnotLocation((i >= 0) ? xi : 1. - xi, ip);
   real_t temp, saved, d;
   real_t a[2][MaxOrder+1],ndu[MaxOrder+1][MaxOrder+1], left[MaxOrder+1],
          right[MaxOrder+1];

#ifdef MFEM_DEBUG
   if (p > MaxOrder)
   {
      mfem_error("KnotVector::CalcDnShape : Order > MaxOrder!");
   }
#endif

   ndu[0][0] = 1.0;
   for (j = 1; j <= p; j++)
   {
      left[j] = u - knot(ip-j+1);
      right[j] = knot(ip+j)- u;

      saved = 0.0;
      for (r = 0; r < j; r++)
      {
         ndu[j][r] = right[r+1] + left[j-r];
         temp = ndu[r][j-1]/ndu[j][r];
         ndu[r][j] = saved + right[r+1]*temp;
         saved = left[j-r]*temp;
      }
      ndu[j][j] = saved;
   }

   for (r = 0; r <= p; r++)
   {
      int s1 = 0;
      int s2 = 1;
      a[0][0] = 1.0;
      for (k = 1; k <= n; k++)
      {
         d = 0.0;
         rk = r-k;
         pk = p-k;
         if (r >= k)
         {
            a[s2][0] = a[s1][0]/ndu[pk+1][rk];
            d = a[s2][0]*ndu[rk][pk];
         }

         if (rk >= -1)
         {
            j1 = 1;
         }
         else
         {
            j1 = -rk;
         }

         if (r-1<= pk)
         {
            j2 = k-1;
         }
         else
         {
            j2 = p-r;
         }

         for (j = j1; j <= j2; j++)
         {
            a[s2][j] = (a[s1][j] - a[s1][j-1])/ndu[pk+1][rk+j];
            d += a[s2][j]*ndu[rk+j][pk];
         }

         if (r <= pk)
         {
            a[s2][k] = - a[s1][k-1]/ndu[pk+1][r];
            d += a[s2][j]*ndu[rk+j][pk];
         }
         gradn[r] = d;
         j = s1;
         s1 = s2;
         s2 = j;
      }
   }

   if (i >= 0)
   {
      u = (knot(ip+1) - knot(ip));
   }
   else
   {
      u = (knot(ip) - knot(ip+1));
   }

   temp = p*u;
   for (k = 1; k <= n-1; k++) { temp *= (p-k)*u; }

   for (j = 0; j <= p; j++) { gradn[j] *= temp; }

}

void KnotVector::FindMaxima(Array<int> &ks, Vector &xi, Vector &u) const
{
   Vector shape(Order+1);
   Vector maxima(GetNCP());
   real_t arg1, arg2, arg, max1, max2, max;

   xi.SetSize(GetNCP());
   u.SetSize(GetNCP());
   ks.SetSize(GetNCP());
   for (int j = 0; j <GetNCP(); j++)
   {
      maxima[j] = 0;
      for (int d = 0; d < Order+1; d++)
      {
         int i = j - d;
         if (isElement(i))
         {
            arg1 = 1e-16;
            CalcShape(shape, i, arg1);
            max1 = shape[d];

            arg2 = 1-(1e-16);
            CalcShape(shape, i, arg2);
            max2 = shape[d];

            arg = (arg1 + arg2)/2;
            CalcShape(shape, i, arg);
            max = shape[d];

            while ( ( max > max1 ) || (max > max2) )
            {
               if (max1 < max2)
               {
                  max1 = max;
                  arg1 = arg;
               }
               else
               {
                  max2 = max;
                  arg2 = arg;
               }

               arg = (arg1 + arg2)/2;
               CalcShape(shape, i, arg);
               max = shape[d];
            }

            if (max > maxima[j])
            {
               maxima[j] = max;
               ks[j] = i;
               xi[j] = arg;
               u[j]  = getKnotLocation(arg, i+Order);
            }
         }
      }
   }
}

// Routine from "The NURBS book" - 2nd ed - Piegl and Tiller
// Algorithm A9.1 p. 369
void KnotVector::FindInterpolant(Array<Vector*> &x)
{
   int order = GetOrder();
   int ncp = GetNCP();

   // Find interpolation points
   Vector xi_args, u_args;
   Array<int> i_args;
   FindMaxima(i_args,xi_args, u_args);

   // Assemble collocation matrix
   Vector shape(order+1);
   DenseMatrix A(ncp,ncp);
   A = 0.0;
   for (int i = 0; i < ncp; i++)
   {
      CalcShape(shape, i_args[i], xi_args[i]);
      for (int p = 0; p < order+1; p++)
      {
         A(i,i_args[i] + p) =  shape[p];
      }
   }

   // Solve problems
   A.Invert();
   Vector tmp;
   for (int i= 0; i < x.Size(); i++)
   {
      tmp = *x[i];
      A.Mult(tmp,*x[i]);
   }
}

int KnotVector::findKnotSpan(real_t u) const
{
   int low, mid, high;

   if (u == knot(NumOfControlPoints+Order))
   {
      mid = NumOfControlPoints;
   }
   else
   {
      low = Order;
      high = NumOfControlPoints + 1;
      mid = (low + high)/2;
      while ( (u < knot(mid-1)) || (u > knot(mid)) )
      {
         if (u < knot(mid-1))
         {
            high = mid;
         }
         else
         {
            low = mid;
         }
         mid = (low + high)/2;
      }
   }
   return mid;
}

void KnotVector::Difference(const KnotVector &kv, Vector &diff) const
{
   if (Order != kv.GetOrder())
   {
      mfem_error("KnotVector::Difference :\n"
                 " Can not compare knot vectors with different orders!");
   }

   int s = kv.Size() - Size();
   if (s < 0)
   {
      kv.Difference(*this, diff);
      return;
   }

   diff.SetSize(s);

   if (s == 0) { return; }

   s = 0;
   int i = 0;
   for (int j = 0; j < kv.Size(); j++)
   {
      if (abs(knot(i) - kv[j]) < 2 * std::numeric_limits<real_t>::epsilon())
      {
         i++;
      }
      else
      {
         diff(s) = kv[j];
         s++;
      }
   }
}

void NURBSPatch::init(int dim)
{
   Dim = dim;
   sd = nd = -1;

   if (kv.Size() == 1)
   {
      ni = kv[0]->GetNCP();
      nj = -1;
      nk = -1;

      data = new real_t[ni*Dim];

#ifdef MFEM_DEBUG
      for (int i = 0; i < ni*Dim; i++)
      {
         data[i] = -999.99;
      }
#endif
   }
   else if (kv.Size() == 2)
   {
      ni = kv[0]->GetNCP();
      nj = kv[1]->GetNCP();
      nk = -1;

      data = new real_t[ni*nj*Dim];

#ifdef MFEM_DEBUG
      for (int i = 0; i < ni*nj*Dim; i++)
      {
         data[i] = -999.99;
      }
#endif
   }
   else if (kv.Size() == 3)
   {
      ni = kv[0]->GetNCP();
      nj = kv[1]->GetNCP();
      nk = kv[2]->GetNCP();

      data = new real_t[ni*nj*nk*Dim];

#ifdef MFEM_DEBUG
      for (int i = 0; i < ni*nj*nk*Dim; i++)
      {
         data[i] = -999.99;
      }
#endif
   }
   else
   {
      mfem_error("NURBSPatch::init : Wrong dimension of knotvectors!");
   }
}

NURBSPatch::NURBSPatch(const NURBSPatch &orig)
   : ni(orig.ni), nj(orig.nj), nk(orig.nk), Dim(orig.Dim),
     data(NULL), kv(orig.kv.Size()), nd(orig.nd), ls(orig.ls), sd(orig.sd)
{
   // Allocate and copy data:
   const int data_size = Dim*ni*nj*((kv.Size() == 2) ? 1 : nk);
   data = new real_t[data_size];
   std::memcpy(data, orig.data, data_size*sizeof(real_t));

   // Copy the knot vectors:
   for (int i = 0; i < kv.Size(); i++)
   {
      kv[i] = new KnotVector(*orig.kv[i]);
   }
}

NURBSPatch::NURBSPatch(std::istream &input)
{
   int pdim, dim, size = 1;
   string ident;

   input >> ws >> ident >> pdim; // knotvectors
   kv.SetSize(pdim);
   for (int i = 0; i < pdim; i++)
   {
      kv[i] = new KnotVector(input);
      size *= kv[i]->GetNCP();
   }

   input >> ws >> ident >> dim; // dimension
   init(dim + 1);

   input >> ws >> ident; // controlpoints (homogeneous coordinates)
   if (ident == "controlpoints" || ident == "controlpoints_homogeneous")
   {
      for (int j = 0, i = 0; i < size; i++)
         for (int d = 0; d <= dim; d++, j++)
         {
            input >> data[j];
         }
   }
   else // "controlpoints_cartesian" (Cartesian coordinates with weight)
   {
      for (int j = 0, i = 0; i < size; i++)
      {
         for (int d = 0; d <= dim; d++)
         {
            input >> data[j+d];
         }
         for (int d = 0; d < dim; d++)
         {
            data[j+d] *= data[j+dim];
         }
         j += (dim+1);
      }
   }
}

NURBSPatch::NURBSPatch(const KnotVector *kv0, const KnotVector *kv1, int dim)
{
   kv.SetSize(2);
   kv[0] = new KnotVector(*kv0);
   kv[1] = new KnotVector(*kv1);
   init(dim);
}

NURBSPatch::NURBSPatch(const KnotVector *kv0, const KnotVector *kv1,
                       const KnotVector *kv2, int dim)
{
   kv.SetSize(3);
   kv[0] = new KnotVector(*kv0);
   kv[1] = new KnotVector(*kv1);
   kv[2] = new KnotVector(*kv2);
   init(dim);
}

NURBSPatch::NURBSPatch(Array<const KnotVector *> &kvs, int dim)
{
   kv.SetSize(kvs.Size());
   for (int i = 0; i < kv.Size(); i++)
   {
      kv[i] = new KnotVector(*kvs[i]);
   }
   init(dim);
}

NURBSPatch::NURBSPatch(NURBSPatch *parent, int dir, int Order, int NCP)
{
   kv.SetSize(parent->kv.Size());
   for (int i = 0; i < kv.Size(); i++)
      if (i != dir)
      {
         kv[i] = new KnotVector(*parent->kv[i]);
      }
      else
      {
         kv[i] = new KnotVector(Order, NCP);
      }
   init(parent->Dim);
}

void NURBSPatch::swap(NURBSPatch *np)
{
   if (data != NULL)
   {
      delete [] data;
   }

   for (int i = 0; i < kv.Size(); i++)
   {
      if (kv[i]) { delete kv[i]; }
   }

   data = np->data;
   np->kv.Copy(kv);

   ni  = np->ni;
   nj  = np->nj;
   nk  = np->nk;
   Dim = np->Dim;

   np->data = NULL;
   np->kv.SetSize(0);

   delete np;
}

NURBSPatch::~NURBSPatch()
{
   if (data != NULL)
   {
      delete [] data;
   }

   for (int i = 0; i < kv.Size(); i++)
   {
      if (kv[i]) { delete kv[i]; }
   }
}

void NURBSPatch::Print(std::ostream &os) const
{
   int size = 1;

   os << "knotvectors\n" << kv.Size() << '\n';
   for (int i = 0; i < kv.Size(); i++)
   {
      kv[i]->Print(os);
      size *= kv[i]->GetNCP();
   }

   os << "\ndimension\n" << Dim - 1
      << "\n\ncontrolpoints\n";
   for (int j = 0, i = 0; i < size; i++)
   {
      os << data[j++];
      for (int d = 1; d < Dim; d++)
      {
         os << ' ' << data[j++];
      }
      os << '\n';
   }
}

int NURBSPatch::SetLoopDirection(int dir)
{
   if (nj == -1)  // 1D case
   {
      if (dir == 0)
      {
         sd = Dim;
         nd = ni;
         ls = Dim;
         return ls;
      }
      else
      {
         mfem::err << "NURBSPatch::SetLoopDirection :\n"
                   " Direction error in 1D patch, dir = " << dir << '\n';
         mfem_error();
      }
   }
   else if (nk == -1)  // 2D case
   {
      if (dir == 0)
      {
         sd = Dim;
         nd = ni;
         ls = nj*Dim;
         return ls;
      }
      else if (dir == 1)
      {
         sd = ni*Dim;
         nd = nj;
         ls = ni*Dim;
         return ls;
      }
      else
      {
         mfem::err << "NURBSPatch::SetLoopDirection :\n"
                   " Direction error in 2D patch, dir = " << dir << '\n';
         mfem_error();
      }
   }
   else  // 3D case
   {
      if (dir == 0)
      {
         sd = Dim;
         nd = ni;
         ls = nj*nk*Dim;
         return ls;
      }
      else if (dir == 1)
      {
         sd = ni*Dim;
         nd = nj;
         ls = ni*nk*Dim;
         return ls;
      }
      else if (dir == 2)
      {
         sd = ni*nj*Dim;
         nd = nk;
         ls = ni*nj*Dim;
         return ls;
      }
      else
      {
         mfem::err << "NURBSPatch::SetLoopDirection :\n"
                   " Direction error in 3D patch, dir = " << dir << '\n';
         mfem_error();
      }
   }

   return -1;
}

void NURBSPatch::UniformRefinement(Array<int> const& rf)
{
   Vector newknots;
   for (int dir = 0; dir < kv.Size(); dir++)
   {
      if (rf[dir] != 1)
      {
         kv[dir]->Refinement(newknots, rf[dir]);
         KnotInsert(dir, newknots);
      }
   }
}

void NURBSPatch::UniformRefinement(int rf)
{
   Array<int> rf_array(kv.Size());
   rf_array = rf;
   UniformRefinement(rf_array);
}

void NURBSPatch::Coarsen(Array<int> const& cf, real_t tol)
{
   for (int dir = 0; dir < kv.Size(); dir++)
   {
      if (!kv[dir]->coarse)
      {
         const int ne_fine = kv[dir]->GetNE();
         KnotRemove(dir, kv[dir]->GetFineKnots(cf[dir]), tol);
         kv[dir]->coarse = true;
         kv[dir]->GetElements();

         const int ne_coarse = kv[dir]->GetNE();
         MFEM_VERIFY(ne_fine == cf[dir] * ne_coarse, "");
         if (kv[dir]->spacing)
         {
            kv[dir]->spacing->SetSize(ne_coarse);
            kv[dir]->spacing->ScaleParameters((real_t) cf[dir]);
         }
      }
   }
}

void NURBSPatch::Coarsen(int cf, real_t tol)
{
   Array<int> cf_array(kv.Size());
   cf_array = cf;
   Coarsen(cf_array, tol);
}

void NURBSPatch::GetCoarseningFactors(Array<int> & f) const
{
   f.SetSize(kv.Size());
   for (int dir = 0; dir < kv.Size(); dir++)
   {
      f[dir] = kv[dir]->GetCoarseningFactor();
   }
}

void NURBSPatch::KnotInsert(Array<KnotVector *> &newkv)
{
   MFEM_ASSERT(newkv.Size() == kv.Size(), "Invalid input to KnotInsert");
   for (int dir = 0; dir < kv.Size(); dir++)
   {
      KnotInsert(dir, *newkv[dir]);
   }
}

void NURBSPatch::KnotInsert(int dir, const KnotVector &newkv)
{
   if (dir >= kv.Size() || dir < 0)
   {
      mfem_error("NURBSPatch::KnotInsert : Incorrect direction!");
   }

   int t = newkv.GetOrder() - kv[dir]->GetOrder();

   if (t > 0)
   {
      DegreeElevate(dir, t);
   }
   else if (t < 0)
   {
      mfem_error("NURBSPatch::KnotInsert : Incorrect order!");
   }

   Vector diff;
   GetKV(dir)->Difference(newkv, diff);
   if (diff.Size() > 0)
   {
      KnotInsert(dir, diff);
   }
}

void NURBSPatch::KnotInsert(Array<Vector *> &newkv)
{
   MFEM_ASSERT(newkv.Size() == kv.Size(), "Invalid input to KnotInsert");
   for (int dir = 0; dir < kv.Size(); dir++)
   {
      KnotInsert(dir, *newkv[dir]);
   }
}

void NURBSPatch::KnotRemove(Array<Vector *> &rmkv, real_t tol)
{
   for (int dir = 0; dir < kv.Size(); dir++)
   {
      KnotRemove(dir, *rmkv[dir], tol);
   }
}

void NURBSPatch::KnotRemove(int dir, const Vector &knot, real_t tol)
{
   // TODO: implement an efficient version of this!
   for (auto k : knot)
   {
      KnotRemove(dir, k, 1, tol);
   }
}

// Algorithm A5.5 from "The NURBS Book", 2nd ed, Piegl and Tiller, chapter 5.
void NURBSPatch::KnotInsert(int dir, const Vector &knot)
{
   if (knot.Size() == 0 ) { return; }

   if (dir >= kv.Size() || dir < 0)
   {
      mfem_error("NURBSPatch::KnotInsert : Invalid direction!");
   }

   NURBSPatch &oldp  = *this;
   KnotVector &oldkv = *kv[dir];

   NURBSPatch *newpatch = new NURBSPatch(this, dir, oldkv.GetOrder(),
                                         oldkv.GetNCP() + knot.Size());
   NURBSPatch &newp  = *newpatch;
   KnotVector &newkv = *newp.GetKV(dir);

   newkv.spacing = oldkv.spacing;

   int size = oldp.SetLoopDirection(dir);
   if (size != newp.SetLoopDirection(dir))
   {
      mfem_error("NURBSPatch::KnotInsert : Size mismatch!");
   }

   int rr = knot.Size() - 1;
   int a  = oldkv.findKnotSpan(knot(0))  - 1;
   int b  = oldkv.findKnotSpan(knot(rr)) - 1;
   int pl = oldkv.GetOrder();
   int ml = oldkv.GetNCP();

   for (int j = 0; j <= a; j++)
   {
      newkv[j] = oldkv[j];
   }
   for (int j = b+pl; j <= ml+pl; j++)
   {
      newkv[j+rr+1] = oldkv[j];
   }
   for (int k = 0; k <= (a-pl); k++)
   {
      for (int ll = 0; ll < size; ll++)
      {
         newp.slice(k,ll) = oldp.slice(k,ll);
      }
   }
   for (int k = (b-1); k < ml; k++)
   {
      for (int ll = 0; ll < size; ll++)
      {
         newp.slice(k+rr+1,ll) = oldp.slice(k,ll);
      }
   }

   int i = b+pl-1;
   int k = b+pl+rr;

   for (int j = rr; j >= 0; j--)
   {
      while ( (knot(j) <= oldkv[i]) && (i > a) )
      {
         newkv[k] = oldkv[i];
         for (int ll = 0; ll < size; ll++)
         {
            newp.slice(k-pl-1,ll) = oldp.slice(i-pl-1,ll);
         }

         k--;
         i--;
      }

      for (int ll = 0; ll < size; ll++)
      {
         newp.slice(k-pl-1,ll) = newp.slice(k-pl,ll);
      }

      for (int l = 1; l <= pl; l++)
      {
         int ind = k-pl+l;
         real_t alfa = newkv[k+l] - knot(j);
         if (fabs(alfa) == 0.0)
         {
            for (int ll = 0; ll < size; ll++)
            {
               newp.slice(ind-1,ll) = newp.slice(ind,ll);
            }
         }
         else
         {
            alfa = alfa/(newkv[k+l] - oldkv[i-pl+l]);
            for (int ll = 0; ll < size; ll++)
            {
               newp.slice(ind-1,ll) = alfa*newp.slice(ind-1,ll) +
                                      (1.0-alfa)*newp.slice(ind,ll);
            }
         }
      }

      newkv[k] = knot(j);
      k--;
   }

   newkv.GetElements();

   swap(newpatch);
}

// Algorithm A5.8 from "The NURBS Book", 2nd ed, Piegl and Tiller, chapter 5.
int NURBSPatch::KnotRemove(int dir, real_t knot, int ntimes, real_t tol)
{
   if (dir >= kv.Size() || dir < 0)
   {
      mfem_error("NURBSPatch::KnotRemove : Invalid direction!");
   }

   NURBSPatch &oldp  = *this;
   KnotVector &oldkv = *kv[dir];

   // Find the index of the last occurrence of the knot.
   int id = -1;
   int multiplicity = 0;
   for (int i=0; i<oldkv.Size(); ++i)
   {
      if (oldkv[i] == knot)
      {
         id = i;
         multiplicity++;
      }
   }

   MFEM_VERIFY(0 < id && id < oldkv.Size() - 1 && ntimes <= multiplicity,
               "Only interior knots of sufficient multiplicity may be removed.");

   const int p = oldkv.GetOrder();

   NURBSPatch tmpp(this, dir, p, oldkv.GetNCP());

   const int size = oldp.SetLoopDirection(dir);
   if (size != tmpp.SetLoopDirection(dir))
   {
      mfem_error("NURBSPatch::KnotRemove : Size mismatch!");
   }

   // Copy old data
   for (int k = 0; k < oldp.nd; ++k)
   {
      for (int ll = 0; ll < size; ll++)
      {
         tmpp.slice(k,ll) = oldp.slice(k,ll);
      }
   }

   const int r = id;
   const int s = multiplicity;

   int last = r - s;
   int first = r - p;

   int i = first;
   int j = last;

   Array2D<real_t> temp(last + ntimes + 1, size);

   for (int t=0; t<ntimes; ++t)
   {
      int off = first - 1;  // Difference in index between temp and P.

      for (int ll = 0; ll < size; ll++)
      {
         temp(0, ll) = oldp.slice(off, ll);
         temp(last + 1 - off, ll) = oldp.slice(last + 1, ll);
      }

      int ii = 1;
      int jj = last - off;

      while (j - i > t)
      {
         // Compute new control points for one removal step
         const real_t a_i = (knot - oldkv[i]) / (oldkv[i+p+1] - oldkv[i]);
         const real_t a_j = (knot - oldkv[j]) / (oldkv[j+p+1] - oldkv[j]);

         for (int ll = 0; ll < size; ll++)
         {
            temp(ii,ll) = (1.0 / a_i) * oldp.slice(i,ll) -
                          ((1.0/a_i) - 1.0) * temp(ii - 1, ll);

            temp(jj,ll) = (1.0 / (1.0 - a_j)) * (oldp.slice(j,ll) -
                                                 (a_j * temp(jj + 1, ll)));
         }

         i++;  ii++;
         j--;  jj--;
      }

      // Check whether knot is removable
      Vector diff(size);
      if (j - i < t)
      {
         for (int ll = 0; ll < size; ll++)
         {
            diff[ll] = temp(ii-1, ll) - temp(jj+1, ll);
         }
      }
      else
      {
         const real_t a_i = (knot - oldkv[i]) / (oldkv[i+p+1] - oldkv[i]);
         for (int ll = 0; ll < size; ll++)
            diff[ll] = oldp.slice(i,ll) - (a_i * temp(ii+1, ll))
                       - ((1.0 - a_i) * temp(ii-1, ll));
      }

      const real_t dist = diff.Norml2();
      if (dist >= tol)
      {
         // Removal failed. Return the number of successful removals.
         mfem::out << "Knot removal failed after " << t
                   << " successful removals" << endl;
         return t;
      }

      // Note that the new weights may not be positive.

      // Save new control points
      i = first;
      j = last;

      while (j - i > t)
      {
         for (int ll = 0; ll < size; ll++)
         {
            tmpp.slice(i,ll) = temp(i - off,ll);
            tmpp.slice(j,ll) = temp(j - off,ll);
         }
         i++;
         j--;
      }

      first--;
      last++;
   }  // End of loop (t) over ntimes.

   const int fout = ((2*r) - s - p) / 2;  // First control point out
   j = fout;
   i = j;

   for (int k=1; k<ntimes; ++k)
   {
      if (k % 2 == 1)
      {
         i++;
      }
      else
      {
         j--;
      }
   }

   NURBSPatch *newpatch = new NURBSPatch(this, dir, p,
                                         oldkv.GetNCP() - ntimes);
   NURBSPatch &newp = *newpatch;
   if (size != newp.SetLoopDirection(dir))
   {
      mfem_error("NURBSPatch::KnotRemove : Size mismatch!");
   }

   for (int k = 0; k < fout; ++k)
   {
      for (int ll = 0; ll < size; ll++)
      {
         newp.slice(k,ll) = oldp.slice(k,ll);  // Copy old data
      }
   }

   for (int k = i+1; k < oldp.nd; ++k)
   {
      for (int ll = 0; ll < size; ll++)
      {
         newp.slice(j,ll) = tmpp.slice(k,ll);  // Shift
      }

      j++;
   }

   KnotVector &newkv = *newp.GetKV(dir);
   MFEM_VERIFY(newkv.Size() == oldkv.Size() - ntimes, "");

   newkv.spacing = oldkv.spacing;
   newkv.coarse = oldkv.coarse;

   for (int k = 0; k < id - ntimes + 1; k++)
   {
      newkv[k] = oldkv[k];
   }
   for (int k = id + 1; k < oldkv.Size(); k++)
   {
      newkv[k - ntimes] = oldkv[k];
   }

   newkv.GetElements();

   swap(newpatch);

   return ntimes;
}

void NURBSPatch::DegreeElevate(int t)
{
   for (int dir = 0; dir < kv.Size(); dir++)
   {
      DegreeElevate(dir, t);
   }
}

// Routine from "The NURBS book" - 2nd ed - Piegl and Tiller
void NURBSPatch::DegreeElevate(int dir, int t)
{
   if (dir >= kv.Size() || dir < 0)
   {
      mfem_error("NURBSPatch::DegreeElevate : Incorrect direction!");
   }

   MFEM_ASSERT(t >= 0, "DegreeElevate cannot decrease the degree.");

   int i, j, k, kj, mpi, mul, mh, kind, cind, first, last;
   int r, a, b, oldr, save, s, tr, lbz, rbz, l;
   real_t inv, ua, ub, numer, alf, den, bet, gam;

   NURBSPatch &oldp  = *this;
   KnotVector &oldkv = *kv[dir];
   oldkv.GetElements();

   NURBSPatch *newpatch = new NURBSPatch(this, dir, oldkv.GetOrder() + t,
                                         oldkv.GetNCP() + oldkv.GetNE()*t);
   NURBSPatch &newp  = *newpatch;
   KnotVector &newkv = *newp.GetKV(dir);

   if (oldkv.spacing) { newkv.spacing = oldkv.spacing; }

   int size = oldp.SetLoopDirection(dir);
   if (size != newp.SetLoopDirection(dir))
   {
      mfem_error("NURBSPatch::DegreeElevate : Size mismatch!");
   }

   int p = oldkv.GetOrder();
   int n = oldkv.GetNCP()-1;

   DenseMatrix bezalfs (p+t+1, p+1);
   DenseMatrix bpts    (p+1,   size);
   DenseMatrix ebpts   (p+t+1, size);
   DenseMatrix nextbpts(p-1,   size);
   Vector      alphas  (p-1);

   int m = n + p + 1;
   int ph = p + t;
   int ph2 = ph/2;

   {
      Array2D<int> binom(ph+1, ph+1);
      for (i = 0; i <= ph; i++)
      {
         binom(i,0) = binom(i,i) = 1;
         for (j = 1; j < i; j++)
         {
            binom(i,j) = binom(i-1,j) + binom(i-1,j-1);
         }
      }

      bezalfs(0,0)  = 1.0;
      bezalfs(ph,p) = 1.0;

      for (i = 1; i <= ph2; i++)
      {
         inv = 1.0/binom(ph,i);
         mpi = min(p,i);
         for (j = max(0,i-t); j <= mpi; j++)
         {
            bezalfs(i,j) = inv*binom(p,j)*binom(t,i-j);
         }
      }
   }

   for (i = ph2+1; i < ph; i++)
   {
      mpi = min(p,i);
      for (j = max(0,i-t); j <= mpi; j++)
      {
         bezalfs(i,j) = bezalfs(ph-i,p-j);
      }
   }

   mh = ph;
   kind = ph + 1;
   r = -1;
   a = p;
   b = p + 1;
   cind = 1;
   ua = oldkv[0];
   for (l = 0; l < size; l++)
   {
      newp.slice(0,l) = oldp.slice(0,l);
   }
   for (i = 0; i <= ph; i++)
   {
      newkv[i] = ua;
   }

   for (i = 0; i <= p; i++)
   {
      for (l = 0; l < size; l++)
      {
         bpts(i,l) = oldp.slice(i,l);
      }
   }

   while (b < m)
   {
      i = b;
      while (b < m && oldkv[b] == oldkv[b+1]) { b++; }

      mul = b-i+1;

      mh = mh + mul + t;
      ub = oldkv[b];
      oldr = r;
      r = p-mul;
      if (oldr > 0) { lbz = (oldr+2)/2; }
      else { lbz = 1; }

      if (r > 0) { rbz = ph-(r+1)/2; }
      else { rbz = ph; }

      if (r > 0)
      {
         numer = ub - ua;
         for (k = p ; k > mul; k--)
         {
            alphas[k-mul-1] = numer/(oldkv[a+k]-ua);
         }

         for (j = 1; j <= r; j++)
         {
            save = r-j;
            s = mul+j;
            for (k = p; k >= s; k--)
            {
               for (l = 0; l < size; l++)
                  bpts(k,l) = (alphas[k-s]*bpts(k,l) +
                               (1.0-alphas[k-s])*bpts(k-1,l));
            }
            for (l = 0; l < size; l++)
            {
               nextbpts(save,l) = bpts(p,l);
            }
         }
      }

      for (i = lbz; i <= ph; i++)
      {
         for (l = 0; l < size; l++)
         {
            ebpts(i,l) = 0.0;
         }
         mpi = min(p,i);
         for (j = max(0,i-t); j <= mpi; j++)
         {
            for (l = 0; l < size; l++)
            {
               ebpts(i,l) += bezalfs(i,j)*bpts(j,l);
            }
         }
      }

      if (oldr > 1)
      {
         first = kind-2;
         last = kind;
         den = ub-ua;
         bet = (ub-newkv[kind-1])/den;

         for (tr = 1; tr < oldr; tr++)
         {
            i = first;
            j = last;
            kj = j-kind+1;
            while (j-i > tr)
            {
               if (i < cind)
               {
                  alf = (ub-newkv[i])/(ua-newkv[i]);
                  for (l = 0; l < size; l++)
                  {
                     newp.slice(i,l) = alf*newp.slice(i,l)-(1.0-alf)*newp.slice(i-1,l);
                  }
               }
               if (j >= lbz)
               {
                  if ((j-tr) <= (kind-ph+oldr))
                  {
                     gam = (ub-newkv[j-tr])/den;
                     for (l = 0; l < size; l++)
                     {
                        ebpts(kj,l) = gam*ebpts(kj,l) + (1.0-gam)*ebpts(kj+1,l);
                     }
                  }
                  else
                  {
                     for (l = 0; l < size; l++)
                     {
                        ebpts(kj,l) = bet*ebpts(kj,l) + (1.0-bet)*ebpts(kj+1,l);
                     }
                  }
               }
               i = i+1;
               j = j-1;
               kj = kj-1;
            }
            first--;
            last++;
         }
      }

      if (a != p)
      {
         for (i = 0; i < (ph-oldr); i++)
         {
            newkv[kind] = ua;
            kind = kind+1;
         }
      }
      for (j = lbz; j <= rbz; j++)
      {
         for (l = 0; l < size; l++)
         {
            newp.slice(cind,l) =  ebpts(j,l);
         }
         cind = cind +1;
      }

      if (b < m)
      {
         for (j = 0; j <r; j++)
            for (l = 0; l < size; l++)
            {
               bpts(j,l) = nextbpts(j,l);
            }

         for (j = r; j <= p; j++)
            for (l = 0; l < size; l++)
            {
               bpts(j,l) = oldp.slice(b-p+j,l);
            }

         a = b;
         b = b+1;
         ua = ub;
      }
      else
      {
         for (i = 0; i <= ph; i++)
         {
            newkv[kind+i] = ub;
         }
      }
   }
   newkv.GetElements();

   swap(newpatch);
}

void NURBSPatch::FlipDirection(int dir)
{
   int size = SetLoopDirection(dir);

   for (int id = 0; id < nd/2; id++)
      for (int i = 0; i < size; i++)
      {
         Swap<real_t>((*this).slice(id,i), (*this).slice(nd-1-id,i));
      }
   kv[dir]->Flip();
}

void NURBSPatch::SwapDirections(int dir1, int dir2)
{
   if (abs(dir1-dir2) == 2)
   {
      mfem_error("NURBSPatch::SwapDirections :"
                 " directions 0 and 2 are not supported!");
   }

   Array<const KnotVector *> nkv(kv);

   Swap<const KnotVector *>(nkv[dir1], nkv[dir2]);
   NURBSPatch *newpatch = new NURBSPatch(nkv, Dim);

   int size = SetLoopDirection(dir1);
   newpatch->SetLoopDirection(dir2);

   for (int id = 0; id < nd; id++)
      for (int i = 0; i < size; i++)
      {
         (*newpatch).slice(id,i) = (*this).slice(id,i);
      }

   swap(newpatch);
}

void NURBSPatch::Rotate(real_t angle, real_t n[])
{
   if (Dim == 3)
   {
      Rotate2D(angle);
   }
   else
   {
      if (n == NULL)
      {
         mfem_error("NURBSPatch::Rotate : Specify an angle for a 3D rotation.");
      }

      Rotate3D(n, angle);
   }
}

void NURBSPatch::Get2DRotationMatrix(real_t angle, DenseMatrix &T)
{
   real_t s = sin(angle);
   real_t c = cos(angle);

   T.SetSize(2);
   T(0,0) = c;
   T(0,1) = -s;
   T(1,0) = s;
   T(1,1) = c;
}

void NURBSPatch::Rotate2D(real_t angle)
{
   if (Dim != 3)
   {
      mfem_error("NURBSPatch::Rotate2D : not a NURBSPatch in 2D!");
   }

   DenseMatrix T(2);
   Vector x(2), y(NULL, 2);

   Get2DRotationMatrix(angle, T);

   int size = 1;
   for (int i = 0; i < kv.Size(); i++)
   {
      size *= kv[i]->GetNCP();
   }

   for (int i = 0; i < size; i++)
   {
      y.SetData(data + i*Dim);
      x = y;
      T.Mult(x, y);
   }
}

void NURBSPatch::Get3DRotationMatrix(real_t n[], real_t angle, real_t r,
                                     DenseMatrix &T)
{
   real_t c, s, c1;
   const real_t l2 = n[0]*n[0] + n[1]*n[1] + n[2]*n[2];
   const real_t l = sqrt(l2);

   MFEM_ASSERT(l2 > 0.0, "3D rotation axis is undefined");

   if (fabs(angle) == (real_t)(M_PI_2))
   {
      s = r*copysign(1., angle);
      c = 0.;
      c1 = -1.;
   }
   else if (fabs(angle) == (real_t)(M_PI))
   {
      s = 0.;
      c = -r;
      c1 = c - 1.;
   }
   else
   {
      s = r*sin(angle);
      c = r*cos(angle);
      c1 = c - 1.;
   }

   T.SetSize(3);

   T(0,0) =  (n[0]*n[0] + (n[1]*n[1] + n[2]*n[2])*c)/l2;
   T(0,1) = -(n[0]*n[1]*c1)/l2 - (n[2]*s)/l;
   T(0,2) = -(n[0]*n[2]*c1)/l2 + (n[1]*s)/l;
   T(1,0) = -(n[0]*n[1]*c1)/l2 + (n[2]*s)/l;
   T(1,1) =  (n[1]*n[1] + (n[0]*n[0] + n[2]*n[2])*c)/l2;
   T(1,2) = -(n[1]*n[2]*c1)/l2 - (n[0]*s)/l;
   T(2,0) = -(n[0]*n[2]*c1)/l2 - (n[1]*s)/l;
   T(2,1) = -(n[1]*n[2]*c1)/l2 + (n[0]*s)/l;
   T(2,2) =  (n[2]*n[2] + (n[0]*n[0] + n[1]*n[1])*c)/l2;
}

void NURBSPatch::Rotate3D(real_t n[], real_t angle)
{
   if (Dim != 4)
   {
      mfem_error("NURBSPatch::Rotate3D : not a NURBSPatch in 3D!");
   }

   DenseMatrix T(3);
   Vector x(3), y(NULL, 3);

   Get3DRotationMatrix(n, angle, 1., T);

   int size = 1;
   for (int i = 0; i < kv.Size(); i++)
   {
      size *= kv[i]->GetNCP();
   }

   for (int i = 0; i < size; i++)
   {
      y.SetData(data + i*Dim);
      x = y;
      T.Mult(x, y);
   }
}

int NURBSPatch::MakeUniformDegree(int degree)
{
   int maxd = degree;

   if (maxd == -1)
   {
      for (int dir = 0; dir < kv.Size(); dir++)
      {
         maxd = std::max(maxd, kv[dir]->GetOrder());
      }
   }

   for (int dir = 0; dir < kv.Size(); dir++)
   {
      if (maxd > kv[dir]->GetOrder())
      {
         DegreeElevate(dir, maxd - kv[dir]->GetOrder());
      }
   }

   return maxd;
}

NURBSPatch *Interpolate(NURBSPatch &p1, NURBSPatch &p2)
{
   if (p1.kv.Size() != p2.kv.Size() || p1.Dim != p2.Dim)
   {
      mfem_error("Interpolate(NURBSPatch &, NURBSPatch &)");
   }

   int size = 1, dim = p1.Dim;
   Array<const KnotVector *> kv(p1.kv.Size() + 1);

   for (int i = 0; i < p1.kv.Size(); i++)
   {
      if (p1.kv[i]->GetOrder() < p2.kv[i]->GetOrder())
      {
         p1.KnotInsert(i, *p2.kv[i]);
         p2.KnotInsert(i, *p1.kv[i]);
      }
      else
      {
         p2.KnotInsert(i, *p1.kv[i]);
         p1.KnotInsert(i, *p2.kv[i]);
      }
      kv[i] = p1.kv[i];
      size *= kv[i]->GetNCP();
   }

   KnotVector &nkv = *(new KnotVector(1, 2));
   nkv[0] = nkv[1] = 0.0;
   nkv[2] = nkv[3] = 1.0;
   nkv.GetElements();
   kv.Last() = &nkv;

   NURBSPatch *patch = new NURBSPatch(kv, dim);
   delete kv.Last();

   for (int i = 0; i < size; i++)
   {
      for (int d = 0; d < dim; d++)
      {
         patch->data[i*dim+d] = p1.data[i*dim+d];
         patch->data[(i+size)*dim+d] = p2.data[i*dim+d];
      }
   }

   return patch;
}

NURBSPatch *Revolve3D(NURBSPatch &patch, real_t n[], real_t ang, int times)
{
   if (patch.Dim != 4)
   {
      mfem_error("Revolve3D(NURBSPatch &, double [], double)");
   }

   int size = 1, ns;
   Array<const KnotVector *> nkv(patch.kv.Size() + 1);

   for (int i = 0; i < patch.kv.Size(); i++)
   {
      nkv[i] = patch.kv[i];
      size *= nkv[i]->GetNCP();
   }
   ns = 2*times + 1;
   KnotVector &lkv = *(new KnotVector(2, ns));
   nkv.Last() = &lkv;
   lkv[0] = lkv[1] = lkv[2] = 0.0;
   for (int i = 1; i < times; i++)
   {
      lkv[2*i+1] = lkv[2*i+2] = i;
   }
   lkv[ns] = lkv[ns+1] = lkv[ns+2] = times;
   lkv.GetElements();
   NURBSPatch *newpatch = new NURBSPatch(nkv, 4);
   delete nkv.Last();

   DenseMatrix T(3), T2(3);
   Vector u(NULL, 3), v(NULL, 3);

   NURBSPatch::Get3DRotationMatrix(n, ang, 1., T);
   real_t c = cos(ang/2);
   NURBSPatch::Get3DRotationMatrix(n, ang/2, 1./c, T2);
   T2 *= c;

   real_t *op = patch.data, *np;
   for (int i = 0; i < size; i++)
   {
      np = newpatch->data + 4*i;
      for (int j = 0; j < 4; j++)
      {
         np[j] = op[j];
      }
      for (int j = 0; j < times; j++)
      {
         u.SetData(np);
         v.SetData(np += 4*size);
         T2.Mult(u, v);
         v[3] = c*u[3];
         v.SetData(np += 4*size);
         T.Mult(u, v);
         v[3] = u[3];
      }
      op += 4;
   }

   return newpatch;
}

void NURBSPatch::SetKnotVectorsCoarse(bool c)
{
   for (int i=0; i<kv.Size(); ++i)
   {
      kv[i]->coarse = c;
   }
}

NURBSExtension::NURBSExtension(const NURBSExtension &orig)
   : mOrder(orig.mOrder), mOrders(orig.mOrders),
     NumOfKnotVectors(orig.NumOfKnotVectors),
     NumOfVertices(orig.NumOfVertices),
     NumOfElements(orig.NumOfElements),
     NumOfBdrElements(orig.NumOfBdrElements),
     NumOfDofs(orig.NumOfDofs),
     NumOfActiveVertices(orig.NumOfActiveVertices),
     NumOfActiveElems(orig.NumOfActiveElems),
     NumOfActiveBdrElems(orig.NumOfActiveBdrElems),
     NumOfActiveDofs(orig.NumOfActiveDofs),
     activeVert(orig.activeVert),
     activeElem(orig.activeElem),
     activeBdrElem(orig.activeBdrElem),
     activeDof(orig.activeDof),
     patchTopo(new Mesh(*orig.patchTopo)),
     own_topo(true),
     edge_to_knot(orig.edge_to_knot),
     knotVectors(orig.knotVectors.Size()), // knotVectors are copied in the body
     knotVectorsCompr(orig.knotVectorsCompr.Size()),
     weights(orig.weights),
     d_to_d(orig.d_to_d),
     master(orig.master),
     slave(orig.slave),
     v_meshOffsets(orig.v_meshOffsets),
     e_meshOffsets(orig.e_meshOffsets),
     f_meshOffsets(orig.f_meshOffsets),
     p_meshOffsets(orig.p_meshOffsets),
     v_spaceOffsets(orig.v_spaceOffsets),
     e_spaceOffsets(orig.e_spaceOffsets),
     f_spaceOffsets(orig.f_spaceOffsets),
     p_spaceOffsets(orig.p_spaceOffsets),
     aux_e_meshOffsets(orig.aux_e_meshOffsets),
     aux_e_spaceOffsets(orig.aux_e_spaceOffsets),
     aux_f_meshOffsets(orig.aux_f_meshOffsets),
     aux_f_spaceOffsets(orig.aux_f_spaceOffsets),
     auxEdges(orig.auxEdges),
     auxFaces(orig.auxFaces),
     el_dof(orig.el_dof ? new Table(*orig.el_dof) : NULL),
     bel_dof(orig.bel_dof ? new Table(*orig.bel_dof) : NULL),
     el_to_patch(orig.el_to_patch),
     bel_to_patch(orig.bel_to_patch),
     el_to_IJK(orig.el_to_IJK),
     bel_to_IJK(orig.bel_to_IJK),
     patches(orig.patches.Size()) // patches are copied in the body
{
   // Copy the knot vectors:
   for (int i = 0; i < knotVectors.Size(); i++)
   {
      knotVectors[i] = new KnotVector(*orig.knotVectors[i]);
   }
   CreateComprehensiveKV();

   // Copy the patches:
   for (int p = 0; p < patches.Size(); p++)
   {
      patches[p] = new NURBSPatch(*orig.patches[p]);
   }
}

<<<<<<< HEAD
NURBSExtension::NURBSExtension(std::istream &input, bool nc)
{
   // Read topology
   patchTopo = new Mesh;
   if (nc)
   {
      patchTopo->LoadNonconformingPatchTopo(input, edge_to_knot);
      nonconforming = true;
   }
   else
   {
      patchTopo->LoadPatchTopo(input, edge_to_knot);
   }

   own_topo = 1;
=======
NURBSExtension::NURBSExtension(std::istream &input, bool spacing)
{
   // Read topology
   patchTopo = new Mesh;
   patchTopo->LoadPatchTopo(input, edge_to_knot);
   own_topo = true;
>>>>>>> 7e8fc14b

   CheckPatches();
   // CheckBdrPatches();

   skip_comment_lines(input, '#');

   // Read knotvectors or patches
   string ident;
   input >> ws >> ident; // 'knotvectors' or 'patches'
   if (ident == "knotvectors")
   {
      input >> NumOfKnotVectors;
      knotVectors.SetSize(NumOfKnotVectors);
      for (int i = 0; i < NumOfKnotVectors; i++)
      {
         knotVectors[i] = new KnotVector(input);
      }

      if (spacing)  // Read spacing formulas for knotvectors
      {
         input >> ws >> ident; // 'spacing'
         MFEM_VERIFY(ident == "spacing",
                     "Spacing formula section missing from NURBS mesh file");
         int numSpacing = 0;
         input >> numSpacing;
         for (int j = 0; j < numSpacing; j++)
         {
            int ki, spacingType, numIntParam, numDoubleParam;
            input >> ki >> spacingType >> numIntParam >> numDoubleParam;

            MFEM_VERIFY(0 <= ki && ki < NumOfKnotVectors,
                        "Invalid knotvector index");
            MFEM_VERIFY(numIntParam >= 0 && numDoubleParam >= 0,
                        "Invalid number of parameters in KnotVector");

            Array<int> ipar(numIntParam);
            Vector dpar(numDoubleParam);

            for (int i=0; i<numIntParam; ++i)
            {
               input >> ipar[i];
            }

            for (int i=0; i<numDoubleParam; ++i)
            {
               input >> dpar[i];
            }

            const SpacingType s = (SpacingType) spacingType;
            knotVectors[ki]->spacing = GetSpacingFunction(s, ipar, dpar);
         }
      }
   }
   else if (ident == "patches")
   {
      patches.SetSize(GetNP());
      for (int p = 0; p < patches.Size(); p++)
      {
         skip_comment_lines(input, '#');
         patches[p] = new NURBSPatch(input);
      }

      NumOfKnotVectors = 0;
      for (int i = 0; i < patchTopo->GetNEdges(); i++)
         if (NumOfKnotVectors < KnotInd(i))
         {
            NumOfKnotVectors = KnotInd(i);
         }
      NumOfKnotVectors++;
      knotVectors.SetSize(NumOfKnotVectors);
      knotVectors = NULL;

      Array<int> edges, oedge;
      for (int p = 0; p < patches.Size(); p++)
      {
         if (Dimension() == 1)
         {
            if (knotVectors[KnotInd(p)] == NULL)
            {
               knotVectors[KnotInd(p)] =
                  new KnotVector(*patches[p]->GetKV(0));
            }
         }
         if (Dimension() == 2)
         {
            patchTopo->GetElementEdges(p, edges, oedge);
            if (knotVectors[KnotInd(edges[0])] == NULL)
            {
               knotVectors[KnotInd(edges[0])] =
                  new KnotVector(*patches[p]->GetKV(0));
            }
            if (knotVectors[KnotInd(edges[1])] == NULL)
            {
               knotVectors[KnotInd(edges[1])] =
                  new KnotVector(*patches[p]->GetKV(1));
            }
         }
         else if (Dimension() == 3)
         {
            patchTopo->GetElementEdges(p, edges, oedge);
            if (knotVectors[KnotInd(edges[0])] == NULL)
            {
               knotVectors[KnotInd(edges[0])] =
                  new KnotVector(*patches[p]->GetKV(0));
            }
            if (knotVectors[KnotInd(edges[3])] == NULL)
            {
               knotVectors[KnotInd(edges[3])] =
                  new KnotVector(*patches[p]->GetKV(1));
            }
            if (knotVectors[KnotInd(edges[8])] == NULL)
            {
               knotVectors[KnotInd(edges[8])] =
                  new KnotVector(*patches[p]->GetKV(2));
            }
         }
      }
   }
   else
   {
      MFEM_ABORT("invalid section: " << ident);
   }

   CreateComprehensiveKV();

   SetOrdersFromKnotVectors();

   GenerateOffsets();
   CountElements();
   CountBdrElements();
   // NumOfVertices, NumOfElements, NumOfBdrElements, NumOfDofs

   skip_comment_lines(input, '#');

   // Check for a list of mesh elements
   if (patches.Size() == 0)
   {
      input >> ws >> ident;
   }
   if (patches.Size() == 0 && ident == "mesh_elements")
   {
      input >> NumOfActiveElems;
      activeElem.SetSize(GetGNE());
      activeElem = false;
      int glob_elem;
      for (int i = 0; i < NumOfActiveElems; i++)
      {
         input >> glob_elem;
         activeElem[glob_elem] = true;
      }

      skip_comment_lines(input, '#');
      input >> ws >> ident;
   }
   else
   {
      NumOfActiveElems = NumOfElements;
      activeElem.SetSize(NumOfElements);
      activeElem = true;
   }

   if (nc && patchTopo->ncmesh &&
       patchTopo->ncmesh->GetVertexToKnot().NumRows() > 0)
   {
      // Set map from patchTopo edges to patchTopo->ncmesh edges
      std::map<std::pair<int, int>, int> v2e;
      int vert_index[2];
      const NCMesh::NCList& EL = patchTopo->ncmesh->GetEdgeList();
      for (auto edgeID : EL.conforming)
      {
         patchTopo->ncmesh->GetEdgeVertices(edgeID, vert_index);

         MFEM_VERIFY(vert_index[0] < vert_index[1], "TODO: remove this");
         const std::pair<int, int> vpair(vert_index[0], vert_index[1]);
         v2e[vpair] = edgeID.index;
      }

      Array<int> vert;
      for (int i=0; i<patchTopo->GetNEdges(); ++i)
      {
         patchTopo->GetEdgeVertices(i, vert);
         MFEM_VERIFY(vert[0] < vert[1], ""); // TODO: remove this?

         const std::pair<int, int> vpair(vert[0], vert[1]);

         auto search = v2e.find(vpair);
         if (search == v2e.end())
         {
            MFEM_ABORT("Vertex pair not found");
         }

         const int ncedge = v2e[vpair];

         e2nce[i] = ncedge;

         // TODO: if this is always true, we don't need e2nce or v2e.
         // Of course, this is only for the vertex_to_knot case, not the vertex_parents
         // case, assuming those 2 cases are mutually exclusive.
         MFEM_VERIFY(i == ncedge, "");
      }
   }

   GenerateActiveVertices();
   InitDofMap();
   GenerateElementDofTable();
   GenerateActiveBdrElems();
   GenerateBdrElementDofTable();

   // periodic
   if (ident == "periodic")
   {
      master.Load(input);
      slave.Load(input);

      skip_comment_lines(input, '#');
      input >> ws >> ident;
   }

   if (patches.Size() == 0)
   {
      // weights
      if (ident == "weights")
      {
         weights.Load(input, GetNDof());
      }
      else // e.g. ident = "unitweights" or "autoweights"
      {
         weights.SetSize(GetNDof());
         weights = 1.0;
      }
   }

   // periodic
   ConnectBoundaries();
}

NURBSExtension::NURBSExtension(NURBSExtension *parent, int newOrder)
{
   patchTopo = parent->patchTopo;
   own_topo = false;

   parent->edge_to_knot.Copy(edge_to_knot);

   NumOfKnotVectors = parent->GetNKV();
   knotVectors.SetSize(NumOfKnotVectors);
   knotVectorsCompr.SetSize(parent->GetNP()*parent->Dimension());
   const Array<int> &pOrders = parent->GetOrders();
   for (int i = 0; i < NumOfKnotVectors; i++)
   {
      if (newOrder > pOrders[i])
      {
         knotVectors[i] =
            parent->GetKnotVector(i)->DegreeElevate(newOrder - pOrders[i]);
      }
      else
      {
         knotVectors[i] = new KnotVector(*parent->GetKnotVector(i));
      }
   }
   CreateComprehensiveKV();

   // copy some data from parent
   NumOfElements    = parent->NumOfElements;
   NumOfBdrElements = parent->NumOfBdrElements;

   SetOrdersFromKnotVectors();

   GenerateOffsets(); // dof offsets will be different from parent

   NumOfActiveVertices = parent->NumOfActiveVertices;
   NumOfActiveElems    = parent->NumOfActiveElems;
   NumOfActiveBdrElems = parent->NumOfActiveBdrElems;
   parent->activeVert.Copy(activeVert);
   InitDofMap();
   parent->activeElem.Copy(activeElem);
   parent->activeBdrElem.Copy(activeBdrElem);

   GenerateElementDofTable();
   GenerateBdrElementDofTable();

   weights.SetSize(GetNDof());
   weights = 1.0;

   // periodic
   parent->master.Copy(master);
   parent->slave.Copy(slave);
   ConnectBoundaries();
}

NURBSExtension::NURBSExtension(NURBSExtension *parent,
                               const Array<int> &newOrders)
{
   newOrders.Copy(mOrders);
   SetOrderFromOrders();

   patchTopo = parent->patchTopo;
   own_topo = false;

   parent->edge_to_knot.Copy(edge_to_knot);

   NumOfKnotVectors = parent->GetNKV();
   MFEM_VERIFY(mOrders.Size() == NumOfKnotVectors, "invalid newOrders array");
   knotVectors.SetSize(NumOfKnotVectors);
   const Array<int> &pOrders = parent->GetOrders();

   for (int i = 0; i < NumOfKnotVectors; i++)
   {
      if (mOrders[i] > pOrders[i])
      {
         knotVectors[i] =
            parent->GetKnotVector(i)->DegreeElevate(mOrders[i] - pOrders[i]);
      }
      else
      {
         knotVectors[i] = new KnotVector(*parent->GetKnotVector(i));
      }
   }
   CreateComprehensiveKV();

   // copy some data from parent
   NumOfElements    = parent->NumOfElements;
   NumOfBdrElements = parent->NumOfBdrElements;

   GenerateOffsets(); // dof offsets will be different from parent

   NumOfActiveVertices = parent->NumOfActiveVertices;
   NumOfActiveElems    = parent->NumOfActiveElems;
   NumOfActiveBdrElems = parent->NumOfActiveBdrElems;
   parent->activeVert.Copy(activeVert);
   InitDofMap();
   parent->activeElem.Copy(activeElem);
   parent->activeBdrElem.Copy(activeBdrElem);

   GenerateElementDofTable();
   GenerateBdrElementDofTable();

   weights.SetSize(GetNDof());
   weights = 1.0;

   parent->master.Copy(master);
   parent->slave.Copy(slave);
   ConnectBoundaries();
}

NURBSExtension::NURBSExtension(Mesh *mesh_array[], int num_pieces)
{
   NURBSExtension *parent = mesh_array[0]->NURBSext;

   if (!parent->own_topo)
   {
      mfem_error("NURBSExtension::NURBSExtension :\n"
                 "  parent does not own the patch topology!");
   }
   patchTopo = parent->patchTopo;
   own_topo = true;
   parent->own_topo = false;

   parent->edge_to_knot.Copy(edge_to_knot);

   parent->GetOrders().Copy(mOrders);
   mOrder = parent->GetOrder();

   NumOfKnotVectors = parent->GetNKV();
   knotVectors.SetSize(NumOfKnotVectors);
   for (int i = 0; i < NumOfKnotVectors; i++)
   {
      knotVectors[i] = new KnotVector(*parent->GetKnotVector(i));
   }
   CreateComprehensiveKV();

   GenerateOffsets();
   CountElements();
   CountBdrElements();

   // assuming the meshes define a partitioning of all the elements
   NumOfActiveElems = NumOfElements;
   activeElem.SetSize(NumOfElements);
   activeElem = true;

   GenerateActiveVertices();
   InitDofMap();
   GenerateElementDofTable();
   GenerateActiveBdrElems();
   GenerateBdrElementDofTable();

   weights.SetSize(GetNDof());
   MergeWeights(mesh_array, num_pieces);
}

NURBSExtension::~NURBSExtension()
{
   if (patches.Size() == 0)
   {
      delete bel_dof;
      delete el_dof;
   }

   for (int i = 0; i < knotVectors.Size(); i++)
   {
      delete knotVectors[i];
   }

   for (int i = 0; i < knotVectorsCompr.Size(); i++)
   {
      delete knotVectorsCompr[i];
   }

   for (int i = 0; i < patches.Size(); i++)
   {
      delete patches[i];
   }

   if (own_topo)
   {
      delete patchTopo;
   }
}

void NURBSExtension::Print(std::ostream &os, const std::string &comments) const
{
<<<<<<< HEAD
   if (patchTopo->ncmesh)
   {
      patchTopo->ncmesh->Print(os, true);
      patchTopo->PrintTopoEdges(os, edge_to_knot, true);
   }
   else
   {
      patchTopo->PrintTopo(os, edge_to_knot);
   }

=======
   Array<int> kvSpacing;
   if (patches.Size() == 0)
   {
      for (int i = 0; i < NumOfKnotVectors; i++)
      {
         if (knotVectors[i]->spacing) { kvSpacing.Append(i); }
      }
   }

   const int version = kvSpacing.Size() > 0 ? 11 : 10;  // v1.0 or v1.1
   patchTopo->PrintTopo(os, edge_to_knot, version, comments);
>>>>>>> 7e8fc14b
   if (patches.Size() == 0)
   {
      os << "\nknotvectors\n" << NumOfKnotVectors << '\n';
      for (int i = 0; i < NumOfKnotVectors; i++)
      {
         knotVectors[i]->Print(os);
      }

      if (kvSpacing.Size() > 0)
      {
         os << "\nspacing\n" << kvSpacing.Size() << '\n';
         for (auto kv : kvSpacing)
         {
            os << kv << " ";
            knotVectors[kv]->spacing->Print(os);
         }
      }

      if (NumOfActiveElems < NumOfElements)
      {
         os << "\nmesh_elements\n" << NumOfActiveElems << '\n';
         for (int i = 0; i < NumOfElements; i++)
            if (activeElem[i])
            {
               os << i << '\n';
            }
      }

      os << "\nweights\n";
      weights.Print(os, 1);
   }
   else
   {
      os << "\npatches\n";
      for (int p = 0; p < patches.Size(); p++)
      {
         os << "\n# patch " << p << "\n\n";
         patches[p]->Print(os);
      }
   }
}

void NURBSExtension::PrintCharacteristics(std::ostream &os) const
{
   os <<
      "NURBS Mesh entity sizes:\n"
      "Dimension           = " << Dimension() << "\n"
      "Unique Orders       = ";
   Array<int> unique_orders(mOrders);
   unique_orders.Sort();
   unique_orders.Unique();
   unique_orders.Print(os, unique_orders.Size());
   os <<
      "NumOfKnotVectors    = " << GetNKV() << "\n"
      "NumOfPatches        = " << GetNP() << "\n"
      "NumOfBdrPatches     = " << GetNBP() << "\n"
      "NumOfVertices       = " << GetGNV() << "\n"
      "NumOfElements       = " << GetGNE() << "\n"
      "NumOfBdrElements    = " << GetGNBE() << "\n"
      "NumOfDofs           = " << GetNTotalDof() << "\n"
      "NumOfActiveVertices = " << GetNV() << "\n"
      "NumOfActiveElems    = " << GetNE() << "\n"
      "NumOfActiveBdrElems = " << GetNBE() << "\n"
      "NumOfActiveDofs     = " << GetNDof() << '\n';
   for (int i = 0; i < NumOfKnotVectors; i++)
   {
      os << ' ' << i + 1 << ") ";
      knotVectors[i]->Print(os);
   }
   os << endl;
}

void NURBSExtension::PrintFunctions(const char *basename, int samples) const
{
   std::ofstream os;
   for (int i = 0; i < NumOfKnotVectors; i++)
   {
      std::ostringstream filename;
      filename << basename << "_" << i << ".dat";
      os.open(filename.str().c_str());
      knotVectors[i]->PrintFunctions(os,samples);
      os.close();
   }
}

void NURBSExtension::InitDofMap()
{
   master.SetSize(0);
   slave.SetSize(0);
   d_to_d.SetSize(0);
}

void NURBSExtension::ConnectBoundaries(Array<int> &bnds0, Array<int> &bnds1)
{
   bnds0.Copy(master);
   bnds1.Copy(slave);
   ConnectBoundaries();
}

void NURBSExtension::ConnectBoundaries()
{
   if (master.Size() != slave.Size())
   {
      mfem_error("NURBSExtension::ConnectBoundaries() boundary lists not of equal size");
   }
   if (master.Size() == 0 ) { return; }

   // Initialize d_to_d
   d_to_d.SetSize(NumOfDofs);
   for (int i = 0; i < NumOfDofs; i++) { d_to_d[i] = i; }

   // Connect
   for (int i = 0; i < master.Size(); i++)
   {
      int bnd0 = -1, bnd1 = -1;
      for (int b = 0; b < GetNBP(); b++)
      {
         if (master[i] == patchTopo->GetBdrAttribute(b)) { bnd0 = b; }
         if (slave[i]== patchTopo->GetBdrAttribute(b)) { bnd1  = b; }
      }
      MFEM_VERIFY(bnd0  != -1,"Bdr 0 not found");
      MFEM_VERIFY(bnd1  != -1,"Bdr 1 not found");

      if (Dimension() == 1)
      {
         ConnectBoundaries1D(bnd0, bnd1);
      }
      else if (Dimension() == 2)
      {
         ConnectBoundaries2D(bnd0, bnd1);
      }
      else
      {
         ConnectBoundaries3D(bnd0, bnd1);
      }
   }

   // Clean d_to_d
   Array<int> tmp(d_to_d.Size()+1);
   tmp = 0;

   for (int i = 0; i < d_to_d.Size(); i++)
   {
      tmp[d_to_d[i]] = 1;
   }

   int cnt = 0;
   for (int i = 0; i < tmp.Size(); i++)
   {
      if (tmp[i] == 1) { tmp[i] = cnt++; }
   }
   NumOfDofs = cnt;

   for (int i = 0; i < d_to_d.Size(); i++)
   {
      d_to_d[i] = tmp[d_to_d[i]];
   }

   // Finalize
   if (el_dof) { delete el_dof; }
   if (bel_dof) { delete bel_dof; }
   GenerateElementDofTable();
   GenerateBdrElementDofTable();
}

void NURBSExtension::ConnectBoundaries1D(int bnd0, int bnd1)
{
   NURBSPatchMap p2g0(this);
   NURBSPatchMap p2g1(this);

   int okv0[1],okv1[1];
   const KnotVector *kv0[1],*kv1[1];

   p2g0.SetBdrPatchDofMap(bnd0, kv0, okv0);
   p2g1.SetBdrPatchDofMap(bnd1, kv1, okv1);

   d_to_d[p2g0(0)] = d_to_d[p2g1(0)];
}

void NURBSExtension::ConnectBoundaries2D(int bnd0, int bnd1)
{
   NURBSPatchMap p2g0(this);
   NURBSPatchMap p2g1(this);

   int okv0[1],okv1[1];
   const KnotVector *kv0[1],*kv1[1];

   p2g0.SetBdrPatchDofMap(bnd0, kv0, okv0);
   p2g1.SetBdrPatchDofMap(bnd1, kv1, okv1);

   int nx = p2g0.nx();
   int nks0 = kv0[0]->GetNKS();

#ifdef MFEM_DEBUG
   bool compatible = true;
   if (p2g0.nx() != p2g1.nx()) { compatible = false; }
   if (kv0[0]->GetNKS() != kv1[0]->GetNKS()) { compatible = false; }
   if (kv0[0]->GetOrder() != kv1[0]->GetOrder()) { compatible = false; }

   if (!compatible)
   {
      mfem::out<<p2g0.nx()<<" "<<p2g1.nx()<<endl;
      mfem::out<<kv0[0]->GetNKS()<<" "<<kv1[0]->GetNKS()<<endl;
      mfem::out<<kv0[0]->GetOrder()<<" "<<kv1[0]->GetOrder()<<endl;
      mfem_error("NURBS boundaries not compatible");
   }
#endif

   for (int i = 0; i < nks0; i++)
   {
      if (kv0[0]->isElement(i))
      {
         if (!kv1[0]->isElement(i)) { mfem_error("isElement does not match"); }
         for (int ii = 0; ii <= kv0[0]->GetOrder(); ii++)
         {
            int ii0 = (okv0[0] >= 0) ? (i+ii) : (nx-i-ii);
            int ii1 = (okv1[0] >= 0) ? (i+ii) : (nx-i-ii);

            d_to_d[p2g0(ii0)] = d_to_d[p2g1(ii1)];
         }

      }
   }
}

void NURBSExtension::ConnectBoundaries3D(int bnd0, int bnd1)
{
   NURBSPatchMap p2g0(this);
   NURBSPatchMap p2g1(this);

   int okv0[2],okv1[2];
   const KnotVector *kv0[2],*kv1[2];

   p2g0.SetBdrPatchDofMap(bnd0, kv0, okv0);
   p2g1.SetBdrPatchDofMap(bnd1, kv1, okv1);

   int nx = p2g0.nx();
   int ny = p2g0.ny();

   int nks0 = kv0[0]->GetNKS();
   int nks1 = kv0[1]->GetNKS();

#ifdef MFEM_DEBUG
   bool compatible = true;
   if (p2g0.nx() != p2g1.nx()) { compatible = false; }
   if (p2g0.ny() != p2g1.ny()) { compatible = false; }

   if (kv0[0]->GetNKS() != kv1[0]->GetNKS()) { compatible = false; }
   if (kv0[1]->GetNKS() != kv1[1]->GetNKS()) { compatible = false; }

   if (kv0[0]->GetOrder() != kv1[0]->GetOrder()) { compatible = false; }
   if (kv0[1]->GetOrder() != kv1[1]->GetOrder()) { compatible = false; }

   if (!compatible)
   {
      mfem::out<<p2g0.nx()<<" "<<p2g1.nx()<<endl;
      mfem::out<<p2g0.ny()<<" "<<p2g1.ny()<<endl;

      mfem::out<<kv0[0]->GetNKS()<<" "<<kv1[0]->GetNKS()<<endl;
      mfem::out<<kv0[1]->GetNKS()<<" "<<kv1[1]->GetNKS()<<endl;

      mfem::out<<kv0[0]->GetOrder()<<" "<<kv1[0]->GetOrder()<<endl;
      mfem::out<<kv0[1]->GetOrder()<<" "<<kv1[1]->GetOrder()<<endl;
      mfem_error("NURBS boundaries not compatible");
   }
#endif

   for (int j = 0; j < nks1; j++)
   {
      if (kv0[1]->isElement(j))
      {
         if (!kv1[1]->isElement(j)) { mfem_error("isElement does not match #1"); }
         for (int i = 0; i < nks0; i++)
         {
            if (kv0[0]->isElement(i))
            {
               if (!kv1[0]->isElement(i)) { mfem_error("isElement does not match #0"); }
               for (int jj = 0; jj <= kv0[1]->GetOrder(); jj++)
               {
                  int jj0 = (okv0[1] >= 0) ? (j+jj) : (ny-j-jj);
                  int jj1 = (okv1[1] >= 0) ? (j+jj) : (ny-j-jj);

                  for (int ii = 0; ii <= kv0[0]->GetOrder(); ii++)
                  {
                     int ii0 = (okv0[0] >= 0) ? (i+ii) : (nx-i-ii);
                     int ii1 = (okv1[0] >= 0) ? (i+ii) : (nx-i-ii);

                     d_to_d[p2g0(ii0,jj0)] = d_to_d[p2g1(ii1,jj1)];
                  }
               }
            }
         }
      }
   }
}

void NURBSExtension::GenerateActiveVertices()
{
   int vert[8], nv, g_el, nx, ny, nz, dim = Dimension();

   NURBSPatchMap p2g(this);
   const KnotVector *kv[3];

   g_el = 0;
   activeVert.SetSize(GetGNV());
   activeVert = -1;
   for (int p = 0; p < GetNP(); p++)
   {
      p2g.SetPatchVertexMap(p, kv);

      nx = p2g.nx();
      ny = (dim >= 2) ? p2g.ny() : 1;
      nz = (dim == 3) ? p2g.nz() : 1;

      for (int k = 0; k < nz; k++)
      {
         for (int j = 0; j < ny; j++)
         {
            for (int i = 0; i < nx; i++)
            {
               if (activeElem[g_el])
               {
                  if (dim == 1)
                  {
                     vert[0] = p2g(i  );
                     vert[1] = p2g(i+1);
                     nv = 2;
                  }
                  else if (dim == 2)
                  {
                     vert[0] = p2g(i,  j  );
                     vert[1] = p2g(i+1,j  );
                     vert[2] = p2g(i+1,j+1);
                     vert[3] = p2g(i,  j+1);
                     nv = 4;
                  }
                  else
                  {
                     vert[0] = p2g(i,  j,  k);
                     vert[1] = p2g(i+1,j,  k);
                     vert[2] = p2g(i+1,j+1,k);
                     vert[3] = p2g(i,  j+1,k);

                     vert[4] = p2g(i,  j,  k+1);
                     vert[5] = p2g(i+1,j,  k+1);
                     vert[6] = p2g(i+1,j+1,k+1);
                     vert[7] = p2g(i,  j+1,k+1);
                     nv = 8;
                  }

                  for (int v = 0; v < nv; v++)
                  {
                     activeVert[vert[v]] = 1;
                  }
               }
               g_el++;
            }
         }
      }
   }

   NumOfActiveVertices = 0;
   for (int i = 0; i < GetGNV(); i++)
      if (activeVert[i] == 1)
      {
         activeVert[i] = NumOfActiveVertices++;
      }
}

void NURBSExtension::GenerateActiveBdrElems()
{
   int dim = Dimension();
   Array<KnotVector *> kv(dim);

   activeBdrElem.SetSize(GetGNBE());
   if (GetGNE() == GetNE())
   {
      activeBdrElem = true;
      NumOfActiveBdrElems = GetGNBE();
      return;
   }
   activeBdrElem = false;
   NumOfActiveBdrElems = 0;
   // the mesh will generate the actual boundary including boundary
   // elements that are not on boundary patches. we use this for
   // visualization of processor boundaries

   // TODO: generate actual boundary?
}


void NURBSExtension::MergeWeights(Mesh *mesh_array[], int num_pieces)
{
   Array<int> lelem_elem;

   for (int i = 0; i < num_pieces; i++)
   {
      NURBSExtension *lext = mesh_array[i]->NURBSext;

      lext->GetElementLocalToGlobal(lelem_elem);

      for (int lel = 0; lel < lext->GetNE(); lel++)
      {
         int gel = lelem_elem[lel];

         int nd = el_dof->RowSize(gel);
         int *gdofs = el_dof->GetRow(gel);
         int *ldofs = lext->el_dof->GetRow(lel);
         for (int j = 0; j < nd; j++)
         {
            weights(gdofs[j]) = lext->weights(ldofs[j]);
         }
      }
   }
}

void NURBSExtension::MergeGridFunctions(
   GridFunction *gf_array[], int num_pieces, GridFunction &merged)
{
   FiniteElementSpace *gfes = merged.FESpace();
   Array<int> lelem_elem, dofs;
   Vector lvec;

   for (int i = 0; i < num_pieces; i++)
   {
      FiniteElementSpace *lfes = gf_array[i]->FESpace();
      NURBSExtension *lext = lfes->GetMesh()->NURBSext;

      lext->GetElementLocalToGlobal(lelem_elem);

      for (int lel = 0; lel < lext->GetNE(); lel++)
      {
         lfes->GetElementVDofs(lel, dofs);
         gf_array[i]->GetSubVector(dofs, lvec);

         gfes->GetElementVDofs(lelem_elem[lel], dofs);
         merged.SetSubVector(dofs, lvec);
      }
   }
}

void NURBSExtension::CheckPatches()
{
   if (Dimension() == 1 ) { return; }

   Array<int> edges, oedge;

   for (int p = 0; p < GetNP(); p++)
   {
      patchTopo->GetElementEdges(p, edges, oedge);

      for (int i = 0; i < edges.Size(); i++)
      {
         edges[i] = edge_to_knot[edges[i]];
         if (oedge[i] < 0)
         {
            edges[i] = -1 - edges[i];
         }
      }

      if ((Dimension() == 2 &&
           (edges[0] != -1 - edges[2] || edges[1] != -1 - edges[3])) ||

          (Dimension() == 3 &&
           (edges[0] != edges[2] || edges[0] != edges[4] ||
            edges[0] != edges[6] || edges[1] != edges[3] ||
            edges[1] != edges[5] || edges[1] != edges[7] ||
            edges[8] != edges[9] || edges[8] != edges[10] ||
            edges[8] != edges[11])))
      {
         mfem::err << "NURBSExtension::CheckPatch (patch = " << p
                   << ")\n  Inconsistent edge-to-knot mapping!\n";
         mfem_error();
      }
   }
}

void NURBSExtension::CheckBdrPatches()
{
   Array<int> edges;
   Array<int> oedge;

   for (int p = 0; p < GetNBP(); p++)
   {
      patchTopo->GetBdrElementEdges(p, edges, oedge);

      for (int i = 0; i < edges.Size(); i++)
      {
         edges[i] = edge_to_knot[edges[i]];
         if (oedge[i] < 0)
         {
            edges[i] = -1 - edges[i];
         }
      }

      if ((Dimension() == 2 && (edges[0] < 0)) ||
          (Dimension() == 3 && (edges[0] < 0 || edges[1] < 0)))
      {
         mfem::err << "NURBSExtension::CheckBdrPatch (boundary patch = "
                   << p << ") : Bad orientation!\n";
         mfem_error();
      }
   }
}

void NURBSExtension::CheckKVDirection(int p, Array <int> &kvdir)
{
   // patchTopo->GetElementEdges is not yet implemented for 1D
   MFEM_VERIFY(Dimension()>1, "1D not yet implemented.");

   kvdir.SetSize(Dimension());
   kvdir = 0;

   Array<int> patchvert, edges, orient, edgevert;

   patchTopo->GetElementVertices(p, patchvert);

   patchTopo->GetElementEdges(p, edges, orient);

   // Compare the vertices of the patches with the vertices of the knotvectors of knot2dge
   // Based on the match the orientation will be a 1 or a -1
   // -1: direction is flipped
   //  1: direction is not flipped

   for (int i = 0; i < edges.Size(); i++)
   {
      // First side
      patchTopo->GetEdgeVertices(edges[i], edgevert);
      if (edgevert[0] == patchvert[0]  && edgevert[1] == patchvert[1])
      {
         kvdir[0] = 1;
      }

      if (edgevert[0] == patchvert[1]  && edgevert[1] == patchvert[0])
      {
         kvdir[0] = -1;
      }

      // Second side
      if (edgevert[0] == patchvert[1]  && edgevert[1] == patchvert[2])
      {
         kvdir[1] = 1;
      }

      if (edgevert[0] == patchvert[2]  && edgevert[1] == patchvert[1])
      {
         kvdir[1] = -1;
      }
   }

   if (Dimension() == 3)
   {
      // Third side
      for (int i = 0; i < edges.Size(); i++)
      {
         patchTopo->GetEdgeVertices(edges[i], edgevert);

         if (edgevert[0] == patchvert[0]  && edgevert[1] == patchvert[4])
         {
            kvdir[2] = 1;
         }

         if (edgevert[0] == patchvert[4]  && edgevert[1] == patchvert[0])
         {
            kvdir[2] = -1;
         }
      }
   }

   MFEM_VERIFY(kvdir.Find(0) == -1, "Could not find direction of knotvector.");
}

void NURBSExtension::CreateComprehensiveKV()
{
   Array<int> edges, orient, kvdir;
   Array<int> e(Dimension());

   // 1D: comprehensive and unique KV are the same
   if (Dimension() == 1)
   {
      knotVectorsCompr.SetSize(GetNKV());
      for (int i = 0; i < GetNKV(); i++)
      {
         knotVectorsCompr[i] = new KnotVector(*(KnotVec(i)));
      }
      return;
   }
   else if (Dimension() == 2)
   {
      knotVectorsCompr.SetSize(GetNP()*Dimension());
      e[0] = 0;
      e[1] = 1;
   }
   else if (Dimension() == 3)
   {
      knotVectorsCompr.SetSize(GetNP()*Dimension());
      e[0] = 0;
      e[1] = 3;
      e[2] = 8;
   }

   for (int p = 0; p < GetNP(); p++)
   {
      CheckKVDirection(p, kvdir);

      patchTopo->GetElementEdges(p, edges, orient);

      for (int d = 0; d < Dimension(); d++)
      {
         // Indices in unique and comprehensive sets of the KnotVector
         int iun = edges[e[d]];
         int icomp = Dimension()*p+d;

         knotVectorsCompr[icomp] = new KnotVector(*(KnotVec(iun)));

         if (kvdir[d] == -1) {knotVectorsCompr[icomp]->Flip();}
      }
   }

   MFEM_VERIFY(ConsistentKVSets(), "Mismatch in KnotVectors");
}

void NURBSExtension::UpdateUniqueKV()
{
   Array<int> e(Dimension());

   // 1D: comprehensive and unique KV are the same
   if (Dimension() == 1)
   {
      for (int i = 0; i < GetNKV(); i++)
      {
         *(KnotVec(i)) = *(knotVectorsCompr[i]);
      }
      return;
   }
   else if (Dimension() == 2)
   {
      e[0] = 0;
      e[1] = 1;
   }
   else if (Dimension() == 3)
   {
      e[0] = 0;
      e[1] = 3;
      e[2] = 8;
   }

   for (int p = 0; p < GetNP(); p++)
   {
      Array<int> edges, orient, kvdir;

      patchTopo->GetElementEdges(p, edges, orient);
      CheckKVDirection(p, kvdir);

      for ( int d = 0; d < Dimension(); d++)
      {
         bool flip = false;
         if (kvdir[d] == -1) {flip = true;}

         // Indices in unique and comprehensive sets of the KnotVector
         int iun = edges[e[d]];
         int icomp = Dimension()*p+d;

         // Check if difference in order
         int o1 = KnotVec(iun)->GetOrder();
         int o2 = knotVectorsCompr[icomp]->GetOrder();
         int diffo = abs(o1 - o2);

         if (diffo)
         {
            // Update reduced set of knotvectors
            *(KnotVec(iun)) = *(knotVectorsCompr[icomp]);

            // Give correct direction to unique knotvector.
            if (flip) { KnotVec(iun)->Flip(); }
         }

         // Check if difference between knots
         Vector diffknot;

         if (flip) { knotVectorsCompr[icomp]->Flip(); }

         KnotVec(iun)->Difference(*(knotVectorsCompr[icomp]), diffknot);

         if (flip) { knotVectorsCompr[icomp]->Flip(); }

         if (diffknot.Size() > 0)
         {
            // Update reduced set of knotvectors
            *(KnotVec(iun)) = *(knotVectorsCompr[icomp]);

            // Give correct direction to unique knotvector.
            if (flip) {KnotVec(iun)->Flip();}
         }
      }
   }

   MFEM_VERIFY(ConsistentKVSets(), "Mismatch in KnotVectors");
}

bool NURBSExtension::ConsistentKVSets()
{
   // patchTopo->GetElementEdges is not yet implemented for 1D
   MFEM_VERIFY(Dimension() > 1, "1D not yet implemented.");

   Array<int> edges, orient, kvdir;
   Vector diff;

   Array<int> e(Dimension());

   e[0] = 0;

   if (Dimension() == 2)
   {
      e[1] = 1;
   }
   else if (Dimension() == 3)
   {
      e[1] = 3;
      e[2] = 8;
   }

   for (int p = 0; p < GetNP(); p++)
   {
      patchTopo->GetElementEdges(p, edges, orient);

      CheckKVDirection(p, kvdir);

      for (int d = 0; d < Dimension(); d++)
      {
         bool flip = false;
         if (kvdir[d] == -1) {flip = true;}

         // Indices in unique and comprehensive sets of the KnotVector
         int iun = edges[e[d]];
         int icomp = Dimension()*p+d;

         // Check if KnotVectors are of equal order
         int o1 = KnotVec(iun)->GetOrder();
         int o2 = knotVectorsCompr[icomp]->GetOrder();
         int diffo = abs(o1 - o2);

         if (diffo)
         {
            mfem::out << "\norder of knotVectorsCompr " << d << " of patch " << p;
            mfem::out << " does not agree with knotVectors " << KnotInd(iun) << "\n";
            return false;
         }

         // Check if Knotvectors have the same knots
         if (flip) {knotVectorsCompr[icomp]->Flip();}

         KnotVec(iun)->Difference(*(knotVectorsCompr[icomp]), diff);

         if (flip) {knotVectorsCompr[icomp]->Flip();}

         if (diff.Size() > 0)
         {
            mfem::out << "\nknotVectorsCompr " << d << " of patch " << p;
            mfem::out << " does not agree with knotVectors " << KnotInd(iun) << "\n";
            return false;
         }
      }
   }
   return true;
}

void NURBSExtension::GetPatchKnotVectors(int p, Array<KnotVector *> &kv)
{
   Array<int> edges, orient;

   kv.SetSize(Dimension());

   if (Dimension() == 1)
   {
      kv[0] = knotVectorsCompr[Dimension()*p];
   }
   else if (Dimension() == 2)
   {
      kv[0] = knotVectorsCompr[Dimension()*p];
      kv[1] = knotVectorsCompr[Dimension()*p + 1];
   }
   else
   {
      kv[0] = knotVectorsCompr[Dimension()*p];
      kv[1] = knotVectorsCompr[Dimension()*p + 1];
      kv[2] = knotVectorsCompr[Dimension()*p + 2];
   }
}

void NURBSExtension::GetPatchKnotVectors(int p, Array<const KnotVector *> &kv)
const
{
   kv.SetSize(Dimension());

   if (Dimension() == 1)
   {
      kv[0] = knotVectorsCompr[Dimension()*p];
   }
   else if (Dimension() == 2)
   {
      kv[0] = knotVectorsCompr[Dimension()*p];
      kv[1] = knotVectorsCompr[Dimension()*p + 1];
   }
   else
   {
      kv[0] = knotVectorsCompr[Dimension()*p];
      kv[1] = knotVectorsCompr[Dimension()*p + 1];
      kv[2] = knotVectorsCompr[Dimension()*p + 2];
   }
}

void NURBSExtension::GetBdrPatchKnotVectors(int bp, Array<KnotVector *> &kv)
{
   Array<int> edges;
   Array<int> orient;

   kv.SetSize(Dimension() - 1);

   if (Dimension() == 2)
   {
      patchTopo->GetBdrElementEdges(bp, edges, orient);
      kv[0] = KnotVec(edges[0]);
   }
   else if (Dimension() == 3)
   {
      patchTopo->GetBdrElementEdges(bp, edges, orient);
      kv[0] = KnotVec(edges[0]);
      kv[1] = KnotVec(edges[1]);
   }
}

void NURBSExtension::GetBdrPatchKnotVectors(
   int bp, Array<const KnotVector *> &kv) const
{
   Array<int> edges;
   Array<int> orient;

   kv.SetSize(Dimension() - 1);

   if (Dimension() == 2)
   {
      patchTopo->GetBdrElementEdges(bp, edges, orient);
      kv[0] = KnotVec(edges[0]);
   }
   else if (Dimension() == 3)
   {
      patchTopo->GetBdrElementEdges(bp, edges, orient);
      kv[0] = KnotVec(edges[0]);
      kv[1] = KnotVec(edges[1]);
   }
}

void NURBSExtension::SetOrderFromOrders()
{
   MFEM_VERIFY(mOrders.Size() > 0, "");
   mOrder = mOrders[0];
   for (int i = 1; i < mOrders.Size(); i++)
   {
      if (mOrders[i] != mOrder)
      {
         mOrder = NURBSFECollection::VariableOrder;
         return;
      }
   }
}

void NURBSExtension::SetOrdersFromKnotVectors()
{
   mOrders.SetSize(NumOfKnotVectors);
   for (int i = 0; i < NumOfKnotVectors; i++)
   {
      mOrders[i] = knotVectors[i]->GetOrder();
   }
   SetOrderFromOrders();
}

// TODO: better code design.
// TODO: can v2e be const?
void ProcessVertexToKnot2D(Array2D<int> const& v2k,
                           std::map<std::pair<int, int>, int> & v2e,
                           std::vector<int> & auxEdges,
                           std::set<int> & reversedParents,
                           std::set<int> & masterEdges,
                           std::vector<int> & edgePairs)
{
   auxEdges.clear();

   std::map<std::pair<int, int>, int> auxv2e;

   const int nv2k = v2k.NumRows();
   MFEM_VERIFY(4 == v2k.NumCols(), "");

   int prevParent = -1;
   int prevV = -1;
   for (int i=0; i<nv2k; ++i)
   {
      const int tv = v2k(i,0);
      const int knotIndex = v2k(i,1);
      const int pv0 = v2k(i,2);
      const int pv1 = v2k(i,3);

      // Given that the parent Mesh is not yet constructed, and all we have at
      // this point is patchTopo->ncmesh, we should only define master/slave
      // edges by indices in patchTopo->ncmesh, as done in the case of nonempty
      // nce.masters. Now find the edge in patchTopo->ncmesh with vertices
      // (pv0, pv1), and define it as a master edge.

      const std::pair<int, int> parentPair(pv0 < pv1 ? pv0 : pv1,
                                           pv0 < pv1 ? pv1 : pv0);

      auto search = v2e.find(parentPair);
      if (search == v2e.end())
      {
         MFEM_ABORT("Vertex pair not found");
      }

      const int parentEdge = v2e[parentPair];
      masterEdges.insert(parentEdge);

      if (pv1 < pv0)
      {
         reversedParents.insert(parentEdge);
      }

<<<<<<< HEAD
      // Note that the logic here assumes that the "vertex_to_knot" data in the
      // mesh file has vertices in order of ascending knotIndex.

      const bool newParentEdge = (prevParent != parentEdge);
      const int v0 = newParentEdge ? pv0 : prevV;

      if (knotIndex == 1)
=======
      if (dim == 1)
>>>>>>> 7e8fc14b
      {
         MFEM_VERIFY(newParentEdge, "");
      }

      // Find the edge in patchTopo->ncmesh with vertices (v0, tv), and define
      // it as a slave edge.

      const std::pair<int, int> childPair(v0 < tv ? v0 : tv, v0 < tv ? tv : v0);
      search = v2e.find(childPair);

      const bool childPairTopo = (search != v2e.end());
      if (!childPairTopo)
      {
         // Check whether childPair is in auxEdges.
         search = auxv2e.find(childPair);
         if (search == auxv2e.end())
         {
            // Create new auxiliary edge
            // TODO: make a struct for auxEdges
            auxv2e[childPair] = auxEdges.size() / 4;
            auxEdges.push_back(childPair.first);
            auxEdges.push_back(childPair.second);
            auxEdges.push_back(pv0 < pv1 ? parentEdge : -1 - parentEdge);
            auxEdges.push_back(knotIndex);
         }
      }

      const int childEdge = childPairTopo ? v2e[childPair] : -1 - auxv2e[childPair];

      // Check whether this is the final vertex in this parent edge.
      // TODO: this logic for comparing (pv0,pv1) to the next parents assumes
      // the ordering won't change. If the next v2k entry has (pv1,pv0), this
      // would cause a bug. An improvement in the implementation should avoid
      // this issue. Or is it not possible to change the order, since the knot
      // index is assumed to increase from pv0 to pv1?
      const bool finalVertex = (i == nv2k-1) || (v2k(i+1,2) != pv0) ||
                               (v2k(i+1,3) != pv1);

      edgePairs.push_back(tv);
      edgePairs.push_back(childEdge);
      edgePairs.push_back(parentEdge);

      if (finalVertex)
      {
         // Also find the edge with vertices (tv, pv1), and define it as a slave
         // edge.
         const std::pair<int, int> finalChildPair(tv < pv1 ? tv : pv1,
                                                  tv < pv1 ? pv1 : tv);
         search = v2e.find(finalChildPair);

         const bool finalChildPairTopo = (search != v2e.end());
         if (!finalChildPairTopo)
         {
            // Check whether finalChildPair is in auxEdges.
            search = auxv2e.find(finalChildPair);
            if (search == auxv2e.end())
            {
               // Create new auxiliary edge
               auxv2e[finalChildPair] = auxEdges.size() / 4;
               auxEdges.push_back(finalChildPair.first);
               auxEdges.push_back(finalChildPair.second);
               auxEdges.push_back(pv0 < pv1 ? -1 - parentEdge : parentEdge);
               auxEdges.push_back(knotIndex);
            }
         }

         const int finalChildEdge = finalChildPairTopo ? v2e[finalChildPair]: -1 -
                                    auxv2e[finalChildPair];

         edgePairs.push_back(-1);
         edgePairs.push_back(finalChildEdge);
         edgePairs.push_back(parentEdge);
      }

      prevV = tv;
      prevParent = parentEdge;
   }  // loop over vertices in vertex_to_knot
}

// TODO: better code design.
void ProcessVertexToKnot3D(Array2D<int> const& v2k,
                           const std::map<std::pair<int, int>, int> & v2e,
                           const std::map<std::pair<int, int>, int> & v2f,
                           std::vector<int> & auxFaces,
                           std::set<int> & masterEdges,
                           std::set<int> & masterFaces,
                           std::set<int> & reversedParentEdges,
                           std::vector<int> & parentN1,
                           std::vector<int> & parentN2,
                           std::vector<int> & edgePairs,
                           std::vector<int> & facePairs,
                           std::vector<int> & parentFaces,
                           std::vector<int> & parentVerts)
{
   auxFaces.clear();

   std::map<std::pair<int, int>, int> auxv2f;

   // Each entry of v2k has the following 7 entries: tv, ki1, ki2, p0, p1, p2, p3
   constexpr int np = 7;  // Number of integers for each entry in v2k.

   const int nv2k = v2k.NumRows();
   MFEM_VERIFY(np == v2k.NumCols(), "");

   // Note that the logic here assumes that the "vertex_to_knot" data
   // in the mesh file has vertices in order of ascending (k1,k2), with k2
   // being the fast variable, and with corners skipped.

   // Find parentOffset, which stores the indices in v2k at which parent faces start.
   int prevParent = -1;
   std::vector<int> parentOffset;
   int n1 = 0;
   int n2 = 0;
   for (int i = 0; i < nv2k; ++i)
   {
      const int ki1 = v2k(i,1);
      const int ki2 = v2k(i,2);

      std::vector<int> pv(4);
      for (int j=0; j<4; ++j)
      {
         pv[j] = v2k(i,3 + j);
      }

      // The face with vertices (pv0, pv1, pv2, pv3) is defined as a parent face.
      const auto pvmin = std::min_element(pv.begin(), pv.end());
      const int idmin = std::distance(pv.begin(), pvmin);
      const int c0 = pv[idmin];  // First corner
      const int c1 = pv[(idmin + 2) % 4];  // Opposite corner

      const std::pair<int, int> parentPair(c0 < c1 ? c0 : c1, c0 < c1 ? c1 : c0);

      const int parentFace = v2f.at(parentPair);
      const bool newParentFace = (prevParent != parentFace);
      if (newParentFace)
      {
         parentOffset.push_back(i);
         parentFaces.push_back(parentFace);
         if (i > 0)
         {
            // In the case of only 1 element in the 1-direction, it is assumed that
            // the 2-direction has more than 1 element, so there are knots (0, ki2)
            // and (1, ki2) for 0 < ki2 < n2. This will result in n1 = 0, which
            // should be 1. Also, n2 will be 1 less than it should be.
            // Similarly for the situation with directions reversed.
            // TODO: fix/test this in the 1-element case.

            if (n1 == 0 || n2 == 0)
            {
               MFEM_ABORT("TODO: this should never happen, right?");
               n1++;
               n2++;
            }

            parentN1.push_back(n1);
            parentN2.push_back(n2);
         }

         n1 = ki1;  // Finding max of ki1
         n2 = ki2;  // Finding max of ki2
      }
      else
      {
         n1 = std::max(n1, ki1);  // Finding max of ki1
         n2 = std::max(n2, ki2);  // Finding max of ki2
      }

      prevParent = parentFace;
   }

   if (n1 == 0 || n2 == 0)
   {
      MFEM_ABORT("TODO: this should never happen, right?");
      n1++;
      n2++;
   }

   parentN1.push_back(n1);
   parentN2.push_back(n2);

   const int numParents = parentOffset.size();
   parentOffset.push_back(nv2k);

   std::set<int> visitedParentEdges;
   std::map<int, int> edgePairOS;
   bool consistent = true;

   for (int parent = 0; parent < numParents; ++parent)
   {
      const int parentFace = parentFaces[parent];

      masterFaces.insert(parentFace);

      int parentEdges[4];
      bool parentEdgeRev[4];

      // Set all 4 edges of the parent face as master edges.
      {
         Array<int> ev(2);
         for (int i=0; i<4; ++i)
         {
            for (int j=0; j<2; ++j)
            {
               ev[j] = v2k(parentOffset[parent], 3 + ((i + j) % 4));
            }

            const bool reverse = (ev[1] < ev[0]);
            parentEdgeRev[i] = reverse;

            ev.Sort();

            const std::pair<int, int> edge_i(ev[0], ev[1]);

            const int parentEdge = v2e.at(edge_i);
            masterEdges.insert(parentEdge);
            parentEdges[i] = parentEdge;
         }
      }

      n1 = parentN1[parent];
      n2 = parentN2[parent];
      Array2D<int> gridVertex(n1 + 1, n2 + 1);

      for (int i=0; i<=n1; ++i)
         for (int j=0; j<=n2; ++j)
         {
            gridVertex(i,j) = -1;
         }

      gridVertex(0,0) = v2k(parentOffset[parent],3);
      gridVertex(n1,0) = v2k(parentOffset[parent],4);
      gridVertex(n1,n2) = v2k(parentOffset[parent],5);
      gridVertex(0,n2) = v2k(parentOffset[parent],6);

      for (int i=0; i<4; ++i)
      {
         parentVerts.push_back(v2k(parentOffset[parent],3 + i));
      }

      for (int i = parentOffset[parent]; i < parentOffset[parent + 1]; ++i)
      {
         const int tv = v2k(i,0);
         const int ki1 = v2k(i,1);
         const int ki2 = v2k(i,2);

         gridVertex(ki1, ki2) = tv;

         if (i == parentOffset[parent])
         {
            if (n1 > 1)
            {
               MFEM_VERIFY(ki1 == 0 && ki2 == 1, "");
            }
            else
            {
               MFEM_VERIFY(ki1 == 1 && ki2 == 0, "");
            }
         }
      } // loop over vertices in v2k

      bool allset = true;
      for (int i=0; i<=n1; ++i)
         for (int j=0; j<=n2; ++j)
         {
            if (gridVertex(i,j) < 0)
            {
               allset = false;
            }
         }

      MFEM_VERIFY(allset, "");

      // Loop over child faces and set facePairs, as well as auxiliary faces as needed.
      for (int i=0; i<n1; ++i)
         for (int j=0; j<n2; ++j)
         {
            std::vector<int> cv(4);
            cv[0] = gridVertex(i,j);
            cv[1] = gridVertex(i+1,j);
            cv[2] = gridVertex(i+1,j+1);
            cv[3] = gridVertex(i,j+1);

            const auto cvmin = std::min_element(cv.begin(), cv.end());
            const int idmin = std::distance(cv.begin(), cvmin);
            const int c0 = cv[idmin];  // First corner
            const int c1 = cv[(idmin + 2) % 4];  // Opposite corner

            const std::pair<int, int> childPair(c0 < c1 ? c0 : c1, c0 < c1 ? c1 : c0);

            auto search = v2f.find(childPair);
            const bool childPairTopo = (search != v2f.end());
            if (childPairTopo)
            {
               const int childFace = v2f.at(childPair);
               facePairs.push_back(i);
               facePairs.push_back(j);
               facePairs.push_back(cv[0]);
               facePairs.push_back(childFace);
               facePairs.push_back(parentFace);
            }
            else
            {
               // Check whether childPair is in auxFaces.
               auto search2 = auxv2f.find(childPair);
               if (search2 == auxv2f.end())
               {
                  // Create new auxiliary face
                  // TODO: make a struct for auxFaces?
                  auxv2f[childPair] = auxFaces.size() / 5;
                  auxFaces.push_back(childPair.first);
                  auxFaces.push_back(childPair.second);
                  auxFaces.push_back(parentFace);  // TODO: orientation?
                  auxFaces.push_back(i);  // ki1
                  auxFaces.push_back(j);  // ki2
               }
            }
         }

      // Loop over child boundary edges and set edgePairs.
      for (int dir=1; dir<=2; ++dir)
      {
         const int ne = dir == 1 ? n1 : n2;
         for (int s=0; s<2; ++s)  // Loop over 2 sides for this direction.
         {
            const int parentEdge = parentEdges[dir == 1 ? 2*s : (2*s) + 1];
            const bool reverse = parentEdgeRev[dir == 1 ? 2*s : (2*s) + 1];

            auto search = visitedParentEdges.find(parentEdge);
            const bool parentVisited = (search != visitedParentEdges.end());

            if (!parentVisited)
            {
               edgePairOS[parentEdge] = edgePairs.size();
               edgePairs.resize(edgePairs.size() + (3 * ne));
            }

            for (int e_i=0; e_i<ne; ++e_i)  // edges in direction `dir`
            {
               // For both directions, side s=0 has increasing indices and
               // s=1 has decreasing indices.
               const int i0 = (s == 0) ? e_i : ne - e_i;
               const int i1 = (s == 0) ? e_i + 1 : ne - e_i - 1;

               const int e_idx = reverse ? ne - e_i - 1 : e_i;

               Array<int> cv(2);
               if (dir == 1)
               {
                  cv[0] = gridVertex(i0,s*n2);
                  cv[1] = gridVertex(i1,s*n2);
               }
               else
               {
                  cv[0] = gridVertex((1-s)*n1, i0);
                  cv[1] = gridVertex((1-s)*n1, i1);
               }

               const int tv = (e_i == ne - 1) ? -1 : cv[1];

               cv.Sort();

               const std::pair<int, int> edge_i(cv[0], cv[1]);

               const int childEdge = v2e.at(edge_i);

               if (!parentVisited)
               {
                  //if (e_i == 0) edgePairOS[parentEdge] = edgePairs.size();
                  // edgePairs is ordered starting from the vertex of lower index.
                  edgePairs[edgePairOS[parentEdge] + (3 * e_idx)] = tv;
                  edgePairs[edgePairOS[parentEdge] + (3 * e_idx) + 1] = childEdge;
                  edgePairs[edgePairOS[parentEdge] + (3 * e_idx) + 2] = parentEdge;
               }
               else
               {
                  // Consistency check
                  const int os = edgePairOS[parentEdge];
                  if (edgePairs[os + (3*e_idx) + 1] != childEdge ||
                      edgePairs[os + (3*e_idx) + 2] != parentEdge)
                  {
                     consistent = false;
                  }
               }
            }

            visitedParentEdges.insert(parentEdge);
         }
      }
   }  // loop over parents

   MFEM_VERIFY(consistent, "");
   MFEM_VERIFY(masterFaces.size() == numParents, "");
}

int GetFaceOrientation(const Mesh *mesh, const int face,
                       const Array<int> & verts)
{
   Array<int> fverts;
   mesh->GetFaceVertices(face, fverts);

   MFEM_VERIFY(verts.Size() == 4 && fverts.Size() == 4, "");

   // Verify that verts and fvert have the same entries as sets, by deep-copying and sorting.
   {
      Array<int> s1(verts);
      Array<int> s2(fverts);

      s1.Sort(); s2.Sort();
      MFEM_VERIFY(s1 == s2, "");
   }

   // Find the shift of the first vertex.
   int s = -1;
   for (int i=0; i<4; ++i)
   {
      if (verts[i] == fverts[0]) { s = i; }
   }

   // Check whether ordering is reversed.
   const bool rev = verts[(s + 1) % 4] != fverts[1];

   if (rev) { s = -1 - s; }  // Reversed order is encoded by the sign.

   // Sanity check (TODO: remove this)
   for (int i=0; i<4; ++i)
   {
      const int j = s < 0 ? (-1 - s) - i : i + s;
      MFEM_VERIFY(verts[(j + 4) % 4] == fverts[i], "");
   }

   return s;
}

int GetShiftedQuadIndex(int i, int ori)
{
   // Map index i with ori determined by GetFaceOrientation.

   const int s = ori < 0 ? -1 - ori : ori;
   const bool rev = (ori < 0);

   return rev ? (s - i + 4) % 4 : (i + s) % 4;
}

int GetInverselyShiftedQuadIndex(int i, int ori)
{
   // Return the index j that maps to i with ori determined by GetFaceOrientation.
   // TODO: compute this directly rather than searching.
   for (int j=0; j<4; ++j)
   {
      if (GetShiftedQuadIndex(j, ori) == i) { return j; }
   }

   MFEM_ABORT("BUG");
   return -1;
}

// The 2D array `a` is of size n1*n2, with index
// j + n2*i corresponding to (i,j) with the fast index j,
// for 0 <= i < n1 and 0 <= j < n2.
// We assume that j is the fast index in (i,j).
// The orientation is encoded by ori, defining a shift and relative
// direction, such that a quad face F1, on which the ordering of `a` is based,
// has vertex with index `shift` matching vertex 0 of the new quad face F2,
// on which the new ordering of `a` should be based.
// For more details, see GetFaceOrientation.
bool Reorder2D(int n1, int n2, int ori, const std::vector<int> & a,
               std::vector<int> & s0)
{
   const bool noReorder = false;
   if (noReorder)
   {
      s0[0] = 0;
      s0[1] = 0;
      return false;
   }

   const int shift = ori < 0 ? -1 - ori : ori;

   // Shift is an F1 index in the counter-clockwise ordering of 4 quad vertices.
   // Now find the (i,j) indices of this index, with i,j in {0,1}.
   const int s0i = (shift == 0 || shift == 3) ? 0 : 1;
   const int s0j = (shift < 2) ? 0 : 1;

   s0[0] = s0i;
   s0[1] = s0j;

   // Determine whether the dimensions of F1 and F2 are reversed.
   // Do this by finding the (i,j) indices of s1, which is the next vertex on F1.
   const int shift1 = ori < 0 ? shift - 1: shift + 1;

   const int s1 = (shift1 + 4) % 4;

   const int s1i = (s1 == 0 || s1 == 3) ? 0 : 1;
   const bool dimReverse = s0i == s1i;

   return dimReverse;
}

void NURBSExtension::GenerateOffsets()
{
   int nv = patchTopo->GetNV();
   int ne = patchTopo->GetNEdges();
   int nf = patchTopo->GetNFaces();
   int np = patchTopo->GetNE();
   int meshCounter, spaceCounter, dim = Dimension();

   std::set<int> reversedParents;
   if (patchTopo->ncmesh)
   {
      // Note that master or slave entities exist only for a mesh with
      // vertex_parents, not for the vertex_to_knot case. Currently, a mesh is
      // not allowed to have both cases, see the MFEM_VERIFY below.

      // TODO: for simplicity, should we only support vertex_to_knot in NC-NURBS,
      // not vertex_parents? Or should we allow either-or, but not both in the same mesh?

      const NCMesh::NCList& nce = patchTopo->ncmesh->GetNCList(1);
      const NCMesh::NCList& ncf = patchTopo->ncmesh->GetNCList(2);

      masterEdges.clear();
      masterFaces.clear();
      slaveEdges.clear();
      slaveFaces.clear();
      masterEdgeToId.clear();
      masterFaceToId.clear();

      MFEM_VERIFY(nce.masters.Size() > 0 ||
                  patchTopo->ncmesh->GetVertexToKnot().NumRows() > 0, "");
      MFEM_VERIFY(!(nce.masters.Size() > 0 &&
                    patchTopo->ncmesh->GetVertexToKnot().NumRows() > 0), "");

      // TODO: make a struct for edgePairs type? Also facePairs?
      std::vector<int> edgePairs, facePairs;
      std::vector<int> parentN1, parentN2, parentFaces, parentVerts;

      const bool is3D = dim == 3;

      if (patchTopo->ncmesh->GetVertexToKnot().NumRows() > 0)
      {
         std::map<std::pair<int, int>, int> v2e, v2f;

         // Intersections of master edges may not be edges in patchTopo->ncmesh,
         // so we represent them in auxEdges, to account for their vertices and
         // DOFs.
         {
            int vert_index[2];
            const NCMesh::NCList& EL = patchTopo->ncmesh->GetEdgeList();
            for (auto edgeID : EL.conforming)
            {
               patchTopo->ncmesh->GetEdgeVertices(edgeID, vert_index);
               MFEM_VERIFY(vert_index[0] < vert_index[1], "TODO: remove this");
               v2e[std::pair<int, int> (vert_index[0], vert_index[1])] = edgeID.index;
            }
         }

         if (is3D)
         {
            Array<int> vert;
            for (int i=0; i<patchTopo->GetNumFaces(); ++i)
            {
               patchTopo->GetFaceVertices(i, vert);
               MFEM_VERIFY(vert.Size() == 4, "TODO: remove this obvious check");
               const int vmin = vert.Min();
               const int idmin = vert.Find(vmin);
               v2f[std::pair<int, int> (vert[idmin], vert[(idmin + 2) % 4])] = i;
            }
         }

         Array2D<int> const& v2k = patchTopo->ncmesh->GetVertexToKnot();

         if (is3D)
            ProcessVertexToKnot3D(v2k, v2e, v2f, auxFaces,
                                  masterEdges, masterFaces, reversedParents,
                                  parentN1, parentN2,
                                  edgePairs, facePairs, parentFaces, parentVerts);
         else
            ProcessVertexToKnot2D(v2k, v2e, auxEdges, reversedParents,
                                  masterEdges, edgePairs);
      } // if using vertex_to_knot

      const int numMasters = is3D ? ncf.masters.Size() : nce.masters.Size();

      const int numParentFaces = is3D ? masterFaces.size() : 0;

      if (is3D)
      {
         for (auto master : ncf.masters)
         {
            masterFaces.insert(master.index);
         }
      }

      for (auto master : nce.masters)
      {
         masterEdges.insert(master.index);
      }

      Array<int> masterEdgeIndex(masterEdges.size());
      int cnt = 0;
      for (auto medge : masterEdges)
      {
         masterEdgeIndex[cnt] = medge;
         masterEdgeToId[medge] = cnt;
         cnt++;
      }
      MFEM_VERIFY(cnt == masterEdgeIndex.Size(), "");

      Array<int> masterFaceIndex(masterFaces.size());
      cnt = 0;
      for (auto mface : parentFaces)
      {
         masterFaceIndex[cnt] = mface;
         masterFaceToId[mface] = cnt;
         cnt++;
      }

      MFEM_VERIFY(cnt == masterFaceIndex.Size(), "");

      masterEdgeSlaves.clear();
      masterEdgeVerts.clear();

      masterEdgeSlaves.resize(masterEdgeIndex.Size());
      masterEdgeVerts.resize(masterEdgeIndex.Size());

      masterFaceSlaves.clear();
      masterFaceSlaveCorners.clear();
      masterFaceSizes.clear();
      masterFaceVerts.clear();

      masterFaceSlaves.resize(masterFaceIndex.Size());
      masterFaceSlaveCorners.resize(masterFaceIndex.Size());
      masterFaceSizes.resize(masterFaceIndex.Size());
      masterFaceVerts.resize(masterFaceIndex.Size());

      masterFaceS0.resize(masterFaceIndex.Size());
      masterFaceRev.resize(masterFaceIndex.Size());

      for (int i=0; i<masterFaceSizes.size(); ++i)
      {
         masterFaceSizes[i].resize(2);
         masterFaceS0[i].resize(2);
      }

      if (patchTopo->ncmesh->GetVertexToKnot().NumRows() > 0)
      {
         // Note that this is used in 2D and 3D.
         const int npairs = edgePairs.size() / 3;
         MFEM_VERIFY(npairs > 0 && 3 * npairs == edgePairs.size(), "");
         for (int i=0; i<npairs; ++i)
         {
            const int v = edgePairs[3*i];
            const int s = edgePairs[(3*i) + 1];
            const int m = edgePairs[(3*i) + 2];

            slaveEdges.push_back(s);

            const int mid = masterEdgeToId[m];
            const int si = slaveEdges.size() - 1;
            masterEdgeSlaves[mid].push_back(si);
            if (v >= 0)
            {
               masterEdgeVerts[mid].push_back(v);
            }
         }

         const int nfpairs = facePairs.size() / 5;
         MFEM_VERIFY((nfpairs > 0 || !is3D) && 5 * nfpairs == facePairs.size(), "");
         int midPrev = -1;
         int pfcnt = 0;
         int orientation = 0;
         for (int q=0; q<nfpairs; ++q)
         {
            // We assume that j is the fast index in (i,j).
            // Note that facePairs is set by ProcessVertexToKnot3D.
            // TODO: are all these 5 integers necessary?
            const int i = facePairs[5*q];
            const int j = facePairs[(5*q) + 1];
            const int v0 = facePairs[(5*q) + 2];  // Bottom-left corner vertex of child face
            const int childFace = facePairs[(5*q) + 3];
            const int parentFace = facePairs[(5*q) + 4];

            const int mid = masterFaceToId[parentFace];

            MFEM_VERIFY(0 <= i && i < parentN1[mid], "");
            MFEM_VERIFY(0 <= j && j < parentN2[mid], "");
            if (mid != midPrev)  // Next parent face
            {
               MFEM_VERIFY(q == 0 || cnt == parentN1[midPrev] * parentN2[midPrev], "");
               Array<int> pv(parentVerts.data() + (4*mid), 4);
               const int ori = GetFaceOrientation(patchTopo, parentFace, pv);
               // Ori is the signed shift such that pv[abs1(ori)] is vertex 0 of parentFace,
               // and the relative direction of the ordering is encoded in the sign.

               MFEM_VERIFY(i == 0 && j == 0, "Starting a new parent face");
               {
                  // Sanity check
                  const int pfv0 = GetInverselyShiftedQuadIndex(0, ori);
                  // Since we are at the bottom left corner of a new parent face, v0
                  // should match vertex pfv0 of parentFace.
                  Array<int> fverts;
                  patchTopo->GetFaceVertices(parentFace, fverts);
                  MFEM_VERIFY(v0 == fverts[pfv0], "");
               }

               if (q > 0)
               {
                  // For the previous parentFace, use previous orientation
                  // to reorder masterFaceSlaves, masterFaceSlaveCorners,
                  // masterFaceSizes, masterFaceVerts.
                  std::vector<int> s0(2);
                  const bool rev = Reorder2D(parentN1[midPrev], parentN2[midPrev],
                                             orientation,
                                             masterFaceSlaves[midPrev], s0);
                  masterFaceS0[midPrev] = s0;
                  masterFaceRev[midPrev] = rev;
                  Reorder2D(parentN1[midPrev], parentN2[midPrev],
                            orientation,
                            masterFaceSlaveCorners[midPrev], s0);
               }

               orientation = ori;

               midPrev = mid;

               pfcnt++;
               cnt = 0;  // Reset counting of slave faces per parent face.
            }  // next parent face

            slaveFaces.push_back(childFace);

            const int si = slaveFaces.size() - 1;
            masterFaceSlaves[mid].push_back(si);
            masterFaceSlaveCorners[mid].push_back(v0);

            masterFaceSizes[mid][0] = parentN1[mid];
            masterFaceSizes[mid][1] = parentN2[mid];

            if (i < parentN1[mid] - 1 && j < parentN2[mid] - 1)
            {
               // Find the interior vertex associated with this child face.

               // For left-most faces, use right side of face, else left side.
               const int vi0 = (i == 0) ? 1 : 0;

               // For bottom-most faces, use top side of face, else bottom side.
               const int vi1 = (j == 0) ? 1 : 0;

               // Get the face vertex at position (vi0, vi1) of the quadrilateral child face.

               int qid[2][2] = {{0, 3}, {1, 2}};

               const int vid = qid[vi0][vi1];

               // Find the index of vertex v0, which is at the bottom-left corner.
               Array<int> vert;
               patchTopo->GetFaceVertices(childFace, vert);
               MFEM_VERIFY(vert.Size() == 4, "TODO: remove this obvious check");
               const int v0id = vert.Find(v0);
               MFEM_VERIFY(v0id >= 0, "");

               // Set the interior vertex associated with this child face.
               const int vint = vert[(vid - v0id + 4) % 4];
               masterFaceVerts[mid].push_back(vint);  // TODO: not used?
            }

            cnt++;  // Slave face count
         }

         MFEM_VERIFY(numParentFaces == 0 ||
                     cnt == parentN1[midPrev] * parentN2[midPrev], "");

         MFEM_VERIFY(numParentFaces == 0 || pfcnt == numParentFaces, "");

         // TODO: restructure the above loop (q) over nfpairs to avoid this copying of code for Reorder2D.
         if (midPrev >= 0)
         {
            std::vector<int> s0(2);
            const bool rev = Reorder2D(parentN1[midPrev], parentN2[midPrev],
                                       orientation,
                                       masterFaceSlaves[midPrev], s0);
            masterFaceS0[midPrev] = s0;
            masterFaceRev[midPrev] = rev;
            Reorder2D(parentN1[midPrev], parentN2[midPrev],
                      orientation,
                      masterFaceSlaveCorners[midPrev], s0);
         }
      }

      for (int i=0; i<nce.slaves.Size(); ++i)
      {
         const NCMesh::Slave& slave = nce.slaves[i];
         int vert_index[2];
         patchTopo->ncmesh->GetEdgeVertices(slave, vert_index);
         slaveEdges.push_back(slave.index);

         const int mid = masterEdgeToId[slave.master];
         masterEdgeSlaves[mid].push_back(i);
      }

      if (!is3D)
      {
         for (int m=0; m<numMasters; ++m)
         {
            // Order the slaves of each master edge, from the first to second
            // vertex of the master edge.
            const int numSlaves = masterEdgeSlaves[m].size();
            MFEM_VERIFY(numSlaves > 0, "");
            int mvert[2];
            int svert[2];
            patchTopo->ncmesh->GetEdgeVertices(nce.masters[m], mvert);

            std::vector<int> orderedSlaves(numSlaves);

            int vi = mvert[0];
            for (int s=0; s<numSlaves; ++s)
            {
               // Find the slave edge containing vertex vi

               // TODO: This is quadratic complexity. Can it be improved? Does it
               // matter, since the number of slave edges should always be small?
               orderedSlaves[s] = -1;
               for (int t=0; t<numSlaves; ++t)
               {
                  const int sid = masterEdgeSlaves[m][t];
                  patchTopo->ncmesh->GetEdgeVertices(nce.slaves[sid], svert);
                  if (svert[0] == vi || svert[1] == vi)
                  {
                     orderedSlaves[s] = sid;
                     break;
                  }
               }

               MFEM_VERIFY(orderedSlaves[s] >= 0, "");

               // Update vi to the next vertex
               vi = (svert[0] == vi) ? svert[1] : svert[0];

               if (s < numSlaves - 1)
               {
                  masterEdgeVerts[m].push_back(vi);
               }
            }

            masterEdgeSlaves[m] = orderedSlaves;

            MFEM_VERIFY(masterEdgeSlaves[m].size() == masterEdgeVerts[m].size() + 1, "");
            MFEM_VERIFY(masterEdgeVerts[m].size() > 0, "");
         } // m
      }
   }

   for (auto rp : reversedParents)
   {
      const int mid = masterEdgeToId[rp];
      std::reverse(masterEdgeSlaves[mid].begin(), masterEdgeSlaves[mid].end());
      std::reverse(masterEdgeVerts[mid].begin(), masterEdgeVerts[mid].end());
   }

   Array<int> edges;
   Array<int> orient;

   v_meshOffsets.SetSize(nv);
   e_meshOffsets.SetSize(ne);
   f_meshOffsets.SetSize(nf);
   p_meshOffsets.SetSize(np);

   v_spaceOffsets.SetSize(nv);
   e_spaceOffsets.SetSize(ne);
   f_spaceOffsets.SetSize(nf);
   p_spaceOffsets.SetSize(np);

   // Get vertex offsets
   for (meshCounter = 0; meshCounter < nv; meshCounter++)
   {
      v_meshOffsets[meshCounter]  = meshCounter;
      v_spaceOffsets[meshCounter] = meshCounter;
   }
   spaceCounter = meshCounter;

   // Get edge offsets
   for (int e = 0; e < ne; e++)
   {
      e_meshOffsets[e]  = meshCounter;
      e_spaceOffsets[e] = spaceCounter;

      auto search = masterEdges.find(e);
      if (search == masterEdges.end())  // If not a master edge
      {
         meshCounter  += KnotVec(e)->GetNE() - 1;
         spaceCounter += KnotVec(e)->GetNCP() - 2;
      }
   }

   const int nauxe = auxEdges.size() / 4;
   aux_e_meshOffsets.SetSize(nauxe+1);
   aux_e_spaceOffsets.SetSize(nauxe+1);
   for (int e = 0; e < nauxe; e++)
   {
      aux_e_meshOffsets[e] = meshCounter;
      aux_e_spaceOffsets[e] = spaceCounter;

      // Find the number of elements and CP in this auxiliary edge, which is
      // defined only on part of the master edge knotvector.

      const int signedParentEdge = auxEdges[(4*e) + 2];
      const int ki = auxEdges[(4*e) + 3];
      const bool rev = signedParentEdge < 0;
      const int parentEdge = rev ? -1 - signedParentEdge : signedParentEdge;

      const int masterNE = KnotVec(parentEdge)->GetNE();

      // Total number of CP on master edge, excluding vertex CP.
      const int totalEdgeCP = KnotVec(e)->GetNCP() - 2 - masterNE + 1;
      const int perEdgeCP = totalEdgeCP / masterNE;

      MFEM_VERIFY(perEdgeCP * masterNE == totalEdgeCP, "");

      const int auxne = rev ? ki : masterNE - ki;
      meshCounter += auxne - 1;
      spaceCounter += (auxne * perEdgeCP) + auxne - 1;
   }

   aux_e_meshOffsets[nauxe] = meshCounter;
   aux_e_spaceOffsets[nauxe] = spaceCounter;

   // Get face offsets
   for (int f = 0; f < nf; f++)
   {
      f_meshOffsets[f]  = meshCounter;
      f_spaceOffsets[f] = spaceCounter;

      auto search = masterFaces.find(f);
      if (search == masterFaces.end())  // If not a master face
      {
         patchTopo->GetFaceEdges(f, edges, orient);

         meshCounter +=
            (KnotVec(edges[0])->GetNE() - 1) *
            (KnotVec(edges[1])->GetNE() - 1);
         spaceCounter +=
            (KnotVec(edges[0])->GetNCP() - 2) *
            (KnotVec(edges[1])->GetNCP() - 2);
      }
   }

   const int nauxf = auxFaces.size() / 4;
   aux_f_meshOffsets.SetSize(nauxf+1);
   aux_f_spaceOffsets.SetSize(nauxf+1);
   for (int f = 0; f < nauxf; f++)
   {
      aux_f_meshOffsets[f] = meshCounter;
      aux_f_spaceOffsets[f] = spaceCounter;

      MFEM_ABORT("TODO: auxiliary face implementation!");
   }

   aux_f_meshOffsets[nauxf] = meshCounter;
   aux_f_spaceOffsets[nauxf] = spaceCounter;

   // Get patch offsets
   for (int p = 0; p < np; p++)
   {
      p_meshOffsets[p]  = meshCounter;
      p_spaceOffsets[p] = spaceCounter;

      if (dim == 1)
      {
         meshCounter  += KnotVec(0)->GetNE() - 1;
         spaceCounter += KnotVec(0)->GetNCP() - 2;
      }
      else if (dim == 2)
      {
         patchTopo->GetElementEdges(p, edges, orient);
         meshCounter +=
            (KnotVec(edges[0])->GetNE() - 1) *
            (KnotVec(edges[1])->GetNE() - 1);
         spaceCounter +=
            (KnotVec(edges[0])->GetNCP() - 2) *
            (KnotVec(edges[1])->GetNCP() - 2);
      }
      else
      {
         patchTopo->GetElementEdges(p, edges, orient);
         meshCounter +=
            (KnotVec(edges[0])->GetNE() - 1) *
            (KnotVec(edges[3])->GetNE() - 1) *
            (KnotVec(edges[8])->GetNE() - 1);
         spaceCounter +=
            (KnotVec(edges[0])->GetNCP() - 2) *
            (KnotVec(edges[3])->GetNCP() - 2) *
            (KnotVec(edges[8])->GetNCP() - 2);
      }
   }
   NumOfVertices = meshCounter;
   NumOfDofs     = spaceCounter;
}

void NURBSExtension::GetAuxEdgeVertices(int auxEdge, Array<int> &verts) const
{
   verts.SetSize(2);
   for (int i=0; i<2; ++i)
   {
      verts[i] = auxEdges[(4*auxEdge) + i];
   }
}

void NURBSExtension::CountElements()
{
   int dim = Dimension();
   Array<const KnotVector *> kv(dim);

   NumOfElements = 0;
   for (int p = 0; p < GetNP(); p++)
   {
      GetPatchKnotVectors(p, kv);

      int ne = kv[0]->GetNE();
      for (int d = 1; d < dim; d++)
      {
         ne *= kv[d]->GetNE();
      }

      NumOfElements += ne;
   }
}

void NURBSExtension::CountBdrElements()
{
   int dim = Dimension() - 1;
   Array<KnotVector *> kv(dim);

   NumOfBdrElements = 0;
   for (int p = 0; p < GetNBP(); p++)
   {
      GetBdrPatchKnotVectors(p, kv);

      int ne = 1;
      for (int d = 0; d < dim; d++)
      {
         ne *= kv[d]->GetNE();
      }

      NumOfBdrElements += ne;
   }
}

void NURBSExtension::GetElementTopo(Array<Element *> &elements) const
{
   elements.SetSize(GetNE());

   if (Dimension() == 1)
   {
      Get1DElementTopo(elements);
   }
   else if (Dimension() == 2)
   {
      Get2DElementTopo(elements);
   }
   else
   {
      Get3DElementTopo(elements);
   }
}

void NURBSExtension::Get1DElementTopo(Array<Element *> &elements) const
{
   int el = 0;
   int eg = 0;
   int ind[2];
   NURBSPatchMap p2g(this);
   const KnotVector *kv[1];

   for (int p = 0; p < GetNP(); p++)
   {
      p2g.SetPatchVertexMap(p, kv);
      int nx = p2g.nx();

      int patch_attr = patchTopo->GetAttribute(p);

      for (int i = 0; i < nx; i++)
      {
         if (activeElem[eg])
         {
            ind[0] = activeVert[p2g(i)];
            ind[1] = activeVert[p2g(i+1)];

            elements[el] = new Segment(ind, patch_attr);
            el++;
         }
         eg++;
      }
   }
}

void NURBSExtension::Get2DElementTopo(Array<Element *> &elements) const
{
   int el = 0;
   int eg = 0;
   int ind[4];
   NURBSPatchMap p2g(this);
   const KnotVector *kv[2];

   for (int p = 0; p < GetNP(); p++)
   {
      p2g.SetPatchVertexMap(p, kv);
      int nx = p2g.nx();
      int ny = p2g.ny();

      int patch_attr = patchTopo->GetAttribute(p);

      for (int j = 0; j < ny; j++)
      {
         for (int i = 0; i < nx; i++)
         {
            if (activeElem[eg])
            {
               ind[0] = activeVert[p2g(i,  j  )];
               ind[1] = activeVert[p2g(i+1,j  )];
               ind[2] = activeVert[p2g(i+1,j+1)];
               ind[3] = activeVert[p2g(i,  j+1)];

               elements[el] = new Quadrilateral(ind, patch_attr);
               el++;
            }
            eg++;
         }
      }
   }
}

void NURBSExtension::Get3DElementTopo(Array<Element *> &elements) const
{
   int el = 0;
   int eg = 0;
   int ind[8];
   NURBSPatchMap p2g(this);
   const KnotVector *kv[3];

   for (int p = 0; p < GetNP(); p++)
   {
      p2g.SetPatchVertexMap(p, kv);
      int nx = p2g.nx();
      int ny = p2g.ny();
      int nz = p2g.nz();

      int patch_attr = patchTopo->GetAttribute(p);

      for (int k = 0; k < nz; k++)
      {
         for (int j = 0; j < ny; j++)
         {
            for (int i = 0; i < nx; i++)
            {
               if (activeElem[eg])
               {
                  ind[0] = activeVert[p2g(i,  j,  k)];
                  ind[1] = activeVert[p2g(i+1,j,  k)];
                  ind[2] = activeVert[p2g(i+1,j+1,k)];
                  ind[3] = activeVert[p2g(i,  j+1,k)];

                  ind[4] = activeVert[p2g(i,  j,  k+1)];
                  ind[5] = activeVert[p2g(i+1,j,  k+1)];
                  ind[6] = activeVert[p2g(i+1,j+1,k+1)];
                  ind[7] = activeVert[p2g(i,  j+1,k+1)];

                  elements[el] = new Hexahedron(ind, patch_attr);
                  el++;
               }
               eg++;
            }
         }
      }
   }
}

void NURBSExtension::GetBdrElementTopo(Array<Element *> &boundary) const
{
   boundary.SetSize(GetNBE());

   if (Dimension() == 1)
   {
      Get1DBdrElementTopo(boundary);
   }
   else if (Dimension() == 2)
   {
      Get2DBdrElementTopo(boundary);
   }
   else
   {
      Get3DBdrElementTopo(boundary);
   }
}

void NURBSExtension::Get1DBdrElementTopo(Array<Element *> &boundary) const
{
   int g_be, l_be;
   int ind[2], okv[1];
   NURBSPatchMap p2g(this);
   const KnotVector *kv[1];

   g_be = l_be = 0;
   for (int b = 0; b < GetNBP(); b++)
   {
      p2g.SetBdrPatchVertexMap(b, kv, okv);
      int bdr_patch_attr = patchTopo->GetBdrAttribute(b);

      if (activeBdrElem[g_be])
      {
         ind[0] = activeVert[p2g[0]];
         boundary[l_be] = new Point(ind, bdr_patch_attr);
         l_be++;
      }
      g_be++;
   }
}

void NURBSExtension::Get2DBdrElementTopo(Array<Element *> &boundary) const
{
   int g_be, l_be;
   int ind[2], okv[1];
   NURBSPatchMap p2g(this);
   const KnotVector *kv[1];

   g_be = l_be = 0;
   for (int b = 0; b < GetNBP(); b++)
   {
      p2g.SetBdrPatchVertexMap(b, kv, okv);
      int nx = p2g.nx();

      int bdr_patch_attr = patchTopo->GetBdrAttribute(b);

      for (int i = 0; i < nx; i++)
      {
         if (activeBdrElem[g_be])
         {
            int i_ = (okv[0] >= 0) ? i : (nx - 1 - i);
            ind[0] = activeVert[p2g[i_  ]];
            ind[1] = activeVert[p2g[i_+1]];

            boundary[l_be] = new Segment(ind, bdr_patch_attr);
            l_be++;
         }
         g_be++;
      }
   }
}

void NURBSExtension::Get3DBdrElementTopo(Array<Element *> &boundary) const
{
   int g_be, l_be;
   int ind[4], okv[2];
   NURBSPatchMap p2g(this);
   const KnotVector *kv[2];

   g_be = l_be = 0;
   for (int b = 0; b < GetNBP(); b++)
   {
      p2g.SetBdrPatchVertexMap(b, kv, okv);
      int nx = p2g.nx();
      int ny = p2g.ny();

      int bdr_patch_attr = patchTopo->GetBdrAttribute(b);

      for (int j = 0; j < ny; j++)
      {
         int j_ = (okv[1] >= 0) ? j : (ny - 1 - j);
         for (int i = 0; i < nx; i++)
         {
            if (activeBdrElem[g_be])
            {
               int i_ = (okv[0] >= 0) ? i : (nx - 1 - i);
               ind[0] = activeVert[p2g(i_,  j_  )];
               ind[1] = activeVert[p2g(i_+1,j_  )];
               ind[2] = activeVert[p2g(i_+1,j_+1)];
               ind[3] = activeVert[p2g(i_,  j_+1)];

               boundary[l_be] = new Quadrilateral(ind, bdr_patch_attr);
               l_be++;
            }
            g_be++;
         }
      }
   }
}

void NURBSExtension::GenerateElementDofTable()
{
   activeDof.SetSize(GetNTotalDof());
   activeDof = 0;

   if (Dimension() == 1)
   {
      Generate1DElementDofTable();
   }
   else if (Dimension() == 2)
   {
      Generate2DElementDofTable();
   }
   else
   {
      Generate3DElementDofTable();
   }

   SetPatchToElements();

   NumOfActiveDofs = 0;
   for (int d = 0; d < GetNTotalDof(); d++)
      if (activeDof[d])
      {
         NumOfActiveDofs++;
         activeDof[d] = NumOfActiveDofs;
      }

   int *dof = el_dof->GetJ();
   int ndof = el_dof->Size_of_connections();
   for (int i = 0; i < ndof; i++)
   {
      dof[i] = activeDof[dof[i]] - 1;
   }
}

void NURBSExtension::Generate1DElementDofTable()
{
   int el = 0;
   int eg = 0;
   const KnotVector *kv[2];
   NURBSPatchMap p2g(this);

   Array<Connection> el_dof_list;
   el_to_patch.SetSize(NumOfActiveElems);
   el_to_IJK.SetSize(NumOfActiveElems, 2);

   for (int p = 0; p < GetNP(); p++)
   {
      p2g.SetPatchDofMap(p, kv);

      // Load dofs
      const int ord0 = kv[0]->GetOrder();
      for (int i = 0; i < kv[0]->GetNKS(); i++)
      {
         if (kv[0]->isElement(i))
         {
            if (activeElem[eg])
            {
               Connection conn(el,0);
               for (int ii = 0; ii <= ord0; ii++)
               {
                  conn.to = DofMap(p2g(i+ii));
                  activeDof[conn.to] = 1;
                  el_dof_list.Append(conn);
               }
               el_to_patch[el] = p;
               el_to_IJK(el,0) = i;

               el++;
            }
            eg++;
         }
      }
   }
   // We must NOT sort el_dof_list in this case.
   el_dof = new Table(NumOfActiveElems, el_dof_list);
}

void NURBSExtension::Generate2DElementDofTable()
{
   int el = 0;
   int eg = 0;
   const KnotVector *kv[2];
   NURBSPatchMap p2g(this);

   Array<Connection> el_dof_list;
   el_to_patch.SetSize(NumOfActiveElems);
   el_to_IJK.SetSize(NumOfActiveElems, 2);

   for (int p = 0; p < GetNP(); p++)
   {
      p2g.SetPatchDofMap(p, kv);

      // Load dofs
      const int ord0 = kv[0]->GetOrder();
      const int ord1 = kv[1]->GetOrder();
      for (int j = 0; j < kv[1]->GetNKS(); j++)
      {
         if (kv[1]->isElement(j))
         {
            for (int i = 0; i < kv[0]->GetNKS(); i++)
            {
               if (kv[0]->isElement(i))
               {
                  if (activeElem[eg])
                  {
                     Connection conn(el,0);
                     for (int jj = 0; jj <= ord1; jj++)
                     {
                        for (int ii = 0; ii <= ord0; ii++)
                        {
                           conn.to = DofMap(p2g(i+ii,j+jj));
                           activeDof[conn.to] = 1;
                           el_dof_list.Append(conn);
                        }
                     }
                     el_to_patch[el] = p;
                     el_to_IJK(el,0) = i;
                     el_to_IJK(el,1) = j;

                     el++;
                  }
                  eg++;
               }
            }
         }
      }
   }
   // We must NOT sort el_dof_list in this case.
   el_dof = new Table(NumOfActiveElems, el_dof_list);
}

void NURBSExtension::Generate3DElementDofTable()
{
   int el = 0;
   int eg = 0;
   const KnotVector *kv[3];
   NURBSPatchMap p2g(this);

   Array<Connection> el_dof_list;
   el_to_patch.SetSize(NumOfActiveElems);
   el_to_IJK.SetSize(NumOfActiveElems, 3);

   for (int p = 0; p < GetNP(); p++)
   {
      p2g.SetPatchDofMap(p, kv);

      // Load dofs
      const int ord0 = kv[0]->GetOrder();
      const int ord1 = kv[1]->GetOrder();
      const int ord2 = kv[2]->GetOrder();
      for (int k = 0; k < kv[2]->GetNKS(); k++)
      {
         if (kv[2]->isElement(k))
         {
            for (int j = 0; j < kv[1]->GetNKS(); j++)
            {
               if (kv[1]->isElement(j))
               {
                  for (int i = 0; i < kv[0]->GetNKS(); i++)
                  {
                     if (kv[0]->isElement(i))
                     {
                        if (activeElem[eg])
                        {
                           Connection conn(el,0);
                           for (int kk = 0; kk <= ord2; kk++)
                           {
                              for (int jj = 0; jj <= ord1; jj++)
                              {
                                 for (int ii = 0; ii <= ord0; ii++)
                                 {
                                    conn.to = DofMap(p2g(i+ii, j+jj, k+kk));
                                    activeDof[conn.to] = 1;
                                    el_dof_list.Append(conn);
                                 }
                              }
                           }

                           el_to_patch[el] = p;
                           el_to_IJK(el,0) = i;
                           el_to_IJK(el,1) = j;
                           el_to_IJK(el,2) = k;

                           el++;
                        }
                        eg++;
                     }
                  }
               }
            }
         }
      }
   }
   // We must NOT sort el_dof_list in this case.
   el_dof = new Table(NumOfActiveElems, el_dof_list);
}

void NURBSExtension::GetPatchDofs(const int patch, Array<int> &dofs)
{
   const KnotVector *kv[3];
   NURBSPatchMap p2g(this);

   p2g.SetPatchDofMap(patch, kv);

   if (Dimension() == 1)
   {
      const int nx = kv[0]->GetNCP();
      dofs.SetSize(nx);

      for (int i=0; i<nx; ++i)
      {
         dofs[i] = DofMap(p2g(i));
      }
   }
   else if (Dimension() == 2)
   {
      const int nx = kv[0]->GetNCP();
      const int ny = kv[1]->GetNCP();
      dofs.SetSize(nx * ny);

      for (int j=0; j<ny; ++j)
         for (int i=0; i<nx; ++i)
         {
            dofs[i + (nx * j)] = DofMap(p2g(i, j));
         }
   }
   else if (Dimension() == 3)
   {
      const int nx = kv[0]->GetNCP();
      const int ny = kv[1]->GetNCP();
      const int nz = kv[2]->GetNCP();
      dofs.SetSize(nx * ny * nz);

      for (int k=0; k<nz; ++k)
         for (int j=0; j<ny; ++j)
            for (int i=0; i<nx; ++i)
            {
               dofs[i + (nx * (j + (k * ny)))] = DofMap(p2g(i, j, k));
            }
   }
   else
   {
      MFEM_ABORT("Only 1D/2D/3D supported currently in NURBSExtension::GetPatchDofs");
   }
}

void NURBSExtension::GenerateBdrElementDofTable()
{
   if (Dimension() == 1)
   {
      Generate1DBdrElementDofTable();
   }
   else if (Dimension() == 2)
   {
      Generate2DBdrElementDofTable();
   }
   else
   {
      Generate3DBdrElementDofTable();
   }

   SetPatchToBdrElements();

   int *dof = bel_dof->GetJ();
   int ndof = bel_dof->Size_of_connections();
   for (int i = 0; i < ndof; i++)
   {
      dof[i] = activeDof[dof[i]] - 1;
   }
}

void NURBSExtension::Generate1DBdrElementDofTable()
{
   int gbe = 0;
   int lbe = 0, okv[1];
   const KnotVector *kv[1];
   NURBSPatchMap p2g(this);

   Array<Connection> bel_dof_list;
   bel_to_patch.SetSize(NumOfActiveBdrElems);
   bel_to_IJK.SetSize(NumOfActiveBdrElems, 1);

   for (int b = 0; b < GetNBP(); b++)
   {
      p2g.SetBdrPatchDofMap(b, kv, okv);
      // Load dofs
      if (activeBdrElem[gbe])
      {
         Connection conn(lbe,0);
         conn.to = DofMap(p2g[0]);
         bel_dof_list.Append(conn);
         bel_to_patch[lbe] = b;
         bel_to_IJK(lbe,0) = 0;
         lbe++;
      }
      gbe++;
   }
   // We must NOT sort bel_dof_list in this case.
   bel_dof = new Table(NumOfActiveBdrElems, bel_dof_list);
}

void NURBSExtension::Generate2DBdrElementDofTable()
{
   int gbe = 0;
   int lbe = 0, okv[1];
   const KnotVector *kv[1];
   NURBSPatchMap p2g(this);

   Array<Connection> bel_dof_list;
   bel_to_patch.SetSize(NumOfActiveBdrElems);
   bel_to_IJK.SetSize(NumOfActiveBdrElems, 1);

   for (int b = 0; b < GetNBP(); b++)
   {
      p2g.SetBdrPatchDofMap(b, kv, okv);
      const int nx = p2g.nx(); // NCP-1
      // Load dofs
      const int nks0 = kv[0]->GetNKS();
      const int ord0 = kv[0]->GetOrder();
      for (int i = 0; i < nks0; i++)
      {
         if (kv[0]->isElement(i))
         {
            if (activeBdrElem[gbe])
            {
               Connection conn(lbe,0);
               for (int ii = 0; ii <= ord0; ii++)
               {
                  conn.to = DofMap(p2g[(okv[0] >= 0) ? (i+ii) : (nx-i-ii)]);
                  bel_dof_list.Append(conn);
               }
               bel_to_patch[lbe] = b;
               bel_to_IJK(lbe,0) = (okv[0] >= 0) ? i : (-1-i);
               lbe++;
            }
            gbe++;
         }
      }
   }
   // We must NOT sort bel_dof_list in this case.
   bel_dof = new Table(NumOfActiveBdrElems, bel_dof_list);
}


void NURBSExtension::Generate3DBdrElementDofTable()
{
   int gbe = 0;
   int lbe = 0, okv[2];
   const KnotVector *kv[2];
   NURBSPatchMap p2g(this);

   Array<Connection> bel_dof_list;
   bel_to_patch.SetSize(NumOfActiveBdrElems);
   bel_to_IJK.SetSize(NumOfActiveBdrElems, 2);

   for (int b = 0; b < GetNBP(); b++)
   {
      p2g.SetBdrPatchDofMap(b, kv, okv);
      const int nx = p2g.nx(); // NCP0-1
      const int ny = p2g.ny(); // NCP1-1

      // Load dofs
      const int nks0 = kv[0]->GetNKS();
      const int ord0 = kv[0]->GetOrder();
      const int nks1 = kv[1]->GetNKS();
      const int ord1 = kv[1]->GetOrder();
      for (int j = 0; j < nks1; j++)
      {
         if (kv[1]->isElement(j))
         {
            for (int i = 0; i < nks0; i++)
            {
               if (kv[0]->isElement(i))
               {
                  if (activeBdrElem[gbe])
                  {
                     Connection conn(lbe,0);
                     for (int jj = 0; jj <= ord1; jj++)
                     {
                        const int jj_ = (okv[1] >= 0) ? (j+jj) : (ny-j-jj);
                        for (int ii = 0; ii <= ord0; ii++)
                        {
                           const int ii_ = (okv[0] >= 0) ? (i+ii) : (nx-i-ii);
                           conn.to = DofMap(p2g(ii_, jj_));
                           bel_dof_list.Append(conn);
                        }
                     }
                     bel_to_patch[lbe] = b;
                     bel_to_IJK(lbe,0) = (okv[0] >= 0) ? i : (-1-i);
                     bel_to_IJK(lbe,1) = (okv[1] >= 0) ? j : (-1-j);
                     lbe++;
                  }
                  gbe++;
               }
            }
         }
      }
   }
   // We must NOT sort bel_dof_list in this case.
   bel_dof = new Table(NumOfActiveBdrElems, bel_dof_list);
}

void NURBSExtension::GetVertexLocalToGlobal(Array<int> &lvert_vert)
{
   lvert_vert.SetSize(GetNV());
   for (int gv = 0; gv < GetGNV(); gv++)
      if (activeVert[gv] >= 0)
      {
         lvert_vert[activeVert[gv]] = gv;
      }
}

void NURBSExtension::GetElementLocalToGlobal(Array<int> &lelem_elem)
{
   lelem_elem.SetSize(GetNE());
   for (int le = 0, ge = 0; ge < GetGNE(); ge++)
      if (activeElem[ge])
      {
         lelem_elem[le++] = ge;
      }
}

void NURBSExtension::LoadFE(int i, const FiniteElement *FE) const
{
   const NURBSFiniteElement *NURBSFE =
      dynamic_cast<const NURBSFiniteElement *>(FE);

   if (NURBSFE->GetElement() != i)
   {
      Array<int> dofs;
      NURBSFE->SetIJK(el_to_IJK.GetRow(i));
      if (el_to_patch[i] != NURBSFE->GetPatch())
      {
         GetPatchKnotVectors(el_to_patch[i], NURBSFE->KnotVectors());
         NURBSFE->SetPatch(el_to_patch[i]);
         NURBSFE->SetOrder();
      }
      el_dof->GetRow(i, dofs);
      weights.GetSubVector(dofs, NURBSFE->Weights());
      NURBSFE->SetElement(i);
   }
}

void NURBSExtension::LoadBE(int i, const FiniteElement *BE) const
{
   if (Dimension() == 1) { return; }

   const NURBSFiniteElement *NURBSFE =
      dynamic_cast<const NURBSFiniteElement *>(BE);

   if (NURBSFE->GetElement() != i)
   {
      Array<int> dofs;
      NURBSFE->SetIJK(bel_to_IJK.GetRow(i));
      if (bel_to_patch[i] != NURBSFE->GetPatch())
      {
         GetBdrPatchKnotVectors(bel_to_patch[i], NURBSFE->KnotVectors());
         NURBSFE->SetPatch(bel_to_patch[i]);
         NURBSFE->SetOrder();
      }
      bel_dof->GetRow(i, dofs);
      weights.GetSubVector(dofs, NURBSFE->Weights());
      NURBSFE->SetElement(i);
   }
}

void NURBSExtension::ConvertToPatches(const Vector &Nodes)
{
   delete el_dof;
   delete bel_dof;

   if (patches.Size() == 0)
   {
      GetPatchNets(Nodes, Dimension());
   }
}

void NURBSExtension::SetCoordsFromPatches(Vector &Nodes)
{
   if (patches.Size() == 0) { return; }

   SetSolutionVector(Nodes, Dimension());
   patches.SetSize(0);
}

void NURBSExtension::SetKnotsFromPatches()
{
   if (patches.Size() == 0)
   {
      mfem_error("NURBSExtension::SetKnotsFromPatches :"
                 " No patches available!");
   }

   Array<KnotVector *> kv;

   for (int p = 0; p < patches.Size(); p++)
   {
      GetPatchKnotVectors(p, kv);

      for (int i = 0; i < kv.Size(); i++)
      {
         *kv[i] = *patches[p]->GetKV(i);
      }
   }

   UpdateUniqueKV();
   SetOrdersFromKnotVectors();

   GenerateOffsets();
   CountElements();
   CountBdrElements();

   // all elements must be active
   NumOfActiveElems = NumOfElements;
   activeElem.SetSize(NumOfElements);
   activeElem = true;

   GenerateActiveVertices();
   InitDofMap();
   GenerateElementDofTable();
   GenerateActiveBdrElems();
   GenerateBdrElementDofTable();

   ConnectBoundaries();
}

void NURBSExtension::LoadSolution(std::istream &input, GridFunction &sol) const
{
   const FiniteElementSpace *fes = sol.FESpace();
   MFEM_VERIFY(fes->GetNURBSext() == this, "");

   sol.SetSize(fes->GetVSize());

   Array<const KnotVector *> kv(Dimension());
   NURBSPatchMap p2g(this);
   const int vdim = fes->GetVDim();

   for (int p = 0; p < GetNP(); p++)
   {
      skip_comment_lines(input, '#');

      p2g.SetPatchDofMap(p, kv);
      const int nx = kv[0]->GetNCP();
      const int ny = kv[1]->GetNCP();
      const int nz = (kv.Size() == 2) ? 1 : kv[2]->GetNCP();
      for (int k = 0; k < nz; k++)
      {
         for (int j = 0; j < ny; j++)
         {
            for (int i = 0; i < nx; i++)
            {
               const int ll = (kv.Size() == 2) ? p2g(i,j) : p2g(i,j,k);
               const int l  = DofMap(ll);
               for (int vd = 0; vd < vdim; vd++)
               {
                  input >> sol(fes->DofToVDof(l,vd));
               }
            }
         }
      }
   }
}

void NURBSExtension::PrintSolution(const GridFunction &sol, std::ostream &os)
const
{
   const FiniteElementSpace *fes = sol.FESpace();
   MFEM_VERIFY(fes->GetNURBSext() == this, "");

   Array<const KnotVector *> kv(Dimension());
   NURBSPatchMap p2g(this);
   const int vdim = fes->GetVDim();

   for (int p = 0; p < GetNP(); p++)
   {
      os << "\n# patch " << p << "\n\n";

      p2g.SetPatchDofMap(p, kv);
      const int nx = kv[0]->GetNCP();
      const int ny = kv[1]->GetNCP();
      const int nz = (kv.Size() == 2) ? 1 : kv[2]->GetNCP();
      for (int k = 0; k < nz; k++)
      {
         for (int j = 0; j < ny; j++)
         {
            for (int i = 0; i < nx; i++)
            {
               const int ll = (kv.Size() == 2) ? p2g(i,j) : p2g(i,j,k);
               const int l  = DofMap(ll);
               os << sol(fes->DofToVDof(l,0));
               for (int vd = 1; vd < vdim; vd++)
               {
                  os << ' ' << sol(fes->DofToVDof(l,vd));
               }
               os << '\n';
            }
         }
      }
   }
}

void NURBSExtension::DegreeElevate(int rel_degree, int degree)
{
   for (int p = 0; p < patches.Size(); p++)
   {
      for (int dir = 0; dir < patches[p]->GetNKV(); dir++)
      {
         int oldd = patches[p]->GetKV(dir)->GetOrder();
         int newd = std::min(oldd + rel_degree, degree);
         if (newd > oldd)
         {
            patches[p]->DegreeElevate(dir, newd - oldd);
         }
      }
   }
}

void NURBSExtension::UniformRefinement()
{
   for (int p = 0; p < patches.Size(); p++)
   {
      patches[p]->UniformRefinement();
   }
}

void NURBSExtension::KnotInsert(Array<KnotVector *> &kv)
{
   Array<int> edges;
   Array<int> orient;
   Array<int> kvdir;

   Array<KnotVector *> pkv(Dimension());

   for (int p = 0; p < patches.Size(); p++)
   {
      if (Dimension()==1)
      {
         pkv[0] = kv[KnotInd(p)];
      }
      else if (Dimension()==2)
      {
         patchTopo->GetElementEdges(p, edges, orient);
         pkv[0] = kv[KnotInd(edges[0])];
         pkv[1] = kv[KnotInd(edges[1])];
      }
      else if (Dimension()==3)
      {
         patchTopo->GetElementEdges(p, edges, orient);
         pkv[0] = kv[KnotInd(edges[0])];
         pkv[1] = kv[KnotInd(edges[3])];
         pkv[2] = kv[KnotInd(edges[8])];
      }


      // Check whether inserted knots should be flipped before inserting.
      // Knotvectors are stored in a different array pkvc such that the original
      // knots which are inserted are not changed.
      // We need those knots for multiple patches so they have to remain original
      CheckKVDirection(p, kvdir);

      Array<KnotVector *> pkvc(Dimension());
      for (int d = 0; d < Dimension(); d++)
      {
         pkvc[d] = new KnotVector(*(pkv[d]));

         if (kvdir[d] == -1)
         {
            pkvc[d]->Flip();
         }
      }

      patches[p]->KnotInsert(pkvc);
      for (int d = 0; d < Dimension(); d++) { delete pkvc[d]; }
   }
}

void NURBSExtension::KnotInsert(Array<Vector *> &kv)
{
   Array<int> edges;
   Array<int> orient;
   Array<int> kvdir;

   Array<Vector *> pkv(Dimension());

   for (int p = 0; p < patches.Size(); p++)
   {
      if (Dimension()==1)
      {
         pkv[0] = kv[KnotInd(p)];
      }
      else if (Dimension()==2)
      {
         patchTopo->GetElementEdges(p, edges, orient);
         pkv[0] = kv[KnotInd(edges[0])];
         pkv[1] = kv[KnotInd(edges[1])];
      }
      else if (Dimension()==3)
      {
         patchTopo->GetElementEdges(p, edges, orient);
         pkv[0] = kv[KnotInd(edges[0])];
         pkv[1] = kv[KnotInd(edges[3])];
         pkv[2] = kv[KnotInd(edges[8])];
      }


      // Check whether inserted knots should be flipped before inserting.
      // Knotvectors are stored in a different array pkvc such that the original
      // knots which are inserted are not changed.
      CheckKVDirection(p, kvdir);

      Array<Vector *> pkvc(Dimension());
      for (int d = 0; d < Dimension(); d++)
      {
         pkvc[d] = new Vector(*(pkv[d]));

         if (kvdir[d] == -1)
         {
            // Find flip point, for knotvectors that do not have the domain [0:1]
            KnotVector *kva = knotVectorsCompr[Dimension()*p+d];
            double apb = (*kva)[0] + (*kva)[kva->Size()-1];

            // Flip vector
            int size = pkvc[d]->Size();
            int ns = ceil(size/2.0);
            for (int j = 0; j < ns; j++)
            {
               double tmp = apb - pkvc[d]->Elem(j);
               pkvc[d]->Elem(j) = apb - pkvc[d]->Elem(size-1-j);
               pkvc[d]->Elem(size-1-j) = tmp;
            }
         }
      }

      patches[p]->KnotInsert(pkvc);

      for (int i = 0; i < Dimension(); i++) { delete pkvc[i]; }
   }
}

void NURBSExtension::GetPatchNets(const Vector &coords, int vdim)
{
   if (Dimension() == 1)
   {
      Get1DPatchNets(coords, vdim);
   }
   else if (Dimension() == 2)
   {
      Get2DPatchNets(coords, vdim);
   }
   else
   {
      Get3DPatchNets(coords, vdim);
   }
}

void NURBSExtension::Get1DPatchNets(const Vector &coords, int vdim)
{
   Array<const KnotVector *> kv(1);
   NURBSPatchMap p2g(this);

   patches.SetSize(GetNP());
   for (int p = 0; p < GetNP(); p++)
   {
      p2g.SetPatchDofMap(p, kv);
      patches[p] = new NURBSPatch(kv, vdim+1);
      NURBSPatch &Patch = *patches[p];

      for (int i = 0; i < kv[0]->GetNCP(); i++)
      {
         const int l = DofMap(p2g(i));
         for (int d = 0; d < vdim; d++)
         {
            Patch(i,d) = coords(l*vdim + d)*weights(l);
         }
         Patch(i,vdim) = weights(l);
      }
   }

}

void NURBSExtension::Get2DPatchNets(const Vector &coords, int vdim)
{
   Array<const KnotVector *> kv(2);
   NURBSPatchMap p2g(this);

   patches.SetSize(GetNP());
   for (int p = 0; p < GetNP(); p++)
   {
      p2g.SetPatchDofMap(p, kv);
      patches[p] = new NURBSPatch(kv, vdim+1);
      NURBSPatch &Patch = *patches[p];

      for (int j = 0; j < kv[1]->GetNCP(); j++)
      {
         for (int i = 0; i < kv[0]->GetNCP(); i++)
         {
            const int l = DofMap(p2g(i,j));
            for (int d = 0; d < vdim; d++)
            {
               Patch(i,j,d) = coords(l*vdim + d)*weights(l);
            }
            Patch(i,j,vdim) = weights(l);
         }
      }
   }
}

void NURBSExtension::Get3DPatchNets(const Vector &coords, int vdim)
{
   Array<const KnotVector *> kv(3);
   NURBSPatchMap p2g(this);

   patches.SetSize(GetNP());
   for (int p = 0; p < GetNP(); p++)
   {
      p2g.SetPatchDofMap(p, kv);
      patches[p] = new NURBSPatch(kv, vdim+1);
      NURBSPatch &Patch = *patches[p];

      for (int k = 0; k < kv[2]->GetNCP(); k++)
      {
         for (int j = 0; j < kv[1]->GetNCP(); j++)
         {
            for (int i = 0; i < kv[0]->GetNCP(); i++)
            {
               const int l = DofMap(p2g(i,j,k));
               for (int d = 0; d < vdim; d++)
               {
                  Patch(i,j,k,d) = coords(l*vdim + d)*weights(l);
               }
               Patch(i,j,k,vdim) = weights(l);
            }
         }
      }
   }
}

void NURBSExtension::SetSolutionVector(Vector &coords, int vdim)
{
   if (Dimension() == 1)
   {
      Set1DSolutionVector(coords, vdim);
   }
   else if (Dimension() == 2)
   {
      Set2DSolutionVector(coords, vdim);
   }
   else
   {
      Set3DSolutionVector(coords, vdim);
   }
}

void NURBSExtension::Set1DSolutionVector(Vector &coords, int vdim)
{
   Array<const KnotVector *> kv(1);
   NURBSPatchMap p2g(this);

   weights.SetSize(GetNDof());
   for (int p = 0; p < GetNP(); p++)
   {
      p2g.SetPatchDofMap(p, kv);
      NURBSPatch &patch = *patches[p];
      MFEM_ASSERT(vdim+1 == patch.GetNC(), "");

      for (int i = 0; i < kv[0]->GetNCP(); i++)
      {
         const int l = p2g(i);
         for (int d = 0; d < vdim; d++)
         {
            coords(l*vdim + d) = patch(i,d)/patch(i,vdim);
         }
         weights(l) = patch(i,vdim);
      }

      delete patches[p];
   }
}


void NURBSExtension::Set2DSolutionVector(Vector &coords, int vdim)
{
   Array<const KnotVector *> kv(2);
   NURBSPatchMap p2g(this);

   weights.SetSize(GetNDof());
   for (int p = 0; p < GetNP(); p++)
   {
      p2g.SetPatchDofMap(p, kv);
      NURBSPatch &patch = *patches[p];
      MFEM_ASSERT(vdim+1 == patch.GetNC(), "");

      for (int j = 0; j < kv[1]->GetNCP(); j++)
      {
         for (int i = 0; i < kv[0]->GetNCP(); i++)
         {
            const int l = p2g(i,j);
            for (int d = 0; d < vdim; d++)
            {
               coords(l*vdim + d) = patch(i,j,d)/patch(i,j,vdim);
            }
            weights(l) = patch(i,j,vdim);
         }
      }
      delete patches[p];
   }
}

void NURBSExtension::Set3DSolutionVector(Vector &coords, int vdim)
{
   Array<const KnotVector *> kv(3);
   NURBSPatchMap p2g(this);

   weights.SetSize(GetNDof());
   for (int p = 0; p < GetNP(); p++)
   {
      p2g.SetPatchDofMap(p, kv);
      NURBSPatch &patch = *patches[p];
      MFEM_ASSERT(vdim+1 == patch.GetNC(), "");

      for (int k = 0; k < kv[2]->GetNCP(); k++)
      {
         for (int j = 0; j < kv[1]->GetNCP(); j++)
         {
            for (int i = 0; i < kv[0]->GetNCP(); i++)
            {
               const int l = p2g(i,j,k);
               for (int d = 0; d < vdim; d++)
               {
                  coords(l*vdim + d) = patch(i,j,k,d)/patch(i,j,k,vdim);
               }
               weights(l) = patch(i,j,k,vdim);
            }
         }
      }
      delete patches[p];
   }
}

void NURBSExtension::GetElementIJK(int elem, Array<int> & ijk)
{
   MFEM_VERIFY(ijk.Size() == el_to_IJK.NumCols(), "");
   el_to_IJK.GetRow(elem, ijk);
}

void NURBSExtension::SetPatchToElements()
{
   const int np = GetNP();
   patch_to_el.resize(np);

   for (int e=0; e<el_to_patch.Size(); ++e)
   {
      patch_to_el[el_to_patch[e]].Append(e);
   }
}

<<<<<<< HEAD
void NURBSExtension::SetPatchToBdrElements()
=======
void NURBSExtension::UniformRefinement(Array<int> const& rf)
>>>>>>> 7e8fc14b
{
   const int nbp = GetNBP();
   patch_to_bel.resize(nbp);

   for (int e=0; e<bel_to_patch.Size(); ++e)
   {
<<<<<<< HEAD
      patch_to_bel[bel_to_patch[e]].Append(e);
=======
      patches[p]->UniformRefinement(rf);
   }
}

void NURBSExtension::UniformRefinement(int rf)
{
   Array<int> rf_array(Dimension());
   rf_array = rf;
   UniformRefinement(rf_array);
}

void NURBSExtension::Coarsen(Array<int> const& cf, real_t tol)
{
   // First, mark all knot vectors on all patches as not coarse. This prevents
   // coarsening the same knot vector twice.
   for (int p = 0; p < patches.Size(); p++)
   {
      patches[p]->SetKnotVectorsCoarse(false);
   }

   for (int p = 0; p < patches.Size(); p++)
   {
      patches[p]->Coarsen(cf, tol);
   }
}

void NURBSExtension::Coarsen(int cf, real_t tol)
{
   Array<int> cf_array(Dimension());
   cf_array = cf;
   Coarsen(cf_array, tol);
}

void NURBSExtension::GetCoarseningFactors(Array<int> & f) const
{
   f.SetSize(0);
   for (auto patch : patches)
   {
      Array<int> pf;
      patch->GetCoarseningFactors(pf);
      if (f.Size() == 0)
      {
         f = pf; // Initialize
      }
      else
      {
         MFEM_VERIFY(f.Size() == pf.Size(), "");
         for (int i=0; i<f.Size(); ++i)
         {
            MFEM_VERIFY(f[i] == pf[i] || f[i] == 1 || pf[i] == 1,
                        "Inconsistent patch coarsening factors");
            if (f[i] == 1 && pf[i] != 1)
            {
               f[i] = pf[i];
            }
         }
      }
>>>>>>> 7e8fc14b
   }
}

const Array<int>& NURBSExtension::GetPatchElements(int patch)
{
   MFEM_ASSERT(patch_to_el.size() > 0, "patch_to_el not set");

   return patch_to_el[patch];
}

const Array<int>& NURBSExtension::GetPatchBdrElements(int patch)
{
   MFEM_ASSERT(patch_to_bel.size() > 0, "patch_to_el not set");

<<<<<<< HEAD
   return patch_to_bel[patch];
}

void NURBSExtension::GetVertexDofs(int index, Array<int> &dofs) const
{
   MFEM_ASSERT(index < v_spaceOffsets.Size(), "");
=======
      // Check whether inserted knots should be flipped before inserting.
      // Knotvectors are stored in a different array pkvc such that the original
      // knots which are inserted are not changed.
      // We need those knots for multiple patches so they have to remain original
      CheckKVDirection(p, kvdir);
>>>>>>> 7e8fc14b

   const int os = v_spaceOffsets[index];
   const int os1 = index + 1 == v_spaceOffsets.Size() ? e_spaceOffsets[0] :
                   v_spaceOffsets[index + 1];

   dofs.SetSize(0);
   dofs.Reserve(os1 - os);

   for (int i=os; i<os1; ++i)
   {
      dofs.Append(i);
   }
}

int NURBSExtension::GetEdgeDofs(int index, Array<int> &dofs) const
{
   MFEM_ASSERT(index < e_spaceOffsets.Size(), "");

<<<<<<< HEAD
   const int os = e_spaceOffsets[index];
   const int os_upper = f_spaceOffsets.Size() > 0 ? f_spaceOffsets[0] :
                        p_spaceOffsets[0];
   const int os1 = index + 1 == e_spaceOffsets.Size() ? os_upper :
                   v_spaceOffsets[index + 1];

   dofs.SetSize(0);
   // Reserve 2 for the two vertices and os1 - os for the interior edge DOFs.
   dofs.Reserve(2 + os1 - os);
=======
      // Check whether inserted knots should be flipped before inserting.
      // Knotvectors are stored in a different array pkvc such that the original
      // knots which are inserted are not changed.
      CheckKVDirection(p, kvdir);
>>>>>>> 7e8fc14b

   // First get the DOFs for the vertices of the edge.

<<<<<<< HEAD
   Array<int> vert;
   patchTopo->GetEdgeVertices(index, vert);
   MFEM_ASSERT(vert.Size() == 2, "TODO: remove this");

   for (auto v : vert)
   {
      Array<int> vdofs;
      GetVertexDofs(v, vdofs);
      dofs.Append(vdofs);
   }
=======
         if (kvdir[d] == -1)
         {
            // Find flip point, for knotvectors that do not have the domain [0:1]
            KnotVector *kva = knotVectorsCompr[Dimension()*p+d];
            real_t apb = (*kva)[0] + (*kva)[kva->Size()-1];

            // Flip vector
            int size = pkvc[d]->Size();
            int ns = ceil(size/2.0);
            for (int j = 0; j < ns; j++)
            {
               real_t tmp = apb - pkvc[d]->Elem(j);
               pkvc[d]->Elem(j) = apb - pkvc[d]->Elem(size-1-j);
               pkvc[d]->Elem(size-1-j) = tmp;
            }
         }
      }
>>>>>>> 7e8fc14b

   // Now get the interior edge DOFs.

   for (int i=os; i<os1; ++i)
   {
      dofs.Append(i);
   }

   return GetOrder();
}

<<<<<<< HEAD
int NURBSExtension::GetEntityDofs(int entity, int index, Array<int> &dofs) const
=======
void NURBSExtension::KnotRemove(Array<Vector *> &kv, real_t tol)
{
   Array<int> edges;
   Array<int> orient;
   Array<int> kvdir;

   Array<Vector *> pkv(Dimension());

   for (int p = 0; p < patches.Size(); p++)
   {
      if (Dimension()==1)
      {
         pkv[0] = kv[KnotInd(p)];
      }
      else if (Dimension()==2)
      {
         patchTopo->GetElementEdges(p, edges, orient);
         pkv[0] = kv[KnotInd(edges[0])];
         pkv[1] = kv[KnotInd(edges[1])];
      }
      else if (Dimension()==3)
      {
         patchTopo->GetElementEdges(p, edges, orient);
         pkv[0] = kv[KnotInd(edges[0])];
         pkv[1] = kv[KnotInd(edges[3])];
         pkv[2] = kv[KnotInd(edges[8])];
      }

      // Check whether knots should be flipped before removing.
      CheckKVDirection(p, kvdir);

      Array<Vector *> pkvc(Dimension());
      for (int d = 0; d < Dimension(); d++)
      {
         pkvc[d] = new Vector(*(pkv[d]));

         if (kvdir[d] == -1)
         {
            // Find flip point, for knotvectors that do not have the domain [0:1]
            KnotVector *kva = knotVectorsCompr[Dimension()*p+d];
            real_t apb = (*kva)[0] + (*kva)[kva->Size()-1];

            // Flip vector
            int size = pkvc[d]->Size();
            int ns = ceil(size/2.0);
            for (int j = 0; j < ns; j++)
            {
               real_t tmp = apb - pkvc[d]->Elem(j);
               pkvc[d]->Elem(j) = apb - pkvc[d]->Elem(size-1-j);
               pkvc[d]->Elem(size-1-j) = tmp;
            }
         }
      }

      patches[p]->KnotRemove(pkvc, tol);

      for (int i = 0; i < Dimension(); i++) { delete pkvc[i]; }
   }
}

void NURBSExtension::GetPatchNets(const Vector &coords, int vdim)
>>>>>>> 7e8fc14b
{
   switch (entity)
   {
      case 0:
         GetVertexDofs(index, dofs);
         return 0;
      case 1:
         return GetEdgeDofs(index, dofs);
      default:
         MFEM_ABORT("TODO: entity type not yet supported in GetEntityDofs");
         return 0;
   }
}

#ifdef MFEM_USE_MPI
ParNURBSExtension::ParNURBSExtension(const ParNURBSExtension &orig)
   : NURBSExtension(orig),
     partitioning(orig.partitioning ? new int[orig.GetGNE()] : NULL),
     gtopo(orig.gtopo),
     ldof_group(orig.ldof_group)
{
   // Copy the partitioning, if not NULL
   if (partitioning)
   {
      std::memcpy(partitioning, orig.partitioning, orig.GetGNE()*sizeof(int));
   }
}

ParNURBSExtension::ParNURBSExtension(MPI_Comm comm, NURBSExtension *parent,
                                     int *part, const Array<bool> &active_bel)
   : gtopo(comm)
{
   if (parent->NumOfActiveElems < parent->NumOfElements)
   {
      // SetActive (BuildGroups?) and the way the weights are copied
      // do not support this case
      mfem_error("ParNURBSExtension::ParNURBSExtension :\n"
                 " all elements in the parent must be active!");
   }

   patchTopo = parent->patchTopo;
   // steal ownership of patchTopo from the 'parent' NURBS extension
   if (!parent->own_topo)
   {
      mfem_error("ParNURBSExtension::ParNURBSExtension :\n"
                 "  parent does not own the patch topology!");
   }
   own_topo = 1;
   parent->own_topo = 0;

   parent->edge_to_knot.Copy(edge_to_knot);

   parent->GetOrders().Copy(mOrders);
   mOrder = parent->GetOrder();

   NumOfKnotVectors = parent->GetNKV();
   knotVectors.SetSize(NumOfKnotVectors);
   for (int i = 0; i < NumOfKnotVectors; i++)
   {
      knotVectors[i] = new KnotVector(*parent->GetKnotVector(i));
   }
   CreateComprehensiveKV();

   GenerateOffsets();
   CountElements();
   CountBdrElements();

   // copy 'part' to 'partitioning'
   partitioning = new int[GetGNE()];
   for (int i = 0; i < GetGNE(); i++)
   {
      partitioning[i] = part[i];
   }
   SetActive(partitioning, active_bel);

   GenerateActiveVertices();
   GenerateElementDofTable();
   // GenerateActiveBdrElems(); // done by SetActive for now
   GenerateBdrElementDofTable();

   Table *serial_elem_dof = parent->GetElementDofTable();
   BuildGroups(partitioning, *serial_elem_dof);

   weights.SetSize(GetNDof());
   // copy weights from parent
   for (int gel = 0, lel = 0; gel < GetGNE(); gel++)
   {
      if (activeElem[gel])
      {
         int  ndofs = el_dof->RowSize(lel);
         int *ldofs = el_dof->GetRow(lel);
         int *gdofs = serial_elem_dof->GetRow(gel);
         for (int i = 0; i < ndofs; i++)
         {
            weights(ldofs[i]) = parent->weights(gdofs[i]);
         }
         lel++;
      }
   }
}

ParNURBSExtension::ParNURBSExtension(NURBSExtension *parent,
                                     const ParNURBSExtension *par_parent)
   : gtopo(par_parent->gtopo.GetComm())
{
   // steal all data from parent
   mOrder = parent->mOrder;
   Swap(mOrders, parent->mOrders);

   patchTopo = parent->patchTopo;
   own_topo = parent->own_topo;
   parent->own_topo = 0;

   Swap(edge_to_knot, parent->edge_to_knot);

   NumOfKnotVectors = parent->NumOfKnotVectors;
   Swap(knotVectors, parent->knotVectors);
   Swap(knotVectorsCompr, parent->knotVectorsCompr);

   NumOfVertices    = parent->NumOfVertices;
   NumOfElements    = parent->NumOfElements;
   NumOfBdrElements = parent->NumOfBdrElements;
   NumOfDofs        = parent->NumOfDofs;

   Swap(v_meshOffsets, parent->v_meshOffsets);
   Swap(e_meshOffsets, parent->e_meshOffsets);
   Swap(f_meshOffsets, parent->f_meshOffsets);
   Swap(p_meshOffsets, parent->p_meshOffsets);

   Swap(v_spaceOffsets, parent->v_spaceOffsets);
   Swap(e_spaceOffsets, parent->e_spaceOffsets);
   Swap(f_spaceOffsets, parent->f_spaceOffsets);
   Swap(p_spaceOffsets, parent->p_spaceOffsets);

   Swap(aux_e_meshOffsets, parent->aux_e_meshOffsets);
   Swap(aux_e_spaceOffsets, parent->aux_e_spaceOffsets);
   Swap(auxEdges, parent->auxEdges);

   Swap(d_to_d, parent->d_to_d);
   Swap(master, parent->master);
   Swap(slave,  parent->slave);

   NumOfActiveVertices = parent->NumOfActiveVertices;
   NumOfActiveElems    = parent->NumOfActiveElems;
   NumOfActiveBdrElems = parent->NumOfActiveBdrElems;
   NumOfActiveDofs     = parent->NumOfActiveDofs;

   Swap(activeVert, parent->activeVert);
   Swap(activeElem, parent->activeElem);
   Swap(activeBdrElem, parent->activeBdrElem);
   Swap(activeDof, parent->activeDof);

   el_dof  = parent->el_dof;
   bel_dof = parent->bel_dof;
   parent->el_dof = parent->bel_dof = NULL;

   Swap(el_to_patch, parent->el_to_patch);
   Swap(bel_to_patch, parent->bel_to_patch);
   Swap(el_to_IJK, parent->el_to_IJK);
   Swap(bel_to_IJK, parent->bel_to_IJK);

   Swap(weights, parent->weights);
   MFEM_VERIFY(!parent->HavePatches(), "");

   delete parent;

   partitioning = NULL;

   MFEM_VERIFY(par_parent->partitioning,
               "parent ParNURBSExtension has no partitioning!");

   // Support for the case when 'parent' is not a local NURBSExtension, i.e.
   // NumOfActiveElems is not the same as in 'par_parent'. In that case, we
   // assume 'parent' is a global NURBSExtension, i.e. all elements are active.
   bool extract_weights = false;
   if (NumOfActiveElems != par_parent->NumOfActiveElems)
   {
      MFEM_ASSERT(NumOfActiveElems == NumOfElements, "internal error");

      SetActive(par_parent->partitioning, par_parent->activeBdrElem);
      GenerateActiveVertices();
      delete el_dof;
      el_to_patch.DeleteAll();
      el_to_IJK.DeleteAll();
      GenerateElementDofTable();
      // GenerateActiveBdrElems(); // done by SetActive for now
      delete bel_dof;
      bel_to_patch.DeleteAll();
      bel_to_IJK.DeleteAll();
      GenerateBdrElementDofTable();
      extract_weights = true;
   }

   Table *glob_elem_dof = GetGlobalElementDofTable();
   BuildGroups(par_parent->partitioning, *glob_elem_dof);
   if (extract_weights)
   {
      Vector glob_weights;
      Swap(weights, glob_weights);
      weights.SetSize(GetNDof());
      // Copy the local 'weights' from the 'glob_weights'.
      // Assumption: the local element ids follow the global ordering.
      for (int gel = 0, lel = 0; gel < GetGNE(); gel++)
      {
         if (activeElem[gel])
         {
            int  ndofs = el_dof->RowSize(lel);
            int *ldofs = el_dof->GetRow(lel);
            int *gdofs = glob_elem_dof->GetRow(gel);
            for (int i = 0; i < ndofs; i++)
            {
               weights(ldofs[i]) = glob_weights(gdofs[i]);
            }
            lel++;
         }
      }
   }
   delete glob_elem_dof;
}

Table *ParNURBSExtension::GetGlobalElementDofTable()
{
   if (Dimension() == 1)
   {
      return Get1DGlobalElementDofTable();
   }
   else if (Dimension() == 2)
   {
      return Get2DGlobalElementDofTable();
   }
   else
   {
      return Get3DGlobalElementDofTable();
   }
}

Table *ParNURBSExtension::Get1DGlobalElementDofTable()
{
   int el = 0;
   const KnotVector *kv[1];
   NURBSPatchMap p2g(this);
   Array<Connection> gel_dof_list;

   for (int p = 0; p < GetNP(); p++)
   {
      p2g.SetPatchDofMap(p, kv);

      // Load dofs
      const int ord0 = kv[0]->GetOrder();

      for (int i = 0; i < kv[0]->GetNKS(); i++)
      {
         if (kv[0]->isElement(i))
         {
            Connection conn(el,0);
            for (int ii = 0; ii <= ord0; ii++)
            {
               conn.to = DofMap(p2g(i+ii));
               gel_dof_list.Append(conn);
            }
            el++;
         }
      }
   }
   // We must NOT sort gel_dof_list in this case.
   return (new Table(GetGNE(), gel_dof_list));
}

Table *ParNURBSExtension::Get2DGlobalElementDofTable()
{
   int el = 0;
   const KnotVector *kv[2];
   NURBSPatchMap p2g(this);
   Array<Connection> gel_dof_list;

   for (int p = 0; p < GetNP(); p++)
   {
      p2g.SetPatchDofMap(p, kv);

      // Load dofs
      const int ord0 = kv[0]->GetOrder();
      const int ord1 = kv[1]->GetOrder();
      for (int j = 0; j < kv[1]->GetNKS(); j++)
      {
         if (kv[1]->isElement(j))
         {
            for (int i = 0; i < kv[0]->GetNKS(); i++)
            {
               if (kv[0]->isElement(i))
               {
                  Connection conn(el,0);
                  for (int jj = 0; jj <= ord1; jj++)
                  {
                     for (int ii = 0; ii <= ord0; ii++)
                     {
                        conn.to = DofMap(p2g(i+ii,j+jj));
                        gel_dof_list.Append(conn);
                     }
                  }
                  el++;
               }
            }
         }
      }
   }
   // We must NOT sort gel_dof_list in this case.
   return (new Table(GetGNE(), gel_dof_list));
}

Table *ParNURBSExtension::Get3DGlobalElementDofTable()
{
   int el = 0;
   const KnotVector *kv[3];
   NURBSPatchMap p2g(this);
   Array<Connection> gel_dof_list;

   for (int p = 0; p < GetNP(); p++)
   {
      p2g.SetPatchDofMap(p, kv);

      // Load dofs
      const int ord0 = kv[0]->GetOrder();
      const int ord1 = kv[1]->GetOrder();
      const int ord2 = kv[2]->GetOrder();
      for (int k = 0; k < kv[2]->GetNKS(); k++)
      {
         if (kv[2]->isElement(k))
         {
            for (int j = 0; j < kv[1]->GetNKS(); j++)
            {
               if (kv[1]->isElement(j))
               {
                  for (int i = 0; i < kv[0]->GetNKS(); i++)
                  {
                     if (kv[0]->isElement(i))
                     {
                        Connection conn(el,0);
                        for (int kk = 0; kk <= ord2; kk++)
                        {
                           for (int jj = 0; jj <= ord1; jj++)
                           {
                              for (int ii = 0; ii <= ord0; ii++)
                              {
                                 conn.to = DofMap(p2g(i+ii,j+jj,k+kk));
                                 gel_dof_list.Append(conn);
                              }
                           }
                        }
                        el++;
                     }
                  }
               }
            }
         }
      }
   }
   // We must NOT sort gel_dof_list in this case.
   return (new Table(GetGNE(), gel_dof_list));
}

void ParNURBSExtension::SetActive(const int *partitioning_,
                                  const Array<bool> &active_bel)
{
   activeElem.SetSize(GetGNE());
   activeElem = false;
   NumOfActiveElems = 0;
   const int MyRank = gtopo.MyRank();
   for (int i = 0; i < GetGNE(); i++)
      if (partitioning_[i] == MyRank)
      {
         activeElem[i] = true;
         NumOfActiveElems++;
      }

   active_bel.Copy(activeBdrElem);
   NumOfActiveBdrElems = 0;
   for (int i = 0; i < GetGNBE(); i++)
      if (activeBdrElem[i])
      {
         NumOfActiveBdrElems++;
      }
}

void ParNURBSExtension::BuildGroups(const int *partitioning_,
                                    const Table &elem_dof)
{
   Table dof_proc;

   ListOfIntegerSets  groups;
   IntegerSet         group;

   Transpose(elem_dof, dof_proc); // dof_proc is dof_elem
   // convert elements to processors
   for (int i = 0; i < dof_proc.Size_of_connections(); i++)
   {
      dof_proc.GetJ()[i] = partitioning_[dof_proc.GetJ()[i]];
   }

   // the first group is the local one
   int MyRank = gtopo.MyRank();
   group.Recreate(1, &MyRank);
   groups.Insert(group);

   int dof = 0;
   ldof_group.SetSize(GetNDof());
   for (int d = 0; d < GetNTotalDof(); d++)
      if (activeDof[d])
      {
         group.Recreate(dof_proc.RowSize(d), dof_proc.GetRow(d));
         ldof_group[dof] = groups.Insert(group);

         dof++;
      }

   gtopo.Create(groups, 1822);
}
#endif // MFEM_USE_MPI


void NURBSPatchMap::GetPatchKnotVectors(int p, const KnotVector *kv[])
{
   Ext->patchTopo->GetElementVertices(p, verts);

   if (Ext->Dimension() == 1)
   {
      kv[0] = Ext->knotVectorsCompr[Ext->Dimension()*p];
   }
   else if (Ext->Dimension() == 2)
   {
      Ext->patchTopo->GetElementEdges(p, edges, oedge);

      kv[0] = Ext->knotVectorsCompr[Ext->Dimension()*p];
      kv[1] = Ext->knotVectorsCompr[Ext->Dimension()*p + 1];
   }
   else if (Ext->Dimension() == 3)
   {
      Ext->patchTopo->GetElementEdges(p, edges, oedge);
      Ext->patchTopo->GetElementFaces(p, faces, oface);

      kv[0] = Ext->knotVectorsCompr[Ext->Dimension()*p];
      kv[1] = Ext->knotVectorsCompr[Ext->Dimension()*p + 1];
      kv[2] = Ext->knotVectorsCompr[Ext->Dimension()*p + 2];
   }
   opatch = 0;
}

void NURBSPatchMap::GetBdrPatchKnotVectors(int p, const KnotVector *kv[],
                                           int *okv)
{
   Ext->patchTopo->GetBdrElementVertices(p, verts);

   if (Ext->Dimension() == 2)
   {
      Ext->patchTopo->GetBdrElementEdges(p, edges, oedge);
      kv[0] = Ext->KnotVec(edges[0], oedge[0], &okv[0]);
      opatch = oedge[0];
   }
   else if (Ext->Dimension() == 3)
   {
      faces.SetSize(1);
      Ext->patchTopo->GetBdrElementEdges(p, edges, oedge);
      Ext->patchTopo->GetBdrElementFace(p, &faces[0], &opatch);

      kv[0] = Ext->KnotVec(edges[0], oedge[0], &okv[0]);
      kv[1] = Ext->KnotVec(edges[1], oedge[1], &okv[1]);
   }
}

// This sets masterDofs but does not change e_meshOffsets.
void NURBSPatchMap::SetMasterEdges(bool dof)
{
   const Array<int>& v_offsets = dof ? Ext->v_spaceOffsets : Ext->v_meshOffsets;
   const Array<int>& e_offsets = dof ? Ext->e_spaceOffsets : Ext->e_meshOffsets;
   //const Array<int>& p_offsets = dof ? Ext->p_spaceOffsets : Ext->p_meshOffsets;

   const Array<int>& aux_e_offsets = dof ? Ext->aux_e_spaceOffsets :
                                     Ext->aux_e_meshOffsets;

   edgeMaster.SetSize(edges.Size());
   edgeMasterOffset.SetSize(edges.Size());
   masterDofs.SetSize(0);

   int mos = 0;
   for (int i=0; i<edges.Size(); ++i)
   {
      auto search = Ext->masterEdges.find(edges[i]);
      edgeMaster[i] = (search != Ext->masterEdges.end());
      edgeMasterOffset[i] = mos;

      if (edgeMaster[i])
      {
         int mid = -1;
         auto s = Ext->masterEdgeToId.find(edges[i]);
         if (s != Ext->masterEdgeToId.end())
         {
            mid = s->second;
         }

         MFEM_ASSERT(mid >= 0, "ID not found");

         for (int s=0; s<Ext->masterEdgeSlaves[mid].size(); ++s)
         {
            const int slave = Ext->slaveEdges[Ext->masterEdgeSlaves[mid][s]];

            Array<int> svert;
            if (slave >= 0)
            {
               Ext->patchTopo->GetEdgeVertices(slave, svert);
            }
            else
            {
               // Auxiliary edge
               Ext->GetAuxEdgeVertices(-1 - slave, svert);
            }

            const int mev = Ext->masterEdgeVerts[mid][std::max(s-1,0)];
            MFEM_VERIFY(mev == svert[0] || mev == svert[1], "");
            bool reverse = false;
            if (s == 0)
            {
               // In this case, mev is the second vertex of the edge.
               if (svert[0] == mev) { reverse = true; }
            }
            else
            {
               // In this case, mev is the first vertex of the edge.
               if (svert[1] == mev) { reverse = true; }
            }

            const int eos = slave >= 0 ? e_offsets[slave] : aux_e_offsets[-1 - slave];

            // TODO: in 3D, the next offset would be f_offsets[0], not
            // p_offsets[0]. This needs to be generalized in an elegant way.
            // How about appending the next offset to the end of e_offsets?
            // Would increasing the size of e_offsets by 1 break something?

            const int eos1 = slave >= 0 ? (slave + 1 < e_offsets.Size() ?
                                           e_offsets[slave + 1] : aux_e_offsets[0]) :
                             aux_e_offsets[-slave];

            const int nvs = eos1 - eos;

            // Add all slave edge vertices/DOFs

            Array<int> sdofs(nvs);
            for (int j=0; j<nvs; ++j)
            {
               sdofs[j] = reverse ? eos1 - 1 - j : eos + j;
            }

            masterDofs.Append(sdofs);

            mos += nvs;

            if (s < Ext->masterEdgeSlaves[mid].size() - 1)
            {
               // Add interior vertex DOF
               masterDofs.Append(v_offsets[Ext->masterEdgeVerts[mid][s]]);
               mos += 1;
            }
         }
      }
   }
}

// The input is assumed to be such that the face of patchTopo has {n1,n2}
// interior entities in master face directions {1,2}; v0 is the bottom-left
// vertex with respect to the master face directions; edges {e1,e2} are local
// edges of the face on the bottom and right side (master face directions). We
// find the permutation perm of face interior entities such that entity perm[i]
// of the face should be entity i in the master face ordering.
// Note that, in the above comments, it is irrelevant whether entities are interior.
void NURBSPatchMap::GetFaceOrdering(int face, int n1, int n2, int v0,
                                    int e1, int e2, Array<int> & perm)
{
   perm.SetSize(n1 * n2);

   // The ordering of entities in the face is based on the vertices.

   Array<int> edges, ori, evert, e2vert, vert;
   Ext->patchTopo->GetFaceEdges(face, edges, ori);
   Ext->patchTopo->GetFaceVertices(face, vert);

   MFEM_VERIFY(vert.Size() == 4, "");
   int v0id = -1;
   for (int i=0; i<4; ++i)
   {
      if (vert[i] == v0)
      {
         v0id = i;
      }
   }
<<<<<<< HEAD
=======
   own_topo = true;
   parent->own_topo = false;
>>>>>>> 7e8fc14b

   MFEM_VERIFY(v0id >= 0, "");

   Ext->patchTopo->GetEdgeVertices(edges[e1], evert);
   MFEM_VERIFY(evert[0] == v0 || evert[1] == v0, "");

   bool d[2];
   d[0] = (evert[0] == v0);

   const int v10 = d[0] ? evert[1] : evert[0];

   // The face has {fn1,fn2} interior entities, with ordering based on `vert`.
   // Now, we find these sizes, by first finding the edge with vertices [v0, v10].
   int e0 = -1;
   for (int i=0; i<4; ++i)
   {
      Ext->patchTopo->GetEdgeVertices(edges[i], evert);
      if ((evert[0] == v0 && evert[1] == v10) ||
          (evert[1] == v0 && evert[0] == v10))
      {
         e0 = i;
      }
   }

   MFEM_VERIFY(e0 >= 0, "");

   const bool tr = e0 % 2 == 1;  // True means (fn1,fn2) == (n2,n1)

   Ext->patchTopo->GetEdgeVertices(edges[e2], evert);
   MFEM_VERIFY(evert[0] == v10 || evert[1] == v10, "");
   d[1] = (evert[0] == v10);

   const int v11 = d[1] ? evert[1] : evert[0];

   int v01 = -1;
   for (int i=0; i<4; ++i)
   {
      if (vert[i] != v0 && vert[i] != v10 && vert[i] != v11)
      {
         v01 = vert[i];
      }
   }

   MFEM_VERIFY(v01 >= 0 && v01 == vert.Sum() - v0 - v10 - v11, "");

   // Translate indices [v0, v10, v11, v01] to pairs of indices in {0,1}.
   int ipair[4][2] = {{0, 0}, {1, 0}, {1, 1}, {0, 1}};
   int f00[2];

   int allv[4] = {v0, v10, v11, v01};
   int locv[4];
   for (int i=0; i<4; ++i)
   {
      locv[i] = -1;
      for (int j=0; j<4; ++j)
      {
         if (vert[j] == allv[i])
         {
            locv[i] = j;
         }
      }

      MFEM_VERIFY(locv[i] >= 0, "");
   }

   for (int i=0; i<2; ++i)
   {
      f00[i] = ipair[locv[0]][i];
   }

<<<<<<< HEAD
   const int i0 = f00[0];
   const int j0 = f00[1];
=======
   patchTopo = parent->patchTopo;
   own_topo = parent->own_topo;
   parent->own_topo = false;
>>>>>>> 7e8fc14b

   for (int i=0; i<n1; ++i)
      for (int j=0; j<n2; ++j)
      {
         // Entity perm[i] of the face should be entity i in the master face ordering.

         // The master face ordering varies faster in the direction from v0 to v10,
         // and slower in the direction from v10 to v11, or equivalently, from v0 to v01.

         const int fi = i0 == 0 ? i : n1 - 1 - i;
         const int fj = j0 == 0 ? j : n2 - 1 - j;

         const int p = tr ? fj + (fi * n2) : fi + (fj * n1);  // Index in face ordering
         const int m = i + (j * n1);  // Index in the master face ordering
         perm[m] = p;
      }
}

// This sets masterDofs but does not change f_meshOffsets.
void NURBSPatchMap::SetMasterFaces(bool dof)
{
   const Array<int>& v_offsets = dof ? Ext->v_spaceOffsets : Ext->v_meshOffsets;
   const Array<int>& e_offsets = dof ? Ext->e_spaceOffsets : Ext->e_meshOffsets;
   const Array<int>& f_offsets = dof ? Ext->f_spaceOffsets : Ext->f_meshOffsets;

   const Array<int>& aux_e_offsets = dof ? Ext->aux_e_spaceOffsets :
                                     Ext->aux_e_meshOffsets;
   const Array<int>& aux_f_offsets = dof ? Ext->aux_f_spaceOffsets :
                                     Ext->aux_f_meshOffsets;

   faceMaster.SetSize(faces.Size());
   faceMasterOffset.SetSize(faces.Size());

   // The loop over master edges is already done by SetMasterEdges, and now we
   // append face DOFs to masterDofs.

   int mos = masterDofs.Size();
   for (int i=0; i<faces.Size(); ++i)
   {
      auto search = Ext->masterFaces.find(faces[i]);
      faceMaster[i] = (search != Ext->masterFaces.end());
      faceMasterOffset[i] = mos;

      if (faceMaster[i])
      {
         int mid = -1;
         auto s = Ext->masterFaceToId.find(faces[i]);
         if (s != Ext->masterFaceToId.end())
         {
            mid = s->second;
         }

         MFEM_ASSERT(mid >= 0, "Master face index not found");

         const bool rev = Ext->masterFaceRev[mid];
         const int s0i = Ext->masterFaceS0[mid][0];
         const int s0j = Ext->masterFaceS0[mid][1];

         const int n1orig = Ext->masterFaceSizes[mid][0];
         const int n2orig = Ext->masterFaceSizes[mid][1];

         const int n1 = rev ? n2orig : n1orig;
         const int n2 = rev ? n1orig : n2orig;

         MFEM_VERIFY(n1 > 1 || n2 > 1, "");
         MFEM_VERIFY(n1 * n2 == Ext->masterFaceSlaves[mid].size(),
                     "Inconsistent number of faces");

         MFEM_VERIFY((n1 - 1) * (n2 - 1) == Ext->masterFaceVerts[mid].size(),
                     "Inconsistent number of vertices");

         // Set an Array2D of all fine vertices on this master face.
         Array2D<int> fv(n1 + 1, n2 + 1);
         fv = -1;

         // This loop sets the fine vertices in fv, except the right and top
         // edges of the Array2D.
         for (int s2=0; s2<n2; ++s2)
            for (int s1=0; s1<n1; ++s1)
            {
               const int s = rev ? s1 + (s2 * n1) : s2 + (s1 * n2);
               const int v0 = Ext->masterFaceSlaveCorners[mid][s];
               fv(s1,s2) = v0;  // Bottom-left corner
            }

         if (n1 == 1)
         {
            MFEM_VERIFY(n2 > 1, "We assume n1 > 1 or n2 > 1");

            // Next, set the top edge of fv, which has only 2 vertices.
            const int s1 = 0;
            const int s2 = n2 - 1;
            const int s = rev ? s1 + (s2 * n1) : s2 + (s1 * n2);
            const int s_nghb = rev ? s1 + ((s2 - 1) * n1) : s2 - 1 + (s1 * n2);
            const int slave = Ext->slaveFaces[Ext->masterFaceSlaves[mid][s]];
            const int nghb = Ext->slaveFaces[Ext->masterFaceSlaves[mid][s_nghb]];

            // fv(s1, s2) is known. It is the bottom-left corner of face `slave`.

            // Find the 2 vertices shared between faces `slave` and `nghb`.
            Array<int> vshared(2);
            vshared[0] = fv(s1, s2);
            vshared[1] = -1;

            Array<int> svert, nvert;
            Ext->patchTopo->GetFaceVertices(slave, svert);
            Ext->patchTopo->GetFaceVertices(nghb, nvert);
            MFEM_VERIFY(svert.Size() == 4 && nvert.Size() == 4,
                        "Face is not a quad");

            for (int j=0; j<4; ++j)
               for (int k=0; k<4; ++k)
               {
                  if (svert[j] == nvert[k] && svert[j] != vshared[0])
                  {
                     MFEM_VERIFY(vshared[1] == -1, "");
                     vshared[1] = svert[j];
                  }
               }

            MFEM_VERIFY(vshared[1] >= 0, "");

            for (int j=0; j<2; ++j)
            {
               // Find the vertex of svert connected to vshared[j]
               int idx = -1;
               for (int k=0; k<4; ++k)
               {
                  if (svert[k] == vshared[j])
                  {
                     idx = k;
                  }
               }

               MFEM_VERIFY(idx >= 0, "");
               fv(j, n2) = -1;
               for (int k=0; k<2; ++k)
               {
                  if (svert[(idx + 1 + (k * 2)) % 4] != vshared[(j+1) % 2])
                  {
                     fv(j, n2) = svert[(idx + 1 + (k * 2)) % 4];
                  }
               }

               MFEM_VERIFY(fv(j, n2) >= 0, "");
            }

            // Next, set the right edge of fv, except the top right corner of
            // the Array2D (already set).
            for (int s2=n2-1; s2>=0; --s2)
            {
               const int s = rev ? s1 + (s2 * n1) : s2 + (s1 * n2);
               const int slave = Ext->slaveFaces[Ext->masterFaceSlaves[mid][s]];

               std::set<int> vertsSet;
               vertsSet.insert(fv(1, s2 + 1));  // already set
               vertsSet.insert(fv(0, s2 + 1));  // already set
               vertsSet.insert(fv(0, s2));  // already set

               // Find the unique vertex of face `slave` not already set.
               Array<int> svert;
               Ext->patchTopo->GetFaceVertices(slave, svert);
               MFEM_VERIFY(svert.Size() == 4, "TODO: remove this obvious check");

               int v = -1;
               for (auto sv : svert)
               {
                  auto search = vertsSet.find(sv);
                  if (search == vertsSet.end())
                  {
                     MFEM_VERIFY(v == -1, "");
                     v = sv;
                  }
               }

               MFEM_VERIFY(v >= 0, "");

               fv(1, s2) = v;
            }
         }
         else  // n1 > 1
         {
            // Next, set the right edge of fv, including the top right corner
            // of the Array2D.
            for (int s2=0; s2<n2; ++s2)
            {
               const int s1 = n1 - 1;
               const int s = rev ? s1 + (s2 * n1) : s2 + (s1 * n2);
               const int s_nghb = rev ? s1 - 1 + (s2 * n1) : s2 + ((s1 - 1) * n2);
               const int slave = Ext->slaveFaces[Ext->masterFaceSlaves[mid][s]];
               const int nghb = Ext->slaveFaces[Ext->masterFaceSlaves[mid][s_nghb]];

               // fv(s1, s2) is known. It is the bottom-left corner of face `slave`.

               // TODO: refactor. This code is similar to some above in the n1 == 1 case.
               // Find the 2 vertices shared between faces `slave` and `nghb`.
               Array<int> vshared(2);
               vshared[0] = fv(s1, s2);
               vshared[1] = -1;

               Array<int> svert, nvert;
               Ext->patchTopo->GetFaceVertices(slave, svert);
               Ext->patchTopo->GetFaceVertices(nghb, nvert);
               MFEM_VERIFY(svert.Size() == 4 && nvert.Size() == 4,
                           "Face is not a quad");

               for (int j=0; j<4; ++j)
                  for (int k=0; k<4; ++k)
                  {
                     if (svert[j] == nvert[k] && svert[j] != vshared[0])
                     {
                        MFEM_VERIFY(vshared[1] == -1, "");
                        vshared[1] = svert[j];
                     }
                  }

               MFEM_VERIFY(vshared[1] >= 0, "");

               for (int j=0; j<2; ++j)
               {
                  // Find the vertex of svert connected to vshared[j]
                  int idx = -1;
                  for (int k=0; k<4; ++k)
                  {
                     if (svert[k] == vshared[j])
                     {
                        idx = k;
                     }
                  }

                  MFEM_VERIFY(idx >= 0, "");
                  const int oldfv = (s2 > 0 && j == 0) ? fv(n1, s2) : -1;
                  fv(n1, s2 + j) = -1;
                  for (int k=0; k<2; ++k)
                  {
                     if (svert[(idx + 1 + (k * 2)) % 4] != vshared[(j+1) % 2])
                     {
                        fv(n1, s2 + j) = svert[(idx + 1 + (k * 2)) % 4];
                     }
                  }

                  MFEM_VERIFY(fv(n1, s2 + j) >= 0, "");
                  if (s2 > 0 && j == 0)
                  {
                     MFEM_VERIFY(fv(n1, s2 + j) == oldfv, "Sanity check");
                  }
               }
            }  // loop s2

            // Next, set the top edge of fv.
            for (int s1 = n1 - 1; s1 >= 0; --s1)
            {
               // TODO: refactor. This is similar to code in a case above.
               const int s2 = n2 - 1;
               const int s = rev ? s1 + (s2 * n1) : s2 + (s1 * n2);
               const int slave = Ext->slaveFaces[Ext->masterFaceSlaves[mid][s]];

               std::set<int> vertsSet;
               vertsSet.insert(fv(s1 + 1, s2));  // already set
               vertsSet.insert(fv(s1 + 1, s2 + 1));  // already set
               vertsSet.insert(fv(s1, s2));  // already set

               // Find the unique vertex of face `slave` not already set.
               Array<int> svert;
               Ext->patchTopo->GetFaceVertices(slave, svert);
               MFEM_VERIFY(svert.Size() == 4, "TODO: remove this obvious check");

               int v = -1;
               for (auto sv : svert)
               {
                  auto search = vertsSet.find(sv);
                  if (search == vertsSet.end())
                  {
                     MFEM_VERIFY(v == -1, "");
                     v = sv;
                  }
               }

               MFEM_VERIFY(v >= 0, "");

               fv(s1, s2 + 1) = v;
            }
         }  // case n1 > 1

         // Now fv is fully set.

         int nf1 = -1, nf2 = -1;

         // TODO: struct for these things?
         std::vector<int> strip;  // TODO: Array2D?
         std::vector<int> stripTopV(n1);
         std::vector<int> stripTopE(n1);

         for (int s2=0; s2<n2; ++s2)
         {
            int sos1 = 0;  // strip offset, first dimension

            const int srj = rev ? s0i : s0j;
            const int s2r = (srj == 1) ? n2 - 1 - s2 : s2;
            const int s2rv = (srj == 1) ? n2 - s2 : s2;
            const int sgn2 = (srj == 1) ? -1 : 1;

            for (int s1=0; s1<n1; ++s1)
            {
               const int sri = rev ? s0j : s0i;
               const int s1r = (sri == 1) ? n1 - 1 - s1 : s1;
               const int s1rv = (sri == 1) ? n1 - s1 : s1;
               const int sgn1 = (sri == 1) ? -1 : 1;

               const int s = rev ? s1r + (s2r * n1) : s2r + (s1r * n2);
               const int slave = Ext->slaveFaces[Ext->masterFaceSlaves[mid][s]];

               // Determine which slave face edges are in the first and second
               // dimensions of the master face.
               int e1 = -1, e2 = -1;
               const int v0 = fv(s1rv,s2rv);

               Array<int> sedges;
               {
                  Array<int> sori, evert, fvert;
                  Ext->patchTopo->GetFaceEdges(slave, sedges, sori);
                  MFEM_VERIFY(sedges.Size() == 4, "TODO: remove this obvious check");

                  Ext->patchTopo->GetFaceVertices(slave, fvert);

                  // In the n1 > 1 case, set v1 to the bottom-left corner of the
                  // next slave face in s1, which is the bottom-right corner of
                  // this slave face. Otherwise, set v1 to the bottom-left corner
                  // of the next slave face in s2, which is the top-left of this
                  // slave face. It is assumed that n1 > 1 or n2 > 1.
                  // However, two special cases where this logic fails are
                  // s1 == n1 - 1 && n1 > 1
                  // and
                  // s2 == n2 - 1 && n1 == 1
                  // In these cases, we take the previous right or top vertices.

                  {
                     const int v1 = fv(s1rv + sgn1, s2rv);  // Bottom right vertex
                     const int v1top = fv(s1rv + sgn1, s2rv + sgn2);  // Top right vertex

                     // Find the edge of this slave face with vertices [v0, v1].

                     for (int j=0; j<4; ++j)
                     {
                        Ext->patchTopo->GetEdgeVertices(sedges[j], evert);
                        if ((evert[0] == v0 && evert[1] == v1) ||
                            (evert[0] == v1 && evert[1] == v0))
                        {
                           e1 = j;
                        }

                        if ((evert[0] == v1 && evert[1] == v1top) ||
                            (evert[0] == v1top && evert[1] == v1))
                        {
                           e2 = j;
                        }
                     }
                  }

                  MFEM_VERIFY(e1 >= 0 && e2 >= 0, "");

                  if (s2 < n2 - 1)
                  {
                     // Top edge of this slave face, with respect to the strip.
                     stripTopE[s1] = sedges[(e1 + 2) % 4];
                     stripTopV[s1] = fv(s1rv, s2rv + sgn2);

                     Ext->patchTopo->GetEdgeVertices(stripTopE[s1], evert);
                     MFEM_VERIFY(evert[0] == stripTopV[s1] ||
                                 evert[1] == stripTopV[s1], "");
                  }
               }

<<<<<<< HEAD
               if (s1 == 0)
               {
                  // Initialize slave face entity dimensions.
                  int nf1_, nf2_;
                  if (dof)
                  {
                     nf1_ = Ext->KnotVec(sedges[e1])->GetNCP() - 2;
                     nf2_ = Ext->KnotVec(sedges[e2])->GetNCP() - 2;
                  }
                  else
                  {
                     nf1_ = Ext->KnotVec(sedges[e1])->GetNE() - 1;
                     nf2_ = Ext->KnotVec(sedges[e2])->GetNE() - 1;
                  }
=======
void ParNURBSExtension::SetActive(const int *partition,
                                  const Array<bool> &active_bel)
{
   activeElem.SetSize(GetGNE());
   activeElem = false;
   NumOfActiveElems = 0;
   const int MyRank = gtopo.MyRank();
   for (int i = 0; i < GetGNE(); i++)
      if (partition[i] == MyRank)
      {
         activeElem[i] = true;
         NumOfActiveElems++;
      }
>>>>>>> 7e8fc14b

                  if (s2 == 0)
                  {
                     nf1 = nf1_;
                     nf2 = nf2_;

<<<<<<< HEAD
                     const int nstrip = nf1 * nf2 * n1  // face interiors
                                        + nf2 * (n1 - 1);  // edge interiors
                     strip.resize(nstrip);
                  }
                  else
                  {
                     MFEM_VERIFY(nf1 == nf1_ && nf2 == nf2_, "");
                  }
               }  // s1 == 0
=======
void ParNURBSExtension::BuildGroups(const int *partition,
                                    const Table &elem_dof)
{
   Table dof_proc;
>>>>>>> 7e8fc14b

               if (slave < 0)
               {
                  // Auxiliary face
                  //Ext->GetAuxFaceVertices(-1 - slave, svert);
                  MFEM_ABORT("TODO: aux face implementation is not done");
               }

<<<<<<< HEAD
               const int fos = slave >= 0 ? f_offsets[slave] : aux_f_offsets[-1 - slave];
=======
   Transpose(elem_dof, dof_proc); // dof_proc is dof_elem
   // convert elements to processors
   for (int i = 0; i < dof_proc.Size_of_connections(); i++)
   {
      dof_proc.GetJ()[i] = partition[dof_proc.GetJ()[i]];
   }
>>>>>>> 7e8fc14b

               const int fos1 = slave >= 0 ? (slave + 1 < f_offsets.Size() ?
                                              f_offsets[slave + 1] : aux_f_offsets[0]) :
                                aux_f_offsets[-slave];

               const int nvs = fos1 - fos;

               MFEM_VERIFY(nvs == nf1 * nf2, "");

               // Add all slave face vertices/DOFs to masterDOFs, only in the
               // interior of the master face, excluding boundary vertices and
               // edges. In the master face, the interior vertices/DOFs are
               // ordered with the first dimension varying fastest, assuming
               // face orientation 0. The number of vertices (!dof case) is
               // (KnotVec(edges[0])->GetNE() - 1) * (KnotVec(edges[1])->GetNE() - 1)
               // The number of DOFs (dof case) is
               // (KnotVec(edges[0])->GetNCP() - 2) * (KnotVec(edges[1])->GetNCP() - 2)

               // We traverse strips of faces (s1,s2) with s1 varying fast,
               // filling in a grid of vertices/DOFs (entities). Between faces
               // in each strip, there is an edge whose interior entities must
               // be included. Between strips, there are edges, between which
               // are interior vertices from Ext->masterFaceVerts[mid].

               Array<int> perm;
               if (nf1 * nf2 > 0)
               {
                  if (slave >= 0)
                  {
                     // Find the DOFs of the slave face ordered for the master
                     // face. We know that e1 and e2 are the local indices of
                     // the slave face edges on the bottom and right side, with
                     // respect to the master face directions.
                     GetFaceOrdering(slave, nf1, nf2, v0, e1, e2, perm);
                  }
                  else
                  {
                     // Auxiliary face
                     MFEM_ABORT("TODO: aux face implementation is not done");
                  }
               }

               for (int j=0; j<nf1; ++j)
               {
                  for (int k=0; k<nf2; ++k)
                  {
                     const int q = j + (k * nf1);
                     strip[(sos1 * nf2) + k] = fos + perm[q];
                  }

                  sos1++;
               }

               if (s1 < n1 - 1)
               {
                  // Find v10, the vertex at the bottom right of this slave face.
                  Array<int> evert;
                  Ext->patchTopo->GetEdgeVertices(sedges[e1], evert);  // Bottom edge
                  MFEM_VERIFY(v0 == evert[0] || v0 == evert[1], "");

                  const int v10 = evert.Sum() - v0;

                  const int edge = sedges[e2];  // Right side of this slave face
                  Ext->patchTopo->GetEdgeVertices(edge, evert);

                  MFEM_VERIFY(v10 == evert[0] || v10 == evert[1], "");

                  const bool reverse = (v10 == evert[1]);

                  // Edge entities
                  const int eos = e_offsets[edge];
                  const int eos1 = (edge + 1 < e_offsets.Size()) ?
                                   e_offsets[edge + 1] : aux_e_offsets[0];

                  MFEM_VERIFY(eos1 - eos == nf2, "");

                  for (int j=0; j<nf2; ++j)
                  {
                     strip[(sos1 * nf2) + j] = reverse ? eos1 - 1 - j : eos + j;
                  }

                  sos1++;
               }
            }  // loop s1

            MFEM_VERIFY(sos1 == (nf1 * n1) + n1 - 1, "");

            // Now strip is fully set, and we copy entries from strip to masterDofs.

            for (int j=0; j<nf2; ++j)
               for (int k=0; k<sos1; ++k)
               {
                  masterDofs.Append(strip[(k * nf2) + j]);
               }

            mos += strip.size();

            if (s2 < n2 - 1)
            {
               // Next, loop over edges and vertices between strips
               for (int s1=0; s1<n1; ++s1)
               {
                  const int edge = stripTopE[s1];
                  const int v0 = stripTopV[s1];

                  Array<int> evert;
                  Ext->patchTopo->GetEdgeVertices(edge, evert);

                  MFEM_VERIFY(v0 == evert[0] || v0 == evert[1], "");

                  const bool reverse = (v0 == evert[1]);

                  // Edge entities
                  const int eos = e_offsets[edge];
                  const int eos1 = (edge + 1 < e_offsets.Size()) ?
                                   e_offsets[edge + 1] : aux_e_offsets[0];

                  MFEM_VERIFY(eos1 - eos == nf1, "");

                  for (int j=0; j<nf1; ++j)
                  {
                     masterDofs.Append(reverse ? eos1 - 1 - j : eos + j);
                  }

                  mos += nf1;

                  if (s1 < n1 - 1)
                  {
                     const int v1 = evert.Sum() - v0;  // Right end of edge
                     masterDofs.Append(v_offsets[v1]);
                     mos++;
                  }
               }  // loop s1
            }
         }  // loop s2
      }
   }  // loop (i) over faces
}

int NURBSPatchMap::GetMasterEdgeDof(const int e, const int i) const
{
   const int os = edgeMasterOffset[e];
   return masterDofs[os + i];
}

int NURBSPatchMap::GetMasterFaceDof(const int f, const int i) const
{
   const int os = faceMasterOffset[f];
   return masterDofs[os + i];
}

void NURBSPatchMap::SetPatchVertexMap(int p, const KnotVector *kv[])
{
   GetPatchKnotVectors(p, kv);

   I = kv[0]->GetNE() - 1;

   for (int i = 0; i < verts.Size(); i++)
   {
      verts[i] = Ext->v_meshOffsets[verts[i]];
   }

   if (Ext->Dimension() >= 2)
   {
      J = kv[1]->GetNE() - 1;
      SetMasterEdges(false);
      for (int i = 0; i < edges.Size(); i++)
      {
         edges[i] = Ext->e_meshOffsets[edges[i]];
      }
   }
   if (Ext->Dimension() == 3)
   {
      K = kv[2]->GetNE() - 1;
      SetMasterFaces(false);
      for (int i = 0; i < faces.Size(); i++)
      {
         faces[i] = Ext->f_meshOffsets[faces[i]];
      }
   }

   pOffset = Ext->p_meshOffsets[p];
}

void NURBSPatchMap::SetPatchDofMap(int p, const KnotVector *kv[])
{
   GetPatchKnotVectors(p, kv);

   I = kv[0]->GetNCP() - 2;

   for (int i = 0; i < verts.Size(); i++)
   {
      verts[i] = Ext->v_spaceOffsets[verts[i]];
   }
   if (Ext->Dimension() >= 2)
   {
      J = kv[1]->GetNCP() - 2;
      SetMasterEdges(true);

      if (Ext->nonconforming && Ext->patchTopo->ncmesh
          && Ext->patchTopo->ncmesh->GetVertexToKnot().NumRows() > 0)
      {
         // Use e2nce to map from patchTopo edges to patchTopo->ncmesh edges.
         for (int i = 0; i < edges.Size(); i++)
         {
            int nce = -1;
            auto s = Ext->e2nce.find(edges[i]);
            if (s != Ext->e2nce.end())
            {
               nce = s->second;
            }
            else
            {
               MFEM_ABORT("TODO");
            }

            edges[i] = Ext->e_spaceOffsets[nce];
         }
      }
      else
      {
         for (int i = 0; i < edges.Size(); i++)
         {
            edges[i] = Ext->e_spaceOffsets[edges[i]];
         }
      }
   }
   if (Ext->Dimension() == 3)
   {
      K = kv[2]->GetNCP() - 2;
      SetMasterFaces(true);
      for (int i = 0; i < faces.Size(); i++)
      {
         faces[i] = Ext->f_spaceOffsets[faces[i]];
      }
   }

   pOffset = Ext->p_spaceOffsets[p];
}

void NURBSPatchMap::SetBdrPatchVertexMap(int p, const KnotVector *kv[],
                                         int *okv)
{
   GetBdrPatchKnotVectors(p, kv, okv);

   for (int i = 0; i < verts.Size(); i++)
   {
      verts[i] = Ext->v_meshOffsets[verts[i]];
   }

   if (Ext->Dimension() == 1)
   {
      I = 0;
   }
   else if (Ext->Dimension() == 2)
   {
      I = kv[0]->GetNE() - 1;
      pOffset = Ext->e_meshOffsets[edges[0]];
   }
   else if (Ext->Dimension() == 3)
   {
      I = kv[0]->GetNE() - 1;
      J = kv[1]->GetNE() - 1;

      SetMasterEdges(false);
      SetMasterFaces(false);
      for (int i = 0; i < edges.Size(); i++)
      {
         edges[i] = Ext->e_meshOffsets[edges[i]];
      }

      pOffset = Ext->f_meshOffsets[faces[0]];
   }
}

void NURBSPatchMap::SetBdrPatchDofMap(int p, const KnotVector *kv[],  int *okv)
{
   GetBdrPatchKnotVectors(p, kv, okv);

   for (int i = 0; i < verts.Size(); i++)
   {
      verts[i] = Ext->v_spaceOffsets[verts[i]];
   }

   if (Ext->Dimension() == 1)
   {
      I = 0;
   }
   else if (Ext->Dimension() == 2)
   {
      I = kv[0]->GetNCP() - 2;
      pOffset = Ext->e_spaceOffsets[edges[0]];
   }
   else if (Ext->Dimension() == 3)
   {
      I = kv[0]->GetNCP() - 2;
      J = kv[1]->GetNCP() - 2;

      SetMasterEdges(true);

      for (int i = 0; i < edges.Size(); i++)
      {
         edges[i] = Ext->e_spaceOffsets[edges[i]];
      }

      pOffset = Ext->f_spaceOffsets[faces[0]];
   }
}

}<|MERGE_RESOLUTION|>--- conflicted
+++ resolved
@@ -1981,8 +1981,7 @@
    }
 }
 
-<<<<<<< HEAD
-NURBSExtension::NURBSExtension(std::istream &input, bool nc)
+NURBSExtension::NURBSExtension(std::istream &input, bool spacing, bool nc)
 {
    // Read topology
    patchTopo = new Mesh;
@@ -1996,15 +1995,7 @@
       patchTopo->LoadPatchTopo(input, edge_to_knot);
    }
 
-   own_topo = 1;
-=======
-NURBSExtension::NURBSExtension(std::istream &input, bool spacing)
-{
-   // Read topology
-   patchTopo = new Mesh;
-   patchTopo->LoadPatchTopo(input, edge_to_knot);
    own_topo = true;
->>>>>>> 7e8fc14b
 
    CheckPatches();
    // CheckBdrPatches();
@@ -2425,18 +2416,6 @@
 
 void NURBSExtension::Print(std::ostream &os, const std::string &comments) const
 {
-<<<<<<< HEAD
-   if (patchTopo->ncmesh)
-   {
-      patchTopo->ncmesh->Print(os, true);
-      patchTopo->PrintTopoEdges(os, edge_to_knot, true);
-   }
-   else
-   {
-      patchTopo->PrintTopo(os, edge_to_knot);
-   }
-
-=======
    Array<int> kvSpacing;
    if (patches.Size() == 0)
    {
@@ -2447,8 +2426,17 @@
    }
 
    const int version = kvSpacing.Size() > 0 ? 11 : 10;  // v1.0 or v1.1
-   patchTopo->PrintTopo(os, edge_to_knot, version, comments);
->>>>>>> 7e8fc14b
+   if (patchTopo->ncmesh)
+   {
+      // TODO: include version?
+      patchTopo->ncmesh->Print(os, comments, true);
+      patchTopo->PrintTopoEdges(os, edge_to_knot, true);
+   }
+   else
+   {
+      patchTopo->PrintTopo(os, edge_to_knot, version, comments);
+   }
+
    if (patches.Size() == 0)
    {
       os << "\nknotvectors\n" << NumOfKnotVectors << '\n';
@@ -3374,7 +3362,6 @@
          reversedParents.insert(parentEdge);
       }
 
-<<<<<<< HEAD
       // Note that the logic here assumes that the "vertex_to_knot" data in the
       // mesh file has vertices in order of ascending knotIndex.
 
@@ -3382,9 +3369,6 @@
       const int v0 = newParentEdge ? pv0 : prevV;
 
       if (knotIndex == 1)
-=======
-      if (dim == 1)
->>>>>>> 7e8fc14b
       {
          MFEM_VERIFY(newParentEdge, "");
       }
@@ -5289,14 +5273,6 @@
    }
 }
 
-void NURBSExtension::UniformRefinement()
-{
-   for (int p = 0; p < patches.Size(); p++)
-   {
-      patches[p]->UniformRefinement();
-   }
-}
-
 void NURBSExtension::KnotInsert(Array<KnotVector *> &kv)
 {
    Array<int> edges;
@@ -5628,20 +5604,21 @@
    }
 }
 
-<<<<<<< HEAD
 void NURBSExtension::SetPatchToBdrElements()
-=======
-void NURBSExtension::UniformRefinement(Array<int> const& rf)
->>>>>>> 7e8fc14b
 {
    const int nbp = GetNBP();
    patch_to_bel.resize(nbp);
 
    for (int e=0; e<bel_to_patch.Size(); ++e)
    {
-<<<<<<< HEAD
       patch_to_bel[bel_to_patch[e]].Append(e);
-=======
+   }
+}
+
+void NURBSExtension::UniformRefinement(Array<int> const& rf)
+{
+   for (int p = 0; p < patches.Size(); p++)
+   {
       patches[p]->UniformRefinement(rf);
    }
 }
@@ -5699,7 +5676,6 @@
             }
          }
       }
->>>>>>> 7e8fc14b
    }
 }
 
@@ -5714,20 +5690,12 @@
 {
    MFEM_ASSERT(patch_to_bel.size() > 0, "patch_to_el not set");
 
-<<<<<<< HEAD
    return patch_to_bel[patch];
 }
 
 void NURBSExtension::GetVertexDofs(int index, Array<int> &dofs) const
 {
    MFEM_ASSERT(index < v_spaceOffsets.Size(), "");
-=======
-      // Check whether inserted knots should be flipped before inserting.
-      // Knotvectors are stored in a different array pkvc such that the original
-      // knots which are inserted are not changed.
-      // We need those knots for multiple patches so they have to remain original
-      CheckKVDirection(p, kvdir);
->>>>>>> 7e8fc14b
 
    const int os = v_spaceOffsets[index];
    const int os1 = index + 1 == v_spaceOffsets.Size() ? e_spaceOffsets[0] :
@@ -5746,7 +5714,6 @@
 {
    MFEM_ASSERT(index < e_spaceOffsets.Size(), "");
 
-<<<<<<< HEAD
    const int os = e_spaceOffsets[index];
    const int os_upper = f_spaceOffsets.Size() > 0 ? f_spaceOffsets[0] :
                         p_spaceOffsets[0];
@@ -5756,16 +5723,9 @@
    dofs.SetSize(0);
    // Reserve 2 for the two vertices and os1 - os for the interior edge DOFs.
    dofs.Reserve(2 + os1 - os);
-=======
-      // Check whether inserted knots should be flipped before inserting.
-      // Knotvectors are stored in a different array pkvc such that the original
-      // knots which are inserted are not changed.
-      CheckKVDirection(p, kvdir);
->>>>>>> 7e8fc14b
 
    // First get the DOFs for the vertices of the edge.
 
-<<<<<<< HEAD
    Array<int> vert;
    patchTopo->GetEdgeVertices(index, vert);
    MFEM_ASSERT(vert.Size() == 2, "TODO: remove this");
@@ -5776,7 +5736,53 @@
       GetVertexDofs(v, vdofs);
       dofs.Append(vdofs);
    }
-=======
+
+   // Now get the interior edge DOFs.
+
+   for (int i=os; i<os1; ++i)
+   {
+      dofs.Append(i);
+   }
+
+   return GetOrder();
+}
+
+void NURBSExtension::KnotRemove(Array<Vector *> &kv, real_t tol)
+{
+   Array<int> edges;
+   Array<int> orient;
+   Array<int> kvdir;
+
+   Array<Vector *> pkv(Dimension());
+
+   for (int p = 0; p < patches.Size(); p++)
+   {
+      if (Dimension()==1)
+      {
+         pkv[0] = kv[KnotInd(p)];
+      }
+      else if (Dimension()==2)
+      {
+         patchTopo->GetElementEdges(p, edges, orient);
+         pkv[0] = kv[KnotInd(edges[0])];
+         pkv[1] = kv[KnotInd(edges[1])];
+      }
+      else if (Dimension()==3)
+      {
+         patchTopo->GetElementEdges(p, edges, orient);
+         pkv[0] = kv[KnotInd(edges[0])];
+         pkv[1] = kv[KnotInd(edges[3])];
+         pkv[2] = kv[KnotInd(edges[8])];
+      }
+
+      // Check whether knots should be flipped before removing.
+      CheckKVDirection(p, kvdir);
+
+      Array<Vector *> pkvc(Dimension());
+      for (int d = 0; d < Dimension(); d++)
+      {
+         pkvc[d] = new Vector(*(pkv[d]));
+
          if (kvdir[d] == -1)
          {
             // Find flip point, for knotvectors that do not have the domain [0:1]
@@ -5794,83 +5800,14 @@
             }
          }
       }
->>>>>>> 7e8fc14b
-
-   // Now get the interior edge DOFs.
-
-   for (int i=os; i<os1; ++i)
-   {
-      dofs.Append(i);
-   }
-
-   return GetOrder();
-}
-
-<<<<<<< HEAD
+
+      patches[p]->KnotRemove(pkvc, tol);
+
+      for (int i = 0; i < Dimension(); i++) { delete pkvc[i]; }
+   }
+}
+
 int NURBSExtension::GetEntityDofs(int entity, int index, Array<int> &dofs) const
-=======
-void NURBSExtension::KnotRemove(Array<Vector *> &kv, real_t tol)
-{
-   Array<int> edges;
-   Array<int> orient;
-   Array<int> kvdir;
-
-   Array<Vector *> pkv(Dimension());
-
-   for (int p = 0; p < patches.Size(); p++)
-   {
-      if (Dimension()==1)
-      {
-         pkv[0] = kv[KnotInd(p)];
-      }
-      else if (Dimension()==2)
-      {
-         patchTopo->GetElementEdges(p, edges, orient);
-         pkv[0] = kv[KnotInd(edges[0])];
-         pkv[1] = kv[KnotInd(edges[1])];
-      }
-      else if (Dimension()==3)
-      {
-         patchTopo->GetElementEdges(p, edges, orient);
-         pkv[0] = kv[KnotInd(edges[0])];
-         pkv[1] = kv[KnotInd(edges[3])];
-         pkv[2] = kv[KnotInd(edges[8])];
-      }
-
-      // Check whether knots should be flipped before removing.
-      CheckKVDirection(p, kvdir);
-
-      Array<Vector *> pkvc(Dimension());
-      for (int d = 0; d < Dimension(); d++)
-      {
-         pkvc[d] = new Vector(*(pkv[d]));
-
-         if (kvdir[d] == -1)
-         {
-            // Find flip point, for knotvectors that do not have the domain [0:1]
-            KnotVector *kva = knotVectorsCompr[Dimension()*p+d];
-            real_t apb = (*kva)[0] + (*kva)[kva->Size()-1];
-
-            // Flip vector
-            int size = pkvc[d]->Size();
-            int ns = ceil(size/2.0);
-            for (int j = 0; j < ns; j++)
-            {
-               real_t tmp = apb - pkvc[d]->Elem(j);
-               pkvc[d]->Elem(j) = apb - pkvc[d]->Elem(size-1-j);
-               pkvc[d]->Elem(size-1-j) = tmp;
-            }
-         }
-      }
-
-      patches[p]->KnotRemove(pkvc, tol);
-
-      for (int i = 0; i < Dimension(); i++) { delete pkvc[i]; }
-   }
-}
-
-void NURBSExtension::GetPatchNets(const Vector &coords, int vdim)
->>>>>>> 7e8fc14b
 {
    switch (entity)
    {
@@ -6231,7 +6168,7 @@
    return (new Table(GetGNE(), gel_dof_list));
 }
 
-void ParNURBSExtension::SetActive(const int *partitioning_,
+void ParNURBSExtension::SetActive(const int *partition,
                                   const Array<bool> &active_bel)
 {
    activeElem.SetSize(GetGNE());
@@ -6239,7 +6176,7 @@
    NumOfActiveElems = 0;
    const int MyRank = gtopo.MyRank();
    for (int i = 0; i < GetGNE(); i++)
-      if (partitioning_[i] == MyRank)
+      if (partition[i] == MyRank)
       {
          activeElem[i] = true;
          NumOfActiveElems++;
@@ -6254,7 +6191,7 @@
       }
 }
 
-void ParNURBSExtension::BuildGroups(const int *partitioning_,
+void ParNURBSExtension::BuildGroups(const int *partition,
                                     const Table &elem_dof)
 {
    Table dof_proc;
@@ -6263,10 +6200,11 @@
    IntegerSet         group;
 
    Transpose(elem_dof, dof_proc); // dof_proc is dof_elem
+
    // convert elements to processors
    for (int i = 0; i < dof_proc.Size_of_connections(); i++)
    {
-      dof_proc.GetJ()[i] = partitioning_[dof_proc.GetJ()[i]];
+      dof_proc.GetJ()[i] = partition[dof_proc.GetJ()[i]];
    }
 
    // the first group is the local one
@@ -6463,11 +6401,6 @@
          v0id = i;
       }
    }
-<<<<<<< HEAD
-=======
-   own_topo = true;
-   parent->own_topo = false;
->>>>>>> 7e8fc14b
 
    MFEM_VERIFY(v0id >= 0, "");
 
@@ -6538,14 +6471,8 @@
       f00[i] = ipair[locv[0]][i];
    }
 
-<<<<<<< HEAD
    const int i0 = f00[0];
    const int j0 = f00[1];
-=======
-   patchTopo = parent->patchTopo;
-   own_topo = parent->own_topo;
-   parent->own_topo = false;
->>>>>>> 7e8fc14b
 
    for (int i=0; i<n1; ++i)
       for (int j=0; j<n2; ++j)
@@ -6919,7 +6846,6 @@
                   }
                }
 
-<<<<<<< HEAD
                if (s1 == 0)
                {
                   // Initialize slave face entity dimensions.
@@ -6934,28 +6860,12 @@
                      nf1_ = Ext->KnotVec(sedges[e1])->GetNE() - 1;
                      nf2_ = Ext->KnotVec(sedges[e2])->GetNE() - 1;
                   }
-=======
-void ParNURBSExtension::SetActive(const int *partition,
-                                  const Array<bool> &active_bel)
-{
-   activeElem.SetSize(GetGNE());
-   activeElem = false;
-   NumOfActiveElems = 0;
-   const int MyRank = gtopo.MyRank();
-   for (int i = 0; i < GetGNE(); i++)
-      if (partition[i] == MyRank)
-      {
-         activeElem[i] = true;
-         NumOfActiveElems++;
-      }
->>>>>>> 7e8fc14b
 
                   if (s2 == 0)
                   {
                      nf1 = nf1_;
                      nf2 = nf2_;
 
-<<<<<<< HEAD
                      const int nstrip = nf1 * nf2 * n1  // face interiors
                                         + nf2 * (n1 - 1);  // edge interiors
                      strip.resize(nstrip);
@@ -6965,12 +6875,6 @@
                      MFEM_VERIFY(nf1 == nf1_ && nf2 == nf2_, "");
                   }
                }  // s1 == 0
-=======
-void ParNURBSExtension::BuildGroups(const int *partition,
-                                    const Table &elem_dof)
-{
-   Table dof_proc;
->>>>>>> 7e8fc14b
 
                if (slave < 0)
                {
@@ -6979,17 +6883,7 @@
                   MFEM_ABORT("TODO: aux face implementation is not done");
                }
 
-<<<<<<< HEAD
                const int fos = slave >= 0 ? f_offsets[slave] : aux_f_offsets[-1 - slave];
-=======
-   Transpose(elem_dof, dof_proc); // dof_proc is dof_elem
-   // convert elements to processors
-   for (int i = 0; i < dof_proc.Size_of_connections(); i++)
-   {
-      dof_proc.GetJ()[i] = partition[dof_proc.GetJ()[i]];
-   }
->>>>>>> 7e8fc14b
-
                const int fos1 = slave >= 0 ? (slave + 1 < f_offsets.Size() ?
                                               f_offsets[slave + 1] : aux_f_offsets[0]) :
                                 aux_f_offsets[-slave];
