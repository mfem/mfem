--- conflicted
+++ resolved
@@ -30,11 +30,6 @@
 #include <iostream>
 #include <array>
 #include <map>
-<<<<<<< HEAD
-#include <set>
-#include <string>
-=======
->>>>>>> 0019bdb0
 
 namespace mfem
 {
