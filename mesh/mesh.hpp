--- conflicted
+++ resolved
@@ -533,10 +533,6 @@
    void MakeTetMeshFromHex(int nx, int ny, int nz,
                            double sx, double sy, double sz,
                            int type);
-<<<<<<< HEAD
-
-=======
->>>>>>> c2ff6053
    void MakeTriMeshFromQuad(int nx, int ny,
                             double sx, double sy);
 
@@ -626,11 +622,7 @@
 
    static Mesh MakeHexTo24or12TetMesh(
       int nx, int ny, int nz,
-<<<<<<< HEAD
-      double sx = 1.0, double sy = 1.0, double sz = 1.0, int type = 1);
-=======
       double sx = 1.0, double sy = 1.0, double sz = 1.0, int type = 2);
->>>>>>> c2ff6053
 
    static Mesh MakeQuadTo4TriMesh(int nx = 1, int ny = 1, double sx = 1.0,
                                   double sy = 1.0);
