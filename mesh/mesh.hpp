--- conflicted
+++ resolved
@@ -110,11 +110,7 @@
    /// internal cache for element attributes
    mutable Array<int> elem_attrs_cache;
    /// internal cache for boundary element attributes
-<<<<<<< HEAD
-   mutable Array<int> bdr_attrs_cache;
-=======
    mutable Array<int> bdr_face_attrs_cache;
->>>>>>> 144c8c31
 
    /** @brief This structure stores the low level information necessary to
        interpret the configuration of elements on a specific face. This
@@ -1144,21 +1140,13 @@
    virtual void Finalize(bool refine = false, bool fix_orientation = false);
 
    /// @brief Determine the sets of unique attribute values in domain if @a
-<<<<<<< HEAD
-   /// elem_attrs_change and boundary elements if @a bdr_attrs_changed.
-=======
    /// elem_attrs_changed and boundary elements if @a bdr_face_attrs_changed.
->>>>>>> 144c8c31
    ///
    /// Separately scan the domain and boundary elements to generate unique,
    /// sorted sets of the element attribute values present in the mesh and
    /// store these in the Mesh::attributes and Mesh::bdr_attributes arrays.
    virtual void SetAttributes(bool elem_attrs_changed = true,
-<<<<<<< HEAD
-                              bool bdr_attrs_changed = true);
-=======
                               bool bdr_face_attrs_changed = true);
->>>>>>> 144c8c31
 
    /// Check (and optionally attempt to fix) the orientation of the elements
    /** @param[in] fix_it  If `true`, attempt to fix the orientations of some
@@ -2315,11 +2303,8 @@
    /// different than the numbering of the boundary elements. We compute
    /// mappings so that the array `bdr_attributes[i]` gives the boundary
    /// attribute of the `i`th boundary face in the mesh face order.
-<<<<<<< HEAD
-=======
    /// Attributes <= 0 indicate there is no boundary element and should be
    /// skipped.
->>>>>>> 144c8c31
    ///
    /// The returned array points to an internal object that may be invalidated
    /// by mesh operations such as refinement or any element attributes are
@@ -2327,11 +2312,7 @@
    /// class (e.g. if a user calls GetElement() then changes the element
    /// attribute directly), one needs to account for such changes by calling the
    /// method SetAttributes().
-<<<<<<< HEAD
-   const Array<int>& GetBdrElementAttributes() const;
-=======
    const Array<int>& GetBdrFaceAttributes() const;
->>>>>>> 144c8c31
 
    /// @}
 
