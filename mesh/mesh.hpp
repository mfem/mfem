--- conflicted
+++ resolved
@@ -335,10 +335,6 @@
    /// Return the length of the segment from node i to node j.
    double GetLength(int i, int j) const;
 
-<<<<<<< HEAD
-
-=======
->>>>>>> 89caa3ac
    void MarkForRefinement();
    void MarkTriMeshForRefinement();
    void GetEdgeOrdering(DSTable &v_to_v, Array<int> &order);
@@ -1140,32 +1136,9 @@
        excluding all master nonconforming faces. */
    virtual int GetNFbyType(FaceType type) const;
 
-<<<<<<< HEAD
-   /** Compute the Jacobian of the transformation from the perfect
-       reference element at the center of the element. */
-   void GetElementJacobian(int i, DenseMatrix &J,
-                           const IntegrationPoint *ip = NULL);
-
-   /** @brief Computes geometric parameters associated with a Jacobian matrix
-       in 2D/3D. These parameters are
-       (1) Area/Volume,
-       (2) Aspect-ratio (1 in 2D, and 2 non-dimensional and 2 dimensional
-                         parameters in 3D. Dimensional parameters are used
-                         for target construction in TMOP),
-       (3) skewness (1 in 2D and 3 in 3D), and finally
-       (4) orientation (1 in 2D and 3 in 3D).
-    */
-   void GetGeometricParametersFromJacobian(const DenseMatrix &J,
-                                           double &volume,
-                                           Vector &aspr,
-                                           Vector &skew,
-                                           Vector &ori) const;
-
    /// Utility function: sum integers from all processors (Allreduce).
    virtual long long ReduceInt(int value) const { return value; }
 
-=======
->>>>>>> 89caa3ac
    /// Return the total (global) number of elements.
    long long GetGlobalNE() const { return ReduceInt(NumOfElements); }
 
@@ -1825,20 +1798,8 @@
    void GetFaceInfos (int Face, int *Inf1, int *Inf2) const;
    void GetFaceInfos (int Face, int *Inf1, int *Inf2, int *NCFace) const;
 
-<<<<<<< HEAD
    /** Return all elements adjacent to the given Face */
    void GetFaceAdjacentElements(int Face, Array<int> & elems) const;
-
-   /// Deprecated in favor of Mesh::GetFaceGeometry
-   MFEM_DEPRECATED Geometry::Type GetFaceGeometryType(int Face) const
-   { return GetFaceGeometry(Face); }
-
-   Element::Type  GetFaceElementType(int Face) const;
-
-   Array<int> GetFaceToBdrElMap() const;
-=======
-   /// @}
->>>>>>> 89caa3ac
 
    /// @name Methods related to mesh partitioning
    /// @{
@@ -1886,15 +1847,6 @@
    /// Updates the vertex/node locations. Invokes NodesUpdated().
    void SetNodes(const Vector &node_coord);
 
-<<<<<<< HEAD
-   void SetVerticesFromNodes();
-
-   /// Return a pointer to the internal node GridFunction (may be NULL).
-   /** If the mesh is straight-sided (low-order), it may not have a GridFunction
-       for the nodes, in which case this function returns NULL. To ensure that
-       the nodal GridFunction exists, call EnsureNodes().
-       @sa SetCurvature(). */
-=======
    void ScaleSubdomains (double sf);
    void ScaleElements (double sf);
 
@@ -1927,7 +1879,6 @@
    /// @sa SetCurvature().
    ///
    /// @note The returned object should NOT be deleted by the caller.
->>>>>>> 89caa3ac
    GridFunction *GetNodes() { return Nodes; }
    const GridFunction *GetNodes() const { return Nodes; }
    /// Return the mesh nodes ownership flag.
@@ -1941,6 +1892,8 @@
        members with the given ones. */
    /** Invokes NodesUpdated(). */
    void SwapNodes(GridFunction *&nodes, int &own_nodes_);
+
+   void SetVerticesFromNodes();
 
    /// Return the mesh nodes/vertices projected on the given GridFunction.
    void GetNodes(GridFunction &nodes) const;
@@ -2234,9 +2187,6 @@
                                            Vector &skew,
                                            Vector &ori) const;
 
-   /// Utility function: sum integers from all processors (Allreduce).
-   virtual long long ReduceInt(int value) const { return value; }
-
    /// @todo This method needs a proper description
    void GetElementColoring(Array<int> &colors, int el0 = 0);
 
