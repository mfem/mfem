--- conflicted
+++ resolved
@@ -116,17 +116,9 @@
       parent_face_ids_ = SubMeshUtils::BuildFaceMap(parent, *this,
                                                     parent_element_ids_);
 
-<<<<<<< HEAD
-      Array<int> parent_face_to_be = parent.GetFaceToBdrElMap();
-      int max_bdr_attr = parent.bdr_attributes.Size() ?
-                         parent.bdr_attributes.Max() : 1;
-
-      for (int i = 0; i < NumOfBdrElements; i++)
-=======
       parent_to_submesh_face_ids_.SetSize(parent.GetNFaces());
       parent_to_submesh_face_ids_ = -1;
       for (int i = 0; i < parent_face_ids_.Size(); i++)
->>>>>>> 4a164610
       {
          parent_to_submesh_face_ids_[parent_face_ids_[i]] = i;
       }
