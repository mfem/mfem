// Copyright (c) 2010-2023, Lawrence Livermore National Security, LLC. Produced
// at the Lawrence Livermore National Laboratory. All Rights reserved. See files
// LICENSE and NOTICE for details. LLNL-CODE-806117.
//
// This file is part of the MFEM library. For more information and source code
// availability visit https://mfem.org.
//
// MFEM is free software; you can redistribute it and/or modify it under the
// terms of the BSD-3 license. We welcome feedback and contributions, see file
// CONTRIBUTING.md for details.

#include "../../config/config.hpp"

#ifdef MFEM_USE_MPI

#include <iostream>
#include <unordered_set>
#include <algorithm>
#include "psubmesh.hpp"
#include "submesh_utils.hpp"
#include "../segment.hpp"

namespace mfem
{

ParSubMesh ParSubMesh::CreateFromDomain(const ParMesh &parent,
                                        Array<int> &domain_attributes)
{
   return ParSubMesh(parent, SubMesh::From::Domain, domain_attributes);
}

ParSubMesh ParSubMesh::CreateFromBoundary(const ParMesh &parent,
                                          Array<int> &boundary_attributes)
{
   return ParSubMesh(parent, SubMesh::From::Boundary, boundary_attributes);
}

ParSubMesh::ParSubMesh(const ParMesh &parent, SubMesh::From from,
                       Array<int> &attributes) : parent_(parent), from_(from), attributes_(attributes)
{
   if (Nonconforming())
   {
      MFEM_ABORT("SubMesh does not support non-conforming meshes");
   }

   MyComm = parent.GetComm();
   NRanks = parent.GetNRanks();
   MyRank = parent.GetMyRank();

   if (from == SubMesh::From::Domain)
   {
      InitMesh(parent.Dimension(), parent.SpaceDimension(), 0, 0, 0);

      std::tie(parent_vertex_ids_,
               parent_element_ids_) = SubMeshUtils::AddElementsToMesh(parent_, *this,
                                                                      attributes_);
   }
   else if (from == SubMesh::From::Boundary)
   {
      InitMesh(parent.Dimension() - 1, parent.SpaceDimension(), 0, 0, 0);

      std::tie(parent_vertex_ids_,
               parent_element_ids_) = SubMeshUtils::AddElementsToMesh(parent_, *this,
                                                                      attributes_, true);
   }

   // Don't let boundary elements get generated automatically. This would
   // generate boundary elements on each rank locally, which is topologically
   // wrong for the distributed SubMesh.
   FinalizeTopology(false);

   parent_to_submesh_vertex_ids_.SetSize(parent_.GetNV());
   parent_to_submesh_vertex_ids_ = -1;
   for (int i = 0; i < parent_vertex_ids_.Size(); i++)
   {
      parent_to_submesh_vertex_ids_[parent_vertex_ids_[i]] = i;
   }

   DSTable v2v(parent_.GetNV());
   parent_.GetVertexToVertexTable(v2v);
   for (int i = 0; i < NumOfEdges; i++)
   {
      Array<int> lv;
      GetEdgeVertices(i, lv);

      // Find vertices/edge in parent mesh
      int parent_edge_id = v2v(parent_vertex_ids_[lv[0]],
                               parent_vertex_ids_[lv[1]]);
      parent_edge_ids_.Append(parent_edge_id);
   }

   parent_to_submesh_edge_ids_.SetSize(parent.GetNEdges());
   parent_to_submesh_edge_ids_ = -1;
   for (int i = 0; i < parent_edge_ids_.Size(); i++)
   {
      parent_to_submesh_edge_ids_[parent_edge_ids_[i]] = i;
   }

   if (Dim == 3)
   {
      parent_face_ids_ = SubMeshUtils::BuildFaceMap(parent_, *this,
                                                    parent_element_ids_);

      parent_to_submesh_face_ids_.SetSize(parent.GetNFaces());
      parent_to_submesh_face_ids_ = -1;
      for (int i = 0; i < parent_face_ids_.Size(); i++)
      {
         parent_to_submesh_face_ids_[parent_face_ids_[i]] = i;
      }

      parent_face_ori_.SetSize(NumOfFaces);

      for (int i = 0; i < NumOfFaces; i++)
      {
         Array<int> sub_vert;
         GetFaceVertices(i, sub_vert);

         Array<int> sub_par_vert(sub_vert.Size());
         for (int j = 0; j < sub_vert.Size(); j++)
         {
            sub_par_vert[j] = parent_vertex_ids_[sub_vert[j]];
         }

         Array<int> par_vert;
         parent.GetFaceVertices(parent_face_ids_[i], par_vert);

         if (par_vert.Size() == 3)
         {
            parent_face_ori_[i] = GetTriOrientation(par_vert, sub_par_vert);
         }
         else
         {
            parent_face_ori_[i] = GetQuadOrientation(par_vert, sub_par_vert);
         }
      }
   }
   else if (Dim == 2)
   {
      parent_face_ori_.SetSize(NumOfElements);

      for (int i = 0; i < NumOfElements; i++)
      {
         Array<int> sub_vert;
         GetElementVertices(i, sub_vert);

         Array<int> sub_par_vert(sub_vert.Size());
         for (int j = 0; j < sub_vert.Size(); j++)
         {
            sub_par_vert[j] = parent_vertex_ids_[sub_vert[j]];
         }

         Array<int> par_vert;
         int be_ori = 0;
         if (from == SubMesh::From::Boundary)
         {
            parent.GetBdrElementVertices(parent_element_ids_[i], par_vert);

            int f = -1;
            parent.GetBdrElementFace(parent_element_ids_[i], &f, &be_ori);
         }
         else
         {
            parent.GetElementVertices(parent_element_ids_[i], par_vert);
         }

         if (par_vert.Size() == 3)
         {
            int se_ori = GetTriOrientation(par_vert, sub_par_vert);
            parent_face_ori_[i] = ComposeTriOrientations(be_ori, se_ori);
         }
         else
         {
            int se_ori = GetQuadOrientation(par_vert, sub_par_vert);
            parent_face_ori_[i] = ComposeQuadOrientations(be_ori, se_ori);
         }
      }
   }

   ListOfIntegerSets groups;
   IntegerSet group;
   // the first group is the local one
   group.Recreate(1, &MyRank);
   groups.Insert(group);

   // Every rank containing elements of the ParSubMesh attributes now has a
   // local ParSubMesh. We have to connect the local meshes and assign global
   // boundaries correctly.

   Array<int> rhvtx;
   FindSharedVerticesRanks(rhvtx);
   AppendSharedVerticesGroups(groups, rhvtx);

   Array<int> rhe;
   FindSharedEdgesRanks(rhe);
   AppendSharedEdgesGroups(groups, rhe);

   Array<int> rhq, rht;
   if (Dim == 3)
   {
      FindSharedFacesRanks(rht, rhq);
      AppendSharedFacesGroups(groups, rht, rhq);
   }

   // Build the group communication topology
   gtopo.SetComm(MyComm);
   gtopo.Create(groups, 822);
   int ngroups = groups.Size()-1;

   int nsverts, nsedges, nstrias, nsquads;
   BuildVertexGroup(ngroups, rhvtx, nsverts);
   BuildEdgeGroup(ngroups, rhe, nsedges);
   if (Dim == 3)
   {
      BuildFaceGroup(ngroups, rht, nstrias, rhq, nsquads);
   }
   else if (Dim == 2)
   {
      group_stria.MakeI(ngroups);
      group_stria.MakeJ();
      group_stria.ShiftUpI();

      group_squad.MakeI(ngroups);
      group_squad.MakeJ();
      group_squad.ShiftUpI();
   }

   BuildSharedVerticesMapping(nsverts, rhvtx);
   BuildSharedEdgesMapping(nsedges, rhe);
   if (Dim == 3)
   {
      BuildSharedFacesMapping(nstrias, rht, nsquads, rhq);
   }

   ExchangeFaceNbrData();

   // Add boundaries
   {
      int num_of_faces_or_edges =
         (Dim == 3) ? NumOfFaces :
         ((Dim == 2) ? NumOfEdges : NumOfVertices);
      Array<int> &be2face = (Dim == 2) ? be_to_edge : be_to_face;

      if (Dim == 3)
      {
         // In 3D we check for `bel_to_edge`. It shouldn't have been set
         // previously.
         delete bel_to_edge;
         bel_to_edge = nullptr;
      }

      NumOfBdrElements = 0;
      for (int i = 0; i < num_of_faces_or_edges; i++)
      {
         if (GetFaceInformation(i).IsBoundary())
         {
            NumOfBdrElements++;
         }
      }

      boundary.SetSize(NumOfBdrElements);
      be2face.SetSize(NumOfBdrElements);
<<<<<<< HEAD
      Array<int> parent_face_to_be = parent.GetFaceToBdrElMap();
=======
      Array<int> parent_face_to_be;
      int max_bdr_attr = -1;
      if (Dim == 3)
      {
         parent_face_to_be = parent.GetFaceToBdrElMap();
         max_bdr_attr = parent.bdr_attributes.Max();
      }
>>>>>>> c9e63c62
      for (int i = 0, j = 0; i < num_of_faces_or_edges; i++)
      {
         if (GetFaceInformation(i).IsBoundary())
         {
            boundary[j] = faces[i]->Duplicate(this);
            if (from == SubMesh::From::Domain && Dim >= 2)
            {
               int pbeid = Dim == 3 ? parent_face_to_be[parent_face_ids_[i]] :
                           parent_face_to_be[parent_edge_ids_[i]];
               if (pbeid != -1)
               {
                  boundary[j]->SetAttribute(parent.GetBdrAttribute(pbeid));
               }
               else
               {
                  boundary[j]->SetAttribute(max_bdr_attr + 1);
               }
            }
            else
            {
               boundary[j]->SetAttribute(SubMesh::GENERATED_ATTRIBUTE);
            }
            be2face[j++] = i;
         }
      }
   }

   if (Dim == 3)
   {
      GetElementToFaceTable();
   }

   // If the parent ParMesh has nodes and therefore is defined on a higher order
   // geometry, we define this ParSubMesh as a curved ParSubMesh and transfer
   // the GridFunction from the parent ParMesh to the ParSubMesh.
   const GridFunction *parent_nodes = parent_.GetNodes();
   if (parent_nodes)
   {
      const FiniteElementSpace *parent_fes = parent_nodes->FESpace();

      SetCurvature(
         parent_fes->FEColl()->GetOrder(),
         parent_fes->IsDGSpace(),
         spaceDim,
         parent_fes->GetOrdering());

      const ParGridFunction* pn = dynamic_cast<const ParGridFunction*>
                                  (parent_.GetNodes());
      MFEM_ASSERT(pn,
                  "Internal error. Object is supposed to be ParGridFunction.");

      ParGridFunction* n = dynamic_cast<ParGridFunction*>
                           (this->GetNodes());
      MFEM_ASSERT(n,
                  "Internal error. Object is supposed to be ParGridFunction.");

      Transfer(*pn, *n);
   }

   if (Dim > 1)
   {
      if (!el_to_edge) { el_to_edge = new Table; }
      NumOfEdges = GetElementToEdgeTable(*el_to_edge, be_to_edge);
   }

   SetAttributes();
   Finalize();
}

void ParSubMesh::FindSharedVerticesRanks(Array<int> &rhvtx)
{
   // create a GroupCommunicator on the shared vertices
   GroupCommunicator svert_comm(parent_.gtopo);
   parent_.GetSharedVertexCommunicator(svert_comm);
   // Number of shared vertices
   int nsvtx = svert_comm.GroupLDofTable().Size_of_connections();

   rhvtx.SetSize(nsvtx);
   rhvtx = 0;

   // On each rank of the group, locally determine if the shared vertex is in
   // the SubMesh.
   for (int g = 1, sv = 0; g < parent_.GetNGroups(); g++)
   {
      const int group_sz = parent_.gtopo.GetGroupSize(g);
      MFEM_VERIFY((unsigned int)group_sz <= 8*sizeof(int), // 32
                  "Group size too large. Groups with more than 32 ranks are not supported, yet.");
      const int* group_lproc = parent_.gtopo.GetGroup(g);

      const int* my_group_id_ptr = std::find(group_lproc, group_lproc+group_sz, 0);
      MFEM_ASSERT(my_group_id_ptr != group_lproc+group_sz, "internal error");

      const int my_group_id = my_group_id_ptr-group_lproc;

      for (int gv = 0; gv < parent_.GroupNVertices(g); gv++, sv++)
      {
         int plvtx = parent_.GroupVertex(g, gv);
         int submesh_vertex_id = parent_to_submesh_vertex_ids_[plvtx];
         if (submesh_vertex_id != -1)
         {
            rhvtx[sv] |= 1 << my_group_id;
         }
      }
   }

   // Compute the sum on the root rank and broadcast the result to all ranks.
   svert_comm.Reduce(rhvtx, GroupCommunicator::Sum);
   svert_comm.Bcast<int>(rhvtx, 0);
}

void ParSubMesh::FindSharedEdgesRanks(Array<int> &rhe)
{
   // create a GroupCommunicator on the shared edges
   GroupCommunicator sedge_comm(parent_.gtopo);
   parent_.GetSharedEdgeCommunicator(sedge_comm);

   int nsedges = sedge_comm.GroupLDofTable().Size_of_connections();

   // see rhvtx description
   rhe.SetSize(nsedges);
   rhe = 0;

   // On each rank of the group, locally determine if the shared edge is in
   // the SubMesh.
   for (int g = 1, se = 0; g < parent_.GetNGroups(); g++)
   {
      const int group_sz = parent_.gtopo.GetGroupSize(g);
      MFEM_VERIFY((unsigned int)group_sz <= 8*sizeof(int), // 32
                  "Group size too large. Groups with more than 32 ranks are not supported, yet.");
      const int* group_lproc = parent_.gtopo.GetGroup(g);

      const int* my_group_id_ptr = std::find(group_lproc, group_lproc+group_sz, 0);
      MFEM_ASSERT(my_group_id_ptr != group_lproc+group_sz, "internal error");

      // rank id inside this group
      const int my_group_id = my_group_id_ptr-group_lproc;

      for (int ge = 0; ge < parent_.GroupNEdges(g); ge++, se++)
      {
         int ple, o;
         parent_.GroupEdge(g, ge, ple, o);
         int submesh_edge_id = parent_to_submesh_edge_ids_[ple];
         if (submesh_edge_id != -1)
         {
            rhe[se] |= 1 << my_group_id;
         }
      }
   }

   // Compute the sum on the root rank and broadcast the result to all ranks.
   sedge_comm.Reduce(rhe, GroupCommunicator::Sum);
   sedge_comm.Bcast<int>(rhe, 0);
}

void ParSubMesh::FindSharedFacesRanks(Array<int>& rht, Array<int> &rhq)
{
   GroupCommunicator squad_comm(parent_.gtopo);
   parent_.GetSharedQuadCommunicator(squad_comm);

   int nsquad = squad_comm.GroupLDofTable().Size_of_connections();

   rhq.SetSize(nsquad);
   rhq = 0;

   for (int g = 1, sq = 0; g < parent_.GetNGroups(); g++)
   {
      for (int gq = 0; gq < parent_.GroupNQuadrilaterals(g); gq++, sq++)
      {
         // Group size of a shared face is always 2

         int plq, o;
         parent_.GroupQuadrilateral(g, gq, plq, o);
         int submesh_face_id = parent_to_submesh_face_ids_[plq];
         if (submesh_face_id != -1)
         {
            rhq[sq] = 1;
         }
      }
   }

   // Compute the sum on the root rank and broadcast the result to all ranks.
   squad_comm.Reduce(rhq, GroupCommunicator::Sum);
   squad_comm.Bcast<int>(rhq, 0);

   GroupCommunicator stria_comm(parent_.gtopo);
   parent_.GetSharedTriCommunicator(stria_comm);

   int nstria = stria_comm.GroupLDofTable().Size_of_connections();

   rht.SetSize(nstria);
   rht = 0;

   for (int g = 1, st = 0; g < parent_.GetNGroups(); g++)
   {
      for (int gt = 0; gt < parent_.GroupNTriangles(g); gt++, st++)
      {
         // Group size of a shared face is always 2

         int plt, o;
         parent_.GroupTriangle(g, gt, plt, o);
         int submesh_face_id = parent_to_submesh_face_ids_[plt];
         if (submesh_face_id != -1)
         {
            rht[st] = 1;
         }
      }
   }

   // Compute the sum on the root rank and broadcast the result to all ranks.
   stria_comm.Reduce(rht, GroupCommunicator::Sum);
   stria_comm.Bcast<int>(rht, 0);
}


void ParSubMesh::AppendSharedVerticesGroups(ListOfIntegerSets &groups,
                                            Array<int> &rhvtx)
{
   IntegerSet group;

   for (int g = 1, sv = 0; g < parent_.GetNGroups(); g++)
   {
      const int group_sz = parent_.gtopo.GetGroupSize(g);
      MFEM_VERIFY((unsigned int)group_sz <= 8*sizeof(int), // 32
                  "Group size too large. Groups with more than 32 ranks are not supported, yet.");
      const int* group_lproc = parent_.gtopo.GetGroup(g);

      const int* my_group_id_ptr = std::find(group_lproc, group_lproc+group_sz, 0);
      MFEM_ASSERT(my_group_id_ptr != group_lproc+group_sz, "internal error");

      const int my_group_id = my_group_id_ptr-group_lproc;

      for (int gv = 0; gv < parent_.GroupNVertices(g); gv++, sv++)
      {
         // Returns the parents local vertex id
         int plvtx = parent_.GroupVertex(g, gv);
         int submesh_vtx = parent_to_submesh_vertex_ids_[plvtx];

         // Reusing the `rhvtx` array as shared vertex to group array.
         if (submesh_vtx == -1)
         {
            // parent shared vertex is not in SubMesh
            rhvtx[sv] = -1;
         }
         else if (rhvtx[sv] & ~(1 << my_group_id))
         {
            // shared vertex is present on this rank and others
            MFEM_ASSERT(rhvtx[sv] & (1 << my_group_id), "error again");

            // determine which other ranks have the shared vertex
            Array<int> &ranks = group;
            ranks.SetSize(0);
            for (int i = 0; i < group_sz; i++)
            {
               if ((rhvtx[sv] >> i) & 1)
               {
                  ranks.Append(parent_.gtopo.GetNeighborRank(group_lproc[i]));
               }
            }
            MFEM_ASSERT(ranks.Size() >= 2, "internal error");

            rhvtx[sv] = groups.Insert(group) - 1;
         }
         else
         {
            // previously shared vertex is only present on this rank
            rhvtx[sv] = -1;
         }
      }
   }
}

void ParSubMesh::AppendSharedEdgesGroups(ListOfIntegerSets &groups,
                                         Array<int> &rhe)
{
   IntegerSet group;

   for (int g = 1, se = 0; g < parent_.GetNGroups(); g++)
   {
      const int group_sz = parent_.gtopo.GetGroupSize(g);
      MFEM_VERIFY((unsigned int)group_sz <= 8*sizeof(int), // 32
                  "Group size too large. Groups with more than 32 ranks are not supported, yet.");
      const int* group_lproc = parent_.gtopo.GetGroup(g);

      const int* my_group_id_ptr = std::find(group_lproc, group_lproc+group_sz, 0);
      MFEM_ASSERT(my_group_id_ptr != group_lproc+group_sz, "internal error");

      const int my_group_id = my_group_id_ptr-group_lproc;

      for (int ge = 0; ge < parent_.GroupNEdges(g); ge++, se++)
      {
         int ple, o;
         parent_.GroupEdge(g, ge, ple, o);
         int submesh_edge = parent_to_submesh_edge_ids_[ple];

         // Reusing the `rhe` array as shared edge to group array.
         if (submesh_edge == -1)
         {
            // parent shared edge is not in SubMesh
            rhe[se] = -1;
         }
         else if (rhe[se] & ~(1 << my_group_id))
         {
            // shared edge is present on this rank and others

            // determine which other ranks have the shared edge
            Array<int> &ranks = group;
            ranks.SetSize(0);
            for (int i = 0; i < group_sz; i++)
            {
               if ((rhe[se] >> i) & 1)
               {
                  ranks.Append(parent_.gtopo.GetNeighborRank(group_lproc[i]));
               }
            }
            MFEM_ASSERT(ranks.Size() >= 2, "internal error");

            rhe[se] = groups.Insert(group) - 1;
         }
         else
         {
            // previously shared edge is only present on this rank
            rhe[se] = -1;
         }
      }
   }
}

void ParSubMesh::AppendSharedFacesGroups(ListOfIntegerSets &groups,
                                         Array<int>& rht, Array<int> &rhq)
{
   IntegerSet quad_group;

   for (int g = 1, sq = 0; g < parent_.GetNGroups(); g++)
   {
      const int* group_lproc = parent_.gtopo.GetGroup(g);
      for (int gq = 0; gq < parent_.GroupNQuadrilaterals(g); gq++, sq++)
      {
         const int group_sz = parent_.gtopo.GetGroupSize(g);
         MFEM_ASSERT(group_sz == 2, "internal error");

         int plq, o;
         parent_.GroupQuadrilateral(g, gq, plq, o);
         int submesh_face_id = parent_to_submesh_face_ids_[plq];

         // Reusing the `rhq` array as shared face to group array.
         if (submesh_face_id == -1)
         {
            // parent shared face is not in SubMesh
            rhq[sq] = -1;
         }
         else if (rhq[sq] == group_sz)
         {
            // shared face is present on this rank and others

            // There can only be two ranks in this group sharing faces. Add
            // all ranks to a new communication group.
            Array<int> &ranks = quad_group;
            ranks.SetSize(0);
            ranks.Append(parent_.gtopo.GetNeighborRank(group_lproc[0]));
            ranks.Append(parent_.gtopo.GetNeighborRank(group_lproc[1]));

            rhq[sq] = groups.Insert(quad_group) - 1;
         }
         else
         {
            // previously shared edge is only present on this rank
            rhq[sq] = -1;
         }
      }
   }

   IntegerSet tria_group;

   for (int g = 1, st = 0; g < parent_.GetNGroups(); g++)
   {
      const int* group_lproc = parent_.gtopo.GetGroup(g);
      for (int gt = 0; gt < parent_.GroupNTriangles(g); gt++, st++)
      {
         const int group_sz = parent_.gtopo.GetGroupSize(g);
         MFEM_ASSERT(group_sz == 2, "internal error");

         int plt, o;
         parent_.GroupTriangle(g, gt, plt, o);
         int submesh_face_id = parent_to_submesh_face_ids_[plt];

         // Reusing the `rht` array as shared face to group array.
         if (submesh_face_id == -1)
         {
            // parent shared face is not in SubMesh
            rht[st] = -1;
         }
         else if (rht[st] == group_sz)
         {
            // shared face is present on this rank and others

            // There can only be two ranks in this group sharing faces. Add
            // all ranks to a new communication group.
            Array<int> &ranks = tria_group;
            ranks.SetSize(0);
            ranks.Append(parent_.gtopo.GetNeighborRank(group_lproc[0]));
            ranks.Append(parent_.gtopo.GetNeighborRank(group_lproc[1]));

            rht[st] = groups.Insert(tria_group) - 1;
         }
         else
         {
            // previously shared edge is only present on this rank
            rht[st] = -1;
         }
      }
   }
}

void ParSubMesh::BuildVertexGroup(int ngroups, const Array<int>& rhvtx,
                                  int& nsverts)
{
   group_svert.MakeI(ngroups);
   for (int i = 0; i < rhvtx.Size(); i++)
   {
      if (rhvtx[i] >= 0)
      {
         group_svert.AddAColumnInRow(rhvtx[i]);
      }
   }

   group_svert.MakeJ();
   nsverts = 0;
   for (int i = 0; i < rhvtx.Size(); i++)
   {
      if (rhvtx[i] >= 0)
      {
         group_svert.AddConnection(rhvtx[i], nsverts++);
      }
   }
   group_svert.ShiftUpI();
}

void ParSubMesh::BuildEdgeGroup(int ngroups, const Array<int>& rhe,
                                int& nsedges)
{
   group_sedge.MakeI(ngroups);
   for (int i = 0; i < rhe.Size(); i++)
   {
      if (rhe[i] >= 0)
      {
         group_sedge.AddAColumnInRow(rhe[i]);
      }
   }

   group_sedge.MakeJ();
   nsedges = 0;
   for (int i = 0; i < rhe.Size(); i++)
   {
      if (rhe[i] >= 0)
      {
         group_sedge.AddConnection(rhe[i], nsedges++);
      }
   }
   group_sedge.ShiftUpI();
}

void ParSubMesh::BuildFaceGroup(int ngroups, const Array<int>& rht,
                                int& nstrias, const Array<int>& rhq, int& nsquads)
{
   group_squad.MakeI(ngroups);
   for (int i = 0; i < rhq.Size(); i++)
   {
      if (rhq[i] >= 0)
      {
         group_squad.AddAColumnInRow(rhq[i]);
      }
   }

   group_squad.MakeJ();
   nsquads = 0;
   for (int i = 0; i < rhq.Size(); i++)
   {
      if (rhq[i] >= 0)
      {
         group_squad.AddConnection(rhq[i], nsquads++);
      }
   }
   group_squad.ShiftUpI();

   group_stria.MakeI(ngroups);
   for (int i = 0; i < rht.Size(); i++)
   {
      if (rht[i] >= 0)
      {
         group_stria.AddAColumnInRow(rht[i]);
      }
   }

   group_stria.MakeJ();
   nstrias = 0;
   for (int i = 0; i < rht.Size(); i++)
   {
      if (rht[i] >= 0)
      {
         group_stria.AddConnection(rht[i], nstrias++);
      }
   }
   group_stria.ShiftUpI();
}

void ParSubMesh::BuildSharedVerticesMapping(const int nsverts,
                                            const Array<int>& rhvtx)
{
   svert_lvert.Reserve(nsverts);

   for (int g = 1, sv = 0; g < parent_.GetNGroups(); g++)
   {
      for (int gv = 0; gv < parent_.GroupNVertices(g); gv++, sv++)
      {
         // Returns the parents local vertex id
         int plvtx = parent_.GroupVertex(g, gv);
         int submesh_vtx_id = parent_to_submesh_vertex_ids_[plvtx];
         if ((submesh_vtx_id == -1) || (rhvtx[sv] == -1))
         {
            // parent shared vertex is not in SubMesh or is not shared
         }
         else
         {
            svert_lvert.Append(submesh_vtx_id);
         }
      }
   }
}

void ParSubMesh::BuildSharedEdgesMapping(const int sedges_ct,
                                         const Array<int>& rhe)
{
   shared_edges.Reserve(sedges_ct);
   sedge_ledge.Reserve(sedges_ct);

   for (int g = 1, se = 0; g < parent_.GetNGroups(); g++)
   {
      for (int ge = 0; ge < parent_.GroupNEdges(g); ge++, se++)
      {
         int ple, o;
         parent_.GroupEdge(g, ge, ple, o);
         int submesh_edge_id = parent_to_submesh_edge_ids_[ple];
         if ((submesh_edge_id == -1) || rhe[se] == -1)
         {
            // parent shared edge is not in SubMesh or is not shared
         }
         else
         {
            Array<int> vert;
            parent_.GetEdgeVertices(ple, vert);
            // Swap order of vertices if orientation in parent group is -1
            int v0 = parent_to_submesh_vertex_ids_[vert[(1-o)/2]];
            int v1 = parent_to_submesh_vertex_ids_[vert[(1+o)/2]];

            // The orienation of the shared edge relative to the local edge
            // will be determined by whether v0 < v1 or v1 < v0
            shared_edges.Append(new Segment(v0, v1, 1));
            sedge_ledge.Append(submesh_edge_id);
         }
      }
   }
}

void ParSubMesh::BuildSharedFacesMapping(const int nstrias,
                                         const Array<int>& rht,
                                         const int nsquads, const Array<int>& rhq)
{
   shared_trias.Reserve(nstrias);
   shared_quads.Reserve(nsquads);
   sface_lface.Reserve(nstrias + nsquads);

   // sface_lface should list the triangular shared faces first
   // followed by the quadrilateral shared faces.

   for (int g = 1, st = 0; g < parent_.GetNGroups(); g++)
   {
      for (int gt = 0; gt < parent_.GroupNTriangles(g); gt++, st++)
      {
         int plt, o;
         parent_.GroupTriangle(g, gt, plt, o);
         int submesh_face_id = parent_to_submesh_face_ids_[plt];
         if ((submesh_face_id == -1) || rht[st] == -1)
         {
            // parent shared face is not in SubMesh or is not shared
         }
         else
         {
            Array<int> vert;

            GetFaceVertices(submesh_face_id, vert);

            int v0 = vert[0];
            int v1 = vert[1];
            int v2 = vert[2];

            // See Mesh::GetTriOrientation for info on interpretting "o"
            switch (o)
            {
               case 1:
                  std::swap(v0,v1);
                  break;
               case 3:
                  std::swap(v2,v0);
                  break;
               case 5:
                  std::swap(v1,v2);
                  break;
               default:
                  // Do nothing
                  break;
            }

            shared_trias.Append(Vert3(v0, v1, v2));
            sface_lface.Append(submesh_face_id);
         }
      }
   }

   for (int g = 1, sq = 0; g < parent_.GetNGroups(); g++)
   {
      for (int gq = 0; gq < parent_.GroupNQuadrilaterals(g); gq++, sq++)
      {
         int plq, o;
         parent_.GroupQuadrilateral(g, gq, plq, o);
         int submesh_face_id = parent_to_submesh_face_ids_[plq];
         if ((submesh_face_id == -1) || rhq[sq] == -1)
         {
            // parent shared face is not in SubMesh or is not shared
         }
         else
         {
            Array<int> vert;
            GetFaceVertices(submesh_face_id, vert);

            int v0 = vert[0];
            int v1 = vert[1];
            int v2 = vert[2];
            int v3 = vert[3];

            // See Mesh::GetQuadOrientation for info on interpretting "o"
            switch (o)
            {
               case 1:
                  std::swap(v1,v3);
                  break;
               case 3:
                  std::swap(v0,v1);
                  std::swap(v2,v3);
                  break;
               case 5:
                  std::swap(v0,v2);
                  break;
               case 7:
                  std::swap(v0,v3);
                  std::swap(v1,v2);
                  break;
               default:
                  // Do nothing
                  break;
            }

            shared_quads.Append(Vert4(v0, v1, v2, v3));
            sface_lface.Append(submesh_face_id);
         }
      }
   }
}

void ParSubMesh::Transfer(const ParGridFunction &src, ParGridFunction &dst)
{
   ParTransferMap map(src, dst);
   map.Transfer(src, dst);
}

ParTransferMap ParSubMesh::CreateTransferMap(const ParGridFunction &src,
                                             const ParGridFunction &dst)
{
   return ParTransferMap(src, dst);
}

} // namespace mfem

#endif // MFEM_USE_MPI<|MERGE_RESOLUTION|>--- conflicted
+++ resolved
@@ -259,17 +259,8 @@
 
       boundary.SetSize(NumOfBdrElements);
       be2face.SetSize(NumOfBdrElements);
-<<<<<<< HEAD
       Array<int> parent_face_to_be = parent.GetFaceToBdrElMap();
-=======
-      Array<int> parent_face_to_be;
-      int max_bdr_attr = -1;
-      if (Dim == 3)
-      {
-         parent_face_to_be = parent.GetFaceToBdrElMap();
-         max_bdr_attr = parent.bdr_attributes.Max();
-      }
->>>>>>> c9e63c62
+      int max_bdr_attr = parent.bdr_attributes.Max();
       for (int i = 0, j = 0; i < num_of_faces_or_edges; i++)
       {
          if (GetFaceInformation(i).IsBoundary())
