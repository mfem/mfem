--- conflicted
+++ resolved
@@ -16,31 +16,6 @@
 
 void LibBatchMult::Mult(const Vector &b, Vector &x)
 {
-
-<<<<<<< HEAD
-   const double alpha = 1.0, beta = 0.0;
-   MFEM_SUB_cu_or_hip(blasStatus_t)
-   status = MFEM_SUB_cu_or_hip(blasDgemvStridedBatched)(MFEM_SUB_Cuda_or_Hip(
-                                                           BLAS::Handle)(),
-                                                        MFEM_SUB_CU_or_HIP(BLAS_OP_N),
-                                                        mat_size,
-                                                        mat_size,
-                                                        &alpha,
-                                                        MatrixBatch.Read(),
-                                                        mat_size,
-                                                        mat_size * mat_size,
-                                                        b.Read(),
-                                                        1,
-							mat_size,
-                                                        &beta,
-                                                        x.Write(),
-                                                        1,
-							mat_size,
-                                                        num_mats);
-
-   MFEM_VERIFY(status == MFEM_SUB_CU_or_HIP(BLAS_STATUS_SUCCESS),
-               "blasDgemvStridedBatched");
-=======
 #if defined(MFEM_USE_CUDA) || defined(MFEM_USE_HIP)
    if (Device::Allows(Backend::DEVICE_MASK))
    {
@@ -117,7 +92,6 @@
          }
       }
    }
->>>>>>> 14aceac3
 }
 
 
