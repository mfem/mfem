// Copyright (c) 2010-2020, Lawrence Livermore National Security, LLC. Produced
// at the Lawrence Livermore National Laboratory. All Rights reserved. See files
// LICENSE and NOTICE for details. LLNL-CODE-806117.
//
// This file is part of the MFEM library. For more information and source code
// availability visit https://mfem.org.
//
// MFEM is free software; you can redistribute it and/or modify it under the
// terms of the BSD-3 license. We welcome feedback and contributions, see file
// CONTRIBUTING.md for details.

#ifndef MFEM_DENSEMAT
#define MFEM_DENSEMAT

#include "../config/config.hpp"
#include "../general/globals.hpp"
#include "matrix.hpp"

namespace mfem
{

/// Data type dense matrix using column-major storage
class DenseMatrix : public Matrix
{
   friend class DenseTensor;
   friend class DenseMatrixInverse;

private:
   Memory<double> data;

   void Eigensystem(Vector &ev, DenseMatrix *evect = NULL);

   void Eigensystem(DenseMatrix &b, Vector &ev, DenseMatrix *evect = NULL);

   // Auxiliary method used in FNorm2() and FNorm()
   void FNorm(double &scale_factor, double &scaled_fnorm2) const;

public:
   /** Default constructor for DenseMatrix.
       Sets data = NULL and height = width = 0. */
   DenseMatrix();

   /// Copy constructor
   DenseMatrix(const DenseMatrix &);

   /// Creates square matrix of size s.
   explicit DenseMatrix(int s);

   /// Creates rectangular matrix of size m x n.
   DenseMatrix(int m, int n);

   /// Creates rectangular matrix equal to the transpose of mat.
   DenseMatrix(const DenseMatrix &mat, char ch);

   /// Construct a DenseMatrix using an existing data array.
   /** The DenseMatrix does not assume ownership of the data array, i.e. it will
       not delete the array. */
   DenseMatrix(double *d, int h, int w)
      : Matrix(h, w) { UseExternalData(d, h, w); }

   /// Change the data array and the size of the DenseMatrix.
   /** The DenseMatrix does not assume ownership of the data array, i.e. it will
       not delete the data array @a d. This method should not be used with
       DenseMatrix that owns its current data array. */
   void UseExternalData(double *d, int h, int w)
   {
      data.Wrap(d, h*w, false);
      height = h; width = w;
   }

   /// Change the data array and the size of the DenseMatrix.
   /** The DenseMatrix does not assume ownership of the data array, i.e. it will
       not delete the new array @a d. This method will delete the current data
       array, if owned. */
   void Reset(double *d, int h, int w)
   { if (OwnsData()) { data.Delete(); } UseExternalData(d, h, w); }

   /** Clear the data array and the dimensions of the DenseMatrix. This method
       should not be used with DenseMatrix that owns its current data array. */
   void ClearExternalData() { data.Reset(); height = width = 0; }

   /// Delete the matrix data array (if owned) and reset the matrix state.
   void Clear()
   { if (OwnsData()) { data.Delete(); } ClearExternalData(); }

   /// For backward compatibility define Size to be synonym of Width()
   int Size() const { return Width(); }

   /// Change the size of the DenseMatrix to s x s.
   void SetSize(int s) { SetSize(s, s); }

   /// Change the size of the DenseMatrix to h x w.
   void SetSize(int h, int w);

   /// Returns the matrix data array.
   inline double *Data() const
   { return const_cast<double*>((const double*)data);}

   /// Returns the matrix data array.
   inline double *GetData() const { return Data(); }

   Memory<double> &GetMemory() { return data; }
   const Memory<double> &GetMemory() const { return data; }

   /// Return the DenseMatrix data (host pointer) ownership flag.
   inline bool OwnsData() const { return data.OwnsHostPtr(); }

   /// Returns reference to a_{ij}.
   inline double &operator()(int i, int j);

   /// Returns constant reference to a_{ij}.
   inline const double &operator()(int i, int j) const;

   /// Matrix inner product: tr(A^t B)
   double operator*(const DenseMatrix &m) const;

   /// Trace of a square matrix
   double Trace() const;

   /// Returns reference to a_{ij}.
   virtual double &Elem(int i, int j);

   /// Returns constant reference to a_{ij}.
   virtual const double &Elem(int i, int j) const;

   /// Matrix vector multiplication.
   void Mult(const double *x, double *y) const;

   /// Matrix vector multiplication.
   virtual void Mult(const Vector &x, Vector &y) const;

   /// Multiply a vector with the transpose matrix.
   void MultTranspose(const double *x, double *y) const;

   /// Multiply a vector with the transpose matrix.
   virtual void MultTranspose(const Vector &x, Vector &y) const;

   /// y += A.x
   void AddMult(const Vector &x, Vector &y) const;

   /// y += A^t x
   void AddMultTranspose(const Vector &x, Vector &y) const;

   /// y += a * A.x
   void AddMult_a(double a, const Vector &x, Vector &y) const;

   /// y += a * A^t x
   void AddMultTranspose_a(double a, const Vector &x, Vector &y) const;

   /// Compute y^t A x
   double InnerProduct(const double *x, const double *y) const;

   /// LeftScaling this = diag(s) * this
   void LeftScaling(const Vector & s);
   /// InvLeftScaling this = diag(1./s) * this
   void InvLeftScaling(const Vector & s);
   /// RightScaling: this = this * diag(s);
   void RightScaling(const Vector & s);
   /// InvRightScaling: this = this * diag(1./s);
   void InvRightScaling(const Vector & s);
   /// SymmetricScaling this = diag(sqrt(s)) * this * diag(sqrt(s))
   void SymmetricScaling(const Vector & s);
   /// InvSymmetricScaling this = diag(sqrt(1./s)) * this * diag(sqrt(1./s))
   void InvSymmetricScaling(const Vector & s);

   /// Compute y^t A x
   double InnerProduct(const Vector &x, const Vector &y) const
   { return InnerProduct((const double *)x, (const double *)y); }

   /// Returns a pointer to the inverse matrix.
   virtual MatrixInverse *Inverse() const;

   /// Replaces the current matrix with its inverse
   void Invert();

   /// Replaces the current matrix with its square root inverse
   void SquareRootInverse();

   /// Calculates the determinant of the matrix
   /// (optimized for 2x2, 3x3, and 4x4 matrices)
   double Det() const;

   double Weight() const;

   /** @brief Set the matrix to alpha * A, assuming that A has the same
       dimensions as the matrix and uses column-major layout. */
   void Set(double alpha, const double *A);
   /// Set the matrix to alpha * A.
   void Set(double alpha, const DenseMatrix &A)
   {
      SetSize(A.Height(), A.Width());
      Set(alpha, A.GetData());
   }

   /// Adds the matrix A multiplied by the number c to the matrix
   void Add(const double c, const DenseMatrix &A);

   /// Sets the matrix elements equal to constant c
   DenseMatrix &operator=(double c);

   /// Copy the matrix entries from the given array
   DenseMatrix &operator=(const double *d);

   /// Sets the matrix size and elements equal to those of m
   DenseMatrix &operator=(const DenseMatrix &m);

   DenseMatrix &operator+=(const double *m);
   DenseMatrix &operator+=(const DenseMatrix &m);

   DenseMatrix &operator-=(const DenseMatrix &m);

   DenseMatrix &operator*=(double c);

   /// (*this) = -(*this)
   void Neg();

   /// Take the 2-norm of the columns of A and store in v
   void Norm2(double *v) const;

   /// Compute the norm ||A|| = max_{ij} |A_{ij}|
   double MaxMaxNorm() const;

   /// Compute the Frobenius norm of the matrix
   double FNorm() const { double s, n2; FNorm(s, n2); return s*sqrt(n2); }

   /// Compute the square of the Frobenius norm of the matrix
   double FNorm2() const { double s, n2; FNorm(s, n2); return s*s*n2; }

   /// Compute eigenvalues of A x = ev x where A = *this
   void Eigenvalues(Vector &ev)
   { Eigensystem(ev); }

   /// Compute eigenvalues and eigenvectors of A x = ev x where A = *this
   void Eigenvalues(Vector &ev, DenseMatrix &evect)
   { Eigensystem(ev, &evect); }

   /// Compute eigenvalues and eigenvectors of A x = ev x where A = *this
   void Eigensystem(Vector &ev, DenseMatrix &evect)
   { Eigensystem(ev, &evect); }

   /** Compute generalized eigenvalues and eigenvectors of A x = ev B x,
       where A = *this */
   void Eigenvalues(DenseMatrix &b, Vector &ev)
   { Eigensystem(b, ev); }

   /// Compute generalized eigenvalues of A x = ev B x, where A = *this
   void Eigenvalues(DenseMatrix &b, Vector &ev, DenseMatrix &evect)
   { Eigensystem(b, ev, &evect); }

   /** Compute generalized eigenvalues and eigenvectors of A x = ev B x,
       where A = *this */
   void Eigensystem(DenseMatrix &b, Vector &ev, DenseMatrix &evect)
   { Eigensystem(b, ev, &evect); }

   void SingularValues(Vector &sv) const;
   int Rank(double tol) const;

   /// Return the i-th singular value (decreasing order) of NxN matrix, N=1,2,3.
   double CalcSingularvalue(const int i) const;

   /** Return the eigenvalues (in increasing order) and eigenvectors of a
       2x2 or 3x3 symmetric matrix. */
   void CalcEigenvalues(double *lambda, double *vec) const;

   void GetRow(int r, Vector &row) const;
   void GetColumn(int c, Vector &col) const;
   double *GetColumn(int col) { return data + col*height; }
   const double *GetColumn(int col) const { return data + col*height; }

   void GetColumnReference(int c, Vector &col)
   { col.SetDataAndSize(data + c * height, height); }

   void SetRow(int r, const double* row);
   void SetRow(int r, const Vector &row);

   void SetCol(int c, const double* col);
   void SetCol(int c, const Vector &col);


   /// Set all entries of a row to the specified value.
   void SetRow(int row, double value);
   /// Set all entries of a column to the specified value.
   void SetCol(int col, double value);

   /// Returns the diagonal of the matrix
   void GetDiag(Vector &d) const;
   /// Returns the l1 norm of the rows of the matrix v_i = sum_j |a_ij|
   void Getl1Diag(Vector &l) const;
   /// Compute the row sums of the DenseMatrix
   void GetRowSums(Vector &l) const;

   /// Creates n x n diagonal matrix with diagonal elements c
   void Diag(double c, int n);
   /// Creates n x n diagonal matrix with diagonal given by diag
   void Diag(double *diag, int n);

   /// (*this) = (*this)^t
   void Transpose();
   /// (*this) = A^t
   void Transpose(const DenseMatrix &A);
   /// (*this) = 1/2 ((*this) + (*this)^t)
   void Symmetrize();

   void Lump();

   /** Given a DShape matrix (from a scalar FE), stored in *this, returns the
       CurlShape matrix. If *this is a N by D matrix, then curl is a D*N by
       D*(D-1)/2 matrix. The size of curl must be set outside. The dimension D
       can be either 2 or 3. */
   void GradToCurl(DenseMatrix &curl);
   /** Given a DShape matrix (from a scalar FE), stored in *this,
       returns the DivShape vector. If *this is a N by dim matrix,
       then div is a dim*N vector. The size of div must be set
       outside.  */
   void GradToDiv(Vector &div);

   /// Copy rows row1 through row2 from A to *this
   void CopyRows(const DenseMatrix &A, int row1, int row2);
   /// Copy columns col1 through col2 from A to *this
   void CopyCols(const DenseMatrix &A, int col1, int col2);
   /// Copy the m x n submatrix of A at row/col offsets Aro/Aco to *this
   void CopyMN(const DenseMatrix &A, int m, int n, int Aro, int Aco);
   /// Copy matrix A to the location in *this at row_offset, col_offset
   void CopyMN(const DenseMatrix &A, int row_offset, int col_offset);
   /// Copy matrix A^t to the location in *this at row_offset, col_offset
   void CopyMNt(const DenseMatrix &A, int row_offset, int col_offset);
   /** Copy the m x n submatrix of A at row/col offsets Aro/Aco to *this at
       row_offset, col_offset */
   void CopyMN(const DenseMatrix &A, int m, int n, int Aro, int Aco,
               int row_offset, int col_offset);
   /// Copy c on the diagonal of size n to *this at row_offset, col_offset
   void CopyMNDiag(double c, int n, int row_offset, int col_offset);
   /// Copy diag on the diagonal of size n to *this at row_offset, col_offset
   void CopyMNDiag(double *diag, int n, int row_offset, int col_offset);
   /// Copy All rows and columns except m and n from A
   void CopyExceptMN(const DenseMatrix &A, int m, int n);

   /// Perform (ro+i,co+j)+=A(i,j) for 0<=i<A.Height, 0<=j<A.Width
   void AddMatrix(DenseMatrix &A, int ro, int co);
   /// Perform (ro+i,co+j)+=a*A(i,j) for 0<=i<A.Height, 0<=j<A.Width
   void AddMatrix(double a, const DenseMatrix &A, int ro, int co);

   /// Add the matrix 'data' to the Vector 'v' at the given 'offset'
   void AddToVector(int offset, Vector &v) const;
   /// Get the matrix 'data' from the Vector 'v' at the given 'offset'
   void GetFromVector(int offset, const Vector &v);
   /** If (dofs[i] < 0 and dofs[j] >= 0) or (dofs[i] >= 0 and dofs[j] < 0)
       then (*this)(i,j) = -(*this)(i,j).  */
   void AdjustDofDirection(Array<int> &dofs);

   /// Replace small entries, abs(a_ij) <= eps, with zero.
   void Threshold(double eps);

   /** Count the number of entries in the matrix for which isfinite
       is false, i.e. the entry is a NaN or +/-Inf. */
   int CheckFinite() const { return mfem::CheckFinite(data, height*width); }

   /// Prints matrix to stream out.
   virtual void Print(std::ostream &out = mfem::out, int width_ = 4) const;
   virtual void PrintMatlab(std::ostream &out = mfem::out) const;
   /// Prints the transpose matrix to stream out.
   virtual void PrintT(std::ostream &out = mfem::out, int width_ = 4) const;

   /// Invert and print the numerical conditioning of the inversion.
   void TestInversion();

   long MemoryUsage() const { return data.Capacity() * sizeof(double); }

   /// Shortcut for mfem::Read( GetMemory(), TotalSize(), on_dev).
   const double *Read(bool on_dev = true) const
   { return mfem::Read(data, Height()*Width(), on_dev); }

   /// Shortcut for mfem::Read(GetMemory(), TotalSize(), false).
   const double *HostRead() const
   { return mfem::Read(data, Height()*Width(), false); }

   /// Shortcut for mfem::Write(GetMemory(), TotalSize(), on_dev).
   double *Write(bool on_dev = true)
   { return mfem::Write(data, Height()*Width(), on_dev); }

   /// Shortcut for mfem::Write(GetMemory(), TotalSize(), false).
   double *HostWrite()
   { return mfem::Write(data, Height()*Width(), false); }

   /// Shortcut for mfem::ReadWrite(GetMemory(), TotalSize(), on_dev).
   double *ReadWrite(bool on_dev = true)
   { return mfem::ReadWrite(data, Height()*Width(), on_dev); }

   /// Shortcut for mfem::ReadWrite(GetMemory(), TotalSize(), false).
   double *HostReadWrite()
   { return mfem::ReadWrite(data, Height()*Width(), false); }

   /// Destroys dense matrix.
   virtual ~DenseMatrix();
};

/// C = A + alpha*B
void Add(const DenseMatrix &A, const DenseMatrix &B,
         double alpha, DenseMatrix &C);

/// C = alpha*A + beta*B
void Add(double alpha, const double *A,
         double beta,  const double *B, DenseMatrix &C);

/// C = alpha*A + beta*B
void Add(double alpha, const DenseMatrix &A,
         double beta,  const DenseMatrix &B, DenseMatrix &C);

/// @brief Solves the dense linear system, `A * X = B` for `X`
///
/// @param [in,out] A the square matrix for the linear system
/// @param [in,out] X the rhs vector, B, on input, the solution, X, on output.
/// @param [in] TOL optional fuzzy comparison tolerance. Defaults to 1e-9.
///
/// @return status set to true if successful, otherwise, false.
///
/// @note This routine may replace the contents of the input Matrix, A, with the
///       corresponding LU factorization of the matrix. Matrices of size 1x1 and
///       2x2 are handled explicitly.
///
/// @pre A.IsSquare() == true
/// @pre X != nullptr
bool LinearSolve(DenseMatrix& A, double* X, double TOL = 1.e-9);

/// Matrix matrix multiplication.  A = B * C.
void Mult(const DenseMatrix &b, const DenseMatrix &c, DenseMatrix &a);

/// Matrix matrix multiplication.  A += B * C.
void AddMult(const DenseMatrix &b, const DenseMatrix &c, DenseMatrix &a);

/// Matrix matrix multiplication.  A += alpha * B * C.
void AddMult_a(double alpha, const DenseMatrix &b, const DenseMatrix &c,
               DenseMatrix &a);

/** Calculate the adjugate of a matrix (for NxN matrices, N=1,2,3) or the matrix
    adj(A^t.A).A^t for rectangular matrices (2x1, 3x1, or 3x2). This operation
    is well defined even when the matrix is not full rank. */
void CalcAdjugate(const DenseMatrix &a, DenseMatrix &adja);

/// Calculate the transposed adjugate of a matrix (for NxN matrices, N=1,2,3)
void CalcAdjugateTranspose(const DenseMatrix &a, DenseMatrix &adjat);

/** Calculate the inverse of a matrix (for NxN matrices, N=1,2,3) or the
    left inverse (A^t.A)^{-1}.A^t (for 2x1, 3x1, or 3x2 matrices) */
void CalcInverse(const DenseMatrix &a, DenseMatrix &inva);

/// Calculate the inverse transpose of a matrix (for NxN matrices, N=1,2,3)
void CalcInverseTranspose(const DenseMatrix &a, DenseMatrix &inva);

/** For a given Nx(N-1) (N=2,3) matrix J, compute a vector n such that
    n_k = (-1)^{k+1} det(J_k), k=1,..,N, where J_k is the matrix J with the
    k-th row removed. Note: J^t.n = 0, det([n|J])=|n|^2=det(J^t.J). */
void CalcOrtho(const DenseMatrix &J, Vector &n);

/// Calculate the matrix A.At
void MultAAt(const DenseMatrix &a, DenseMatrix &aat);

/// ADAt = A D A^t, where D is diagonal
void MultADAt(const DenseMatrix &A, const Vector &D, DenseMatrix &ADAt);

/// ADAt += A D A^t, where D is diagonal
void AddMultADAt(const DenseMatrix &A, const Vector &D, DenseMatrix &ADAt);

/// Multiply a matrix A with the transpose of a matrix B:   A*Bt
void MultABt(const DenseMatrix &A, const DenseMatrix &B, DenseMatrix &ABt);

/// ADBt = A D B^t, where D is diagonal
void MultADBt(const DenseMatrix &A, const Vector &D,
              const DenseMatrix &B, DenseMatrix &ADBt);

/// ABt += A * B^t
void AddMultABt(const DenseMatrix &A, const DenseMatrix &B, DenseMatrix &ABt);

/// ADBt = A D B^t, where D is diagonal
void AddMultADBt(const DenseMatrix &A, const Vector &D,
                 const DenseMatrix &B, DenseMatrix &ADBt);

/// ABt += a * A * B^t
void AddMult_a_ABt(double a, const DenseMatrix &A, const DenseMatrix &B,
                   DenseMatrix &ABt);

/// Multiply the transpose of a matrix A with a matrix B:   At*B
void MultAtB(const DenseMatrix &A, const DenseMatrix &B, DenseMatrix &AtB);

/// AAt += a * A * A^t
void AddMult_a_AAt(double a, const DenseMatrix &A, DenseMatrix &AAt);

/// AAt = a * A * A^t
void Mult_a_AAt(double a, const DenseMatrix &A, DenseMatrix &AAt);

/// Make a matrix from a vector V.Vt
void MultVVt(const Vector &v, DenseMatrix &vvt);

void MultVWt(const Vector &v, const Vector &w, DenseMatrix &VWt);

/// VWt += v w^t
void AddMultVWt(const Vector &v, const Vector &w, DenseMatrix &VWt);

/// VVt += v v^t
void AddMultVVt(const Vector &v, DenseMatrix &VWt);

/// VWt += a * v w^t
void AddMult_a_VWt(const double a, const Vector &v, const Vector &w,
                   DenseMatrix &VWt);

/// VVt += a * v v^t
void AddMult_a_VVt(const double a, const Vector &v, DenseMatrix &VVt);


/** Class that can compute LU factorization of external data and perform various
    operations with the factored data. */
class LUFactors
{
public:
   double *data;
   int *ipiv;
#ifdef MFEM_USE_LAPACK
   static const int ipiv_base = 1;
#else
   static const int ipiv_base = 0;
#endif

   /** With this constructor, the (public) data and ipiv members should be set
       explicitly before calling class methods. */
   LUFactors() { }

   LUFactors(double *data_, int *ipiv_) : data(data_), ipiv(ipiv_) { }

   /**
    * @brief Compute the LU factorization of the current matrix
    *
    * Factorize the current matrix of size (m x m) overwriting it with the
    * LU factors. The factorization is such that L.U = P.A, where A is the
    * original matrix and P is a permutation matrix represented by ipiv.
    *
    * @param [in] m size of the square matrix
    * @param [in] TOL optional fuzzy comparison tolerance. Defaults to 0.0.
    *
    * @return status set to true if successful, otherwise, false.
    */
   bool Factor(int m, double TOL = 0.0);

   /** Assuming L.U = P.A factored data of size (m x m), compute |A|
       from the diagonal values of U and the permutation information. */
   double Det(int m) const;

   /** Assuming L.U = P.A factored data of size (m x m), compute X <- A X,
       for a matrix X of size (m x n). */
   void Mult(int m, int n, double *X) const;

   /** Assuming L.U = P.A factored data of size (m x m), compute
       X <- L^{-1} P X, for a matrix X of size (m x n). */
   void LSolve(int m, int n, double *X) const;

   /** Assuming L.U = P.A factored data of size (m x m), compute
       X <- U^{-1} X, for a matrix X of size (m x n). */
   void USolve(int m, int n, double *X) const;

   /** Assuming L.U = P.A factored data of size (m x m), compute X <- A^{-1} X,
       for a matrix X of size (m x n). */
   void Solve(int m, int n, double *X) const;

   /** Assuming L.U = P.A factored data of size (m x m), compute X <- X A^{-1},
       for a matrix X of size (n x m). */
   void RightSolve(int m, int n, double *X) const;

   /// Assuming L.U = P.A factored data of size (m x m), compute X <- A^{-1}.
   void GetInverseMatrix(int m, double *X) const;

   /** Given an (n x m) matrix A21, compute X2 <- X2 - A21 X1, for matrices X1,
       and X2 of size (m x r) and (n x r), respectively. */
   static void SubMult(int m, int n, int r, const double *A21,
                       const double *X1, double *X2);

   /** Assuming P.A = L.U factored data of size (m x m), compute the 2x2 block
       decomposition:
          | P 0 | |  A  A12 | = |  L  0 | | U U12 |
          | 0 I | | A21 A22 |   | L21 I | | 0 S22 |
       where A12, A21, and A22 are matrices of size (m x n), (n x m), and
       (n x n), respectively. The blocks are overwritten as follows:
          A12 <- U12 = L^{-1} P A12
          A21 <- L21 = A21 U^{-1}
          A22 <- S22 = A22 - L21 U12.
       The block S22 is the Schur complement. */
   void BlockFactor(int m, int n, double *A12, double *A21, double *A22) const;

   /** Given BlockFactor()'d data, perform the forward block solve for the
       linear system:
          |  A  A12 | | X1 | = | B1 |
          | A21 A22 | | X2 |   | B2 |
       written in the factored form:
          |  L  0 | | U U12 | | X1 | = | P 0 | | B1 |
          | L21 I | | 0 S22 | | X2 |   | 0 I | | B2 |.
       The resulting blocks Y1, Y2 solve the system:
          |  L  0 | | Y1 | = | P 0 | | B1 |
          | L21 I | | Y2 |   | 0 I | | B2 |
       The blocks are overwritten as follows:
          B1 <- Y1 = L^{-1} P B1
          B2 <- Y2 = B2 - L21 Y1 = B2 - A21 A^{-1} B1
       The blocks B1/Y1 and B2/Y2 are of size (m x r) and (n x r), respectively.
       The Schur complement system is given by: S22 X2 = Y2. */
   void BlockForwSolve(int m, int n, int r, const double *L21,
                       double *B1, double *B2) const;

   /** Given BlockFactor()'d data, perform the backward block solve in
          | U U12 | | X1 | = | Y1 |
          | 0 S22 | | X2 |   | Y2 |.
       The input is the solution block X2 and the block Y1 resulting from
       BlockForwSolve(). The result block X1 overwrites input block Y1:
          Y1 <- X1 = U^{-1} (Y1 - U12 X2). */
   void BlockBackSolve(int m, int n, int r, const double *U12,
                       const double *X2, double *Y1) const;
};


/** Data type for inverse of square dense matrix.
    Stores LU factors */
class DenseMatrixInverse : public MatrixInverse
{
private:
   const DenseMatrix *a;
   LUFactors lu;

public:
   /// Default constructor.
   DenseMatrixInverse() : a(NULL), lu(NULL, NULL) { }

   /** Creates square dense matrix. Computes factorization of mat
       and stores LU factors. */
   DenseMatrixInverse(const DenseMatrix &mat);

   /// Same as above but does not factorize the matrix.
   DenseMatrixInverse(const DenseMatrix *mat);

   ///  Get the size of the inverse matrix
   int Size() const { return Width(); }

   /// Factor the current DenseMatrix, *a
   void Factor();

   /// Factor a new DenseMatrix of the same size
   void Factor(const DenseMatrix &mat);

   virtual void SetOperator(const Operator &op);

   /// Matrix vector multiplication with the inverse of dense matrix.
   void Mult(const double *x, double *y) const;

   /// Matrix vector multiplication with the inverse of dense matrix.
   virtual void Mult(const Vector &x, Vector &y) const;

   /// Multiply the inverse matrix by another matrix: X = A^{-1} B.
   void Mult(const DenseMatrix &B, DenseMatrix &X) const;

   /// Multiply the inverse matrix by another matrix: X <- A^{-1} X.
   void Mult(DenseMatrix &X) const { lu.Solve(width, X.Width(), X.Data()); }

   /// Compute and return the inverse matrix in Ainv.
   void GetInverseMatrix(DenseMatrix &Ainv) const;

   /// Compute the determinant of the original DenseMatrix using the LU factors.
   double Det() const { return lu.Det(width); }

   /// Print the numerical conditioning of the inversion: ||A^{-1} A - I||.
   void TestInversion();

   /// Destroys dense inverse matrix.
   virtual ~DenseMatrixInverse();
};


class DenseMatrixEigensystem
{
   DenseMatrix &mat;
   Vector      EVal;
   DenseMatrix EVect;
   Vector ev;
   int n;

#ifdef MFEM_USE_LAPACK
   double *work;
   char jobz, uplo;
   int lwork, info;
#endif

public:

   DenseMatrixEigensystem(DenseMatrix &m);
   DenseMatrixEigensystem(const DenseMatrixEigensystem &other);
   void Eval();
   Vector &Eigenvalues() { return EVal; }
   DenseMatrix &Eigenvectors() { return EVect; }
   double Eigenvalue(int i) { return EVal(i); }
   const Vector &Eigenvector(int i)
   {
      ev.SetData(EVect.Data() + i * EVect.Height());
      return ev;
   }
   ~DenseMatrixEigensystem();
};


class DenseMatrixSVD
{
   Vector sv;
   int m, n;

#ifdef MFEM_USE_LAPACK
   double *work;
   char jobu, jobvt;
   int lwork, info;
#endif

   void Init();
public:

   DenseMatrixSVD(DenseMatrix &M);
   DenseMatrixSVD(int h, int w);
   void Eval(DenseMatrix &M);
   Vector &Singularvalues() { return sv; }
   double Singularvalue(int i) { return sv(i); }
   ~DenseMatrixSVD();
};

class Table;

/// Rank 3 tensor (array of matrices)
class DenseTensor
{
private:
   DenseMatrix Mk;
   Memory<double> tdata;
   int nk;

public:
   DenseTensor()
   {
      nk = 0;
      tdata.Reset();
   }

   DenseTensor(int i, int j, int k)
      : Mk(NULL, i, j)
   {
      nk = k;
      tdata.New(i*j*k);
   }

   /// Copy constructor: deep copy
   DenseTensor(const DenseTensor &other)
      : Mk(NULL, other.Mk.height, other.Mk.width), nk(other.nk)
   {
      const int size = Mk.Height()*Mk.Width()*nk;
      if (size > 0)
      {
         tdata.New(size, other.tdata.GetMemoryType());
         tdata.CopyFrom(other.tdata, size);
      }
      else
      {
         tdata.Reset();
      }
   }

   int SizeI() const { return Mk.Height(); }
   int SizeJ() const { return Mk.Width(); }
   int SizeK() const { return nk; }

   int TotalSize() const { return SizeI()*SizeJ()*SizeK(); }

   void SetSize(int i, int j, int k)
   {
      const MemoryType mt = tdata.GetMemoryType();
      tdata.Delete();
      Mk.UseExternalData(NULL, i, j);
      nk = k;
      tdata.New(i*j*k, mt);
   }

   void UseExternalData(double *ext_data, int i, int j, int k)
   {
      tdata.Delete();
      Mk.UseExternalData(NULL, i, j);
      nk = k;
      tdata.Wrap(ext_data, i*j*k, false);
   }

   /// Sets the tensor elements equal to constant c
   DenseTensor &operator=(double c);

   DenseMatrix &operator()(int k)
   {
      MFEM_ASSERT_INDEX_IN_RANGE(k, 0, SizeK());
      Mk.data = Memory<double>(GetData(k), SizeI()*SizeJ(), false);
      return Mk;
   }
   const DenseMatrix &operator()(int k) const
   { return const_cast<DenseTensor&>(*this)(k); }

   double &operator()(int i, int j, int k)
   {
      MFEM_ASSERT_INDEX_IN_RANGE(i, 0, SizeI());
      MFEM_ASSERT_INDEX_IN_RANGE(j, 0, SizeJ());
      MFEM_ASSERT_INDEX_IN_RANGE(k, 0, SizeK());
      return tdata[i+SizeI()*(j+SizeJ()*k)];
   }

   const double &operator()(int i, int j, int k) const
   {
      MFEM_ASSERT_INDEX_IN_RANGE(i, 0, SizeI());
      MFEM_ASSERT_INDEX_IN_RANGE(j, 0, SizeJ());
      MFEM_ASSERT_INDEX_IN_RANGE(k, 0, SizeK());
      return tdata[i+SizeI()*(j+SizeJ()*k)];
   }

   double *GetData(int k)
   {
      MFEM_ASSERT_INDEX_IN_RANGE(k, 0, SizeK());
      return tdata+k*Mk.Height()*Mk.Width();
   }

   double *Data() { return tdata; }

   const double *Data() const { return tdata; }

   Memory<double> &GetMemory() { return tdata; }
   const Memory<double> &GetMemory() const { return tdata; }

   /** Matrix-vector product from unassembled element matrices, assuming both
       'x' and 'y' use the same elem_dof table. */
   void AddMult(const Table &elem_dof, const Vector &x, Vector &y) const;

   void Clear()
   { UseExternalData(NULL, 0, 0, 0); }

   long MemoryUsage() const { return nk*Mk.MemoryUsage(); }

   /// Shortcut for mfem::Read( GetMemory(), TotalSize(), on_dev).
   const double *Read(bool on_dev = true) const
   { return mfem::Read(tdata, Mk.Height()*Mk.Width()*nk, on_dev); }

   /// Shortcut for mfem::Read(GetMemory(), TotalSize(), false).
   const double *HostRead() const
   { return mfem::Read(tdata, Mk.Height()*Mk.Width()*nk, false); }

   /// Shortcut for mfem::Write(GetMemory(), TotalSize(), on_dev).
   double *Write(bool on_dev = true)
   { return mfem::Write(tdata, Mk.Height()*Mk.Width()*nk, on_dev); }

   /// Shortcut for mfem::Write(GetMemory(), TotalSize(), false).
   double *HostWrite()
   { return mfem::Write(tdata, Mk.Height()*Mk.Width()*nk, false); }

   /// Shortcut for mfem::ReadWrite(GetMemory(), TotalSize(), on_dev).
   double *ReadWrite(bool on_dev = true)
   { return mfem::ReadWrite(tdata, Mk.Height()*Mk.Width()*nk, on_dev); }

   /// Shortcut for mfem::ReadWrite(GetMemory(), TotalSize(), false).
   double *HostReadWrite()
   { return mfem::ReadWrite(tdata, Mk.Height()*Mk.Width()*nk, false); }

   ~DenseTensor() { tdata.Delete(); }
};

<<<<<<< HEAD
void BatchLUFactor(Vector &Minv,int m,int NE, Array<int> &P);

void BatchLUSolve(Vector &Minv, int m, int NE,
                  Array<int> &P, Vector &X);
=======
/** @brief Compute the LU factorization of a batch of matrices

    Factorize n matrices of size (m x m) stored in a dense tensor overwriting it
    with the LU factors. The factorization is such that L.U = Piv.A, where A is
    the original matrix and Piv is a permutation matrix represented by P.

    @param [in, out] Mlu batch of square matrices - dimension m x m x n.
    @param [out] P array storing pivot information - dimension m x n.
    @param [in] TOL optional fuzzy comparison tolerance. Defaults to 0.0. */
void BatchLUFactor(DenseTensor &Mlu, Array<int> &P, const double TOL = 0.0);

/** @brief Solve batch linear systems

    Assuming L.U = P.A for n factored matrices (m x m), compute x <- A x, for n
    companion vectors.

    @param [in] Mlu batch of LU factors for matrix M - dimension m x m x n.
    @param [in] P array storing pivot information - dimension m x n.
    @param [in, out] X vector storing right-hand side and then solution -
    dimension m x n. */
void BatchLUSolve(const DenseTensor &Mlu, const Array<int> &P, Vector &X);

>>>>>>> 62e95fe7

// Inline methods

inline double &DenseMatrix::operator()(int i, int j)
{
   MFEM_ASSERT(data && i >= 0 && i < height && j >= 0 && j < width, "");
   return data[i+j*height];
}

inline const double &DenseMatrix::operator()(int i, int j) const
{
   MFEM_ASSERT(data && i >= 0 && i < height && j >= 0 && j < width, "");
   return data[i+j*height];
}

} // namespace mfem

#endif<|MERGE_RESOLUTION|>--- conflicted
+++ resolved
@@ -862,12 +862,6 @@
    ~DenseTensor() { tdata.Delete(); }
 };
 
-<<<<<<< HEAD
-void BatchLUFactor(Vector &Minv,int m,int NE, Array<int> &P);
-
-void BatchLUSolve(Vector &Minv, int m, int NE,
-                  Array<int> &P, Vector &X);
-=======
 /** @brief Compute the LU factorization of a batch of matrices
 
     Factorize n matrices of size (m x m) stored in a dense tensor overwriting it
@@ -890,7 +884,10 @@
     dimension m x n. */
 void BatchLUSolve(const DenseTensor &Mlu, const Array<int> &P, Vector &X);
 
->>>>>>> 62e95fe7
+void BatchLUFactor(Vector &Minv,int m,int NE, Array<int> &P);
+
+void BatchLUSolve(Vector &Minv, int m, int NE,
+                  Array<int> &P, Vector &X);
 
 // Inline methods
 
