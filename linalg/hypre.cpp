// Copyright (c) 2010-2024, Lawrence Livermore National Security, LLC. Produced
// at the Lawrence Livermore National Laboratory. All Rights reserved. See files
// LICENSE and NOTICE for details. LLNL-CODE-806117.
//
// This file is part of the MFEM library. For more information and source code
// availability visit https://mfem.org.
//
// MFEM is free software; you can redistribute it and/or modify it under the
// terms of the BSD-3 license. We welcome feedback and contributions, see file
// CONTRIBUTING.md for details.

#include "../config/config.hpp"

#ifdef MFEM_USE_MPI

#include "linalg.hpp"
#include "../fem/fem.hpp"
#include "../general/forall.hpp"

#include <fstream>
#include <iomanip>
#include <cmath>
#include <cstdlib>

using namespace std;

namespace mfem
{

Hypre::Hypre()
{
#if MFEM_HYPRE_VERSION >= 21900
   // Initializing hypre
   HYPRE_Init();
#endif

   // Global hypre options that we set by default
   SetDefaultOptions();
}

void Hypre::Finalize()
{
   Hypre &hypre = Instance();
   if (!hypre.finalized)
   {
#if MFEM_HYPRE_VERSION >= 21900
      HYPRE_Finalize();
#endif
      hypre.finalized = true;
   }
}

void Hypre::SetDefaultOptions()
{
   // Global hypre options, see
   // https://hypre.readthedocs.io/en/latest/solvers-boomeramg.html#gpu-supported-options

#if MFEM_HYPRE_VERSION >= 22100
#ifdef HYPRE_USING_CUDA
   // Use hypre's SpGEMM instead of cuSPARSE for performance reasons
   HYPRE_SetSpGemmUseCusparse(0);
#elif defined(HYPRE_USING_HIP)
   // Use rocSPARSE instead of hypre's SpGEMM for performance reasons (default)
   // HYPRE_SetSpGemmUseCusparse(1);
#endif
#endif

   // The following options are hypre's defaults as of hypre-2.24

   // Allocate hypre objects in GPU memory (default)
   // HYPRE_SetMemoryLocation(HYPRE_MEMORY_DEVICE);

   // Where to execute when using UVM (default)
   // HYPRE_SetExecutionPolicy(HYPRE_EXEC_DEVICE);

   // Use GPU-based random number generator (default)
   // HYPRE_SetUseGpuRand(1);

   // The following options are to be used with UMPIRE memory pools

   // Set Umpire names for device and UVM memory pools. If names are set by
   // calling these functions, hypre doesn't own the pool and just uses it.If
   // these functions are not called, hypre will allocate and own the pool
   // (provided it is configured with --with-umpire).
   // HYPRE_SetUmpireDevicePoolName("HYPRE_DEVICE_POOL");
   // HYPRE_SetUmpireUMPoolName("HYPRE_UVM_POOL");
}


template<typename TargetT, typename SourceT>
static TargetT *DuplicateAs(const SourceT *array, int size,
                            bool cplusplus = true)
{
   TargetT *target_array = cplusplus ? (TargetT*) Memory<TargetT>(size)
                           /*     */ : mfem_hypre_TAlloc_host(TargetT, size);
   for (int i = 0; i < size; i++)
   {
      target_array[i] = array[i];
   }
   return target_array;
}


/// Return true if the @a src Memory can be used with the MemoryClass @a mc.
/** If this function returns true then src.{Read,Write,ReadWrite} can be called
    safely with the MemoryClass @a mc. */
template <typename T>
bool CanShallowCopy(const Memory<T> &src, MemoryClass mc)
{
   MemoryType src_h_mt = src.GetHostMemoryType();
   MemoryType src_d_mt = src.GetDeviceMemoryType();
   if (src_d_mt == MemoryType::DEFAULT)
   {
      src_d_mt = MemoryManager::GetDualMemoryType(src_h_mt);
   }
   return (MemoryClassContainsType(mc, src_h_mt) ||
           MemoryClassContainsType(mc, src_d_mt));
}


inline void HypreParVector::_SetDataAndSize_()
{
   hypre_Vector *x_loc = hypre_ParVectorLocalVector(x);
#if !defined(HYPRE_USING_GPU)
   SetDataAndSize(hypre_VectorData(x_loc),
                  internal::to_int(hypre_VectorSize(x_loc)));
#else
   size = internal::to_int(hypre_VectorSize(x_loc));
   MemoryType mt = (hypre_VectorMemoryLocation(x_loc) == HYPRE_MEMORY_HOST
                    ? MemoryType::HOST : GetHypreMemoryType());
   if (hypre_VectorData(x_loc) != NULL)
   {
      data.Wrap(hypre_VectorData(x_loc), size, mt, false);
   }
   else
   {
      data.Reset();
   }
#endif
}

HypreParVector::HypreParVector(MPI_Comm comm, HYPRE_BigInt glob_size,
                               HYPRE_BigInt *col) : Vector()
{
   x = hypre_ParVectorCreate(comm,glob_size,col);
   hypre_ParVectorInitialize(x);
#if MFEM_HYPRE_VERSION <= 22200
   hypre_ParVectorSetPartitioningOwner(x,0);
#endif
   // The data will be destroyed by hypre (this is the default)
   hypre_ParVectorSetDataOwner(x,1);
   hypre_SeqVectorSetDataOwner(hypre_ParVectorLocalVector(x),1);
   _SetDataAndSize_();
   own_ParVector = 1;
}

HypreParVector::HypreParVector(MPI_Comm comm, HYPRE_BigInt glob_size,
                               real_t *data_, HYPRE_BigInt *col,
                               bool is_device_ptr)
   : Vector()
{
   x = hypre_ParVectorCreate(comm,glob_size,col);
   hypre_ParVectorSetDataOwner(x,1); // owns the seq vector
   hypre_Vector *x_loc = hypre_ParVectorLocalVector(x);
   hypre_SeqVectorSetDataOwner(x_loc,0);
#if MFEM_HYPRE_VERSION <= 22200
   hypre_ParVectorSetPartitioningOwner(x,0);
#endif
   real_t tmp = 0.0;
   hypre_VectorData(x_loc) = &tmp;
#ifdef HYPRE_USING_GPU
   hypre_VectorMemoryLocation(x_loc) =
      is_device_ptr ? HYPRE_MEMORY_DEVICE : HYPRE_MEMORY_HOST;
#else
   (void)is_device_ptr;
#endif
   // If hypre_ParVectorLocalVector(x) and &tmp are non-NULL,
   // hypre_ParVectorInitialize(x) does not allocate memory!
   hypre_ParVectorInitialize(x);
   // Set the internal data array to the one passed in
   hypre_VectorData(x_loc) = data_;
   _SetDataAndSize_();
   own_ParVector = 1;
}

// Call the move constructor on the "compatible" temp vector
HypreParVector::HypreParVector(const HypreParVector &y) : HypreParVector(
      y.CreateCompatibleVector())
{
   // Deep copy the local data
   hypre_SeqVectorCopy(hypre_ParVectorLocalVector(y.x),
                       hypre_ParVectorLocalVector(x));
}

HypreParVector::HypreParVector(HypreParVector &&y)
{
   own_ParVector = 0;
   *this = std::move(y);
}

HypreParVector::HypreParVector(const HypreParMatrix &A,
                               int transpose) : Vector()
{
   if (!transpose)
   {
      x = hypre_ParVectorInDomainOf(const_cast<HypreParMatrix&>(A));
   }
   else
   {
      x = hypre_ParVectorInRangeOf(const_cast<HypreParMatrix&>(A));
   }
   _SetDataAndSize_();
   own_ParVector = 1;
}

HypreParVector::HypreParVector(HYPRE_ParVector y) : Vector()
{
   x = (hypre_ParVector *) y;
   _SetDataAndSize_();
   own_ParVector = 0;
}

HypreParVector::HypreParVector(ParFiniteElementSpace *pfes)
{
   x = hypre_ParVectorCreate(pfes->GetComm(), pfes->GlobalTrueVSize(),
                             pfes->GetTrueDofOffsets());
   hypre_ParVectorInitialize(x);
#if MFEM_HYPRE_VERSION <= 22200
   hypre_ParVectorSetPartitioningOwner(x,0);
#endif
   // The data will be destroyed by hypre (this is the default)
   hypre_ParVectorSetDataOwner(x,1);
   hypre_SeqVectorSetDataOwner(hypre_ParVectorLocalVector(x),1);
   _SetDataAndSize_();
   own_ParVector = 1;
}

HypreParVector HypreParVector::CreateCompatibleVector() const
{
   HypreParVector result;
   result.x = hypre_ParVectorCreate(x -> comm, x -> global_size,
                                    x -> partitioning);
   hypre_ParVectorInitialize(result.x);
#if MFEM_HYPRE_VERSION <= 22200
   hypre_ParVectorSetPartitioningOwner(result.x,0);
#endif
   hypre_ParVectorSetDataOwner(result.x,1);
   hypre_SeqVectorSetDataOwner(hypre_ParVectorLocalVector(result.x),1);
   result._SetDataAndSize_();
   result.own_ParVector = 1;

   return result;
}

void HypreParVector::WrapHypreParVector(hypre_ParVector *y, bool owner)
{
   if (own_ParVector) { hypre_ParVectorDestroy(x); }
   Destroy();
   x = y;
   _SetDataAndSize_();
   own_ParVector = owner;
}

Vector * HypreParVector::GlobalVector() const
{
   hypre_Vector *hv = hypre_ParVectorToVectorAll(*this);
   Vector *v = new Vector(hv->data, internal::to_int(hv->size));
   v->MakeDataOwner();
   hypre_SeqVectorSetDataOwner(hv,0);
   hypre_SeqVectorDestroy(hv);
   return v;
}

HypreParVector& HypreParVector::operator=(real_t d)
{
   Vector::operator=(d);
   return *this;
}

HypreParVector& HypreParVector::operator=(const HypreParVector &y)
{
#ifdef MFEM_DEBUG
   if (size != y.Size())
   {
      mfem_error("HypreParVector::operator=");
   }
#endif

   Vector::operator=(y);
   return *this;
}

HypreParVector& HypreParVector::operator=(HypreParVector &&y)
{
   Vector::operator=(std::move(y));
   // Self-assignment-safe way to move for 'own_ParVector' and 'x':
   const auto own_tmp = y.own_ParVector;
   y.own_ParVector = 0;
   own_ParVector = own_tmp;
   const auto x_tmp = y.x;
   y.x = nullptr;
   x = x_tmp;
   return *this;
}

void HypreParVector::SetData(real_t *data_)
{
   hypre_VectorData(hypre_ParVectorLocalVector(x)) = data_;
   Vector::SetData(data_);
}

void HypreParVector::HypreRead() const
{
   hypre_Vector *x_loc = hypre_ParVectorLocalVector(x);
   hypre_VectorData(x_loc) =
      const_cast<real_t*>(data.Read(GetHypreMemoryClass(), size));
#ifdef HYPRE_USING_GPU
   hypre_VectorMemoryLocation(x_loc) = HYPRE_MEMORY_DEVICE;
#endif
}

void HypreParVector::HypreReadWrite()
{
   hypre_Vector *x_loc = hypre_ParVectorLocalVector(x);
   hypre_VectorData(x_loc) = data.ReadWrite(GetHypreMemoryClass(), size);
#ifdef HYPRE_USING_GPU
   hypre_VectorMemoryLocation(x_loc) = HYPRE_MEMORY_DEVICE;
#endif
}

void HypreParVector::HypreWrite()
{
   hypre_Vector *x_loc = hypre_ParVectorLocalVector(x);
   hypre_VectorData(x_loc) = data.Write(GetHypreMemoryClass(), size);
#ifdef HYPRE_USING_GPU
   hypre_VectorMemoryLocation(x_loc) = HYPRE_MEMORY_DEVICE;
#endif
}

void HypreParVector::WrapMemoryRead(const Memory<real_t> &mem)
{
   MFEM_ASSERT(CanShallowCopy(mem, GetHypreMemoryClass()), "");
   MFEM_ASSERT(mem.Capacity() >= size, "");

   data.Delete();
   hypre_Vector *x_loc = hypre_ParVectorLocalVector(x);
   hypre_VectorData(x_loc) =
      const_cast<real_t*>(mem.Read(GetHypreMemoryClass(), size));
#ifdef HYPRE_USING_GPU
   hypre_VectorMemoryLocation(x_loc) = HYPRE_MEMORY_DEVICE;
#endif
   data.MakeAlias(mem, 0, size);
}

void HypreParVector::WrapMemoryReadWrite(Memory<real_t> &mem)
{
   MFEM_ASSERT(CanShallowCopy(mem, GetHypreMemoryClass()), "");
   MFEM_ASSERT(mem.Capacity() >= size, "");

   data.Delete();
   hypre_Vector *x_loc = hypre_ParVectorLocalVector(x);
   hypre_VectorData(x_loc) = mem.ReadWrite(GetHypreMemoryClass(), size);
#ifdef HYPRE_USING_GPU
   hypre_VectorMemoryLocation(x_loc) = HYPRE_MEMORY_DEVICE;
#endif
   data.MakeAlias(mem, 0, size);
}

void HypreParVector::WrapMemoryWrite(Memory<real_t> &mem)
{
   MFEM_ASSERT(CanShallowCopy(mem, GetHypreMemoryClass()), "");
   MFEM_ASSERT(mem.Capacity() >= size, "");

   data.Delete();
   hypre_Vector *x_loc = hypre_ParVectorLocalVector(x);
   hypre_VectorData(x_loc) = mem.Write(GetHypreMemoryClass(), size);
#ifdef HYPRE_USING_GPU
   hypre_VectorMemoryLocation(x_loc) = HYPRE_MEMORY_DEVICE;
#endif
   data.MakeAlias(mem, 0, size);
}

HYPRE_Int HypreParVector::Randomize(HYPRE_Int seed)
{
   return hypre_ParVectorSetRandomValues(x,seed);
}

void HypreParVector::Print(const char *fname) const
{
   hypre_ParVectorPrint(x,fname);
}

void HypreParVector::Read(MPI_Comm comm, const char *fname)
{
   if (own_ParVector)
   {
      hypre_ParVectorDestroy(x);
   }
   data.Delete();
   x = hypre_ParVectorRead(comm, fname);
   own_ParVector = true;
   _SetDataAndSize_();
}

HypreParVector::~HypreParVector()
{
   if (own_ParVector)
   {
      hypre_ParVectorDestroy(x);
   }
}


real_t InnerProduct(HypreParVector *x, HypreParVector *y)
{
   return hypre_ParVectorInnerProd(*x, *y);
}

real_t InnerProduct(HypreParVector &x, HypreParVector &y)
{
   return hypre_ParVectorInnerProd(x, y);
}


real_t ParNormlp(const Vector &vec, real_t p, MPI_Comm comm)
{
   real_t norm = 0.0;
   if (p == 1.0)
   {
      real_t loc_norm = vec.Norml1();
      MPI_Allreduce(&loc_norm, &norm, 1, MPITypeMap<real_t>::mpi_type, MPI_SUM, comm);
   }
   if (p == 2.0)
   {
      real_t loc_norm = vec*vec;
      MPI_Allreduce(&loc_norm, &norm, 1, MPITypeMap<real_t>::mpi_type, MPI_SUM, comm);
      norm = sqrt(norm);
   }
   if (p < infinity())
   {
      real_t sum = 0.0;
      for (int i = 0; i < vec.Size(); i++)
      {
         sum += pow(fabs(vec(i)), p);
      }
      MPI_Allreduce(&sum, &norm, 1, MPITypeMap<real_t>::mpi_type, MPI_SUM, comm);
      norm = pow(norm, 1.0/p);
   }
   else
   {
      real_t loc_norm = vec.Normlinf();
      MPI_Allreduce(&loc_norm, &norm, 1, MPITypeMap<real_t>::mpi_type, MPI_MAX, comm);
   }
   return norm;
}

/** @brief Shallow or deep copy @a src to @a dst with the goal to make the
    array @a src accessible through @a dst with the MemoryClass @a dst_mc. If
    one of the host/device MemoryType%s of @a src is contained in @a dst_mc,
    then a shallow copy will be used and @a dst will simply be an alias of
    @a src. Otherwise, @a dst will be properly allocated and @a src will be deep
    copied to @a dst. */
/** If @a dst_owner is set to true and shallow copy is being used, then @a dst
    will not be an alias of @a src; instead, @a src is copied to @a dst and all
    ownership flags of @a src are reset.

    In both cases (deep or shallow copy), when @a dst is no longer needed,
    dst.Delete() must be called to ensure all associated memory allocations are
    freed.

    The input contents of @a dst, if any, is not used and it is overwritten by
    this function. In particular, @a dst should be empty or deleted before
    calling this function. */
template <typename T>
void CopyMemory(Memory<T> &src, Memory<T> &dst, MemoryClass dst_mc,
                bool dst_owner)
{
   if (CanShallowCopy(src, dst_mc))
   {
      // shallow copy
      if (!dst_owner)
      {
         src.Read(dst_mc, src.Capacity());  // Registers src if on host only
         dst.MakeAlias(src, 0, src.Capacity());
      }
      else
      {
         dst = src;
         src.ClearOwnerFlags();
      }
   }
   else
   {
      // deep copy
      dst.New(src.Capacity(), GetMemoryType(dst_mc));
      dst.CopyFrom(src, src.Capacity());
   }
}

/** @brief Deep copy and convert @a src to @a dst with the goal to make the
    array @a src accessible through @a dst with the MemoryClass @a dst_mc and
    convert it from type SrcT to type DstT. */
/** When @a dst is no longer needed, dst.Delete() must be called to ensure all
    associated memory allocations are freed.

    The input contents of @a dst, if any, is not used and it is overwritten by
    this function. In particular, @a dst should be empty or deleted before
    calling this function. */
template <typename SrcT, typename DstT>
void CopyConvertMemory(Memory<SrcT> &src, MemoryClass dst_mc, Memory<DstT> &dst)
{
   auto capacity = src.Capacity();
   dst.New(capacity, GetMemoryType(dst_mc));
   // Perform the copy using the configured mfem Device
   auto src_p = mfem::Read(src, capacity);
   auto dst_p = mfem::Write(dst, capacity);
   mfem::forall(capacity, [=] MFEM_HOST_DEVICE (int i) { dst_p[i] = src_p[i]; });
}


void HypreParMatrix::Init()
{
   A = NULL;
   X = Y = NULL;
   auxX.Reset(); auxY.Reset();
   diagOwner = offdOwner = colMapOwner = -1;
   ParCSROwner = 1;
   mem_diag.I.Reset();
   mem_diag.J.Reset();
   mem_diag.data.Reset();
   mem_offd.I.Reset();
   mem_offd.J.Reset();
   mem_offd.data.Reset();
}

void HypreParMatrix::Read(MemoryClass mc) const
{
   hypre_CSRMatrix *diag = hypre_ParCSRMatrixDiag(A);
   hypre_CSRMatrix *offd = hypre_ParCSRMatrixOffd(A);
   const int num_rows = NumRows();
   const int diag_nnz = internal::to_int(diag->num_nonzeros);
   const int offd_nnz = internal::to_int(offd->num_nonzeros);
   diag->i = const_cast<HYPRE_Int*>(mem_diag.I.Read(mc, num_rows+1));
   diag->j = const_cast<HYPRE_Int*>(mem_diag.J.Read(mc, diag_nnz));
   diag->data = const_cast<real_t*>(mem_diag.data.Read(mc, diag_nnz));
   offd->i = const_cast<HYPRE_Int*>(mem_offd.I.Read(mc, num_rows+1));
   offd->j = const_cast<HYPRE_Int*>(mem_offd.J.Read(mc, offd_nnz));
   offd->data = const_cast<real_t*>(mem_offd.data.Read(mc, offd_nnz));
#if MFEM_HYPRE_VERSION >= 21800
   decltype(diag->memory_location) ml =
      (mc != GetHypreMemoryClass() ? HYPRE_MEMORY_HOST : HYPRE_MEMORY_DEVICE);
   diag->memory_location = ml;
   offd->memory_location = ml;
#endif
}

void HypreParMatrix::ReadWrite(MemoryClass mc)
{
   hypre_CSRMatrix *diag = hypre_ParCSRMatrixDiag(A);
   hypre_CSRMatrix *offd = hypre_ParCSRMatrixOffd(A);
   const int num_rows = NumRows();
   const int diag_nnz = internal::to_int(diag->num_nonzeros);
   const int offd_nnz = internal::to_int(offd->num_nonzeros);
   diag->i = mem_diag.I.ReadWrite(mc, num_rows+1);
   diag->j = mem_diag.J.ReadWrite(mc, diag_nnz);
   diag->data = mem_diag.data.ReadWrite(mc, diag_nnz);
   offd->i = mem_offd.I.ReadWrite(mc, num_rows+1);
   offd->j = mem_offd.J.ReadWrite(mc, offd_nnz);
   offd->data = mem_offd.data.ReadWrite(mc, offd_nnz);
#if MFEM_HYPRE_VERSION >= 21800
   decltype(diag->memory_location) ml =
      (mc != GetHypreMemoryClass() ? HYPRE_MEMORY_HOST : HYPRE_MEMORY_DEVICE);
   diag->memory_location = ml;
   offd->memory_location = ml;
#endif
}

void HypreParMatrix::Write(MemoryClass mc, bool set_diag, bool set_offd)
{
   hypre_CSRMatrix *diag = hypre_ParCSRMatrixDiag(A);
   hypre_CSRMatrix *offd = hypre_ParCSRMatrixOffd(A);
   if (set_diag)
   {
      diag->i = mem_diag.I.Write(mc, mem_diag.I.Capacity());
      diag->j = mem_diag.J.Write(mc, mem_diag.J.Capacity());
      diag->data = mem_diag.data.Write(mc, mem_diag.data.Capacity());
   }
   if (set_offd)
   {
      offd->i = mem_offd.I.Write(mc, mem_offd.I.Capacity());
      offd->j = mem_offd.J.Write(mc, mem_offd.J.Capacity());
      offd->data = mem_offd.data.Write(mc, mem_offd.data.Capacity());
   }
#if MFEM_HYPRE_VERSION >= 21800
   decltype(diag->memory_location) ml =
      (mc != GetHypreMemoryClass() ? HYPRE_MEMORY_HOST : HYPRE_MEMORY_DEVICE);
   if (set_diag) { diag->memory_location = ml; }
   if (set_offd) { offd->memory_location = ml; }
#endif
}

HypreParMatrix::HypreParMatrix()
{
   Init();
   height = width = 0;
}

void HypreParMatrix::WrapHypreParCSRMatrix(hypre_ParCSRMatrix *a, bool owner)
{
   Destroy();
   Init();
   A = a;
   ParCSROwner = owner;
   height = GetNumRows();
   width = GetNumCols();
#if MFEM_HYPRE_VERSION >= 21800
   MemoryType diag_mt = (A->diag->memory_location == HYPRE_MEMORY_HOST
                         ? MemoryType::HOST : GetHypreMemoryType());
   MemoryType offd_mt = (A->offd->memory_location == HYPRE_MEMORY_HOST
                         ? MemoryType::HOST : GetHypreMemoryType());
#else
   const MemoryType diag_mt = MemoryType::HOST;
   const MemoryType offd_mt = MemoryType::HOST;
#endif
   diagOwner = HypreCsrToMem(A->diag, diag_mt, false, mem_diag);
   offdOwner = HypreCsrToMem(A->offd, offd_mt, false, mem_offd);
   HypreRead();
}

signed char HypreParMatrix::CopyCSR(SparseMatrix *csr,
                                    MemoryIJData &mem_csr,
                                    hypre_CSRMatrix *hypre_csr,
                                    bool mem_owner)
{
   const MemoryClass hypre_mc = GetHypreMemoryClass();
#ifndef HYPRE_BIGINT
   // code for the case HYPRE_Int == int
   CopyMemory(csr->GetMemoryI(), mem_csr.I, hypre_mc, mem_owner);
   CopyMemory(csr->GetMemoryJ(), mem_csr.J, hypre_mc, mem_owner);
#else
   // code for the case HYPRE_Int == long long int
   CopyConvertMemory(csr->GetMemoryI(), hypre_mc, mem_csr.I);
   CopyConvertMemory(csr->GetMemoryJ(), hypre_mc, mem_csr.J);
#endif
   CopyMemory(csr->GetMemoryData(), mem_csr.data, hypre_mc, mem_owner);

   const int num_rows = csr->Height();
   const int nnz = csr->NumNonZeroElems();
   hypre_csr->i = const_cast<HYPRE_Int*>(mem_csr.I.Read(hypre_mc, num_rows+1));
   hypre_csr->j = const_cast<HYPRE_Int*>(mem_csr.J.Read(hypre_mc, nnz));
   hypre_csr->data = const_cast<real_t*>(mem_csr.data.Read(hypre_mc, nnz));

   MFEM_ASSERT(mem_csr.I.OwnsHostPtr() == mem_csr.J.OwnsHostPtr(),
               "invalid state: host ownership for I and J differ!");
   return (mem_csr.I.OwnsHostPtr()    ? 1 : 0) +
          (mem_csr.data.OwnsHostPtr() ? 2 : 0);
}

signed char HypreParMatrix::CopyBoolCSR(Table *bool_csr,
                                        MemoryIJData &mem_csr,
                                        hypre_CSRMatrix *hypre_csr)
{
   const MemoryClass hypre_mc = GetHypreMemoryClass();
#ifndef HYPRE_BIGINT
   // code for the case HYPRE_Int == int
   CopyMemory(bool_csr->GetIMemory(), mem_csr.I, hypre_mc, false);
   CopyMemory(bool_csr->GetJMemory(), mem_csr.J, hypre_mc, false);
#else
   // code for the case HYPRE_Int == long long int
   CopyConvertMemory(bool_csr->GetIMemory(), hypre_mc, mem_csr.I);
   CopyConvertMemory(bool_csr->GetJMemory(), hypre_mc, mem_csr.J);
#endif
   const int num_rows = bool_csr->Size();
   const int nnz = bool_csr->Size_of_connections();
   mem_csr.data.New(nnz, GetHypreMemoryType());
   real_t *data = mfem::HostWrite(mem_csr.data, nnz);
   for (int i = 0; i < nnz; i++)
   {
      data[i] = 1.0;
   }
   hypre_csr->i = const_cast<HYPRE_Int*>(mem_csr.I.Read(hypre_mc, num_rows+1));
   hypre_csr->j = const_cast<HYPRE_Int*>(mem_csr.J.Read(hypre_mc, nnz));
   hypre_csr->data = const_cast<real_t*>(mem_csr.data.Read(hypre_mc, nnz));

   MFEM_ASSERT(mem_csr.I.OwnsHostPtr() == mem_csr.J.OwnsHostPtr(),
               "invalid state: host ownership for I and J differ!");
   return (mem_csr.I.OwnsHostPtr()    ? 1 : 0) +
          (mem_csr.data.OwnsHostPtr() ? 2 : 0);
}

// Copy the j array of a MemoryIJData object to the given dst_J array,
// converting the indices from HYPRE_Int to int.
#ifdef HYPRE_BIGINT
static void CopyCSR_J(const int nnz, const MemoryIJData &mem_csr,
                      Memory<int> &dst_J)
{
   // Perform the copy using the configured mfem Device
   auto src_p = mfem::Read(mem_csr.J, nnz);
   auto dst_p = mfem::Write(dst_J, nnz);
   mfem::forall(nnz, [=] MFEM_HOST_DEVICE (int i) { dst_p[i] = src_p[i]; });
}
#endif

// static method
signed char HypreParMatrix::HypreCsrToMem(hypre_CSRMatrix *h_mat,
                                          MemoryType h_mat_mt,
                                          bool own_ija,
                                          MemoryIJData &mem)
{
   const int nr1 = internal::to_int(h_mat->num_rows) + 1;
   const int nnz = internal::to_int(h_mat->num_nonzeros);
   mem.I.Wrap(h_mat->i, nr1, h_mat_mt, own_ija);
   mem.J.Wrap(h_mat->j, nnz, h_mat_mt, own_ija);
   mem.data.Wrap(h_mat->data, nnz, h_mat_mt, own_ija);
   const MemoryClass hypre_mc = GetHypreMemoryClass();
   if (!CanShallowCopy(mem.I, hypre_mc))
   {
      const MemoryType hypre_mt = GetHypreMemoryType();
      MemoryIJData h_mem;
      h_mem.I.New(nr1, hypre_mt);
      h_mem.I.CopyFrom(mem.I, nr1);
      mem.I.Delete();
      h_mem.J.New(nnz, hypre_mt);
      h_mem.J.CopyFrom(mem.J, nnz);
      mem.J.Delete();
      h_mem.data.New(nnz, hypre_mt);
      h_mem.data.CopyFrom(mem.data, nnz);
      mem.data.Delete();
      mem = h_mem;
      if (!own_ija)
      {
         // FIXME: Even if own_ija == false, it does not necessarily mean we
         // need to delete h_mat->{i,j,data} even if h_mat->owns_data == true.

         // h_mat owns i; owns j,data if h_mat->owns_data
#if MFEM_HYPRE_VERSION < 21400
         hypre_TFree(h_mat->i);
#elif MFEM_HYPRE_VERSION < 21800
         hypre_TFree(h_mat->i, HYPRE_MEMORY_SHARED);
#else
         hypre_TFree(h_mat->i, h_mat->memory_location);
#endif
         if (h_mat->owns_data)
         {
#if MFEM_HYPRE_VERSION < 21400
            hypre_TFree(h_mat->j);
            hypre_TFree(h_mat->data);
#elif MFEM_HYPRE_VERSION < 21800
            hypre_TFree(h_mat->j, HYPRE_MEMORY_SHARED);
            hypre_TFree(h_mat->data, HYPRE_MEMORY_SHARED);
#else
            hypre_TFree(h_mat->j, h_mat->memory_location);
            hypre_TFree(h_mat->data, h_mat->memory_location);
#endif
         }
      }
      h_mat->i = mem.I.ReadWrite(hypre_mc, nr1);
      h_mat->j = mem.J.ReadWrite(hypre_mc, nnz);
      h_mat->data = mem.data.ReadWrite(hypre_mc, nnz);
      h_mat->owns_data = 0;
#if MFEM_HYPRE_VERSION >= 21800
      h_mat->memory_location = HYPRE_MEMORY_DEVICE;
#endif
      return 3;
   }
   return own_ija ? 3 : (h_mat_mt == GetHypreMemoryType() ? -2 : -1);
}

// Square block-diagonal constructor (4 arguments, v1)
HypreParMatrix::HypreParMatrix(MPI_Comm comm, HYPRE_BigInt glob_size,
                               HYPRE_BigInt *row_starts, SparseMatrix *diag)
   : Operator(diag->Height(), diag->Width())
{
   Init();
   A = hypre_ParCSRMatrixCreate(comm, glob_size, glob_size, row_starts,
                                row_starts, 0, diag->NumNonZeroElems(), 0);
   hypre_ParCSRMatrixSetDataOwner(A,1);
#if MFEM_HYPRE_VERSION <= 22200
   hypre_ParCSRMatrixSetRowStartsOwner(A,0);
   hypre_ParCSRMatrixSetColStartsOwner(A,0);
#endif

   hypre_CSRMatrixSetDataOwner(A->diag,0);
   diagOwner = CopyCSR(diag, mem_diag, A->diag, false);
   hypre_CSRMatrixSetRownnz(A->diag);

   hypre_CSRMatrixSetDataOwner(A->offd,1);
   hypre_CSRMatrixI(A->offd) = mfem_hypre_CTAlloc(HYPRE_Int, diag->Height()+1);
   offdOwner = HypreCsrToMem(A->offd, GetHypreMemoryType(), false, mem_offd);

   /* Don't need to call these, since they allocate memory only
      if it was not already allocated */
   // hypre_CSRMatrixInitialize(A->diag);
   // hypre_ParCSRMatrixInitialize(A);

   hypre_ParCSRMatrixSetNumNonzeros(A);

   /* Make sure that the first entry in each row is the diagonal one. */
   HypreReadWrite();
   hypre_CSRMatrixReorder(hypre_ParCSRMatrixDiag(A));
#ifdef HYPRE_BIGINT
   if (CanShallowCopy(diag->GetMemoryData(), GetHypreMemoryClass()))
   {
      CopyCSR_J(A->diag->num_nonzeros, mem_diag, diag->GetMemoryJ());
   }
#endif

   hypre_MatvecCommPkgCreate(A);
}

// Rectangular block-diagonal constructor (6 arguments, v1)
HypreParMatrix::HypreParMatrix(MPI_Comm comm,
                               HYPRE_BigInt global_num_rows,
                               HYPRE_BigInt global_num_cols,
                               HYPRE_BigInt *row_starts,
                               HYPRE_BigInt *col_starts,
                               SparseMatrix *diag)
   : Operator(diag->Height(), diag->Width())
{
   Init();
   A = hypre_ParCSRMatrixCreate(comm, global_num_rows, global_num_cols,
                                row_starts, col_starts,
                                0, diag->NumNonZeroElems(), 0);
   hypre_ParCSRMatrixSetDataOwner(A,1);
#if MFEM_HYPRE_VERSION <= 22200
   hypre_ParCSRMatrixSetRowStartsOwner(A,0);
   hypre_ParCSRMatrixSetColStartsOwner(A,0);
#endif

   hypre_CSRMatrixSetDataOwner(A->diag,0);
   diagOwner = CopyCSR(diag, mem_diag, A->diag, false);
   hypre_CSRMatrixSetRownnz(A->diag);

   hypre_CSRMatrixSetDataOwner(A->offd,1);
   hypre_CSRMatrixI(A->offd) = mfem_hypre_CTAlloc(HYPRE_Int, diag->Height()+1);
   offdOwner = HypreCsrToMem(A->offd, GetHypreMemoryType(), false, mem_offd);

   hypre_ParCSRMatrixSetNumNonzeros(A);

   /* Make sure that the first entry in each row is the diagonal one. */
   if (row_starts == col_starts)
   {
      HypreReadWrite();
      hypre_CSRMatrixReorder(hypre_ParCSRMatrixDiag(A));
#ifdef HYPRE_BIGINT
      if (CanShallowCopy(diag->GetMemoryData(), GetHypreMemoryClass()))
      {
         CopyCSR_J(A->diag->num_nonzeros, mem_diag, diag->GetMemoryJ());
      }
#endif
   }

   hypre_MatvecCommPkgCreate(A);
}

// General rectangular constructor with diagonal and off-diagonal (8+1
// arguments)
HypreParMatrix::HypreParMatrix(MPI_Comm comm,
                               HYPRE_BigInt global_num_rows,
                               HYPRE_BigInt global_num_cols,
                               HYPRE_BigInt *row_starts,
                               HYPRE_BigInt *col_starts,
                               SparseMatrix *diag, SparseMatrix *offd,
                               HYPRE_BigInt *cmap,
                               bool own_diag_offd)
   : Operator(diag->Height(), diag->Width())
{
   Init();
   A = hypre_ParCSRMatrixCreate(comm, global_num_rows, global_num_cols,
                                row_starts, col_starts,
                                offd->Width(), diag->NumNonZeroElems(),
                                offd->NumNonZeroElems());
   hypre_ParCSRMatrixSetDataOwner(A,1);
#if MFEM_HYPRE_VERSION <= 22200
   hypre_ParCSRMatrixSetRowStartsOwner(A,0);
   hypre_ParCSRMatrixSetColStartsOwner(A,0);
#endif

   hypre_CSRMatrixSetDataOwner(A->diag,0);
   diagOwner = CopyCSR(diag, mem_diag, A->diag, own_diag_offd);
   if (own_diag_offd) { delete diag; }
   hypre_CSRMatrixSetRownnz(A->diag);

   hypre_CSRMatrixSetDataOwner(A->offd,0);
   offdOwner = CopyCSR(offd, mem_offd, A->offd, own_diag_offd);
   if (own_diag_offd) { delete offd; }
   hypre_CSRMatrixSetRownnz(A->offd);

   hypre_ParCSRMatrixColMapOffd(A) = cmap;
   // Prevent hypre from destroying A->col_map_offd
   colMapOwner = 0;

   hypre_ParCSRMatrixSetNumNonzeros(A);

   /* Make sure that the first entry in each row is the diagonal one. */
   if (row_starts == col_starts)
   {
      HypreReadWrite();
      hypre_CSRMatrixReorder(hypre_ParCSRMatrixDiag(A));
#ifdef HYPRE_BIGINT
      if (CanShallowCopy(diag->GetMemoryData(), GetHypreMemoryClass()))
      {
         CopyCSR_J(A->diag->num_nonzeros, mem_diag, diag->GetMemoryJ());
      }
#endif
   }

   hypre_MatvecCommPkgCreate(A);
}

// General rectangular constructor with diagonal and off-diagonal (13+1
// arguments)
HypreParMatrix::HypreParMatrix(
   MPI_Comm comm,
   HYPRE_BigInt global_num_rows, HYPRE_BigInt global_num_cols,
   HYPRE_BigInt *row_starts, HYPRE_BigInt *col_starts,
   HYPRE_Int *diag_i, HYPRE_Int *diag_j, real_t *diag_data,
   HYPRE_Int *offd_i, HYPRE_Int *offd_j, real_t *offd_data,
   HYPRE_Int offd_num_cols, HYPRE_BigInt *offd_col_map,
   bool hypre_arrays)
{
   Init();
   A = hypre_ParCSRMatrixCreate(comm, global_num_rows, global_num_cols,
                                row_starts, col_starts, offd_num_cols, 0, 0);
   hypre_ParCSRMatrixSetDataOwner(A,1);
#if MFEM_HYPRE_VERSION <= 22200
   hypre_ParCSRMatrixSetRowStartsOwner(A,0);
   hypre_ParCSRMatrixSetColStartsOwner(A,0);
#endif

   HYPRE_Int local_num_rows = hypre_CSRMatrixNumRows(A->diag);

   hypre_CSRMatrixSetDataOwner(A->diag, hypre_arrays);
   hypre_CSRMatrixI(A->diag) = diag_i;
   hypre_CSRMatrixJ(A->diag) = diag_j;
   hypre_CSRMatrixData(A->diag) = diag_data;
   hypre_CSRMatrixNumNonzeros(A->diag) = diag_i[local_num_rows];
#ifdef HYPRE_USING_GPU
   hypre_CSRMatrixMemoryLocation(A->diag) = HYPRE_MEMORY_HOST;
#endif

   hypre_CSRMatrixSetDataOwner(A->offd, hypre_arrays);
   hypre_CSRMatrixI(A->offd) = offd_i;
   hypre_CSRMatrixJ(A->offd) = offd_j;
   hypre_CSRMatrixData(A->offd) = offd_data;
   hypre_CSRMatrixNumNonzeros(A->offd) = offd_i[local_num_rows];
#ifdef HYPRE_USING_GPU
   hypre_CSRMatrixMemoryLocation(A->offd) = HYPRE_MEMORY_HOST;
#endif

   hypre_ParCSRMatrixColMapOffd(A) = offd_col_map;
   // Prevent hypre from destroying A->col_map_offd, own A->col_map_offd
   colMapOwner = hypre_arrays ? -1 : 1;

   hypre_ParCSRMatrixSetNumNonzeros(A);

   /* Make sure that the first entry in each row is the diagonal one. */
   if (row_starts == col_starts)
   {
      hypre_CSRMatrixReorder(hypre_ParCSRMatrixDiag(A));
   }

   hypre_MatvecCommPkgCreate(A);

   height = GetNumRows();
   width = GetNumCols();

   if (!hypre_arrays)
   {
      const MemoryType host_mt = Device::GetHostMemoryType();
      diagOwner = HypreCsrToMem(A->diag, host_mt, true, mem_diag);
      offdOwner = HypreCsrToMem(A->offd, host_mt, true, mem_offd);
   }
   else
   {
      const MemoryType host_mt = MemoryType::HOST;
      diagOwner = HypreCsrToMem(A->diag, host_mt, false, mem_diag);
      offdOwner = HypreCsrToMem(A->offd, host_mt, false, mem_offd);
   }
   HypreRead();

   hypre_CSRMatrixSetRownnz(A->diag);
   hypre_CSRMatrixSetRownnz(A->offd);
}

// Constructor from a CSR matrix on rank 0 (4 arguments, v2)
HypreParMatrix::HypreParMatrix(MPI_Comm comm,
                               HYPRE_BigInt *row_starts,
                               HYPRE_BigInt *col_starts,
                               SparseMatrix *sm_a)
{
   MFEM_ASSERT(sm_a != NULL, "invalid input");
   MFEM_VERIFY(!HYPRE_AssumedPartitionCheck(),
               "this method can not be used with assumed partition");

   Init();

   hypre_CSRMatrix *csr_a;
   csr_a = hypre_CSRMatrixCreate(sm_a -> Height(), sm_a -> Width(),
                                 sm_a -> NumNonZeroElems());

   hypre_CSRMatrixSetDataOwner(csr_a,0);
   MemoryIJData mem_a;
   CopyCSR(sm_a, mem_a, csr_a, false);
   hypre_CSRMatrixSetRownnz(csr_a);

   // NOTE: this call creates a matrix on host even when device support is
   // enabled in hypre.
   hypre_ParCSRMatrix *new_A =
      hypre_CSRMatrixToParCSRMatrix(comm, csr_a, row_starts, col_starts);

   mem_a.I.Delete();
   mem_a.J.Delete();
   mem_a.data.Delete();

   hypre_CSRMatrixI(csr_a) = NULL;
   hypre_CSRMatrixDestroy(csr_a);

   /* Make sure that the first entry in each row is the diagonal one. */
   if (row_starts == col_starts)
   {
      hypre_CSRMatrixReorder(hypre_ParCSRMatrixDiag(new_A));
   }

   hypre_MatvecCommPkgCreate(A);

   WrapHypreParCSRMatrix(new_A);
}

// Boolean, rectangular, block-diagonal constructor (6 arguments, v2)
HypreParMatrix::HypreParMatrix(MPI_Comm comm,
                               HYPRE_BigInt global_num_rows,
                               HYPRE_BigInt global_num_cols,
                               HYPRE_BigInt *row_starts,
                               HYPRE_BigInt *col_starts,
                               Table *diag)
{
   Init();
   int nnz = diag->Size_of_connections();
   A = hypre_ParCSRMatrixCreate(comm, global_num_rows, global_num_cols,
                                row_starts, col_starts, 0, nnz, 0);
   hypre_ParCSRMatrixSetDataOwner(A,1);
#if MFEM_HYPRE_VERSION <= 22200
   hypre_ParCSRMatrixSetRowStartsOwner(A,0);
   hypre_ParCSRMatrixSetColStartsOwner(A,0);
#endif

   hypre_CSRMatrixSetDataOwner(A->diag,0);
   diagOwner = CopyBoolCSR(diag, mem_diag, A->diag);
   hypre_CSRMatrixSetRownnz(A->diag);

   hypre_CSRMatrixSetDataOwner(A->offd,1);
   hypre_CSRMatrixI(A->offd) = mfem_hypre_CTAlloc(HYPRE_Int, diag->Size()+1);
   offdOwner = HypreCsrToMem(A->offd, GetHypreMemoryType(), false, mem_offd);

   hypre_ParCSRMatrixSetNumNonzeros(A);

   /* Make sure that the first entry in each row is the diagonal one. */
   if (row_starts == col_starts)
   {
      HypreReadWrite();
      hypre_CSRMatrixReorder(hypre_ParCSRMatrixDiag(A));
#ifdef HYPRE_BIGINT
      // No need to sync the J array back to the Table diag.
      // CopyCSR_J(A->diag->num_nonzeros, mem_diag, diag->GetJMemory());
#endif
   }

   hypre_MatvecCommPkgCreate(A);

   height = GetNumRows();
   width = GetNumCols();
}

// Boolean, general rectangular constructor with diagonal and off-diagonal
// (11 arguments)
HypreParMatrix::HypreParMatrix(MPI_Comm comm, int id, int np,
                               HYPRE_BigInt *row, HYPRE_BigInt *col,
                               HYPRE_Int *i_diag, HYPRE_Int *j_diag,
                               HYPRE_Int *i_offd, HYPRE_Int *j_offd,
                               HYPRE_BigInt *cmap, HYPRE_Int cmap_size)
{
   HYPRE_Int diag_nnz, offd_nnz;

   Init();
   if (HYPRE_AssumedPartitionCheck())
   {
      diag_nnz = i_diag[row[1]-row[0]];
      offd_nnz = i_offd[row[1]-row[0]];

      A = hypre_ParCSRMatrixCreate(comm, row[2], col[2], row, col,
                                   cmap_size, diag_nnz, offd_nnz);
   }
   else
   {
      diag_nnz = i_diag[row[id+1]-row[id]];
      offd_nnz = i_offd[row[id+1]-row[id]];

      A = hypre_ParCSRMatrixCreate(comm, row[np], col[np], row, col,
                                   cmap_size, diag_nnz, offd_nnz);
   }

   hypre_ParCSRMatrixSetDataOwner(A,1);
#if MFEM_HYPRE_VERSION <= 22200
   hypre_ParCSRMatrixSetRowStartsOwner(A,0);
   hypre_ParCSRMatrixSetColStartsOwner(A,0);
#endif

   mem_diag.data.New(diag_nnz);
   for (HYPRE_Int i = 0; i < diag_nnz; i++)
   {
      mem_diag.data[i] = 1.0;
   }

   mem_offd.data.New(offd_nnz);
   for (HYPRE_Int i = 0; i < offd_nnz; i++)
   {
      mem_offd.data[i] = 1.0;
   }

   hypre_CSRMatrixSetDataOwner(A->diag,0);
   hypre_CSRMatrixI(A->diag)    = i_diag;
   hypre_CSRMatrixJ(A->diag)    = j_diag;
   hypre_CSRMatrixData(A->diag) = mem_diag.data;
#ifdef HYPRE_USING_GPU
   hypre_CSRMatrixMemoryLocation(A->diag) = HYPRE_MEMORY_HOST;
#endif

   hypre_CSRMatrixSetDataOwner(A->offd,0);
   hypre_CSRMatrixI(A->offd)    = i_offd;
   hypre_CSRMatrixJ(A->offd)    = j_offd;
   hypre_CSRMatrixData(A->offd) = mem_offd.data;
#ifdef HYPRE_USING_GPU
   hypre_CSRMatrixMemoryLocation(A->offd) = HYPRE_MEMORY_HOST;
#endif

   hypre_ParCSRMatrixColMapOffd(A) = cmap;
   // Prevent hypre from destroying A->col_map_offd, own A->col_map_offd
   colMapOwner = 1;

   hypre_ParCSRMatrixSetNumNonzeros(A);

   /* Make sure that the first entry in each row is the diagonal one. */
   if (row == col)
   {
      hypre_CSRMatrixReorder(hypre_ParCSRMatrixDiag(A));
   }

   hypre_MatvecCommPkgCreate(A);

   height = GetNumRows();
   width = GetNumCols();

   const MemoryType host_mt = Device::GetHostMemoryType();
   diagOwner = HypreCsrToMem(A->diag, host_mt, true, mem_diag);
   offdOwner = HypreCsrToMem(A->offd, host_mt, true, mem_offd);
   HypreRead();

   hypre_CSRMatrixSetRownnz(A->diag);
   hypre_CSRMatrixSetRownnz(A->offd);
}

// General rectangular constructor with diagonal and off-diagonal constructed
// from a CSR matrix that contains both diagonal and off-diagonal blocks
// (9 arguments)
HypreParMatrix::HypreParMatrix(MPI_Comm comm, int nrows,
                               HYPRE_BigInt glob_nrows,
                               HYPRE_BigInt glob_ncols,
                               int *I, HYPRE_BigInt *J,
                               real_t *data,
                               HYPRE_BigInt *rows,
                               HYPRE_BigInt *cols)
{
   Init();

   // Determine partitioning size, and my column start and end
   int part_size;
   HYPRE_BigInt my_col_start, my_col_end; // my range: [my_col_start, my_col_end)
   if (HYPRE_AssumedPartitionCheck())
   {
      part_size = 2;
      my_col_start = cols[0];
      my_col_end = cols[1];
   }
   else
   {
      int myid;
      MPI_Comm_rank(comm, &myid);
      MPI_Comm_size(comm, &part_size);
      part_size++;
      my_col_start = cols[myid];
      my_col_end = cols[myid+1];
   }

   // Copy in the row and column partitionings
   HYPRE_BigInt *row_starts, *col_starts;
   if (rows == cols)
   {
      row_starts = col_starts = mfem_hypre_TAlloc_host(HYPRE_BigInt, part_size);
      for (int i = 0; i < part_size; i++)
      {
         row_starts[i] = rows[i];
      }
   }
   else
   {
      row_starts = mfem_hypre_TAlloc_host(HYPRE_BigInt, part_size);
      col_starts = mfem_hypre_TAlloc_host(HYPRE_BigInt, part_size);
      for (int i = 0; i < part_size; i++)
      {
         row_starts[i] = rows[i];
         col_starts[i] = cols[i];
      }
   }

   // Create a map for the off-diagonal indices - global to local. Count the
   // number of diagonal and off-diagonal entries.
   HYPRE_Int diag_nnz = 0, offd_nnz = 0, offd_num_cols = 0;
   map<HYPRE_BigInt, HYPRE_Int> offd_map;
   for (HYPRE_Int j = 0, loc_nnz = I[nrows]; j < loc_nnz; j++)
   {
      HYPRE_BigInt glob_col = J[j];
      if (my_col_start <= glob_col && glob_col < my_col_end)
      {
         diag_nnz++;
      }
      else
      {
         offd_map.insert(pair<const HYPRE_BigInt, HYPRE_Int>(glob_col, -1));
         offd_nnz++;
      }
   }
   // count the number of columns in the off-diagonal and set the local indices
   for (auto it = offd_map.begin(); it != offd_map.end(); ++it)
   {
      it->second = offd_num_cols++;
   }

   // construct the global ParCSR matrix
   A = hypre_ParCSRMatrixCreate(comm, glob_nrows, glob_ncols,
                                row_starts, col_starts, offd_num_cols,
                                diag_nnz, offd_nnz);
   hypre_ParCSRMatrixInitialize(A);

   diagOwner = HypreCsrToMem(A->diag, GetHypreMemoryType(), false, mem_diag);
   offdOwner = HypreCsrToMem(A->offd, GetHypreMemoryType(), false, mem_offd);
   HostWrite();

   HYPRE_Int *diag_i, *diag_j, *offd_i, *offd_j;
   HYPRE_BigInt *offd_col_map;
   real_t *diag_data, *offd_data;
   diag_i = A->diag->i;
   diag_j = A->diag->j;
   diag_data = A->diag->data;
   offd_i = A->offd->i;
   offd_j = A->offd->j;
   offd_data = A->offd->data;
   offd_col_map = A->col_map_offd;

   diag_nnz = offd_nnz = 0;
   for (HYPRE_Int i = 0, j = 0; i < nrows; i++)
   {
      diag_i[i] = diag_nnz;
      offd_i[i] = offd_nnz;
      for (HYPRE_Int j_end = I[i+1]; j < j_end; j++)
      {
         HYPRE_BigInt glob_col = J[j];
         if (my_col_start <= glob_col && glob_col < my_col_end)
         {
            diag_j[diag_nnz] = glob_col - my_col_start;
            diag_data[diag_nnz] = data[j];
            diag_nnz++;
         }
         else
         {
            offd_j[offd_nnz] = offd_map[glob_col];
            offd_data[offd_nnz] = data[j];
            offd_nnz++;
         }
      }
   }
   diag_i[nrows] = diag_nnz;
   offd_i[nrows] = offd_nnz;
   for (auto it = offd_map.begin(); it != offd_map.end(); ++it)
   {
      offd_col_map[it->second] = it->first;
   }

   hypre_ParCSRMatrixSetNumNonzeros(A);
   /* Make sure that the first entry in each row is the diagonal one. */
   if (row_starts == col_starts)
   {
      hypre_CSRMatrixReorder(hypre_ParCSRMatrixDiag(A));
   }
#if MFEM_HYPRE_VERSION > 22200
   mfem_hypre_TFree_host(row_starts);
   if (rows != cols)
   {
      mfem_hypre_TFree_host(col_starts);
   }
#endif
   hypre_MatvecCommPkgCreate(A);

   height = GetNumRows();
   width = GetNumCols();

   HypreRead();
}

HypreParMatrix::HypreParMatrix(const HypreParMatrix &P)
{
   hypre_ParCSRMatrix *Ph = static_cast<hypre_ParCSRMatrix *>(P);

   Init();

   // Clone the structure
   A = hypre_ParCSRMatrixCompleteClone(Ph);
   // Make a deep copy of the data from the source
   hypre_ParCSRMatrixCopy(Ph, A, 1);

   height = GetNumRows();
   width = GetNumCols();

   CopyRowStarts();
   CopyColStarts();

   hypre_ParCSRMatrixSetNumNonzeros(A);

   hypre_MatvecCommPkgCreate(A);

   diagOwner = HypreCsrToMem(A->diag, GetHypreMemoryType(), false, mem_diag);
   offdOwner = HypreCsrToMem(A->offd, GetHypreMemoryType(), false, mem_offd);
}

void HypreParMatrix::MakeRef(const HypreParMatrix &master)
{
   Destroy();
   Init();
   A = master.A;
   ParCSROwner = 0;
   height = master.GetNumRows();
   width = master.GetNumCols();
   mem_diag.I.MakeAlias(master.mem_diag.I, 0, master.mem_diag.I.Capacity());
   mem_diag.J.MakeAlias(master.mem_diag.J, 0, master.mem_diag.J.Capacity());
   mem_diag.data.MakeAlias(master.mem_diag.data, 0,
                           master.mem_diag.data.Capacity());
   mem_offd.I.MakeAlias(master.mem_offd.I, 0, master.mem_offd.I.Capacity());
   mem_offd.J.MakeAlias(master.mem_offd.J, 0, master.mem_offd.J.Capacity());
   mem_offd.data.MakeAlias(master.mem_offd.data, 0,
                           master.mem_offd.data.Capacity());
}

hypre_ParCSRMatrix* HypreParMatrix::StealData()
{
   // Only safe when (diagOwner < 0 && offdOwner < 0 && colMapOwner == -1)
   // Otherwise, there may be memory leaks or hypre may destroy arrays allocated
   // with operator new.
   MFEM_ASSERT(diagOwner < 0 && offdOwner < 0 && colMapOwner == -1, "");
   MFEM_ASSERT(diagOwner == offdOwner, "");
   MFEM_ASSERT(ParCSROwner, "");
   hypre_ParCSRMatrix *R = A;
#ifdef HYPRE_USING_GPU
   if (diagOwner == -1) { HostReadWrite(); }
   else { HypreReadWrite(); }
#endif
   ParCSROwner = false;
   Destroy();
   Init();
   return R;
}

void HypreParMatrix::SetOwnerFlags(signed char diag, signed char offd,
                                   signed char colmap)
{
   diagOwner = diag;
   mem_diag.I.SetHostPtrOwner((diag >= 0) && (diag & 1));
   mem_diag.I.SetDevicePtrOwner((diag >= 0) && (diag & 1));

   mem_diag.J.SetHostPtrOwner((diag >= 0) && (diag & 1));
   mem_diag.J.SetDevicePtrOwner((diag >= 0) && (diag & 1));

   mem_diag.data.SetHostPtrOwner((diag >= 0) && (diag & 2));
   mem_diag.data.SetDevicePtrOwner((diag >= 0) && (diag & 2));

   offdOwner = offd;
   mem_offd.I.SetHostPtrOwner((offd >= 0) && (offd & 1));
   mem_offd.J.SetHostPtrOwner((offd >= 0) && (offd & 1));

   mem_offd.I.SetDevicePtrOwner((offd >= 0) && (offd & 1));
   mem_offd.J.SetDevicePtrOwner((offd >= 0) && (offd & 1));

   mem_offd.data.SetHostPtrOwner((offd >= 0) && (offd & 2));
   mem_offd.data.SetDevicePtrOwner((offd >= 0) && (offd & 2));
   colMapOwner = colmap;
}

void HypreParMatrix::CopyRowStarts()
{
#if MFEM_HYPRE_VERSION <= 22200
   if (!A || hypre_ParCSRMatrixOwnsRowStarts(A) ||
       (hypre_ParCSRMatrixRowStarts(A) == hypre_ParCSRMatrixColStarts(A) &&
        hypre_ParCSRMatrixOwnsColStarts(A)))
   {
      return;
   }

   int row_starts_size;
   if (HYPRE_AssumedPartitionCheck())
   {
      row_starts_size = 2;
   }
   else
   {
      MPI_Comm_size(hypre_ParCSRMatrixComm(A), &row_starts_size);
      row_starts_size++; // num_proc + 1
   }

   HYPRE_BigInt *old_row_starts = hypre_ParCSRMatrixRowStarts(A);
   HYPRE_BigInt *new_row_starts = mfem_hypre_CTAlloc_host(HYPRE_BigInt,
                                                          row_starts_size);
   for (int i = 0; i < row_starts_size; i++)
   {
      new_row_starts[i] = old_row_starts[i];
   }

   hypre_ParCSRMatrixRowStarts(A) = new_row_starts;
   hypre_ParCSRMatrixOwnsRowStarts(A) = 1;

   if (hypre_ParCSRMatrixColStarts(A) == old_row_starts)
   {
      hypre_ParCSRMatrixColStarts(A) = new_row_starts;
      hypre_ParCSRMatrixOwnsColStarts(A) = 0;
   }
#endif
}

void HypreParMatrix::CopyColStarts()
{
#if MFEM_HYPRE_VERSION <= 22200
   if (!A || hypre_ParCSRMatrixOwnsColStarts(A) ||
       (hypre_ParCSRMatrixRowStarts(A) == hypre_ParCSRMatrixColStarts(A) &&
        hypre_ParCSRMatrixOwnsRowStarts(A)))
   {
      return;
   }

   int col_starts_size;
   if (HYPRE_AssumedPartitionCheck())
   {
      col_starts_size = 2;
   }
   else
   {
      MPI_Comm_size(hypre_ParCSRMatrixComm(A), &col_starts_size);
      col_starts_size++; // num_proc + 1
   }

   HYPRE_BigInt *old_col_starts = hypre_ParCSRMatrixColStarts(A);
   HYPRE_BigInt *new_col_starts = mfem_hypre_CTAlloc_host(HYPRE_BigInt,
                                                          col_starts_size);
   for (int i = 0; i < col_starts_size; i++)
   {
      new_col_starts[i] = old_col_starts[i];
   }

   hypre_ParCSRMatrixColStarts(A) = new_col_starts;

   if (hypre_ParCSRMatrixRowStarts(A) == old_col_starts)
   {
      hypre_ParCSRMatrixRowStarts(A) = new_col_starts;
      hypre_ParCSRMatrixOwnsRowStarts(A) = 1;
      hypre_ParCSRMatrixOwnsColStarts(A) = 0;
   }
   else
   {
      hypre_ParCSRMatrixOwnsColStarts(A) = 1;
   }
#endif
}

void HypreParMatrix::GetDiag(Vector &diag) const
{
   const int size = Height();
   diag.SetSize(size);
#ifdef HYPRE_USING_GPU
   if (Device::Allows(Backend::CUDA_MASK | Backend::HIP_MASK))
   {
      MFEM_ASSERT(A->diag->memory_location == HYPRE_MEMORY_DEVICE, "");
      real_t *d_diag = diag.Write();
      const HYPRE_Int *A_diag_i = A->diag->i;
      const real_t *A_diag_d = A->diag->data;
      mfem::forall(size, [=] MFEM_HOST_DEVICE (int i)
      {
         d_diag[i] = A_diag_d[A_diag_i[i]];
      });
   }
   else
#endif
   {
      diag.HostWrite();
      HostRead();
      for (int j = 0; j < size; j++)
      {
         diag(j) = A->diag->data[A->diag->i[j]];
         MFEM_ASSERT(A->diag->j[A->diag->i[j]] == j,
                     "the first entry in each row must be the diagonal one");
      }
      HypreRead();
   }
}

static void MakeSparseMatrixWrapper(int nrows, int ncols,
                                    HYPRE_Int *I, HYPRE_Int *J, real_t *data,
                                    SparseMatrix &wrapper)
{
#ifndef HYPRE_BIGINT
   SparseMatrix tmp(I, J, data, nrows, ncols, false, false, false);
#else
   int *mI = Memory<int>(nrows + 1);
   for (int i = 0; i <= nrows; i++)
   {
      mI[i] = internal::to_int(I[i]); // checks for overflow in debug mode
   }
   const int nnz = mI[nrows];
   int *mJ = Memory<int>(nnz);
   for (int j = 0; j < nnz; j++)
   {
      mJ[j] = internal::to_int(J[j]); // checks for overflow in debug mode
   }
   SparseMatrix tmp(mI, mJ, data, nrows, ncols, true, false, false);
#endif
   wrapper.Swap(tmp);
}

static void MakeWrapper(const hypre_CSRMatrix *mat,
                        const MemoryIJData &mem,
                        SparseMatrix &wrapper)
{
   const int nrows = internal::to_int(hypre_CSRMatrixNumRows(mat));
   const int ncols = internal::to_int(hypre_CSRMatrixNumCols(mat));
   const int nnz = internal::to_int(mat->num_nonzeros);
   const HYPRE_Int *I = mfem::HostRead(mem.I, nrows + 1);
   const HYPRE_Int *J = mfem::HostRead(mem.J, nnz);
   const real_t *data = mfem::HostRead(mem.data, nnz);
   MakeSparseMatrixWrapper(nrows, ncols,
                           const_cast<HYPRE_Int*>(I),
                           const_cast<HYPRE_Int*>(J),
                           const_cast<real_t*>(data),
                           wrapper);
}

void HypreParMatrix::GetDiag(SparseMatrix &diag) const
{
   MakeWrapper(A->diag, mem_diag, diag);
}

void HypreParMatrix::GetOffd(SparseMatrix &offd, HYPRE_BigInt* &cmap) const
{
   MakeWrapper(A->offd, mem_offd, offd);
   cmap = A->col_map_offd;
}

void HypreParMatrix::MergeDiagAndOffd(SparseMatrix &merged)
{
   HostRead();
   hypre_CSRMatrix *hypre_merged = hypre_MergeDiagAndOffd(A);
   HypreRead();
   // Wrap 'hypre_merged' as a SparseMatrix 'merged_tmp'
   SparseMatrix merged_tmp;
#if MFEM_HYPRE_VERSION >= 21600
   hypre_CSRMatrixBigJtoJ(hypre_merged);
#endif
   MakeSparseMatrixWrapper(
      internal::to_int(hypre_merged->num_rows),
      internal::to_int(hypre_merged->num_cols),
      hypre_merged->i,
      hypre_merged->j,
      hypre_merged->data,
      merged_tmp);
   // Deep copy 'merged_tmp' to 'merged' so that 'merged' does not need
   // 'hypre_merged'
   merged = merged_tmp;
   merged_tmp.Clear();
   hypre_CSRMatrixDestroy(hypre_merged);
}

void HypreParMatrix::GetBlocks(Array2D<HypreParMatrix*> &blocks,
                               bool interleaved_rows,
                               bool interleaved_cols) const
{
   int nr = blocks.NumRows();
   int nc = blocks.NumCols();

   hypre_ParCSRMatrix **hypre_blocks = new hypre_ParCSRMatrix*[nr * nc];
   HostRead();
   internal::hypre_ParCSRMatrixSplit(A, nr, nc, hypre_blocks,
                                     interleaved_rows, interleaved_cols);
   HypreRead();

   for (int i = 0; i < nr; i++)
   {
      for (int j = 0; j < nc; j++)
      {
         blocks[i][j] = new HypreParMatrix(hypre_blocks[i*nc + j]);
      }
   }

   delete [] hypre_blocks;
}

HypreParMatrix * HypreParMatrix::Transpose() const
{
   hypre_ParCSRMatrix * At;
   hypre_ParCSRMatrixTranspose(A, &At, 1);
   hypre_ParCSRMatrixSetNumNonzeros(At);

   if (!hypre_ParCSRMatrixCommPkg(At)) { hypre_MatvecCommPkgCreate(At); }

   if ( M() == N() )
   {
      /* If the matrix is square, make sure that the first entry in each
         row is the diagonal one. */
      hypre_CSRMatrixReorder(hypre_ParCSRMatrixDiag(At));
   }

   return new HypreParMatrix(At);
}

#if MFEM_HYPRE_VERSION >= 21800
HypreParMatrix *HypreParMatrix::ExtractSubmatrix(const Array<int> &indices,
                                                 real_t threshold) const
{
   // hypre_ParCSRMatrixExtractSubmatrixFC works on host only, so we move this
   // matrix to host, temporarily:
   HostRead();

   if (!(A->comm))
   {
      hypre_MatvecCommPkgCreate(A);
   }

   hypre_ParCSRMatrix *submat;

   // Get number of rows stored on this processor
   int local_num_vars = hypre_CSRMatrixNumRows(hypre_ParCSRMatrixDiag(A));

   // Form hypre CF-splitting array designating submatrix as F-points (-1)
#ifdef hypre_IntArrayData
   // hypre_BoomerAMGCoarseParms needs CF_marker to be hypre_IntArray *
   hypre_IntArray *CF_marker;

   CF_marker = hypre_IntArrayCreate(local_num_vars);
   hypre_IntArrayInitialize_v2(CF_marker, HYPRE_MEMORY_HOST);
   hypre_IntArraySetConstantValues(CF_marker, 1);
#else
   Array<HYPRE_Int> CF_marker(local_num_vars);
   CF_marker = 1;
#endif
   for (int j=0; j<indices.Size(); j++)
   {
      if (indices[j] > local_num_vars)
      {
         MFEM_WARNING("WARNING : " << indices[j] << " > " << local_num_vars);
      }
#ifdef hypre_IntArrayData
      hypre_IntArrayData(CF_marker)[indices[j]] = -1;
#else
      CF_marker[indices[j]] = -1;
#endif
   }

   // Construct cpts_global array on hypre matrix structure
#if (MFEM_HYPRE_VERSION > 22300) || (MFEM_HYPRE_VERSION == 22300 && HYPRE_DEVELOP_NUMBER >=8)
   HYPRE_BigInt cpts_global[2];

   hypre_BoomerAMGCoarseParms(MPI_COMM_WORLD, local_num_vars, 1, NULL,
                              CF_marker, NULL, cpts_global);
#else
   HYPRE_BigInt *cpts_global;
   hypre_BoomerAMGCoarseParms(MPI_COMM_WORLD, local_num_vars, 1, NULL,
                              CF_marker, NULL, &cpts_global);
#endif

   // Extract submatrix into *submat
#ifdef hypre_IntArrayData
   hypre_ParCSRMatrixExtractSubmatrixFC(A, hypre_IntArrayData(CF_marker),
                                        cpts_global, "FF", &submat,
                                        threshold);
#else
   hypre_ParCSRMatrixExtractSubmatrixFC(A, CF_marker, cpts_global,
                                        "FF", &submat, threshold);
#endif

#if (MFEM_HYPRE_VERSION <= 22300) && !(MFEM_HYPRE_VERSION == 22300 && HYPRE_DEVELOP_NUMBER >=8)
   mfem_hypre_TFree(cpts_global);
#endif
#ifdef hypre_IntArrayData
   hypre_IntArrayDestroy(CF_marker);
#endif

   HypreRead(); // restore the matrix location to the default hypre location

   return new HypreParMatrix(submat);
}
#endif

void HypreParMatrix::EnsureMultTranspose() const
{
#if (MFEM_HYPRE_VERSION == 22500 && HYPRE_DEVELOP_NUMBER >= 1) || \
    (MFEM_HYPRE_VERSION > 22500)
#ifdef HYPRE_USING_GPU
   hypre_ParCSRMatrixLocalTranspose(A);
#endif
#endif
}

void HypreParMatrix::ResetTranspose() const
{
#if (MFEM_HYPRE_VERSION == 22500 && HYPRE_DEVELOP_NUMBER >= 1) || \
    (MFEM_HYPRE_VERSION > 22500)
#ifdef HYPRE_USING_GPU
   if (A->diagT)
   {
      hypre_CSRMatrixDestroy(A->diagT);
      A->diagT = NULL;
   }
   if (A->offdT)
   {
      hypre_CSRMatrixDestroy(A->offdT);
      A->offdT = NULL;
   }
#endif
#endif
}

HYPRE_Int HypreParMatrix::Mult(HypreParVector &x, HypreParVector &y,
                               real_t a, real_t b) const
{
   x.HypreRead();
   (b == 0.0) ? y.HypreWrite() : y.HypreReadWrite();
   return hypre_ParCSRMatrixMatvec(a, A, x, b, y);
}

void HypreParMatrix::Mult(real_t a, const Vector &x, real_t b, Vector &y) const
{
   MFEM_ASSERT(x.Size() == Width(), "invalid x.Size() = " << x.Size()
               << ", expected size = " << Width());
   MFEM_ASSERT(y.Size() == Height(), "invalid y.Size() = " << y.Size()
               << ", expected size = " << Height());

   if (X == NULL)
   {
      X = new HypreParVector(A->comm,
                             GetGlobalNumCols(),
                             nullptr,
                             GetColStarts());
      Y = new HypreParVector(A->comm,
                             GetGlobalNumRows(),
                             nullptr,
                             GetRowStarts());
   }

   const bool xshallow = CanShallowCopy(x.GetMemory(), GetHypreMemoryClass());
   const bool yshallow = CanShallowCopy(y.GetMemory(), GetHypreMemoryClass());

   if (xshallow)
   {
      X->WrapMemoryRead(x.GetMemory());
   }
   else
   {
      if (auxX.Empty()) { auxX.New(NumCols(), GetHypreMemoryType()); }
      auxX.CopyFrom(x.GetMemory(), auxX.Capacity());  // Deep copy
      X->WrapMemoryRead(auxX);
   }

   if (yshallow)
   {
      if (b != 0.0) { Y->WrapMemoryReadWrite(y.GetMemory()); }
      else { Y->WrapMemoryWrite(y.GetMemory()); }
   }
   else
   {
      if (auxY.Empty()) { auxY.New(NumRows(), GetHypreMemoryType()); }
      if (b != 0.0)
      {
         auxY.CopyFrom(y.GetMemory(), auxY.Capacity());  // Deep copy
         Y->WrapMemoryReadWrite(auxY);
      }
      else
      {
         Y->WrapMemoryWrite(auxY);
      }
   }

   hypre_ParCSRMatrixMatvec(a, A, *X, b, *Y);

   if (!yshallow) { y = *Y; }  // Deep copy
}

void HypreParMatrix::MultTranspose(real_t a, const Vector &x,
                                   real_t b, Vector &y) const
{
   MFEM_ASSERT(x.Size() == Height(), "invalid x.Size() = " << x.Size()
               << ", expected size = " << Height());
   MFEM_ASSERT(y.Size() == Width(), "invalid y.Size() = " << y.Size()
               << ", expected size = " << Width());

   // Note: x has the dimensions of Y (height), and
   //       y has the dimensions of X (width)
   if (X == NULL)
   {
      X = new HypreParVector(A->comm,
                             GetGlobalNumCols(),
                             nullptr,
                             GetColStarts());
      Y = new HypreParVector(A->comm,
                             GetGlobalNumRows(),
                             nullptr,
                             GetRowStarts());
   }

   const bool xshallow = CanShallowCopy(x.GetMemory(), GetHypreMemoryClass());
   const bool yshallow = CanShallowCopy(y.GetMemory(), GetHypreMemoryClass());

   // x <--> Y
   if (xshallow)
   {
      Y->WrapMemoryRead(x.GetMemory());
   }
   else
   {
      if (auxY.Empty()) { auxY.New(NumRows(), GetHypreMemoryType()); }
      auxY.CopyFrom(x.GetMemory(), auxY.Capacity());  // Deep copy
      Y->WrapMemoryRead(auxY);
   }

   // y <--> X
   if (yshallow)
   {
      if (b != 0.0) { X->WrapMemoryReadWrite(y.GetMemory()); }
      else { X->WrapMemoryWrite(y.GetMemory()); }
   }
   else
   {
      if (auxX.Empty()) { auxX.New(NumCols(), GetHypreMemoryType()); }
      if (b != 0.0)
      {
         auxX.CopyFrom(y.GetMemory(), auxX.Capacity());  // Deep copy
         X->WrapMemoryReadWrite(auxX);
      }
      else
      {
         X->WrapMemoryWrite(auxX);
      }
   }

   EnsureMultTranspose();

   hypre_ParCSRMatrixMatvecT(a, A, *Y, b, *X);

   if (!yshallow) { y = *X; }  // Deep copy
}

HYPRE_Int HypreParMatrix::Mult(HYPRE_ParVector x, HYPRE_ParVector y,
                               real_t a, real_t b) const
{
   return hypre_ParCSRMatrixMatvec(a, A, (hypre_ParVector *) x, b,
                                   (hypre_ParVector *) y);
}

HYPRE_Int HypreParMatrix::MultTranspose(HypreParVector & x, HypreParVector & y,
                                        real_t a, real_t b) const
{
   EnsureMultTranspose();
   x.HypreRead();
   (b == 0.0) ? y.HypreWrite() : y.HypreReadWrite();
   return hypre_ParCSRMatrixMatvecT(a, A, x, b, y);
}

void HypreParMatrix::AbsMult(real_t a, const Vector &x,
                             real_t b, Vector &y) const
{
   MFEM_ASSERT(x.Size() == Width(), "invalid x.Size() = " << x.Size()
               << ", expected size = " << Width());
   MFEM_ASSERT(y.Size() == Height(), "invalid y.Size() = " << y.Size()
               << ", expected size = " << Height());

   auto x_data = x.HostRead();
   auto y_data = (b == 0.0) ? y.HostWrite() : y.HostReadWrite();

   HostRead();
   internal::hypre_ParCSRMatrixAbsMatvec(A, a, const_cast<real_t*>(x_data),
                                         b, y_data);
   HypreRead();
}

void HypreParMatrix::AbsMultTranspose(real_t a, const Vector &x,
                                      real_t b, Vector &y) const
{
   MFEM_ASSERT(x.Size() == Height(), "invalid x.Size() = " << x.Size()
               << ", expected size = " << Height());
   MFEM_ASSERT(y.Size() == Width(), "invalid y.Size() = " << y.Size()
               << ", expected size = " << Width());

   auto x_data = x.HostRead();
   auto y_data = (b == 0.0) ? y.HostWrite() : y.HostReadWrite();

   HostRead();
   internal::hypre_ParCSRMatrixAbsMatvecT(A, a, const_cast<real_t*>(x_data),
                                          b, y_data);
   HypreRead();
}

HypreParMatrix* HypreParMatrix::LeftDiagMult(const SparseMatrix &D,
                                             HYPRE_BigInt* row_starts) const
{
   const bool assumed_partition = HYPRE_AssumedPartitionCheck();
   const bool row_starts_given = (row_starts != NULL);
   if (!row_starts_given)
   {
      row_starts = hypre_ParCSRMatrixRowStarts(A);
      MFEM_VERIFY(D.Height() == hypre_CSRMatrixNumRows(A->diag),
                  "the matrix D is NOT compatible with the row starts of"
                  " this HypreParMatrix, row_starts must be given.");
   }
   else
   {
      int offset;
      if (assumed_partition)
      {
         offset = 0;
      }
      else
      {
         MPI_Comm_rank(GetComm(), &offset);
      }
      int local_num_rows = row_starts[offset+1]-row_starts[offset];
      MFEM_VERIFY(local_num_rows == D.Height(), "the number of rows in D is "
                  " not compatible with the given row_starts");
   }
   // D.Width() will be checked for compatibility by the SparseMatrix
   // multiplication function, mfem::Mult(), called below.

   int part_size;
   HYPRE_BigInt global_num_rows;
   if (assumed_partition)
   {
      part_size = 2;
      if (row_starts_given)
      {
         global_num_rows = row_starts[2];
         // Here, we use row_starts[2], so row_starts must come from the
         // methods GetDofOffsets/GetTrueDofOffsets of ParFiniteElementSpace
         // (HYPRE's partitions have only 2 entries).
      }
      else
      {
         global_num_rows = hypre_ParCSRMatrixGlobalNumRows(A);
      }
   }
   else
   {
      MPI_Comm_size(GetComm(), &part_size);
      global_num_rows = row_starts[part_size];
      part_size++;
   }

   HYPRE_BigInt *col_starts = hypre_ParCSRMatrixColStarts(A);
   HYPRE_BigInt *col_map_offd;

   // get the diag and offd blocks as SparseMatrix wrappers
   SparseMatrix A_diag, A_offd;
   GetDiag(A_diag);
   GetOffd(A_offd, col_map_offd);

   // Multiply the diag and offd blocks with D -- these products will be the
   // diag and offd blocks of the output HypreParMatrix, DA.
   SparseMatrix* DA_diag = mfem::Mult(D, A_diag);
   SparseMatrix* DA_offd = mfem::Mult(D, A_offd);

   // Copy row_starts, col_starts, and col_map_offd; ownership of these arrays
   // will be given to the newly constructed output HypreParMatrix, DA.
   HYPRE_BigInt *new_row_starts =
      DuplicateAs<HYPRE_BigInt>(row_starts, part_size, false);
   HYPRE_BigInt *new_col_starts =
      (row_starts == col_starts ? new_row_starts :
       DuplicateAs<HYPRE_BigInt>(col_starts, part_size, false));
   HYPRE_BigInt *new_col_map_offd =
      DuplicateAs<HYPRE_BigInt>(col_map_offd, A_offd.Width());

   // Ownership of DA_diag and DA_offd is transferred to the HypreParMatrix
   // constructor.
   const bool own_diag_offd = true;

   // Create the output HypreParMatrix, DA, from DA_diag and DA_offd
   HypreParMatrix* DA =
      new HypreParMatrix(GetComm(),
                         global_num_rows, hypre_ParCSRMatrixGlobalNumCols(A),
                         new_row_starts, new_col_starts,
                         DA_diag, DA_offd, new_col_map_offd,
                         own_diag_offd);

#if MFEM_HYPRE_VERSION <= 22200
   // Give ownership of row_starts, col_starts, and col_map_offd to DA
   hypre_ParCSRMatrixSetRowStartsOwner(DA->A, 1);
   hypre_ParCSRMatrixSetColStartsOwner(DA->A, 1);
#else
   mfem_hypre_TFree_host(new_row_starts);
   mfem_hypre_TFree_host(new_col_starts);
#endif
   DA->colMapOwner = 1;

   return DA;
}

void HypreParMatrix::ScaleRows(const Vector &diag)
{
   if (hypre_CSRMatrixNumRows(A->diag) != hypre_CSRMatrixNumRows(A->offd))
   {
      mfem_error("Row does not match");
   }

   if (hypre_CSRMatrixNumRows(A->diag) != diag.Size())
   {
      mfem_error("Note the Vector diag is not of compatible dimensions with A\n");
   }

   HostReadWrite();
   diag.HostRead();

   int size = Height();
   real_t     *Adiag_data   = hypre_CSRMatrixData(A->diag);
   HYPRE_Int  *Adiag_i      = hypre_CSRMatrixI(A->diag);

   real_t     *Aoffd_data   = hypre_CSRMatrixData(A->offd);
   HYPRE_Int  *Aoffd_i      = hypre_CSRMatrixI(A->offd);
   real_t val;
   HYPRE_Int jj;
   for (int i(0); i < size; ++i)
   {
      val = diag[i];
      for (jj = Adiag_i[i]; jj < Adiag_i[i+1]; ++jj)
      {
         Adiag_data[jj] *= val;
      }
      for (jj = Aoffd_i[i]; jj < Aoffd_i[i+1]; ++jj)
      {
         Aoffd_data[jj] *= val;
      }
   }

   HypreRead();
}

void HypreParMatrix::InvScaleRows(const Vector &diag)
{
   if (hypre_CSRMatrixNumRows(A->diag) != hypre_CSRMatrixNumRows(A->offd))
   {
      mfem_error("Row does not match");
   }

   if (hypre_CSRMatrixNumRows(A->diag) != diag.Size())
   {
      mfem_error("Note the Vector diag is not of compatible dimensions with A\n");
   }

   HostReadWrite();
   diag.HostRead();

   int size = Height();
   real_t     *Adiag_data   = hypre_CSRMatrixData(A->diag);
   HYPRE_Int  *Adiag_i      = hypre_CSRMatrixI(A->diag);


   real_t     *Aoffd_data   = hypre_CSRMatrixData(A->offd);
   HYPRE_Int  *Aoffd_i      = hypre_CSRMatrixI(A->offd);
   real_t val;
   HYPRE_Int jj;
   for (int i(0); i < size; ++i)
   {
#ifdef MFEM_DEBUG
      if (0.0 == diag(i))
      {
         mfem_error("HypreParMatrix::InvDiagScale : Division by 0");
      }
#endif
      val = 1./diag(i);
      for (jj = Adiag_i[i]; jj < Adiag_i[i+1]; ++jj)
      {
         Adiag_data[jj] *= val;
      }
      for (jj = Aoffd_i[i]; jj < Aoffd_i[i+1]; ++jj)
      {
         Aoffd_data[jj] *= val;
      }
   }

   HypreRead();
}

void HypreParMatrix::operator*=(real_t s)
{
   if (hypre_CSRMatrixNumRows(A->diag) != hypre_CSRMatrixNumRows(A->offd))
   {
      mfem_error("Row does not match");
   }

   HostReadWrite();

   HYPRE_Int size=hypre_CSRMatrixNumRows(A->diag);
   HYPRE_Int jj;

   real_t     *Adiag_data   = hypre_CSRMatrixData(A->diag);
   HYPRE_Int  *Adiag_i      = hypre_CSRMatrixI(A->diag);
   for (jj = 0; jj < Adiag_i[size]; ++jj)
   {
      Adiag_data[jj] *= s;
   }

   real_t     *Aoffd_data   = hypre_CSRMatrixData(A->offd);
   HYPRE_Int  *Aoffd_i      = hypre_CSRMatrixI(A->offd);
   for (jj = 0; jj < Aoffd_i[size]; ++jj)
   {
      Aoffd_data[jj] *= s;
   }

   HypreRead();
}

static void get_sorted_rows_cols(const Array<int> &rows_cols,
                                 Array<HYPRE_Int> &hypre_sorted)
{
   rows_cols.HostRead();
   hypre_sorted.SetSize(rows_cols.Size());
   bool sorted = true;
   for (int i = 0; i < rows_cols.Size(); i++)
   {
      hypre_sorted[i] = rows_cols[i];
      if (i && rows_cols[i-1] > rows_cols[i]) { sorted = false; }
   }
   if (!sorted) { hypre_sorted.Sort(); }
}

void HypreParMatrix::Threshold(real_t threshold)
{
   int ierr = 0;

   MPI_Comm comm;
   hypre_CSRMatrix * csr_A;
   hypre_CSRMatrix * csr_A_wo_z;
   hypre_ParCSRMatrix * parcsr_A_ptr;
   HYPRE_BigInt * row_starts = NULL; HYPRE_BigInt * col_starts = NULL;
   HYPRE_BigInt row_start = -1;   HYPRE_BigInt row_end = -1;
   HYPRE_BigInt col_start = -1;   HYPRE_BigInt col_end = -1;

   comm = hypre_ParCSRMatrixComm(A);

   ierr += hypre_ParCSRMatrixGetLocalRange(A,
                                           &row_start,&row_end,
                                           &col_start,&col_end );

   row_starts = hypre_ParCSRMatrixRowStarts(A);
   col_starts = hypre_ParCSRMatrixColStarts(A);

#if MFEM_HYPRE_VERSION <= 22200
   bool old_owns_row = hypre_ParCSRMatrixOwnsRowStarts(A);
   bool old_owns_col = hypre_ParCSRMatrixOwnsColStarts(A);
#endif
   HYPRE_BigInt global_num_rows = hypre_ParCSRMatrixGlobalNumRows(A);
   HYPRE_BigInt global_num_cols = hypre_ParCSRMatrixGlobalNumCols(A);
   parcsr_A_ptr = hypre_ParCSRMatrixCreate(comm, global_num_rows,
                                           global_num_cols,
                                           row_starts, col_starts,
                                           0, 0, 0);
#if MFEM_HYPRE_VERSION <= 22200
   hypre_ParCSRMatrixOwnsRowStarts(parcsr_A_ptr) = old_owns_row;
   hypre_ParCSRMatrixOwnsColStarts(parcsr_A_ptr) = old_owns_col;
   hypre_ParCSRMatrixOwnsRowStarts(A) = 0;
   hypre_ParCSRMatrixOwnsColStarts(A) = 0;
#endif

   csr_A = hypre_MergeDiagAndOffd(A);

   // Free A, if owned
   Destroy();
   Init();

   csr_A_wo_z = hypre_CSRMatrixDeleteZeros(csr_A,threshold);

   /* hypre_CSRMatrixDeleteZeros will return a NULL pointer rather than a usable
      CSR matrix if it finds no non-zeros */
   if (csr_A_wo_z == NULL)
   {
      csr_A_wo_z = csr_A;
   }
   else
   {
      ierr += hypre_CSRMatrixDestroy(csr_A);
   }

   /* TODO: GenerateDiagAndOffd() uses an int array of size equal to the number
      of columns in csr_A_wo_z which is the global number of columns in A. This
      does not scale well. */
   ierr += GenerateDiagAndOffd(csr_A_wo_z,parcsr_A_ptr,
                               col_start,col_end);

   ierr += hypre_CSRMatrixDestroy(csr_A_wo_z);

   MFEM_VERIFY(ierr == 0, "");

   A = parcsr_A_ptr;

   hypre_ParCSRMatrixSetNumNonzeros(A);
   /* Make sure that the first entry in each row is the diagonal one. */
#if MFEM_HYPRE_VERSION <= 22200
   if (row_starts == col_starts)
#else
   if ((row_starts[0] == col_starts[0]) &&
       (row_starts[1] == col_starts[1]))
#endif
   {
      hypre_CSRMatrixReorder(hypre_ParCSRMatrixDiag(A));
   }
   if (!hypre_ParCSRMatrixCommPkg(A)) { hypre_MatvecCommPkgCreate(A); }
   height = GetNumRows();
   width = GetNumCols();
}

void HypreParMatrix::DropSmallEntries(real_t tol)
{
   HYPRE_Int old_err = hypre_error_flag;
   hypre_error_flag = 0;

#if MFEM_HYPRE_VERSION < 21400

   real_t threshold = 0.0;
   if (tol > 0.0)
   {
      HYPRE_Int *diag_I = A->diag->i,    *offd_I = A->offd->i;
      real_t    *diag_d = A->diag->data, *offd_d = A->offd->data;
      HYPRE_Int local_num_rows = A->diag->num_rows;
      real_t max_l2_row_norm = 0.0;
      Vector row;
      for (HYPRE_Int r = 0; r < local_num_rows; r++)
      {
         row.SetDataAndSize(diag_d + diag_I[r], diag_I[r+1]-diag_I[r]);
         real_t l2_row_norm = row.Norml2();
         row.SetDataAndSize(offd_d + offd_I[r], offd_I[r+1]-offd_I[r]);
         l2_row_norm = std::hypot(l2_row_norm, row.Norml2());
         max_l2_row_norm = std::max(max_l2_row_norm, l2_row_norm);
      }
      real_t loc_max_l2_row_norm = max_l2_row_norm;
      MPI_Allreduce(&loc_max_l2_row_norm, &max_l2_row_norm, 1,
                    MPITypeMap<real_t>::mpi_type,
                    MPI_MAX, A->comm);
      threshold = tol * max_l2_row_norm;
   }

   Threshold(threshold);

#elif MFEM_HYPRE_VERSION < 21800

   HYPRE_Int err_flag = hypre_ParCSRMatrixDropSmallEntries(A, tol);
   MFEM_VERIFY(!err_flag, "error encountered: error code = " << err_flag);

#else

   HYPRE_Int err_flag = hypre_ParCSRMatrixDropSmallEntries(A, tol, 2);
   MFEM_VERIFY(!err_flag, "error encountered: error code = " << err_flag);

#endif

   hypre_error_flag = old_err;
}

void HypreParMatrix::EliminateRowsCols(const Array<int> &rows_cols,
                                       const HypreParVector &x,
                                       HypreParVector &b)
{
   Array<HYPRE_Int> rc_sorted;
   get_sorted_rows_cols(rows_cols, rc_sorted);

   internal::hypre_ParCSRMatrixEliminateAXB(
      A, rc_sorted.Size(), rc_sorted.GetData(), x, b);
}

HypreParMatrix* HypreParMatrix::EliminateRowsCols(const Array<int> &rows_cols)
{
   Array<HYPRE_Int> rc_sorted;
   get_sorted_rows_cols(rows_cols, rc_sorted);

   hypre_ParCSRMatrix* Ae;
   HostReadWrite();
   internal::hypre_ParCSRMatrixEliminateAAe(
      A, &Ae, rc_sorted.Size(), rc_sorted.GetData());
   HypreRead();

   return new HypreParMatrix(Ae, true);
}

HypreParMatrix* HypreParMatrix::EliminateCols(const Array<int> &cols)
{
   Array<HYPRE_Int> rc_sorted;
   get_sorted_rows_cols(cols, rc_sorted);

   hypre_ParCSRMatrix* Ae;
   HostReadWrite();
   internal::hypre_ParCSRMatrixEliminateAAe(
      A, &Ae, rc_sorted.Size(), rc_sorted.GetData(), 1);
   HypreRead();

   return new HypreParMatrix(Ae, true);
}

void HypreParMatrix::EliminateRows(const Array<int> &rows)
{
   if (rows.Size() > 0)
   {
      Array<HYPRE_Int> r_sorted;
      get_sorted_rows_cols(rows, r_sorted);
      HostReadWrite();
      internal::hypre_ParCSRMatrixEliminateRows(A, r_sorted.Size(),
                                                r_sorted.GetData());
      HypreRead();
   }
}

void HypreParMatrix::EliminateBC(const HypreParMatrix &Ae,
                                 const Array<int> &ess_dof_list,
                                 const Vector &x, Vector &b) const
{
   // b -= Ae*x
   Ae.Mult(-1.0, x, 1.0, b);

   // All operations below are local, so we can skip them if ess_dof_list is
   // empty on this processor to avoid potential host <--> device transfers.
   if (ess_dof_list.Size() == 0) { return; }

   HostRead();
   hypre_CSRMatrix *A_diag = hypre_ParCSRMatrixDiag(A);
   real_t *data = hypre_CSRMatrixData(A_diag);
   HYPRE_Int *I = hypre_CSRMatrixI(A_diag);
#ifdef MFEM_DEBUG
   HYPRE_Int    *J   = hypre_CSRMatrixJ(A_diag);
   hypre_CSRMatrix *A_offd = hypre_ParCSRMatrixOffd(A);
   HYPRE_Int *I_offd = hypre_CSRMatrixI(A_offd);
   real_t *data_offd = hypre_CSRMatrixData(A_offd);
#endif

   ess_dof_list.HostRead();
   x.HostRead();
   b.HostReadWrite();

   for (int i = 0; i < ess_dof_list.Size(); i++)
   {
      int r = ess_dof_list[i];
      b(r) = data[I[r]] * x(r);
#ifdef MFEM_DEBUG
      MFEM_ASSERT(I[r] < I[r+1], "empty row found!");
      // Check that in the rows specified by the ess_dof_list, the matrix A has
      // only one entry -- the diagonal.
      // if (I[r+1] != I[r]+1 || J[I[r]] != r || I_offd[r] != I_offd[r+1])
      if (J[I[r]] != r)
      {
         MFEM_ABORT("the diagonal entry must be the first entry in the row!");
      }
      for (int j = I[r]+1; j < I[r+1]; j++)
      {
         if (data[j] != 0.0)
         {
            MFEM_ABORT("all off-diagonal entries must be zero!");
         }
      }
      for (int j = I_offd[r]; j < I_offd[r+1]; j++)
      {
         if (data_offd[j] != 0.0)
         {
            MFEM_ABORT("all off-diagonal entries must be zero!");
         }
      }
#endif
   }
   HypreRead();
}

void HypreParMatrix::EliminateBC(const Array<int> &ess_dofs,
                                 DiagonalPolicy diag_policy)
{
   hypre_ParCSRMatrix *A_hypre = *this;
   HypreReadWrite();

   hypre_CSRMatrix *diag = hypre_ParCSRMatrixDiag(A_hypre);
   hypre_CSRMatrix *offd = hypre_ParCSRMatrixOffd(A_hypre);

   HYPRE_Int diag_nrows = hypre_CSRMatrixNumRows(diag);
   HYPRE_Int offd_ncols = hypre_CSRMatrixNumCols(offd);

   const int n_ess_dofs = ess_dofs.Size();
   const auto ess_dofs_d = ess_dofs.GetMemory().Read(
                              GetHypreMemoryClass(), n_ess_dofs);

   // Start communication to figure out which columns need to be eliminated in
   // the off-diagonal block
   hypre_ParCSRCommHandle *comm_handle;
   HYPRE_Int *int_buf_data, *eliminate_row, *eliminate_col;
   {
      eliminate_row = mfem_hypre_CTAlloc(HYPRE_Int, diag_nrows);
      eliminate_col = mfem_hypre_CTAlloc(HYPRE_Int, offd_ncols);

      // Make sure A has a communication package
      hypre_ParCSRCommPkg *comm_pkg = hypre_ParCSRMatrixCommPkg(A_hypre);
      if (!comm_pkg)
      {
         hypre_MatvecCommPkgCreate(A_hypre);
         comm_pkg = hypre_ParCSRMatrixCommPkg(A_hypre);
      }

      // Which of the local rows are to be eliminated?
      MFEM_HYPRE_FORALL(i, diag_nrows, eliminate_row[i] = 0; );
      MFEM_HYPRE_FORALL(i, n_ess_dofs, eliminate_row[ess_dofs_d[i]] = 1; );

      // Use a matvec communication pattern to find (in eliminate_col) which of
      // the local offd columns are to be eliminated

      HYPRE_Int num_sends = hypre_ParCSRCommPkgNumSends(comm_pkg);
      HYPRE_Int int_buf_sz = hypre_ParCSRCommPkgSendMapStart(comm_pkg, num_sends);
      int_buf_data = mfem_hypre_CTAlloc(HYPRE_Int, int_buf_sz);

      HYPRE_Int *send_map_elmts;
#if defined(HYPRE_USING_GPU)
      hypre_ParCSRCommPkgCopySendMapElmtsToDevice(comm_pkg);
      send_map_elmts = hypre_ParCSRCommPkgDeviceSendMapElmts(comm_pkg);
#else
      send_map_elmts = hypre_ParCSRCommPkgSendMapElmts(comm_pkg);
#endif
      MFEM_HYPRE_FORALL(i, int_buf_sz,
      {
         int k = send_map_elmts[i];
         int_buf_data[i] = eliminate_row[k];
      });

#if defined(HYPRE_USING_GPU)
      // Try to use device-aware MPI for the communication if available
      comm_handle = hypre_ParCSRCommHandleCreate_v2(
                       11, comm_pkg, HYPRE_MEMORY_DEVICE, int_buf_data,
                       HYPRE_MEMORY_DEVICE, eliminate_col);
#else
      comm_handle = hypre_ParCSRCommHandleCreate(
                       11, comm_pkg, int_buf_data, eliminate_col );
#endif
   }

   // Eliminate rows and columns in the diagonal block
   {
      const auto I = diag->i;
      const auto J = diag->j;
      auto data = diag->data;

      MFEM_HYPRE_FORALL(i, n_ess_dofs,
      {
         const int idof = ess_dofs_d[i];
         for (int j=I[idof]; j<I[idof+1]; ++j)
         {
            const int jdof = J[j];
            if (jdof == idof)
            {
               if (diag_policy == DiagonalPolicy::DIAG_ONE)
               {
                  data[j] = 1.0;
               }
               else if (diag_policy == DiagonalPolicy::DIAG_ZERO)
               {
                  data[j] = 0.0;
               }
               // else (diag_policy == DiagonalPolicy::DIAG_KEEP)
            }
            else
            {
               data[j] = 0.0;
               for (int k=I[jdof]; k<I[jdof+1]; ++k)
               {
                  if (J[k] == idof)
                  {
                     data[k] = 0.0;
                     break;
                  }
               }
            }
         }
      });
   }

   // Eliminate rows in the off-diagonal block
   {
      const auto I = offd->i;
      auto data = offd->data;
      MFEM_HYPRE_FORALL(i, n_ess_dofs,
      {
         const int idof = ess_dofs_d[i];
         for (int j=I[idof]; j<I[idof+1]; ++j)
         {
            data[j] = 0.0;
         }
      });
   }

   // Wait for MPI communication to finish
   hypre_ParCSRCommHandleDestroy(comm_handle);
   mfem_hypre_TFree(int_buf_data);
   mfem_hypre_TFree(eliminate_row);

   // Eliminate columns in the off-diagonal block
   {
      const int nrows_offd = hypre_CSRMatrixNumRows(offd);
      const auto I = offd->i;
      const auto J = offd->j;
      auto data = offd->data;
      MFEM_HYPRE_FORALL(i, nrows_offd,
      {
         for (int j=I[i]; j<I[i+1]; ++j)
         {
            data[j] *= 1 - eliminate_col[J[j]];
         }
      });
   }

   mfem_hypre_TFree(eliminate_col);
}

void HypreParMatrix::Print(const char *fname, HYPRE_Int offi,
                           HYPRE_Int offj) const
{
   HostRead();
   hypre_ParCSRMatrixPrintIJ(A,offi,offj,fname);
   HypreRead();
}

void HypreParMatrix::Read(MPI_Comm comm, const char *fname)
{
   Destroy();
   Init();

   HYPRE_Int base_i, base_j;
   hypre_ParCSRMatrixReadIJ(comm, fname, &base_i, &base_j, &A);
   hypre_ParCSRMatrixSetNumNonzeros(A);

   if (!hypre_ParCSRMatrixCommPkg(A)) { hypre_MatvecCommPkgCreate(A); }

   height = GetNumRows();
   width = GetNumCols();
}

void HypreParMatrix::Read_IJMatrix(MPI_Comm comm, const char *fname)
{
   Destroy();
   Init();

   HYPRE_IJMatrix A_ij;
   HYPRE_IJMatrixRead(fname, comm, 5555, &A_ij); // HYPRE_PARCSR = 5555

   HYPRE_ParCSRMatrix A_parcsr;
   HYPRE_IJMatrixGetObject(A_ij, (void**) &A_parcsr);

   A = (hypre_ParCSRMatrix*)A_parcsr;

   hypre_ParCSRMatrixSetNumNonzeros(A);

   if (!hypre_ParCSRMatrixCommPkg(A)) { hypre_MatvecCommPkgCreate(A); }

   height = GetNumRows();
   width = GetNumCols();
}

void HypreParMatrix::PrintCommPkg(std::ostream &os) const
{
   hypre_ParCSRCommPkg *comm_pkg = A->comm_pkg;
   MPI_Comm comm = A->comm;
   char c = '\0';
   const int tag = 46801;
   int myid, nproc;
   MPI_Comm_rank(comm, &myid);
   MPI_Comm_size(comm, &nproc);

   if (myid != 0)
   {
      MPI_Recv(&c, 1, MPI_CHAR, myid-1, tag, comm, MPI_STATUS_IGNORE);
   }
   else
   {
      os << "\nHypreParMatrix: hypre_ParCSRCommPkg:\n";
   }
   os << "Rank " << myid << ":\n"
      "   number of sends  = " << comm_pkg->num_sends <<
      " (" << sizeof(real_t)*comm_pkg->send_map_starts[comm_pkg->num_sends] <<
      " bytes)\n"
      "   number of recvs  = " << comm_pkg->num_recvs <<
      " (" << sizeof(real_t)*comm_pkg->recv_vec_starts[comm_pkg->num_recvs] <<
      " bytes)\n";
   if (myid != nproc-1)
   {
      os << std::flush;
      MPI_Send(&c, 1, MPI_CHAR, myid+1, tag, comm);
   }
   else
   {
      os << std::endl;
   }
   MPI_Barrier(comm);
}

void HypreParMatrix::PrintHash(std::ostream &os) const
{
   HashFunction hf;

   os << "global number of rows    : " << A->global_num_rows << '\n'
      << "global number of columns : " << A->global_num_cols << '\n'
      << "first row index : " << A->first_row_index << '\n'
      << " last row index : " << A->last_row_index << '\n'
      << "first col diag  : " << A->first_col_diag << '\n'
      << " last col diag  : " << A->last_col_diag << '\n'
      << "number of nonzeros : " << A->num_nonzeros << '\n';
   // diagonal, off-diagonal
   hypre_CSRMatrix *csr = A->diag;
   const char *csr_name = "diag";
   for (int m = 0; m < 2; m++)
   {
      auto csr_nnz = csr->i[csr->num_rows];
      os << csr_name << " num rows : " << csr->num_rows << '\n'
         << csr_name << " num cols : " << csr->num_cols << '\n'
         << csr_name << " num nnz  : " << csr->num_nonzeros << '\n'
         << csr_name << " i last   : " << csr_nnz
         << (csr_nnz == csr->num_nonzeros ?
             " [good]" : " [** BAD **]") << '\n';
      hf.AppendInts(csr->i, csr->num_rows + 1);
      os << csr_name << " i     hash : " << hf.GetHash() << '\n';
      os << csr_name << " j     hash : ";
      if (csr->j == nullptr)
      {
         os << "(null)\n";
      }
      else
      {
         hf.AppendInts(csr->j, csr_nnz);
         os << hf.GetHash() << '\n';
      }
#if MFEM_HYPRE_VERSION >= 21600
      os << csr_name << " big j hash : ";
      if (csr->big_j == nullptr)
      {
         os << "(null)\n";
      }
      else
      {
         hf.AppendInts(csr->big_j, csr_nnz);
         os << hf.GetHash() << '\n';
      }
#endif
      os << csr_name << " data  hash : ";
      if (csr->data == nullptr)
      {
         os << "(null)\n";
      }
      else
      {
         hf.AppendDoubles(csr->data, csr_nnz);
         os << hf.GetHash() << '\n';
      }

      csr = A->offd;
      csr_name = "offd";
   }

   hf.AppendInts(A->col_map_offd, A->offd->num_cols);
   os << "col map offd hash : " << hf.GetHash() << '\n';
}

inline void delete_hypre_ParCSRMatrixColMapOffd(hypre_ParCSRMatrix *A)
{
   HYPRE_BigInt  *A_col_map_offd = hypre_ParCSRMatrixColMapOffd(A);
   int size = hypre_CSRMatrixNumCols(hypre_ParCSRMatrixOffd(A));
   Memory<HYPRE_BigInt>(A_col_map_offd, size, true).Delete();
}

void HypreParMatrix::Destroy()
{
   if ( X != NULL ) { delete X; }
   if ( Y != NULL ) { delete Y; }
   auxX.Delete();
   auxY.Delete();

   if (A == NULL) { return; }

#ifdef HYPRE_USING_GPU
   if (ParCSROwner && (diagOwner < 0 || offdOwner < 0))
   {
      // Put the "host" or "hypre" pointers in {i,j,data} of A->{diag,offd}, so
      // that they can be destroyed by hypre when hypre_ParCSRMatrixDestroy(A)
      // is called below.

      // Check that if both diagOwner and offdOwner are negative then they have
      // the same value.
      MFEM_VERIFY(!(diagOwner < 0 && offdOwner < 0) || diagOwner == offdOwner,
                  "invalid state");

      MemoryClass mc = (diagOwner == -1 || offdOwner == -1) ?
                       Device::GetHostMemoryClass() : GetHypreMemoryClass();
      Write(mc, diagOwner < 0, offdOwner <0);
   }
#endif

   mem_diag.I.Delete();
   mem_diag.J.Delete();
   mem_diag.data.Delete();
   if (diagOwner >= 0)
   {
      hypre_CSRMatrixI(A->diag) = NULL;
      hypre_CSRMatrixJ(A->diag) = NULL;
      hypre_CSRMatrixData(A->diag) = NULL;
   }
   mem_offd.I.Delete();
   mem_offd.J.Delete();
   mem_offd.data.Delete();
   if (offdOwner >= 0)
   {
      hypre_CSRMatrixI(A->offd) = NULL;
      hypre_CSRMatrixJ(A->offd) = NULL;
      hypre_CSRMatrixData(A->offd) = NULL;
   }
   if (colMapOwner >= 0)
   {
      if (colMapOwner & 1)
      {
         delete_hypre_ParCSRMatrixColMapOffd(A);
      }
      hypre_ParCSRMatrixColMapOffd(A) = NULL;
   }

   if (ParCSROwner)
   {
      hypre_ParCSRMatrixDestroy(A);
   }
}

void HypreStealOwnership(HypreParMatrix &A_hyp, SparseMatrix &A_diag)
{
#ifndef HYPRE_BIGINT
   bool own_i = A_hyp.GetDiagMemoryI().OwnsHostPtr();
   bool own_j = A_hyp.GetDiagMemoryJ().OwnsHostPtr();
   MFEM_CONTRACT_VAR(own_j);
   MFEM_ASSERT(own_i == own_j, "Inconsistent ownership");
   if (!own_i)
   {
      std::swap(A_diag.GetMemoryI(), A_hyp.GetDiagMemoryI());
      std::swap(A_diag.GetMemoryJ(), A_hyp.GetDiagMemoryJ());
   }
#endif
   if (!A_hyp.GetDiagMemoryData().OwnsHostPtr())
   {
      std::swap(A_diag.GetMemoryData(), A_hyp.GetDiagMemoryData());
   }
   A_hyp.SetOwnerFlags(3, A_hyp.OwnsOffd(), A_hyp.OwnsColMap());
}

#if MFEM_HYPRE_VERSION >= 21800

void BlockInverseScale(const HypreParMatrix *A, HypreParMatrix *C,
                       const Vector *b, HypreParVector *d,
                       int blocksize, BlockInverseScaleJob job)
{
   if (job == BlockInverseScaleJob::MATRIX_ONLY ||
       job == BlockInverseScaleJob::MATRIX_AND_RHS)
   {
      hypre_ParCSRMatrix *C_hypre;
      hypre_ParcsrBdiagInvScal(*A, blocksize, &C_hypre);
      hypre_ParCSRMatrixDropSmallEntries(C_hypre, 1e-15, 1);
      C->WrapHypreParCSRMatrix(C_hypre);
   }

   if (job == BlockInverseScaleJob::RHS_ONLY ||
       job == BlockInverseScaleJob::MATRIX_AND_RHS)
   {
      HypreParVector b_Hypre(A->GetComm(),
                             A->GetGlobalNumRows(),
                             b->GetData(), A->GetRowStarts());
      hypre_ParVector *d_hypre;
      hypre_ParvecBdiagInvScal(b_Hypre, blocksize, &d_hypre, *A);

      d->WrapHypreParVector(d_hypre, true);
   }
}

#endif

#if MFEM_HYPRE_VERSION < 21400

HypreParMatrix *Add(real_t alpha, const HypreParMatrix &A,
                    real_t beta,  const HypreParMatrix &B)
{
   hypre_ParCSRMatrix *C_hypre =
      internal::hypre_ParCSRMatrixAdd(const_cast<HypreParMatrix &>(A),
                                      const_cast<HypreParMatrix &>(B));
   MFEM_VERIFY(C_hypre, "error in hypre_ParCSRMatrixAdd");

   if (!hypre_ParCSRMatrixCommPkg(C_hypre)) { hypre_MatvecCommPkgCreate(C_hypre); }
   HypreParMatrix *C = new HypreParMatrix(C_hypre);
   *C = 0.0;
   C->Add(alpha, A);
   C->Add(beta, B);

   return C;
}

HypreParMatrix * ParAdd(const HypreParMatrix *A, const HypreParMatrix *B)
{
   hypre_ParCSRMatrix * C = internal::hypre_ParCSRMatrixAdd(*A,*B);

   if (!hypre_ParCSRMatrixCommPkg(C)) { hypre_MatvecCommPkgCreate(C); }

   return new HypreParMatrix(C);
}

#else

HypreParMatrix *Add(real_t alpha, const HypreParMatrix &A,
                    real_t beta,  const HypreParMatrix &B)
{
   hypre_ParCSRMatrix *C;
#if MFEM_HYPRE_VERSION <= 22000
   hypre_ParcsrAdd(alpha, A, beta, B, &C);
#else
   hypre_ParCSRMatrixAdd(alpha, A, beta, B, &C);
#endif
   if (!hypre_ParCSRMatrixCommPkg(C)) { hypre_MatvecCommPkgCreate(C); }

   return new HypreParMatrix(C);
}

HypreParMatrix * ParAdd(const HypreParMatrix *A, const HypreParMatrix *B)
{
   hypre_ParCSRMatrix *C;
#if MFEM_HYPRE_VERSION <= 22000
   hypre_ParcsrAdd(1.0, *A, 1.0, *B, &C);
#else
   hypre_ParCSRMatrixAdd(1.0, *A, 1.0, *B, &C);
#endif
   if (!hypre_ParCSRMatrixCommPkg(C)) { hypre_MatvecCommPkgCreate(C); }

   return new HypreParMatrix(C);
}

#endif

HypreParMatrix * ParMult(const HypreParMatrix *A, const HypreParMatrix *B,
                         bool own_matrix)
{
   hypre_ParCSRMatrix * ab;
#ifdef HYPRE_USING_GPU
   ab = hypre_ParCSRMatMat(*A, *B);
#else
   ab = hypre_ParMatmul(*A,*B);
#endif
   hypre_ParCSRMatrixSetNumNonzeros(ab);

   if (!hypre_ParCSRMatrixCommPkg(ab)) { hypre_MatvecCommPkgCreate(ab); }
   HypreParMatrix *C = new HypreParMatrix(ab);
   if (own_matrix)
   {
      C->CopyRowStarts();
      C->CopyColStarts();
   }
   return C;
}

HypreParMatrix * RAP(const HypreParMatrix *A, const HypreParMatrix *P)
{
   hypre_ParCSRMatrix * rap;

#ifdef HYPRE_USING_GPU
   // FIXME: this way of computing Pt A P can completely eliminate zero rows
   //        from the sparsity pattern of the product which prevents
   //        EliminateZeroRows() from working correctly. This issue is observed
   //        in ex28p.
   // Quick fix: add a diagonal matrix with 0 diagonal.
   // Maybe use hypre_CSRMatrixCheckDiagFirst to see if we need the fix.
   {
      hypre_ParCSRMatrix *Q = hypre_ParCSRMatMat(*A,*P);
      const bool keepTranspose = false;
      rap = hypre_ParCSRTMatMatKT(*P,Q,keepTranspose);
      hypre_ParCSRMatrixDestroy(Q);

      // alternative:
      // hypre_ParCSRMatrixRAPKT
   }
#else
#if MFEM_HYPRE_VERSION <= 22200
   HYPRE_Int P_owns_its_col_starts =
      hypre_ParCSRMatrixOwnsColStarts((hypre_ParCSRMatrix*)(*P));
#endif

   hypre_BoomerAMGBuildCoarseOperator(*P,*A,*P,&rap);

#if MFEM_HYPRE_VERSION <= 22200
   /* Warning: hypre_BoomerAMGBuildCoarseOperator steals the col_starts
      from P (even if it does not own them)! */
   hypre_ParCSRMatrixSetRowStartsOwner(rap,0);
   hypre_ParCSRMatrixSetColStartsOwner(rap,0);
   if (P_owns_its_col_starts)
   {
      hypre_ParCSRMatrixSetColStartsOwner(*P, 1);
   }
#endif
#endif

   hypre_ParCSRMatrixSetNumNonzeros(rap);
   // hypre_MatvecCommPkgCreate(rap);

   return new HypreParMatrix(rap);
}

HypreParMatrix * RAP(const HypreParMatrix * Rt, const HypreParMatrix *A,
                     const HypreParMatrix *P)
{
   hypre_ParCSRMatrix * rap;

#ifdef HYPRE_USING_GPU
   {
      hypre_ParCSRMatrix *Q = hypre_ParCSRMatMat(*A,*P);
      rap = hypre_ParCSRTMatMat(*Rt,Q);
      hypre_ParCSRMatrixDestroy(Q);
   }
#else
#if MFEM_HYPRE_VERSION <= 22200
   HYPRE_Int P_owns_its_col_starts =
      hypre_ParCSRMatrixOwnsColStarts((hypre_ParCSRMatrix*)(*P));
   HYPRE_Int Rt_owns_its_col_starts =
      hypre_ParCSRMatrixOwnsColStarts((hypre_ParCSRMatrix*)(*Rt));
#endif

   hypre_BoomerAMGBuildCoarseOperator(*Rt,*A,*P,&rap);

#if MFEM_HYPRE_VERSION <= 22200
   /* Warning: hypre_BoomerAMGBuildCoarseOperator steals the col_starts
      from Rt and P (even if they do not own them)! */
   hypre_ParCSRMatrixSetRowStartsOwner(rap,0);
   hypre_ParCSRMatrixSetColStartsOwner(rap,0);
   if (P_owns_its_col_starts)
   {
      hypre_ParCSRMatrixSetColStartsOwner(*P, 1);
   }
   if (Rt_owns_its_col_starts)
   {
      hypre_ParCSRMatrixSetColStartsOwner(*Rt, 1);
   }
#endif
#endif

   hypre_ParCSRMatrixSetNumNonzeros(rap);
   // hypre_MatvecCommPkgCreate(rap);

   return new HypreParMatrix(rap);
}

// Helper function for HypreParMatrixFromBlocks. Note that scalability to
// extremely large processor counts is limited by the use of MPI_Allgather.
void GatherBlockOffsetData(MPI_Comm comm, const int rank, const int nprocs,
                           const int num_loc, const Array<int> &offsets,
                           std::vector<int> &all_num_loc, const int numBlocks,
                           std::vector<std::vector<HYPRE_BigInt>> &blockProcOffsets,
                           std::vector<HYPRE_BigInt> &procOffsets,
                           std::vector<std::vector<int>> &procBlockOffsets,
                           HYPRE_BigInt &firstLocal, HYPRE_BigInt &globalNum)
{
   std::vector<std::vector<int>> all_block_num_loc(numBlocks);

   MPI_Allgather(&num_loc, 1, MPI_INT, all_num_loc.data(), 1, MPI_INT, comm);

   for (int j = 0; j < numBlocks; ++j)
   {
      all_block_num_loc[j].resize(nprocs);
      blockProcOffsets[j].resize(nprocs);

      const int blockNumRows = offsets[j + 1] - offsets[j];
      MPI_Allgather(&blockNumRows, 1, MPI_INT, all_block_num_loc[j].data(), 1,
                    MPI_INT, comm);
      blockProcOffsets[j][0] = 0;
      for (int i = 0; i < nprocs - 1; ++i)
      {
         blockProcOffsets[j][i + 1] = blockProcOffsets[j][i]
                                      + all_block_num_loc[j][i];
      }
   }

   firstLocal = 0;
   globalNum = 0;
   procOffsets[0] = 0;
   for (int i = 0; i < nprocs; ++i)
   {
      globalNum += all_num_loc[i];
      MFEM_VERIFY(globalNum >= 0, "overflow in global size");
      if (i < rank)
      {
         firstLocal += all_num_loc[i];
      }

      if (i < nprocs - 1)
      {
         procOffsets[i + 1] = procOffsets[i] + all_num_loc[i];
      }

      procBlockOffsets[i].resize(numBlocks);
      procBlockOffsets[i][0] = 0;
      for (int j = 1; j < numBlocks; ++j)
      {
         procBlockOffsets[i][j] = procBlockOffsets[i][j - 1]
                                  + all_block_num_loc[j - 1][i];
      }
   }
}

HypreParMatrix * HypreParMatrixFromBlocks(Array2D<HypreParMatrix*> &blocks,
                                          Array2D<real_t> *blockCoeff)
{
   const int numBlockRows = blocks.NumRows();
   const int numBlockCols = blocks.NumCols();

   MFEM_VERIFY(numBlockRows > 0 &&
               numBlockCols > 0, "Invalid input to HypreParMatrixFromBlocks");

   if (blockCoeff != NULL)
   {
      MFEM_VERIFY(numBlockRows == blockCoeff->NumRows() &&
                  numBlockCols == blockCoeff->NumCols(),
                  "Invalid input to HypreParMatrixFromBlocks");
   }

   Array<int> rowOffsets(numBlockRows+1);
   Array<int> colOffsets(numBlockCols+1);

   int nonNullBlockRow0 = -1;
   for (int j=0; j<numBlockCols; ++j)
   {
      if (blocks(0,j) != NULL)
      {
         nonNullBlockRow0 = j;
         break;
      }
   }

   MFEM_VERIFY(nonNullBlockRow0 >= 0, "Null row of blocks");
   MPI_Comm comm = blocks(0,nonNullBlockRow0)->GetComm();

   // Set offsets based on the number of rows or columns in each block.
   rowOffsets = 0;
   colOffsets = 0;
   for (int i=0; i<numBlockRows; ++i)
   {
      for (int j=0; j<numBlockCols; ++j)
      {
         if (blocks(i,j) != NULL)
         {
            const int nrows = blocks(i,j)->NumRows();
            const int ncols = blocks(i,j)->NumCols();

            if (rowOffsets[i+1] == 0)
            {
               rowOffsets[i+1] = nrows;
            }
            else
            {
               MFEM_VERIFY(rowOffsets[i+1] == nrows,
                           "Inconsistent blocks in HypreParMatrixFromBlocks");
            }

            if (colOffsets[j+1] == 0)
            {
               colOffsets[j+1] = ncols;
            }
            else
            {
               MFEM_VERIFY(colOffsets[j+1] == ncols,
                           "Inconsistent blocks in HypreParMatrixFromBlocks");
            }
         }
      }
      rowOffsets[i+1] += rowOffsets[i];
   }

   for (int j=0; j<numBlockCols; ++j)
   {
      colOffsets[j+1] += colOffsets[j];
   }

   const int num_loc_rows = rowOffsets[numBlockRows];
   const int num_loc_cols = colOffsets[numBlockCols];

   int nprocs, rank;
   MPI_Comm_rank(comm, &rank);
   MPI_Comm_size(comm, &nprocs);

   std::vector<int> all_num_loc_rows(nprocs);
   std::vector<int> all_num_loc_cols(nprocs);
   std::vector<HYPRE_BigInt> procRowOffsets(nprocs);
   std::vector<HYPRE_BigInt> procColOffsets(nprocs);
   std::vector<std::vector<HYPRE_BigInt>> blockRowProcOffsets(numBlockRows);
   std::vector<std::vector<HYPRE_BigInt>> blockColProcOffsets(numBlockCols);
   std::vector<std::vector<int>> procBlockRowOffsets(nprocs);
   std::vector<std::vector<int>> procBlockColOffsets(nprocs);

   HYPRE_BigInt first_loc_row, glob_nrows, first_loc_col, glob_ncols;
   GatherBlockOffsetData(comm, rank, nprocs, num_loc_rows, rowOffsets,
                         all_num_loc_rows, numBlockRows, blockRowProcOffsets,
                         procRowOffsets, procBlockRowOffsets, first_loc_row,
                         glob_nrows);

   GatherBlockOffsetData(comm, rank, nprocs, num_loc_cols, colOffsets,
                         all_num_loc_cols, numBlockCols, blockColProcOffsets,
                         procColOffsets, procBlockColOffsets, first_loc_col,
                         glob_ncols);

   std::vector<int> opI(num_loc_rows + 1);
   std::vector<int> cnt(num_loc_rows);

   for (int i = 0; i < num_loc_rows; ++i)
   {
      opI[i] = 0;
      cnt[i] = 0;
   }

   opI[num_loc_rows] = 0;

   Array2D<hypre_CSRMatrix *> csr_blocks(numBlockRows, numBlockCols);

   // Loop over all blocks, to determine nnz for each row.
   for (int i = 0; i < numBlockRows; ++i)
   {
      for (int j = 0; j < numBlockCols; ++j)
      {
         if (blocks(i, j) == NULL)
         {
            csr_blocks(i, j) = NULL;
         }
         else
         {
            blocks(i, j)->HostRead();
            csr_blocks(i, j) = hypre_MergeDiagAndOffd(*blocks(i, j));
            blocks(i, j)->HypreRead();

            for (int k = 0; k < csr_blocks(i, j)->num_rows; ++k)
            {
               opI[rowOffsets[i] + k + 1] +=
                  csr_blocks(i, j)->i[k + 1] - csr_blocks(i, j)->i[k];
            }
         }
      }
   }

   // Now opI[i] is nnz for row i-1. Do a partial sum to get offsets.
   for (int i = 0; i < num_loc_rows; ++i)
   {
      opI[i + 1] += opI[i];
   }

   const int nnz = opI[num_loc_rows];

   std::vector<HYPRE_BigInt> opJ(nnz);
   std::vector<real_t> data(nnz);

   // Loop over all blocks, to set matrix data.
   for (int i = 0; i < numBlockRows; ++i)
   {
      for (int j = 0; j < numBlockCols; ++j)
      {
         if (csr_blocks(i, j) != NULL)
         {
            const int nrows = csr_blocks(i, j)->num_rows;
            const real_t cij = blockCoeff ? (*blockCoeff)(i, j) : 1.0;
#if MFEM_HYPRE_VERSION >= 21600
            const bool usingBigJ = (csr_blocks(i, j)->big_j != NULL);
#endif

            for (int k = 0; k < nrows; ++k)
            {
               const int rowg = rowOffsets[i] + k; // process-local row
               const int nnz_k = csr_blocks(i,j)->i[k+1]-csr_blocks(i,j)->i[k];
               const int osk = csr_blocks(i, j)->i[k];

               for (int l = 0; l < nnz_k; ++l)
               {
                  // Find the column process offset for the block.
#if MFEM_HYPRE_VERSION >= 21600
                  const HYPRE_Int bcol = usingBigJ ?
                                         csr_blocks(i, j)->big_j[osk + l] :
                                         csr_blocks(i, j)->j[osk + l];
#else
                  const HYPRE_Int bcol = csr_blocks(i, j)->j[osk + l];
#endif

                  // find the processor 'bcolproc' that holds column 'bcol':
                  const auto &offs = blockColProcOffsets[j];
                  const int bcolproc =
                     std::upper_bound(offs.begin() + 1, offs.end(), bcol)
                     - offs.begin() - 1;

                  opJ[opI[rowg] + cnt[rowg]] = procColOffsets[bcolproc] +
                                               procBlockColOffsets[bcolproc][j]
                                               + bcol
                                               - blockColProcOffsets[j][bcolproc];
                  data[opI[rowg] + cnt[rowg]] = cij * csr_blocks(i, j)->data[osk + l];
                  cnt[rowg]++;
               }
            }
         }
      }
   }

   for (int i = 0; i < numBlockRows; ++i)
   {
      for (int j = 0; j < numBlockCols; ++j)
      {
         if (csr_blocks(i, j) != NULL)
         {
            hypre_CSRMatrixDestroy(csr_blocks(i, j));
         }
      }
   }

   MFEM_VERIFY(HYPRE_AssumedPartitionCheck(),
               "only 'assumed partition' mode is supported");

   std::vector<HYPRE_BigInt> rowStarts2(2);
   rowStarts2[0] = first_loc_row;
   rowStarts2[1] = first_loc_row + all_num_loc_rows[rank];

   int square = std::equal(all_num_loc_rows.begin(), all_num_loc_rows.end(),
                           all_num_loc_cols.begin());
   if (square)
   {
      return new HypreParMatrix(comm, num_loc_rows, glob_nrows, glob_ncols,
                                opI.data(), opJ.data(),
                                data.data(),
                                rowStarts2.data(),
                                rowStarts2.data());
   }
   else
   {
      std::vector<HYPRE_BigInt> colStarts2(2);
      colStarts2[0] = first_loc_col;
      colStarts2[1] = first_loc_col + all_num_loc_cols[rank];

      return new HypreParMatrix(comm, num_loc_rows, glob_nrows, glob_ncols,
                                opI.data(), opJ.data(),
                                data.data(),
                                rowStarts2.data(),
                                colStarts2.data());
   }
}

void EliminateBC(const HypreParMatrix &A, const HypreParMatrix &Ae,
                 const Array<int> &ess_dof_list,
                 const Vector &X, Vector &B)
{
   A.EliminateBC(Ae, ess_dof_list, X, B);
}

// Taubin or "lambda-mu" scheme, which alternates between positive and
// negative step sizes to approximate low-pass filter effect.

int ParCSRRelax_Taubin(hypre_ParCSRMatrix *A, // matrix to relax with
                       hypre_ParVector *f,    // right-hand side
                       real_t lambda,
                       real_t mu,
                       int N,
                       real_t max_eig,
                       hypre_ParVector *u,    // initial/updated approximation
                       hypre_ParVector *r     // another temp vector
                      )
{
   hypre_CSRMatrix *A_diag = hypre_ParCSRMatrixDiag(A);
   HYPRE_Int num_rows = hypre_CSRMatrixNumRows(A_diag);

   real_t *u_data = hypre_VectorData(hypre_ParVectorLocalVector(u));
   real_t *r_data = hypre_VectorData(hypre_ParVectorLocalVector(r));

   for (int i = 0; i < N; i++)
   {
      // get residual: r = f - A*u
      hypre_ParVectorCopy(f, r);
      hypre_ParCSRMatrixMatvec(-1.0, A, u, 1.0, r);

      real_t coef;
      (0 == (i % 2)) ? coef = lambda : coef = mu;

      for (HYPRE_Int j = 0; j < num_rows; j++)
      {
         u_data[j] += coef*r_data[j] / max_eig;
      }
   }

   return 0;
}

// FIR scheme, which uses Chebyshev polynomials and a window function
// to approximate a low-pass step filter.

int ParCSRRelax_FIR(hypre_ParCSRMatrix *A, // matrix to relax with
                    hypre_ParVector *f,    // right-hand side
                    real_t max_eig,
                    int poly_order,
                    real_t* fir_coeffs,
                    hypre_ParVector *u,    // initial/updated approximation
                    hypre_ParVector *x0,   // temporaries
                    hypre_ParVector *x1,
                    hypre_ParVector *x2,
                    hypre_ParVector *x3)

{
   hypre_CSRMatrix *A_diag = hypre_ParCSRMatrixDiag(A);
   HYPRE_Int num_rows = hypre_CSRMatrixNumRows(A_diag);

   real_t *u_data = hypre_VectorData(hypre_ParVectorLocalVector(u));

   real_t *x0_data = hypre_VectorData(hypre_ParVectorLocalVector(x0));
   real_t *x1_data = hypre_VectorData(hypre_ParVectorLocalVector(x1));
   real_t *x2_data = hypre_VectorData(hypre_ParVectorLocalVector(x2));
   real_t *x3_data = hypre_VectorData(hypre_ParVectorLocalVector(x3));

   hypre_ParVectorCopy(u, x0);

   // x1 = f -A*x0/max_eig
   hypre_ParVectorCopy(f, x1);
   hypre_ParCSRMatrixMatvec(-1.0, A, x0, 1.0, x1);

   for (HYPRE_Int i = 0; i < num_rows; i++)
   {
      x1_data[i] /= -max_eig;
   }

   // x1 = x0 -x1
   for (HYPRE_Int i = 0; i < num_rows; i++)
   {
      x1_data[i] = x0_data[i] -x1_data[i];
   }

   // x3 = f0*x0 +f1*x1
   for (HYPRE_Int i = 0; i < num_rows; i++)
   {
      x3_data[i] = fir_coeffs[0]*x0_data[i] +fir_coeffs[1]*x1_data[i];
   }

   for (int n = 2; n <= poly_order; n++)
   {
      // x2 = f - A*x1/max_eig
      hypre_ParVectorCopy(f, x2);
      hypre_ParCSRMatrixMatvec(-1.0, A, x1, 1.0, x2);

      for (HYPRE_Int i = 0; i < num_rows; i++)
      {
         x2_data[i] /= -max_eig;
      }

      // x2 = (x1-x0) +(x1-2*x2)
      // x3 = x3 +f[n]*x2
      // x0 = x1
      // x1 = x2

      for (HYPRE_Int i = 0; i < num_rows; i++)
      {
         x2_data[i] = (x1_data[i]-x0_data[i]) +(x1_data[i]-2*x2_data[i]);
         x3_data[i] += fir_coeffs[n]*x2_data[i];
         x0_data[i] = x1_data[i];
         x1_data[i] = x2_data[i];
      }
   }

   for (HYPRE_Int i = 0; i < num_rows; i++)
   {
      u_data[i] = x3_data[i];
   }

   return 0;
}

HypreSmoother::HypreSmoother() : Solver()
{
   type = default_type;
   relax_times = 1;
   relax_weight = 1.0;
   omega = 1.0;
   poly_order = 2;
   poly_fraction = .3;
   lambda = 0.5;
   mu = -0.5;
   taubin_iter = 40;

   l1_norms = NULL;
   pos_l1_norms = false;
   eig_est_cg_iter = 10;
   B = X = V = Z = NULL;
   auxB.Reset(); auxX.Reset();
   X0 = X1 = NULL;
   fir_coeffs = NULL;
   A_is_symmetric = false;
}

HypreSmoother::HypreSmoother(const HypreParMatrix &A_, int type_,
                             int relax_times_, real_t relax_weight_,
                             real_t omega_, int poly_order_,
                             real_t poly_fraction_, int eig_est_cg_iter_)
{
   type = type_;
   relax_times = relax_times_;
   relax_weight = relax_weight_;
   omega = omega_;
   poly_order = poly_order_;
   poly_fraction = poly_fraction_;
   eig_est_cg_iter = eig_est_cg_iter_;

   l1_norms = NULL;
   pos_l1_norms = false;
   B = X = V = Z = NULL;
   auxB.Reset(); auxX.Reset();
   X0 = X1 = NULL;
   fir_coeffs = NULL;
   A_is_symmetric = false;

   SetOperator(A_);
}

void HypreSmoother::SetType(HypreSmoother::Type type_, int relax_times_)
{
   type = static_cast<int>(type_);
   relax_times = relax_times_;
}

void HypreSmoother::SetSOROptions(real_t relax_weight_, real_t omega_)
{
   relax_weight = relax_weight_;
   omega = omega_;
}

void HypreSmoother::SetPolyOptions(int poly_order_, real_t poly_fraction_,
                                   int eig_est_cg_iter_)
{
   poly_order = poly_order_;
   poly_fraction = poly_fraction_;
   eig_est_cg_iter = eig_est_cg_iter_;
}

void HypreSmoother::SetTaubinOptions(real_t lambda_, real_t mu_,
                                     int taubin_iter_)
{
   lambda = lambda_;
   mu = mu_;
   taubin_iter = taubin_iter_;
}

void HypreSmoother::SetWindowByName(const char* name)
{
   real_t a = -1, b, c;
   if (!strcmp(name,"Rectangular")) { a = 1.0,  b = 0.0,  c = 0.0; }
   if (!strcmp(name,"Hanning")) { a = 0.5,  b = 0.5,  c = 0.0; }
   if (!strcmp(name,"Hamming")) { a = 0.54, b = 0.46, c = 0.0; }
   if (!strcmp(name,"Blackman")) { a = 0.42, b = 0.50, c = 0.08; }
   if (a < 0)
   {
      mfem_error("HypreSmoother::SetWindowByName : name not recognized!");
   }

   SetWindowParameters(a, b, c);
}

void HypreSmoother::SetWindowParameters(real_t a, real_t b, real_t c)
{
   window_params[0] = a;
   window_params[1] = b;
   window_params[2] = c;
}

void HypreSmoother::SetOperator(const Operator &op)
{
   A = const_cast<HypreParMatrix *>(dynamic_cast<const HypreParMatrix *>(&op));
   if (A == NULL)
   {
      mfem_error("HypreSmoother::SetOperator : not HypreParMatrix!");
   }

   height = A->Height();
   width = A->Width();

   auxX.Delete(); auxB.Delete();
   if (B) { delete B; }
   if (X) { delete X; }
   if (V) { delete V; }
   if (Z) { delete Z; }
   if (l1_norms)
   {
      mfem_hypre_TFree(l1_norms);
   }
   delete X0;
   delete X1;

   X1 = X0 = Z = V = B = X = NULL;
   auxB.Reset(); auxX.Reset();

   if (type >= 1 && type <= 4)
   {
      hypre_ParCSRComputeL1Norms(*A, type, NULL, &l1_norms);
      // The above call will set the hypre_error_flag when it encounters zero
      // rows in A.
   }
   else if (type == 5)
   {
      l1_norms = mfem_hypre_CTAlloc(real_t, height);
      Vector ones(height), diag(l1_norms, height);
      ones = 1.0;
      A->Mult(ones, diag);
   }
   else if (type == 6)
   {
      Z = new HypreParVector(*A);
   }
   else
   {
      l1_norms = NULL;
   }
   if (l1_norms && pos_l1_norms)
   {
#if defined(HYPRE_USING_GPU)
      real_t *d_l1_norms = l1_norms;  // avoid *this capture
      MFEM_GPU_FORALL(i, height,
      {
         d_l1_norms[i] = std::abs(d_l1_norms[i]);
      });
#else
      for (int i = 0; i < height; i++)
      {
         l1_norms[i] = std::abs(l1_norms[i]);
      }
#endif
   }

   if (type == 16)
   {
      poly_scale = 1;
      if (eig_est_cg_iter > 0)
      {
         hypre_ParCSRMaxEigEstimateCG(*A, poly_scale, eig_est_cg_iter,
                                      &max_eig_est, &min_eig_est);
      }
      else
      {
#if MFEM_HYPRE_VERSION <= 22200
         min_eig_est = 0;
         hypre_ParCSRMaxEigEstimate(*A, poly_scale, &max_eig_est);
#else
         hypre_ParCSRMaxEigEstimate(*A, poly_scale, &max_eig_est, &min_eig_est);
#endif
      }
      Z = new HypreParVector(*A);
   }
   else if (type == 1001 || type == 1002)
   {
      poly_scale = 0;
      if (eig_est_cg_iter > 0)
      {
         hypre_ParCSRMaxEigEstimateCG(*A, poly_scale, eig_est_cg_iter,
                                      &max_eig_est, &min_eig_est);
      }
      else
      {
#if MFEM_HYPRE_VERSION <= 22200
         min_eig_est = 0;
         hypre_ParCSRMaxEigEstimate(*A, poly_scale, &max_eig_est);
#else
         hypre_ParCSRMaxEigEstimate(*A, poly_scale, &max_eig_est, &min_eig_est);
#endif
      }

      // The Taubin and FIR polynomials are defined on [0, 2]
      max_eig_est /= 2;

      // Compute window function, Chebyshev coefficients, and allocate temps.
      if (type == 1002)
      {
         // Temporaries for Chebyshev recursive evaluation
         Z = new HypreParVector(*A);
         X0 = new HypreParVector(*A);
         X1 = new HypreParVector(*A);

         SetFIRCoefficients(max_eig_est);
      }
   }
}

void HypreSmoother::SetFIRCoefficients(real_t max_eig)
{
   if (fir_coeffs)
   {
      delete [] fir_coeffs;
   }

   fir_coeffs = new real_t[poly_order+1];

   real_t* window_coeffs = new real_t[poly_order+1];
   real_t* cheby_coeffs = new real_t[poly_order+1];

   real_t a = window_params[0];
   real_t b = window_params[1];
   real_t c = window_params[2];
   for (int i = 0; i <= poly_order; i++)
   {
      real_t t = (i*M_PI)/(poly_order+1);
      window_coeffs[i] = a + b*cos(t) +c*cos(2*t);
   }

   real_t k_pb = poly_fraction*max_eig;
   real_t theta_pb = acos(1.0 -0.5*k_pb);
   real_t sigma = 0.0;
   cheby_coeffs[0] = (theta_pb +sigma)/M_PI;
   for (int i = 1; i <= poly_order; i++)
   {
      real_t t = i*(theta_pb+sigma);
      cheby_coeffs[i] = 2.0*sin(t)/(i*M_PI);
   }

   for (int i = 0; i <= poly_order; i++)
   {
      fir_coeffs[i] = window_coeffs[i]*cheby_coeffs[i];
   }

   delete[] window_coeffs;
   delete[] cheby_coeffs;
}

void HypreSmoother::Mult(const HypreParVector &b, HypreParVector &x) const
{
   if (A == NULL)
   {
      mfem_error("HypreSmoother::Mult (...) : HypreParMatrix A is missing");
      return;
   }

   // TODO: figure out where each function needs A, b, and x ...

   b.HypreRead();
   if (!iterative_mode)
   {
      x.HypreWrite();
      if (type == 0 && relax_times == 1)
      {
         // Note: hypre_ParCSRDiagScale() is not exposed in older versions
         HYPRE_ParCSRDiagScale(NULL, *A, b, x);
         if (relax_weight != 1.0)
         {
            hypre_ParVectorScale(relax_weight, x);
         }
         return;
      }
      hypre_ParVectorSetConstantValues(x, 0.0);
   }
   else
   {
      x.HypreReadWrite();
   }

   if (V == NULL)
   {
      V = new HypreParVector(*A);
   }

   if (type == 1001)
   {
      for (int sweep = 0; sweep < relax_times; sweep++)
      {
         ParCSRRelax_Taubin(*A, b, lambda, mu, taubin_iter,
                            max_eig_est,
                            x, *V);
      }
   }
   else if (type == 1002)
   {
      for (int sweep = 0; sweep < relax_times; sweep++)
      {
         ParCSRRelax_FIR(*A, b,
                         max_eig_est,
                         poly_order,
                         fir_coeffs,
                         x,
                         *X0, *X1, *V, *Z);
      }
   }
   else
   {
      int hypre_type = type;
      // hypre doesn't have lumped Jacobi, so treat the action as l1-Jacobi
      if (type == 5) { hypre_type = 1; }

      if (Z == NULL)
      {
         hypre_ParCSRRelax(*A, b, hypre_type,
                           relax_times, l1_norms, relax_weight, omega,
                           max_eig_est, min_eig_est, poly_order, poly_fraction,
                           x, *V, NULL);
      }
      else
      {
         hypre_ParCSRRelax(*A, b, hypre_type,
                           relax_times, l1_norms, relax_weight, omega,
                           max_eig_est, min_eig_est, poly_order, poly_fraction,
                           x, *V, *Z);
      }
   }
}

void HypreSmoother::Mult(const Vector &b, Vector &x) const
{
   MFEM_ASSERT(b.Size() == NumCols(), "");
   MFEM_ASSERT(x.Size() == NumRows(), "");

   if (A == NULL)
   {
      mfem_error("HypreSmoother::Mult (...) : HypreParMatrix A is missing");
      return;
   }

   if (B == NULL)
   {
      B = new HypreParVector(A->GetComm(),
                             A -> GetGlobalNumRows(),
                             nullptr,
                             A -> GetRowStarts());
      X = new HypreParVector(A->GetComm(),
                             A -> GetGlobalNumCols(),
                             nullptr,
                             A -> GetColStarts());
   }

   const bool bshallow = CanShallowCopy(b.GetMemory(), GetHypreMemoryClass());
   const bool xshallow = CanShallowCopy(x.GetMemory(), GetHypreMemoryClass());

   if (bshallow)
   {
      B->WrapMemoryRead(b.GetMemory());
   }
   else
   {
      if (auxB.Empty()) { auxB.New(NumCols(), GetHypreMemoryType()); }
      auxB.CopyFrom(b.GetMemory(), auxB.Capacity());  // Deep copy
      B->WrapMemoryRead(auxB);
   }

   if (xshallow)
   {
      if (iterative_mode) { X->WrapMemoryReadWrite(x.GetMemory()); }
      else { X->WrapMemoryWrite(x.GetMemory()); }
   }
   else
   {
      if (auxX.Empty()) { auxX.New(NumRows(), GetHypreMemoryType()); }
      if (iterative_mode)
      {
         auxX.CopyFrom(x.GetMemory(), x.Size());  // Deep copy
         X->WrapMemoryReadWrite(auxX);
      }
      else
      {
         X->WrapMemoryWrite(auxX);
      }
   }

   Mult(*B, *X);

   if (!xshallow) { x = *X; }  // Deep copy
}

void HypreSmoother::MultTranspose(const Vector &b, Vector &x) const
{
   if (A_is_symmetric || type == 0 || type == 1 || type == 5)
   {
      Mult(b, x);
      return;
   }
   mfem_error("HypreSmoother::MultTranspose (...) : undefined!\n");
}

HypreSmoother::~HypreSmoother()
{
   auxX.Delete(); auxB.Delete();
   if (B) { delete B; }
   if (X) { delete X; }
   if (V) { delete V; }
   if (Z) { delete Z; }
   if (l1_norms)
   {
      mfem_hypre_TFree(l1_norms);
   }
   if (fir_coeffs)
   {
      delete [] fir_coeffs;
   }
   if (X0) { delete X0; }
   if (X1) { delete X1; }
}


HypreSolver::HypreSolver()
{
   A = NULL;
   setup_called = 0;
   B = X = NULL;
   auxB.Reset();
   auxX.Reset();
   error_mode = ABORT_HYPRE_ERRORS;
}

HypreSolver::HypreSolver(const HypreParMatrix *A_)
   : Solver(A_->Height(), A_->Width())
{
   A = A_;
   setup_called = 0;
   B = X = NULL;
   auxB.Reset();
   auxX.Reset();
   error_mode = ABORT_HYPRE_ERRORS;
}

bool HypreSolver::WrapVectors(const Vector &b, Vector &x) const
{
   MFEM_ASSERT(b.Size() == NumCols(), "");
   MFEM_ASSERT(x.Size() == NumRows(), "");

   MFEM_VERIFY(A != NULL, "HypreParMatrix A is missing");

   if (B == NULL)
   {
      B = new HypreParVector(A->GetComm(), A->GetGlobalNumRows(),
                             nullptr, A->GetRowStarts());
      X = new HypreParVector(A->GetComm(), A->GetGlobalNumCols(),
                             nullptr, A->GetColStarts());
   }

   const bool bshallow = CanShallowCopy(b.GetMemory(), GetHypreMemoryClass());
   const bool xshallow = CanShallowCopy(x.GetMemory(), GetHypreMemoryClass());

   if (bshallow)
   {
      B->WrapMemoryRead(b.GetMemory());
   }
   else
   {
      if (auxB.Empty()) { auxB.New(NumCols(), GetHypreMemoryType()); }
      auxB.CopyFrom(b.GetMemory(), auxB.Capacity());  // Deep copy
      B->WrapMemoryRead(auxB);
   }

   if (xshallow)
   {
      if (iterative_mode) { X->WrapMemoryReadWrite(x.GetMemory()); }
      else { X->WrapMemoryWrite(x.GetMemory()); }
   }
   else
   {
      if (auxX.Empty()) { auxX.New(NumRows(), GetHypreMemoryType()); }
      if (iterative_mode)
      {
         auxX.CopyFrom(x.GetMemory(), x.Size());  // Deep copy
         X->WrapMemoryReadWrite(auxX);
      }
      else
      {
         X->WrapMemoryWrite(auxX);
      }
   }

   return xshallow;
}

void HypreSolver::Setup(const HypreParVector &b, HypreParVector &x) const
{
   if (setup_called) { return; }

   MFEM_VERIFY(A != NULL, "HypreParMatrix A is missing");

   HYPRE_Int err_flag = SetupFcn()(*this, *A, b, x);
   if (error_mode == WARN_HYPRE_ERRORS)
   {
      if (err_flag)
      { MFEM_WARNING("Error during setup! Error code: " << err_flag); }
   }
   else if (error_mode == ABORT_HYPRE_ERRORS)
   {
      MFEM_VERIFY(!err_flag, "Error during setup! Error code: " << err_flag);
   }
   hypre_error_flag = 0;
   setup_called = 1;
}

void HypreSolver::Setup(const Vector &b, Vector &x) const
{
   const bool x_shallow = WrapVectors(b, x);
   Setup(*B, *X);
   if (!x_shallow) { x = *X; }  // Deep copy if shallow copy is impossible
}

void HypreSolver::Mult(const HypreParVector &b, HypreParVector &x) const
{
   HYPRE_Int err_flag;
   if (A == NULL)
   {
      mfem_error("HypreSolver::Mult (...) : HypreParMatrix A is missing");
      return;
   }

   if (!iterative_mode)
   {
      x.HypreWrite();
      hypre_ParVectorSetConstantValues(x, 0.0);
   }

   b.HypreRead();
   x.HypreReadWrite();

   Setup(b, x);

   err_flag = SolveFcn()(*this, *A, b, x);
   if (error_mode == WARN_HYPRE_ERRORS)
   {
      if (err_flag)
      { MFEM_WARNING("Error during solve! Error code: " << err_flag); }
   }
   else if (error_mode == ABORT_HYPRE_ERRORS)
   {
      MFEM_VERIFY(!err_flag, "Error during solve! Error code: " << err_flag);
   }
   hypre_error_flag = 0;
}

void HypreSolver::Mult(const Vector &b, Vector &x) const
{
   const bool x_shallow = WrapVectors(b, x);
   Mult(*B, *X);
   if (!x_shallow) { x = *X; }  // Deep copy if shallow copy is impossible
}

HypreSolver::~HypreSolver()
{
   if (B) { delete B; }
   if (X) { delete X; }
   auxB.Delete();
   auxX.Delete();
}


HyprePCG::HyprePCG(MPI_Comm comm) : precond(NULL)
{
   iterative_mode = true;

   HYPRE_ParCSRPCGCreate(comm, &pcg_solver);
}

HyprePCG::HyprePCG(const HypreParMatrix &A_) : HypreSolver(&A_), precond(NULL)
{
   MPI_Comm comm;

   iterative_mode = true;

   HYPRE_ParCSRMatrixGetComm(*A, &comm);

   HYPRE_ParCSRPCGCreate(comm, &pcg_solver);
}

void HyprePCG::SetOperator(const Operator &op)
{
   const HypreParMatrix *new_A = dynamic_cast<const HypreParMatrix *>(&op);
   MFEM_VERIFY(new_A, "new Operator must be a HypreParMatrix!");

   // update base classes: Operator, Solver, HypreSolver
   height = new_A->Height();
   width  = new_A->Width();
   A = const_cast<HypreParMatrix *>(new_A);
   if (precond)
   {
      precond->SetOperator(*A);
      this->SetPreconditioner(*precond);
   }
   setup_called = 0;
   delete X;
   delete B;
   B = X = NULL;
   auxB.Delete(); auxB.Reset();
   auxX.Delete(); auxX.Reset();
}

void HyprePCG::SetTol(real_t tol)
{
   HYPRE_PCGSetTol(pcg_solver, tol);
}

void HyprePCG::SetAbsTol(real_t atol)
{
   HYPRE_PCGSetAbsoluteTol(pcg_solver, atol);
}

void HyprePCG::SetMaxIter(int max_iter)
{
   HYPRE_PCGSetMaxIter(pcg_solver, max_iter);
}

void HyprePCG::SetLogging(int logging)
{
   HYPRE_PCGSetLogging(pcg_solver, logging);
}

void HyprePCG::SetPrintLevel(int print_lvl)
{
   HYPRE_ParCSRPCGSetPrintLevel(pcg_solver, print_lvl);
}

void HyprePCG::SetPreconditioner(HypreSolver &precond_)
{
   precond = &precond_;

   HYPRE_ParCSRPCGSetPrecond(pcg_solver,
                             precond_.SolveFcn(),
                             precond_.SetupFcn(),
                             precond_);
}

void HyprePCG::SetResidualConvergenceOptions(int res_frequency, real_t rtol)
{
   HYPRE_PCGSetTwoNorm(pcg_solver, 1);
   if (res_frequency > 0)
   {
      HYPRE_PCGSetRecomputeResidualP(pcg_solver, res_frequency);
   }
   if (rtol > 0.0)
   {
      HYPRE_PCGSetResidualTol(pcg_solver, rtol);
   }
}

void HyprePCG::Mult(const HypreParVector &b, HypreParVector &x) const
{
   int myid;
   HYPRE_Int time_index = 0;
   HYPRE_Int num_iterations;
   real_t final_res_norm;
   MPI_Comm comm;
   HYPRE_Int print_level;

   HYPRE_PCGGetPrintLevel(pcg_solver, &print_level);
   HYPRE_ParCSRPCGSetPrintLevel(pcg_solver, print_level%3);

   HYPRE_ParCSRMatrixGetComm(*A, &comm);

   if (!iterative_mode)
   {
      x.HypreWrite();
      hypre_ParVectorSetConstantValues(x, 0.0);
   }

   b.HypreRead();
   x.HypreReadWrite();

   if (!setup_called)
   {
      if (print_level > 0 && print_level < 3)
      {
         time_index = hypre_InitializeTiming("PCG Setup");
         hypre_BeginTiming(time_index);
      }

      HYPRE_ParCSRPCGSetup(pcg_solver, *A, b, x);
      setup_called = 1;

      if (print_level > 0 && print_level < 3)
      {
         hypre_EndTiming(time_index);
         hypre_PrintTiming("Setup phase times", comm);
         hypre_FinalizeTiming(time_index);
         hypre_ClearTiming();
      }
   }

   if (print_level > 0 && print_level < 3)
   {
      time_index = hypre_InitializeTiming("PCG Solve");
      hypre_BeginTiming(time_index);
   }

   HYPRE_ParCSRPCGSolve(pcg_solver, *A, b, x);

   if (print_level > 0)
   {
      if (print_level < 3)
      {
         hypre_EndTiming(time_index);
         hypre_PrintTiming("Solve phase times", comm);
         hypre_FinalizeTiming(time_index);
         hypre_ClearTiming();
      }

      HYPRE_ParCSRPCGGetNumIterations(pcg_solver, &num_iterations);
      HYPRE_ParCSRPCGGetFinalRelativeResidualNorm(pcg_solver,
                                                  &final_res_norm);

      MPI_Comm_rank(comm, &myid);

      if (myid == 0)
      {
         mfem::out << "PCG Iterations = " << num_iterations << endl
                   << "Final PCG Relative Residual Norm = " << final_res_norm
                   << endl;
      }
   }
   HYPRE_ParCSRPCGSetPrintLevel(pcg_solver, print_level);
}

HyprePCG::~HyprePCG()
{
   HYPRE_ParCSRPCGDestroy(pcg_solver);
}


HypreGMRES::HypreGMRES(MPI_Comm comm) : precond(NULL)
{
   iterative_mode = true;

   HYPRE_ParCSRGMRESCreate(comm, &gmres_solver);
   SetDefaultOptions();
}

HypreGMRES::HypreGMRES(const HypreParMatrix &A_)
   : HypreSolver(&A_), precond(NULL)
{
   MPI_Comm comm;

   iterative_mode = true;

   HYPRE_ParCSRMatrixGetComm(*A, &comm);

   HYPRE_ParCSRGMRESCreate(comm, &gmres_solver);
   SetDefaultOptions();
}

void HypreGMRES::SetDefaultOptions()
{
   int k_dim    = 50;
   int max_iter = 100;
   real_t tol   = 1e-6;

   HYPRE_ParCSRGMRESSetKDim(gmres_solver, k_dim);
   HYPRE_ParCSRGMRESSetMaxIter(gmres_solver, max_iter);
   HYPRE_ParCSRGMRESSetTol(gmres_solver, tol);
}

void HypreGMRES::SetOperator(const Operator &op)
{
   const HypreParMatrix *new_A = dynamic_cast<const HypreParMatrix *>(&op);
   MFEM_VERIFY(new_A, "new Operator must be a HypreParMatrix!");

   // update base classes: Operator, Solver, HypreSolver
   height = new_A->Height();
   width  = new_A->Width();
   A = const_cast<HypreParMatrix *>(new_A);
   if (precond)
   {
      precond->SetOperator(*A);
      this->SetPreconditioner(*precond);
   }
   setup_called = 0;
   delete X;
   delete B;
   B = X = NULL;
   auxB.Delete(); auxB.Reset();
   auxX.Delete(); auxX.Reset();
}

void HypreGMRES::SetTol(real_t tol)
{
   HYPRE_GMRESSetTol(gmres_solver, tol);
}

void HypreGMRES::SetAbsTol(real_t tol)
{
   HYPRE_GMRESSetAbsoluteTol(gmres_solver, tol);
}

void HypreGMRES::SetMaxIter(int max_iter)
{
   HYPRE_GMRESSetMaxIter(gmres_solver, max_iter);
}

void HypreGMRES::SetKDim(int k_dim)
{
   HYPRE_GMRESSetKDim(gmres_solver, k_dim);
}

void HypreGMRES::SetLogging(int logging)
{
   HYPRE_GMRESSetLogging(gmres_solver, logging);
}

void HypreGMRES::SetPrintLevel(int print_lvl)
{
   HYPRE_GMRESSetPrintLevel(gmres_solver, print_lvl);
}

void HypreGMRES::SetPreconditioner(HypreSolver &precond_)
{
   precond = &precond_;

   HYPRE_ParCSRGMRESSetPrecond(gmres_solver,
                               precond_.SolveFcn(),
                               precond_.SetupFcn(),
                               precond_);
}

void HypreGMRES::Mult(const HypreParVector &b, HypreParVector &x) const
{
   int myid;
   HYPRE_Int time_index = 0;
   HYPRE_Int num_iterations;
   real_t final_res_norm;
   MPI_Comm comm;
   HYPRE_Int print_level;

   HYPRE_GMRESGetPrintLevel(gmres_solver, &print_level);

   HYPRE_ParCSRMatrixGetComm(*A, &comm);

   if (!iterative_mode)
   {
      x.HypreWrite();
      hypre_ParVectorSetConstantValues(x, 0.0);
   }

   b.HypreRead();
   x.HypreReadWrite();

   if (!setup_called)
   {
      if (print_level > 0)
      {
         time_index = hypre_InitializeTiming("GMRES Setup");
         hypre_BeginTiming(time_index);
      }

      HYPRE_ParCSRGMRESSetup(gmres_solver, *A, b, x);
      setup_called = 1;

      if (print_level > 0)
      {
         hypre_EndTiming(time_index);
         hypre_PrintTiming("Setup phase times", comm);
         hypre_FinalizeTiming(time_index);
         hypre_ClearTiming();
      }
   }

   if (print_level > 0)
   {
      time_index = hypre_InitializeTiming("GMRES Solve");
      hypre_BeginTiming(time_index);
   }

   HYPRE_ParCSRGMRESSolve(gmres_solver, *A, b, x);

   if (print_level > 0)
   {
      hypre_EndTiming(time_index);
      hypre_PrintTiming("Solve phase times", comm);
      hypre_FinalizeTiming(time_index);
      hypre_ClearTiming();

      HYPRE_ParCSRGMRESGetNumIterations(gmres_solver, &num_iterations);
      HYPRE_ParCSRGMRESGetFinalRelativeResidualNorm(gmres_solver,
                                                    &final_res_norm);

      MPI_Comm_rank(comm, &myid);

      if (myid == 0)
      {
         mfem::out << "GMRES Iterations = " << num_iterations << endl
                   << "Final GMRES Relative Residual Norm = " << final_res_norm
                   << endl;
      }
   }
}

HypreGMRES::~HypreGMRES()
{
   HYPRE_ParCSRGMRESDestroy(gmres_solver);
}


HypreFGMRES::HypreFGMRES(MPI_Comm comm) : precond(NULL)
{
   iterative_mode = true;

   HYPRE_ParCSRFlexGMRESCreate(comm, &fgmres_solver);
   SetDefaultOptions();
}

HypreFGMRES::HypreFGMRES(const HypreParMatrix &A_)
   : HypreSolver(&A_), precond(NULL)
{
   MPI_Comm comm;

   iterative_mode = true;

   HYPRE_ParCSRMatrixGetComm(*A, &comm);

   HYPRE_ParCSRFlexGMRESCreate(comm, &fgmres_solver);
   SetDefaultOptions();
}

void HypreFGMRES::SetDefaultOptions()
{
   int k_dim    = 50;
   int max_iter = 100;
   real_t tol   = 1e-6;

   HYPRE_ParCSRFlexGMRESSetKDim(fgmres_solver, k_dim);
   HYPRE_ParCSRFlexGMRESSetMaxIter(fgmres_solver, max_iter);
   HYPRE_ParCSRFlexGMRESSetTol(fgmres_solver, tol);
}

void HypreFGMRES::SetOperator(const Operator &op)
{
   const HypreParMatrix *new_A = dynamic_cast<const HypreParMatrix *>(&op);
   MFEM_VERIFY(new_A, "new Operator must be a HypreParMatrix!");

   // update base classes: Operator, Solver, HypreSolver
   height = new_A->Height();
   width  = new_A->Width();
   A = const_cast<HypreParMatrix *>(new_A);
   if (precond)
   {
      precond->SetOperator(*A);
      this->SetPreconditioner(*precond);
   }
   setup_called = 0;
   delete X;
   delete B;
   B = X = NULL;
   auxB.Delete(); auxB.Reset();
   auxX.Delete(); auxX.Reset();
}

void HypreFGMRES::SetTol(real_t tol)
{
   HYPRE_ParCSRFlexGMRESSetTol(fgmres_solver, tol);
}

void HypreFGMRES::SetMaxIter(int max_iter)
{
   HYPRE_ParCSRFlexGMRESSetMaxIter(fgmres_solver, max_iter);
}

void HypreFGMRES::SetKDim(int k_dim)
{
   HYPRE_ParCSRFlexGMRESSetKDim(fgmres_solver, k_dim);
}

void HypreFGMRES::SetLogging(int logging)
{
   HYPRE_ParCSRFlexGMRESSetLogging(fgmres_solver, logging);
}

void HypreFGMRES::SetPrintLevel(int print_lvl)
{
   HYPRE_ParCSRFlexGMRESSetPrintLevel(fgmres_solver, print_lvl);
}

void HypreFGMRES::SetPreconditioner(HypreSolver &precond_)
{
   precond = &precond_;
   HYPRE_ParCSRFlexGMRESSetPrecond(fgmres_solver,
                                   precond_.SolveFcn(),
                                   precond_.SetupFcn(),
                                   precond_);
}

void HypreFGMRES::Mult(const HypreParVector &b, HypreParVector &x) const
{
   int myid;
   HYPRE_Int time_index = 0;
   HYPRE_Int num_iterations;
   real_t final_res_norm;
   MPI_Comm comm;
   HYPRE_Int print_level;

   HYPRE_FlexGMRESGetPrintLevel(fgmres_solver, &print_level);

   HYPRE_ParCSRMatrixGetComm(*A, &comm);

   if (!iterative_mode)
   {
      x.HypreWrite();
      hypre_ParVectorSetConstantValues(x, 0.0);
   }

   b.HypreRead();
   x.HypreReadWrite();

   if (!setup_called)
   {
      if (print_level > 0)
      {
         time_index = hypre_InitializeTiming("FGMRES Setup");
         hypre_BeginTiming(time_index);
      }

      HYPRE_ParCSRFlexGMRESSetup(fgmres_solver, *A, b, x);
      setup_called = 1;

      if (print_level > 0)
      {
         hypre_EndTiming(time_index);
         hypre_PrintTiming("Setup phase times", comm);
         hypre_FinalizeTiming(time_index);
         hypre_ClearTiming();
      }
   }

   if (print_level > 0)
   {
      time_index = hypre_InitializeTiming("FGMRES Solve");
      hypre_BeginTiming(time_index);
   }

   HYPRE_ParCSRFlexGMRESSolve(fgmres_solver, *A, b, x);

   if (print_level > 0)
   {
      hypre_EndTiming(time_index);
      hypre_PrintTiming("Solve phase times", comm);
      hypre_FinalizeTiming(time_index);
      hypre_ClearTiming();

      HYPRE_ParCSRFlexGMRESGetNumIterations(fgmres_solver, &num_iterations);
      HYPRE_ParCSRFlexGMRESGetFinalRelativeResidualNorm(fgmres_solver,
                                                        &final_res_norm);

      MPI_Comm_rank(comm, &myid);

      if (myid == 0)
      {
         mfem::out << "FGMRES Iterations = " << num_iterations << endl
                   << "Final FGMRES Relative Residual Norm = " << final_res_norm
                   << endl;
      }
   }
}

HypreFGMRES::~HypreFGMRES()
{
   HYPRE_ParCSRFlexGMRESDestroy(fgmres_solver);
}


void HypreDiagScale::SetOperator(const Operator &op)
{
   const HypreParMatrix *new_A = dynamic_cast<const HypreParMatrix *>(&op);
   MFEM_VERIFY(new_A, "new Operator must be a HypreParMatrix!");

   // update base classes: Operator, Solver, HypreSolver
   height = new_A->Height();
   width  = new_A->Width();
   A = const_cast<HypreParMatrix *>(new_A);
   setup_called = 0;
   delete X;
   delete B;
   B = X = NULL;
   auxB.Delete(); auxB.Reset();
   auxX.Delete(); auxX.Reset();
}


HypreParaSails::HypreParaSails(MPI_Comm comm)
{
   HYPRE_ParaSailsCreate(comm, &sai_precond);
   SetDefaultOptions();
}

HypreParaSails::HypreParaSails(const HypreParMatrix &A) : HypreSolver(&A)
{
   MPI_Comm comm;

   HYPRE_ParCSRMatrixGetComm(A, &comm);

   HYPRE_ParaSailsCreate(comm, &sai_precond);
   SetDefaultOptions();
}

void HypreParaSails::SetDefaultOptions()
{
   int    sai_max_levels = 1;
   real_t sai_threshold  = 0.1;
   real_t sai_filter     = 0.1;
   int    sai_sym        = 0;
   real_t sai_loadbal    = 0.0;
   int    sai_reuse      = 0;
   int    sai_logging    = 1;

   HYPRE_ParaSailsSetParams(sai_precond, sai_threshold, sai_max_levels);
   HYPRE_ParaSailsSetFilter(sai_precond, sai_filter);
   HYPRE_ParaSailsSetSym(sai_precond, sai_sym);
   HYPRE_ParaSailsSetLoadbal(sai_precond, sai_loadbal);
   HYPRE_ParaSailsSetReuse(sai_precond, sai_reuse);
   HYPRE_ParaSailsSetLogging(sai_precond, sai_logging);
}

void HypreParaSails::ResetSAIPrecond(MPI_Comm comm)
{
   HYPRE_Int  sai_max_levels;
   HYPRE_Real sai_threshold;
   HYPRE_Real sai_filter;
   HYPRE_Int  sai_sym;
   HYPRE_Real sai_loadbal;
   HYPRE_Int  sai_reuse;
   HYPRE_Int  sai_logging;

   // hypre_ParAMGData *amg_data = (hypre_ParAMGData *)sai_precond;
   HYPRE_ParaSailsGetNlevels(sai_precond, &sai_max_levels);
   HYPRE_ParaSailsGetThresh(sai_precond, &sai_threshold);
   HYPRE_ParaSailsGetFilter(sai_precond, &sai_filter);
   HYPRE_ParaSailsGetSym(sai_precond, &sai_sym);
   HYPRE_ParaSailsGetLoadbal(sai_precond, &sai_loadbal);
   HYPRE_ParaSailsGetReuse(sai_precond, &sai_reuse);
   HYPRE_ParaSailsGetLogging(sai_precond, &sai_logging);

   HYPRE_ParaSailsDestroy(sai_precond);
   HYPRE_ParaSailsCreate(comm, &sai_precond);

   HYPRE_ParaSailsSetParams(sai_precond, sai_threshold, sai_max_levels);
   HYPRE_ParaSailsSetFilter(sai_precond, sai_filter);
   HYPRE_ParaSailsSetSym(sai_precond, sai_sym);
   HYPRE_ParaSailsSetLoadbal(sai_precond, sai_loadbal);
   HYPRE_ParaSailsSetReuse(sai_precond, sai_reuse);
   HYPRE_ParaSailsSetLogging(sai_precond, sai_logging);
}

void HypreParaSails::SetOperator(const Operator &op)
{
   const HypreParMatrix *new_A = dynamic_cast<const HypreParMatrix *>(&op);
   MFEM_VERIFY(new_A, "new Operator must be a HypreParMatrix!");

   if (A)
   {
      MPI_Comm comm;
      HYPRE_ParCSRMatrixGetComm(*A, &comm);
      ResetSAIPrecond(comm);
   }

   // update base classes: Operator, Solver, HypreSolver
   height = new_A->Height();
   width  = new_A->Width();
   A = const_cast<HypreParMatrix *>(new_A);
   setup_called = 0;
   delete X;
   delete B;
   B = X = NULL;
   auxB.Delete(); auxB.Reset();
   auxX.Delete(); auxX.Reset();
}

void HypreParaSails::SetParams(real_t threshold, int max_levels)
{
   HYPRE_ParaSailsSetParams(sai_precond, threshold, max_levels);
}

void HypreParaSails::SetFilter(real_t filter)
{
   HYPRE_ParaSailsSetFilter(sai_precond, filter);
}

<<<<<<< HEAD
void HypreParaSails::SetSymmetry(int sym)
{
   HYPRE_ParaSailsSetSym(sai_precond, sym);
}

void HypreParaSails::SetLoadBal(double loadbal)
=======
void HypreParaSails::SetLoadBal(real_t loadbal)
>>>>>>> bcdf7cc6
{
   HYPRE_ParaSailsSetLoadbal(sai_precond, loadbal);
}

void HypreParaSails::SetReuse(int reuse)
{
   HYPRE_ParaSailsSetReuse(sai_precond, reuse);
}

void HypreParaSails::SetLogging(int logging)
{
   HYPRE_ParaSailsSetLogging(sai_precond, logging);
}

HypreParaSails::~HypreParaSails()
{
   HYPRE_ParaSailsDestroy(sai_precond);
}


HypreEuclid::HypreEuclid(MPI_Comm comm)
{
   HYPRE_EuclidCreate(comm, &euc_precond);
   SetDefaultOptions();
}

HypreEuclid::HypreEuclid(const HypreParMatrix &A) : HypreSolver(&A)
{
   MPI_Comm comm;

   HYPRE_ParCSRMatrixGetComm(A, &comm);

   HYPRE_EuclidCreate(comm, &euc_precond);
   SetDefaultOptions();
}

void HypreEuclid::SetDefaultOptions()
{
   int    euc_level = 1; // We use ILU(1)
   int    euc_stats = 0; // No logging
   int    euc_mem   = 0; // No memory logging
   int    euc_bj    = 0; // 1: Use Block Jacobi
   int    euc_ro_sc = 0; // 1: Use Row scaling

   HYPRE_EuclidSetLevel(euc_precond, euc_level);
   HYPRE_EuclidSetStats(euc_precond, euc_stats);
   HYPRE_EuclidSetMem(euc_precond, euc_mem);
   HYPRE_EuclidSetBJ(euc_precond, euc_bj);
   HYPRE_EuclidSetRowScale(euc_precond, euc_ro_sc);
}

void HypreEuclid::SetLevel(int level)
{
   HYPRE_EuclidSetLevel(euc_precond, level);
}

void HypreEuclid::SetStats(int stats)
{
   HYPRE_EuclidSetStats(euc_precond, stats);
}

void HypreEuclid::SetMemory(int mem)
{
   HYPRE_EuclidSetMem(euc_precond, mem);
}

void HypreEuclid::SetBJ(int bj)
{
   HYPRE_EuclidSetBJ(euc_precond, bj);
}

void HypreEuclid::SetRowScale(int row_scale)
{
   HYPRE_EuclidSetRowScale(euc_precond, row_scale);
}

void HypreEuclid::ResetEuclidPrecond(MPI_Comm comm)
{
   // Euclid does not seem to offer access to its current configuration, so we
   // simply reset it to its default options.
   HYPRE_EuclidDestroy(euc_precond);
   HYPRE_EuclidCreate(comm, &euc_precond);

   SetDefaultOptions();
}

void HypreEuclid::SetOperator(const Operator &op)
{
   const HypreParMatrix *new_A = dynamic_cast<const HypreParMatrix *>(&op);
   MFEM_VERIFY(new_A, "new Operator must be a HypreParMatrix!");

   if (A)
   {
      MPI_Comm comm;
      HYPRE_ParCSRMatrixGetComm(*new_A, &comm);
      ResetEuclidPrecond(comm);
   }

   // update base classes: Operator, Solver, HypreSolver
   height = new_A->Height();
   width  = new_A->Width();
   A = const_cast<HypreParMatrix *>(new_A);
   setup_called = 0;
   delete X;
   delete B;
   B = X = NULL;
   auxB.Delete(); auxB.Reset();
   auxX.Delete(); auxX.Reset();
}

HypreEuclid::~HypreEuclid()
{
   HYPRE_EuclidDestroy(euc_precond);
}


#if MFEM_HYPRE_VERSION >= 21900
HypreILU::HypreILU()
{
   HYPRE_ILUCreate(&ilu_precond);
   SetDefaultOptions();
}

void HypreILU::SetDefaultOptions()
{
   // The type of incomplete LU used locally and globally (see class doc)
   HYPRE_Int ilu_type = 0; // ILU(k) locally and block Jacobi globally
   HYPRE_ILUSetType(ilu_precond, ilu_type);

   // Maximum iterations; 1 iter for preconditioning
   HYPRE_Int max_iter = 1;
   HYPRE_ILUSetMaxIter(ilu_precond, max_iter);

   // The tolerance when used as a smoother; set to 0.0 for preconditioner
   HYPRE_Real tol = 0.0;
   HYPRE_ILUSetTol(ilu_precond, tol);

   // Fill level for ILU(k)
   HYPRE_Int lev_fill = 1;
   HYPRE_ILUSetLevelOfFill(ilu_precond, lev_fill);

   // Local reordering scheme; 0 = no reordering, 1 = reverse Cuthill-McKee
   HYPRE_Int reorder_type = 1;
   HYPRE_ILUSetLocalReordering(ilu_precond, reorder_type);

   // Information print level; 0 = none, 1 = setup, 2 = solve, 3 = setup+solve
   HYPRE_Int print_level = 0;
   HYPRE_ILUSetPrintLevel(ilu_precond, print_level);
}

void HypreILU::ResetILUPrecond()
{
   if (ilu_precond)
   {
      HYPRE_ILUDestroy(ilu_precond);
   }
   HYPRE_ILUCreate(&ilu_precond);
   SetDefaultOptions();
}

void HypreILU::SetLevelOfFill(HYPRE_Int lev_fill)
{
   HYPRE_ILUSetLevelOfFill(ilu_precond, lev_fill);
}

void HypreILU::SetType(HYPRE_Int ilu_type)
{
   HYPRE_ILUSetType(ilu_precond, ilu_type);
}

void HypreILU::SetMaxIter(HYPRE_Int max_iter)
{
   HYPRE_ILUSetMaxIter(ilu_precond, max_iter);
}

void HypreILU::SetTol(HYPRE_Real tol)
{
   HYPRE_ILUSetTol(ilu_precond, tol);
}

void HypreILU::SetLocalReordering(HYPRE_Int reorder_type)
{
   HYPRE_ILUSetLocalReordering(ilu_precond, reorder_type);
}

void HypreILU::SetPrintLevel(HYPRE_Int print_level)
{
   HYPRE_ILUSetPrintLevel(ilu_precond, print_level);
}

void HypreILU::SetOperator(const Operator &op)
{
   const HypreParMatrix *new_A = dynamic_cast<const HypreParMatrix *>(&op);
   MFEM_VERIFY(new_A, "new Operator must be a HypreParMatrix!");

   if (A) { ResetILUPrecond(); }

   // update base classes: Operator, Solver, HypreSolver
   height = new_A->Height();
   width  = new_A->Width();
   A = const_cast<HypreParMatrix *>(new_A);
   setup_called = 0;
   delete X;
   delete B;
   B = X = NULL;
   auxB.Delete(); auxB.Reset();
   auxX.Delete(); auxX.Reset();
}

HypreILU::~HypreILU()
{
   HYPRE_ILUDestroy(ilu_precond);
}
#endif


HypreBoomerAMG::HypreBoomerAMG()
{
   HYPRE_BoomerAMGCreate(&amg_precond);
   SetDefaultOptions();
}

HypreBoomerAMG::HypreBoomerAMG(const HypreParMatrix &A) : HypreSolver(&A)
{
   HYPRE_BoomerAMGCreate(&amg_precond);
   SetDefaultOptions();
}

void HypreBoomerAMG::SetDefaultOptions()
{
#if !defined(HYPRE_USING_GPU)
   // AMG coarsening options:
   int coarsen_type = 10;   // 10 = HMIS, 8 = PMIS, 6 = Falgout, 0 = CLJP
   int agg_levels   = 1;    // number of aggressive coarsening levels
   real_t theta     = 0.25; // strength threshold: 0.25, 0.5, 0.8

   // AMG interpolation options:
   int interp_type  = 6;    // 6 = extended+i, 0 = classical
   int Pmax         = 4;    // max number of elements per row in P

   // AMG relaxation options:
   int relax_type   = 8;    // 8 = l1-GS, 6 = symm. GS, 3 = GS, 18 = l1-Jacobi
   int relax_sweeps = 1;    // relaxation sweeps on each level

   // Additional options:
   int print_level  = 1;    // print AMG iterations? 1 = no, 2 = yes
   int max_levels   = 25;   // max number of levels in AMG hierarchy
#else
   // AMG coarsening options:
   int coarsen_type = 8;    // 10 = HMIS, 8 = PMIS, 6 = Falgout, 0 = CLJP
   int agg_levels   = 0;    // number of aggressive coarsening levels
   real_t theta     = 0.25; // strength threshold: 0.25, 0.5, 0.8

   // AMG interpolation options:
   int interp_type  = 6;    // 6 = extended+i, or 18 = extended+e
   int Pmax         = 4;    // max number of elements per row in P

   // AMG relaxation options:
   int relax_type   = 18;   // 18 = l1-Jacobi, or 16 = Chebyshev
   int relax_sweeps = 1;    // relaxation sweeps on each level

   // Additional options:
   int print_level  = 1;    // print AMG iterations? 1 = no, 2 = yes
   int max_levels   = 25;   // max number of levels in AMG hierarchy
#endif

   HYPRE_BoomerAMGSetCoarsenType(amg_precond, coarsen_type);
   HYPRE_BoomerAMGSetAggNumLevels(amg_precond, agg_levels);
   HYPRE_BoomerAMGSetRelaxType(amg_precond, relax_type);
   // default in hypre is 1.0 with some exceptions, e.g. for relax_type = 7
   // HYPRE_BoomerAMGSetRelaxWt(amg_precond, 1.0);
   HYPRE_BoomerAMGSetNumSweeps(amg_precond, relax_sweeps);
   HYPRE_BoomerAMGSetStrongThreshold(amg_precond, theta);
   HYPRE_BoomerAMGSetInterpType(amg_precond, interp_type);
   HYPRE_BoomerAMGSetPMaxElmts(amg_precond, Pmax);
   HYPRE_BoomerAMGSetPrintLevel(amg_precond, print_level);
   HYPRE_BoomerAMGSetMaxLevels(amg_precond, max_levels);

   // Use as a preconditioner (one V-cycle, zero tolerance)
   HYPRE_BoomerAMGSetMaxIter(amg_precond, 1);
   HYPRE_BoomerAMGSetTol(amg_precond, 0.0);
}

void HypreBoomerAMG::ResetAMGPrecond()
{
   HYPRE_Int coarsen_type;
   HYPRE_Int agg_levels;
   HYPRE_Int relax_type;
   HYPRE_Int relax_sweeps;
   HYPRE_Real theta;
   HYPRE_Int interp_type;
   HYPRE_Int Pmax;
   HYPRE_Int print_level;
   HYPRE_Int max_levels;
   HYPRE_Int dim;
   HYPRE_Int nrbms = rbms.Size();
   HYPRE_Int nodal;
   HYPRE_Int nodal_diag;
   HYPRE_Int relax_coarse;
   HYPRE_Int interp_vec_variant;
   HYPRE_Int q_max;
   HYPRE_Int smooth_interp_vectors;
   HYPRE_Int interp_refine;

   hypre_ParAMGData *amg_data = (hypre_ParAMGData *)amg_precond;

   // read options from amg_precond
   HYPRE_BoomerAMGGetCoarsenType(amg_precond, &coarsen_type);
   agg_levels = hypre_ParAMGDataAggNumLevels(amg_data);
   relax_type = hypre_ParAMGDataUserRelaxType(amg_data);
   relax_sweeps = hypre_ParAMGDataUserNumSweeps(amg_data);
   HYPRE_BoomerAMGGetStrongThreshold(amg_precond, &theta);
   hypre_BoomerAMGGetInterpType(amg_precond, &interp_type);
   HYPRE_BoomerAMGGetPMaxElmts(amg_precond, &Pmax);
   HYPRE_BoomerAMGGetPrintLevel(amg_precond, &print_level);
   HYPRE_BoomerAMGGetMaxLevels(amg_precond, &max_levels);
   HYPRE_BoomerAMGGetNumFunctions(amg_precond, &dim);
   if (nrbms) // elasticity solver options
   {
      nodal = hypre_ParAMGDataNodal(amg_data);
      nodal_diag = hypre_ParAMGDataNodalDiag(amg_data);
      HYPRE_BoomerAMGGetCycleRelaxType(amg_precond, &relax_coarse, 3);
      interp_vec_variant = hypre_ParAMGInterpVecVariant(amg_data);
      q_max = hypre_ParAMGInterpVecQMax(amg_data);
      smooth_interp_vectors = hypre_ParAMGSmoothInterpVectors(amg_data);
      interp_refine = hypre_ParAMGInterpRefine(amg_data);
   }

   HYPRE_BoomerAMGDestroy(amg_precond);
   HYPRE_BoomerAMGCreate(&amg_precond);

   HYPRE_BoomerAMGSetCoarsenType(amg_precond, coarsen_type);
   HYPRE_BoomerAMGSetAggNumLevels(amg_precond, agg_levels);
   HYPRE_BoomerAMGSetRelaxType(amg_precond, relax_type);
   HYPRE_BoomerAMGSetNumSweeps(amg_precond, relax_sweeps);
   HYPRE_BoomerAMGSetMaxLevels(amg_precond, max_levels);
   HYPRE_BoomerAMGSetTol(amg_precond, 0.0);
   HYPRE_BoomerAMGSetMaxIter(amg_precond, 1); // one V-cycle
   HYPRE_BoomerAMGSetStrongThreshold(amg_precond, theta);
   HYPRE_BoomerAMGSetInterpType(amg_precond, interp_type);
   HYPRE_BoomerAMGSetPMaxElmts(amg_precond, Pmax);
   HYPRE_BoomerAMGSetPrintLevel(amg_precond, print_level);
   HYPRE_BoomerAMGSetNumFunctions(amg_precond, dim);
   if (nrbms)
   {
      HYPRE_BoomerAMGSetNodal(amg_precond, nodal);
      HYPRE_BoomerAMGSetNodalDiag(amg_precond, nodal_diag);
      HYPRE_BoomerAMGSetCycleRelaxType(amg_precond, relax_coarse, 3);
      HYPRE_BoomerAMGSetInterpVecVariant(amg_precond, interp_vec_variant);
      HYPRE_BoomerAMGSetInterpVecQMax(amg_precond, q_max);
      HYPRE_BoomerAMGSetSmoothInterpVectors(amg_precond, smooth_interp_vectors);
      HYPRE_BoomerAMGSetInterpRefine(amg_precond, interp_refine);
      RecomputeRBMs();
      HYPRE_BoomerAMGSetInterpVectors(amg_precond, rbms.Size(), rbms.GetData());
   }
}

void HypreBoomerAMG::SetOperator(const Operator &op)
{
   const HypreParMatrix *new_A = dynamic_cast<const HypreParMatrix *>(&op);
   MFEM_VERIFY(new_A, "new Operator must be a HypreParMatrix!");

   if (A) { ResetAMGPrecond(); }

   // update base classes: Operator, Solver, HypreSolver
   height = new_A->Height();
   width  = new_A->Width();
   A = const_cast<HypreParMatrix *>(new_A);
   setup_called = 0;
   delete X;
   delete B;
   B = X = NULL;
   auxB.Delete(); auxB.Reset();
   auxX.Delete(); auxX.Reset();
}

void HypreBoomerAMG::SetSystemsOptions(int dim, bool order_bynodes)
{
   HYPRE_BoomerAMGSetNumFunctions(amg_precond, dim);

   // The default "system" ordering in hypre is Ordering::byVDIM. When we are
   // using Ordering::byNODES, we have to specify the ordering explicitly with
   // HYPRE_BoomerAMGSetDofFunc as in the following code.
   if (order_bynodes)
   {
      // Generate DofFunc mapping on the host
      HYPRE_Int *h_mapping = mfem_hypre_CTAlloc_host(HYPRE_Int, height);
      int h_nnodes = height / dim; // nodes owned in linear algebra (not fem)
      MFEM_VERIFY(height % dim == 0, "Ordering does not work as claimed!");
      int k = 0;
      for (int i = 0; i < dim; ++i)
      {
         for (int j = 0; j < h_nnodes; ++j)
         {
            h_mapping[k++] = i;
         }
      }

      // After the addition of hypre_IntArray, mapping is assumed
      // to be a device pointer. Previously, it was assumed to be
      // a host pointer.
#if defined(hypre_IntArrayData) && defined(HYPRE_USING_GPU)
      HYPRE_Int *mapping = mfem_hypre_CTAlloc(HYPRE_Int, height);
      hypre_TMemcpy(mapping, h_mapping, HYPRE_Int, height,
                    HYPRE_MEMORY_DEVICE, HYPRE_MEMORY_HOST);
      mfem_hypre_TFree_host(h_mapping);
#else
      HYPRE_Int *mapping = h_mapping;
#endif

      // hypre actually deletes the mapping pointer in HYPRE_BoomerAMGDestroy,
      // so we don't need to track it
      HYPRE_BoomerAMGSetDofFunc(amg_precond, mapping);
   }

   // More robust options with respect to convergence
   HYPRE_BoomerAMGSetAggNumLevels(amg_precond, 0);
   HYPRE_BoomerAMGSetStrongThreshold(amg_precond, 0.5);
}

// Rotational rigid-body mode functions, used in SetElasticityOptions()
static void func_rxy(const Vector &x, Vector &y)
{
   y = 0.0; y(0) = x(1); y(1) = -x(0);
}
static void func_ryz(const Vector &x, Vector &y)
{
   y = 0.0; y(1) = x(2); y(2) = -x(1);
}
static void func_rzx(const Vector &x, Vector &y)
{
   y = 0.0; y(2) = x(0); y(0) = -x(2);
}

void HypreBoomerAMG::RecomputeRBMs()
{
   int nrbms;
   Array<HypreParVector*> gf_rbms;
   int dim = fespace->GetParMesh()->Dimension();

   for (int i = 0; i < rbms.Size(); i++)
   {
      HYPRE_ParVectorDestroy(rbms[i]);
   }

   if (dim == 2)
   {
      nrbms = 1;

      VectorFunctionCoefficient coeff_rxy(2, func_rxy);

      ParGridFunction rbms_rxy(fespace);
      rbms_rxy.ProjectCoefficient(coeff_rxy);

      rbms.SetSize(nrbms);
      gf_rbms.SetSize(nrbms);
      gf_rbms[0] = fespace->NewTrueDofVector();
      rbms_rxy.GetTrueDofs(*gf_rbms[0]);
   }
   else if (dim == 3)
   {
      nrbms = 3;

      VectorFunctionCoefficient coeff_rxy(3, func_rxy);
      VectorFunctionCoefficient coeff_ryz(3, func_ryz);
      VectorFunctionCoefficient coeff_rzx(3, func_rzx);

      ParGridFunction rbms_rxy(fespace);
      ParGridFunction rbms_ryz(fespace);
      ParGridFunction rbms_rzx(fespace);
      rbms_rxy.ProjectCoefficient(coeff_rxy);
      rbms_ryz.ProjectCoefficient(coeff_ryz);
      rbms_rzx.ProjectCoefficient(coeff_rzx);

      rbms.SetSize(nrbms);
      gf_rbms.SetSize(nrbms);
      gf_rbms[0] = fespace->NewTrueDofVector();
      gf_rbms[1] = fespace->NewTrueDofVector();
      gf_rbms[2] = fespace->NewTrueDofVector();
      rbms_rxy.GetTrueDofs(*gf_rbms[0]);
      rbms_ryz.GetTrueDofs(*gf_rbms[1]);
      rbms_rzx.GetTrueDofs(*gf_rbms[2]);
   }
   else
   {
      nrbms = 0;
      rbms.SetSize(nrbms);
   }

   // Transfer the RBMs from the ParGridFunction to the HYPRE_ParVector objects
   for (int i = 0; i < nrbms; i++)
   {
      rbms[i] = gf_rbms[i]->StealParVector();
      delete gf_rbms[i];
   }
}

void HypreBoomerAMG::SetElasticityOptions(ParFiniteElementSpace *fespace_,
                                          bool interp_refine_)
{
#ifdef HYPRE_USING_GPU
   MFEM_ABORT("this method is not supported in hypre built with GPU support");
#endif

   // Save the finite element space to support multiple calls to SetOperator()
   this->fespace = fespace_;

   // Make sure the systems AMG options are set
   int dim = fespace_->GetParMesh()->Dimension();
   SetSystemsOptions(dim, fespace->GetOrdering() == Ordering::byNODES);

   // Nodal coarsening options (nodal coarsening is required for this solver)
   // See hypre's new_ij driver and the paper for descriptions.
   int nodal                 = 4; // strength reduction norm: 1, 3 or 4
   int nodal_diag            = 1; // diagonal in strength matrix: 0, 1 or 2
   int relax_coarse          = 8; // smoother on the coarsest grid: 8, 99 or 29

   // Elasticity interpolation options
   int interp_vec_variant    = 2; // 1 = GM-1, 2 = GM-2, 3 = LN
   int q_max                 = 4; // max elements per row for each Q
   int smooth_interp_vectors = 1; // smooth the rigid-body modes?

   // Optionally pre-process the interpolation matrix through iterative weight
   // refinement (this is generally applicable for any system)
   int interp_refine         = interp_refine_;

   HYPRE_BoomerAMGSetNodal(amg_precond, nodal);
   HYPRE_BoomerAMGSetNodalDiag(amg_precond, nodal_diag);
   HYPRE_BoomerAMGSetCycleRelaxType(amg_precond, relax_coarse, 3);
   HYPRE_BoomerAMGSetInterpVecVariant(amg_precond, interp_vec_variant);
   HYPRE_BoomerAMGSetInterpVecQMax(amg_precond, q_max);
   HYPRE_BoomerAMGSetSmoothInterpVectors(amg_precond, smooth_interp_vectors);
   HYPRE_BoomerAMGSetInterpRefine(amg_precond, interp_refine);

   RecomputeRBMs();
   HYPRE_BoomerAMGSetInterpVectors(amg_precond, rbms.Size(), rbms.GetData());

   // The above BoomerAMG options may result in singular matrices on the coarse
   // grids, which are handled correctly in hypre's Solve method, but can produce
   // hypre errors in the Setup (specifically in the l1 row norm computation).
   // See the documentation of SetErrorMode() for more details.
   error_mode = IGNORE_HYPRE_ERRORS;
}

#if MFEM_HYPRE_VERSION >= 21800

void HypreBoomerAMG::SetAdvectiveOptions(int distanceR,
                                         const std::string &prerelax,
                                         const std::string &postrelax)
{
   // Hypre parameters
   int Sabs = 0;
   int interp_type = 100;
   int relax_type = 10;
   int coarsen_type = 6;
   real_t strength_tolC = 0.1;
   real_t strength_tolR = 0.01;
   real_t filter_tolR = 0.0;
   real_t filterA_tol = 0.0;

   // Set relaxation on specified grid points
   int ns_down = 0, ns_up = 0, ns_coarse; // init to suppress gcc warnings
   if (distanceR > 0)
   {
      ns_down = prerelax.length();
      ns_up = postrelax.length();
      ns_coarse = 1;

      // Array to store relaxation scheme and pass to Hypre
      HYPRE_Int **grid_relax_points = mfem_hypre_TAlloc(HYPRE_Int*, 4);
      grid_relax_points[0] = NULL;
      grid_relax_points[1] = mfem_hypre_TAlloc(HYPRE_Int, ns_down);
      grid_relax_points[2] = mfem_hypre_TAlloc(HYPRE_Int, ns_up);
      grid_relax_points[3] = mfem_hypre_TAlloc(HYPRE_Int, 1);
      grid_relax_points[3][0] = 0;

      // set down relax scheme
      for (int i = 0; i<ns_down; i++)
      {
         if (prerelax[i] == 'F')
         {
            grid_relax_points[1][i] = -1;
         }
         else if (prerelax[i] == 'C')
         {
            grid_relax_points[1][i] = 1;
         }
         else if (prerelax[i] == 'A')
         {
            grid_relax_points[1][i] = 0;
         }
      }

      // set up relax scheme
      for (int i = 0; i<ns_up; i++)
      {
         if (postrelax[i] == 'F')
         {
            grid_relax_points[2][i] = -1;
         }
         else if (postrelax[i] == 'C')
         {
            grid_relax_points[2][i] = 1;
         }
         else if (postrelax[i] == 'A')
         {
            grid_relax_points[2][i] = 0;
         }
      }

      HYPRE_BoomerAMGSetRestriction(amg_precond, distanceR);

      HYPRE_BoomerAMGSetGridRelaxPoints(amg_precond, grid_relax_points);

      HYPRE_BoomerAMGSetInterpType(amg_precond, interp_type);
   }

   if (Sabs)
   {
      HYPRE_BoomerAMGSetSabs(amg_precond, Sabs);
   }

   HYPRE_BoomerAMGSetCoarsenType(amg_precond, coarsen_type);

   // does not support aggressive coarsening
   HYPRE_BoomerAMGSetAggNumLevels(amg_precond, 0);

   HYPRE_BoomerAMGSetStrongThreshold(amg_precond, strength_tolC);

   if (distanceR > 0)
   {
      HYPRE_BoomerAMGSetStrongThresholdR(amg_precond, strength_tolR);
      HYPRE_BoomerAMGSetFilterThresholdR(amg_precond, filter_tolR);
   }

   if (relax_type > -1)
   {
      HYPRE_BoomerAMGSetRelaxType(amg_precond, relax_type);
   }

   if (distanceR > 0)
   {
      HYPRE_BoomerAMGSetCycleNumSweeps(amg_precond, ns_coarse, 3);
      HYPRE_BoomerAMGSetCycleNumSweeps(amg_precond, ns_down,   1);
      HYPRE_BoomerAMGSetCycleNumSweeps(amg_precond, ns_up,     2);

      HYPRE_BoomerAMGSetADropTol(amg_precond, filterA_tol);
      // type = -1: drop based on row inf-norm
      HYPRE_BoomerAMGSetADropType(amg_precond, -1);
   }
}

#endif

HypreBoomerAMG::~HypreBoomerAMG()
{
   for (int i = 0; i < rbms.Size(); i++)
   {
      HYPRE_ParVectorDestroy(rbms[i]);
   }

   HYPRE_BoomerAMGDestroy(amg_precond);
}

HypreAMS::HypreAMS(ParFiniteElementSpace *edge_fespace)
{
   Init(edge_fespace);
}

HypreAMS::HypreAMS(const HypreParMatrix &A, ParFiniteElementSpace *edge_fespace)
   : HypreSolver(&A)
{
   Init(edge_fespace);
}

HypreAMS::HypreAMS(const HypreParMatrix &A, HypreParMatrix *G_,
                   HypreParVector *x_, HypreParVector *y_, HypreParVector *z_)
   : HypreSolver(&A),
     x(x_),
     y(y_),
     z(z_),
     G(G_),
     Pi(NULL),
     Pix(NULL),
     Piy(NULL),
     Piz(NULL)
{
   MFEM_ASSERT(G != NULL, "");
   MFEM_ASSERT(x != NULL, "");
   MFEM_ASSERT(y != NULL, "");
   int sdim = (z == NULL) ? 2 : 3;
   int cycle_type = 13;
   MakeSolver(sdim, cycle_type);

   HYPRE_ParVector pz = z ? static_cast<HYPRE_ParVector>(*z) : NULL;
   HYPRE_AMSSetCoordinateVectors(ams, *x, *y, pz);
   HYPRE_AMSSetDiscreteGradient(ams, *G);
}

void HypreAMS::Init(ParFiniteElementSpace *edge_fespace)
{
   ParMesh *pmesh = edge_fespace->GetParMesh();
   int dim = pmesh->Dimension();
   int sdim = pmesh->SpaceDimension();
   int cycle_type = 13;

   const FiniteElementCollection *edge_fec = edge_fespace->FEColl();
   bool trace_space = dynamic_cast<const ND_Trace_FECollection *>(edge_fec);
   bool rt_trace_space = dynamic_cast<const RT_Trace_FECollection *>(edge_fec);
   trace_space = trace_space || rt_trace_space;

   ND_Trace_FECollection *nd_tr_fec = NULL;
   if (rt_trace_space)
   {
      MFEM_VERIFY(!edge_fespace->IsVariableOrder(),
                  "HypreAMS does not support variable order spaces");
      nd_tr_fec = new ND_Trace_FECollection(edge_fec->GetOrder(), dim);
      edge_fespace = new ParFiniteElementSpace(pmesh, nd_tr_fec);
   }

   int vdim = edge_fespace->FEColl()->GetRangeDim(dim - trace_space);

   MakeSolver(std::max(sdim, vdim), cycle_type);
   MakeGradientAndInterpolation(edge_fespace, cycle_type);

   if (rt_trace_space)
   {
      delete edge_fespace;
      delete nd_tr_fec;
   }
}

void HypreAMS::MakeSolver(int sdim, int cycle_type)
{
   int rlx_sweeps       = 1;
   real_t rlx_weight    = 1.0;
   real_t rlx_omega     = 1.0;
#if !defined(HYPRE_USING_GPU)
   int amg_coarsen_type = 10;
   int amg_agg_levels   = 1;
   int amg_rlx_type     = 8;
   int rlx_type         = 2;
   real_t theta         = 0.25;
   int amg_interp_type  = 6;
   int amg_Pmax         = 4;
#else
   int amg_coarsen_type = 8;
   int amg_agg_levels   = 0;
   int amg_rlx_type     = 18;
   int rlx_type         = 1;
   real_t theta         = 0.25;
   int amg_interp_type  = 6;
   int amg_Pmax         = 4;
#endif

   space_dim = sdim;
   ams_cycle_type = cycle_type;
   HYPRE_AMSCreate(&ams);

   HYPRE_AMSSetDimension(ams, sdim); // 2D H(div) and 3D H(curl) problems
   HYPRE_AMSSetTol(ams, 0.0);
   HYPRE_AMSSetMaxIter(ams, 1); // use as a preconditioner
   HYPRE_AMSSetCycleType(ams, cycle_type);
   HYPRE_AMSSetPrintLevel(ams, 1);

   // Set additional AMS options
   HYPRE_AMSSetSmoothingOptions(ams, rlx_type, rlx_sweeps, rlx_weight, rlx_omega);
   HYPRE_AMSSetAlphaAMGOptions(ams, amg_coarsen_type, amg_agg_levels, amg_rlx_type,
                               theta, amg_interp_type, amg_Pmax);
   HYPRE_AMSSetBetaAMGOptions(ams, amg_coarsen_type, amg_agg_levels, amg_rlx_type,
                              theta, amg_interp_type, amg_Pmax);

   HYPRE_AMSSetAlphaAMGCoarseRelaxType(ams, amg_rlx_type);
   HYPRE_AMSSetBetaAMGCoarseRelaxType(ams, amg_rlx_type);

   // The AMS preconditioner may sometimes require inverting singular matrices
   // with BoomerAMG, which are handled correctly in hypre's Solve method, but
   // can produce hypre errors in the Setup (specifically in the l1 row norm
   // computation). See the documentation of SetErrorMode() for more details.
   error_mode = IGNORE_HYPRE_ERRORS;
}

void HypreAMS::MakeGradientAndInterpolation(
   ParFiniteElementSpace *edge_fespace, int cycle_type)
{
   const FiniteElementCollection *edge_fec = edge_fespace->FEColl();
   bool trace_space = dynamic_cast<const ND_Trace_FECollection *>(edge_fec);

   ParMesh *pmesh = edge_fespace->GetParMesh();
   int dim = pmesh->Dimension();
   int sdim = pmesh->SpaceDimension();
   int vdim = edge_fespace->FEColl()->GetRangeDim(dim - trace_space);

   // For dim = 1, ND_FECollection::GetOrder() returns p - 1
   MFEM_VERIFY(!edge_fespace->IsVariableOrder(),
               "HypreAMS does not support variable order spaces");
   int p = edge_fec->GetOrder() + (dim - trace_space == 1 ? 1 : 0);

   // Define the nodal linear finite element space associated with edge_fespace
   FiniteElementCollection *vert_fec;
   if (trace_space)
   {
      vert_fec = new H1_Trace_FECollection(p, dim);
   }
   else
   {
      vert_fec = new H1_FECollection(p, dim);
   }
   ParFiniteElementSpace *vert_fespace = new ParFiniteElementSpace(pmesh,
                                                                   vert_fec);

   // generate and set the discrete gradient
   ParDiscreteLinearOperator *grad;
   grad = new ParDiscreteLinearOperator(vert_fespace, edge_fespace);
   if (trace_space)
   {
      grad->AddTraceFaceInterpolator(new GradientInterpolator);
   }
   else
   {
      grad->AddDomainInterpolator(new GradientInterpolator);
   }
   grad->Assemble();
   grad->Finalize();
   G = grad->ParallelAssemble();
   HYPRE_AMSSetDiscreteGradient(ams, *G);
   delete grad;

   // generate and set the vertex coordinates or Nedelec interpolation matrices
   x = y = z = NULL;
   Pi = Pix = Piy = Piz = NULL;
   if (p == 1 && pmesh->GetNodes() == NULL && vdim <= sdim)
   {
      ParGridFunction x_coord(vert_fespace);
      ParGridFunction y_coord(vert_fespace);
      ParGridFunction z_coord(vert_fespace);
      real_t *coord;
      for (int i = 0; i < pmesh->GetNV(); i++)
      {
         coord = pmesh -> GetVertex(i);
         x_coord(i) = coord[0];
         if (sdim >= 2) { y_coord(i) = coord[1]; }
         if (sdim == 3) { z_coord(i) = coord[2]; }
      }
      x = x_coord.ParallelProject();
      y = NULL;
      z = NULL;
      x->HypreReadWrite();

      if (sdim >= 2)
      {
         y = y_coord.ParallelProject();
         y->HypreReadWrite();
      }
      if (sdim == 3)
      {
         z = z_coord.ParallelProject();
         z->HypreReadWrite();
      }

      HYPRE_AMSSetCoordinateVectors(ams,
                                    x ? (HYPRE_ParVector)(*x) : NULL,
                                    y ? (HYPRE_ParVector)(*y) : NULL,
                                    z ? (HYPRE_ParVector)(*z) : NULL);
   }
   else
   {
      ParFiniteElementSpace *vert_fespace_d =
         new ParFiniteElementSpace(pmesh, vert_fec, std::max(sdim, vdim),
                                   Ordering::byVDIM);

      ParDiscreteLinearOperator *id_ND;
      id_ND = new ParDiscreteLinearOperator(vert_fespace_d, edge_fespace);
      if (trace_space)
      {
         id_ND->AddTraceFaceInterpolator(new IdentityInterpolator);
      }
      else
      {
         id_ND->AddDomainInterpolator(new IdentityInterpolator);
      }
      id_ND->Assemble();
      id_ND->Finalize();

      if (cycle_type < 10)
      {
         Pi = id_ND->ParallelAssemble();
      }
      else
      {
         Array2D<HypreParMatrix *> Pi_blocks;
         id_ND->GetParBlocks(Pi_blocks);
         Pix = Pi_blocks(0,0);
         if (std::max(sdim, vdim) >= 2) { Piy = Pi_blocks(0,1); }
         if (std::max(sdim, vdim) == 3) { Piz = Pi_blocks(0,2); }
      }

      delete id_ND;

      HYPRE_ParCSRMatrix HY_Pi  = (Pi)  ? (HYPRE_ParCSRMatrix) *Pi  : NULL;
      HYPRE_ParCSRMatrix HY_Pix = (Pix) ? (HYPRE_ParCSRMatrix) *Pix : NULL;
      HYPRE_ParCSRMatrix HY_Piy = (Piy) ? (HYPRE_ParCSRMatrix) *Piy : NULL;
      HYPRE_ParCSRMatrix HY_Piz = (Piz) ? (HYPRE_ParCSRMatrix) *Piz : NULL;
      HYPRE_AMSSetInterpolations(ams, HY_Pi, HY_Pix, HY_Piy, HY_Piz);

      delete vert_fespace_d;
   }

   delete vert_fespace;
   delete vert_fec;
}

void HypreAMS::ResetAMSPrecond()
{
#if MFEM_HYPRE_VERSION >= 22600
   /* Read options from ams */
   auto *ams_data = (hypre_AMSData *)ams;

   /* Space dimension */
   HYPRE_Int dim = hypre_AMSDataDimension(ams_data);

   /* Vertex space data */
   hypre_ParCSRMatrix *hy_G = hypre_AMSDataDiscreteGradient(ams_data);

   HYPRE_Int beta_is_zero = hypre_AMSDataBetaIsZero(ams_data);

   /* Vector vertex space data */
   hypre_ParCSRMatrix *hy_Pi hypre_AMSDataPiInterpolation(ams_data);
   hypre_ParCSRMatrix *hy_Pix = ams_data->Pix;
   hypre_ParCSRMatrix *hy_Piy = ams_data->Piy;
   hypre_ParCSRMatrix *hy_Piz = ams_data->Piz;
   HYPRE_Int owns_Pi = hypre_AMSDataOwnsPiInterpolation(ams_data);
   if (owns_Pi)
   {
      ams_data->owns_Pi = 0; // we're stealing Pi
   }

   /* Coordinates of the vertices */
   hypre_ParVector *hy_x = hypre_AMSDataVertexCoordinateX(ams_data);
   hypre_ParVector *hy_y = hypre_AMSDataVertexCoordinateY(ams_data);
   hypre_ParVector *hy_z = hypre_AMSDataVertexCoordinateZ(ams_data);

   /* Solver options */
   HYPRE_Int maxit = hypre_AMSDataMaxIter(ams_data);
   HYPRE_Real tol = hypre_AMSDataTol(ams_data);
   HYPRE_Int cycle_type = hypre_AMSDataCycleType(ams_data);
   HYPRE_Int ams_print_level = hypre_AMSDataPrintLevel(ams_data);

   /* Smoothing and AMG options */
   HYPRE_Int A_relax_type = hypre_AMSDataARelaxType(ams_data);
   HYPRE_Int A_relax_times = hypre_AMSDataARelaxTimes(ams_data);
   HYPRE_Real A_relax_weight = hypre_AMSDataARelaxWeight(ams_data);
   HYPRE_Real A_omega = hypre_AMSDataAOmega(ams_data);
   HYPRE_Int A_cheby_order = hypre_AMSDataAChebyOrder(ams_data);
   HYPRE_Real A_cheby_fraction = hypre_AMSDataAChebyFraction(ams_data);

   HYPRE_Int B_Pi_coarsen_type = hypre_AMSDataPoissonAlphaAMGCoarsenType(ams_data);
   HYPRE_Int B_Pi_agg_levels = hypre_AMSDataPoissonAlphaAMGAggLevels(ams_data);
   HYPRE_Int B_Pi_relax_type = hypre_AMSDataPoissonAlphaAMGRelaxType(ams_data);
   HYPRE_Int B_Pi_coarse_relax_type = ams_data->B_Pi_coarse_relax_type;
   HYPRE_Real B_Pi_theta = hypre_AMSDataPoissonAlphaAMGStrengthThreshold(ams_data);
   HYPRE_Int B_Pi_interp_type = ams_data->B_Pi_interp_type;
   HYPRE_Int B_Pi_Pmax = ams_data->B_Pi_Pmax;

   HYPRE_Int B_G_coarsen_type = hypre_AMSDataPoissonBetaAMGCoarsenType(ams_data);
   HYPRE_Int B_G_agg_levels = hypre_AMSDataPoissonBetaAMGAggLevels(ams_data);
   HYPRE_Int B_G_relax_type = hypre_AMSDataPoissonBetaAMGRelaxType(ams_data);
   HYPRE_Int B_G_coarse_relax_type = ams_data->B_G_coarse_relax_type;
   HYPRE_Real B_G_theta = hypre_AMSDataPoissonBetaAMGStrengthThreshold(ams_data);
   HYPRE_Int B_G_interp_type = ams_data->B_G_interp_type;
   HYPRE_Int B_G_Pmax = ams_data->B_G_Pmax;

   HYPRE_AMSDestroy(ams);
   HYPRE_AMSCreate(&ams);
   ams_data = (hypre_AMSData *)ams;

   HYPRE_AMSSetDimension(ams, dim); // 2D H(div) and 3D H(curl) problems
   HYPRE_AMSSetTol(ams, tol);
   HYPRE_AMSSetMaxIter(ams, maxit); // use as a preconditioner
   HYPRE_AMSSetCycleType(ams, cycle_type);
   HYPRE_AMSSetPrintLevel(ams, ams_print_level);

   HYPRE_AMSSetCoordinateVectors(ams, hy_x, hy_y, hy_z);

   HYPRE_AMSSetDiscreteGradient(ams, hy_G);
   HYPRE_AMSSetCoordinateVectors(ams, hy_x, hy_y, hy_z);
   HYPRE_AMSSetInterpolations(ams, hy_Pi, hy_Pix, hy_Piy, hy_Piz);
   ams_data->owns_Pi = owns_Pi;

   // set additional AMS options
   HYPRE_AMSSetSmoothingOptions(ams, A_relax_type, A_relax_times, A_relax_weight,
                                A_omega);

   hypre_AMSDataAChebyOrder(ams_data) = A_cheby_order;
   hypre_AMSDataAChebyFraction(ams_data) = A_cheby_fraction;

   HYPRE_AMSSetAlphaAMGOptions(ams, B_Pi_coarsen_type, B_Pi_agg_levels,
                               B_Pi_relax_type,
                               B_Pi_theta, B_Pi_interp_type, B_Pi_Pmax);
   HYPRE_AMSSetBetaAMGOptions(ams, B_G_coarsen_type, B_G_agg_levels,
                              B_G_relax_type,
                              B_G_theta, B_G_interp_type, B_G_Pmax);

   HYPRE_AMSSetAlphaAMGCoarseRelaxType(ams, B_Pi_coarse_relax_type);
   HYPRE_AMSSetBetaAMGCoarseRelaxType(ams, B_G_coarse_relax_type);

   ams_data->beta_is_zero = beta_is_zero;

#else
   HYPRE_AMSDestroy(ams);

   MakeSolver(space_dim, ams_cycle_type);

   HYPRE_AMSSetPrintLevel(ams, print_level);
   if (singular) { HYPRE_AMSSetBetaPoissonMatrix(ams, NULL); }

   HYPRE_AMSSetDiscreteGradient(ams, *G);
   if (x != nullptr)
   {
      HYPRE_AMSSetCoordinateVectors(ams,
                                    x ? (HYPRE_ParVector)(*x) : nullptr,
                                    y ? (HYPRE_ParVector)(*y) : nullptr,
                                    z ? (HYPRE_ParVector)(*z) : nullptr);
   }
   else
   {
      HYPRE_AMSSetInterpolations(ams,
                                 Pi ? (HYPRE_ParCSRMatrix) *Pi : nullptr,
                                 Pix ? (HYPRE_ParCSRMatrix) *Pix : nullptr,
                                 Piy ? (HYPRE_ParCSRMatrix) *Piy : nullptr,
                                 Piz ? (HYPRE_ParCSRMatrix) *Piz : nullptr);
   }
#endif
}

void HypreAMS::SetOperator(const Operator &op)
{
   const HypreParMatrix *new_A = dynamic_cast<const HypreParMatrix *>(&op);
   MFEM_VERIFY(new_A, "new Operator must be a HypreParMatrix!");

   if (A) { ResetAMSPrecond(); }

   // update base classes: Operator, Solver, HypreSolver
   height = new_A->Height();
   width  = new_A->Width();
   A = const_cast<HypreParMatrix *>(new_A);

   setup_called = 0;
   delete X;
   delete B;
   B = X = NULL;
   auxB.Delete(); auxB.Reset();
   auxX.Delete(); auxX.Reset();
}

HypreAMS::~HypreAMS()
{
   HYPRE_AMSDestroy(ams);

   delete x;
   delete y;
   delete z;

   delete G;
   delete Pi;
   delete Pix;
   delete Piy;
   delete Piz;
}

void HypreAMS::SetPrintLevel(int print_lvl)
{
   HYPRE_AMSSetPrintLevel(ams, print_lvl);
   print_level = print_lvl;
}

HypreADS::HypreADS(ParFiniteElementSpace *face_fespace)
{
   Init(face_fespace);
}

HypreADS::HypreADS(const HypreParMatrix &A, ParFiniteElementSpace *face_fespace)
   : HypreSolver(&A)
{
   Init(face_fespace);
}

HypreADS::HypreADS(
   const HypreParMatrix &A, HypreParMatrix *C_, HypreParMatrix *G_,
   HypreParVector *x_, HypreParVector *y_, HypreParVector *z_)
   : HypreSolver(&A),
     x(x_), y(y_), z(z_),
     G(G_), C(C_),
     ND_Pi(NULL), ND_Pix(NULL), ND_Piy(NULL), ND_Piz(NULL),
     RT_Pi(NULL), RT_Pix(NULL), RT_Piy(NULL), RT_Piz(NULL)
{
   MFEM_ASSERT(C != NULL, "");
   MFEM_ASSERT(G != NULL, "");
   MFEM_ASSERT(x != NULL, "");
   MFEM_ASSERT(y != NULL, "");
   MFEM_ASSERT(z != NULL, "");

   MakeSolver();

   HYPRE_ADSSetCoordinateVectors(ads, *x, *y, *z);
   HYPRE_ADSSetDiscreteCurl(ads, *C);
   HYPRE_ADSSetDiscreteGradient(ads, *G);
}

void HypreADS::MakeSolver()
{
   int rlx_sweeps       = 1;
   real_t rlx_weight    = 1.0;
   real_t rlx_omega     = 1.0;
#if !defined(HYPRE_USING_GPU)
   int rlx_type         = 2;
   int amg_coarsen_type = 10;
   int amg_agg_levels   = 1;
   int amg_rlx_type     = 8;
   real_t theta         = 0.25;
   int amg_interp_type  = 6;
   int amg_Pmax         = 4;
#else
   int rlx_type         = 1;
   int amg_coarsen_type = 8;
   int amg_agg_levels   = 0;
   int amg_rlx_type     = 18;
   real_t theta         = 0.25;
   int amg_interp_type  = 6;
   int amg_Pmax         = 4;
#endif

   HYPRE_ADSCreate(&ads);

   HYPRE_ADSSetTol(ads, 0.0);
   HYPRE_ADSSetMaxIter(ads, 1); // use as a preconditioner
   HYPRE_ADSSetCycleType(ads, cycle_type);
   HYPRE_ADSSetPrintLevel(ads, 1);

   // set additional ADS options
   HYPRE_ADSSetSmoothingOptions(ads, rlx_type, rlx_sweeps, rlx_weight, rlx_omega);
   HYPRE_ADSSetAMGOptions(ads, amg_coarsen_type, amg_agg_levels, amg_rlx_type,
                          theta, amg_interp_type, amg_Pmax);
   HYPRE_ADSSetAMSOptions(ads, ams_cycle_type, amg_coarsen_type, amg_agg_levels,
                          amg_rlx_type, theta, amg_interp_type, amg_Pmax);

   // The ADS preconditioner requires inverting singular matrices with BoomerAMG,
   // which are handled correctly in hypre's Solve method, but can produce hypre
   // errors in the Setup (specifically in the l1 row norm computation). See the
   // documentation of SetErrorMode() for more details.
   error_mode = IGNORE_HYPRE_ERRORS;
}

void HypreADS::MakeDiscreteMatrices(ParFiniteElementSpace *face_fespace)
{
   const FiniteElementCollection *face_fec = face_fespace->FEColl();
   bool trace_space =
      (dynamic_cast<const RT_Trace_FECollection*>(face_fec) != NULL);

   MFEM_VERIFY(!face_fespace->IsVariableOrder(), "");
   int p = face_fec->GetOrder();

   // define the nodal and edge finite element spaces associated with face_fespace
   ParMesh *pmesh = (ParMesh *) face_fespace->GetMesh();
   FiniteElementCollection *vert_fec, *edge_fec;
   if (trace_space)
   {
      vert_fec = new H1_Trace_FECollection(p, 3);
      edge_fec = new ND_Trace_FECollection(p, 3);
   }
   else
   {
      vert_fec = new H1_FECollection(p, 3);
      edge_fec = new ND_FECollection(p, 3);
   }

   ParFiniteElementSpace *vert_fespace = new ParFiniteElementSpace(pmesh,
                                                                   vert_fec);
   ParFiniteElementSpace *edge_fespace = new ParFiniteElementSpace(pmesh,
                                                                   edge_fec);

   // generate and set the vertex coordinates
   if (p == 1 && pmesh->GetNodes() == NULL)
   {
      ParGridFunction x_coord(vert_fespace);
      ParGridFunction y_coord(vert_fespace);
      ParGridFunction z_coord(vert_fespace);
      real_t *coord;
      for (int i = 0; i < pmesh->GetNV(); i++)
      {
         coord = pmesh -> GetVertex(i);
         x_coord(i) = coord[0];
         y_coord(i) = coord[1];
         z_coord(i) = coord[2];
      }
      x = x_coord.ParallelProject();
      y = y_coord.ParallelProject();
      z = z_coord.ParallelProject();
      x->HypreReadWrite();
      y->HypreReadWrite();
      z->HypreReadWrite();
      HYPRE_ADSSetCoordinateVectors(ads, *x, *y, *z);
   }
   else
   {
      x = NULL;
      y = NULL;
      z = NULL;
   }

   // generate and set the discrete curl
   ParDiscreteLinearOperator *curl;
   curl = new ParDiscreteLinearOperator(edge_fespace, face_fespace);
   if (trace_space)
   {
      curl->AddTraceFaceInterpolator(new CurlInterpolator);
   }
   else
   {
      curl->AddDomainInterpolator(new CurlInterpolator);
   }
   curl->Assemble();
   curl->Finalize();
   C = curl->ParallelAssemble();
   C->CopyColStarts(); // since we'll delete edge_fespace
   HYPRE_ADSSetDiscreteCurl(ads, *C);
   delete curl;

   // generate and set the discrete gradient
   ParDiscreteLinearOperator *grad;
   grad = new ParDiscreteLinearOperator(vert_fespace, edge_fespace);
   if (trace_space)
   {
      grad->AddTraceFaceInterpolator(new GradientInterpolator);
   }
   else
   {
      grad->AddDomainInterpolator(new GradientInterpolator);
   }
   grad->Assemble();
   grad->Finalize();
   G = grad->ParallelAssemble();
   G->CopyColStarts(); // since we'll delete vert_fespace
   G->CopyRowStarts(); // since we'll delete edge_fespace
   HYPRE_ADSSetDiscreteGradient(ads, *G);
   delete grad;

   // generate and set the Nedelec and Raviart-Thomas interpolation matrices
   RT_Pi = RT_Pix = RT_Piy = RT_Piz = NULL;
   ND_Pi = ND_Pix = ND_Piy = ND_Piz = NULL;
   if (p > 1 || pmesh->GetNodes() != NULL)
   {
      ParFiniteElementSpace *vert_fespace_d
         = new ParFiniteElementSpace(pmesh, vert_fec, 3, Ordering::byVDIM);

      ParDiscreteLinearOperator *id_ND;
      id_ND = new ParDiscreteLinearOperator(vert_fespace_d, edge_fespace);
      if (trace_space)
      {
         id_ND->AddTraceFaceInterpolator(new IdentityInterpolator);
      }
      else
      {
         id_ND->AddDomainInterpolator(new IdentityInterpolator);
      }
      id_ND->Assemble();
      id_ND->Finalize();

      if (ams_cycle_type < 10)
      {
         ND_Pi = id_ND->ParallelAssemble();
         ND_Pi->CopyColStarts(); // since we'll delete vert_fespace_d
         ND_Pi->CopyRowStarts(); // since we'll delete edge_fespace
      }
      else
      {
         Array2D<HypreParMatrix *> ND_Pi_blocks;
         id_ND->GetParBlocks(ND_Pi_blocks);
         ND_Pix = ND_Pi_blocks(0,0);
         ND_Piy = ND_Pi_blocks(0,1);
         ND_Piz = ND_Pi_blocks(0,2);
      }

      delete id_ND;

      ParDiscreteLinearOperator *id_RT;
      id_RT = new ParDiscreteLinearOperator(vert_fespace_d, face_fespace);
      if (trace_space)
      {
         id_RT->AddTraceFaceInterpolator(new NormalInterpolator);
      }
      else
      {
         id_RT->AddDomainInterpolator(new IdentityInterpolator);
      }
      id_RT->Assemble();
      id_RT->Finalize();

      if (cycle_type < 10)
      {
         RT_Pi = id_RT->ParallelAssemble();
         RT_Pi->CopyColStarts(); // since we'll delete vert_fespace_d
      }
      else
      {
         Array2D<HypreParMatrix *> RT_Pi_blocks;
         id_RT->GetParBlocks(RT_Pi_blocks);
         RT_Pix = RT_Pi_blocks(0,0);
         RT_Piy = RT_Pi_blocks(0,1);
         RT_Piz = RT_Pi_blocks(0,2);
      }

      delete id_RT;

      HYPRE_ParCSRMatrix HY_RT_Pi, HY_RT_Pix, HY_RT_Piy, HY_RT_Piz;
      HY_RT_Pi  = (RT_Pi)  ? (HYPRE_ParCSRMatrix) *RT_Pi  : NULL;
      HY_RT_Pix = (RT_Pix) ? (HYPRE_ParCSRMatrix) *RT_Pix : NULL;
      HY_RT_Piy = (RT_Piy) ? (HYPRE_ParCSRMatrix) *RT_Piy : NULL;
      HY_RT_Piz = (RT_Piz) ? (HYPRE_ParCSRMatrix) *RT_Piz : NULL;
      HYPRE_ParCSRMatrix HY_ND_Pi, HY_ND_Pix, HY_ND_Piy, HY_ND_Piz;
      HY_ND_Pi  = (ND_Pi)  ? (HYPRE_ParCSRMatrix) *ND_Pi  : NULL;
      HY_ND_Pix = (ND_Pix) ? (HYPRE_ParCSRMatrix) *ND_Pix : NULL;
      HY_ND_Piy = (ND_Piy) ? (HYPRE_ParCSRMatrix) *ND_Piy : NULL;
      HY_ND_Piz = (ND_Piz) ? (HYPRE_ParCSRMatrix) *ND_Piz : NULL;
      HYPRE_ADSSetInterpolations(ads,
                                 HY_RT_Pi, HY_RT_Pix, HY_RT_Piy, HY_RT_Piz,
                                 HY_ND_Pi, HY_ND_Pix, HY_ND_Piy, HY_ND_Piz);

      delete vert_fespace_d;
   }

   delete vert_fec;
   delete vert_fespace;
   delete edge_fec;
   delete edge_fespace;
}

void HypreADS::Init(ParFiniteElementSpace *face_fespace)
{
   MakeSolver();
   MakeDiscreteMatrices(face_fespace);
}

void HypreADS::ResetADSPrecond()
{
   HYPRE_ADSDestroy(ads);

   MakeSolver();

   HYPRE_ADSSetPrintLevel(ads, print_level);

   HYPRE_ADSSetDiscreteCurl(ads, *C);
   HYPRE_ADSSetDiscreteGradient(ads, *G);
   if (x != nullptr)
   {
      MFEM_VERIFY(x && y && z, "");
      HYPRE_ADSSetCoordinateVectors(ads, *x, *y, *z);
   }
   else
   {
      HYPRE_ParCSRMatrix HY_RT_Pi, HY_RT_Pix, HY_RT_Piy, HY_RT_Piz;
      HY_RT_Pi  = (RT_Pi)  ? (HYPRE_ParCSRMatrix) *RT_Pi  : NULL;
      HY_RT_Pix = (RT_Pix) ? (HYPRE_ParCSRMatrix) *RT_Pix : NULL;
      HY_RT_Piy = (RT_Piy) ? (HYPRE_ParCSRMatrix) *RT_Piy : NULL;
      HY_RT_Piz = (RT_Piz) ? (HYPRE_ParCSRMatrix) *RT_Piz : NULL;
      HYPRE_ParCSRMatrix HY_ND_Pi, HY_ND_Pix, HY_ND_Piy, HY_ND_Piz;
      HY_ND_Pi  = (ND_Pi)  ? (HYPRE_ParCSRMatrix) *ND_Pi  : NULL;
      HY_ND_Pix = (ND_Pix) ? (HYPRE_ParCSRMatrix) *ND_Pix : NULL;
      HY_ND_Piy = (ND_Piy) ? (HYPRE_ParCSRMatrix) *ND_Piy : NULL;
      HY_ND_Piz = (ND_Piz) ? (HYPRE_ParCSRMatrix) *ND_Piz : NULL;
      HYPRE_ADSSetInterpolations(ads,
                                 HY_RT_Pi, HY_RT_Pix, HY_RT_Piy, HY_RT_Piz,
                                 HY_ND_Pi, HY_ND_Pix, HY_ND_Piy, HY_ND_Piz);
   }
}

void HypreADS::SetOperator(const Operator &op)
{
   const HypreParMatrix *new_A = dynamic_cast<const HypreParMatrix *>(&op);
   MFEM_VERIFY(new_A, "new Operator must be a HypreParMatrix!");

   if (A) { ResetADSPrecond(); }

   // update base classes: Operator, Solver, HypreSolver
   height = new_A->Height();
   width  = new_A->Width();
   A = const_cast<HypreParMatrix *>(new_A);

   setup_called = 0;
   delete X;
   delete B;
   B = X = NULL;
   auxB.Delete(); auxB.Reset();
   auxX.Delete(); auxX.Reset();
}

HypreADS::~HypreADS()
{
   HYPRE_ADSDestroy(ads);

   delete x;
   delete y;
   delete z;

   delete G;
   delete C;

   delete RT_Pi;
   delete RT_Pix;
   delete RT_Piy;
   delete RT_Piz;

   delete ND_Pi;
   delete ND_Pix;
   delete ND_Piy;
   delete ND_Piz;
}

void HypreADS::SetPrintLevel(int print_lvl)
{
   HYPRE_ADSSetPrintLevel(ads, print_lvl);
   print_level = print_lvl;
}

HypreLOBPCG::HypreMultiVector::HypreMultiVector(int n, HypreParVector & v,
                                                mv_InterfaceInterpreter & interpreter)
   : hpv(NULL),
     nv(n)
{
   mv_ptr = mv_MultiVectorCreateFromSampleVector(&interpreter, nv,
                                                 (HYPRE_ParVector)v);

   HYPRE_ParVector* vecs = NULL;
   {
      mv_TempMultiVector* tmp =
         (mv_TempMultiVector*)mv_MultiVectorGetData(mv_ptr);
      vecs = (HYPRE_ParVector*)(tmp -> vector);
   }

   hpv = new HypreParVector*[nv];
   for (int i=0; i<nv; i++)
   {
      hpv[i] = new HypreParVector(vecs[i]);
   }
}

HypreLOBPCG::HypreMultiVector::~HypreMultiVector()
{
   if ( hpv != NULL )
   {
      for (int i=0; i<nv; i++)
      {
         delete hpv[i];
      }
      delete [] hpv;
   }

   mv_MultiVectorDestroy(mv_ptr);
}

void
HypreLOBPCG::HypreMultiVector::Randomize(HYPRE_Int seed_)
{
   mv_MultiVectorSetRandom(mv_ptr, seed_);
}

HypreParVector &
HypreLOBPCG::HypreMultiVector::GetVector(unsigned int i)
{
   MFEM_ASSERT((int)i < nv, "index out of range");

   return ( *hpv[i] );
}

HypreParVector **
HypreLOBPCG::HypreMultiVector::StealVectors()
{
   HypreParVector ** hpv_ret = hpv;

   hpv = NULL;

   mv_TempMultiVector * mv_tmp =
      (mv_TempMultiVector*)mv_MultiVectorGetData(mv_ptr);

   mv_tmp->ownsVectors = 0;

   for (int i=0; i<nv; i++)
   {
      hpv_ret[i]->SetOwnership(1);
   }

   return hpv_ret;
}

HypreLOBPCG::HypreLOBPCG(MPI_Comm c)
   : comm(c),
     myid(0),
     numProcs(1),
     nev(10),
     seed(75),
     glbSize(-1),
     part(NULL),
     multi_vec(NULL),
     x(NULL),
     subSpaceProj(NULL)
{
   MPI_Comm_size(comm,&numProcs);
   MPI_Comm_rank(comm,&myid);

   HYPRE_ParCSRSetupInterpreter(&interpreter);
   HYPRE_ParCSRSetupMatvec(&matvec_fn);
   HYPRE_LOBPCGCreate(&interpreter, &matvec_fn, &lobpcg_solver);
}

HypreLOBPCG::~HypreLOBPCG()
{
   delete multi_vec;
   delete x;
   delete [] part;

   HYPRE_LOBPCGDestroy(lobpcg_solver);
}

void
HypreLOBPCG::SetTol(real_t tol)
{
   HYPRE_LOBPCGSetTol(lobpcg_solver, tol);
}

void
HypreLOBPCG::SetRelTol(real_t rel_tol)
{
#if MFEM_HYPRE_VERSION >= 21101
   HYPRE_LOBPCGSetRTol(lobpcg_solver, rel_tol);
#else
   MFEM_ABORT("This method requires HYPRE version >= 2.11.1");
#endif
}

void
HypreLOBPCG::SetMaxIter(int max_iter)
{
   HYPRE_LOBPCGSetMaxIter(lobpcg_solver, max_iter);
}

void
HypreLOBPCG::SetPrintLevel(int logging)
{
   if (myid == 0)
   {
      HYPRE_LOBPCGSetPrintLevel(lobpcg_solver, logging);
   }
}

void
HypreLOBPCG::SetPrecondUsageMode(int pcg_mode)
{
   HYPRE_LOBPCGSetPrecondUsageMode(lobpcg_solver, pcg_mode);
}

void
HypreLOBPCG::SetPreconditioner(Solver & precond)
{
   HYPRE_LOBPCGSetPrecond(lobpcg_solver,
                          (HYPRE_PtrToSolverFcn)this->PrecondSolve,
                          (HYPRE_PtrToSolverFcn)this->PrecondSetup,
                          (HYPRE_Solver)&precond);
}

void
HypreLOBPCG::SetOperator(Operator & A)
{
   HYPRE_BigInt locSize = A.Width();

   if (HYPRE_AssumedPartitionCheck())
   {
      part = new HYPRE_BigInt[2];

      MPI_Scan(&locSize, &part[1], 1, HYPRE_MPI_BIG_INT, MPI_SUM, comm);

      part[0] = part[1] - locSize;

      MPI_Allreduce(&locSize, &glbSize, 1, HYPRE_MPI_BIG_INT, MPI_SUM, comm);
   }
   else
   {
      part = new HYPRE_BigInt[numProcs+1];

      MPI_Allgather(&locSize, 1, HYPRE_MPI_BIG_INT,
                    &part[1], 1, HYPRE_MPI_BIG_INT, comm);

      part[0] = 0;
      for (int i=0; i<numProcs; i++)
      {
         part[i+1] += part[i];
      }

      glbSize = part[numProcs];
   }

   if ( x != NULL )
   {
      delete x;
   }

   // Create a distributed vector without a data array.
   const bool is_device_ptr = true;
   x = new HypreParVector(comm,glbSize,NULL,part,is_device_ptr);

   matvec_fn.MatvecCreate  = this->OperatorMatvecCreate;
   matvec_fn.Matvec        = this->OperatorMatvec;
   matvec_fn.MatvecDestroy = this->OperatorMatvecDestroy;

   HYPRE_LOBPCGSetup(lobpcg_solver,(HYPRE_Matrix)&A,NULL,NULL);
}

void
HypreLOBPCG::SetMassMatrix(Operator & M)
{
   matvec_fn.MatvecCreate  = this->OperatorMatvecCreate;
   matvec_fn.Matvec        = this->OperatorMatvec;
   matvec_fn.MatvecDestroy = this->OperatorMatvecDestroy;

   HYPRE_LOBPCGSetupB(lobpcg_solver,(HYPRE_Matrix)&M,NULL);
}

void
HypreLOBPCG::GetEigenvalues(Array<real_t> & eigs) const
{
   // Initialize eigenvalues array with marker values
   eigs.SetSize(nev);

   for (int i=0; i<nev; i++)
   {
      eigs[i] = eigenvalues[i];
   }
}

const HypreParVector &
HypreLOBPCG::GetEigenvector(unsigned int i) const
{
   return multi_vec->GetVector(i);
}

void
HypreLOBPCG::SetInitialVectors(int num_vecs, HypreParVector ** vecs)
{
   // Initialize HypreMultiVector object if necessary
   if ( multi_vec == NULL )
   {
      MFEM_ASSERT(x != NULL, "In HypreLOBPCG::SetInitialVectors()");

      multi_vec = new HypreMultiVector(nev, *x, interpreter);
   }

   // Copy the vectors provided
   for (int i=0; i < min(num_vecs,nev); i++)
   {
      multi_vec->GetVector(i) = *vecs[i];
   }

   // Randomize any remaining vectors
   for (int i=min(num_vecs,nev); i < nev; i++)
   {
      multi_vec->GetVector(i).Randomize(seed);
   }

   // Ensure all vectors are in the proper subspace
   if ( subSpaceProj != NULL )
   {
      HypreParVector y(*x);
      y = multi_vec->GetVector(0);

      for (int i=1; i<nev; i++)
      {
         subSpaceProj->Mult(multi_vec->GetVector(i),
                            multi_vec->GetVector(i-1));
      }
      subSpaceProj->Mult(y,
                         multi_vec->GetVector(nev-1));
   }
}

void
HypreLOBPCG::Solve()
{
   // Initialize HypreMultiVector object if necessary
   if ( multi_vec == NULL )
   {
      MFEM_ASSERT(x != NULL, "In HypreLOBPCG::Solve()");

      multi_vec = new HypreMultiVector(nev, *x, interpreter);
      multi_vec->Randomize(seed);

      if ( subSpaceProj != NULL )
      {
         HypreParVector y(*x);
         y = multi_vec->GetVector(0);

         for (int i=1; i<nev; i++)
         {
            subSpaceProj->Mult(multi_vec->GetVector(i),
                               multi_vec->GetVector(i-1));
         }
         subSpaceProj->Mult(y, multi_vec->GetVector(nev-1));
      }
   }

   eigenvalues.SetSize(nev);
   eigenvalues = NAN;

   // Perform eigenmode calculation
   //
   // The eigenvalues are computed in ascending order (internally the
   // order is determined by the LAPACK routine 'dsydv'.)
   HYPRE_LOBPCGSolve(lobpcg_solver, NULL, *multi_vec, eigenvalues);
}

void *
HypreLOBPCG::OperatorMatvecCreate( void *A,
                                   void *x )
{
   void *matvec_data;

   matvec_data = NULL;

   return ( matvec_data );
}

HYPRE_Int
HypreLOBPCG::OperatorMatvec( void *matvec_data,
                             HYPRE_Complex alpha,
                             void *A,
                             void *x,
                             HYPRE_Complex beta,
                             void *y )
{
   MFEM_VERIFY(alpha == 1.0 && beta == 0.0, "values not supported");

   Operator *Aop = (Operator*)A;

   hypre_ParVector * xPar = (hypre_ParVector *)x;
   hypre_ParVector * yPar = (hypre_ParVector *)y;

   HypreParVector xVec(xPar);
   HypreParVector yVec(yPar);

   Aop->Mult( xVec, yVec );

   // Move data back to hypre's device memory location in case the above Mult
   // operation moved it to host.
   yVec.HypreReadWrite();

   return 0;
}

HYPRE_Int
HypreLOBPCG::OperatorMatvecDestroy( void *matvec_data )
{
   return 0;
}

HYPRE_Int
HypreLOBPCG::PrecondSolve(void *solver,
                          void *A,
                          void *b,
                          void *x)
{
   Solver *PC = (Solver*)solver;

   hypre_ParVector * bPar = (hypre_ParVector *)b;
   hypre_ParVector * xPar = (hypre_ParVector *)x;

   HypreParVector bVec(bPar);
   HypreParVector xVec(xPar);

   PC->Mult( bVec, xVec );

   // Move data back to hypre's device memory location in case the above Mult
   // operation moved it to host.
   xVec.HypreReadWrite();

   return 0;
}

HYPRE_Int
HypreLOBPCG::PrecondSetup(void *solver,
                          void *A,
                          void *b,
                          void *x)
{
   return 0;
}

HypreAME::HypreAME(MPI_Comm comm)
   : myid(0),
     numProcs(1),
     nev(10),
     setT(false),
     ams_precond(NULL),
     eigenvalues(NULL),
     multi_vec(NULL),
     eigenvectors(NULL)
{
   MPI_Comm_size(comm,&numProcs);
   MPI_Comm_rank(comm,&myid);

   HYPRE_AMECreate(&ame_solver);
   HYPRE_AMESetPrintLevel(ame_solver, 0);
}

HypreAME::~HypreAME()
{
   if ( multi_vec )
   {
      mfem_hypre_TFree_host(multi_vec);
   }

   if ( eigenvectors )
   {
      for (int i=0; i<nev; i++)
      {
         delete eigenvectors[i];
      }
   }
   delete [] eigenvectors;

   if ( eigenvalues )
   {
      mfem_hypre_TFree_host(eigenvalues);
   }

   HYPRE_AMEDestroy(ame_solver);
}

void
HypreAME::SetNumModes(int num_eigs)
{
   nev = num_eigs;

   HYPRE_AMESetBlockSize(ame_solver, nev);
}

void
HypreAME::SetTol(real_t tol)
{
   HYPRE_AMESetTol(ame_solver, tol);
}

void
HypreAME::SetRelTol(real_t rel_tol)
{
#if MFEM_HYPRE_VERSION >= 21101
   HYPRE_AMESetRTol(ame_solver, rel_tol);
#else
   MFEM_ABORT("This method requires HYPRE version >= 2.11.1");
#endif
}

void
HypreAME::SetMaxIter(int max_iter)
{
   HYPRE_AMESetMaxIter(ame_solver, max_iter);
}

void
HypreAME::SetPrintLevel(int logging)
{
   if (myid == 0)
   {
      HYPRE_AMESetPrintLevel(ame_solver, logging);
   }
}

void
HypreAME::SetPreconditioner(HypreSolver & precond)
{
   ams_precond = &precond;
}

void
HypreAME::SetOperator(const HypreParMatrix & A)
{
   if ( !setT )
   {
      HYPRE_Solver ams_precond_ptr = (HYPRE_Solver)*ams_precond;

      ams_precond->SetupFcn()(*ams_precond,A,NULL,NULL);

      HYPRE_AMESetAMSSolver(ame_solver, ams_precond_ptr);
   }

   HYPRE_AMESetup(ame_solver);
}

void
HypreAME::SetMassMatrix(const HypreParMatrix & M)
{
   HYPRE_ParCSRMatrix parcsr_M = M;
   HYPRE_AMESetMassMatrix(ame_solver,(HYPRE_ParCSRMatrix)parcsr_M);
}

void
HypreAME::Solve()
{
   HYPRE_AMESolve(ame_solver);

   // Grab a pointer to the eigenvalues from AME
   HYPRE_AMEGetEigenvalues(ame_solver,&eigenvalues);

   // Grad a pointer to the eigenvectors from AME
   HYPRE_AMEGetEigenvectors(ame_solver,&multi_vec);
}

void
HypreAME::GetEigenvalues(Array<real_t> & eigs) const
{
   // Initialize eigenvalues array with marker values
   eigs.SetSize(nev); eigs = -1.0;

   // Copy eigenvalues to eigs array
   for (int i=0; i<nev; i++)
   {
      eigs[i] = eigenvalues[i];
   }
}

void
HypreAME::createDummyVectors() const
{
   eigenvectors = new HypreParVector*[nev];
   for (int i=0; i<nev; i++)
   {
      eigenvectors[i] = new HypreParVector(multi_vec[i]);
      eigenvectors[i]->SetOwnership(1);
   }
}

const HypreParVector &
HypreAME::GetEigenvector(unsigned int i) const
{
   if ( eigenvectors == NULL )
   {
      this->createDummyVectors();
   }

   return *eigenvectors[i];
}

HypreParVector **
HypreAME::StealEigenvectors()
{
   if ( eigenvectors == NULL )
   {
      this->createDummyVectors();
   }

   // Set the local pointers to NULL so that they won't be deleted later
   HypreParVector ** vecs = eigenvectors;
   eigenvectors = NULL;
   multi_vec = NULL;

   return vecs;
}

}

#endif<|MERGE_RESOLUTION|>--- conflicted
+++ resolved
@@ -4577,16 +4577,12 @@
    HYPRE_ParaSailsSetFilter(sai_precond, filter);
 }
 
-<<<<<<< HEAD
 void HypreParaSails::SetSymmetry(int sym)
 {
    HYPRE_ParaSailsSetSym(sai_precond, sym);
 }
 
-void HypreParaSails::SetLoadBal(double loadbal)
-=======
 void HypreParaSails::SetLoadBal(real_t loadbal)
->>>>>>> bcdf7cc6
 {
    HYPRE_ParaSailsSetLoadbal(sai_precond, loadbal);
 }
