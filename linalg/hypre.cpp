// Copyright (c) 2010-2020, Lawrence Livermore National Security, LLC. Produced
// at the Lawrence Livermore National Laboratory. All Rights reserved. See files
// LICENSE and NOTICE for details. LLNL-CODE-806117.
//
// This file is part of the MFEM library. For more information and source code
// availability visit https://mfem.org.
//
// MFEM is free software; you can redistribute it and/or modify it under the
// terms of the BSD-3 license.  We welcome feedback and contributions, see file
// CONTRIBUTING.md for details.

#include "../config/config.hpp"

#ifdef MFEM_USE_MPI

#include "linalg.hpp"
#include "../fem/fem.hpp"

#include <fstream>
#include <iomanip>
#include <cmath>
#include <cstdlib>

// Define macro wrappers for hypre_TAlloc, hypre_CTAlloc and hypre_TFree:
// mfem_hypre_TAlloc, mfem_hypre_CTAlloc, and mfem_hypre_TFree, respectively.
// Note: the same macros are defined in hypre_parcsr.cpp.
#if MFEM_HYPRE_VERSION < 21400

#define mfem_hypre_TAlloc(type, size) hypre_TAlloc(type, size)
#define mfem_hypre_CTAlloc(type, size) hypre_CTAlloc(type, size)
#define mfem_hypre_TFree(ptr) hypre_TFree(ptr)

#else // MFEM_HYPRE_VERSION >= 21400

#define mfem_hypre_TAlloc(type, size) \
   hypre_TAlloc(type, size, HYPRE_MEMORY_HOST)
#define mfem_hypre_CTAlloc(type, size) \
   hypre_CTAlloc(type, size, HYPRE_MEMORY_HOST)
#define mfem_hypre_TFree(ptr) hypre_TFree(ptr, HYPRE_MEMORY_HOST)

// Notes regarding allocation and deallocation of hypre objects in 2.14.0
//-----------------------------------------------------------------------
//
// 1. hypre_CSRMatrix: i, j, data, and rownnz use HYPRE_MEMORY_SHARED while the
//    hypre_CSRMatrix structure uses HYPRE_MEMORY_HOST.
//
//    Note: the function HYPRE_CSRMatrixCreate creates the i array using
//          HYPRE_MEMORY_HOST!
//    Note: the functions hypre_CSRMatrixAdd and hypre_CSRMatrixMultiply create
//          C_i using HYPRE_MEMORY_HOST!
//
// 2. hypre_Vector: data uses HYPRE_MEMORY_SHARED while the hypre_Vector
//    structure uses HYPRE_MEMORY_HOST.
//
// 3. hypre_ParVector: the structure hypre_ParVector uses HYPRE_MEMORY_HOST;
//    partitioning uses HYPRE_MEMORY_HOST.
//
// 4. hypre_ParCSRMatrix: the structure hypre_ParCSRMatrix uses
//    HYPRE_MEMORY_HOST; col_map_offd, row_starts, col_starts, rowindices,
//    rowvalues also use HYPRE_MEMORY_HOST.
//
//    Note: the function hypre_ParCSRMatrixToCSRMatrixAll allocates matrix_i
//          using HYPRE_MEMORY_HOST!
//
// 5. The goal for the MFEM wrappers of hypre objects is to support only the
//    standard hypre build case, i.e. when hypre is build without device support
//    and all memory types correspond to host memory. In this case memory
//    allocated with operator new can be used by hypre but (as usual) it must
//    not be owned by hypre.

#endif // #if MFEM_HYPRE_VERSION < 21400

using namespace std;

namespace mfem
{

template<typename TargetT, typename SourceT>
static TargetT *DuplicateAs(const SourceT *array, int size,
                            bool cplusplus = true)
{
   TargetT *target_array = cplusplus ? (TargetT*) Memory<TargetT>(size)
                           /*     */ : mfem_hypre_TAlloc(TargetT, size);
   for (int i = 0; i < size; i++)
   {
      target_array[i] = array[i];
   }
   return target_array;
}

inline void HypreParVector::_SetDataAndSize_()
{
   SetDataAndSize(hypre_VectorData(hypre_ParVectorLocalVector(x)),
                  internal::to_int(
                     hypre_VectorSize(hypre_ParVectorLocalVector(x))));
}

HypreParVector::HypreParVector(MPI_Comm comm, HYPRE_Int glob_size,
                               HYPRE_Int *col) : Vector()
{
   x = hypre_ParVectorCreate(comm,glob_size,col);
   hypre_ParVectorInitialize(x);
   hypre_ParVectorSetPartitioningOwner(x,0);
   // The data will be destroyed by hypre (this is the default)
   hypre_ParVectorSetDataOwner(x,1);
   hypre_SeqVectorSetDataOwner(hypre_ParVectorLocalVector(x),1);
   _SetDataAndSize_();
   own_ParVector = 1;
}

HypreParVector::HypreParVector(MPI_Comm comm, HYPRE_Int glob_size,
                               double *_data, HYPRE_Int *col) : Vector()
{
   x = hypre_ParVectorCreate(comm,glob_size,col);
   hypre_ParVectorSetDataOwner(x,1); // owns the seq vector
   hypre_SeqVectorSetDataOwner(hypre_ParVectorLocalVector(x),0);
   hypre_ParVectorSetPartitioningOwner(x,0);
   double tmp = 0.0;
   hypre_VectorData(hypre_ParVectorLocalVector(x)) = &tmp;
   // If hypre_ParVectorLocalVector(x) and &tmp are non-NULL,
   // hypre_ParVectorInitialize(x) does not allocate memory!
   hypre_ParVectorInitialize(x);
   // Set the internal data array to the one passed in
   hypre_VectorData(hypre_ParVectorLocalVector(x)) = _data;
   _SetDataAndSize_();
   own_ParVector = 1;
}

HypreParVector::HypreParVector(const HypreParVector &y) : Vector()
{
   x = hypre_ParVectorCreate(y.x -> comm, y.x -> global_size,
                             y.x -> partitioning);
   hypre_ParVectorInitialize(x);
   hypre_ParVectorSetPartitioningOwner(x,0);
   hypre_ParVectorSetDataOwner(x,1);
   hypre_SeqVectorSetDataOwner(hypre_ParVectorLocalVector(x),1);
   _SetDataAndSize_();
   own_ParVector = 1;
}

HypreParVector::HypreParVector(const HypreParMatrix &A,
                               int transpose) : Vector()
{
   if (!transpose)
   {
      x = hypre_ParVectorInDomainOf(const_cast<HypreParMatrix&>(A));
   }
   else
   {
      x = hypre_ParVectorInRangeOf(const_cast<HypreParMatrix&>(A));
   }
   _SetDataAndSize_();
   own_ParVector = 1;
}

HypreParVector::HypreParVector(HYPRE_ParVector y) : Vector()
{
   x = (hypre_ParVector *) y;
   _SetDataAndSize_();
   own_ParVector = 0;
}

HypreParVector::HypreParVector(ParFiniteElementSpace *pfes)
{
   x = hypre_ParVectorCreate(pfes->GetComm(), pfes->GlobalTrueVSize(),
                             pfes->GetTrueDofOffsets());
   hypre_ParVectorInitialize(x);
   hypre_ParVectorSetPartitioningOwner(x,0);
   // The data will be destroyed by hypre (this is the default)
   hypre_ParVectorSetDataOwner(x,1);
   hypre_SeqVectorSetDataOwner(hypre_ParVectorLocalVector(x),1);
   _SetDataAndSize_();
   own_ParVector = 1;
}

void HypreParVector::WrapHypreParVector(hypre_ParVector *y)
{
   x = y;
   _SetDataAndSize_();
   own_ParVector = 0;
}

Vector * HypreParVector::GlobalVector() const
{
   hypre_Vector *hv = hypre_ParVectorToVectorAll(*this);
   Vector *v = new Vector(hv->data, internal::to_int(hv->size));
   v->MakeDataOwner();
   hypre_SeqVectorSetDataOwner(hv,0);
   hypre_SeqVectorDestroy(hv);
   return v;
}

HypreParVector& HypreParVector::operator=(double d)
{
   Vector::operator=(d);
   return *this;
}

HypreParVector& HypreParVector::operator=(const HypreParVector &y)
{
#ifdef MFEM_DEBUG
   if (size != y.Size())
   {
      mfem_error("HypreParVector::operator=");
   }
#endif

   Vector::operator=(y);
   return *this;
}

void HypreParVector::SetData(double *_data)
{
   hypre_VectorData(hypre_ParVectorLocalVector(x)) = _data;
   Vector::SetData(_data);
}

HYPRE_Int HypreParVector::Randomize(HYPRE_Int seed)
{
   return hypre_ParVectorSetRandomValues(x,seed);
}

void HypreParVector::Print(const char *fname) const
{
   hypre_ParVectorPrint(x,fname);
}

HypreParVector::~HypreParVector()
{
   if (own_ParVector)
   {
      hypre_ParVectorDestroy(x);
   }
}

#ifdef MFEM_USE_SUNDIALS

void HypreParVector::ToNVector(N_Vector &nv)
{
   MFEM_ASSERT(nv && N_VGetVectorID(nv) == SUNDIALS_NVEC_PARHYP,
               "invalid N_Vector");
   N_VectorContent_ParHyp nv_c = (N_VectorContent_ParHyp)(nv->content);
   MFEM_ASSERT(nv_c->own_parvector == SUNFALSE, "invalid N_Vector");
   nv_c->local_length = x->local_vector->size;
   nv_c->global_length = x->global_size;
   nv_c->comm = x->comm;
   nv_c->x = x;
}

#endif // MFEM_USE_SUNDIALS


double InnerProduct(HypreParVector *x, HypreParVector *y)
{
   return hypre_ParVectorInnerProd(*x, *y);
}

double InnerProduct(HypreParVector &x, HypreParVector &y)
{
   return hypre_ParVectorInnerProd(x, y);
}


double ParNormlp(const Vector &vec, double p, MPI_Comm comm)
{
   double norm = 0.0;
   if (p == 1.0)
   {
      double loc_norm = vec.Norml1();
      MPI_Allreduce(&loc_norm, &norm, 1, MPI_DOUBLE, MPI_SUM, comm);
   }
   if (p == 2.0)
   {
      double loc_norm = vec*vec;
      MPI_Allreduce(&loc_norm, &norm, 1, MPI_DOUBLE, MPI_SUM, comm);
      norm = sqrt(norm);
   }
   if (p < infinity())
   {
      double sum = 0.0;
      for (int i = 0; i < vec.Size(); i++)
      {
         sum += pow(fabs(vec(i)), p);
      }
      MPI_Allreduce(&sum, &norm, 1, MPI_DOUBLE, MPI_SUM, comm);
      norm = pow(norm, 1.0/p);
   }
   else
   {
      double loc_norm = vec.Normlinf();
      MPI_Allreduce(&loc_norm, &norm, 1, MPI_DOUBLE, MPI_MAX, comm);
   }
   return norm;
}


void HypreParMatrix::Init()
{
   A = NULL;
   X = Y = NULL;
   diagOwner = offdOwner = colMapOwner = -1;
   ParCSROwner = 1;
}

HypreParMatrix::HypreParMatrix()
{
   Init();
   height = width = 0;
}

char HypreParMatrix::CopyCSR(SparseMatrix *csr, hypre_CSRMatrix *hypre_csr)
{
   hypre_CSRMatrixData(hypre_csr) = csr->GetData();
#ifndef HYPRE_BIGINT
   hypre_CSRMatrixI(hypre_csr) = csr->GetI();
   hypre_CSRMatrixJ(hypre_csr) = csr->GetJ();
   // Prevent hypre from destroying hypre_csr->{i,j,data}
   return 0;
#else
   hypre_CSRMatrixI(hypre_csr) =
      DuplicateAs<HYPRE_Int>(csr->GetI(), csr->Height()+1);
   hypre_CSRMatrixJ(hypre_csr) =
      DuplicateAs<HYPRE_Int>(csr->GetJ(), csr->NumNonZeroElems());
   // Prevent hypre from destroying hypre_csr->{i,j,data}, own {i,j}
   return 1;
#endif
}

char HypreParMatrix::CopyBoolCSR(Table *bool_csr, hypre_CSRMatrix *hypre_csr)
{
   int nnz = bool_csr->Size_of_connections();
   double *data = new double[nnz];
   for (int i = 0; i < nnz; i++)
   {
      data[i] = 1.0;
   }
   hypre_CSRMatrixData(hypre_csr) = data;
#ifndef HYPRE_BIGINT
   hypre_CSRMatrixI(hypre_csr) = bool_csr->GetI();
   hypre_CSRMatrixJ(hypre_csr) = bool_csr->GetJ();
   // Prevent hypre from destroying hypre_csr->{i,j,data}, own {data}
   return 2;
#else
   hypre_CSRMatrixI(hypre_csr) =
      DuplicateAs<HYPRE_Int>(bool_csr->GetI(), bool_csr->Size()+1);
   hypre_CSRMatrixJ(hypre_csr) =
      DuplicateAs<HYPRE_Int>(bool_csr->GetJ(), nnz);
   // Prevent hypre from destroying hypre_csr->{i,j,data}, own {i,j,data}
   return 3;
#endif
}

void HypreParMatrix::CopyCSR_J(hypre_CSRMatrix *hypre_csr, int *J)
{
   HYPRE_Int nnz = hypre_CSRMatrixNumNonzeros(hypre_csr);
   for (HYPRE_Int j = 0; j < nnz; j++)
   {
      J[j] = int(hypre_CSRMatrixJ(hypre_csr)[j]);
   }
}

// Square block-diagonal constructor (4 arguments, v1)
HypreParMatrix::HypreParMatrix(MPI_Comm comm, HYPRE_Int glob_size,
                               HYPRE_Int *row_starts, SparseMatrix *diag)
   : Operator(diag->Height(), diag->Width())
{
   Init();
   A = hypre_ParCSRMatrixCreate(comm, glob_size, glob_size, row_starts,
                                row_starts, 0, diag->NumNonZeroElems(), 0);
   hypre_ParCSRMatrixSetDataOwner(A,1);
   hypre_ParCSRMatrixSetRowStartsOwner(A,0);
   hypre_ParCSRMatrixSetColStartsOwner(A,0);

   hypre_CSRMatrixSetDataOwner(A->diag,0);
   diagOwner = CopyCSR(diag, A->diag);
   hypre_CSRMatrixSetRownnz(A->diag);

   hypre_CSRMatrixSetDataOwner(A->offd,1);
   hypre_CSRMatrixI(A->offd) = mfem_hypre_CTAlloc(HYPRE_Int, diag->Height()+1);

   /* Don't need to call these, since they allocate memory only
      if it was not already allocated */
   // hypre_CSRMatrixInitialize(A->diag);
   // hypre_ParCSRMatrixInitialize(A);

   hypre_ParCSRMatrixSetNumNonzeros(A);

   /* Make sure that the first entry in each row is the diagonal one. */
   hypre_CSRMatrixReorder(hypre_ParCSRMatrixDiag(A));
#ifdef HYPRE_BIGINT
   CopyCSR_J(A->diag, diag->GetJ());
#endif

   hypre_MatvecCommPkgCreate(A);
}

// Rectangular block-diagonal constructor (6 arguments, v1)
HypreParMatrix::HypreParMatrix(MPI_Comm comm,
                               HYPRE_Int global_num_rows,
                               HYPRE_Int global_num_cols,
                               HYPRE_Int *row_starts, HYPRE_Int *col_starts,
                               SparseMatrix *diag)
   : Operator(diag->Height(), diag->Width())
{
   Init();
   A = hypre_ParCSRMatrixCreate(comm, global_num_rows, global_num_cols,
                                row_starts, col_starts,
                                0, diag->NumNonZeroElems(), 0);
   hypre_ParCSRMatrixSetDataOwner(A,1);
   hypre_ParCSRMatrixSetRowStartsOwner(A,0);
   hypre_ParCSRMatrixSetColStartsOwner(A,0);

   hypre_CSRMatrixSetDataOwner(A->diag,0);
   diagOwner = CopyCSR(diag, A->diag);
   hypre_CSRMatrixSetRownnz(A->diag);

   hypre_CSRMatrixSetDataOwner(A->offd,1);
   hypre_CSRMatrixI(A->offd) = mfem_hypre_CTAlloc(HYPRE_Int, diag->Height()+1);

   hypre_ParCSRMatrixSetNumNonzeros(A);

   /* Make sure that the first entry in each row is the diagonal one. */
   if (row_starts == col_starts)
   {
      hypre_CSRMatrixReorder(hypre_ParCSRMatrixDiag(A));
#ifdef HYPRE_BIGINT
      CopyCSR_J(A->diag, diag->GetJ());
#endif
   }

   hypre_MatvecCommPkgCreate(A);
}

// General rectangular constructor with diagonal and off-diagonal (8 arguments)
HypreParMatrix::HypreParMatrix(MPI_Comm comm,
                               HYPRE_Int global_num_rows,
                               HYPRE_Int global_num_cols,
                               HYPRE_Int *row_starts, HYPRE_Int *col_starts,
                               SparseMatrix *diag, SparseMatrix *offd,
                               HYPRE_Int *cmap)
   : Operator(diag->Height(), diag->Width())
{
   Init();
   A = hypre_ParCSRMatrixCreate(comm, global_num_rows, global_num_cols,
                                row_starts, col_starts,
                                offd->Width(), diag->NumNonZeroElems(),
                                offd->NumNonZeroElems());
   hypre_ParCSRMatrixSetDataOwner(A,1);
   hypre_ParCSRMatrixSetRowStartsOwner(A,0);
   hypre_ParCSRMatrixSetColStartsOwner(A,0);

   hypre_CSRMatrixSetDataOwner(A->diag,0);
   diagOwner = CopyCSR(diag, A->diag);
   hypre_CSRMatrixSetRownnz(A->diag);

   hypre_CSRMatrixSetDataOwner(A->offd,0);
   offdOwner = CopyCSR(offd, A->offd);
   hypre_CSRMatrixSetRownnz(A->offd);

   hypre_ParCSRMatrixColMapOffd(A) = cmap;
   // Prevent hypre from destroying A->col_map_offd
   colMapOwner = 0;

   hypre_ParCSRMatrixSetNumNonzeros(A);

   /* Make sure that the first entry in each row is the diagonal one. */
   if (row_starts == col_starts)
   {
      hypre_CSRMatrixReorder(hypre_ParCSRMatrixDiag(A));
#ifdef HYPRE_BIGINT
      CopyCSR_J(A->diag, diag->GetJ());
#endif
   }

   hypre_MatvecCommPkgCreate(A);
}

// General rectangular constructor with diagonal and off-diagonal (13 arguments)
HypreParMatrix::HypreParMatrix(
   MPI_Comm comm,
   HYPRE_Int global_num_rows, HYPRE_Int global_num_cols,
   HYPRE_Int *row_starts, HYPRE_Int *col_starts,
   HYPRE_Int *diag_i, HYPRE_Int *diag_j, double *diag_data,
   HYPRE_Int *offd_i, HYPRE_Int *offd_j, double *offd_data,
   HYPRE_Int offd_num_cols, HYPRE_Int *offd_col_map)
{
   Init();
   A = hypre_ParCSRMatrixCreate(comm, global_num_rows, global_num_cols,
                                row_starts, col_starts, offd_num_cols, 0, 0);
   hypre_ParCSRMatrixSetDataOwner(A,1);
   hypre_ParCSRMatrixSetRowStartsOwner(A,0);
   hypre_ParCSRMatrixSetColStartsOwner(A,0);

   HYPRE_Int local_num_rows = hypre_CSRMatrixNumRows(A->diag);

   hypre_CSRMatrixSetDataOwner(A->diag,0);
   hypre_CSRMatrixI(A->diag) = diag_i;
   hypre_CSRMatrixJ(A->diag) = diag_j;
   hypre_CSRMatrixData(A->diag) = diag_data;
   hypre_CSRMatrixNumNonzeros(A->diag) = diag_i[local_num_rows];
   hypre_CSRMatrixSetRownnz(A->diag);
   // Prevent hypre from destroying A->diag->{i,j,data}, own A->diag->{i,j,data}
   diagOwner = 3;

   hypre_CSRMatrixSetDataOwner(A->offd,0);
   hypre_CSRMatrixI(A->offd) = offd_i;
   hypre_CSRMatrixJ(A->offd) = offd_j;
   hypre_CSRMatrixData(A->offd) = offd_data;
   hypre_CSRMatrixNumNonzeros(A->offd) = offd_i[local_num_rows];
   hypre_CSRMatrixSetRownnz(A->offd);
   // Prevent hypre from destroying A->offd->{i,j,data}, own A->offd->{i,j,data}
   offdOwner = 3;

   hypre_ParCSRMatrixColMapOffd(A) = offd_col_map;
   // Prevent hypre from destroying A->col_map_offd, own A->col_map_offd
   colMapOwner = 1;

   hypre_ParCSRMatrixSetNumNonzeros(A);

   /* Make sure that the first entry in each row is the diagonal one. */
   if (row_starts == col_starts)
   {
      hypre_CSRMatrixReorder(hypre_ParCSRMatrixDiag(A));
   }

   hypre_MatvecCommPkgCreate(A);

   height = GetNumRows();
   width = GetNumCols();
}

// Constructor from a CSR matrix on rank 0 (4 arguments, v2)
HypreParMatrix::HypreParMatrix(MPI_Comm comm,
                               HYPRE_Int *row_starts, HYPRE_Int *col_starts,
                               SparseMatrix *sm_a)
{
   MFEM_ASSERT(sm_a != NULL, "invalid input");
   MFEM_VERIFY(!HYPRE_AssumedPartitionCheck(),
               "this method can not be used with assumed partition");

   Init();

   hypre_CSRMatrix *csr_a;
   csr_a = hypre_CSRMatrixCreate(sm_a -> Height(), sm_a -> Width(),
                                 sm_a -> NumNonZeroElems());

   hypre_CSRMatrixSetDataOwner(csr_a,0);
   CopyCSR(sm_a, csr_a);
   hypre_CSRMatrixSetRownnz(csr_a);

   A = hypre_CSRMatrixToParCSRMatrix(comm, csr_a, row_starts, col_starts);

#ifdef HYPRE_BIGINT
   delete [] hypre_CSRMatrixI(csr_a);
   delete [] hypre_CSRMatrixJ(csr_a);
#endif
   hypre_CSRMatrixI(csr_a) = NULL;
   hypre_CSRMatrixDestroy(csr_a);

   height = GetNumRows();
   width = GetNumCols();

   /* Make sure that the first entry in each row is the diagonal one. */
   if (row_starts == col_starts)
   {
      hypre_CSRMatrixReorder(hypre_ParCSRMatrixDiag(A));
   }

   hypre_MatvecCommPkgCreate(A);
}

// Boolean, rectangular, block-diagonal constructor (6 arguments, v2)
HypreParMatrix::HypreParMatrix(MPI_Comm comm,
                               HYPRE_Int global_num_rows,
                               HYPRE_Int global_num_cols,
                               HYPRE_Int *row_starts, HYPRE_Int *col_starts,
                               Table *diag)
{
   Init();
   int nnz = diag->Size_of_connections();
   A = hypre_ParCSRMatrixCreate(comm, global_num_rows, global_num_cols,
                                row_starts, col_starts, 0, nnz, 0);
   hypre_ParCSRMatrixSetDataOwner(A,1);
   hypre_ParCSRMatrixSetRowStartsOwner(A,0);
   hypre_ParCSRMatrixSetColStartsOwner(A,0);

   hypre_CSRMatrixSetDataOwner(A->diag,0);
   diagOwner = CopyBoolCSR(diag, A->diag);
   hypre_CSRMatrixSetRownnz(A->diag);

   hypre_CSRMatrixSetDataOwner(A->offd,1);
   hypre_CSRMatrixI(A->offd) = mfem_hypre_CTAlloc(HYPRE_Int, diag->Size()+1);

   hypre_ParCSRMatrixSetNumNonzeros(A);

   /* Make sure that the first entry in each row is the diagonal one. */
   if (row_starts == col_starts)
   {
      hypre_CSRMatrixReorder(hypre_ParCSRMatrixDiag(A));
#ifdef HYPRE_BIGINT
      CopyCSR_J(A->diag, diag->GetJ());
#endif
   }

   hypre_MatvecCommPkgCreate(A);

   height = GetNumRows();
   width = GetNumCols();
}

// Boolean, general rectangular constructor with diagonal and off-diagonal
// (11 arguments)
HypreParMatrix::HypreParMatrix(MPI_Comm comm, int id, int np,
                               HYPRE_Int *row, HYPRE_Int *col,
                               HYPRE_Int *i_diag, HYPRE_Int *j_diag,
                               HYPRE_Int *i_offd, HYPRE_Int *j_offd,
                               HYPRE_Int *cmap, HYPRE_Int cmap_size)
{
   HYPRE_Int diag_nnz, offd_nnz;

   Init();
   if (HYPRE_AssumedPartitionCheck())
   {
      diag_nnz = i_diag[row[1]-row[0]];
      offd_nnz = i_offd[row[1]-row[0]];

      A = hypre_ParCSRMatrixCreate(comm, row[2], col[2], row, col,
                                   cmap_size, diag_nnz, offd_nnz);
   }
   else
   {
      diag_nnz = i_diag[row[id+1]-row[id]];
      offd_nnz = i_offd[row[id+1]-row[id]];

      A = hypre_ParCSRMatrixCreate(comm, row[np], col[np], row, col,
                                   cmap_size, diag_nnz, offd_nnz);
   }

   hypre_ParCSRMatrixSetDataOwner(A,1);
   hypre_ParCSRMatrixSetRowStartsOwner(A,0);
   hypre_ParCSRMatrixSetColStartsOwner(A,0);

   HYPRE_Int i;

   double *a_diag = Memory<double>(diag_nnz);
   for (i = 0; i < diag_nnz; i++)
   {
      a_diag[i] = 1.0;
   }

   double *a_offd = Memory<double>(offd_nnz);
   for (i = 0; i < offd_nnz; i++)
   {
      a_offd[i] = 1.0;
   }

   hypre_CSRMatrixSetDataOwner(A->diag,0);
   hypre_CSRMatrixI(A->diag)    = i_diag;
   hypre_CSRMatrixJ(A->diag)    = j_diag;
   hypre_CSRMatrixData(A->diag) = a_diag;
   hypre_CSRMatrixSetRownnz(A->diag);
   // Prevent hypre from destroying A->diag->{i,j,data}, own A->diag->{i,j,data}
   diagOwner = 3;

   hypre_CSRMatrixSetDataOwner(A->offd,0);
   hypre_CSRMatrixI(A->offd)    = i_offd;
   hypre_CSRMatrixJ(A->offd)    = j_offd;
   hypre_CSRMatrixData(A->offd) = a_offd;
   hypre_CSRMatrixSetRownnz(A->offd);
   // Prevent hypre from destroying A->offd->{i,j,data}, own A->offd->{i,j,data}
   offdOwner = 3;

   hypre_ParCSRMatrixColMapOffd(A) = cmap;
   // Prevent hypre from destroying A->col_map_offd, own A->col_map_offd
   colMapOwner = 1;

   hypre_ParCSRMatrixSetNumNonzeros(A);

   /* Make sure that the first entry in each row is the diagonal one. */
   if (row == col)
   {
      hypre_CSRMatrixReorder(hypre_ParCSRMatrixDiag(A));
   }

   hypre_MatvecCommPkgCreate(A);

   height = GetNumRows();
   width = GetNumCols();
}

// General rectangular constructor with diagonal and off-diagonal constructed
// from a CSR matrix that contains both diagonal and off-diagonal blocks
// (9 arguments)
HypreParMatrix::HypreParMatrix(MPI_Comm comm, int nrows, HYPRE_Int glob_nrows,
                               HYPRE_Int glob_ncols, int *I, HYPRE_Int *J,
                               double *data, HYPRE_Int *rows, HYPRE_Int *cols)
{
   Init();

   // Determine partitioning size, and my column start and end
   int part_size;
   HYPRE_Int my_col_start, my_col_end; // my range: [my_col_start, my_col_end)
   if (HYPRE_AssumedPartitionCheck())
   {
      part_size = 2;
      my_col_start = cols[0];
      my_col_end = cols[1];
   }
   else
   {
      int myid;
      MPI_Comm_rank(comm, &myid);
      MPI_Comm_size(comm, &part_size);
      part_size++;
      my_col_start = cols[myid];
      my_col_end = cols[myid+1];
   }

   // Copy in the row and column partitionings
   HYPRE_Int *row_starts, *col_starts;
   if (rows == cols)
   {
      row_starts = col_starts = mfem_hypre_TAlloc(HYPRE_Int, part_size);
      for (int i = 0; i < part_size; i++)
      {
         row_starts[i] = rows[i];
      }
   }
   else
   {
      row_starts = mfem_hypre_TAlloc(HYPRE_Int, part_size);
      col_starts = mfem_hypre_TAlloc(HYPRE_Int, part_size);
      for (int i = 0; i < part_size; i++)
      {
         row_starts[i] = rows[i];
         col_starts[i] = cols[i];
      }
   }

   // Create a map for the off-diagonal indices - global to local. Count the
   // number of diagonal and off-diagonal entries.
   HYPRE_Int diag_nnz = 0, offd_nnz = 0, offd_num_cols = 0;
   map<HYPRE_Int, HYPRE_Int> offd_map;
   for (HYPRE_Int j = 0, loc_nnz = I[nrows]; j < loc_nnz; j++)
   {
      HYPRE_Int glob_col = J[j];
      if (my_col_start <= glob_col && glob_col < my_col_end)
      {
         diag_nnz++;
      }
      else
      {
         offd_map.insert(pair<const HYPRE_Int, HYPRE_Int>(glob_col, -1));
         offd_nnz++;
      }
   }
   // count the number of columns in the off-diagonal and set the local indices
   for (map<HYPRE_Int, HYPRE_Int>::iterator it = offd_map.begin();
        it != offd_map.end(); ++it)
   {
      it->second = offd_num_cols++;
   }

   // construct the global ParCSR matrix
   A = hypre_ParCSRMatrixCreate(comm, glob_nrows, glob_ncols,
                                row_starts, col_starts, offd_num_cols,
                                diag_nnz, offd_nnz);
   hypre_ParCSRMatrixInitialize(A);

   HYPRE_Int *diag_i, *diag_j, *offd_i, *offd_j, *offd_col_map;
   double *diag_data, *offd_data;
   diag_i = A->diag->i;
   diag_j = A->diag->j;
   diag_data = A->diag->data;
   offd_i = A->offd->i;
   offd_j = A->offd->j;
   offd_data = A->offd->data;
   offd_col_map = A->col_map_offd;

   diag_nnz = offd_nnz = 0;
   for (HYPRE_Int i = 0, j = 0; i < nrows; i++)
   {
      diag_i[i] = diag_nnz;
      offd_i[i] = offd_nnz;
      for (HYPRE_Int j_end = I[i+1]; j < j_end; j++)
      {
         HYPRE_Int glob_col = J[j];
         if (my_col_start <= glob_col && glob_col < my_col_end)
         {
            diag_j[diag_nnz] = glob_col - my_col_start;
            diag_data[diag_nnz] = data[j];
            diag_nnz++;
         }
         else
         {
            offd_j[offd_nnz] = offd_map[glob_col];
            offd_data[offd_nnz] = data[j];
            offd_nnz++;
         }
      }
   }
   diag_i[nrows] = diag_nnz;
   offd_i[nrows] = offd_nnz;
   for (map<HYPRE_Int, HYPRE_Int>::iterator it = offd_map.begin();
        it != offd_map.end(); ++it)
   {
      offd_col_map[it->second] = it->first;
   }

   hypre_ParCSRMatrixSetNumNonzeros(A);
   /* Make sure that the first entry in each row is the diagonal one. */
   if (row_starts == col_starts)
   {
      hypre_CSRMatrixReorder(hypre_ParCSRMatrixDiag(A));
   }
   hypre_MatvecCommPkgCreate(A);

   height = GetNumRows();
   width = GetNumCols();
}

HypreParMatrix::HypreParMatrix(const HypreParMatrix &P)
{
   hypre_ParCSRMatrix *Ph = static_cast<hypre_ParCSRMatrix *>(P);

   Init();

   // Clone the structure
   A = hypre_ParCSRMatrixCompleteClone(Ph);
   // Make a deep copy of the data from the source
   hypre_ParCSRMatrixCopy(Ph, A, 1);

   height = GetNumRows();
   width = GetNumCols();

   CopyRowStarts();
   CopyColStarts();

   hypre_ParCSRMatrixSetNumNonzeros(A);

   hypre_MatvecCommPkgCreate(A);
}

void HypreParMatrix::MakeRef(const HypreParMatrix &master)
{
   Destroy();
   Init();
   A = master.A;
   ParCSROwner = 0;
   height = master.GetNumRows();
   width = master.GetNumCols();
}

hypre_ParCSRMatrix* HypreParMatrix::StealData()
{
   // Only safe when (diagOwner == -1 && offdOwner == -1 && colMapOwner == -1)
   // Otherwise, there may be memory leaks or hypre may destroy arrays allocated
   // with operator new.
   MFEM_ASSERT(diagOwner == -1 && offdOwner == -1 && colMapOwner == -1, "");
   MFEM_ASSERT(ParCSROwner, "");
   hypre_ParCSRMatrix *R = A;
   A = NULL;
   Destroy();
   Init();
   return R;
}

void HypreParMatrix::CopyRowStarts()
{
   if (!A || hypre_ParCSRMatrixOwnsRowStarts(A) ||
       (hypre_ParCSRMatrixRowStarts(A) == hypre_ParCSRMatrixColStarts(A) &&
        hypre_ParCSRMatrixOwnsColStarts(A)))
   {
      return;
   }

   int row_starts_size;
   if (HYPRE_AssumedPartitionCheck())
   {
      row_starts_size = 2;
   }
   else
   {
      MPI_Comm_size(hypre_ParCSRMatrixComm(A), &row_starts_size);
      row_starts_size++; // num_proc + 1
   }

   HYPRE_Int *old_row_starts = hypre_ParCSRMatrixRowStarts(A);
   HYPRE_Int *new_row_starts = mfem_hypre_CTAlloc(HYPRE_Int, row_starts_size);
   for (int i = 0; i < row_starts_size; i++)
   {
      new_row_starts[i] = old_row_starts[i];
   }

   hypre_ParCSRMatrixRowStarts(A) = new_row_starts;
   hypre_ParCSRMatrixOwnsRowStarts(A) = 1;

   if (hypre_ParCSRMatrixColStarts(A) == old_row_starts)
   {
      hypre_ParCSRMatrixColStarts(A) = new_row_starts;
      hypre_ParCSRMatrixOwnsColStarts(A) = 0;
   }
}

void HypreParMatrix::CopyColStarts()
{
   if (!A || hypre_ParCSRMatrixOwnsColStarts(A) ||
       (hypre_ParCSRMatrixRowStarts(A) == hypre_ParCSRMatrixColStarts(A) &&
        hypre_ParCSRMatrixOwnsRowStarts(A)))
   {
      return;
   }

   int col_starts_size;
   if (HYPRE_AssumedPartitionCheck())
   {
      col_starts_size = 2;
   }
   else
   {
      MPI_Comm_size(hypre_ParCSRMatrixComm(A), &col_starts_size);
      col_starts_size++; // num_proc + 1
   }

   HYPRE_Int *old_col_starts = hypre_ParCSRMatrixColStarts(A);
   HYPRE_Int *new_col_starts = mfem_hypre_CTAlloc(HYPRE_Int, col_starts_size);
   for (int i = 0; i < col_starts_size; i++)
   {
      new_col_starts[i] = old_col_starts[i];
   }

   hypre_ParCSRMatrixColStarts(A) = new_col_starts;

   if (hypre_ParCSRMatrixRowStarts(A) == old_col_starts)
   {
      hypre_ParCSRMatrixRowStarts(A) = new_col_starts;
      hypre_ParCSRMatrixOwnsRowStarts(A) = 1;
      hypre_ParCSRMatrixOwnsColStarts(A) = 0;
   }
   else
   {
      hypre_ParCSRMatrixOwnsColStarts(A) = 1;
   }
}

void HypreParMatrix::GetDiag(Vector &diag) const
{
   int size = Height();
   diag.SetSize(size);
   for (int j = 0; j < size; j++)
   {
      diag(j) = A->diag->data[A->diag->i[j]];
      MFEM_ASSERT(A->diag->j[A->diag->i[j]] == j,
                  "the first entry in each row must be the diagonal one");
   }
}

static void MakeWrapper(const hypre_CSRMatrix *mat, SparseMatrix &wrapper)
{
   HYPRE_Int nr = hypre_CSRMatrixNumRows(mat);
   HYPRE_Int nc = hypre_CSRMatrixNumCols(mat);
#ifndef HYPRE_BIGINT
   SparseMatrix tmp(hypre_CSRMatrixI(mat),
                    hypre_CSRMatrixJ(mat),
                    hypre_CSRMatrixData(mat),
                    nr, nc, false, false, false);
#else
   HYPRE_Int nnz = hypre_CSRMatrixNumNonzeros(mat);
   SparseMatrix tmp(DuplicateAs<int>(hypre_CSRMatrixI(mat), nr+1),
                    DuplicateAs<int>(hypre_CSRMatrixJ(mat), nnz),
                    hypre_CSRMatrixData(mat),
                    nr, nc, true, false, false);
#endif
   wrapper.Swap(tmp);
}


void HypreParMatrix::GetDiag(SparseMatrix &diag) const
{
   MakeWrapper(A->diag, diag);
}


void HypreParMatrix::GetOffd(SparseMatrix &offd, HYPRE_Int* &cmap) const
{
   MakeWrapper(A->offd, offd);
   cmap = A->col_map_offd;
}


void HypreParMatrix::GetProcRows(SparseMatrix &colCSRMat)
{
   MakeWrapper(hypre_MergeDiagAndOffd(A), colCSRMat);
}


void HypreParMatrix::GetBlocks(Array2D<HypreParMatrix*> &blocks,
                               bool interleaved_rows,
                               bool interleaved_cols) const
{
   int nr = blocks.NumRows();
   int nc = blocks.NumCols();

   hypre_ParCSRMatrix **hypre_blocks = new hypre_ParCSRMatrix*[nr * nc];
   internal::hypre_ParCSRMatrixSplit(A, nr, nc, hypre_blocks,
                                     interleaved_rows, interleaved_cols);

   for (int i = 0; i < nr; i++)
   {
      for (int j = 0; j < nc; j++)
      {
         blocks[i][j] = new HypreParMatrix(hypre_blocks[i*nc + j]);
      }
   }

   delete [] hypre_blocks;
}

HypreParMatrix * HypreParMatrix::Transpose() const
{
   hypre_ParCSRMatrix * At;
   hypre_ParCSRMatrixTranspose(A, &At, 1);
   hypre_ParCSRMatrixSetNumNonzeros(At);

   hypre_MatvecCommPkgCreate(At);

   if ( M() == N() )
   {
      /* If the matrix is square, make sure that the first entry in each
         row is the diagonal one. */
      hypre_CSRMatrixReorder(hypre_ParCSRMatrixDiag(At));
   }

   return new HypreParMatrix(At);
}

HypreParMatrix * HypreParMatrix::ExtractSubmatrix(Array<int> &indices,
                                                  double threshhold) const
{
   if (!(A->comm))
   {
      BuildComm();
   }

   hypre_ParCSRMatrix *submat;

   // Get number of rows stored on this processor
   int local_num_vars = hypre_CSRMatrixNumRows(hypre_ParCSRMatrixDiag(A));

   // Form hypre CF-splitting array designating submatrix as F-points (-1)
   int *CF_marker = new int[local_num_vars];
   std::fill_n(CF_marker, local_num_vars, 1);
   for (int j=0; j<indices.Size(); j++)
   {
      if (indices[j] > local_num_vars)
      {
         MFEM_WARNING("WARNING : " << indices[j] << " > " << local_num_vars);
      }
      CF_marker[indices[j]] = -1;
   }

   // Construct cpts_global array on hypre matrix structure
   int *cpts_global;
   hypre_BoomerAMGCoarseParms(MPI_COMM_WORLD, local_num_vars, 1, NULL,
                              CF_marker, NULL, &cpts_global);

   // Extract submatrix into *submat
   hypre_ParCSRMatrixExtractSubmatrixFC(A, CF_marker, cpts_global,
                                        "FF", &submat, threshhold);

   delete[] CF_marker;
   free(cpts_global);
   return new HypreParMatrix(submat);
}


HYPRE_Int HypreParMatrix::Mult(HypreParVector &x, HypreParVector &y,
                               double a, double b)
{
   x.HostRead();
   (b == 0.0) ? y.HostWrite() : y.HostReadWrite();
   return hypre_ParCSRMatrixMatvec(a, A, x, b, y);
}

void HypreParMatrix::Mult(double a, const Vector &x, double b, Vector &y) const
{
   MFEM_ASSERT(x.Size() == Width(), "invalid x.Size() = " << x.Size()
               << ", expected size = " << Width());
   MFEM_ASSERT(y.Size() == Height(), "invalid y.Size() = " << y.Size()
               << ", expected size = " << Height());

   auto x_data = x.HostRead();
   auto y_data = (b == 0.0) ? y.HostWrite() : y.HostReadWrite();
   if (X == NULL)
   {
      X = new HypreParVector(A->comm,
                             GetGlobalNumCols(),
                             const_cast<double*>(x_data),
                             GetColStarts());
      Y = new HypreParVector(A->comm,
                             GetGlobalNumRows(),
                             y_data,
                             GetRowStarts());
   }
   else
   {
      X->SetData(const_cast<double*>(x_data));
      Y->SetData(y_data);
   }

   hypre_ParCSRMatrixMatvec(a, A, *X, b, *Y);
}

void HypreParMatrix::MultTranspose(double a, const Vector &x,
                                   double b, Vector &y) const
{
   MFEM_ASSERT(x.Size() == Height(), "invalid x.Size() = " << x.Size()
               << ", expected size = " << Height());
   MFEM_ASSERT(y.Size() == Width(), "invalid y.Size() = " << y.Size()
               << ", expected size = " << Width());

   // Note: x has the dimensions of Y (height), and
   //       y has the dimensions of X (width)
   auto x_data = x.HostRead();
   auto y_data = (b == 0.0) ? y.HostWrite() : y.HostReadWrite();
   if (X == NULL)
   {
      X = new HypreParVector(A->comm,
                             GetGlobalNumCols(),
                             y_data,
                             GetColStarts());
      Y = new HypreParVector(A->comm,
                             GetGlobalNumRows(),
                             const_cast<double*>(x_data),
                             GetRowStarts());
   }
   else
   {
      X->SetData(y_data);
      Y->SetData(const_cast<double*>(x_data));
   }

   hypre_ParCSRMatrixMatvecT(a, A, *Y, b, *X);
}

HYPRE_Int HypreParMatrix::Mult(HYPRE_ParVector x, HYPRE_ParVector y,
                               double a, double b)
{
   return hypre_ParCSRMatrixMatvec(a, A, (hypre_ParVector *) x, b,
                                   (hypre_ParVector *) y);
}

HYPRE_Int HypreParMatrix::MultTranspose(HypreParVector & x, HypreParVector & y,
                                        double a, double b)
{
   return hypre_ParCSRMatrixMatvecT(a, A, x, b, y);
}

HypreParMatrix* HypreParMatrix::LeftDiagMult(const SparseMatrix &D,
                                             HYPRE_Int* row_starts) const
{
   const bool assumed_partition = HYPRE_AssumedPartitionCheck();
   const bool row_starts_given = (row_starts != NULL);
   if (!row_starts_given)
   {
      row_starts = hypre_ParCSRMatrixRowStarts(A);
      MFEM_VERIFY(D.Height() == hypre_CSRMatrixNumRows(A->diag),
                  "the matrix D is NOT compatible with the row starts of"
                  " this HypreParMatrix, row_starts must be given.");
   }
   else
   {
      int offset;
      if (assumed_partition)
      {
         offset = 0;
      }
      else
      {
         MPI_Comm_rank(GetComm(), &offset);
      }
      int local_num_rows = row_starts[offset+1]-row_starts[offset];
      MFEM_VERIFY(local_num_rows == D.Height(), "the number of rows in D is "
                  " not compatible with the given row_starts");
   }
   // D.Width() will be checked for compatibility by the SparseMatrix
   // multiplication function, mfem::Mult(), called below.

   int part_size;
   HYPRE_Int global_num_rows;
   if (assumed_partition)
   {
      part_size = 2;
      if (row_starts_given)
      {
         global_num_rows = row_starts[2];
         // Here, we use row_starts[2], so row_starts must come from the
         // methods GetDofOffsets/GetTrueDofOffsets of ParFiniteElementSpace
         // (HYPRE's partitions have only 2 entries).
      }
      else
      {
         global_num_rows = hypre_ParCSRMatrixGlobalNumRows(A);
      }
   }
   else
   {
      MPI_Comm_size(GetComm(), &part_size);
      global_num_rows = row_starts[part_size];
      part_size++;
   }

   HYPRE_Int *col_starts = hypre_ParCSRMatrixColStarts(A);
   HYPRE_Int *col_map_offd;

   // get the diag and offd blocks as SparseMatrix wrappers
   SparseMatrix A_diag, A_offd;
   GetDiag(A_diag);
   GetOffd(A_offd, col_map_offd);

   // multiply the blocks with D and create a new HypreParMatrix
   SparseMatrix* DA_diag = mfem::Mult(D, A_diag);
   SparseMatrix* DA_offd = mfem::Mult(D, A_offd);

   HypreParMatrix* DA =
      new HypreParMatrix(GetComm(),
                         global_num_rows, hypre_ParCSRMatrixGlobalNumCols(A),
                         DuplicateAs<HYPRE_Int>(row_starts, part_size, false),
                         DuplicateAs<HYPRE_Int>(col_starts, part_size, false),
                         DA_diag, DA_offd,
                         DuplicateAs<HYPRE_Int>(col_map_offd, A_offd.Width()));

   // When HYPRE_BIGINT is defined, we want DA_{diag,offd} to delete their I and
   // J arrays but not their data arrays; when HYPRE_BIGINT is not defined, we
   // don't want DA_{diag,offd} to delete anything.
#ifndef HYPRE_BIGINT
   DA_diag->LoseData();
   DA_offd->LoseData();
#else
   DA_diag->SetDataOwner(false);
   DA_offd->SetDataOwner(false);
#endif

   delete DA_diag;
   delete DA_offd;

   hypre_ParCSRMatrixSetRowStartsOwner(DA->A, 1);
   hypre_ParCSRMatrixSetColStartsOwner(DA->A, 1);

   DA->diagOwner = DA->offdOwner = 3;
   DA->colMapOwner = 1;

   return DA;
}

void HypreParMatrix::ScaleRows(const Vector &diag)
{
   if (hypre_CSRMatrixNumRows(A->diag) != hypre_CSRMatrixNumRows(A->offd))
   {
      mfem_error("Row does not match");
   }

   if (hypre_CSRMatrixNumRows(A->diag) != diag.Size())
   {
      mfem_error("Note the Vector diag is not of compatible dimensions with A\n");
   }

   int size = Height();
   double     *Adiag_data   = hypre_CSRMatrixData(A->diag);
   HYPRE_Int  *Adiag_i      = hypre_CSRMatrixI(A->diag);


   double     *Aoffd_data   = hypre_CSRMatrixData(A->offd);
   HYPRE_Int  *Aoffd_i      = hypre_CSRMatrixI(A->offd);
   double val;
   HYPRE_Int jj;
   for (int i(0); i < size; ++i)
   {
      val = diag[i];
      for (jj = Adiag_i[i]; jj < Adiag_i[i+1]; ++jj)
      {
         Adiag_data[jj] *= val;
      }
      for (jj = Aoffd_i[i]; jj < Aoffd_i[i+1]; ++jj)
      {
         Aoffd_data[jj] *= val;
      }
   }
}

void HypreParMatrix::InvScaleRows(const Vector &diag)
{
   if (hypre_CSRMatrixNumRows(A->diag) != hypre_CSRMatrixNumRows(A->offd))
   {
      mfem_error("Row does not match");
   }

   if (hypre_CSRMatrixNumRows(A->diag) != diag.Size())
   {
      mfem_error("Note the Vector diag is not of compatible dimensions with A\n");
   }

   int size = Height();
   double     *Adiag_data   = hypre_CSRMatrixData(A->diag);
   HYPRE_Int  *Adiag_i      = hypre_CSRMatrixI(A->diag);


   double     *Aoffd_data   = hypre_CSRMatrixData(A->offd);
   HYPRE_Int  *Aoffd_i      = hypre_CSRMatrixI(A->offd);
   double val;
   HYPRE_Int jj;
   for (int i(0); i < size; ++i)
   {
#ifdef MFEM_DEBUG
      if (0.0 == diag(i))
      {
         mfem_error("HypreParMatrix::InvDiagScale : Division by 0");
      }
#endif
      val = 1./diag(i);
      for (jj = Adiag_i[i]; jj < Adiag_i[i+1]; ++jj)
      {
         Adiag_data[jj] *= val;
      }
      for (jj = Aoffd_i[i]; jj < Aoffd_i[i+1]; ++jj)
      {
         Aoffd_data[jj] *= val;
      }
   }
}

void HypreParMatrix::operator*=(double s)
{
   if (hypre_CSRMatrixNumRows(A->diag) != hypre_CSRMatrixNumRows(A->offd))
   {
      mfem_error("Row does not match");
   }

   HYPRE_Int size=hypre_CSRMatrixNumRows(A->diag);
   HYPRE_Int jj;

   double     *Adiag_data   = hypre_CSRMatrixData(A->diag);
   HYPRE_Int  *Adiag_i      = hypre_CSRMatrixI(A->diag);
   for (jj = 0; jj < Adiag_i[size]; ++jj)
   {
      Adiag_data[jj] *= s;
   }

   double     *Aoffd_data   = hypre_CSRMatrixData(A->offd);
   HYPRE_Int  *Aoffd_i      = hypre_CSRMatrixI(A->offd);
   for (jj = 0; jj < Aoffd_i[size]; ++jj)
   {
      Aoffd_data[jj] *= s;
   }
}

static void get_sorted_rows_cols(const Array<int> &rows_cols,
                                 Array<HYPRE_Int> &hypre_sorted)
{
   hypre_sorted.SetSize(rows_cols.Size());
   bool sorted = true;
   for (int i = 0; i < rows_cols.Size(); i++)
   {
      hypre_sorted[i] = rows_cols[i];
      if (i && rows_cols[i-1] > rows_cols[i]) { sorted = false; }
   }
   if (!sorted) { hypre_sorted.Sort(); }
}

void HypreParMatrix::Threshold(double threshold)
{
   int ierr = 0;

   MPI_Comm comm;
   hypre_CSRMatrix * csr_A;
   hypre_CSRMatrix * csr_A_wo_z;
   hypre_ParCSRMatrix * parcsr_A_ptr;
   HYPRE_Int * row_starts = NULL; HYPRE_Int * col_starts = NULL;
   HYPRE_Int row_start = -1;   HYPRE_Int row_end = -1;
   HYPRE_Int col_start = -1;   HYPRE_Int col_end = -1;

   comm = hypre_ParCSRMatrixComm(A);

   ierr += hypre_ParCSRMatrixGetLocalRange(A,
                                           &row_start,&row_end,
                                           &col_start,&col_end );

   row_starts = hypre_ParCSRMatrixRowStarts(A);
   col_starts = hypre_ParCSRMatrixColStarts(A);

   bool old_owns_row = hypre_ParCSRMatrixOwnsRowStarts(A);
   bool old_owns_col = hypre_ParCSRMatrixOwnsColStarts(A);
   HYPRE_Int global_num_rows = hypre_ParCSRMatrixGlobalNumRows(A);
   HYPRE_Int global_num_cols = hypre_ParCSRMatrixGlobalNumCols(A);
   parcsr_A_ptr = hypre_ParCSRMatrixCreate(comm, global_num_rows,
                                           global_num_cols,
                                           row_starts, col_starts,
                                           0, 0, 0);
   hypre_ParCSRMatrixOwnsRowStarts(parcsr_A_ptr) = old_owns_row;
   hypre_ParCSRMatrixOwnsColStarts(parcsr_A_ptr) = old_owns_col;
   hypre_ParCSRMatrixOwnsRowStarts(A) = 0;
   hypre_ParCSRMatrixOwnsColStarts(A) = 0;

   csr_A = hypre_MergeDiagAndOffd(A);

   // Free A, if owned
   Destroy();
   Init();

   csr_A_wo_z = hypre_CSRMatrixDeleteZeros(csr_A,threshold);

   /* hypre_CSRMatrixDeleteZeros will return a NULL pointer rather than a usable
      CSR matrix if it finds no non-zeros */
   if (csr_A_wo_z == NULL)
   {
      csr_A_wo_z = csr_A;
   }
   else
   {
      ierr += hypre_CSRMatrixDestroy(csr_A);
   }

   /* TODO: GenerateDiagAndOffd() uses an int array of size equal to the number
      of columns in csr_A_wo_z which is the global number of columns in A. This
      does not scale well. */
   ierr += GenerateDiagAndOffd(csr_A_wo_z,parcsr_A_ptr,
                               col_start,col_end);

   ierr += hypre_CSRMatrixDestroy(csr_A_wo_z);

   MFEM_VERIFY(ierr == 0, "");

   A = parcsr_A_ptr;

   hypre_ParCSRMatrixSetNumNonzeros(A);
   /* Make sure that the first entry in each row is the diagonal one. */
   if (row_starts == col_starts)
   {
      hypre_CSRMatrixReorder(hypre_ParCSRMatrixDiag(A));
   }
   hypre_MatvecCommPkgCreate(A);
   height = GetNumRows();
   width = GetNumCols();
}

void HypreParMatrix::EliminateRowsCols(const Array<int> &rows_cols,
                                       const HypreParVector &X,
                                       HypreParVector &B)
{
   Array<HYPRE_Int> rc_sorted;
   get_sorted_rows_cols(rows_cols, rc_sorted);

   internal::hypre_ParCSRMatrixEliminateAXB(
      A, rc_sorted.Size(), rc_sorted.GetData(), X, B);
}

HypreParMatrix* HypreParMatrix::EliminateRowsCols(const Array<int> &rows_cols)
{
   Array<HYPRE_Int> rc_sorted;
   get_sorted_rows_cols(rows_cols, rc_sorted);

   hypre_ParCSRMatrix* Ae;
   internal::hypre_ParCSRMatrixEliminateAAe(
      A, &Ae, rc_sorted.Size(), rc_sorted.GetData());

   return new HypreParMatrix(Ae);
}

HypreParMatrix* HypreParMatrix::EliminateCols(const Array<int> &cols)
{
   Array<HYPRE_Int> rc_sorted;
   get_sorted_rows_cols(cols, rc_sorted);

   hypre_ParCSRMatrix* Ae;
   internal::hypre_ParCSRMatrixEliminateAAe(
      A, &Ae, rc_sorted.Size(), rc_sorted.GetData(), 1);

   return new HypreParMatrix(Ae);
}

void HypreParMatrix::EliminateRows(const Array<int> &rows)
{
   if (rows.Size() > 0)
   {
      internal::hypre_ParCSRMatrixEliminateRows(A, rows.Size(), rows.GetData());
   }
}

void HypreParMatrix::Print(const char *fname, HYPRE_Int offi, HYPRE_Int offj)
{
   hypre_ParCSRMatrixPrintIJ(A,offi,offj,fname);
}

void HypreParMatrix::Read(MPI_Comm comm, const char *fname)
{
   Destroy();
   Init();

   HYPRE_Int base_i, base_j;
   hypre_ParCSRMatrixReadIJ(comm, fname, &base_i, &base_j, &A);
   hypre_ParCSRMatrixSetNumNonzeros(A);

   hypre_MatvecCommPkgCreate(A);

   height = GetNumRows();
   width = GetNumCols();
}

void HypreParMatrix::Read_IJMatrix(MPI_Comm comm, const char *fname)
{
   Destroy();
   Init();

   HYPRE_IJMatrix A_ij;
   HYPRE_IJMatrixRead(fname, comm, 5555, &A_ij); // HYPRE_PARCSR = 5555

   HYPRE_ParCSRMatrix A_parcsr;
   HYPRE_IJMatrixGetObject(A_ij, (void**) &A_parcsr);

   A = (hypre_ParCSRMatrix*)A_parcsr;

   hypre_ParCSRMatrixSetNumNonzeros(A);

   hypre_MatvecCommPkgCreate(A);

   height = GetNumRows();
   width = GetNumCols();
}

void HypreParMatrix::PrintCommPkg(std::ostream &out) const
{
   hypre_ParCSRCommPkg *comm_pkg = A->comm_pkg;
   MPI_Comm comm = A->comm;
   char c = '\0';
   const int tag = 46801;
   int myid, nproc;
   MPI_Comm_rank(comm, &myid);
   MPI_Comm_size(comm, &nproc);

   if (myid != 0)
   {
      MPI_Recv(&c, 1, MPI_CHAR, myid-1, tag, comm, MPI_STATUS_IGNORE);
   }
   else
   {
      out << "\nHypreParMatrix: hypre_ParCSRCommPkg:\n";
   }
   out << "Rank " << myid << ":\n"
       "   number of sends  = " << comm_pkg->num_sends <<
       " (" << sizeof(double)*comm_pkg->send_map_starts[comm_pkg->num_sends] <<
       " bytes)\n"
       "   number of recvs  = " << comm_pkg->num_recvs <<
       " (" << sizeof(double)*comm_pkg->recv_vec_starts[comm_pkg->num_recvs] <<
       " bytes)\n";
   if (myid != nproc-1)
   {
      out << std::flush;
      MPI_Send(&c, 1, MPI_CHAR, myid+1, tag, comm);
   }
   else
   {
      out << std::endl;
   }
   MPI_Barrier(comm);
}

inline void delete_hypre_CSRMatrixData(hypre_CSRMatrix *M)
{
   HYPRE_Complex *data = hypre_CSRMatrixData(M);
   Memory<HYPRE_Complex>(data, M->num_nonzeros, true).Delete();
}

inline void delete_hypre_ParCSRMatrixColMapOffd(hypre_ParCSRMatrix *A)
{
   HYPRE_Int  *A_col_map_offd = hypre_ParCSRMatrixColMapOffd(A);
   int size = hypre_CSRMatrixNumCols(hypre_ParCSRMatrixOffd(A));
   Memory<HYPRE_Int>(A_col_map_offd, size, true).Delete();
}

inline void delete_hypre_CSRMatrixI(hypre_CSRMatrix *M)
{
   HYPRE_Int *I = hypre_CSRMatrixI(M);
   int size = hypre_CSRMatrixNumRows(M) + 1;
   Memory<HYPRE_Int>(I, size, true).Delete();
}

inline void delete_hypre_CSRMatrixJ(hypre_CSRMatrix *M)
{
   HYPRE_Int *J = hypre_CSRMatrixJ(M);
   int size = hypre_CSRMatrixNumNonzeros(M);
   Memory<HYPRE_Int>(J, size, true).Delete();
}

void HypreParMatrix::Destroy()
{
   if ( X != NULL ) { delete X; }
   if ( Y != NULL ) { delete Y; }

   if (A == NULL) { return; }

   if (diagOwner >= 0)
   {
      if (diagOwner & 1)
      {
         delete_hypre_CSRMatrixI(A->diag);
         delete_hypre_CSRMatrixJ(A->diag);
      }
      hypre_CSRMatrixI(A->diag) = NULL;
      hypre_CSRMatrixJ(A->diag) = NULL;
      if (diagOwner & 2)
      {
         delete_hypre_CSRMatrixData(A->diag);
      }
      hypre_CSRMatrixData(A->diag) = NULL;
   }
   if (offdOwner >= 0)
   {
      if (offdOwner & 1)
      {
         delete_hypre_CSRMatrixI(A->offd);
         delete_hypre_CSRMatrixJ(A->offd);
      }
      hypre_CSRMatrixI(A->offd) = NULL;
      hypre_CSRMatrixJ(A->offd) = NULL;
      if (offdOwner & 2)
      {
         delete_hypre_CSRMatrixData(A->offd);
      }
      hypre_CSRMatrixData(A->offd) = NULL;
   }
   if (colMapOwner >= 0)
   {
      if (colMapOwner & 1)
      {
         delete_hypre_ParCSRMatrixColMapOffd(A);
      }
      hypre_ParCSRMatrixColMapOffd(A) = NULL;
   }

   if (ParCSROwner)
   {
      hypre_ParCSRMatrixDestroy(A);
   }
}

/* job =  0, extract block diagonal of A and scale A into C
 * job =  1, job 0 + scale b into d
 * job =  2, use A to scale b only
 */
int BlockInvScal(const HypreParMatrix *A, HypreParMatrix *C,
                 const Vector *b, HypreParVector *d, int block, int job)
{
   if (0 == job || 1 == job)
   {
      hypre_ParCSRMatrix *C_hypre;
      hypre_ParcsrBdiagInvScal(*A, block, &C_hypre);
      /* XXX: FIXME drop in BdiagInvScal */
      hypre_ParCSRMatrixDropSmallEntries(C_hypre, 1e-15, 1);
      (*C).WrapHypreParCSRMatrix(C_hypre);
   }

   if (1 == job || 2 == job)
   {
      HypreParVector *b_Hypre = new HypreParVector(A->GetComm(),
                                                   A->GetGlobalNumRows(),
                                                   b->GetData(), A->GetRowStarts());
      hypre_ParVector *d_hypre;
      hypre_ParvecBdiagInvScal(*b_Hypre, block, &d_hypre, *A);
      delete b_Hypre;

      d->WrapHypreParVector(d_hypre);
      d->SetOwnership(true);

      return 0;
   }

   return -1;
}

HypreParMatrix *Add(double alpha, const HypreParMatrix &A,
                    double beta,  const HypreParMatrix &B)
{
   hypre_ParCSRMatrix *C_hypre =
      internal::hypre_ParCSRMatrixAdd(const_cast<HypreParMatrix &>(A),
                                      const_cast<HypreParMatrix &>(B));
   MFEM_VERIFY(C_hypre, "error in hypre_ParCSRMatrixAdd");

   hypre_MatvecCommPkgCreate(C_hypre);
   HypreParMatrix *C = new HypreParMatrix(C_hypre);
   *C = 0.0;
   C->Add(alpha, A);
   C->Add(beta, B);

   return C;
}

<<<<<<< HEAD
HypreParMatrix *HypreParMatrixAdd(double alpha, const HypreParMatrix &A,
                                  double beta,  const HypreParMatrix &B)
{
   hypre_ParCSRMatrix *C_hypre;

   hypre_ParcsrAdd(alpha, A, beta, B, &C_hypre);

   HypreParMatrix *C = new HypreParMatrix(C_hypre);

   return C;
}

HypreParMatrix * ParMult(const HypreParMatrix *A, const HypreParMatrix *B)
=======
HypreParMatrix * ParMult(const HypreParMatrix *A, const HypreParMatrix *B,
                         bool own_matrix)
>>>>>>> 3fed217f
{
   hypre_ParCSRMatrix * ab;
   ab = hypre_ParMatmul(*A,*B);
   hypre_ParCSRMatrixSetNumNonzeros(ab);

   hypre_MatvecCommPkgCreate(ab);
   HypreParMatrix *C = new HypreParMatrix(ab);
   if (own_matrix)
   {
      C->CopyRowStarts();
      C->CopyColStarts();
   }
   return C;
}

HypreParMatrix * ParAdd(const HypreParMatrix *A, const HypreParMatrix *B)
{
   hypre_ParCSRMatrix * C = internal::hypre_ParCSRMatrixAdd(*A,*B);

   hypre_MatvecCommPkgCreate(C);

   return new HypreParMatrix(C);
}

HypreParMatrix * RAP(const HypreParMatrix *A, const HypreParMatrix *P)
{
   HYPRE_Int P_owns_its_col_starts =
      hypre_ParCSRMatrixOwnsColStarts((hypre_ParCSRMatrix*)(*P));

   hypre_ParCSRMatrix * rap;
   hypre_BoomerAMGBuildCoarseOperator(*P,*A,*P,&rap);
   hypre_ParCSRMatrixSetNumNonzeros(rap);
   // hypre_MatvecCommPkgCreate(rap);

   /* Warning: hypre_BoomerAMGBuildCoarseOperator steals the col_starts
      from P (even if it does not own them)! */
   hypre_ParCSRMatrixSetRowStartsOwner(rap,0);
   hypre_ParCSRMatrixSetColStartsOwner(rap,0);

   if (P_owns_its_col_starts)
   {
      hypre_ParCSRMatrixSetColStartsOwner(*P, 1);
   }

   return new HypreParMatrix(rap);
}

HypreParMatrix * RAP(const HypreParMatrix * Rt, const HypreParMatrix *A,
                     const HypreParMatrix *P)
{
   HYPRE_Int P_owns_its_col_starts =
      hypre_ParCSRMatrixOwnsColStarts((hypre_ParCSRMatrix*)(*P));
   HYPRE_Int Rt_owns_its_col_starts =
      hypre_ParCSRMatrixOwnsColStarts((hypre_ParCSRMatrix*)(*Rt));

   hypre_ParCSRMatrix * rap;
   hypre_BoomerAMGBuildCoarseOperator(*Rt,*A,*P,&rap);

   hypre_ParCSRMatrixSetNumNonzeros(rap);
   // hypre_MatvecCommPkgCreate(rap);

   /* Warning: hypre_BoomerAMGBuildCoarseOperator steals the col_starts
      from Rt and P (even if they do not own them)! */
   hypre_ParCSRMatrixSetRowStartsOwner(rap,0);
   hypre_ParCSRMatrixSetColStartsOwner(rap,0);

   if (P_owns_its_col_starts)
   {
      hypre_ParCSRMatrixSetColStartsOwner(*P, 1);
   }
   if (Rt_owns_its_col_starts)
   {
      hypre_ParCSRMatrixSetColStartsOwner(*Rt, 1);
   }

   return new HypreParMatrix(rap);
}

void EliminateBC(HypreParMatrix &A, HypreParMatrix &Ae,
                 const Array<int> &ess_dof_list,
                 const Vector &X, Vector &B)
{
   // B -= Ae*X
   Ae.Mult(-1.0, X, 1.0, B);

   hypre_CSRMatrix *A_diag = hypre_ParCSRMatrixDiag((hypre_ParCSRMatrix *)A);
   double *data = hypre_CSRMatrixData(A_diag);
   HYPRE_Int *I = hypre_CSRMatrixI(A_diag);
#ifdef MFEM_DEBUG
   HYPRE_Int    *J   = hypre_CSRMatrixJ(A_diag);
   hypre_CSRMatrix *A_offd = hypre_ParCSRMatrixOffd((hypre_ParCSRMatrix *)A);
   HYPRE_Int *I_offd = hypre_CSRMatrixI(A_offd);
   double *data_offd = hypre_CSRMatrixData(A_offd);
#endif

   for (int i = 0; i < ess_dof_list.Size(); i++)
   {
      int r = ess_dof_list[i];
      B(r) = data[I[r]] * X(r);
#ifdef MFEM_DEBUG
      // Check that in the rows specified by the ess_dof_list, the matrix A has
      // only one entry -- the diagonal.
      // if (I[r+1] != I[r]+1 || J[I[r]] != r || I_offd[r] != I_offd[r+1])
      if (J[I[r]] != r)
      {
         MFEM_ABORT("the diagonal entry must be the first entry in the row!");
      }
      for (int j = I[r]+1; j < I[r+1]; j++)
      {
         if (data[j] != 0.0)
         {
            MFEM_ABORT("all off-diagonal entries must be zero!");
         }
      }
      for (int j = I_offd[r]; j < I_offd[r+1]; j++)
      {
         if (data_offd[j] != 0.0)
         {
            MFEM_ABORT("all off-diagonal entries must be zero!");
         }
      }
#endif
   }
}

// Taubin or "lambda-mu" scheme, which alternates between positive and
// negative step sizes to approximate low-pass filter effect.

int ParCSRRelax_Taubin(hypre_ParCSRMatrix *A, // matrix to relax with
                       hypre_ParVector *f,    // right-hand side
                       double lambda,
                       double mu,
                       int N,
                       double max_eig,
                       hypre_ParVector *u,    // initial/updated approximation
                       hypre_ParVector *r     // another temp vector
                      )
{
   hypre_CSRMatrix *A_diag = hypre_ParCSRMatrixDiag(A);
   HYPRE_Int num_rows = hypre_CSRMatrixNumRows(A_diag);

   double *u_data = hypre_VectorData(hypre_ParVectorLocalVector(u));
   double *r_data = hypre_VectorData(hypre_ParVectorLocalVector(r));

   for (int i = 0; i < N; i++)
   {
      // get residual: r = f - A*u
      hypre_ParVectorCopy(f, r);
      hypre_ParCSRMatrixMatvec(-1.0, A, u, 1.0, r);

      double coef;
      (0 == (i % 2)) ? coef = lambda : coef = mu;

      for (HYPRE_Int j = 0; j < num_rows; j++)
      {
         u_data[j] += coef*r_data[j] / max_eig;
      }
   }

   return 0;
}

// FIR scheme, which uses Chebyshev polynomials and a window function
// to approximate a low-pass step filter.

int ParCSRRelax_FIR(hypre_ParCSRMatrix *A, // matrix to relax with
                    hypre_ParVector *f,    // right-hand side
                    double max_eig,
                    int poly_order,
                    double* fir_coeffs,
                    hypre_ParVector *u,    // initial/updated approximation
                    hypre_ParVector *x0,   // temporaries
                    hypre_ParVector *x1,
                    hypre_ParVector *x2,
                    hypre_ParVector *x3)

{
   hypre_CSRMatrix *A_diag = hypre_ParCSRMatrixDiag(A);
   HYPRE_Int num_rows = hypre_CSRMatrixNumRows(A_diag);

   double *u_data = hypre_VectorData(hypre_ParVectorLocalVector(u));

   double *x0_data = hypre_VectorData(hypre_ParVectorLocalVector(x0));
   double *x1_data = hypre_VectorData(hypre_ParVectorLocalVector(x1));
   double *x2_data = hypre_VectorData(hypre_ParVectorLocalVector(x2));
   double *x3_data = hypre_VectorData(hypre_ParVectorLocalVector(x3));

   hypre_ParVectorCopy(u, x0);

   // x1 = f -A*x0/max_eig
   hypre_ParVectorCopy(f, x1);
   hypre_ParCSRMatrixMatvec(-1.0, A, x0, 1.0, x1);

   for (HYPRE_Int i = 0; i < num_rows; i++)
   {
      x1_data[i] /= -max_eig;
   }

   // x1 = x0 -x1
   for (HYPRE_Int i = 0; i < num_rows; i++)
   {
      x1_data[i] = x0_data[i] -x1_data[i];
   }

   // x3 = f0*x0 +f1*x1
   for (HYPRE_Int i = 0; i < num_rows; i++)
   {
      x3_data[i] = fir_coeffs[0]*x0_data[i] +fir_coeffs[1]*x1_data[i];
   }

   for (int n = 2; n <= poly_order; n++)
   {
      // x2 = f - A*x1/max_eig
      hypre_ParVectorCopy(f, x2);
      hypre_ParCSRMatrixMatvec(-1.0, A, x1, 1.0, x2);

      for (HYPRE_Int i = 0; i < num_rows; i++)
      {
         x2_data[i] /= -max_eig;
      }

      // x2 = (x1-x0) +(x1-2*x2)
      // x3 = x3 +f[n]*x2
      // x0 = x1
      // x1 = x2

      for (HYPRE_Int i = 0; i < num_rows; i++)
      {
         x2_data[i] = (x1_data[i]-x0_data[i]) +(x1_data[i]-2*x2_data[i]);
         x3_data[i] += fir_coeffs[n]*x2_data[i];
         x0_data[i] = x1_data[i];
         x1_data[i] = x2_data[i];
      }
   }

   for (HYPRE_Int i = 0; i < num_rows; i++)
   {
      u_data[i] = x3_data[i];
   }

   return 0;
}

HypreSmoother::HypreSmoother() : Solver()
{
   type = 2;
   relax_times = 1;
   relax_weight = 1.0;
   omega = 1.0;
   poly_order = 2;
   poly_fraction = .3;
   lambda = 0.5;
   mu = -0.5;
   taubin_iter = 40;

   l1_norms = NULL;
   pos_l1_norms = false;
   B = X = V = Z = NULL;
   X0 = X1 = NULL;
   fir_coeffs = NULL;
}

HypreSmoother::HypreSmoother(HypreParMatrix &_A, int _type,
                             int _relax_times, double _relax_weight, double _omega,
                             int _poly_order, double _poly_fraction)
{
   type = _type;
   relax_times = _relax_times;
   relax_weight = _relax_weight;
   omega = _omega;
   poly_order = _poly_order;
   poly_fraction = _poly_fraction;

   l1_norms = NULL;
   pos_l1_norms = false;
   B = X = V = Z = NULL;
   X0 = X1 = NULL;
   fir_coeffs = NULL;

   SetOperator(_A);
}

void HypreSmoother::SetType(HypreSmoother::Type _type, int _relax_times)
{
   type = static_cast<int>(_type);
   relax_times = _relax_times;
}

void HypreSmoother::SetSOROptions(double _relax_weight, double _omega)
{
   relax_weight = _relax_weight;
   omega = _omega;
}

void HypreSmoother::SetPolyOptions(int _poly_order, double _poly_fraction)
{
   poly_order = _poly_order;
   poly_fraction = _poly_fraction;
}

void HypreSmoother::SetTaubinOptions(double _lambda, double _mu,
                                     int _taubin_iter)
{
   lambda = _lambda;
   mu = _mu;
   taubin_iter = _taubin_iter;
}

void HypreSmoother::SetWindowByName(const char* name)
{
   double a = -1, b, c;
   if (!strcmp(name,"Rectangular")) { a = 1.0,  b = 0.0,  c = 0.0; }
   if (!strcmp(name,"Hanning")) { a = 0.5,  b = 0.5,  c = 0.0; }
   if (!strcmp(name,"Hamming")) { a = 0.54, b = 0.46, c = 0.0; }
   if (!strcmp(name,"Blackman")) { a = 0.42, b = 0.50, c = 0.08; }
   if (a < 0)
   {
      mfem_error("HypreSmoother::SetWindowByName : name not recognized!");
   }

   SetWindowParameters(a, b, c);
}

void HypreSmoother::SetWindowParameters(double a, double b, double c)
{
   window_params[0] = a;
   window_params[1] = b;
   window_params[2] = c;
}

void HypreSmoother::SetOperator(const Operator &op)
{
   A = const_cast<HypreParMatrix *>(dynamic_cast<const HypreParMatrix *>(&op));
   if (A == NULL)
   {
      mfem_error("HypreSmoother::SetOperator : not HypreParMatrix!");
   }

   height = A->Height();
   width = A->Width();

   if (B) { delete B; }
   if (X) { delete X; }
   if (V) { delete V; }
   if (Z) { delete Z; }
   if (l1_norms)
   {
      mfem_hypre_TFree(l1_norms);
   }
   delete X0;
   delete X1;

   X1 = X0 = Z = V = B = X = NULL;

   if (type >= 1 && type <= 4)
   {
      hypre_ParCSRComputeL1Norms(*A, type, NULL, &l1_norms);
   }
   else if (type == 5)
   {
      l1_norms = mfem_hypre_CTAlloc(double, height);
      Vector ones(height), diag(l1_norms, height);
      ones = 1.0;
      A->Mult(ones, diag);
      type = 1;
   }
   else
   {
      l1_norms = NULL;
   }
   if (l1_norms && pos_l1_norms)
   {
      for (int i = 0; i < height; i++)
      {
         l1_norms[i] = std::abs(l1_norms[i]);
      }
   }

   if (type == 16)
   {
      poly_scale = 1;
      hypre_ParCSRMaxEigEstimateCG(*A, poly_scale, 10,
                                   &max_eig_est, &min_eig_est);
      Z = new HypreParVector(*A);
   }
   else if (type == 1001 || type == 1002)
   {
      poly_scale = 0;
      hypre_ParCSRMaxEigEstimateCG(*A, poly_scale, 10,
                                   &max_eig_est, &min_eig_est);

      // The Taubin and FIR polynomials are defined on [0, 2]
      max_eig_est /= 2;

      // Compute window function, Chebyshev coefficients, and allocate temps.
      if (type == 1002)
      {
         // Temporaries for Chebyshev recursive evaluation
         Z = new HypreParVector(*A);
         X0 = new HypreParVector(*A);
         X1 = new HypreParVector(*A);

         SetFIRCoefficients(max_eig_est);
      }
   }
}

void HypreSmoother::SetFIRCoefficients(double max_eig)
{
   if (fir_coeffs)
   {
      delete [] fir_coeffs;
   }

   fir_coeffs = new double[poly_order+1];

   double* window_coeffs = new double[poly_order+1];
   double* cheby_coeffs = new double[poly_order+1];

   double a = window_params[0];
   double b = window_params[1];
   double c = window_params[2];
   for (int i = 0; i <= poly_order; i++)
   {
      double t = (i*M_PI)/(poly_order+1);
      window_coeffs[i] = a + b*cos(t) +c*cos(2*t);
   }

   double k_pb = poly_fraction*max_eig;
   double theta_pb = acos(1.0 -0.5*k_pb);
   double sigma = 0.0;
   cheby_coeffs[0] = (theta_pb +sigma)/M_PI;
   for (int i = 1; i <= poly_order; i++)
   {
      double t = i*(theta_pb+sigma);
      cheby_coeffs[i] = 2.0*sin(t)/(i*M_PI);
   }

   for (int i = 0; i <= poly_order; i++)
   {
      fir_coeffs[i] = window_coeffs[i]*cheby_coeffs[i];
   }

   delete[] window_coeffs;
   delete[] cheby_coeffs;
}

void HypreSmoother::Mult(const HypreParVector &b, HypreParVector &x) const
{
   if (A == NULL)
   {
      mfem_error("HypreSmoother::Mult (...) : HypreParMatrix A is missing");
      return;
   }

   b.HostRead();
   if (!iterative_mode)
   {
      if (type == 0 && relax_times == 1)
      {
         x.HostWrite();
         HYPRE_ParCSRDiagScale(NULL, *A, b, x);
         if (relax_weight != 1.0)
         {
            x *= relax_weight;
         }
         return;
      }
      x = 0.0;
   }
   x.HostReadWrite();

   if (V == NULL)
   {
      V = new HypreParVector(*A);
   }

   if (type == 1001)
   {
      for (int sweep = 0; sweep < relax_times; sweep++)
      {
         ParCSRRelax_Taubin(*A, b, lambda, mu, taubin_iter,
                            max_eig_est,
                            x, *V);
      }
   }
   else if (type == 1002)
   {
      for (int sweep = 0; sweep < relax_times; sweep++)
      {
         ParCSRRelax_FIR(*A, b,
                         max_eig_est,
                         poly_order,
                         fir_coeffs,
                         x,
                         *X0, *X1, *V, *Z);
      }
   }
   else
   {
      if (Z == NULL)
         hypre_ParCSRRelax(*A, b, type,
                           relax_times, l1_norms, relax_weight, omega,
                           max_eig_est, min_eig_est, poly_order, poly_fraction,
                           x, *V, NULL);
      else
         hypre_ParCSRRelax(*A, b, type,
                           relax_times, l1_norms, relax_weight, omega,
                           max_eig_est, min_eig_est, poly_order, poly_fraction,
                           x, *V, *Z);
   }
}

void HypreSmoother::Mult(const Vector &b, Vector &x) const
{
   if (A == NULL)
   {
      mfem_error("HypreSmoother::Mult (...) : HypreParMatrix A is missing");
      return;
   }

   auto b_data = b.HostRead();
   auto x_data = iterative_mode ? x.HostReadWrite() : x.HostWrite();

   if (B == NULL)
   {
      B = new HypreParVector(A->GetComm(),
                             A -> GetGlobalNumRows(),
                             const_cast<double*>(b_data),
                             A -> GetRowStarts());
      X = new HypreParVector(A->GetComm(),
                             A -> GetGlobalNumCols(),
                             x_data,
                             A -> GetColStarts());
   }
   else
   {
      B -> SetData(const_cast<double*>(b_data));
      X -> SetData(x_data);
   }

   Mult(*B, *X);
}

HypreSmoother::~HypreSmoother()
{
   if (B) { delete B; }
   if (X) { delete X; }
   if (V) { delete V; }
   if (Z) { delete Z; }
   if (l1_norms)
   {
      mfem_hypre_TFree(l1_norms);
   }
   if (fir_coeffs)
   {
      delete [] fir_coeffs;
   }
   if (X0) { delete X0; }
   if (X1) { delete X1; }
}


HypreSolver::HypreSolver()
{
   A = NULL;
   setup_called = 0;
   B = X = NULL;
   error_mode = ABORT_HYPRE_ERRORS;
}

HypreSolver::HypreSolver(HypreParMatrix *_A)
   : Solver(_A->Height(), _A->Width())
{
   A = _A;
   setup_called = 0;
   B = X = NULL;
   error_mode = ABORT_HYPRE_ERRORS;
}

void HypreSolver::Mult(const HypreParVector &b, HypreParVector &x) const
{
   HYPRE_Int err;
   if (A == NULL)
   {
      mfem_error("HypreSolver::Mult (...) : HypreParMatrix A is missing");
      return;
   }
   if (!setup_called)
   {
      err = SetupFcn()(*this, *A, b, x);
      if (error_mode == WARN_HYPRE_ERRORS)
      {
         if (err) { MFEM_WARNING("Error during setup! Error code: " << err); }
      }
      else if (error_mode == ABORT_HYPRE_ERRORS)
      {
         MFEM_VERIFY(!err, "Error during setup! Error code: " << err);
      }
      hypre_error_flag = 0;
      setup_called = 1;
   }

   if (!iterative_mode)
   {
      x = 0.0;
   }
   err = SolveFcn()(*this, *A, b, x);
   if (error_mode == WARN_HYPRE_ERRORS)
   {
      if (err) { MFEM_WARNING("Error during solve! Error code: " << err); }
   }
   else if (error_mode == ABORT_HYPRE_ERRORS)
   {
      MFEM_VERIFY(!err, "Error during solve! Error code: " << err);
   }
   hypre_error_flag = 0;
}

void HypreSolver::Mult(const Vector &b, Vector &x) const
{
   if (A == NULL)
   {
      mfem_error("HypreSolver::Mult (...) : HypreParMatrix A is missing");
      return;
   }
   auto b_data = b.HostRead();
   auto x_data = x.HostWrite();
   if (B == NULL)
   {
      B = new HypreParVector(A->GetComm(),
                             A -> GetGlobalNumRows(),
                             const_cast<double*>(b_data),
                             A -> GetRowStarts());
      X = new HypreParVector(A->GetComm(),
                             A -> GetGlobalNumCols(),
                             x_data,
                             A -> GetColStarts());
   }
   else
   {
      B -> SetData(const_cast<double*>(b_data));
      X -> SetData(x_data);
   }

   Mult(*B, *X);
}

HypreSolver::~HypreSolver()
{
   if (B) { delete B; }
   if (X) { delete X; }
}


HyprePCG::HyprePCG(MPI_Comm comm) : precond(NULL)
{
   iterative_mode = true;

   HYPRE_ParCSRPCGCreate(comm, &pcg_solver);
}

HyprePCG::HyprePCG(HypreParMatrix &_A) : HypreSolver(&_A), precond(NULL)
{
   MPI_Comm comm;

   iterative_mode = true;

   HYPRE_ParCSRMatrixGetComm(*A, &comm);

   HYPRE_ParCSRPCGCreate(comm, &pcg_solver);
}

void HyprePCG::SetOperator(const Operator &op)
{
   const HypreParMatrix *new_A = dynamic_cast<const HypreParMatrix *>(&op);
   MFEM_VERIFY(new_A, "new Operator must be a HypreParMatrix!");

   // update base classes: Operator, Solver, HypreSolver
   height = new_A->Height();
   width  = new_A->Width();
   A = const_cast<HypreParMatrix *>(new_A);
   if (precond)
   {
      precond->SetOperator(*A);
      this->SetPreconditioner(*precond);
   }
   setup_called = 0;
   delete X;
   delete B;
   B = X = NULL;
}

void HyprePCG::SetTol(double tol)
{
   HYPRE_PCGSetTol(pcg_solver, tol);
}

void HyprePCG::SetMaxIter(int max_iter)
{
   HYPRE_PCGSetMaxIter(pcg_solver, max_iter);
}

void HyprePCG::SetLogging(int logging)
{
   HYPRE_PCGSetLogging(pcg_solver, logging);
}

void HyprePCG::SetPrintLevel(int print_lvl)
{
   HYPRE_ParCSRPCGSetPrintLevel(pcg_solver, print_lvl);
}

void HyprePCG::SetPreconditioner(HypreSolver &_precond)
{
   precond = &_precond;

   HYPRE_ParCSRPCGSetPrecond(pcg_solver,
                             _precond.SolveFcn(),
                             _precond.SetupFcn(),
                             _precond);
}

void HyprePCG::SetResidualConvergenceOptions(int res_frequency, double rtol)
{
   HYPRE_PCGSetTwoNorm(pcg_solver, 1);
   if (res_frequency > 0)
   {
      HYPRE_PCGSetRecomputeResidualP(pcg_solver, res_frequency);
   }
   if (rtol > 0.0)
   {
      HYPRE_PCGSetResidualTol(pcg_solver, rtol);
   }
}

void HyprePCG::Mult(const HypreParVector &b, HypreParVector &x) const
{
   int myid;
   HYPRE_Int time_index = 0;
   HYPRE_Int num_iterations;
   double final_res_norm;
   MPI_Comm comm;
   HYPRE_Int print_level;

   HYPRE_PCGGetPrintLevel(pcg_solver, &print_level);
   HYPRE_ParCSRPCGSetPrintLevel(pcg_solver, print_level%3);

   HYPRE_ParCSRMatrixGetComm(*A, &comm);

   if (!setup_called)
   {
      if (print_level > 0 && print_level < 3)
      {
         time_index = hypre_InitializeTiming("PCG Setup");
         hypre_BeginTiming(time_index);
      }

      HYPRE_ParCSRPCGSetup(pcg_solver, *A, b, x);
      setup_called = 1;

      if (print_level > 0 && print_level < 3)
      {
         hypre_EndTiming(time_index);
         hypre_PrintTiming("Setup phase times", comm);
         hypre_FinalizeTiming(time_index);
         hypre_ClearTiming();
      }
   }

   if (print_level > 0 && print_level < 3)
   {
      time_index = hypre_InitializeTiming("PCG Solve");
      hypre_BeginTiming(time_index);
   }

   if (!iterative_mode)
   {
      x = 0.0;
   }

   b.HostRead();
   x.HostReadWrite();

   HYPRE_ParCSRPCGSolve(pcg_solver, *A, b, x);

   if (print_level > 0)
   {
      if (print_level < 3)
      {
         hypre_EndTiming(time_index);
         hypre_PrintTiming("Solve phase times", comm);
         hypre_FinalizeTiming(time_index);
         hypre_ClearTiming();
      }

      HYPRE_ParCSRPCGGetNumIterations(pcg_solver, &num_iterations);
      HYPRE_ParCSRPCGGetFinalRelativeResidualNorm(pcg_solver,
                                                  &final_res_norm);

      MPI_Comm_rank(comm, &myid);

      if (myid == 0)
      {
         mfem::out << "PCG Iterations = " << num_iterations << endl
                   << "Final PCG Relative Residual Norm = " << final_res_norm
                   << endl;
      }
   }
   HYPRE_ParCSRPCGSetPrintLevel(pcg_solver, print_level);
}

HyprePCG::~HyprePCG()
{
   HYPRE_ParCSRPCGDestroy(pcg_solver);
}


HypreGMRES::HypreGMRES(MPI_Comm comm) : precond(NULL)
{
   iterative_mode = true;

   HYPRE_ParCSRGMRESCreate(comm, &gmres_solver);
   SetDefaultOptions();
}

HypreGMRES::HypreGMRES(HypreParMatrix &_A) : HypreSolver(&_A)
{
   MPI_Comm comm;

   iterative_mode = true;

   HYPRE_ParCSRMatrixGetComm(*A, &comm);

   HYPRE_ParCSRGMRESCreate(comm, &gmres_solver);
   SetDefaultOptions();
}

void HypreGMRES::SetDefaultOptions()
{
   int k_dim    = 50;
   int max_iter = 100;
   double tol   = 1e-6;

   HYPRE_ParCSRGMRESSetKDim(gmres_solver, k_dim);
   HYPRE_ParCSRGMRESSetMaxIter(gmres_solver, max_iter);
   HYPRE_ParCSRGMRESSetTol(gmres_solver, tol);
}

void HypreGMRES::SetOperator(const Operator &op)
{
   const HypreParMatrix *new_A = dynamic_cast<const HypreParMatrix *>(&op);
   MFEM_VERIFY(new_A, "new Operator must be a HypreParMatrix!");

   // update base classes: Operator, Solver, HypreSolver
   height = new_A->Height();
   width  = new_A->Width();
   A = const_cast<HypreParMatrix *>(new_A);
   if (precond)
   {
      precond->SetOperator(*A);
      this->SetPreconditioner(*precond);
   }
   setup_called = 0;
   delete X;
   delete B;
   B = X = NULL;
}

void HypreGMRES::SetTol(double tol)
{
   HYPRE_GMRESSetTol(gmres_solver, tol);
}

void HypreGMRES::SetAbsTol(double tol)
{
   HYPRE_GMRESSetTol(gmres_solver, 0.0);
   HYPRE_GMRESSetAbsoluteTol(gmres_solver, tol);
}

void HypreGMRES::SetMaxIter(int max_iter)
{
   HYPRE_GMRESSetMaxIter(gmres_solver, max_iter);
}

void HypreGMRES::SetKDim(int k_dim)
{
   HYPRE_GMRESSetKDim(gmres_solver, k_dim);
}

void HypreGMRES::SetLogging(int logging)
{
   HYPRE_GMRESSetLogging(gmres_solver, logging);
}

void HypreGMRES::SetPrintLevel(int print_lvl)
{
   HYPRE_GMRESSetPrintLevel(gmres_solver, print_lvl);
}

void HypreGMRES::SetPreconditioner(HypreSolver &_precond)
{
   precond = &_precond;

   HYPRE_ParCSRGMRESSetPrecond(gmres_solver,
                               _precond.SolveFcn(),
                               _precond.SetupFcn(),
                               _precond);
}

void HypreGMRES::Mult(const HypreParVector &b, HypreParVector &x) const
{
   int myid;
   HYPRE_Int time_index = 0;
   HYPRE_Int num_iterations;
   double final_res_norm;
   MPI_Comm comm;
   HYPRE_Int print_level;

   HYPRE_GMRESGetPrintLevel(gmres_solver, &print_level);

   HYPRE_ParCSRMatrixGetComm(*A, &comm);

   if (!setup_called)
   {
      if (print_level > 0)
      {
         time_index = hypre_InitializeTiming("GMRES Setup");
         hypre_BeginTiming(time_index);
      }

      HYPRE_ParCSRGMRESSetup(gmres_solver, *A, b, x);
      setup_called = 1;

      if (print_level > 0)
      {
         hypre_EndTiming(time_index);
         hypre_PrintTiming("Setup phase times", comm);
         hypre_FinalizeTiming(time_index);
         hypre_ClearTiming();
      }
   }

   if (print_level > 0)
   {
      time_index = hypre_InitializeTiming("GMRES Solve");
      hypre_BeginTiming(time_index);
   }

   if (!iterative_mode)
   {
      x = 0.0;
   }

   HYPRE_ParCSRGMRESSolve(gmres_solver, *A, b, x);

   if (print_level > 0)
   {
      hypre_EndTiming(time_index);
      hypre_PrintTiming("Solve phase times", comm);
      hypre_FinalizeTiming(time_index);
      hypre_ClearTiming();

      HYPRE_ParCSRGMRESGetNumIterations(gmres_solver, &num_iterations);
      HYPRE_ParCSRGMRESGetFinalRelativeResidualNorm(gmres_solver,
                                                    &final_res_norm);

      MPI_Comm_rank(comm, &myid);

      if (myid == 0)
      {
         mfem::out << "GMRES Iterations = " << num_iterations << endl
                   << "Final GMRES Relative Residual Norm = " << final_res_norm
                   << endl;
      }
   }
}

HypreGMRES::~HypreGMRES()
{
   HYPRE_ParCSRGMRESDestroy(gmres_solver);
}


void HypreDiagScale::SetOperator(const Operator &op)
{
   const HypreParMatrix *new_A = dynamic_cast<const HypreParMatrix *>(&op);
   MFEM_VERIFY(new_A, "new Operator must be a HypreParMatrix!");

   // update base classes: Operator, Solver, HypreSolver
   height = new_A->Height();
   width  = new_A->Width();
   A = const_cast<HypreParMatrix *>(new_A);
   setup_called = 0;
   delete X;
   delete B;
   B = X = NULL;
}


HypreParaSails::HypreParaSails(MPI_Comm comm)
{
   HYPRE_ParaSailsCreate(comm, &sai_precond);
   SetDefaultOptions();
}

HypreParaSails::HypreParaSails(HypreParMatrix &A) : HypreSolver(&A)
{
   MPI_Comm comm;

   HYPRE_ParCSRMatrixGetComm(A, &comm);

   HYPRE_ParaSailsCreate(comm, &sai_precond);
   SetDefaultOptions();
}

void HypreParaSails::SetDefaultOptions()
{
   int    sai_max_levels = 1;
   double sai_threshold  = 0.1;
   double sai_filter     = 0.1;
   int    sai_sym        = 0;
   double sai_loadbal    = 0.0;
   int    sai_reuse      = 0;
   int    sai_logging    = 1;

   HYPRE_ParaSailsSetParams(sai_precond, sai_threshold, sai_max_levels);
   HYPRE_ParaSailsSetFilter(sai_precond, sai_filter);
   HYPRE_ParaSailsSetSym(sai_precond, sai_sym);
   HYPRE_ParaSailsSetLoadbal(sai_precond, sai_loadbal);
   HYPRE_ParaSailsSetReuse(sai_precond, sai_reuse);
   HYPRE_ParaSailsSetLogging(sai_precond, sai_logging);
}

void HypreParaSails::ResetSAIPrecond(MPI_Comm comm)
{
   HYPRE_Int  sai_max_levels;
   HYPRE_Real sai_threshold;
   HYPRE_Real sai_filter;
   HYPRE_Int  sai_sym;
   HYPRE_Real sai_loadbal;
   HYPRE_Int  sai_reuse;
   HYPRE_Int  sai_logging;

   // hypre_ParAMGData *amg_data = (hypre_ParAMGData *)sai_precond;
   HYPRE_ParaSailsGetNlevels(sai_precond, &sai_max_levels);
   HYPRE_ParaSailsGetThresh(sai_precond, &sai_threshold);
   HYPRE_ParaSailsGetFilter(sai_precond, &sai_filter);
   HYPRE_ParaSailsGetSym(sai_precond, &sai_sym);
   HYPRE_ParaSailsGetLoadbal(sai_precond, &sai_loadbal);
   HYPRE_ParaSailsGetReuse(sai_precond, &sai_reuse);
   HYPRE_ParaSailsGetLogging(sai_precond, &sai_logging);

   HYPRE_ParaSailsDestroy(sai_precond);
   HYPRE_ParaSailsCreate(comm, &sai_precond);

   HYPRE_ParaSailsSetParams(sai_precond, sai_threshold, sai_max_levels);
   HYPRE_ParaSailsSetFilter(sai_precond, sai_filter);
   HYPRE_ParaSailsSetSym(sai_precond, sai_sym);
   HYPRE_ParaSailsSetLoadbal(sai_precond, sai_loadbal);
   HYPRE_ParaSailsSetReuse(sai_precond, sai_reuse);
   HYPRE_ParaSailsSetLogging(sai_precond, sai_logging);
}

void HypreParaSails::SetOperator(const Operator &op)
{
   const HypreParMatrix *new_A = dynamic_cast<const HypreParMatrix *>(&op);
   MFEM_VERIFY(new_A, "new Operator must be a HypreParMatrix!");

   if (A)
   {
      MPI_Comm comm;
      HYPRE_ParCSRMatrixGetComm(*A, &comm);
      ResetSAIPrecond(comm);
   }

   // update base classes: Operator, Solver, HypreSolver
   height = new_A->Height();
   width  = new_A->Width();
   A = const_cast<HypreParMatrix *>(new_A);
   setup_called = 0;
   delete X;
   delete B;
   B = X = NULL;
}

void HypreParaSails::SetSymmetry(int sym)
{
   HYPRE_ParaSailsSetSym(sai_precond, sym);
}

HypreParaSails::~HypreParaSails()
{
   HYPRE_ParaSailsDestroy(sai_precond);
}


HypreEuclid::HypreEuclid(MPI_Comm comm)
{
   HYPRE_EuclidCreate(comm, &euc_precond);
   SetDefaultOptions();
}

HypreEuclid::HypreEuclid(HypreParMatrix &A) : HypreSolver(&A)
{
   MPI_Comm comm;

   HYPRE_ParCSRMatrixGetComm(A, &comm);

   HYPRE_EuclidCreate(comm, &euc_precond);
   SetDefaultOptions();
}

void HypreEuclid::SetDefaultOptions()
{
   int    euc_level = 1; // We use ILU(1)
   int    euc_stats = 0; // No logging
   int    euc_mem   = 0; // No memory logging
   int    euc_bj    = 0; // 1: Use Block Jacobi
   int    euc_ro_sc = 0; // 1: Use Row scaling

   HYPRE_EuclidSetLevel(euc_precond, euc_level);
   HYPRE_EuclidSetStats(euc_precond, euc_stats);
   HYPRE_EuclidSetMem(euc_precond, euc_mem);
   HYPRE_EuclidSetBJ(euc_precond, euc_bj);
   HYPRE_EuclidSetRowScale(euc_precond, euc_ro_sc);
}

void HypreEuclid::ResetEuclidPrecond(MPI_Comm comm)
{
   // Euclid does not seem to offer access to its current configuration, so we
   // simply reset it to its default options.
   HYPRE_EuclidDestroy(euc_precond);
   HYPRE_EuclidCreate(comm, &euc_precond);

   SetDefaultOptions();
}

void HypreEuclid::SetOperator(const Operator &op)
{
   const HypreParMatrix *new_A = dynamic_cast<const HypreParMatrix *>(&op);
   MFEM_VERIFY(new_A, "new Operator must be a HypreParMatrix!");

   if (A)
   {
      MPI_Comm comm;
      HYPRE_ParCSRMatrixGetComm(*new_A, &comm);
      ResetEuclidPrecond(comm);
   }

   // update base classes: Operator, Solver, HypreSolver
   height = new_A->Height();
   width  = new_A->Width();
   A = const_cast<HypreParMatrix *>(new_A);
   setup_called = 0;
   delete X;
   delete B;
   B = X = NULL;
}

HypreEuclid::~HypreEuclid()
{
   HYPRE_EuclidDestroy(euc_precond);
}


HypreBoomerAMG::HypreBoomerAMG()
{
   HYPRE_BoomerAMGCreate(&amg_precond);
   SetDefaultOptions();
}

HypreBoomerAMG::HypreBoomerAMG(HypreParMatrix &A) : HypreSolver(&A)
{
   HYPRE_BoomerAMGCreate(&amg_precond);
   SetDefaultOptions();
}

void HypreBoomerAMG::Mult(const HypreParVector &b, HypreParVector &x) const
{
   int myid;
   HYPRE_Int time_index = 0;
   HYPRE_Int num_iterations;
   double final_res_norm;
   MPI_Comm comm;
   HYPRE_Int print_level;

   HYPRE_BoomerAMGGetPrintLevel(amg_precond, &print_level);

   HYPRE_ParCSRMatrixGetComm(*A, &comm);

   if (!setup_called)
   {
      if (print_level > 0)
      {
         time_index = hypre_InitializeTiming("BoomerAMG Setup");
         hypre_BeginTiming(time_index);
      }

      HYPRE_BoomerAMGSetup(amg_precond, *A, b, x);
      setup_called = 1;

      if (print_level > 0)
      {
         hypre_EndTiming(time_index);
         hypre_PrintTiming("Setup phase times", comm);
         hypre_FinalizeTiming(time_index);
         hypre_ClearTiming();
      }
   }

   if (print_level > 0)
   {
      time_index = hypre_InitializeTiming("BoomerAMG Solve");
      hypre_BeginTiming(time_index);
   }

   if (!iterative_mode)
   {
      x = 0.0;
   }

   HYPRE_BoomerAMGSolve(amg_precond, *A, b, x);

   if (print_level > 0)
   {
      hypre_EndTiming(time_index);
      hypre_PrintTiming("Solve phase times", comm);
      hypre_FinalizeTiming(time_index);
      hypre_ClearTiming();

      HYPRE_BoomerAMGGetNumIterations(amg_precond, &num_iterations);
      HYPRE_BoomerAMGGetFinalRelativeResidualNorm(amg_precond,
                                                  &final_res_norm);

      MPI_Comm_rank(comm, &myid);

      if (myid == 0)
      {
         mfem::out << "BoomerAMG Iterations = " << num_iterations << endl
                   << "Final Relative Residual Norm = " << final_res_norm
                   << endl;
      }
   }
}


void HypreBoomerAMG::SetDefaultOptions()
{
   // AMG coarsening options:
   int coarsen_type = 10;   // 10 = HMIS, 8 = PMIS, 6 = Falgout, 0 = CLJP
   int agg_levels   = 1;    // number of aggressive coarsening levels
   double theta     = 0.25; // strength threshold: 0.25, 0.5, 0.8

   // AMG interpolation options:
   int interp_type  = 6;    // 6 = extended+i, 0 = classical
   int Pmax         = 4;    // max number of elements per row in P

   // AMG relaxation options:
   int relax_type   = 8;    // 8 = l1-GS, 6 = symm. GS, 3 = GS, 18 = l1-Jacobi
   int relax_sweeps = 1;    // relaxation sweeps on each level

   // Additional options:
   int print_level  = 1;    // print AMG iterations? 1 = no, 2 = yes
   int max_levels   = 25;   // max number of levels in AMG hierarchy

   HYPRE_BoomerAMGSetCoarsenType(amg_precond, coarsen_type);
   HYPRE_BoomerAMGSetAggNumLevels(amg_precond, agg_levels);
   HYPRE_BoomerAMGSetRelaxType(amg_precond, relax_type);
   HYPRE_BoomerAMGSetNumSweeps(amg_precond, relax_sweeps);
   HYPRE_BoomerAMGSetStrongThreshold(amg_precond, theta);
   HYPRE_BoomerAMGSetInterpType(amg_precond, interp_type);
   HYPRE_BoomerAMGSetPMaxElmts(amg_precond, Pmax);
   HYPRE_BoomerAMGSetPrintLevel(amg_precond, print_level);
   HYPRE_BoomerAMGSetMaxLevels(amg_precond, max_levels);

   // Use as a preconditioner (one V-cycle, zero tolerance)
   HYPRE_BoomerAMGSetMaxIter(amg_precond, 1);
   HYPRE_BoomerAMGSetTol(amg_precond, 0.0);
}

void HypreBoomerAMG::ResetAMGPrecond()
{
   HYPRE_Int coarsen_type;
   HYPRE_Int agg_levels;
   HYPRE_Int relax_type;
   HYPRE_Int relax_sweeps;
   HYPRE_Real theta;
   HYPRE_Int interp_type;
   HYPRE_Int Pmax;
   HYPRE_Int print_level;
   HYPRE_Int dim;
   HYPRE_Int nrbms = rbms.Size();
   HYPRE_Int nodal;
   HYPRE_Int nodal_diag;
   HYPRE_Int relax_coarse;
   HYPRE_Int interp_vec_variant;
   HYPRE_Int q_max;
   HYPRE_Int smooth_interp_vectors;
   HYPRE_Int interp_refine;

   hypre_ParAMGData *amg_data = (hypre_ParAMGData *)amg_precond;

   // read options from amg_precond
   HYPRE_BoomerAMGGetCoarsenType(amg_precond, &coarsen_type);
   agg_levels = hypre_ParAMGDataAggNumLevels(amg_data);
   relax_type = hypre_ParAMGDataUserRelaxType(amg_data);
   relax_sweeps = hypre_ParAMGDataUserNumSweeps(amg_data);
   HYPRE_BoomerAMGGetStrongThreshold(amg_precond, &theta);
   hypre_BoomerAMGGetInterpType(amg_precond, &interp_type);
   HYPRE_BoomerAMGGetPMaxElmts(amg_precond, &Pmax);
   HYPRE_BoomerAMGGetPrintLevel(amg_precond, &print_level);
   HYPRE_BoomerAMGGetNumFunctions(amg_precond, &dim);
   if (nrbms) // elasticity solver options
   {
      nodal = hypre_ParAMGDataNodal(amg_data);
      nodal_diag = hypre_ParAMGDataNodalDiag(amg_data);
      HYPRE_BoomerAMGGetCycleRelaxType(amg_precond, &relax_coarse, 3);
      interp_vec_variant = hypre_ParAMGInterpVecVariant(amg_data);
      q_max = hypre_ParAMGInterpVecQMax(amg_data);
      smooth_interp_vectors = hypre_ParAMGSmoothInterpVectors(amg_data);
      interp_refine = hypre_ParAMGInterpRefine(amg_data);
   }

   HYPRE_BoomerAMGDestroy(amg_precond);
   HYPRE_BoomerAMGCreate(&amg_precond);

   HYPRE_BoomerAMGSetCoarsenType(amg_precond, coarsen_type);
   HYPRE_BoomerAMGSetAggNumLevels(amg_precond, agg_levels);
   HYPRE_BoomerAMGSetRelaxType(amg_precond, relax_type);
   HYPRE_BoomerAMGSetNumSweeps(amg_precond, relax_sweeps);
   HYPRE_BoomerAMGSetMaxLevels(amg_precond, 25);
   HYPRE_BoomerAMGSetTol(amg_precond, 0.0);
   HYPRE_BoomerAMGSetMaxIter(amg_precond, 1); // one V-cycle
   HYPRE_BoomerAMGSetStrongThreshold(amg_precond, theta);
   HYPRE_BoomerAMGSetInterpType(amg_precond, interp_type);
   HYPRE_BoomerAMGSetPMaxElmts(amg_precond, Pmax);
   HYPRE_BoomerAMGSetPrintLevel(amg_precond, print_level);
   HYPRE_BoomerAMGSetNumFunctions(amg_precond, dim);
   if (nrbms)
   {
      HYPRE_BoomerAMGSetNodal(amg_precond, nodal);
      HYPRE_BoomerAMGSetNodalDiag(amg_precond, nodal_diag);
      HYPRE_BoomerAMGSetCycleRelaxType(amg_precond, relax_coarse, 3);
      HYPRE_BoomerAMGSetInterpVecVariant(amg_precond, interp_vec_variant);
      HYPRE_BoomerAMGSetInterpVecQMax(amg_precond, q_max);
      HYPRE_BoomerAMGSetSmoothInterpVectors(amg_precond, smooth_interp_vectors);
      HYPRE_BoomerAMGSetInterpRefine(amg_precond, interp_refine);
      RecomputeRBMs();
      HYPRE_BoomerAMGSetInterpVectors(amg_precond, rbms.Size(), rbms.GetData());
   }
}

void HypreBoomerAMG::SetOperator(const Operator &op)
{
   const HypreParMatrix *new_A = dynamic_cast<const HypreParMatrix *>(&op);
   MFEM_VERIFY(new_A, "new Operator must be a HypreParMatrix!");

   if (A) { ResetAMGPrecond(); }

   // update base classes: Operator, Solver, HypreSolver
   height = new_A->Height();
   width  = new_A->Width();
   A = const_cast<HypreParMatrix *>(new_A);
   setup_called = 0;
   delete X;
   delete B;
   B = X = NULL;
}

void HypreBoomerAMG::SetSystemsOptions(int dim)
{
   HYPRE_BoomerAMGSetNumFunctions(amg_precond, dim);

   // More robust options with respect to convergence
   HYPRE_BoomerAMGSetAggNumLevels(amg_precond, 0);
   HYPRE_BoomerAMGSetStrongThreshold(amg_precond, 0.5);
}

// Rotational rigid-body mode functions, used in SetElasticityOptions()
static void func_rxy(const Vector &x, Vector &y)
{
   y = 0.0; y(0) = x(1); y(1) = -x(0);
}
static void func_ryz(const Vector &x, Vector &y)
{
   y = 0.0; y(1) = x(2); y(2) = -x(1);
}
static void func_rzx(const Vector &x, Vector &y)
{
   y = 0.0; y(2) = x(0); y(0) = -x(2);
}

void HypreBoomerAMG::RecomputeRBMs()
{
   int nrbms;
   Array<HypreParVector*> gf_rbms;
   int dim = fespace->GetParMesh()->Dimension();

   for (int i = 0; i < rbms.Size(); i++)
   {
      HYPRE_ParVectorDestroy(rbms[i]);
   }

   if (dim == 2)
   {
      nrbms = 1;

      VectorFunctionCoefficient coeff_rxy(2, func_rxy);

      ParGridFunction rbms_rxy(fespace);
      rbms_rxy.ProjectCoefficient(coeff_rxy);

      rbms.SetSize(nrbms);
      gf_rbms.SetSize(nrbms);
      gf_rbms[0] = rbms_rxy.ParallelAverage();
   }
   else if (dim == 3)
   {
      nrbms = 3;

      VectorFunctionCoefficient coeff_rxy(3, func_rxy);
      VectorFunctionCoefficient coeff_ryz(3, func_ryz);
      VectorFunctionCoefficient coeff_rzx(3, func_rzx);

      ParGridFunction rbms_rxy(fespace);
      ParGridFunction rbms_ryz(fespace);
      ParGridFunction rbms_rzx(fespace);
      rbms_rxy.ProjectCoefficient(coeff_rxy);
      rbms_ryz.ProjectCoefficient(coeff_ryz);
      rbms_rzx.ProjectCoefficient(coeff_rzx);

      rbms.SetSize(nrbms);
      gf_rbms.SetSize(nrbms);
      gf_rbms[0] = rbms_rxy.ParallelAverage();
      gf_rbms[1] = rbms_ryz.ParallelAverage();
      gf_rbms[2] = rbms_rzx.ParallelAverage();
   }
   else
   {
      nrbms = 0;
      rbms.SetSize(nrbms);
   }

   // Transfer the RBMs from the ParGridFunction to the HYPRE_ParVector objects
   for (int i = 0; i < nrbms; i++)
   {
      rbms[i] = gf_rbms[i]->StealParVector();
      delete gf_rbms[i];
   }
}

void HypreBoomerAMG::SetElasticityOptions(ParFiniteElementSpace *fespace)
{
   // Save the finite element space to support multiple calls to SetOperator()
   this->fespace = fespace;

   // Make sure the systems AMG options are set
   int dim = fespace->GetParMesh()->Dimension();
   SetSystemsOptions(dim);

   // Nodal coarsening options (nodal coarsening is required for this solver)
   // See hypre's new_ij driver and the paper for descriptions.
   int nodal                 = 4; // strength reduction norm: 1, 3 or 4
   int nodal_diag            = 1; // diagonal in strength matrix: 0, 1 or 2
   int relax_coarse          = 8; // smoother on the coarsest grid: 8, 99 or 29

   // Elasticity interpolation options
   int interp_vec_variant    = 2; // 1 = GM-1, 2 = GM-2, 3 = LN
   int q_max                 = 4; // max elements per row for each Q
   int smooth_interp_vectors = 1; // smooth the rigid-body modes?

   // Optionally pre-process the interpolation matrix through iterative weight
   // refinement (this is generally applicable for any system)
   int interp_refine         = 1;

   HYPRE_BoomerAMGSetNodal(amg_precond, nodal);
   HYPRE_BoomerAMGSetNodalDiag(amg_precond, nodal_diag);
   HYPRE_BoomerAMGSetCycleRelaxType(amg_precond, relax_coarse, 3);
   HYPRE_BoomerAMGSetInterpVecVariant(amg_precond, interp_vec_variant);
   HYPRE_BoomerAMGSetInterpVecQMax(amg_precond, q_max);
   HYPRE_BoomerAMGSetSmoothInterpVectors(amg_precond, smooth_interp_vectors);
   HYPRE_BoomerAMGSetInterpRefine(amg_precond, interp_refine);

   RecomputeRBMs();
   HYPRE_BoomerAMGSetInterpVectors(amg_precond, rbms.Size(), rbms.GetData());

   // The above BoomerAMG options may result in singular matrices on the coarse
   // grids, which are handled correctly in hypre's Solve method, but can produce
   // hypre errors in the Setup (specifically in the l1 row norm computation).
   // See the documentation of SetErrorMode() for more details.
   error_mode = IGNORE_HYPRE_ERRORS;
}

void HypreBoomerAMG::SetCoord(int coord_dim, float *coord)
{
   HYPRE_BoomerAMGSetPlotGrids (amg_precond, 1);
   //HYPRE_BoomerAMGSetPlotFileName (amg_precond, plot_file_name);
   HYPRE_BoomerAMGSetCoordDim (amg_precond, coord_dim);
   HYPRE_BoomerAMGSetCoordinates (amg_precond, coord);
}


#if MFEM_HYPRE_VERSION >= 21800

void HypreBoomerAMG::SetLAIROptions(int distance,
                                    std::string prerelax,
                                    std::string postrelax,
                                    double strength_tolC,
                                    double strength_tolR,
                                    double filter_tolR,
                                    int interp_type,
                                    int relax_type,
                                    double filterA_tol,
                                    int splitting,
                                    int blksize,
                                    int Sabs)
{
   int ns_down, ns_up, ns_coarse;
   if (distance > 0)
   {
      ns_down = prerelax.length();
      ns_up = postrelax.length();
      ns_coarse = 1;
      std::string F("F");
      std::string C("C");
      std::string A("A");

      // Array to store relaxation scheme and pass to Hypre
      int **grid_relax_points = (int **) malloc(4*sizeof(int *));
      grid_relax_points[0] = NULL;
      grid_relax_points[1] = (int *) malloc(sizeof(int)*ns_down);
      grid_relax_points[2] = (int *) malloc(sizeof(int)*ns_up);
      grid_relax_points[3] = (int *) malloc(sizeof(int));
      grid_relax_points[3][0] = 0;

      // set down relax scheme
      for (unsigned int i = 0; i<ns_down; i++)
      {
         if (prerelax.compare(i,1,F) == 0)
         {
            grid_relax_points[1][i] = -1;
         }
         else if (prerelax.compare(i,1,C) == 0)
         {
            grid_relax_points[1][i] = 1;
         }
         else if (prerelax.compare(i,1,A) == 0)
         {
            grid_relax_points[1][i] = 0;
         }
      }

      // set up relax scheme
      for (unsigned int i = 0; i<ns_up; i++)
      {
         if (postrelax.compare(i,1,F) == 0)
         {
            grid_relax_points[2][i] = -1;
         }
         else if (postrelax.compare(i,1,C) == 0)
         {
            grid_relax_points[2][i] = 1;
         }
         else if (postrelax.compare(i,1,A) == 0)
         {
            grid_relax_points[2][i] = 0;
         }
      }

      HYPRE_BoomerAMGSetRestriction(amg_precond, distance);

      HYPRE_BoomerAMGSetGridRelaxPoints(amg_precond, grid_relax_points);

      HYPRE_BoomerAMGSetInterpType(amg_precond, interp_type);
   }

   //HYPRE_BoomerAMGSetMaxRowSum(amg_precond, 0.8);
   if (Sabs)
   {
      HYPRE_BoomerAMGSetSabs(amg_precond, Sabs);
   }

   if (blksize > 0)
   {
      HYPRE_BoomerAMGSetNumFunctions(amg_precond, blksize);
      HYPRE_BoomerAMGSetNodal(amg_precond, 1);
      //HYPRE_BoomerAMGSetNodalLevels(amg_precond, 1);
   }

   HYPRE_BoomerAMGSetCoarsenType(amg_precond, splitting);

   /* does not support aggressive coarsening */
   HYPRE_BoomerAMGSetAggNumLevels(amg_precond, 0);

   HYPRE_BoomerAMGSetStrongThreshold(amg_precond, strength_tolC);

   if (distance > 0)
   {
      HYPRE_BoomerAMGSetStrongThresholdR(amg_precond, strength_tolR);
      HYPRE_BoomerAMGSetFilterThresholdR(amg_precond, filter_tolR);
   }

   if (relax_type > -1)
   {
      HYPRE_BoomerAMGSetRelaxType(amg_precond, relax_type);
   }

   if (distance > 0)
   {
      HYPRE_BoomerAMGSetCycleNumSweeps(amg_precond, ns_coarse, 3);
      HYPRE_BoomerAMGSetCycleNumSweeps(amg_precond, ns_down,   1);
      HYPRE_BoomerAMGSetCycleNumSweeps(amg_precond, ns_up,     2);

      HYPRE_BoomerAMGSetADropTol(amg_precond, filterA_tol);
      /* type = -1: drop based on row inf-norm */
      HYPRE_BoomerAMGSetADropType(amg_precond, -1);
   }

   //HYPRE_BoomerAMGSetMaxCoarseSize(amg_precond, 1000);
}


void HypreBoomerAMG::SetNAIROptions(int neumann_degree,
                                    std::string prerelax,
                                    std::string postrelax,
                                    double strength_tolC,
                                    double strength_tolR,
                                    double filter_tolR,
                                    int interp_type,
                                    int relax_type,
                                    double filterA_tol,
                                    int splitting,
                                    int blksize,
                                    int Sabs)
{
   int ns_down, ns_up, ns_coarse;
   if (neumann_degree > 0)
   {
      ns_down = prerelax.length();
      ns_up = postrelax.length();
      ns_coarse = 1;
      std::string F("F");
      std::string C("C");
      std::string A("A");

      // Array to store relaxation scheme and pass to Hypre
      int **grid_relax_points = (int **) malloc(4*sizeof(int *));
      grid_relax_points[0] = NULL;
      grid_relax_points[1] = (int *) malloc(sizeof(int)*ns_down);
      grid_relax_points[2] = (int *) malloc(sizeof(int)*ns_up);
      grid_relax_points[3] = (int *) malloc(sizeof(int));
      grid_relax_points[3][0] = 0;

      // set down relax scheme
      for (unsigned int i = 0; i<ns_down; i++)
      {
         if (prerelax.compare(i,1,F) == 0)
         {
            grid_relax_points[1][i] = -1;
         }
         else if (prerelax.compare(i,1,C) == 0)
         {
            grid_relax_points[1][i] = 1;
         }
         else if (prerelax.compare(i,1,A) == 0)
         {
            grid_relax_points[1][i] = 0;
         }
      }

      // set up relax scheme
      for (unsigned int i = 0; i<ns_up; i++)
      {
         if (postrelax.compare(i,1,F) == 0)
         {
            grid_relax_points[2][i] = -1;
         }
         else if (postrelax.compare(i,1,C) == 0)
         {
            grid_relax_points[2][i] = 1;
         }
         else if (postrelax.compare(i,1,A) == 0)
         {
            grid_relax_points[2][i] = 0;
         }
      }

      HYPRE_BoomerAMGSetRestriction(amg_precond, 3+neumann_degree);

      HYPRE_BoomerAMGSetGridRelaxPoints(amg_precond, grid_relax_points);

      HYPRE_BoomerAMGSetInterpType(amg_precond, interp_type);
   }

   //HYPRE_BoomerAMGSetMaxRowSum(amg_precond, 0.8);
   if (Sabs)
   {
      HYPRE_BoomerAMGSetSabs(amg_precond, Sabs);
   }

   if (blksize > 0)
   {
      HYPRE_BoomerAMGSetNumFunctions(amg_precond, blksize);
      HYPRE_BoomerAMGSetNodal(amg_precond, 1);
      //HYPRE_BoomerAMGSetNodalLevels(amg_precond, 1);
   }

   HYPRE_BoomerAMGSetCoarsenType(amg_precond, splitting);

   /* does not support aggressive coarsening */
   HYPRE_BoomerAMGSetAggNumLevels(amg_precond, 0);

   HYPRE_BoomerAMGSetStrongThreshold(amg_precond, strength_tolC);

   if (neumann_degree > 0)
   {
      HYPRE_BoomerAMGSetStrongThresholdR(amg_precond, strength_tolR);
   }

   if (relax_type > -1)
   {
      HYPRE_BoomerAMGSetRelaxType(amg_precond, relax_type);
   }

   if (neumann_degree > 0)
   {
      HYPRE_BoomerAMGSetCycleNumSweeps(amg_precond, ns_coarse, 3);
      HYPRE_BoomerAMGSetCycleNumSweeps(amg_precond, ns_down,   1);
      HYPRE_BoomerAMGSetCycleNumSweeps(amg_precond, ns_up,     2);

      HYPRE_BoomerAMGSetADropTol(amg_precond, filterA_tol);
      /* type = -1: drop based on row inf-norm */
      HYPRE_BoomerAMGSetADropType(amg_precond, -1);
   }

   //HYPRE_BoomerAMGSetMaxCoarseSize(amg_precond, 1000);
}

#endif

HypreBoomerAMG::~HypreBoomerAMG()
{
   for (int i = 0; i < rbms.Size(); i++)
   {
      HYPRE_ParVectorDestroy(rbms[i]);
   }

   HYPRE_BoomerAMGDestroy(amg_precond);
}

HypreAMS::HypreAMS(ParFiniteElementSpace *edge_fespace)
{
   Init(edge_fespace);
}

HypreAMS::HypreAMS(HypreParMatrix &A, ParFiniteElementSpace *edge_fespace)
   : HypreSolver(&A)
{
   Init(edge_fespace);
}

void HypreAMS::Init(ParFiniteElementSpace *edge_fespace)
{
   int cycle_type       = 13;
   int rlx_type         = 2;
   int rlx_sweeps       = 1;
   double rlx_weight    = 1.0;
   double rlx_omega     = 1.0;
   int amg_coarsen_type = 10;
   int amg_agg_levels   = 1;
   int amg_rlx_type     = 8;
   double theta         = 0.25;
   int amg_interp_type  = 6;
   int amg_Pmax         = 4;

   int dim = edge_fespace->GetMesh()->Dimension();
   int sdim = edge_fespace->GetMesh()->SpaceDimension();
   const FiniteElementCollection *edge_fec = edge_fespace->FEColl();

   bool trace_space, rt_trace_space;
   ND_Trace_FECollection *nd_tr_fec = NULL;
   trace_space = dynamic_cast<const ND_Trace_FECollection*>(edge_fec);
   rt_trace_space = dynamic_cast<const RT_Trace_FECollection*>(edge_fec);
   trace_space = trace_space || rt_trace_space;

   int p = 1;
   if (edge_fespace->GetNE() > 0)
   {
      if (trace_space)
      {
         p = edge_fespace->GetFaceOrder(0);
         if (dim == 2) { p++; }
      }
      else
      {
         p = edge_fespace->GetOrder(0);
      }
   }

   ParMesh *pmesh = edge_fespace->GetParMesh();
   if (rt_trace_space)
   {
      nd_tr_fec = new ND_Trace_FECollection(p, dim);
      edge_fespace = new ParFiniteElementSpace(pmesh, nd_tr_fec);
   }

   HYPRE_AMSCreate(&ams);

   HYPRE_AMSSetDimension(ams, sdim); // 2D H(div) and 3D H(curl) problems
   HYPRE_AMSSetTol(ams, 0.0);
   HYPRE_AMSSetMaxIter(ams, 1); // use as a preconditioner
   HYPRE_AMSSetCycleType(ams, cycle_type);
   HYPRE_AMSSetPrintLevel(ams, 1);

   // define the nodal linear finite element space associated with edge_fespace
   FiniteElementCollection *vert_fec;
   if (trace_space)
   {
      vert_fec = new H1_Trace_FECollection(p, dim);
   }
   else
   {
      vert_fec = new H1_FECollection(p, dim);
   }
   ParFiniteElementSpace *vert_fespace = new ParFiniteElementSpace(pmesh,
                                                                   vert_fec);

   // generate and set the vertex coordinates
   if (p == 1)
   {
      ParGridFunction x_coord(vert_fespace);
      ParGridFunction y_coord(vert_fespace);
      ParGridFunction z_coord(vert_fespace);
      double *coord;
      for (int i = 0; i < pmesh->GetNV(); i++)
      {
         coord = pmesh -> GetVertex(i);
         x_coord(i) = coord[0];
         y_coord(i) = coord[1];
         if (sdim == 3) { z_coord(i) = coord[2]; }
      }
      x = x_coord.ParallelProject();
      y = y_coord.ParallelProject();
      if (sdim == 2)
      {
         z = NULL;
         HYPRE_AMSSetCoordinateVectors(ams, *x, *y, NULL);
      }
      else
      {
         z = z_coord.ParallelProject();
         HYPRE_AMSSetCoordinateVectors(ams, *x, *y, *z);
      }
   }
   else
   {
      x = NULL;
      y = NULL;
      z = NULL;
   }

   // generate and set the discrete gradient
   ParDiscreteLinearOperator *grad;
   grad = new ParDiscreteLinearOperator(vert_fespace, edge_fespace);
   if (trace_space)
   {
      grad->AddTraceFaceInterpolator(new GradientInterpolator);
   }
   else
   {
      grad->AddDomainInterpolator(new GradientInterpolator);
   }
   grad->Assemble();
   grad->Finalize();
   G = grad->ParallelAssemble();
   HYPRE_AMSSetDiscreteGradient(ams, *G);
   delete grad;

   // generate and set the Nedelec interpolation matrices
   Pi = Pix = Piy = Piz = NULL;
   if (p > 1)
   {
      ParFiniteElementSpace *vert_fespace_d
         = new ParFiniteElementSpace(pmesh, vert_fec, sdim, Ordering::byVDIM);

      ParDiscreteLinearOperator *id_ND;
      id_ND = new ParDiscreteLinearOperator(vert_fespace_d, edge_fespace);
      if (trace_space)
      {
         id_ND->AddTraceFaceInterpolator(new IdentityInterpolator);
      }
      else
      {
         id_ND->AddDomainInterpolator(new IdentityInterpolator);
      }
      id_ND->Assemble();
      id_ND->Finalize();

      if (cycle_type < 10)
      {
         Pi = id_ND->ParallelAssemble();
      }
      else
      {
         Array2D<HypreParMatrix *> Pi_blocks;
         id_ND->GetParBlocks(Pi_blocks);
         Pix = Pi_blocks(0,0);
         Piy = Pi_blocks(0,1);
         if (sdim == 3) { Piz = Pi_blocks(0,2); }
      }

      delete id_ND;

      HYPRE_ParCSRMatrix HY_Pi  = (Pi)  ? (HYPRE_ParCSRMatrix) *Pi  : NULL;
      HYPRE_ParCSRMatrix HY_Pix = (Pix) ? (HYPRE_ParCSRMatrix) *Pix : NULL;
      HYPRE_ParCSRMatrix HY_Piy = (Piy) ? (HYPRE_ParCSRMatrix) *Piy : NULL;
      HYPRE_ParCSRMatrix HY_Piz = (Piz) ? (HYPRE_ParCSRMatrix) *Piz : NULL;
      HYPRE_AMSSetInterpolations(ams, HY_Pi, HY_Pix, HY_Piy, HY_Piz);

      delete vert_fespace_d;
   }

   delete vert_fespace;
   delete vert_fec;

   if (rt_trace_space)
   {
      delete edge_fespace;
      delete nd_tr_fec;
   }

   // set additional AMS options
   HYPRE_AMSSetSmoothingOptions(ams, rlx_type, rlx_sweeps, rlx_weight, rlx_omega);
   HYPRE_AMSSetAlphaAMGOptions(ams, amg_coarsen_type, amg_agg_levels, amg_rlx_type,
                               theta, amg_interp_type, amg_Pmax);
   HYPRE_AMSSetBetaAMGOptions(ams, amg_coarsen_type, amg_agg_levels, amg_rlx_type,
                              theta, amg_interp_type, amg_Pmax);

   // The AMS preconditioner may sometimes require inverting singular matrices
   // with BoomerAMG, which are handled correctly in hypre's Solve method, but
   // can produce hypre errors in the Setup (specifically in the l1 row norm
   // computation). See the documentation of SetErrorMode() for more details.
   error_mode = IGNORE_HYPRE_ERRORS;
}

void HypreAMS::SetOperator(const Operator &op)
{
   const HypreParMatrix *new_A = dynamic_cast<const HypreParMatrix *>(&op);
   MFEM_VERIFY(new_A, "new Operator must be a HypreParMatrix!");

   // update base classes: Operator, Solver, HypreSolver
   height = new_A->Height();
   width  = new_A->Width();
   A = const_cast<HypreParMatrix *>(new_A);

   setup_called = 0;
   delete X;
   delete B;
   B = X = NULL;
}

HypreAMS::~HypreAMS()
{
   HYPRE_AMSDestroy(ams);

   delete x;
   delete y;
   delete z;

   delete G;
   delete Pi;
   delete Pix;
   delete Piy;
   delete Piz;
}

void HypreAMS::SetPrintLevel(int print_lvl)
{
   HYPRE_AMSSetPrintLevel(ams, print_lvl);
}

HypreADS::HypreADS(ParFiniteElementSpace *face_fespace)
{
   Init(face_fespace);
}

HypreADS::HypreADS(HypreParMatrix &A, ParFiniteElementSpace *face_fespace)
   : HypreSolver(&A)
{
   Init(face_fespace);
}

void HypreADS::Init(ParFiniteElementSpace *face_fespace)
{
   int cycle_type       = 11;
   int rlx_type         = 2;
   int rlx_sweeps       = 1;
   double rlx_weight    = 1.0;
   double rlx_omega     = 1.0;
   int amg_coarsen_type = 10;
   int amg_agg_levels   = 1;
   int amg_rlx_type     = 8;
   double theta         = 0.25;
   int amg_interp_type  = 6;
   int amg_Pmax         = 4;
   int ams_cycle_type   = 14;

   const FiniteElementCollection *face_fec = face_fespace->FEColl();
   bool trace_space =
      (dynamic_cast<const RT_Trace_FECollection*>(face_fec) != NULL);
   int p = 1;
   if (face_fespace->GetNE() > 0)
   {
      if (trace_space)
      {
         p = face_fespace->GetFaceOrder(0) + 1;
      }
      else
      {
         p = face_fespace->GetOrder(0);
      }
   }

   HYPRE_ADSCreate(&ads);

   HYPRE_ADSSetTol(ads, 0.0);
   HYPRE_ADSSetMaxIter(ads, 1); // use as a preconditioner
   HYPRE_ADSSetCycleType(ads, cycle_type);
   HYPRE_ADSSetPrintLevel(ads, 1);

   // define the nodal and edge finite element spaces associated with face_fespace
   ParMesh *pmesh = (ParMesh *) face_fespace->GetMesh();
   FiniteElementCollection *vert_fec, *edge_fec;
   if (trace_space)
   {
      vert_fec = new H1_Trace_FECollection(p, 3);
      edge_fec = new ND_Trace_FECollection(p, 3);
   }
   else
   {
      vert_fec = new H1_FECollection(p, 3);
      edge_fec = new ND_FECollection(p, 3);
   }

   ParFiniteElementSpace *vert_fespace = new ParFiniteElementSpace(pmesh,
                                                                   vert_fec);
   ParFiniteElementSpace *edge_fespace = new ParFiniteElementSpace(pmesh,
                                                                   edge_fec);

   // generate and set the vertex coordinates
   if (p == 1)
   {
      ParGridFunction x_coord(vert_fespace);
      ParGridFunction y_coord(vert_fespace);
      ParGridFunction z_coord(vert_fespace);
      double *coord;
      for (int i = 0; i < pmesh->GetNV(); i++)
      {
         coord = pmesh -> GetVertex(i);
         x_coord(i) = coord[0];
         y_coord(i) = coord[1];
         z_coord(i) = coord[2];
      }
      x = x_coord.ParallelProject();
      y = y_coord.ParallelProject();
      z = z_coord.ParallelProject();
      HYPRE_ADSSetCoordinateVectors(ads, *x, *y, *z);
   }
   else
   {
      x = NULL;
      y = NULL;
      z = NULL;
   }

   // generate and set the discrete curl
   ParDiscreteLinearOperator *curl;
   curl = new ParDiscreteLinearOperator(edge_fespace, face_fespace);
   if (trace_space)
   {
      curl->AddTraceFaceInterpolator(new CurlInterpolator);
   }
   else
   {
      curl->AddDomainInterpolator(new CurlInterpolator);
   }
   curl->Assemble();
   curl->Finalize();
   C = curl->ParallelAssemble();
   C->CopyColStarts(); // since we'll delete edge_fespace
   HYPRE_ADSSetDiscreteCurl(ads, *C);
   delete curl;

   // generate and set the discrete gradient
   ParDiscreteLinearOperator *grad;
   grad = new ParDiscreteLinearOperator(vert_fespace, edge_fespace);
   if (trace_space)
   {
      grad->AddTraceFaceInterpolator(new GradientInterpolator);
   }
   else
   {
      grad->AddDomainInterpolator(new GradientInterpolator);
   }
   grad->Assemble();
   grad->Finalize();
   G = grad->ParallelAssemble();
   G->CopyColStarts(); // since we'll delete vert_fespace
   G->CopyRowStarts(); // since we'll delete edge_fespace
   HYPRE_ADSSetDiscreteGradient(ads, *G);
   delete grad;

   // generate and set the Nedelec and Raviart-Thomas interpolation matrices
   RT_Pi = RT_Pix = RT_Piy = RT_Piz = NULL;
   ND_Pi = ND_Pix = ND_Piy = ND_Piz = NULL;
   if (p > 1)
   {
      ParFiniteElementSpace *vert_fespace_d
         = new ParFiniteElementSpace(pmesh, vert_fec, 3, Ordering::byVDIM);

      ParDiscreteLinearOperator *id_ND;
      id_ND = new ParDiscreteLinearOperator(vert_fespace_d, edge_fespace);
      if (trace_space)
      {
         id_ND->AddTraceFaceInterpolator(new IdentityInterpolator);
      }
      else
      {
         id_ND->AddDomainInterpolator(new IdentityInterpolator);
      }
      id_ND->Assemble();
      id_ND->Finalize();

      if (ams_cycle_type < 10)
      {
         ND_Pi = id_ND->ParallelAssemble();
         ND_Pi->CopyColStarts(); // since we'll delete vert_fespace_d
         ND_Pi->CopyRowStarts(); // since we'll delete edge_fespace
      }
      else
      {
         Array2D<HypreParMatrix *> ND_Pi_blocks;
         id_ND->GetParBlocks(ND_Pi_blocks);
         ND_Pix = ND_Pi_blocks(0,0);
         ND_Piy = ND_Pi_blocks(0,1);
         ND_Piz = ND_Pi_blocks(0,2);
      }

      delete id_ND;

      ParDiscreteLinearOperator *id_RT;
      id_RT = new ParDiscreteLinearOperator(vert_fespace_d, face_fespace);
      if (trace_space)
      {
         id_RT->AddTraceFaceInterpolator(new NormalInterpolator);
      }
      else
      {
         id_RT->AddDomainInterpolator(new IdentityInterpolator);
      }
      id_RT->Assemble();
      id_RT->Finalize();

      if (cycle_type < 10)
      {
         RT_Pi = id_RT->ParallelAssemble();
         RT_Pi->CopyColStarts(); // since we'll delete vert_fespace_d
      }
      else
      {
         Array2D<HypreParMatrix *> RT_Pi_blocks;
         id_RT->GetParBlocks(RT_Pi_blocks);
         RT_Pix = RT_Pi_blocks(0,0);
         RT_Piy = RT_Pi_blocks(0,1);
         RT_Piz = RT_Pi_blocks(0,2);
      }

      delete id_RT;

      HYPRE_ParCSRMatrix HY_RT_Pi, HY_RT_Pix, HY_RT_Piy, HY_RT_Piz;
      HY_RT_Pi  = (RT_Pi)  ? (HYPRE_ParCSRMatrix) *RT_Pi  : NULL;
      HY_RT_Pix = (RT_Pix) ? (HYPRE_ParCSRMatrix) *RT_Pix : NULL;
      HY_RT_Piy = (RT_Piy) ? (HYPRE_ParCSRMatrix) *RT_Piy : NULL;
      HY_RT_Piz = (RT_Piz) ? (HYPRE_ParCSRMatrix) *RT_Piz : NULL;
      HYPRE_ParCSRMatrix HY_ND_Pi, HY_ND_Pix, HY_ND_Piy, HY_ND_Piz;
      HY_ND_Pi  = (ND_Pi)  ? (HYPRE_ParCSRMatrix) *ND_Pi  : NULL;
      HY_ND_Pix = (ND_Pix) ? (HYPRE_ParCSRMatrix) *ND_Pix : NULL;
      HY_ND_Piy = (ND_Piy) ? (HYPRE_ParCSRMatrix) *ND_Piy : NULL;
      HY_ND_Piz = (ND_Piz) ? (HYPRE_ParCSRMatrix) *ND_Piz : NULL;
      HYPRE_ADSSetInterpolations(ads,
                                 HY_RT_Pi, HY_RT_Pix, HY_RT_Piy, HY_RT_Piz,
                                 HY_ND_Pi, HY_ND_Pix, HY_ND_Piy, HY_ND_Piz);

      delete vert_fespace_d;
   }

   delete vert_fec;
   delete vert_fespace;
   delete edge_fec;
   delete edge_fespace;

   // set additional ADS options
   HYPRE_ADSSetSmoothingOptions(ads, rlx_type, rlx_sweeps, rlx_weight, rlx_omega);
   HYPRE_ADSSetAMGOptions(ads, amg_coarsen_type, amg_agg_levels, amg_rlx_type,
                          theta, amg_interp_type, amg_Pmax);
   HYPRE_ADSSetAMSOptions(ads, ams_cycle_type, amg_coarsen_type, amg_agg_levels,
                          amg_rlx_type, theta, amg_interp_type, amg_Pmax);

   // The ADS preconditioner requires inverting singular matrices with BoomerAMG,
   // which are handled correctly in hypre's Solve method, but can produce hypre
   // errors in the Setup (specifically in the l1 row norm computation). See the
   // documentation of SetErrorMode() for more details.
   error_mode = IGNORE_HYPRE_ERRORS;
}

void HypreADS::SetOperator(const Operator &op)
{
   const HypreParMatrix *new_A = dynamic_cast<const HypreParMatrix *>(&op);
   MFEM_VERIFY(new_A, "new Operator must be a HypreParMatrix!");

   // update base classes: Operator, Solver, HypreSolver
   height = new_A->Height();
   width  = new_A->Width();
   A = const_cast<HypreParMatrix *>(new_A);

   setup_called = 0;
   delete X;
   delete B;
   B = X = NULL;
}

HypreADS::~HypreADS()
{
   HYPRE_ADSDestroy(ads);

   delete x;
   delete y;
   delete z;

   delete G;
   delete C;

   delete RT_Pi;
   delete RT_Pix;
   delete RT_Piy;
   delete RT_Piz;

   delete ND_Pi;
   delete ND_Pix;
   delete ND_Piy;
   delete ND_Piz;
}

void HypreADS::SetPrintLevel(int print_lvl)
{
   HYPRE_ADSSetPrintLevel(ads, print_lvl);
}

HypreLOBPCG::HypreMultiVector::HypreMultiVector(int n, HypreParVector & v,
                                                mv_InterfaceInterpreter & interpreter)
   : hpv(NULL),
     nv(n)
{
   mv_ptr = mv_MultiVectorCreateFromSampleVector(&interpreter, nv,
                                                 (HYPRE_ParVector)v);

   HYPRE_ParVector* vecs = NULL;
   {
      mv_TempMultiVector* tmp =
         (mv_TempMultiVector*)mv_MultiVectorGetData(mv_ptr);
      vecs = (HYPRE_ParVector*)(tmp -> vector);
   }

   hpv = new HypreParVector*[nv];
   for (int i=0; i<nv; i++)
   {
      hpv[i] = new HypreParVector(vecs[i]);
   }
}

HypreLOBPCG::HypreMultiVector::~HypreMultiVector()
{
   if ( hpv != NULL )
   {
      for (int i=0; i<nv; i++)
      {
         delete hpv[i];
      }
      delete [] hpv;
   }

   mv_MultiVectorDestroy(mv_ptr);
}

void
HypreLOBPCG::HypreMultiVector::Randomize(HYPRE_Int seed)
{
   mv_MultiVectorSetRandom(mv_ptr, seed);
}

HypreParVector &
HypreLOBPCG::HypreMultiVector::GetVector(unsigned int i)
{
   MFEM_ASSERT((int)i < nv, "index out of range");

   return ( *hpv[i] );
}

HypreParVector **
HypreLOBPCG::HypreMultiVector::StealVectors()
{
   HypreParVector ** hpv_ret = hpv;

   hpv = NULL;

   mv_TempMultiVector * mv_tmp =
      (mv_TempMultiVector*)mv_MultiVectorGetData(mv_ptr);

   mv_tmp->ownsVectors = 0;

   for (int i=0; i<nv; i++)
   {
      hpv_ret[i]->SetOwnership(1);
   }

   return hpv_ret;
}

HypreLOBPCG::HypreLOBPCG(MPI_Comm c)
   : comm(c),
     myid(0),
     numProcs(1),
     nev(10),
     seed(75),
     glbSize(-1),
     part(NULL),
     multi_vec(NULL),
     x(NULL),
     subSpaceProj(NULL)
{
   MPI_Comm_size(comm,&numProcs);
   MPI_Comm_rank(comm,&myid);

   HYPRE_ParCSRSetupInterpreter(&interpreter);
   HYPRE_ParCSRSetupMatvec(&matvec_fn);
   HYPRE_LOBPCGCreate(&interpreter, &matvec_fn, &lobpcg_solver);
}

HypreLOBPCG::~HypreLOBPCG()
{
   delete multi_vec;
   delete x;
   delete [] part;

   HYPRE_LOBPCGDestroy(lobpcg_solver);
}

void
HypreLOBPCG::SetTol(double tol)
{
   HYPRE_LOBPCGSetTol(lobpcg_solver, tol);
}

void
HypreLOBPCG::SetRelTol(double rel_tol)
{
#if MFEM_HYPRE_VERSION >= 21101
   HYPRE_LOBPCGSetRTol(lobpcg_solver, rel_tol);
#else
   MFEM_ABORT("This method requires HYPRE version >= 2.11.1");
#endif
}

void
HypreLOBPCG::SetMaxIter(int max_iter)
{
   HYPRE_LOBPCGSetMaxIter(lobpcg_solver, max_iter);
}

void
HypreLOBPCG::SetPrintLevel(int logging)
{
   if (myid == 0)
   {
      HYPRE_LOBPCGSetPrintLevel(lobpcg_solver, logging);
   }
}

void
HypreLOBPCG::SetPrecondUsageMode(int pcg_mode)
{
   HYPRE_LOBPCGSetPrecondUsageMode(lobpcg_solver, pcg_mode);
}

void
HypreLOBPCG::SetPreconditioner(Solver & precond)
{
   HYPRE_LOBPCGSetPrecond(lobpcg_solver,
                          (HYPRE_PtrToSolverFcn)this->PrecondSolve,
                          (HYPRE_PtrToSolverFcn)this->PrecondSetup,
                          (HYPRE_Solver)&precond);
}

void
HypreLOBPCG::SetOperator(Operator & A)
{
   HYPRE_Int locSize = A.Width();

   if (HYPRE_AssumedPartitionCheck())
   {
      part = new HYPRE_Int[2];

      MPI_Scan(&locSize, &part[1], 1, HYPRE_MPI_INT, MPI_SUM, comm);

      part[0] = part[1] - locSize;

      MPI_Allreduce(&locSize, &glbSize, 1, HYPRE_MPI_INT, MPI_SUM, comm);
   }
   else
   {
      part = new HYPRE_Int[numProcs+1];

      MPI_Allgather(&locSize, 1, HYPRE_MPI_INT,
                    &part[1], 1, HYPRE_MPI_INT, comm);

      part[0] = 0;
      for (int i=0; i<numProcs; i++)
      {
         part[i+1] += part[i];
      }

      glbSize = part[numProcs];
   }

   if ( x != NULL )
   {
      delete x;
   }

   // Create a distributed vector without a data array.
   x = new HypreParVector(comm,glbSize,NULL,part);

   matvec_fn.MatvecCreate  = this->OperatorMatvecCreate;
   matvec_fn.Matvec        = this->OperatorMatvec;
   matvec_fn.MatvecDestroy = this->OperatorMatvecDestroy;

   HYPRE_LOBPCGSetup(lobpcg_solver,(HYPRE_Matrix)&A,NULL,NULL);
}

void
HypreLOBPCG::SetMassMatrix(Operator & M)
{
   matvec_fn.MatvecCreate  = this->OperatorMatvecCreate;
   matvec_fn.Matvec        = this->OperatorMatvec;
   matvec_fn.MatvecDestroy = this->OperatorMatvecDestroy;

   HYPRE_LOBPCGSetupB(lobpcg_solver,(HYPRE_Matrix)&M,NULL);
}

void
HypreLOBPCG::GetEigenvalues(Array<double> & eigs)
{
   // Initialize eigenvalues array with marker values
   eigs.SetSize(nev);

   for (int i=0; i<nev; i++)
   {
      eigs[i] = eigenvalues[i];
   }
}

HypreParVector &
HypreLOBPCG::GetEigenvector(unsigned int i)
{
   return multi_vec->GetVector(i);
}

void
HypreLOBPCG::SetInitialVectors(int num_vecs, HypreParVector ** vecs)
{
   // Initialize HypreMultiVector object if necessary
   if ( multi_vec == NULL )
   {
      MFEM_ASSERT(x != NULL, "In HypreLOBPCG::SetInitialVectors()");

      multi_vec = new HypreMultiVector(nev, *x, interpreter);
   }

   // Copy the vectors provided
   for (int i=0; i < min(num_vecs,nev); i++)
   {
      multi_vec->GetVector(i) = *vecs[i];
   }

   // Randomize any remaining vectors
   for (int i=min(num_vecs,nev); i < nev; i++)
   {
      multi_vec->GetVector(i).Randomize(seed);
   }

   // Ensure all vectors are in the proper subspace
   if ( subSpaceProj != NULL )
   {
      HypreParVector y(*x);
      y = multi_vec->GetVector(0);

      for (int i=1; i<nev; i++)
      {
         subSpaceProj->Mult(multi_vec->GetVector(i),
                            multi_vec->GetVector(i-1));
      }
      subSpaceProj->Mult(y,
                         multi_vec->GetVector(nev-1));
   }
}

void
HypreLOBPCG::Solve()
{
   // Initialize HypreMultiVector object if necessary
   if ( multi_vec == NULL )
   {
      MFEM_ASSERT(x != NULL, "In HypreLOBPCG::Solve()");

      multi_vec = new HypreMultiVector(nev, *x, interpreter);
      multi_vec->Randomize(seed);

      if ( subSpaceProj != NULL )
      {
         HypreParVector y(*x);
         y = multi_vec->GetVector(0);

         for (int i=1; i<nev; i++)
         {
            subSpaceProj->Mult(multi_vec->GetVector(i),
                               multi_vec->GetVector(i-1));
         }
         subSpaceProj->Mult(y, multi_vec->GetVector(nev-1));
      }
   }

   eigenvalues.SetSize(nev);
   eigenvalues = NAN;

   // Perform eigenmode calculation
   //
   // The eigenvalues are computed in ascending order (internally the
   // order is determined by the LAPACK routine 'dsydv'.)
   HYPRE_LOBPCGSolve(lobpcg_solver, NULL, *multi_vec, eigenvalues);
}

void *
HypreLOBPCG::OperatorMatvecCreate( void *A,
                                   void *x )
{
   void *matvec_data;

   matvec_data = NULL;

   return ( matvec_data );
}

HYPRE_Int
HypreLOBPCG::OperatorMatvec( void *matvec_data,
                             HYPRE_Complex alpha,
                             void *A,
                             void *x,
                             HYPRE_Complex beta,
                             void *y )
{
   MFEM_VERIFY(alpha == 1.0 && beta == 0.0, "values not supported");

   Operator *Aop = (Operator*)A;

   int width = Aop->Width();

   hypre_ParVector * xPar = (hypre_ParVector *)x;
   hypre_ParVector * yPar = (hypre_ParVector *)y;

   Vector xVec(xPar->local_vector->data, width);
   Vector yVec(yPar->local_vector->data, width);

   Aop->Mult( xVec, yVec );

   return 0;
}

HYPRE_Int
HypreLOBPCG::OperatorMatvecDestroy( void *matvec_data )
{
   return 0;
}

HYPRE_Int
HypreLOBPCG::PrecondSolve(void *solver,
                          void *A,
                          void *b,
                          void *x)
{
   Solver   *PC = (Solver*)solver;
   Operator *OP = (Operator*)A;

   int width = OP->Width();

   hypre_ParVector * bPar = (hypre_ParVector *)b;
   hypre_ParVector * xPar = (hypre_ParVector *)x;

   Vector bVec(bPar->local_vector->data, width);
   Vector xVec(xPar->local_vector->data, width);

   PC->Mult( bVec, xVec );

   return 0;
}

HYPRE_Int
HypreLOBPCG::PrecondSetup(void *solver,
                          void *A,
                          void *b,
                          void *x)
{
   return 0;
}

HypreAME::HypreAME(MPI_Comm comm)
   : myid(0),
     numProcs(1),
     nev(10),
     setT(false),
     ams_precond(NULL),
     eigenvalues(NULL),
     multi_vec(NULL),
     eigenvectors(NULL)
{
   MPI_Comm_size(comm,&numProcs);
   MPI_Comm_rank(comm,&myid);

   HYPRE_AMECreate(&ame_solver);
   HYPRE_AMESetPrintLevel(ame_solver, 0);
}

HypreAME::~HypreAME()
{
   if ( multi_vec )
   {
      mfem_hypre_TFree(multi_vec);
   }

   if ( eigenvectors )
   {
      for (int i=0; i<nev; i++)
      {
         delete eigenvectors[i];
      }
   }
   delete [] eigenvectors;

   if ( eigenvalues )
   {
      mfem_hypre_TFree(eigenvalues);
   }

   HYPRE_AMEDestroy(ame_solver);
}

void
HypreAME::SetNumModes(int num_eigs)
{
   nev = num_eigs;

   HYPRE_AMESetBlockSize(ame_solver, nev);
}

void
HypreAME::SetTol(double tol)
{
   HYPRE_AMESetTol(ame_solver, tol);
}

void
HypreAME::SetRelTol(double rel_tol)
{
#if MFEM_HYPRE_VERSION >= 21101
   HYPRE_AMESetRTol(ame_solver, rel_tol);
#else
   MFEM_ABORT("This method requires HYPRE version >= 2.11.1");
#endif
}

void
HypreAME::SetMaxIter(int max_iter)
{
   HYPRE_AMESetMaxIter(ame_solver, max_iter);
}

void
HypreAME::SetPrintLevel(int logging)
{
   if (myid == 0)
   {
      HYPRE_AMESetPrintLevel(ame_solver, logging);
   }
}

void
HypreAME::SetPreconditioner(HypreSolver & precond)
{
   ams_precond = &precond;
}

void
HypreAME::SetOperator(HypreParMatrix & A)
{
   if ( !setT )
   {
      HYPRE_Solver ams_precond_ptr = (HYPRE_Solver)*ams_precond;

      ams_precond->SetupFcn()(*ams_precond,A,NULL,NULL);

      HYPRE_AMESetAMSSolver(ame_solver, ams_precond_ptr);
   }

   HYPRE_AMESetup(ame_solver);
}

void
HypreAME::SetMassMatrix(HypreParMatrix & M)
{
   HYPRE_ParCSRMatrix parcsr_M = M;
   HYPRE_AMESetMassMatrix(ame_solver,(HYPRE_ParCSRMatrix)parcsr_M);
}

void
HypreAME::Solve()
{
   HYPRE_AMESolve(ame_solver);
}

void
HypreAME::GetEigenvalues(Array<double> & eigs)
{
   // Initialize eigenvalues array with marker values
   eigs.SetSize(nev); eigs = -1.0;

   if ( eigenvalues == NULL )
   {
      // Grab eigenvalues from AME
      HYPRE_AMEGetEigenvalues(ame_solver,&eigenvalues);
   }

   // Copy eigenvalues to eigs array
   for (int i=0; i<nev; i++)
   {
      eigs[i] = eigenvalues[i];
   }
}

void
HypreAME::createDummyVectors()
{
   if ( multi_vec == NULL )
   {
      HYPRE_AMEGetEigenvectors(ame_solver,&multi_vec);
   }

   eigenvectors = new HypreParVector*[nev];
   for (int i=0; i<nev; i++)
   {
      eigenvectors[i] = new HypreParVector(multi_vec[i]);
      eigenvectors[i]->SetOwnership(1);
   }

}

HypreParVector &
HypreAME::GetEigenvector(unsigned int i)
{
   if ( eigenvectors == NULL )
   {
      this->createDummyVectors();
   }

   return *eigenvectors[i];
}

HypreParVector **
HypreAME::StealEigenvectors()
{
   if ( eigenvectors == NULL )
   {
      this->createDummyVectors();
   }

   // Set the local pointers to NULL so that they won't be deleted later
   HypreParVector ** vecs = eigenvectors;
   eigenvectors = NULL;
   multi_vec = NULL;

   return vecs;
}

}

#endif<|MERGE_RESOLUTION|>--- conflicted
+++ resolved
@@ -1694,24 +1694,8 @@
    return C;
 }
 
-<<<<<<< HEAD
-HypreParMatrix *HypreParMatrixAdd(double alpha, const HypreParMatrix &A,
-                                  double beta,  const HypreParMatrix &B)
-{
-   hypre_ParCSRMatrix *C_hypre;
-
-   hypre_ParcsrAdd(alpha, A, beta, B, &C_hypre);
-
-   HypreParMatrix *C = new HypreParMatrix(C_hypre);
-
-   return C;
-}
-
-HypreParMatrix * ParMult(const HypreParMatrix *A, const HypreParMatrix *B)
-=======
 HypreParMatrix * ParMult(const HypreParMatrix *A, const HypreParMatrix *B,
                          bool own_matrix)
->>>>>>> 3fed217f
 {
    hypre_ParCSRMatrix * ab;
    ab = hypre_ParMatmul(*A,*B);
