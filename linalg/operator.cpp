--- conflicted
+++ resolved
@@ -607,7 +607,6 @@
    }
 }
 
-<<<<<<< HEAD
 void ConstrainedOperator::Mult(const Vector &x, Vector &y) const
 {
    constexpr bool transpose = false;
@@ -618,13 +617,13 @@
 {
    constexpr bool transpose = true;
    ConstrainedMult(x, y, transpose);
-=======
+}
+
 void ConstrainedOperator::AddMult(const Vector &x, Vector &y,
                                   const double a) const
 {
    Mult(x, w);
    y.Add(a, w);
->>>>>>> b7907143
 }
 
 RectangularConstrainedOperator::RectangularConstrainedOperator(
