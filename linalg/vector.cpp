// Copyright (c) 2010-2025, Lawrence Livermore National Security, LLC. Produced
// at the Lawrence Livermore National Laboratory. All Rights reserved. See files
// LICENSE and NOTICE for details. LLNL-CODE-806117.
//
// This file is part of the MFEM library. For more information and source code
// availability visit https://mfem.org.
//
// MFEM is free software; you can redistribute it and/or modify it under the
// terms of the BSD-3 license. We welcome feedback and contributions, see file
// CONTRIBUTING.md for details.

// Implementation of data type vector

#include "../general/forall.hpp"
#include "../general/reducers.hpp"
#include "../general/hash.hpp"
#include "../general/scan.hpp"
#include "vector.hpp"

#ifdef MFEM_USE_OPENMP
#include <omp.h>
#endif

#include <iostream>
#include <cmath>
#include <ctime>

namespace mfem
{

<<<<<<< HEAD
template <class T>
VectorMP<T>::VectorMP(const VectorMP<T> &v)
=======
/**
 * Reducer for helping to compute L2-norms. Given two partial results:
 * a0 = sum_i (|v_i|/a1)^2
 * b0 = sum_j (|v_j|/b1)^2 (j disjoint from i for vector v)
 * computes:
 * a1 = max(a1, b1)
 * a0 = (a1 == 0 ? 0 : sum_{k in union(i,j)} (|v_k|/a1)^2)
 *
 * This form is resiliant against overflow/underflow, similar to std::hypot
 */
struct L2Reducer
{
   using value_type = DevicePair<real_t, real_t>;
   static MFEM_HOST_DEVICE void Join(value_type& a, const value_type &b)
   {
      real_t scale = fmax(a.second, b.second);
      if (scale > 0)
      {
         real_t s = a.second / scale;
         a.first *= s * s;
         s = b.second / scale;
         a.first += b.first * s * s;
         a.second = scale;
      }
   }

   static MFEM_HOST_DEVICE void SetInitialValue(value_type &a)
   {
      a.first = 0;
      a.second = 0;
   }
};

/**
 * Reducer for helping to compute Lp-norms. Given two partial results:
 * a0 = sum_i (|v_i|/a1)^p
 * b0 = sum_j (|v_j|/b1)^p (j disjoint from i for vector v)
 * computes:
 * a1 = max(a1, b1)
 * a0 = (a1 == 0 ? 0 : sum_{k in union(i,j)} (|v_k|/a1)^p)
 *
 * This form is resiliant against overflow/underflow, similar to std::hypot
 */
struct LpReducer
{
   real_t p;
   using value_type = DevicePair<real_t, real_t>;
   MFEM_HOST_DEVICE void Join(value_type& a, const value_type &b) const
   {
      real_t scale = fmax(a.second, b.second);
      if (scale > 0)
      {
         a.first = a.first * pow(a.second / scale, p) +
                   b.first * pow(b.second / scale, p);
         a.second = scale;
      }
   }

   static MFEM_HOST_DEVICE void SetInitialValue(value_type &a)
   {
      a.first = 0;
      a.second = 0;
   }
};

static Array<real_t>& vector_workspace()
{
   static Array<real_t> instance;
   return instance;
}

static Array<DevicePair<real_t, real_t>> &Lpvector_workspace()
{
   static Array<DevicePair<real_t, real_t>> instance;
   return instance;
}

Vector::Vector(const Vector &v)
>>>>>>> d9d6526c
{
   const int s = v.Size();
   size = s;
   if (s > 0)
   {
      MFEM_ASSERT(!v.data.Empty(), "invalid source vector");
      data.New(s, v.data.GetMemoryType());
      data.CopyFrom(v.data, s);
   }
   UseDevice(v.UseDevice());
}

<<<<<<< HEAD
template <class T>
VectorMP<T>::VectorMP(VectorMP<T> &&v)
=======
Vector::Vector(Vector &&v)
   : data(std::move(v.data)), size(v.size)
>>>>>>> d9d6526c
{
   v.size = 0;
}

template <class T>
void VectorMP<T>::Load(std::istream **in, int np, int *dim)
{
   int i, j, s;

   s = 0;
   for (i = 0; i < np; i++)
   {
      s += dim[i];
   }

   SetSize(s);
   HostWrite();

   int p = 0;
   for (i = 0; i < np; i++)
   {
      for (j = 0; j < dim[i]; j++)
      {
         *in[i] >> data[p++];
         // Clang's libc++ sets the failbit when (correctly) parsing subnormals,
         // so we reset the failbit here.
         if (!*in[i] && errno == ERANGE)
         {
            in[i]->clear();
         }
      }
   }
}

template <class T>
void VectorMP<T>::Load(std::istream &in, int Size)
{
   SetSize(Size);
   HostWrite();

   for (int i = 0; i < size; i++)
   {
      in >> data[i];
      // Clang's libc++ sets the failbit when (correctly) parsing subnormals,
      // so we reset the failbit here.
      if (!in && errno == ERANGE)
      {
         in.clear();
      }
   }
}

template <class T>
T &VectorMP<T>::Elem(int i)
{
   return operator()(i);
}

template <class T>
const T &VectorMP<T>::Elem(int i) const
{
   return operator()(i);
}

template <class T>
T VectorMP<T>::operator*(const T *v) const
{
<<<<<<< HEAD
   T dot = 0.0;
=======
   HostRead();
   real_t dot = 0.0;
>>>>>>> d9d6526c
#ifdef MFEM_USE_LEGACY_OPENMP
   #pragma omp parallel for reduction(+:dot)
#endif
   for (int i = 0; i < size; i++)
   {
      dot += data[i] * v[i];
   }
   return dot;
}

template <class T>
VectorMP<T> &VectorMP<T>::operator=(const T *v)
{
   data.CopyFromHost(v, size);
   return *this;
}

template <class T>
VectorMP<T> &VectorMP<T>::operator=(const VectorMP<T> &v)
{
#if 0
   SetSize(v.Size(), v.data.GetMemoryType());
   data.CopyFrom(v.data, v.Size());
   UseDevice(v.UseDevice());
#else
   SetSize(v.Size());
   const bool vuse = v.UseDevice();
   const bool use_dev = UseDevice() || vuse;
   if (use_dev != vuse) { v.UseDevice(use_dev); }
   // keep 'data' where it is, unless 'use_dev' is true
   if (use_dev) { Write(); }
   data.CopyFrom(v.data, v.Size());
   if (use_dev != vuse) { v.UseDevice(vuse); }
#endif
   return *this;
}

template <class T>
VectorMP<T> &VectorMP<T>::operator=(VectorMP<T> &&v)
{
   if (this != &v)
   {
      v.Swap(*this);
      v.Destroy();
   }
   return *this;
}

template <class T>
VectorMP<T> &VectorMP<T>::operator=(T value)
{
   const bool use_dev = UseDevice();
   const int N = size;
   auto y = Write(use_dev);
   mfem::forall_switch(use_dev, N, [=] MFEM_HOST_DEVICE (int i) { y[i] = value; });
   return *this;
}

template <class T>
VectorMP<T> &VectorMP<T>::operator*=(T c)
{
   const bool use_dev = UseDevice();
   const int N = size;
   auto y = ReadWrite(use_dev);
   mfem::forall_switch(use_dev, N, [=] MFEM_HOST_DEVICE (int i) { y[i] *= c; });
   return *this;
}

template <class T>
VectorMP<T> &VectorMP<T>::operator*=(const VectorMP<T> &v)
{
   MFEM_ASSERT(size == v.size, "incompatible Vectors!");

   const bool use_dev = UseDevice() || v.UseDevice();
   const int N = size;
   const auto x = v.Read(use_dev);
   auto y = ReadWrite(use_dev);
   mfem::forall_switch(use_dev, N, [=] MFEM_HOST_DEVICE (int i) { y[i] *= x[i]; });
   return *this;
}

template <class T>
VectorMP<T> &VectorMP<T>::operator/=(T c)
{
   const bool use_dev = UseDevice();
   const int N = size;
   const T m = 1.0/c;
   auto y = ReadWrite(use_dev);
   mfem::forall_switch(use_dev, N, [=] MFEM_HOST_DEVICE (int i) { y[i] *= m; });
   return *this;
}

template <class T>
VectorMP<T> &VectorMP<T>::operator/=(const VectorMP<T> &v)
{
   MFEM_ASSERT(size == v.size, "incompatible Vectors!");

   const bool use_dev = UseDevice() || v.UseDevice();
   const int N = size;
   const auto x = v.Read(use_dev);
   auto y = ReadWrite(use_dev);
   mfem::forall_switch(use_dev, N, [=] MFEM_HOST_DEVICE (int i) { y[i] /= x[i]; });
   return *this;
}

template <class T>
VectorMP<T> &VectorMP<T>::operator-=(T c)
{
   const bool use_dev = UseDevice();
   const int N = size;
   auto y = ReadWrite(use_dev);
   mfem::forall_switch(use_dev, N, [=] MFEM_HOST_DEVICE (int i) { y[i] -= c; });
   return *this;
}

template <class T>
VectorMP<T> &VectorMP<T>::operator-=(const VectorMP<T> &v)
{
   MFEM_ASSERT(size == v.size, "incompatible Vectors!");

   const bool use_dev = UseDevice() || v.UseDevice();
   const int N = size;
   const auto x = v.Read(use_dev);
   auto y = ReadWrite(use_dev);
   mfem::forall_switch(use_dev, N, [=] MFEM_HOST_DEVICE (int i) { y[i] -= x[i]; });
   return *this;
}

template <class T>
VectorMP<T> &VectorMP<T>::operator+=(T c)
{
   const bool use_dev = UseDevice();
   const int N = size;

   auto y = ReadWrite(use_dev);
   mfem::forall_switch(use_dev, N, [=] MFEM_HOST_DEVICE (int i) { y[i] += c; });
   return *this;
}

template <class T>
VectorMP<T> &VectorMP<T>::operator+=(const VectorMP<T> &v)
{
   MFEM_ASSERT(size == v.size, "incompatible Vectors!");

   const bool use_dev = UseDevice() || v.UseDevice();
   const int N = size;
   const auto x = v.Read(use_dev);
   auto y = ReadWrite(use_dev);
   mfem::forall_switch(use_dev, N, [=] MFEM_HOST_DEVICE (int i) { y[i] += x[i]; });
   return *this;
}

template <class T>
VectorMP<T> &VectorMP<T>::Add(const T a, const VectorMP<T> &Va)
{
   MFEM_ASSERT(size == Va.size, "incompatible Vectors!");

   if (a != 0.0)
   {
      const int N = size;
      const bool use_dev = UseDevice() || Va.UseDevice();
      const auto x = Va.Read(use_dev);
      auto y = ReadWrite(use_dev);
      mfem::forall_switch(use_dev, N, [=] MFEM_HOST_DEVICE (int i) { y[i] += a * x[i]; });
   }
   return *this;
}

template <class T>
VectorMP<T> &VectorMP<T>::Set(const T a, const VectorMP<T> &Va)
{
   MFEM_ASSERT(size == Va.size, "incompatible Vectors!");

   const bool use_dev = UseDevice() || Va.UseDevice();
   const int N = size;
   const auto x = Va.Read(use_dev);
   auto y = Write(use_dev);
   mfem::forall_switch(use_dev, N, [=] MFEM_HOST_DEVICE (int i) { y[i] = a * x[i]; });
   return *this;
}

template <class T>
void VectorMP<T>::SetVector(const VectorMP<T> &v, int offset)
{
   MFEM_ASSERT(v.Size() + offset <= size, "invalid sub-vector");

   const bool use_dev = UseDevice() || v.UseDevice();
   const int vs = v.Size();
<<<<<<< HEAD
   const T *vp = v.data;
   T *p = data + offset;
   for (int i = 0; i < vs; i++)
   {
      p[i] = vp[i];
   }
=======
   const auto vp = v.Read(use_dev);
   // Use read+write access for *this - we only modify some of its entries
   auto p = ReadWrite(use_dev) + offset;
   mfem::forall_switch(use_dev, vs, [=] MFEM_HOST_DEVICE (int i) { p[i] = vp[i]; });
>>>>>>> d9d6526c
}

template <class T>
void VectorMP<T>::AddSubVector(const VectorMP<T> &v, int offset)
{
   MFEM_ASSERT(v.Size() + offset <= size, "invalid sub-vector");

   const bool use_dev = UseDevice() || v.UseDevice();
   const int vs = v.Size();
<<<<<<< HEAD
   const T *vp = v.data;
   T *p = data + offset;
   for (int i = 0; i < vs; i++)
   {
      p[i] += vp[i];
   }
=======
   const auto vp = v.Read(use_dev);
   auto p = ReadWrite(use_dev) + offset;
   mfem::forall_switch(use_dev, vs, [=] MFEM_HOST_DEVICE (int i) { p[i] += vp[i]; });
>>>>>>> d9d6526c
}

template <class T>
void VectorMP<T>::Neg()
{
   const bool use_dev = UseDevice();
   const int N = size;
   auto y = ReadWrite(use_dev);
   mfem::forall_switch(use_dev, N, [=] MFEM_HOST_DEVICE (int i) { y[i] = -y[i]; });
}

template <class T>
void VectorMP<T>::Reciprocal()
{
   const bool use_dev = UseDevice();
   const int N = size;
   auto y = ReadWrite(use_dev);
   mfem::forall_switch(use_dev, N, [=] MFEM_HOST_DEVICE (int i) { y[i] = 1.0/y[i]; });
}

<<<<<<< HEAD
template <class T>
void add(const VectorMP<T> &v1, const VectorMP<T> &v2, VectorMP<T> &v)
=======
void Vector::Abs()
{
   const bool use_dev = UseDevice();
   const int N = size;
   auto y = ReadWrite(use_dev);
   mfem::forall_switch(use_dev, N, [=] MFEM_HOST_DEVICE (int i)
   {
      y[i] = std::abs(y[i]);
   });
}

void Vector::Pow(const real_t p)
{
   const bool use_dev = UseDevice();
   const int N = size;
   auto y = ReadWrite(use_dev);
   mfem::forall_switch(use_dev, N, [=] MFEM_HOST_DEVICE (int i)
   {
      y[i] = std::pow(y[i], p);
   });
}

void add(const Vector &v1, const Vector &v2, Vector &v)
>>>>>>> d9d6526c
{
   MFEM_ASSERT(v.Size() == v1.Size() && v.Size() == v2.Size(),
               "incompatible Vectors!");

#if !defined(MFEM_USE_LEGACY_OPENMP)
   const bool use_dev = v1.UseDevice() || v2.UseDevice() || v.UseDevice();
   const int N = v.size;
   // Note: get read access first, in case v is the same as v1/v2.
   const auto x1 = v1.Read(use_dev);
   const auto x2 = v2.Read(use_dev);
   auto y = v.Write(use_dev);
   mfem::forall_switch(use_dev, N, [=] MFEM_HOST_DEVICE (int i) { y[i] = x1[i] + x2[i]; });
#else
   #pragma omp parallel for
   for (int i = 0; i < v.Size(); i++)
   {
      v.data[i] = v1.data[i] + v2.data[i];
   }
#endif
}

template <class T, class U>
void add(const VectorMP<T> &v1, U alpha, const VectorMP<T> &v2, VectorMP<T> &v)
{
   MFEM_ASSERT(v.Size() == v1.Size() && v.Size() == v2.Size(),
               "incompatible Vectors!");

   if (alpha == 0.0)
   {
      v = v1;
   }
   else if (alpha == 1.0)
   {
      add(v1, v2, v);
   }
   else
   {
#if !defined(MFEM_USE_LEGACY_OPENMP)
      const bool use_dev = v1.UseDevice() || v2.UseDevice() || v.UseDevice();
      const int N = v.Size();
      // Note: get read access first, in case v is the same as v1/v2.
      const auto d_x = v1.Read(use_dev);
      const auto d_y = v2.Read(use_dev);
      auto d_z = v.Write(use_dev);
      mfem::forall_switch(use_dev, N, [=] MFEM_HOST_DEVICE (int i)
      {
         d_z[i] = d_x[i] + alpha * d_y[i];
      });
#else
      const T *v1p = v1.data, *v2p = v2.data;
      T *vp = v.data;
      const int s = v.Size();
      #pragma omp parallel for
      for (int i = 0; i < s; i++)
      {
         vp[i] = v1p[i] + alpha*v2p[i];
      }
#endif
   }
}

template <class T, class U>
void add(const U a, const VectorMP<T> &x, const VectorMP<T> &y, VectorMP<T> &z)
{
   MFEM_ASSERT(x.Size() == y.Size() && x.Size() == z.Size(),
               "incompatible Vectors!");

   if (a == 0.0)
   {
      z = 0.0;
   }
   else if (a == 1.0)
   {
      add(x, y, z);
   }
   else
   {
#if !defined(MFEM_USE_LEGACY_OPENMP)
      const bool use_dev = x.UseDevice() || y.UseDevice() || z.UseDevice();
      const int N = x.Size();
      // Note: get read access first, in case z is the same as x/y.
      const auto xd = x.Read(use_dev);
      const auto yd = y.Read(use_dev);
      auto zd = z.Write(use_dev);
      mfem::forall_switch(use_dev, N, [=] MFEM_HOST_DEVICE (int i)
      {
         zd[i] = a * (xd[i] + yd[i]);
      });
#else
      const T *xp = x.data;
      const T *yp = y.data;
      T       *zp = z.data;
      const int      s = x.Size();
      #pragma omp parallel for
      for (int i = 0; i < s; i++)
      {
         zp[i] = a * (xp[i] + yp[i]);
      }
#endif
   }
}

template <class T, class U>
void add(const U a, const VectorMP<T> &x,
         const U b, const VectorMP<T> &y, VectorMP<T> &z)
{
   MFEM_ASSERT(x.Size() == y.Size() && x.Size() == z.Size(),
               "incompatible Vectors!");

   if (a == 0.0)
   {
      z.Set(b, y);
   }
   else if (b == 0.0)
   {
      z.Set(a, x);
   }
#if 0
   else if (a == 1.0)
   {
      add(x, b, y, z);
   }
   else if (b == 1.0)
   {
      add(y, a, x, z);
   }
   else if (a == b)
   {
      add(a, x, y, z);
   }
#endif
   else
   {
#if !defined(MFEM_USE_LEGACY_OPENMP)
      const bool use_dev = x.UseDevice() || y.UseDevice() || z.UseDevice();
      const int N = x.Size();
      // Note: get read access first, in case z is the same as x/y.
      const auto xd = x.Read(use_dev);
      const auto yd = y.Read(use_dev);
      auto zd = z.Write(use_dev);
      mfem::forall_switch(use_dev, N, [=] MFEM_HOST_DEVICE (int i)
      {
         zd[i] = a * xd[i] + b * yd[i];
      });
#else
      const T *xp = x.data;
      const T *yp = y.data;
      T       *zp = z.data;
      const int      s = x.Size();
      #pragma omp parallel for
      for (int i = 0; i < s; i++)
      {
         zp[i] = a * xp[i] + b * yp[i];
      }
#endif
   }
}

template <class T>
void subtract(const VectorMP<T> &x, const VectorMP<T> &y, VectorMP<T> &z)
{
   MFEM_ASSERT(x.Size() == y.Size() && x.Size() == z.Size(),
               "incompatible Vectors!");

#if !defined(MFEM_USE_LEGACY_OPENMP)
   const bool use_dev = x.UseDevice() || y.UseDevice() || z.UseDevice();
   const int N = x.Size();
   // Note: get read access first, in case z is the same as x/y.
   const auto xd = x.Read(use_dev);
   const auto yd = y.Read(use_dev);
   auto zd = z.Write(use_dev);
   mfem::forall_switch(use_dev, N, [=] MFEM_HOST_DEVICE (int i)
   {
      zd[i] = xd[i] - yd[i];
   });
#else
   const T *xp = x.data;
   const T *yp = y.data;
   T       *zp = z.data;
   const int     s = x.Size();
   #pragma omp parallel for
   for (int i = 0; i < s; i++)
   {
      zp[i] = xp[i] - yp[i];
   }
#endif
}

template <class T, class U>
void subtract(const U a, const VectorMP<T> &x, const VectorMP<T> &y,
              VectorMP<T> &z)
{
   MFEM_ASSERT(x.Size() == y.Size() && x.Size() == z.Size(),
               "incompatible Vectors!");

   if (a == 0.)
   {
      z = 0.;
   }
   else if (a == 1.)
   {
      subtract(x, y, z);
   }
   else
   {
#if !defined(MFEM_USE_LEGACY_OPENMP)
      const bool use_dev = x.UseDevice() || y.UseDevice() || z.UseDevice();
      const int N = x.Size();
      // Note: get read access first, in case z is the same as x/y.
      const auto xd = x.Read(use_dev);
      const auto yd = y.Read(use_dev);
      auto zd = z.Write(use_dev);
      mfem::forall_switch(use_dev, N, [=] MFEM_HOST_DEVICE (int i)
      {
         zd[i] = a * (xd[i] - yd[i]);
      });
#else
      const T *xp = x.data;
      const T *yp = y.data;
      T       *zp = z.data;
      const int      s = x.Size();
      #pragma omp parallel for
      for (int i = 0; i < s; i++)
      {
         zp[i] = a * (xp[i] - yp[i]);
      }
#endif
   }
}

template <class T>
void VectorMP<T>::cross3D(const VectorMP<T> &vin, VectorMP<T> &vout) const
{
   HostRead();
   vin.HostRead();
   vout.HostWrite();
   MFEM_VERIFY(size == 3, "Only 3D vectors supported in cross.");
   MFEM_VERIFY(vin.Size() == 3, "Only 3D vectors supported in cross.");
   vout.SetSize(3);
   vout(0) = data[1]*vin(2)-data[2]*vin(1);
   vout(1) = data[2]*vin(0)-data[0]*vin(2);
   vout(2) = data[0]*vin(1)-data[1]*vin(0);
}

template <class T>
void VectorMP<T>::median(const VectorMP<T> &lo, const VectorMP<T> &hi)
{
   MFEM_ASSERT(size == lo.size && size == hi.size,
               "incompatible Vectors!");

   const bool use_dev = UseDevice() || lo.UseDevice() || hi.UseDevice();
   const int N = size;
   // Note: get read access first, in case *this is the same as lo/hi.
   const auto l = lo.Read(use_dev);
   const auto h = hi.Read(use_dev);
   auto m = Write(use_dev);
   mfem::forall_switch(use_dev, N, [=] MFEM_HOST_DEVICE (int i)
   {
      if (m[i] < l[i])
      {
         m[i] = l[i];
      }
      else if (m[i] > h[i])
      {
         m[i] = h[i];
      }
   });
}

template <class T>
void VectorMP<T>::GetSubVector(const Array<int> &dofs,
                               VectorMP<T> &elemvect) const
{
   const int n = dofs.Size();
   elemvect.SetSize(n);
   const bool use_dev = dofs.UseDevice() || elemvect.UseDevice();
   const auto d_X = Read(use_dev);
   const auto d_dofs = dofs.Read(use_dev);
   auto d_y = elemvect.Write(use_dev);
   mfem::forall_switch(use_dev, n, [=] MFEM_HOST_DEVICE (int i)
   {
      const int dof_i = d_dofs[i];
      d_y[i] = dof_i >= 0 ? d_X[dof_i] : -d_X[-dof_i-1];
   });
}

template <class T>
void VectorMP<T>::GetSubVector(const Array<int> &dofs, T *elem_data) const
{
   HostRead();
   const int n = dofs.Size();
   for (int i = 0; i < n; i++)
   {
      const int j = dofs[i];
      elem_data[i] = (j >= 0) ? data[j] : -data[-1-j];
   }
}

template <class T>
void VectorMP<T>::SetSubVector(const Array<int> &dofs, const T value)
{
   const bool use_dev = UseDevice() || dofs.UseDevice();
   const int n = dofs.Size();
   // Use read+write access for *this - we only modify some of its entries
   auto d_X = ReadWrite(use_dev);
   const auto d_dofs = dofs.Read(use_dev);
   mfem::forall_switch(use_dev, n, [=] MFEM_HOST_DEVICE (int i)
   {
      const int j = d_dofs[i];
      if (j >= 0)
      {
         d_X[j] = value;
      }
      else
      {
         d_X[-1-j] = -value;
      }
   });
}

<<<<<<< HEAD
template <class T>
void VectorMP<T>::SetSubVector(const Array<int> &dofs,
                               const VectorMP<T> &elemvect)
=======
void Vector::SetSubVectorHost(const Array<int> &dofs, const real_t value)
{
   HostReadWrite();
   for (int i = 0; i < dofs.Size(); ++i)
   {
      const int j = dofs[i];
      if (j >= 0)
      {
         (*this)[j] = value;
      }
      else
      {
         (*this)[-1-j] = -value;
      }
   }
}

void Vector::SetSubVector(const Array<int> &dofs, const Vector &elemvect)
>>>>>>> d9d6526c
{
   MFEM_ASSERT(dofs.Size() <= elemvect.Size(),
               "Size mismatch: length of dofs is " << dofs.Size()
               << ", length of elemvect is " << elemvect.Size());

   const bool use_dev = dofs.UseDevice() || elemvect.UseDevice();
   const int n = dofs.Size();
   // Use read+write access for X - we only modify some of its entries
   auto d_X = ReadWrite(use_dev);
   const auto d_y = elemvect.Read(use_dev);
   const auto d_dofs = dofs.Read(use_dev);
   mfem::forall_switch(use_dev, n, [=] MFEM_HOST_DEVICE (int i)
   {
      const int dof_i = d_dofs[i];
      if (dof_i >= 0)
      {
         d_X[dof_i] = d_y[i];
      }
      else
      {
         d_X[-1-dof_i] = -d_y[i];
      }
   });
}

template <class T>
void VectorMP<T>::SetSubVector(const Array<int> &dofs, T *elem_data)
{
   // Use read+write access because we overwrite only part of the data.
   HostReadWrite();
   const int n = dofs.Size();
   for (int i = 0; i < n; i++)
   {
      const int j= dofs[i];
      if (j >= 0)
      {
         operator()(j) = elem_data[i];
      }
      else
      {
         operator()(-1-j) = -elem_data[i];
      }
   }
}

template <class T>
void VectorMP<T>::AddElementVector(const Array<int> &dofs,
                                   const VectorMP<T> &elemvect)
{
   MFEM_ASSERT(dofs.Size() <= elemvect.Size(), "Size mismatch: "
               "length of dofs is " << dofs.Size() <<
               ", length of elemvect is " << elemvect.Size());

   const bool use_dev = dofs.UseDevice() || elemvect.UseDevice();
   const int n = dofs.Size();
   const auto d_y = elemvect.Read(use_dev);
   const auto d_dofs = dofs.Read(use_dev);
   auto d_X = ReadWrite(use_dev);
   mfem::forall_switch(use_dev, n, [=] MFEM_HOST_DEVICE (int i)
   {
      const int j = d_dofs[i];
      if (j >= 0)
      {
         d_X[j] += d_y[i];
      }
      else
      {
         d_X[-1-j] -= d_y[i];
      }
   });
}

template <class T>
void VectorMP<T>::AddElementVector(const Array<int> &dofs, T *elem_data)
{
   HostReadWrite();
   const int n = dofs.Size();
   for (int i = 0; i < n; i++)
   {
      const int j = dofs[i];
      if (j >= 0)
      {
         operator()(j) += elem_data[i];
      }
      else
      {
         operator()(-1-j) -= elem_data[i];
      }
   }
}

template <class T>
void VectorMP<T>::AddElementVector(const Array<int> &dofs, const T a,
                                   const VectorMP<T> &elemvect)
{
   MFEM_ASSERT(dofs.Size() <= elemvect.Size(), "Size mismatch: "
               "length of dofs is " << dofs.Size() <<
               ", length of elemvect is " << elemvect.Size());

   const bool use_dev = dofs.UseDevice() || elemvect.UseDevice();
   const int n = dofs.Size();
   const auto d_x = elemvect.Read(use_dev);
   const auto d_dofs = dofs.Read(use_dev);
   auto d_y = ReadWrite(use_dev);
   mfem::forall_switch(use_dev, n, [=] MFEM_HOST_DEVICE (int i)
   {
      const int j = d_dofs[i];
      if (j >= 0)
      {
         d_y[j] += a * d_x[i];
      }
      else
      {
         d_y[-1-j] -= a * d_x[i];
      }
   });
}

template <class T>
void VectorMP<T>::SetSubVectorComplement(const Array<int> &dofs, const T val)
{
   const bool use_dev = UseDevice() || dofs.UseDevice();
   const int n = dofs.Size();
   const int N = size;
   VectorMP<T> dofs_vals(n, use_dev ?
                         Device::GetDeviceMemoryType() :
                         Device::GetHostMemoryType());
   auto d_data = ReadWrite(use_dev);
   auto d_dofs_vals = dofs_vals.Write(use_dev);
   const auto d_dofs = dofs.Read(use_dev);
   mfem::forall_switch(use_dev, n, [=] MFEM_HOST_DEVICE (int i) { d_dofs_vals[i] = d_data[d_dofs[i]]; });
   mfem::forall_switch(use_dev, N, [=] MFEM_HOST_DEVICE (int i) { d_data[i] = val; });
   mfem::forall_switch(use_dev, n, [=] MFEM_HOST_DEVICE (int i) { d_data[d_dofs[i]] = d_dofs_vals[i]; });
}

template <class T>
void VectorMP<T>::Print(std::ostream &os, int width) const
{
   if (!size) { return; }
   HostRead();
   for (int i = 0; 1; )
   {
      os << ZeroSubnormal(data[i]);
      i++;
      if (i == size)
      {
         break;
      }
      if ( i % width == 0 )
      {
         os << '\n';
      }
      else
      {
         os << ' ';
      }
   }
   os << '\n';
}

#ifdef MFEM_USE_ADIOS2
template <class T>
void VectorMP<T>::Print(adios2stream &os,
                        const std::string& variable_name) const
{
   if (!size) { return; }
   HostRead();
   os.engine.Put(variable_name, &data[0] );
}
#endif

template <class T>
void VectorMP<T>::Print_HYPRE(std::ostream &os) const
{
   int i;
   std::ios::fmtflags old_fmt = os.flags();
   os.setf(std::ios::scientific);
   std::streamsize old_prec = os.precision(14);

   os << size << '\n';  // number of rows

   data.Read(MemoryClass::HOST, size);
   for (i = 0; i < size; i++)
   {
      os << ZeroSubnormal(data[i]) << '\n';
   }

   os.precision(old_prec);
   os.flags(old_fmt);
}

template <class T>
void VectorMP<T>::PrintMathematica(std::ostream & os) const
{
   std::ios::fmtflags old_fmt = os.flags();
   os.setf(std::ios::scientific);
   std::streamsize old_prec = os.precision(14);

   os << "(* Read file into Mathematica using: "
      << "myVec = Get[\"this_file_name\"] *)\n";
   os << "{\n";

   data.Read(MemoryClass::HOST, size);
   for (int i = 0; i < size; i++)
   {
      os << "Internal`StringToMReal[\"" << ZeroSubnormal(data[i]) << "\"]";
      if (i < size - 1) { os << ','; }
      os << '\n';
   }

   os << "}\n";

   os.precision(old_prec);
   os.flags(old_fmt);
}

template <class T>
void VectorMP<T>::PrintHash(std::ostream &os) const
{
   os << "size: " << size << '\n';
   HashFunction hf;
   // TODO: eliminate this hack by generalizing HashFunction.
   Vector d(this->Size());
   for (int i=0; i<this->Size(); ++i)
   {
      d[i] = (*this)[i];
   }

   hf.AppendDoubles(d.HostRead(), size);
   os << "hash: " << hf.GetHash() << '\n';
}

template <class T>
void VectorMP<T>::Randomize(int seed)
{
   if (seed == 0) { seed = (int)time(0); }

   srand((unsigned)seed);

   HostWrite();
   for (int i = 0; i < size; i++)
   {
      data[i] = rand_real();
   }
}

template <class T>
T VectorMP<T>::Norml2() const
{
   // Scale entries of Vector on the fly, using algorithms from
   // std::hypot() and LAPACK's drm2. This scaling ensures that the
   // argument of each call to std::pow is <= 1 to avoid overflow.
   if (size == 0) { return 0.0; }

   const auto m_data = Read(UseDevice());
   using value_type = DevicePair<real_t, real_t>;
   value_type res;
   res.first = 0;
   res.second = 0;
   // first compute sum (|m_data|/scale)^2
   reduce(size, res, [=] MFEM_HOST_DEVICE(int i, value_type &r)
   {
<<<<<<< HEAD
      return std::abs(data[0]);
   } // end if 1 == size
   return kernels::Norml2(size, (const T*) data);
=======
      real_t n = fabs(m_data[i]);
      if (n > 0)
      {
         if (r.second <= n)
         {
            real_t arg = r.second / n;
            r.first = r.first * (arg * arg) + 1;
            r.second = n;
         }
         else
         {
            real_t arg = n / r.second;
            r.first += arg * arg;
         }
      }
   },
   L2Reducer{}, UseDevice(), Lpvector_workspace());
   // final answer
   return res.second * sqrt(res.first);
>>>>>>> d9d6526c
}

template <class T>
T VectorMP<T>::Normlinf() const
{
<<<<<<< HEAD
   HostRead();
   T max = 0.0;
   for (int i = 0; i < size; i++)
=======
   if (size == 0) { return 0; }

   real_t res = 0;
   const auto m_data = Read(UseDevice());
   reduce(size, res, [=] MFEM_HOST_DEVICE(int i, real_t &r)
>>>>>>> d9d6526c
   {
      r = fmax(r, fabs(m_data[i]));
   },
   MaxReducer<real_t> {}, UseDevice(), vector_workspace());
   return res;
}

template <class T>
T VectorMP<T>::Norml1() const
{
<<<<<<< HEAD
   HostRead();
   T sum = 0.0;
   for (int i = 0; i < size; i++)
=======
   if (size == 0) { return 0.0; }

   real_t res = 0;
   const auto m_data = Read(UseDevice());
   reduce(size, res, [=] MFEM_HOST_DEVICE(int i, real_t &r)
>>>>>>> d9d6526c
   {
      r += fabs(m_data[i]);
   },
   SumReducer<real_t> {}, UseDevice(), vector_workspace());
   return res;
}

template <class T>
T VectorMP<T>::Normlp(T p) const
{
   MFEM_ASSERT(p > 0.0, "Vector::Normlp");

   if (p == 1.0) { return Norml1(); }

   if (p == 2.0) { return Norml2(); }

   if (p < infinity())
   {
      // Scale entries of Vector on the fly, using algorithms from
      // std::hypot() and LAPACK's drm2. This scaling ensures that the
      // argument of each call to std::pow is <= 1 to avoid overflow.
      if (size == 0) { return 0.0; }

      using value_type = DevicePair<real_t, real_t>;
      value_type res;
      res.first = 0;
      res.second = 0;
      const auto m_data = Read(UseDevice());
      // first compute sum (|m_data|/scale)^p
      reduce(size, res, [=] MFEM_HOST_DEVICE(int i, value_type &r)
      {
<<<<<<< HEAD
         return 0.0;
      } // end if 0 == size

      if (1 == size)
      {
         return std::abs(data[0]);
      } // end if 1 == size

      T scale = 0.0;
      T sum = 0.0;

      for (int i = 0; i < size; i++)
      {
         if (data[i] != 0.0)
         {
            const T absdata = std::abs(data[i]);
            if (scale <= absdata)
=======
         real_t n = fabs(m_data[i]);
         if (n > 0)
         {
            if (r.second <= n)
>>>>>>> d9d6526c
            {
               real_t arg = r.second / n;
               r.first = r.first * pow(arg, p) + 1;
               r.second = n;
            }
            else
            {
               real_t arg = n / r.second;
               r.first += pow(arg, p);
            }
         }
      },
      LpReducer{p}, UseDevice(), Lpvector_workspace());
      // final answer
      return res.second * pow(res.first, 1.0 / p);
   } // end if p < infinity()

   return Normlinf(); // else p >= infinity()
}

<<<<<<< HEAD
template <class T>
T VectorMP<T>::Max() const
{
   if (size == 0) { return -infinity(); }

   HostRead();
   T max = data[0];

   for (int i = 1; i < size; i++)
   {
      if (data[i] > max)
      {
         max = data[i];
      }
   }

   return max;
}

#ifdef MFEM_USE_CUDA
static __global__ void cuKernelMin(const int N, real_t *gdsr, const real_t *x)
{
   __shared__ real_t s_min[MFEM_CUDA_BLOCKS];
   const int n = blockDim.x*blockIdx.x + threadIdx.x;
   if (n>=N) { return; }
   const int bid = blockIdx.x;
   const int tid = threadIdx.x;
   const int bbd = bid*blockDim.x;
   const int rid = bbd+tid;
   s_min[tid] = x[n];
   for (int workers=blockDim.x>>1; workers>0; workers>>=1)
   {
      __syncthreads();
      if (tid >= workers) { continue; }
      if (rid >= N) { continue; }
      const int dualTid = tid + workers;
      if (dualTid >= N) { continue; }
      const int rdd = bbd+dualTid;
      if (rdd >= N) { continue; }
      if (dualTid >= blockDim.x) { continue; }
      s_min[tid] = fmin(s_min[tid], s_min[dualTid]);
   }
   if (tid==0) { gdsr[bid] = s_min[0]; }
}

static Array<real_t> cuda_reduce_buf;

static real_t cuVectorMin(const int N, const real_t *X)
{
   const int tpb = MFEM_CUDA_BLOCKS;
   const int blockSize = MFEM_CUDA_BLOCKS;
   const int gridSize = (N+blockSize-1)/blockSize;
   const int min_sz = (N%tpb)==0? (N/tpb) : (1+N/tpb);
   cuda_reduce_buf.SetSize(min_sz);
   Memory<real_t> &buf = cuda_reduce_buf.GetMemory();
   real_t *d_min = buf.Write(MemoryClass::DEVICE, min_sz);
   cuKernelMin<<<gridSize,blockSize>>>(N, d_min, X);
   MFEM_GPU_CHECK(cudaGetLastError());
   const real_t *h_min = buf.Read(MemoryClass::HOST, min_sz);
   real_t min = std::numeric_limits<real_t>::infinity();
   for (int i = 0; i < min_sz; i++) { min = std::min(min, h_min[i]); }
   return min;
}

static __global__ void cuKernelDot(const int N, real_t *gdsr,
                                   const real_t *x, const real_t *y)
{
   __shared__ real_t s_dot[MFEM_CUDA_BLOCKS];
   const int n = blockDim.x*blockIdx.x + threadIdx.x;
   if (n>=N) { return; }
   const int bid = blockIdx.x;
   const int tid = threadIdx.x;
   const int bbd = bid*blockDim.x;
   const int rid = bbd+tid;
   s_dot[tid] = y ? (x[n] * y[n]) : x[n];
   for (int workers=blockDim.x>>1; workers>0; workers>>=1)
   {
      __syncthreads();
      if (tid >= workers) { continue; }
      if (rid >= N) { continue; }
      const int dualTid = tid + workers;
      if (dualTid >= N) { continue; }
      const int rdd = bbd+dualTid;
      if (rdd >= N) { continue; }
      if (dualTid >= blockDim.x) { continue; }
      s_dot[tid] += s_dot[dualTid];
   }
   if (tid==0) { gdsr[bid] = s_dot[0]; }
}

static real_t cuVectorDot(const int N, const real_t *X, const real_t *Y)
{
   const int tpb = MFEM_CUDA_BLOCKS;
   const int blockSize = MFEM_CUDA_BLOCKS;
   const int gridSize = (N+blockSize-1)/blockSize;
   const int dot_sz = (N%tpb)==0? (N/tpb) : (1+N/tpb);
   cuda_reduce_buf.SetSize(dot_sz, Device::GetDeviceMemoryType());
   Memory<real_t> &buf = cuda_reduce_buf.GetMemory();
   real_t *d_dot = buf.Write(MemoryClass::DEVICE, dot_sz);
   cuKernelDot<<<gridSize,blockSize>>>(N, d_dot, X, Y);
   MFEM_GPU_CHECK(cudaGetLastError());
   const real_t *h_dot = buf.Read(MemoryClass::HOST, dot_sz);
   real_t dot = 0.0;
   for (int i = 0; i < dot_sz; i++) { dot += h_dot[i]; }
   return dot;
}
#endif // MFEM_USE_CUDA

#ifdef MFEM_USE_HIP
static __global__ void hipKernelMin(const int N, real_t *gdsr, const real_t *x)
{
   __shared__ real_t s_min[MFEM_HIP_BLOCKS];
   const int n = hipBlockDim_x*hipBlockIdx_x + hipThreadIdx_x;
   if (n>=N) { return; }
   const int bid = hipBlockIdx_x;
   const int tid = hipThreadIdx_x;
   const int bbd = bid*hipBlockDim_x;
   const int rid = bbd+tid;
   s_min[tid] = x[n];
   for (int workers=hipBlockDim_x>>1; workers>0; workers>>=1)
   {
      __syncthreads();
      if (tid >= workers) { continue; }
      if (rid >= N) { continue; }
      const int dualTid = tid + workers;
      if (dualTid >= N) { continue; }
      const int rdd = bbd+dualTid;
      if (rdd >= N) { continue; }
      if (dualTid >= hipBlockDim_x) { continue; }
      s_min[tid] = std::min(s_min[tid], s_min[dualTid]);
   }
   if (tid==0) { gdsr[bid] = s_min[0]; }
}

static Array<real_t> hip_reduce_buf;

static real_t hipVectorMin(const int N, const real_t *X)
{
   const int tpb = MFEM_HIP_BLOCKS;
   const int blockSize = MFEM_HIP_BLOCKS;
   const int gridSize = (N+blockSize-1)/blockSize;
   const int min_sz = (N%tpb)==0 ? (N/tpb) : (1+N/tpb);
   hip_reduce_buf.SetSize(min_sz);
   Memory<real_t> &buf = hip_reduce_buf.GetMemory();
   real_t *d_min = buf.Write(MemoryClass::DEVICE, min_sz);
   hipLaunchKernelGGL(hipKernelMin,gridSize,blockSize,0,0,N,d_min,X);
   MFEM_GPU_CHECK(hipGetLastError());
   const real_t *h_min = buf.Read(MemoryClass::HOST, min_sz);
   real_t min = std::numeric_limits<real_t>::infinity();
   for (int i = 0; i < min_sz; i++) { min = std::min(min, h_min[i]); }
   return min;
}

static __global__ void hipKernelDot(const int N, real_t *gdsr,
                                    const real_t *x, const real_t *y)
{
   __shared__ real_t s_dot[MFEM_HIP_BLOCKS];
   const int n = hipBlockDim_x*hipBlockIdx_x + hipThreadIdx_x;
   if (n>=N) { return; }
   const int bid = hipBlockIdx_x;
   const int tid = hipThreadIdx_x;
   const int bbd = bid*hipBlockDim_x;
   const int rid = bbd+tid;
   s_dot[tid] = y ? (x[n] * y[n]) : x[n];
   for (int workers=hipBlockDim_x>>1; workers>0; workers>>=1)
   {
      __syncthreads();
      if (tid >= workers) { continue; }
      if (rid >= N) { continue; }
      const int dualTid = tid + workers;
      if (dualTid >= N) { continue; }
      const int rdd = bbd+dualTid;
      if (rdd >= N) { continue; }
      if (dualTid >= hipBlockDim_x) { continue; }
      s_dot[tid] += s_dot[dualTid];
   }
   if (tid==0) { gdsr[bid] = s_dot[0]; }
}

static real_t hipVectorDot(const int N, const real_t *X, const real_t *Y)
{
   const int tpb = MFEM_HIP_BLOCKS;
   const int blockSize = MFEM_HIP_BLOCKS;
   const int gridSize = (N+blockSize-1)/blockSize;
   const int dot_sz = (N%tpb)==0 ? (N/tpb) : (1+N/tpb);
   hip_reduce_buf.SetSize(dot_sz);
   Memory<real_t> &buf = hip_reduce_buf.GetMemory();
   real_t *d_dot = buf.Write(MemoryClass::DEVICE, dot_sz);
   hipLaunchKernelGGL(hipKernelDot,gridSize,blockSize,0,0,N,d_dot,X,Y);
   MFEM_GPU_CHECK(hipGetLastError());
   const real_t *h_dot = buf.Read(MemoryClass::HOST, dot_sz);
   real_t dot = 0.0;
   for (int i = 0; i < dot_sz; i++) { dot += h_dot[i]; }
   return dot;
}
#endif // MFEM_USE_HIP

template <class T>
T VectorMP<T>::operator*(const VectorMP<T> &v) const
=======
real_t Vector::operator*(const Vector &v) const
>>>>>>> d9d6526c
{
   MFEM_ASSERT(size == v.size, "incompatible Vectors!");

   if (size == 0) { return 0.0; }

   const bool use_dev = UseDevice() || v.UseDevice();
   const auto m_data = Read(use_dev), v_data = v.Read(use_dev);

   // If OCCA is enabled, it handles all selected backends
#ifdef MFEM_USE_OCCA
   if (use_dev && DeviceCanUseOcca())
   {
      return occa::linalg::dot<real_t, real_t, real_t>(
                OccaMemoryRead(data, size), OccaMemoryRead(v.data, size));
   }
#endif

   const auto compute_dot = [&]()
   {
      real_t res = 0;
      reduce(size, res, [=] MFEM_HOST_DEVICE (int i, real_t &r)
      {
         r += m_data[i] * v_data[i];
      },
      SumReducer<real_t> {}, use_dev, vector_workspace());
      return res;
   };

   // Device backends have top priority
   if (Device::Allows(Backend::DEVICE_MASK)) { return compute_dot(); }

   // Special path for OpenMP
#ifdef MFEM_USE_OPENMP
   if (use_dev && Device::Allows(Backend::OMP_MASK))
   {
      // By default, use a deterministic way of computing the dot product
#define MFEM_USE_OPENMP_DETERMINISTIC_DOT
#ifdef MFEM_USE_OPENMP_DETERMINISTIC_DOT
      static Vector th_dot;
      #pragma omp parallel
      {
         const int nt = omp_get_num_threads();
         #pragma omp master
         th_dot.SetSize(nt);
         const int tid = omp_get_thread_num();
         const int stride = (size + nt - 1) / nt;
         const int start = tid * stride;
         const int stop = std::min(start + stride, size);
         real_t my_dot = 0.0;
         for (int i = start; i < stop; i++)
         {
            my_dot += m_data[i] * v_data[i];
         }
         #pragma omp barrier
         th_dot(tid) = my_dot;
      }
      return th_dot.Sum();
#else
      // The standard way of computing the dot product is non-deterministic
      real_t prod = 0.0;
      #pragma omp parallel for reduction(+ : prod)
      for (int i = 0; i < size; i++)
      {
         prod += m_data[i] * v_data[i];
      }
      return prod;
#endif // MFEM_USE_OPENMP_DETERMINISTIC_DOT
   }
#endif // MFEM_USE_OPENMP
<<<<<<< HEAD
   if (Device::Allows(Backend::DEBUG_DEVICE))
   {
      const int N = size;
      auto v_data_ = v.Read();
      auto m_data_ = Read();
      VectorMP<T> dot(1);
      dot.UseDevice(true);
      auto d_dot = dot.Write();
      dot = 0.0;
      mfem::forall(N, [=] MFEM_HOST_DEVICE (int i)
      {
         d_dot[0] += m_data_[i] * v_data_[i];
      });
      dot.HostReadWrite();
      return dot[0];
   }
vector_dot_cpu:
   return operator*(v_data);
=======

   // All other CPU backends
   return compute_dot();
>>>>>>> d9d6526c
}

template <class T>
T VectorMP<T>::Min() const
{
   if (size == 0) { return infinity(); }

   const auto use_dev = UseDevice();
   const auto m_data = Read(use_dev);

#ifdef MFEM_USE_OCCA
   if (use_dev && DeviceCanUseOcca())
   {
      return occa::linalg::min<real_t,real_t>(OccaMemoryRead(data, size));
   }
#endif

   const auto compute_min = [&]()
   {
      real_t res = infinity();
      reduce(size, res, [=] MFEM_HOST_DEVICE(int i, real_t &r)
      {
         r = fmin(r, m_data[i]);
      },
      MinReducer<real_t> {}, use_dev, vector_workspace());
      return res;
   };

   // Device backends have top priority
   if (Device::Allows(Backend::DEVICE_MASK)) { return compute_min(); }

   // Special path for OpenMP
#ifdef MFEM_USE_OPENMP
   if (use_dev && Device::Allows(Backend::OMP_MASK))
   {
      real_t minimum = m_data[0];
      #pragma omp parallel for reduction(min:minimum)
      for (int i = 0; i < size; i++)
      {
         minimum = std::min(minimum, m_data[i]);
      }
      return minimum;
   }
#endif

   // All other CPU backends
   return compute_min();
}

real_t Vector::Max() const
{
   if (size == 0) { return -infinity(); }

   const auto use_dev = UseDevice();
   const auto m_data = Read(use_dev);

#ifdef MFEM_USE_OCCA
   if (use_dev && DeviceCanUseOcca())
   {
<<<<<<< HEAD
      const int N = size;
      auto m_data_ = Read();
      VectorMP<T> min(1);
      min = infinity();
      min.UseDevice(true);
      auto d_min = min.ReadWrite();
      mfem::forall(N, [=] MFEM_HOST_DEVICE (int i)
      {
         d_min[0] = (d_min[0]<m_data_[i])?d_min[0]:m_data_[i];
      });
      min.HostReadWrite();
      return min[0];
=======
      return occa::linalg::max<real_t, real_t>(OccaMemoryRead(data, size));
>>>>>>> d9d6526c
   }
#endif

   const auto compute_max = [&]()
   {
      real_t res = -infinity();
      reduce(size, res, [=] MFEM_HOST_DEVICE(int i, real_t &r)
      {
         r = fmax(r, m_data[i]);
      },
      MaxReducer<real_t> {}, use_dev, vector_workspace());
      return res;
   };

   // Device backends have top priority
   if (Device::Allows(Backend::DEVICE_MASK)) { return compute_max(); }

   // Special path for OpenMP
#ifdef MFEM_USE_OPENMP
   if (use_dev && Device::Allows(Backend::OMP_MASK))
   {
      real_t maximum = m_data[0];
      #pragma omp parallel for reduction(max : maximum)
      for (int i = 0; i < size; i++)
      {
         maximum = fmax(maximum, m_data[i]);
      }
      return maximum;
   }
#endif

   // All other CPU backends
   return compute_max();
}

template <class T>
T VectorMP<T>::Sum() const
{
   if (size == 0) { return 0.0; }

   real_t res = 0;
   const auto m_data = Read(UseDevice());
   reduce(size, res, [=] MFEM_HOST_DEVICE(int i, real_t &r)
   {
<<<<<<< HEAD
#ifdef MFEM_USE_CUDA
      if (Device::Allows(Backend::CUDA_MASK))
      {
         return cuVectorDot(size, Read(), nullptr);
      }
#endif
#ifdef MFEM_USE_HIP
      if (Device::Allows(Backend::HIP_MASK))
      {
         return hipVectorDot(size, Read(), nullptr);
      }
#endif
      if (Device::Allows(Backend::DEBUG_DEVICE))
      {
         const int N = size;
         auto d_data = Read();
         VectorMP<T> sum(1);
         sum.UseDevice(true);
         auto d_sum = sum.Write();
         d_sum[0] = 0.0;
         mfem::forall(N, [=] MFEM_HOST_DEVICE (int i)
         {
            d_sum[0] += d_data[i];
         });
         sum.HostReadWrite();
         return sum[0];
      }
   }

   // CPU fallback
   const T *h_data = HostRead();
   T sum = 0.0;
   for (int i = 0; i < size; i++)
=======
      r += m_data[i];
   },
   SumReducer<real_t> {}, UseDevice(), vector_workspace());
   return res;
}

void Vector::DeleteAt(const Array<int> &indices)
{
   if (indices.Size())
>>>>>>> d9d6526c
   {
      const bool use_dev = UseDevice();

      // extra entry for number of selected out
      Array<int> workspace(size + 1);
      const auto d_flag = workspace.Write(use_dev);
      mfem::forall_switch(use_dev, size,
      [=] MFEM_HOST_DEVICE(int i) { d_flag[i] = true; });
      const auto d_indices = indices.Read(use_dev);
      mfem::forall_switch(use_dev, indices.Size(), [=] MFEM_HOST_DEVICE(int i)
      {
         // fine as long as indices are unique; to support non-unique indices
         // assignment to d_flag must be atomic
         d_flag[d_indices[i]] = false;
      });

      Vector copy(*this);
      auto d_in = copy.Read(use_dev);
      auto d_out = Write(use_dev);
      CopyFlagged(use_dev, d_in, d_flag, d_out, d_flag + size, size);

      // assumes indices are unique
      size -= indices.Size();
   }
}

<<<<<<< HEAD
template class VectorMP<float>;
template class VectorMP<double>;

template
void add<real_t>(const VectorMP<real_t> &v1, const VectorMP<real_t> &v2,
                 VectorMP<real_t> &v);

template
void add<float,float>(const VectorMP<float> &v1, float alpha,
                      const VectorMP<float> &v2, VectorMP<float> &v);

template
void add<float,double>(const VectorMP<float> &v1, double alpha,
                       const VectorMP<float> &v2, VectorMP<float> &v);

template
void add<double,double>(const VectorMP<double> &v1, double alpha,
                        const VectorMP<double> &v2, VectorMP<double> &v);

template
void add<double,float>(const VectorMP<double> &v1, float alpha,
                       const VectorMP<double> &v2, VectorMP<double> &v);

template
void add<float,float>(const float a, const VectorMP<float> &x,
                      const VectorMP<float> &y, VectorMP<float> &z);

template
void add<float,double>(const double a, const VectorMP<float> &x,
                       const VectorMP<float> &y, VectorMP<float> &z);

template
void add<double,double>(const double a, const VectorMP<double> &x,
                        const VectorMP<double> &y, VectorMP<double> &z);

template
void add<double,float>(const float a, const VectorMP<double> &x,
                       const VectorMP<double> &y, VectorMP<double> &z);

template
void add<float,float>(const float a, const VectorMP<float> &x,
                      const float b, const VectorMP<float> &y, VectorMP<float> &z);

template
void add<float,double>(const double a, const VectorMP<float> &x,
                       const double b, const VectorMP<float> &y, VectorMP<float> &z);

template
void add<double,double>(const double a, const VectorMP<double> &x,
                        const double b, const VectorMP<double> &y, VectorMP<double> &z);

template
void add<double,float>(const float a, const VectorMP<double> &x,
                       const float b, const VectorMP<double> &y, VectorMP<double> &z);

template
void subtract<float>(const VectorMP<float> &x, const VectorMP<float> &y,
                     VectorMP<float> &z);

template
void subtract<double>(const VectorMP<double> &x, const VectorMP<double> &y,
                      VectorMP<double> &z);

template
void subtract<float,float>(const float a, const VectorMP<float> &x,
                           const VectorMP<float> &y,
                           VectorMP<float> &z);

template
void subtract<float,double>(const double a, const VectorMP<float> &x,
                            const VectorMP<float> &y,
                            VectorMP<float> &z);

template
void subtract<double,double>(const double a, const VectorMP<double> &x,
                             const VectorMP<double> &y,
                             VectorMP<double> &z);

template
void subtract<double,float>(const float a, const VectorMP<double> &x,
                            const VectorMP<double> &y,
                            VectorMP<double> &z);

=======
>>>>>>> d9d6526c
} // namespace mfem<|MERGE_RESOLUTION|>--- conflicted
+++ resolved
@@ -28,10 +28,6 @@
 namespace mfem
 {
 
-<<<<<<< HEAD
-template <class T>
-VectorMP<T>::VectorMP(const VectorMP<T> &v)
-=======
 /**
  * Reducer for helping to compute L2-norms. Given two partial results:
  * a0 = sum_i (|v_i|/a1)^2
@@ -97,9 +93,10 @@
    }
 };
 
-static Array<real_t>& vector_workspace()
-{
-   static Array<real_t> instance;
+template <class T>
+static Array<T>& vector_workspace()
+{
+   static Array<T> instance;
    return instance;
 }
 
@@ -109,8 +106,8 @@
    return instance;
 }
 
-Vector::Vector(const Vector &v)
->>>>>>> d9d6526c
+template <class T>
+VectorMP<T>::VectorMP(const VectorMP<T> &v)
 {
    const int s = v.Size();
    size = s;
@@ -123,13 +120,9 @@
    UseDevice(v.UseDevice());
 }
 
-<<<<<<< HEAD
 template <class T>
 VectorMP<T>::VectorMP(VectorMP<T> &&v)
-=======
-Vector::Vector(Vector &&v)
    : data(std::move(v.data)), size(v.size)
->>>>>>> d9d6526c
 {
    v.size = 0;
 }
@@ -197,12 +190,8 @@
 template <class T>
 T VectorMP<T>::operator*(const T *v) const
 {
-<<<<<<< HEAD
-   T dot = 0.0;
-=======
    HostRead();
    real_t dot = 0.0;
->>>>>>> d9d6526c
 #ifdef MFEM_USE_LEGACY_OPENMP
    #pragma omp parallel for reduction(+:dot)
 #endif
@@ -391,19 +380,10 @@
 
    const bool use_dev = UseDevice() || v.UseDevice();
    const int vs = v.Size();
-<<<<<<< HEAD
-   const T *vp = v.data;
-   T *p = data + offset;
-   for (int i = 0; i < vs; i++)
-   {
-      p[i] = vp[i];
-   }
-=======
    const auto vp = v.Read(use_dev);
    // Use read+write access for *this - we only modify some of its entries
    auto p = ReadWrite(use_dev) + offset;
    mfem::forall_switch(use_dev, vs, [=] MFEM_HOST_DEVICE (int i) { p[i] = vp[i]; });
->>>>>>> d9d6526c
 }
 
 template <class T>
@@ -413,18 +393,9 @@
 
    const bool use_dev = UseDevice() || v.UseDevice();
    const int vs = v.Size();
-<<<<<<< HEAD
-   const T *vp = v.data;
-   T *p = data + offset;
-   for (int i = 0; i < vs; i++)
-   {
-      p[i] += vp[i];
-   }
-=======
    const auto vp = v.Read(use_dev);
    auto p = ReadWrite(use_dev) + offset;
    mfem::forall_switch(use_dev, vs, [=] MFEM_HOST_DEVICE (int i) { p[i] += vp[i]; });
->>>>>>> d9d6526c
 }
 
 template <class T>
@@ -445,10 +416,6 @@
    mfem::forall_switch(use_dev, N, [=] MFEM_HOST_DEVICE (int i) { y[i] = 1.0/y[i]; });
 }
 
-<<<<<<< HEAD
-template <class T>
-void add(const VectorMP<T> &v1, const VectorMP<T> &v2, VectorMP<T> &v)
-=======
 void Vector::Abs()
 {
    const bool use_dev = UseDevice();
@@ -471,8 +438,8 @@
    });
 }
 
-void add(const Vector &v1, const Vector &v2, Vector &v)
->>>>>>> d9d6526c
+template <class T>
+void add(const VectorMP<T> &v1, const VectorMP<T> &v2, VectorMP<T> &v)
 {
    MFEM_ASSERT(v.Size() == v1.Size() && v.Size() == v2.Size(),
                "incompatible Vectors!");
@@ -793,30 +760,26 @@
    });
 }
 
-<<<<<<< HEAD
+void Vector::SetSubVectorHost(const Array<int> &dofs, const real_t value)
+{
+   HostReadWrite();
+   for (int i = 0; i < dofs.Size(); ++i)
+   {
+      const int j = dofs[i];
+      if (j >= 0)
+      {
+         (*this)[j] = value;
+      }
+      else
+      {
+         (*this)[-1-j] = -value;
+      }
+   }
+}
+
 template <class T>
 void VectorMP<T>::SetSubVector(const Array<int> &dofs,
                                const VectorMP<T> &elemvect)
-=======
-void Vector::SetSubVectorHost(const Array<int> &dofs, const real_t value)
-{
-   HostReadWrite();
-   for (int i = 0; i < dofs.Size(); ++i)
-   {
-      const int j = dofs[i];
-      if (j >= 0)
-      {
-         (*this)[j] = value;
-      }
-      else
-      {
-         (*this)[-1-j] = -value;
-      }
-   }
-}
-
-void Vector::SetSubVector(const Array<int> &dofs, const Vector &elemvect)
->>>>>>> d9d6526c
 {
    MFEM_ASSERT(dofs.Size() <= elemvect.Size(),
                "Size mismatch: length of dofs is " << dofs.Size()
@@ -1079,11 +1042,6 @@
    // first compute sum (|m_data|/scale)^2
    reduce(size, res, [=] MFEM_HOST_DEVICE(int i, value_type &r)
    {
-<<<<<<< HEAD
-      return std::abs(data[0]);
-   } // end if 1 == size
-   return kernels::Norml2(size, (const T*) data);
-=======
       real_t n = fabs(m_data[i]);
       if (n > 0)
       {
@@ -1103,48 +1061,35 @@
    L2Reducer{}, UseDevice(), Lpvector_workspace());
    // final answer
    return res.second * sqrt(res.first);
->>>>>>> d9d6526c
 }
 
 template <class T>
 T VectorMP<T>::Normlinf() const
 {
-<<<<<<< HEAD
-   HostRead();
-   T max = 0.0;
-   for (int i = 0; i < size; i++)
-=======
    if (size == 0) { return 0; }
 
-   real_t res = 0;
+   T res = 0;
    const auto m_data = Read(UseDevice());
-   reduce(size, res, [=] MFEM_HOST_DEVICE(int i, real_t &r)
->>>>>>> d9d6526c
+   reduce(size, res, [=] MFEM_HOST_DEVICE(int i, T &r)
    {
       r = fmax(r, fabs(m_data[i]));
    },
-   MaxReducer<real_t> {}, UseDevice(), vector_workspace());
+   MaxReducer<T> {}, UseDevice(), vector_workspace<T>());
    return res;
 }
 
 template <class T>
 T VectorMP<T>::Norml1() const
 {
-<<<<<<< HEAD
-   HostRead();
-   T sum = 0.0;
-   for (int i = 0; i < size; i++)
-=======
    if (size == 0) { return 0.0; }
 
-   real_t res = 0;
+   T res = 0;
    const auto m_data = Read(UseDevice());
-   reduce(size, res, [=] MFEM_HOST_DEVICE(int i, real_t &r)
->>>>>>> d9d6526c
+   reduce(size, res, [=] MFEM_HOST_DEVICE(int i, T &r)
    {
       r += fabs(m_data[i]);
    },
-   SumReducer<real_t> {}, UseDevice(), vector_workspace());
+   SumReducer<T> {}, UseDevice(), vector_workspace<T>());
    return res;
 }
 
@@ -1172,30 +1117,10 @@
       // first compute sum (|m_data|/scale)^p
       reduce(size, res, [=] MFEM_HOST_DEVICE(int i, value_type &r)
       {
-<<<<<<< HEAD
-         return 0.0;
-      } // end if 0 == size
-
-      if (1 == size)
-      {
-         return std::abs(data[0]);
-      } // end if 1 == size
-
-      T scale = 0.0;
-      T sum = 0.0;
-
-      for (int i = 0; i < size; i++)
-      {
-         if (data[i] != 0.0)
-         {
-            const T absdata = std::abs(data[i]);
-            if (scale <= absdata)
-=======
          real_t n = fabs(m_data[i]);
          if (n > 0)
          {
             if (r.second <= n)
->>>>>>> d9d6526c
             {
                real_t arg = r.second / n;
                r.first = r.first * pow(arg, p) + 1;
@@ -1216,209 +1141,8 @@
    return Normlinf(); // else p >= infinity()
 }
 
-<<<<<<< HEAD
-template <class T>
-T VectorMP<T>::Max() const
-{
-   if (size == 0) { return -infinity(); }
-
-   HostRead();
-   T max = data[0];
-
-   for (int i = 1; i < size; i++)
-   {
-      if (data[i] > max)
-      {
-         max = data[i];
-      }
-   }
-
-   return max;
-}
-
-#ifdef MFEM_USE_CUDA
-static __global__ void cuKernelMin(const int N, real_t *gdsr, const real_t *x)
-{
-   __shared__ real_t s_min[MFEM_CUDA_BLOCKS];
-   const int n = blockDim.x*blockIdx.x + threadIdx.x;
-   if (n>=N) { return; }
-   const int bid = blockIdx.x;
-   const int tid = threadIdx.x;
-   const int bbd = bid*blockDim.x;
-   const int rid = bbd+tid;
-   s_min[tid] = x[n];
-   for (int workers=blockDim.x>>1; workers>0; workers>>=1)
-   {
-      __syncthreads();
-      if (tid >= workers) { continue; }
-      if (rid >= N) { continue; }
-      const int dualTid = tid + workers;
-      if (dualTid >= N) { continue; }
-      const int rdd = bbd+dualTid;
-      if (rdd >= N) { continue; }
-      if (dualTid >= blockDim.x) { continue; }
-      s_min[tid] = fmin(s_min[tid], s_min[dualTid]);
-   }
-   if (tid==0) { gdsr[bid] = s_min[0]; }
-}
-
-static Array<real_t> cuda_reduce_buf;
-
-static real_t cuVectorMin(const int N, const real_t *X)
-{
-   const int tpb = MFEM_CUDA_BLOCKS;
-   const int blockSize = MFEM_CUDA_BLOCKS;
-   const int gridSize = (N+blockSize-1)/blockSize;
-   const int min_sz = (N%tpb)==0? (N/tpb) : (1+N/tpb);
-   cuda_reduce_buf.SetSize(min_sz);
-   Memory<real_t> &buf = cuda_reduce_buf.GetMemory();
-   real_t *d_min = buf.Write(MemoryClass::DEVICE, min_sz);
-   cuKernelMin<<<gridSize,blockSize>>>(N, d_min, X);
-   MFEM_GPU_CHECK(cudaGetLastError());
-   const real_t *h_min = buf.Read(MemoryClass::HOST, min_sz);
-   real_t min = std::numeric_limits<real_t>::infinity();
-   for (int i = 0; i < min_sz; i++) { min = std::min(min, h_min[i]); }
-   return min;
-}
-
-static __global__ void cuKernelDot(const int N, real_t *gdsr,
-                                   const real_t *x, const real_t *y)
-{
-   __shared__ real_t s_dot[MFEM_CUDA_BLOCKS];
-   const int n = blockDim.x*blockIdx.x + threadIdx.x;
-   if (n>=N) { return; }
-   const int bid = blockIdx.x;
-   const int tid = threadIdx.x;
-   const int bbd = bid*blockDim.x;
-   const int rid = bbd+tid;
-   s_dot[tid] = y ? (x[n] * y[n]) : x[n];
-   for (int workers=blockDim.x>>1; workers>0; workers>>=1)
-   {
-      __syncthreads();
-      if (tid >= workers) { continue; }
-      if (rid >= N) { continue; }
-      const int dualTid = tid + workers;
-      if (dualTid >= N) { continue; }
-      const int rdd = bbd+dualTid;
-      if (rdd >= N) { continue; }
-      if (dualTid >= blockDim.x) { continue; }
-      s_dot[tid] += s_dot[dualTid];
-   }
-   if (tid==0) { gdsr[bid] = s_dot[0]; }
-}
-
-static real_t cuVectorDot(const int N, const real_t *X, const real_t *Y)
-{
-   const int tpb = MFEM_CUDA_BLOCKS;
-   const int blockSize = MFEM_CUDA_BLOCKS;
-   const int gridSize = (N+blockSize-1)/blockSize;
-   const int dot_sz = (N%tpb)==0? (N/tpb) : (1+N/tpb);
-   cuda_reduce_buf.SetSize(dot_sz, Device::GetDeviceMemoryType());
-   Memory<real_t> &buf = cuda_reduce_buf.GetMemory();
-   real_t *d_dot = buf.Write(MemoryClass::DEVICE, dot_sz);
-   cuKernelDot<<<gridSize,blockSize>>>(N, d_dot, X, Y);
-   MFEM_GPU_CHECK(cudaGetLastError());
-   const real_t *h_dot = buf.Read(MemoryClass::HOST, dot_sz);
-   real_t dot = 0.0;
-   for (int i = 0; i < dot_sz; i++) { dot += h_dot[i]; }
-   return dot;
-}
-#endif // MFEM_USE_CUDA
-
-#ifdef MFEM_USE_HIP
-static __global__ void hipKernelMin(const int N, real_t *gdsr, const real_t *x)
-{
-   __shared__ real_t s_min[MFEM_HIP_BLOCKS];
-   const int n = hipBlockDim_x*hipBlockIdx_x + hipThreadIdx_x;
-   if (n>=N) { return; }
-   const int bid = hipBlockIdx_x;
-   const int tid = hipThreadIdx_x;
-   const int bbd = bid*hipBlockDim_x;
-   const int rid = bbd+tid;
-   s_min[tid] = x[n];
-   for (int workers=hipBlockDim_x>>1; workers>0; workers>>=1)
-   {
-      __syncthreads();
-      if (tid >= workers) { continue; }
-      if (rid >= N) { continue; }
-      const int dualTid = tid + workers;
-      if (dualTid >= N) { continue; }
-      const int rdd = bbd+dualTid;
-      if (rdd >= N) { continue; }
-      if (dualTid >= hipBlockDim_x) { continue; }
-      s_min[tid] = std::min(s_min[tid], s_min[dualTid]);
-   }
-   if (tid==0) { gdsr[bid] = s_min[0]; }
-}
-
-static Array<real_t> hip_reduce_buf;
-
-static real_t hipVectorMin(const int N, const real_t *X)
-{
-   const int tpb = MFEM_HIP_BLOCKS;
-   const int blockSize = MFEM_HIP_BLOCKS;
-   const int gridSize = (N+blockSize-1)/blockSize;
-   const int min_sz = (N%tpb)==0 ? (N/tpb) : (1+N/tpb);
-   hip_reduce_buf.SetSize(min_sz);
-   Memory<real_t> &buf = hip_reduce_buf.GetMemory();
-   real_t *d_min = buf.Write(MemoryClass::DEVICE, min_sz);
-   hipLaunchKernelGGL(hipKernelMin,gridSize,blockSize,0,0,N,d_min,X);
-   MFEM_GPU_CHECK(hipGetLastError());
-   const real_t *h_min = buf.Read(MemoryClass::HOST, min_sz);
-   real_t min = std::numeric_limits<real_t>::infinity();
-   for (int i = 0; i < min_sz; i++) { min = std::min(min, h_min[i]); }
-   return min;
-}
-
-static __global__ void hipKernelDot(const int N, real_t *gdsr,
-                                    const real_t *x, const real_t *y)
-{
-   __shared__ real_t s_dot[MFEM_HIP_BLOCKS];
-   const int n = hipBlockDim_x*hipBlockIdx_x + hipThreadIdx_x;
-   if (n>=N) { return; }
-   const int bid = hipBlockIdx_x;
-   const int tid = hipThreadIdx_x;
-   const int bbd = bid*hipBlockDim_x;
-   const int rid = bbd+tid;
-   s_dot[tid] = y ? (x[n] * y[n]) : x[n];
-   for (int workers=hipBlockDim_x>>1; workers>0; workers>>=1)
-   {
-      __syncthreads();
-      if (tid >= workers) { continue; }
-      if (rid >= N) { continue; }
-      const int dualTid = tid + workers;
-      if (dualTid >= N) { continue; }
-      const int rdd = bbd+dualTid;
-      if (rdd >= N) { continue; }
-      if (dualTid >= hipBlockDim_x) { continue; }
-      s_dot[tid] += s_dot[dualTid];
-   }
-   if (tid==0) { gdsr[bid] = s_dot[0]; }
-}
-
-static real_t hipVectorDot(const int N, const real_t *X, const real_t *Y)
-{
-   const int tpb = MFEM_HIP_BLOCKS;
-   const int blockSize = MFEM_HIP_BLOCKS;
-   const int gridSize = (N+blockSize-1)/blockSize;
-   const int dot_sz = (N%tpb)==0 ? (N/tpb) : (1+N/tpb);
-   hip_reduce_buf.SetSize(dot_sz);
-   Memory<real_t> &buf = hip_reduce_buf.GetMemory();
-   real_t *d_dot = buf.Write(MemoryClass::DEVICE, dot_sz);
-   hipLaunchKernelGGL(hipKernelDot,gridSize,blockSize,0,0,N,d_dot,X,Y);
-   MFEM_GPU_CHECK(hipGetLastError());
-   const real_t *h_dot = buf.Read(MemoryClass::HOST, dot_sz);
-   real_t dot = 0.0;
-   for (int i = 0; i < dot_sz; i++) { dot += h_dot[i]; }
-   return dot;
-}
-#endif // MFEM_USE_HIP
-
 template <class T>
 T VectorMP<T>::operator*(const VectorMP<T> &v) const
-=======
-real_t Vector::operator*(const Vector &v) const
->>>>>>> d9d6526c
 {
    MFEM_ASSERT(size == v.size, "incompatible Vectors!");
 
@@ -1431,19 +1155,19 @@
 #ifdef MFEM_USE_OCCA
    if (use_dev && DeviceCanUseOcca())
    {
-      return occa::linalg::dot<real_t, real_t, real_t>(
+      return occa::linalg::dot<T, T, T>(
                 OccaMemoryRead(data, size), OccaMemoryRead(v.data, size));
    }
 #endif
 
    const auto compute_dot = [&]()
    {
-      real_t res = 0;
-      reduce(size, res, [=] MFEM_HOST_DEVICE (int i, real_t &r)
+      T res = 0;
+      reduce(size, res, [=] MFEM_HOST_DEVICE (int i, T &r)
       {
          r += m_data[i] * v_data[i];
       },
-      SumReducer<real_t> {}, use_dev, vector_workspace());
+      SumReducer<T> {}, use_dev, vector_workspace<T>());
       return res;
    };
 
@@ -1467,7 +1191,7 @@
          const int stride = (size + nt - 1) / nt;
          const int start = tid * stride;
          const int stop = std::min(start + stride, size);
-         real_t my_dot = 0.0;
+         T my_dot = 0.0;
          for (int i = start; i < stop; i++)
          {
             my_dot += m_data[i] * v_data[i];
@@ -1478,7 +1202,7 @@
       return th_dot.Sum();
 #else
       // The standard way of computing the dot product is non-deterministic
-      real_t prod = 0.0;
+      T prod = 0.0;
       #pragma omp parallel for reduction(+ : prod)
       for (int i = 0; i < size; i++)
       {
@@ -1488,30 +1212,9 @@
 #endif // MFEM_USE_OPENMP_DETERMINISTIC_DOT
    }
 #endif // MFEM_USE_OPENMP
-<<<<<<< HEAD
-   if (Device::Allows(Backend::DEBUG_DEVICE))
-   {
-      const int N = size;
-      auto v_data_ = v.Read();
-      auto m_data_ = Read();
-      VectorMP<T> dot(1);
-      dot.UseDevice(true);
-      auto d_dot = dot.Write();
-      dot = 0.0;
-      mfem::forall(N, [=] MFEM_HOST_DEVICE (int i)
-      {
-         d_dot[0] += m_data_[i] * v_data_[i];
-      });
-      dot.HostReadWrite();
-      return dot[0];
-   }
-vector_dot_cpu:
-   return operator*(v_data);
-=======
 
    // All other CPU backends
    return compute_dot();
->>>>>>> d9d6526c
 }
 
 template <class T>
@@ -1531,12 +1234,12 @@
 
    const auto compute_min = [&]()
    {
-      real_t res = infinity();
-      reduce(size, res, [=] MFEM_HOST_DEVICE(int i, real_t &r)
+      T res = infinity();
+      reduce(size, res, [=] MFEM_HOST_DEVICE(int i, T &r)
       {
          r = fmin(r, m_data[i]);
       },
-      MinReducer<real_t> {}, use_dev, vector_workspace());
+      MinReducer<T> {}, use_dev, vector_workspace<T>());
       return res;
    };
 
@@ -1547,7 +1250,7 @@
 #ifdef MFEM_USE_OPENMP
    if (use_dev && Device::Allows(Backend::OMP_MASK))
    {
-      real_t minimum = m_data[0];
+      T minimum = m_data[0];
       #pragma omp parallel for reduction(min:minimum)
       for (int i = 0; i < size; i++)
       {
@@ -1561,7 +1264,8 @@
    return compute_min();
 }
 
-real_t Vector::Max() const
+template <class T>
+T VectorMP<T>::Max() const
 {
    if (size == 0) { return -infinity(); }
 
@@ -1571,33 +1275,18 @@
 #ifdef MFEM_USE_OCCA
    if (use_dev && DeviceCanUseOcca())
    {
-<<<<<<< HEAD
-      const int N = size;
-      auto m_data_ = Read();
-      VectorMP<T> min(1);
-      min = infinity();
-      min.UseDevice(true);
-      auto d_min = min.ReadWrite();
-      mfem::forall(N, [=] MFEM_HOST_DEVICE (int i)
-      {
-         d_min[0] = (d_min[0]<m_data_[i])?d_min[0]:m_data_[i];
-      });
-      min.HostReadWrite();
-      return min[0];
-=======
       return occa::linalg::max<real_t, real_t>(OccaMemoryRead(data, size));
->>>>>>> d9d6526c
    }
 #endif
 
    const auto compute_max = [&]()
    {
-      real_t res = -infinity();
-      reduce(size, res, [=] MFEM_HOST_DEVICE(int i, real_t &r)
+      T res = -infinity();
+      reduce(size, res, [=] MFEM_HOST_DEVICE(int i, T &r)
       {
          r = fmax(r, m_data[i]);
       },
-      MaxReducer<real_t> {}, use_dev, vector_workspace());
+      MaxReducer<T> {}, use_dev, vector_workspace<T>());
       return res;
    };
 
@@ -1627,55 +1316,19 @@
 {
    if (size == 0) { return 0.0; }
 
-   real_t res = 0;
+   T res = 0;
    const auto m_data = Read(UseDevice());
-   reduce(size, res, [=] MFEM_HOST_DEVICE(int i, real_t &r)
-   {
-<<<<<<< HEAD
-#ifdef MFEM_USE_CUDA
-      if (Device::Allows(Backend::CUDA_MASK))
-      {
-         return cuVectorDot(size, Read(), nullptr);
-      }
-#endif
-#ifdef MFEM_USE_HIP
-      if (Device::Allows(Backend::HIP_MASK))
-      {
-         return hipVectorDot(size, Read(), nullptr);
-      }
-#endif
-      if (Device::Allows(Backend::DEBUG_DEVICE))
-      {
-         const int N = size;
-         auto d_data = Read();
-         VectorMP<T> sum(1);
-         sum.UseDevice(true);
-         auto d_sum = sum.Write();
-         d_sum[0] = 0.0;
-         mfem::forall(N, [=] MFEM_HOST_DEVICE (int i)
-         {
-            d_sum[0] += d_data[i];
-         });
-         sum.HostReadWrite();
-         return sum[0];
-      }
-   }
-
-   // CPU fallback
-   const T *h_data = HostRead();
-   T sum = 0.0;
-   for (int i = 0; i < size; i++)
-=======
+   reduce(size, res, [=] MFEM_HOST_DEVICE(int i, T &r)
+   {
       r += m_data[i];
    },
-   SumReducer<real_t> {}, UseDevice(), vector_workspace());
+   SumReducer<T> {}, UseDevice(), vector_workspace<T>());
    return res;
 }
 
 void Vector::DeleteAt(const Array<int> &indices)
 {
    if (indices.Size())
->>>>>>> d9d6526c
    {
       const bool use_dev = UseDevice();
 
@@ -1702,7 +1355,6 @@
    }
 }
 
-<<<<<<< HEAD
 template class VectorMP<float>;
 template class VectorMP<double>;
 
@@ -1785,7 +1437,4 @@
 void subtract<double,float>(const float a, const VectorMP<double> &x,
                             const VectorMP<double> &y,
                             VectorMP<double> &z);
-
-=======
->>>>>>> d9d6526c
 } // namespace mfem