--- conflicted
+++ resolved
@@ -1383,11 +1383,7 @@
 // @param [in] data LU factorization of A
 // @param [in] m square matrix height
 // @param [in] ipiv array storing pivot information
-<<<<<<< HEAD
-// @param [in, out] x vector storing right handside and then solution
-=======
 // @param [in, out] x vector storing right-hand side and then solution
->>>>>>> 35054e78
 MFEM_HOST_DEVICE
 inline void LUSolve(const double *data, const int m, const int *ipiv,
                     double *x)
@@ -1419,10 +1415,6 @@
    }
 }
 
-<<<<<<< HEAD
-
-=======
->>>>>>> 35054e78
 } // namespace kernels
 
 } // namespace mfem
