--- conflicted
+++ resolved
@@ -413,11 +413,7 @@
 {
    // Invert diagonal
    residual.UseDevice(true);
-<<<<<<< HEAD
    z.UseDevice(true);
-=======
-   helperVector.UseDevice(true);
->>>>>>> d17f75a8
    auto D = diag.Read();
    auto X = dinv.Write();
    mfem::forall(N, [=] MFEM_HOST_DEVICE (int i) { X[i] = 1.0 / D[i]; });
@@ -506,26 +502,15 @@
       MFEM_ABORT("Chebyshev smoother requires operator");
    }
 
-<<<<<<< HEAD
    // for k = 0, perform:
    //    r = D^{-1} x
    //    y = C_0 r
-   const double C_0 = coeffs[0];
+   const real_t C_0 = coeffs[0];
    auto Dinv = dinv.Read();
    auto X = x.Read();
    auto R0 = residual.Write();
    auto Y0 = y.Write();
    mfem::forall(N, [=] MFEM_HOST_DEVICE (int i)
-=======
-   residual = x;
-   helperVector.SetSize(x.Size());
-   helperVector.UseDevice(true);
-
-   y.UseDevice(true);
-   y = 0.0;
-
-   for (int k = 0; k < order; ++k)
->>>>>>> d17f75a8
    {
       Y0[i] = C_0 * (R0[i] = Dinv[i] * X[i]);
    });
@@ -538,7 +523,7 @@
       // Scale residual by inverse diagonal and add weighted contribution to y:
       //   r = D^{-1} z
       //   y += C_k r
-      const double C_k = coeffs[k];
+      const real_t C_k = coeffs[k];
       auto Z = z.Read();
       auto R = residual.Write();
       auto Y = y.ReadWrite();
@@ -3173,7 +3158,7 @@
    MPI_Comm comm = iter_solver->GetComm();
    if (comm != MPI_COMM_NULL)
    {
-      double glob_bc_norm_squared = 0.0;
+      real_t glob_bc_norm_squared = 0.0;
       MPI_Reduce(&bc_norm_squared, &glob_bc_norm_squared, 1,
                  MPITypeMap<real_t>::mpi_type,
                  MPI_SUM, 0, comm);
