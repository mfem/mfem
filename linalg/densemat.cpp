// Copyright (c) 2010-2025, Lawrence Livermore National Security, LLC. Produced
// at the Lawrence Livermore National Laboratory. All Rights reserved. See files
// LICENSE and NOTICE for details. LLNL-CODE-806117.
//
// This file is part of the MFEM library. For more information and source code
// availability visit https://mfem.org.
//
// MFEM is free software; you can redistribute it and/or modify it under the
// terms of the BSD-3 license. We welcome feedback and contributions, see file
// CONTRIBUTING.md for details.


// Implementation of data types dense matrix, inverse dense matrix


#include "kernels.hpp"
#include "vector.hpp"
#include "matrix.hpp"
#include "densemat.hpp"
#include "lapack.hpp"
#include "batched/batched.hpp"
#include "../general/forall.hpp"
#include "../general/table.hpp"
#include "../general/globals.hpp"

#include <iostream>
#include <iomanip>
#include <limits>
#include <algorithm>
#include <cstdlib>
#if defined(_MSC_VER) && (_MSC_VER < 1800)
#include <float.h>
#define copysign _copysign
#endif


namespace mfem
{

using namespace std;

DenseMatrix::DenseMatrix() : Matrix(0) { }

DenseMatrix::DenseMatrix(int s) : Matrix(s)
{
   MFEM_ASSERT(s >= 0, "invalid DenseMatrix size: " << s);
   if (s > 0)
   {
      data.SetSize(s*s);
      *this = 0.0; // init with zeroes
   }
}

DenseMatrix::DenseMatrix(int m, int n) : Matrix(m, n)
{
   MFEM_ASSERT(m >= 0 && n >= 0,
               "invalid DenseMatrix size: " << m << " x " << n);
   const int capacity = m*n;
   if (capacity > 0)
   {
      data.SetSize(capacity);
      *this = 0.0; // init with zeroes
   }
}

DenseMatrix::DenseMatrix(const DenseMatrix &mat, char ch)
   : Matrix(mat.width, mat.height)
{
   MFEM_CONTRACT_VAR(ch);
   const int capacity = height*width;
   if (capacity > 0)
   {
      data.SetSize(capacity);

      for (int i = 0; i < height; i++)
      {
         for (int j = 0; j < width; j++)
         {
            (*this)(i,j) = mat(j,i);
         }
      }
   }
}

void DenseMatrix::SetSize(int h, int w)
{
   MFEM_ASSERT(h >= 0 && w >= 0,
               "invalid DenseMatrix size: " << h << " x " << w);
   if (Height() == h && Width() == w)
   {
      return;
   }
   height = h;
   width = w;
   data.SetSize(h*w, 0.0);
}

real_t &DenseMatrix::Elem(int i, int j)
{
   return (*this)(i,j);
}

const real_t &DenseMatrix::Elem(int i, int j) const
{
   return (*this)(i,j);
}

void DenseMatrix::Mult(const real_t *x, real_t *y) const
{
   kernels::Mult(height, width, HostRead(), x, y);
}

void DenseMatrix::Mult(const real_t *x, Vector &y) const
{
   MFEM_ASSERT(height == y.Size(), "incompatible dimensions");

   Mult(x, y.HostWrite());
}

void DenseMatrix::Mult(const Vector &x, real_t *y) const
{
   MFEM_ASSERT(width == x.Size(), "incompatible dimensions");

   Mult(x.HostRead(), y);
}

void DenseMatrix::Mult(const Vector &x, Vector &y) const
{
   MFEM_ASSERT(height == y.Size() && width == x.Size(),
               "incompatible dimensions");

   Mult(x.HostRead(), y.HostWrite());
}

void DenseMatrix::AbsMult(const Vector &x, Vector &y) const
{
   MFEM_ASSERT(height == y.Size() && width == x.Size(),
               "incompatible dimensions");

   kernels::AbsMult(height, width, HostRead(), x.HostRead(), y.HostWrite());
}

real_t DenseMatrix::operator *(const DenseMatrix &m) const
{
   MFEM_ASSERT(Height() == m.Height() && Width() == m.Width(),
               "incompatible dimensions");

   const int hw = height * width;
   real_t a = 0.0;
   for (int i = 0; i < hw; i++)
   {
      a += data[i] * m.data[i];
   }

   return a;
}

void DenseMatrix::MultTranspose(const real_t *x, real_t *y) const
{
   kernels::MultTranspose(height, width, HostRead(), x, y);
}

void DenseMatrix::MultTranspose(const real_t *x, Vector &y) const
{
   MFEM_ASSERT(width == y.Size(), "incompatible dimensions");

   MultTranspose(x, y.HostWrite());
}

void DenseMatrix::MultTranspose(const Vector &x, real_t *y) const
{
   MFEM_ASSERT(height == x.Size(), "incompatible dimensions");

   MultTranspose(x.HostRead(), y);
}

void DenseMatrix::MultTranspose(const Vector &x, Vector &y) const
{
   MFEM_ASSERT(height == x.Size() && width == y.Size(),
               "incompatible dimensions");

   MultTranspose(x.HostRead(), y.HostWrite());
}

void DenseMatrix::AbsMultTranspose(const Vector &x, Vector &y) const
{
   MFEM_ASSERT(height == x.Size() && width == y.Size(),
               "incompatible dimensions");

   kernels::AbsMultTranspose(height, width, HostRead(),
                             x.HostRead(), y.HostWrite());
}

void DenseMatrix::AddMult(const Vector &x, Vector &y, const real_t a) const
{
   if (a != 1.0)
   {
      AddMult_a(a, x, y);
      return;
   }
   MFEM_ASSERT(height == y.Size() && width == x.Size(),
               "incompatible dimensions");

   const real_t *xp = x.GetData(), *d_col = data;
   real_t *yp = y.GetData();
   for (int col = 0; col < width; col++)
   {
      real_t x_col = xp[col];
      for (int row = 0; row < height; row++)
      {
         yp[row] += x_col*d_col[row];
      }
      d_col += height;
   }
}

void DenseMatrix::AddMultTranspose(const Vector &x, Vector &y,
                                   const real_t a) const
{
   if (a != 1.0)
   {
      AddMultTranspose_a(a, x, y);
      return;
   }
   MFEM_ASSERT(height == x.Size() && width == y.Size(),
               "incompatible dimensions");

   const real_t *d_col = data;
   for (int col = 0; col < width; col++)
   {
      real_t y_col = 0.0;
      for (int row = 0; row < height; row++)
      {
         y_col += x[row]*d_col[row];
      }
      y[col] += y_col;
      d_col += height;
   }
}

void DenseMatrix::AddMult_a(real_t a, const Vector &x, Vector &y) const
{
   MFEM_ASSERT(height == y.Size() && width == x.Size(),
               "incompatible dimensions");

   HostRead();
   x.HostRead();
   y.HostReadWrite();
   const real_t *xp = x.GetData(), *d_col = data;
   real_t *yp = y.GetData();
   for (int col = 0; col < width; col++)
   {
      const real_t x_col = a*xp[col];
      for (int row = 0; row < height; row++)
      {
         yp[row] += x_col*d_col[row];
      }
      d_col += height;
   }
}

void DenseMatrix::AddMultTranspose_a(real_t a, const Vector &x,
                                     Vector &y) const
{
   MFEM_ASSERT(height == x.Size() && width == y.Size(),
               "incompatible dimensions");

   const real_t *d_col = data;
   for (int col = 0; col < width; col++)
   {
      real_t y_col = 0.0;
      for (int row = 0; row < height; row++)
      {
         y_col += x[row]*d_col[row];
      }
      y[col] += a * y_col;
      d_col += height;
   }
}

real_t DenseMatrix::InnerProduct(const real_t *x, const real_t *y) const
{
   real_t prod = 0.0;

   for (int i = 0; i < height; i++)
   {
      real_t Axi = 0.0;
      for (int j = 0; j < width; j++)
      {
         Axi += (*this)(i,j) * x[j];
      }
      prod += y[i] * Axi;
   }

   return prod;
}

// LeftScaling this = diag(s) * this
void DenseMatrix::LeftScaling(const Vector & s)
{
   real_t * it_data = data;
   for (int j = 0; j < width; ++j)
   {
      for (int i = 0; i < height; ++i)
      {
         *(it_data++) *= s(i);
      }
   }
}

// InvLeftScaling this = diag(1./s) * this
void DenseMatrix::InvLeftScaling(const Vector & s)
{
   real_t * it_data = data;
   for (int j = 0; j < width; ++j)
   {
      for (int i = 0; i < height; ++i)
      {
         *(it_data++) /= s(i);
      }
   }
}

// RightScaling: this = this * diag(s);
void DenseMatrix::RightScaling(const Vector & s)
{
   real_t sj;
   real_t * it_data = data;
   for (int j = 0; j < width; ++j)
   {
      sj = s(j);
      for (int i = 0; i < height; ++i)
      {
         *(it_data++) *= sj;
      }
   }
}

// InvRightScaling: this = this * diag(1./s);
void DenseMatrix::InvRightScaling(const Vector & s)
{
   real_t * it_data = data;
   for (int j = 0; j < width; ++j)
   {
      const real_t sj = 1./s(j);
      for (int i = 0; i < height; ++i)
      {
         *(it_data++) *= sj;
      }
   }
}

// SymmetricScaling this = diag(sqrt(s)) * this * diag(sqrt(s))
void DenseMatrix::SymmetricScaling(const Vector & s)
{
   if (height != width || s.Size() != height)
   {
      mfem_error("DenseMatrix::SymmetricScaling: dimension mismatch");
   }

   real_t * ss = new real_t[width];
   real_t * it_s = s.GetData();
   real_t * it_ss = ss;
   for ( real_t * end_s = it_s + width; it_s != end_s; ++it_s)
   {
      *(it_ss++) = sqrt(*it_s);
   }

   real_t * it_data = data;
   for (int j = 0; j < width; ++j)
   {
      for (int i = 0; i < height; ++i)
      {
         *(it_data++) *= ss[i]*ss[j];
      }
   }

   delete[] ss;
}

// InvSymmetricScaling this = diag(sqrt(1./s)) * this * diag(sqrt(1./s))
void DenseMatrix::InvSymmetricScaling(const Vector & s)
{
   if (height != width || s.Size() != width)
   {
      mfem_error("DenseMatrix::InvSymmetricScaling: dimension mismatch");
   }

   real_t * ss = new real_t[width];
   real_t * it_s = s.GetData();
   real_t * it_ss = ss;
   for (real_t * end_s = it_s + width; it_s != end_s; ++it_s)
   {
      *(it_ss++) = 1./sqrt(*it_s);
   }

   real_t * it_data = data;
   for (int j = 0; j < width; ++j)
   {
      for (int i = 0; i < height; ++i)
      {
         *(it_data++) *= ss[i]*ss[j];
      }
   }

   delete[] ss;
}

real_t DenseMatrix::Trace() const
{
#ifdef MFEM_DEBUG
   if (Width() != Height())
   {
      mfem_error("DenseMatrix::Trace() : not a square matrix!");
   }
#endif

   real_t t = 0.0;

   for (int i = 0; i < width; i++)
   {
      t += (*this)(i, i);
   }

   return t;
}

MatrixInverse *DenseMatrix::Inverse() const
{
   return new DenseMatrixInverse(*this);
}

void DenseMatrix::Exponential()
{
   MFEM_ASSERT(Height() == Width() && Height() <= 2,
               "The matrix must be square and "
               << "of size less than or equal to 2."
               << "  Height() = " << Height()
               << ", Width() = " << Width());

   switch (Height())
   {
      case 1:
      {
         data[0] = std::exp(data[0]);
         break;
      }
      case 2:
      {
         /// Formulas from Corollary 2.4 of doi:10.1109/9.233156
         /// Note typo in the paper, in the prefactor in the equation under (i).
         const real_t a = data[0];
         const real_t b = data[1];
         const real_t c = data[2];
         const real_t d = data[3];
         const real_t e = (a - d)*(a - d) + 4*b*c;
         const real_t f = std::exp((a + d)/2.0);
         const real_t g = std::sqrt(std::abs(e)) / 2.0;

         if (e == 0)
         {
            data[0] = 1.0 + (a - d)/2.0;
            data[3] = 1.0 - (a - d)/2.0;
         }
         else if (e > 0)
         {
            data[0] = std::cosh(g) + (a - d)/2 * std::sinh(g) / g;
            data[1] = b * std::sinh(g) / g;
            data[2] = c * std::sinh(g) / g;
            data[3] = std::cosh(g) - (a - d)/2 * std::sinh(g) / g;
         }
         else
         {
            data[0] = std::cos(g) + (a - d)/2 * std::sin(g) / g;
            data[1] = b * std::sin(g) / g;
            data[2] = c * std::sin(g) / g;
            data[3] = std::cos(g) - (a - d)/2 * std::sin(g) / g;
         }
         for (int i = 0; i < 4; i++)
         {
            data[i] *= f;
         }
         break;
      }
      case 3:
      {
         MFEM_ABORT("3x3 matrices are not currently supported");
      }
      default:
      {
         MFEM_ABORT("Only 1x1 and 2x2 matrices are currently supported");
      }
   }
}

real_t DenseMatrix::Det() const
{
   MFEM_ASSERT(Height() == Width() && Height() > 0,
               "The matrix must be square and "
               << "sized larger than zero to compute the determinant."
               << "  Height() = " << Height()
               << ", Width() = " << Width());

   switch (Height())
   {
      case 1:
         return data[0];

      case 2:
         return data[0] * data[3] - data[1] * data[2];

      case 3:
      {
         const real_t *d = data;
         return
            d[0] * (d[4] * d[8] - d[5] * d[7]) +
            d[3] * (d[2] * d[7] - d[1] * d[8]) +
            d[6] * (d[1] * d[5] - d[2] * d[4]);
      }
      case 4:
      {
         const real_t *d = data;
         return
            d[ 0] * (d[ 5] * (d[10] * d[15] - d[11] * d[14]) -
                     d[ 9] * (d[ 6] * d[15] - d[ 7] * d[14]) +
                     d[13] * (d[ 6] * d[11] - d[ 7] * d[10])
                    ) -
            d[ 4] * (d[ 1] * (d[10] * d[15] - d[11] * d[14]) -
                     d[ 9] * (d[ 2] * d[15] - d[ 3] * d[14]) +
                     d[13] * (d[ 2] * d[11] - d[ 3] * d[10])
                    ) +
            d[ 8] * (d[ 1] * (d[ 6] * d[15] - d[ 7] * d[14]) -
                     d[ 5] * (d[ 2] * d[15] - d[ 3] * d[14]) +
                     d[13] * (d[ 2] * d[ 7] - d[ 3] * d[ 6])
                    ) -
            d[12] * (d[ 1] * (d[ 6] * d[11] - d[ 7] * d[10]) -
                     d[ 5] * (d[ 2] * d[11] - d[ 3] * d[10]) +
                     d[ 9] * (d[ 2] * d[ 7] - d[ 3] * d[ 6])
                    );
      }
      default:
      {
         // In the general case we compute the determinant from the LU
         // decomposition.
         DenseMatrixInverse lu_factors(*this);

         return lu_factors.Det();
      }
   }
   // not reachable
}

real_t DenseMatrix::Weight() const
{
   if (Height() == Width())
   {
      // return fabs(Det());
      return Det();
   }
   else if ((Height() == 2) && (Width() == 1))
   {
      return sqrt(data[0] * data[0] + data[1] * data[1]);
   }
   else if ((Height() == 3) && (Width() == 1))
   {
      return sqrt(data[0] * data[0] + data[1] * data[1] + data[2] * data[2]);
   }
   else if ((Height() == 3) && (Width() == 2))
   {
      const real_t *d = data;
      real_t E = d[0] * d[0] + d[1] * d[1] + d[2] * d[2];
      real_t G = d[3] * d[3] + d[4] * d[4] + d[5] * d[5];
      real_t F = d[0] * d[3] + d[1] * d[4] + d[2] * d[5];
      return sqrt(E * G - F * F);
   }
   mfem_error("DenseMatrix::Weight(): mismatched or unsupported dimensions");
   return 0.0;
}

void DenseMatrix::Set(real_t alpha, const real_t *A)
{
   const int s = Width()*Height();
   for (int i = 0; i < s; i++)
   {
      data[i] = alpha*A[i];
   }
}

void DenseMatrix::Add(const real_t c, const DenseMatrix &A)
{
   for (int j = 0; j < Width(); j++)
   {
      for (int i = 0; i < Height(); i++)
      {
         (*this)(i,j) += c * A(i,j);
      }
   }
}

void DenseMatrix::Add(const real_t c, const real_t *A)
{
   const int s = Width()*Height();
   for (int i = 0; i < s; i++)
   {
      data[i] += c*A[i];
   }
}

DenseMatrix &DenseMatrix::operator=(real_t c)
{
   const int s = Height()*Width();
   for (int i = 0; i < s; i++)
   {
      data[i] = c;
   }
   return *this;
}

DenseMatrix &DenseMatrix::operator=(const real_t *d)
{
   const int s = Height()*Width();
   for (int i = 0; i < s; i++)
   {
      data[i] = d[i];
   }
   return *this;
}

DenseMatrix &DenseMatrix::operator+=(const real_t *m)
{
   kernels::Add(Height(), Width(), m, (real_t*)data);
   return *this;
}

DenseMatrix &DenseMatrix::operator+=(const DenseMatrix &m)
{
   MFEM_ASSERT(Height() == m.Height() && Width() == m.Width(),
               "incompatible matrix sizes.");
   return *this += m.GetData();
}

DenseMatrix &DenseMatrix::operator-=(const DenseMatrix &m)
{
   for (int j = 0; j < width; j++)
   {
      for (int i = 0; i < height; i++)
      {
         (*this)(i, j) -= m(i, j);
      }
   }

   return *this;
}

DenseMatrix &DenseMatrix::operator*=(real_t c)
{
   int s = Height()*Width();
   for (int i = 0; i < s; i++)
   {
      data[i] *= c;
   }
   return *this;
}

void DenseMatrix::Neg()
{
   const int hw = Height() * Width();
   for (int i = 0; i < hw; i++)
   {
      data[i] = -data[i];
   }
}

void DenseMatrix::Invert()
{
#ifdef MFEM_DEBUG
   if (Height() <= 0 || Height() != Width())
   {
      mfem_error("DenseMatrix::Invert(): dimension mismatch");
   }
#endif

#ifdef MFEM_USE_LAPACK
   int   *ipiv = new int[width];
   int    lwork = -1;
   real_t qwork, *work;
   int    info;

   MFEM_LAPACK_PREFIX(getrf_)(&width, &width, data, &width, ipiv, &info);

   if (info)
   {
      mfem_error("DenseMatrix::Invert() : Error in DGETRF");
   }

   MFEM_LAPACK_PREFIX(getri_)(&width, data, &width, ipiv, &qwork, &lwork, &info);

   lwork = (int) qwork;
   work = new real_t[lwork];

   MFEM_LAPACK_PREFIX(getri_)(&width, data, &width, ipiv, work, &lwork, &info);

   if (info)
   {
      mfem_error("DenseMatrix::Invert() : Error in DGETRI");
   }

   delete [] work;
   delete [] ipiv;
#else
   int c, i, j, n = Width();
   real_t a, b;
   Array<int> piv(n);

   for (c = 0; c < n; c++)
   {
      a = fabs((*this)(c, c));
      i = c;
      for (j = c + 1; j < n; j++)
      {
         b = fabs((*this)(j, c));
         if (a < b)
         {
            a = b;
            i = j;
         }
      }
      if (a == 0.0)
      {
         mfem_error("DenseMatrix::Invert() : singular matrix");
      }
      piv[c] = i;
      for (j = 0; j < n; j++)
      {
         mfem::Swap<real_t>((*this)(c, j), (*this)(i, j));
      }

      a = (*this)(c, c) = 1.0 / (*this)(c, c);
      for (j = 0; j < c; j++)
      {
         (*this)(c, j) *= a;
      }
      for (j++; j < n; j++)
      {
         (*this)(c, j) *= a;
      }
      for (i = 0; i < c; i++)
      {
         (*this)(i, c) = a * (b = -(*this)(i, c));
         for (j = 0; j < c; j++)
         {
            (*this)(i, j) += b * (*this)(c, j);
         }
         for (j++; j < n; j++)
         {
            (*this)(i, j) += b * (*this)(c, j);
         }
      }
      for (i++; i < n; i++)
      {
         (*this)(i, c) = a * (b = -(*this)(i, c));
         for (j = 0; j < c; j++)
         {
            (*this)(i, j) += b * (*this)(c, j);
         }
         for (j++; j < n; j++)
         {
            (*this)(i, j) += b * (*this)(c, j);
         }
      }
   }

   for (c = n - 1; c >= 0; c--)
   {
      j = piv[c];
      for (i = 0; i < n; i++)
      {
         mfem::Swap<real_t>((*this)(i, c), (*this)(i, j));
      }
   }
#endif
}

void DenseMatrix::SquareRootInverse()
{
   // Square root inverse using Denman--Beavers
#ifdef MFEM_DEBUG
   if (Height() <= 0 || Height() != Width())
   {
      mfem_error("DenseMatrix::SquareRootInverse() matrix not square.");
   }
#endif

   DenseMatrix tmp1(Height());
   DenseMatrix tmp2(Height());
   DenseMatrix tmp3(Height());

   tmp1 = (*this);
   (*this) = 0.0;
   for (int v = 0; v < Height() ; v++) { (*this)(v,v) = 1.0; }

   for (int j = 0; j < 10; j++)
   {
      for (int i = 0; i < 10; i++)
      {
         tmp2 = tmp1;
         tmp3 = (*this);

         tmp2.Invert();
         tmp3.Invert();

         tmp1 += tmp3;
         (*this) += tmp2;

         tmp1 *= 0.5;
         (*this) *= 0.5;
      }
      mfem::Mult((*this), tmp1, tmp2);
      for (int v = 0; v < Height() ; v++) { tmp2(v,v) -= 1.0; }
      if (tmp2.FNorm() < 1e-10) { break; }
   }

   if (tmp2.FNorm() > 1e-10)
   {
      mfem_error("DenseMatrix::SquareRootInverse not converged");
   }
}

void DenseMatrix::Norm2(real_t *v) const
{
   for (int j = 0; j < Width(); j++)
   {
      v[j] = 0.0;
      for (int i = 0; i < Height(); i++)
      {
         v[j] += (*this)(i,j)*(*this)(i,j);
      }
      v[j] = sqrt(v[j]);
   }
}

real_t DenseMatrix::MaxMaxNorm() const
{
   int hw = Height()*Width();
   const real_t *d = data;
   real_t norm = 0.0, abs_entry;

   for (int i = 0; i < hw; i++)
   {
      abs_entry = fabs(d[i]);
      if (norm < abs_entry)
      {
         norm = abs_entry;
      }
   }

   return norm;
}

void DenseMatrix::FNorm(real_t &scale_factor, real_t &scaled_fnorm2) const
{
   int i, hw = Height() * Width();
   real_t max_norm = 0.0, entry, fnorm2;

   for (i = 0; i < hw; i++)
   {
      entry = fabs(data[i]);
      if (entry > max_norm)
      {
         max_norm = entry;
      }
   }

   if (max_norm == 0.0)
   {
      scale_factor = scaled_fnorm2 = 0.0;
      return;
   }

   fnorm2 = 0.0;
   for (i = 0; i < hw; i++)
   {
      entry = data[i] / max_norm;
      fnorm2 += entry * entry;
   }

   scale_factor = max_norm;
   scaled_fnorm2 = fnorm2;
}

void dsyevr_Eigensystem(DenseMatrix &a, Vector &ev, DenseMatrix *evect)
{
#ifdef MFEM_USE_LAPACK
   ev.SetSize(a.Width());

   char      JOBZ     = 'N';
   char      RANGE    = 'A';
   char      UPLO     = 'U';
   int       N        = a.Width();
   real_t   *A        = new real_t[N*N];
   int       LDA      = N;
   real_t    VL       = 0.0;
   real_t    VU       = 1.0;
   int       IL       = 0;
   int       IU       = 1;
   real_t    ABSTOL   = 0.0;
   int       M;
   real_t   *W        = ev.GetData();
   real_t   *Z        = NULL;
   int       LDZ      = 1;
   int      *ISUPPZ   = new int[2*N];
   int       LWORK    = -1; // query optimal (double) workspace size
   real_t    QWORK;
   real_t   *WORK     = NULL;
   int       LIWORK   = -1; // query optimal (int) workspace size
   int       QIWORK;
   int      *IWORK    = NULL;
   int       INFO;

   if (evect) // Compute eigenvectors too
   {
      evect->SetSize(N);

      JOBZ     = 'V';
      Z        = evect->Data();
      LDZ      = N;
   }

   int hw = a.Height() * a.Width();
   real_t *data = a.Data();

   for (int i = 0; i < hw; i++)
   {
      A[i] = data[i];
   }

   MFEM_LAPACK_PREFIX(syevr_)(&JOBZ, &RANGE, &UPLO, &N, A, &LDA, &VL, &VU, &IL,
                              &IU, &ABSTOL, &M, W, Z, &LDZ, ISUPPZ, &QWORK,
                              &LWORK, &QIWORK, &LIWORK, &INFO);

   LWORK  = (int) QWORK;
   LIWORK = QIWORK;

   WORK  = new real_t[LWORK];
   IWORK = new int[LIWORK];

   MFEM_LAPACK_PREFIX(syevr_)(&JOBZ, &RANGE, &UPLO, &N, A, &LDA, &VL, &VU, &IL,
                              &IU, &ABSTOL, &M, W, Z, &LDZ, ISUPPZ, WORK,
                              &LWORK, IWORK, &LIWORK, &INFO);

   if (INFO != 0)
   {
      mfem::err << "dsyevr_Eigensystem(...): DSYEVR error code: "
                << INFO << endl;
      mfem_error();
   }

#ifdef MFEM_DEBUG
   if (M < N)
   {
      mfem::err << "dsyevr_Eigensystem(...):\n"
                << " DSYEVR did not find all eigenvalues "
                << M << "/" << N << endl;
      mfem_error();
   }
   if (CheckFinite(W, N) > 0)
   {
      mfem_error("dsyevr_Eigensystem(...): inf/nan values in W");
   }
   if (CheckFinite(Z, N*N) > 0)
   {
      mfem_error("dsyevr_Eigensystem(...): inf/nan values in Z");
   }
   VU = 0.0;
   for (IL = 0; IL < N; IL++)
      for (IU = 0; IU <= IL; IU++)
      {
         VL = 0.0;
         for (M = 0; M < N; M++)
         {
            VL += Z[M+IL*N] * Z[M+IU*N];
         }
         if (IU < IL)
         {
            VL = fabs(VL);
         }
         else
         {
            VL = fabs(VL-1.0);
         }
         if (VL > VU)
         {
            VU = VL;
         }
         if (VU > 0.5)
         {
            mfem::err << "dsyevr_Eigensystem(...):"
                      << " Z^t Z - I deviation = " << VU
                      << "\n W[max] = " << W[N-1] << ", W[min] = "
                      << W[0] << ", N = " << N << endl;
            mfem_error();
         }
      }
   if (VU > 1e-9)
   {
      mfem::err << "dsyevr_Eigensystem(...):"
                << " Z^t Z - I deviation = " << VU
                << "\n W[max] = " << W[N-1] << ", W[min] = "
                << W[0] << ", N = " << N << endl;
   }
   if (VU > 1e-5)
   {
      mfem_error("dsyevr_Eigensystem(...): ERROR: ...");
   }
   VU = 0.0;
   for (IL = 0; IL < N; IL++)
      for (IU = 0; IU < N; IU++)
      {
         VL = 0.0;
         for (M = 0; M < N; M++)
         {
            VL += Z[IL+M*N] * W[M] * Z[IU+M*N];
         }
         VL = fabs(VL-data[IL+N*IU]);
         if (VL > VU)
         {
            VU = VL;
         }
      }
   if (VU > 1e-9)
   {
      mfem::err << "dsyevr_Eigensystem(...):"
                << " max matrix deviation = " << VU
                << "\n W[max] = " << W[N-1] << ", W[min] = "
                << W[0] << ", N = " << N << endl;
   }
   if (VU > 1e-5)
   {
      mfem_error("dsyevr_Eigensystem(...): ERROR: ...");
   }
#endif

   delete [] IWORK;
   delete [] WORK;
   delete [] ISUPPZ;
   delete [] A;
#else
   MFEM_CONTRACT_VAR(a);
   MFEM_CONTRACT_VAR(ev);
   MFEM_CONTRACT_VAR(evect);
#endif
}

void dsyev_Eigensystem(DenseMatrix &a, Vector &ev, DenseMatrix *evect)
{
#ifdef MFEM_USE_LAPACK
   int   N      = a.Width();
   char  JOBZ   = 'N';
   char  UPLO   = 'U';
   int   LDA    = N;
   int   LWORK  = -1; /* query optimal workspace size */
   int   INFO;

   ev.SetSize(N);

   real_t *A    = NULL;
   real_t *W    = ev.GetData();
   real_t *WORK = NULL;
   real_t  QWORK;

   if (evect)
   {
      JOBZ = 'V';
      evect->SetSize(N);
      A = evect->Data();
   }
   else
   {
      A = new real_t[N*N];
   }

   int hw = a.Height() * a.Width();
   real_t *data = a.Data();
   for (int i = 0; i < hw; i++)
   {
      A[i] = data[i];
   }

   MFEM_LAPACK_PREFIX(syev_)(&JOBZ, &UPLO, &N, A, &LDA, W, &QWORK, &LWORK, &INFO);

   LWORK = (int) QWORK;
   WORK = new real_t[LWORK];

   MFEM_LAPACK_PREFIX(syev_)(&JOBZ, &UPLO, &N, A, &LDA, W, WORK, &LWORK, &INFO);

   if (INFO != 0)
   {
      mfem::err << "dsyev_Eigensystem: DSYEV error code: " << INFO << endl;
      mfem_error();
   }

   delete [] WORK;
   if (evect == NULL) { delete [] A; }
#else
   MFEM_CONTRACT_VAR(a);
   MFEM_CONTRACT_VAR(ev);
   MFEM_CONTRACT_VAR(evect);
#endif
}

void DenseMatrix::Eigensystem(Vector &ev, DenseMatrix *evect)
{
#ifdef MFEM_USE_LAPACK

   // dsyevr_Eigensystem(*this, ev, evect);

   dsyev_Eigensystem(*this, ev, evect);

#else

   MFEM_CONTRACT_VAR(ev);
   MFEM_CONTRACT_VAR(evect);
   mfem_error("DenseMatrix::Eigensystem: Compiled without LAPACK");

#endif
}

void dsygv_Eigensystem(DenseMatrix &a, DenseMatrix &b, Vector &ev,
                       DenseMatrix *evect)
{
#ifdef MFEM_USE_LAPACK
   int   N      = a.Width();
   int   ITYPE  = 1;
   char  JOBZ   = 'N';
   char  UPLO   = 'U';
   int   LDA    = N;
   int   LDB    = N;
   int   LWORK  = -1; /* query optimal workspace size */
   int   INFO;

   ev.SetSize(N);

   real_t *A    = NULL;
   real_t *B    = new real_t[N*N];
   real_t *W    = ev.GetData();
   real_t *WORK = NULL;
   real_t  QWORK;

   if (evect)
   {
      JOBZ = 'V';
      evect->SetSize(N);
      A = evect->Data();
   }
   else
   {
      A = new real_t[N*N];
   }

   int hw = a.Height() * a.Width();
   real_t *a_data = a.Data();
   real_t *b_data = b.Data();
   for (int i = 0; i < hw; i++)
   {
      A[i] = a_data[i];
      B[i] = b_data[i];
   }

   MFEM_LAPACK_PREFIX(sygv_)(&ITYPE, &JOBZ, &UPLO, &N, A, &LDA, B, &LDB, W,
                             &QWORK, &LWORK, &INFO);

   LWORK = (int) QWORK;
   WORK = new real_t[LWORK];

   MFEM_LAPACK_PREFIX(sygv_)(&ITYPE, &JOBZ, &UPLO, &N, A, &LDA, B, &LDB, W, WORK,
                             &LWORK, &INFO);

   if (INFO != 0)
   {
      mfem::err << "dsygv_Eigensystem: DSYGV error code: " << INFO << endl;
      mfem_error();
   }

   delete [] WORK;
   delete [] B;
   if (evect == NULL) { delete [] A; }
#else
   MFEM_CONTRACT_VAR(a);
   MFEM_CONTRACT_VAR(b);
   MFEM_CONTRACT_VAR(ev);
   MFEM_CONTRACT_VAR(evect);
#endif
}

void DenseMatrix::Eigensystem(DenseMatrix &b, Vector &ev,
                              DenseMatrix *evect)
{
#ifdef MFEM_USE_LAPACK

   dsygv_Eigensystem(*this, b, ev, evect);

#else
   MFEM_CONTRACT_VAR(b);
   MFEM_CONTRACT_VAR(ev);
   MFEM_CONTRACT_VAR(evect);
   mfem_error("DenseMatrix::Eigensystem(generalized): Compiled without LAPACK");
#endif
}

void DenseMatrix::SingularValues(Vector &sv) const
{
#ifdef MFEM_USE_LAPACK
   DenseMatrix copy_of_this = *this;
   char        jobu         = 'N';
   char        jobvt        = 'N';
   int         m            = Height();
   int         n            = Width();
   real_t      *a           = copy_of_this.data;
   sv.SetSize(min(m, n));
   real_t      *s           = sv.GetData();
   real_t      *u           = NULL;
   real_t      *vt          = NULL;
   real_t      *work        = NULL;
   int         lwork        = -1;
   int         info;
   real_t      qwork;

   MFEM_LAPACK_PREFIX(gesvd_)(&jobu, &jobvt, &m, &n, a, &m, s, u, &m, vt, &n,
                              &qwork, &lwork, &info);

   lwork = (int) qwork;
   work = new real_t[lwork];

   MFEM_LAPACK_PREFIX(gesvd_)(&jobu, &jobvt, &m, &n, a, &m, s, u, &m, vt, &n,
                              work, &lwork, &info);

   delete [] work;
   if (info)
   {
      mfem::err << "DenseMatrix::SingularValues : info = " << info << endl;
      mfem_error();
   }
#else
   MFEM_CONTRACT_VAR(sv);
   // compiling without lapack
   mfem_error("DenseMatrix::SingularValues: Compiled without LAPACK");
#endif
}

int DenseMatrix::Rank(real_t tol) const
{
   int rank=0;
   Vector sv(min(Height(), Width()));
   SingularValues(sv);

   for (int i=0; i < sv.Size(); ++i)
      if (sv(i) >= tol)
      {
         ++rank;
      }

   return rank;
}

real_t DenseMatrix::CalcSingularvalue(const int i) const
{
   MFEM_ASSERT(Height() == Width() && Height() > 0 && Height() < 4,
               "The matrix must be square and sized 1, 2, or 3 to compute the"
               " singular values."
               << "  Height() = " << Height()
               << ", Width() = " << Width());

   const int n = Height();
   const real_t *d = data;

   if (n == 1)
   {
      return d[0];
   }
   else if (n == 2)
   {
      return kernels::CalcSingularvalue<2>(d,i);
   }
   else
   {
      return kernels::CalcSingularvalue<3>(d,i);
   }
}

void DenseMatrix::CalcEigenvalues(real_t *lambda, real_t *vec) const
{
#ifdef MFEM_DEBUG
   if (Height() != Width() || Height() < 2 || Height() > 3)
   {
      mfem_error("DenseMatrix::CalcEigenvalues");
   }
#endif

   const int n = Height();
   const real_t *d = data;

   if (n == 2)
   {
      kernels::CalcEigenvalues<2>(d, lambda, vec);
   }
   else
   {
      kernels::CalcEigenvalues<3>(d, lambda, vec);
   }
}

void DenseMatrix::GetRow(int r, Vector &row) const
{
   int m = Height();
   int n = Width();
   row.SetSize(n);

   const real_t* rp = data + r;
   real_t* vp = row.GetData();

   for (int i = 0; i < n; i++)
   {
      vp[i] = *rp;
      rp += m;
   }
}

void DenseMatrix::GetColumn(int c, Vector &col) const
{
   int m = Height();
   col.SetSize(m);

   real_t *cp = Data() + c * m;
   real_t *vp = col.GetData();

   for (int i = 0; i < m; i++)
   {
      vp[i] = cp[i];
   }
}

void DenseMatrix::GetDiag(Vector &d) const
{
   if (height != width)
   {
      mfem_error("DenseMatrix::GetDiag\n");
   }
   d.SetSize(height);

   for (int i = 0; i < height; ++i)
   {
      d(i) = (*this)(i,i);
   }
}

void DenseMatrix::Getl1Diag(Vector &l) const
{
   if (height != width)
   {
      mfem_error("DenseMatrix::Getl1Diag\n");
   }
   l.SetSize(height);

   l = 0.0;

   for (int j = 0; j < width; ++j)
      for (int i = 0; i < height; ++i)
      {
         l(i) += fabs((*this)(i,j));
      }
}

void DenseMatrix::GetRowSums(Vector &l) const
{
   l.SetSize(height);
   for (int i = 0; i < height; i++)
   {
      real_t d = 0.0;
      for (int j = 0; j < width; j++)
      {
         d += operator()(i, j);
      }
      l(i) = d;
   }
}

void DenseMatrix::Diag(real_t c, int n)
{
   SetSize(n);

   const int N = n*n;
   for (int i = 0; i < N; i++)
   {
      data[i] = 0.0;
   }
   for (int i = 0; i < n; i++)
   {
      data[i*(n+1)] = c;
   }
}

void DenseMatrix::Diag(const real_t *diag, int n)
{
   SetSize(n);

   int i, N = n*n;
   for (i = 0; i < N; i++)
   {
      data[i] = 0.0;
   }
   for (i = 0; i < n; i++)
   {
      data[i*(n+1)] = diag[i];
   }
}

void DenseMatrix::Transpose()
{
   int i, j;
   real_t t;

   if (Width() == Height())
   {
      for (i = 0; i < Height(); i++)
         for (j = i+1; j < Width(); j++)
         {
            t = (*this)(i,j);
            (*this)(i,j) = (*this)(j,i);
            (*this)(j,i) = t;
         }
   }
   else
   {
      DenseMatrix T(*this,'t');
      (*this) = T;
   }
}

void DenseMatrix::Transpose(const DenseMatrix &A)
{
   SetSize(A.Width(),A.Height());

   for (int i = 0; i < Height(); i++)
      for (int j = 0; j < Width(); j++)
      {
         (*this)(i,j) = A(j,i);
      }
}

void DenseMatrix::Symmetrize()
{
#ifdef MFEM_DEBUG
   if (Width() != Height())
   {
      mfem_error("DenseMatrix::Symmetrize() : not a square matrix!");
   }
#endif
   kernels::Symmetrize(Height(), Data());
}

void DenseMatrix::Lump()
{
   for (int i = 0; i < Height(); i++)
   {
      real_t L = 0.0;
      for (int j = 0; j < Width(); j++)
      {
         L += (*this)(i, j);
         (*this)(i, j) = 0.0;
      }
      (*this)(i, i) = L;
   }
}

void DenseMatrix::GradToCurl(DenseMatrix &curl)
{
   int n = Height();

#ifdef MFEM_DEBUG
   if ((Width() != 2 || curl.Width() != 1 || 2*n != curl.Height()) &&
       (Width() != 3 || curl.Width() != 3 || 3*n != curl.Height()))
   {
      mfem_error("DenseMatrix::GradToCurl(...): dimension mismatch");
   }
#endif

   if (Width() == 2)
   {
      for (int i = 0; i < n; i++)
      {
         // (x,y) is grad of Ui
         real_t x = (*this)(i,0);
         real_t y = (*this)(i,1);

         int j = i+n;

         // curl of (Ui,0)
         curl(i,0) = -y;

         // curl of (0,Ui)
         curl(j,0) = x;
      }
   }
   else
   {
      for (int i = 0; i < n; i++)
      {
         // (x,y,z) is grad of Ui
         real_t x = (*this)(i,0);
         real_t y = (*this)(i,1);
         real_t z = (*this)(i,2);

         int j = i+n;
         int k = j+n;

         // curl of (Ui,0,0)
         curl(i,0) =  0.;
         curl(i,1) =  z;
         curl(i,2) = -y;

         // curl of (0,Ui,0)
         curl(j,0) = -z;
         curl(j,1) =  0.;
         curl(j,2) =  x;

         // curl of (0,0,Ui)
         curl(k,0) =  y;
         curl(k,1) = -x;
         curl(k,2) =  0.;
      }
   }
}

void DenseMatrix::GradToVectorCurl2D(DenseMatrix &curl)
{
   MFEM_VERIFY(Width() == 2,
               "DenseMatrix::GradToVectorCurl2D(...): dimension must be 2")

   int n = Height();
   // rotate gradient
   for (int i = 0; i < n; i++)
   {
      curl(i,0) = (*this)(i,1);
      curl(i,1) = -(*this)(i,0);
   }
}

void DenseMatrix::GradToDiv(Vector &div)
{
   MFEM_ASSERT(Width()*Height() == div.Size(), "incompatible Vector 'div'!");

   // div(dof*j+i) <-- (*this)(i,j)

   const int n = height * width;
   real_t *ddata = div.GetData();

   for (int i = 0; i < n; i++)
   {
      ddata[i] = data[i];
   }
}

void DenseMatrix::CopyRows(const DenseMatrix &A, int row1, int row2)
{
   SetSize(row2 - row1 + 1, A.Width());

   for (int j = 0; j < Width(); j++)
   {
      for (int i = row1; i <= row2; i++)
      {
         (*this)(i-row1,j) = A(i,j);
      }
   }
}

void DenseMatrix::CopyCols(const DenseMatrix &A, int col1, int col2)
{
   SetSize(A.Height(), col2 - col1 + 1);

   for (int j = col1; j <= col2; j++)
   {
      for (int i = 0; i < Height(); i++)
      {
         (*this)(i,j-col1) = A(i,j);
      }
   }
}

void DenseMatrix::CopyMN(const DenseMatrix &A, int m, int n, int Aro, int Aco)
{
   SetSize(m,n);

   for (int j = 0; j < n; j++)
   {
      for (int i = 0; i < m; i++)
      {
         (*this)(i,j) = A(Aro+i,Aco+j);
      }
   }
}

void DenseMatrix::CopyMN(const DenseMatrix &A, int row_offset, int col_offset)
{
   real_t *v = A.Data();

   for (int j = 0; j < A.Width(); j++)
   {
      for (int i = 0; i < A.Height(); i++)
      {
         (*this)(row_offset+i,col_offset+j) = *(v++);
      }
   }
}

void DenseMatrix::CopyMNt(const DenseMatrix &A, int row_offset, int col_offset)
{
   real_t *v = A.Data();

   for (int i = 0; i < A.Width(); i++)
   {
      for (int j = 0; j < A.Height(); j++)
      {
         (*this)(row_offset+i,col_offset+j) = *(v++);
      }
   }
}

void DenseMatrix::CopyMN(const DenseMatrix &A, int m, int n, int Aro, int Aco,
                         int row_offset, int col_offset)
{
   MFEM_VERIFY(row_offset+m <= this->Height() && col_offset+n <= this->Width(),
               "this DenseMatrix is too small to accommodate the submatrix.  "
               << "row_offset = " << row_offset
               << ", m = " << m
               << ", this->Height() = " << this->Height()
               << ", col_offset = " << col_offset
               << ", n = " << n
               << ", this->Width() = " << this->Width()
              );
   MFEM_VERIFY(Aro+m <= A.Height() && Aco+n <= A.Width(),
               "The A DenseMatrix is too small to accommodate the submatrix.  "
               << "Aro = " << Aro
               << ", m = " << m
               << ", A.Height() = " << A.Height()
               << ", Aco = " << Aco
               << ", n = " << n
               << ", A.Width() = " << A.Width()
              );

   for (int j = 0; j < n; j++)
   {
      for (int i = 0; i < m; i++)
      {
         (*this)(row_offset+i,col_offset+j) = A(Aro+i,Aco+j);
      }
   }
}

void DenseMatrix::CopyMNDiag(real_t c, int n, int row_offset, int col_offset)
{
   for (int i = 0; i < n; i++)
   {
      for (int j = i+1; j < n; j++)
      {
         (*this)(row_offset+i,col_offset+j) =
            (*this)(row_offset+j,col_offset+i) = 0.0;
      }
   }

   for (int i = 0; i < n; i++)
   {
      (*this)(row_offset+i,col_offset+i) = c;
   }
}

void DenseMatrix::CopyMNDiag(real_t *diag, int n, int row_offset,
                             int col_offset)
{
   for (int i = 0; i < n; i++)
   {
      for (int j = i+1; j < n; j++)
      {
         (*this)(row_offset+i,col_offset+j) =
            (*this)(row_offset+j,col_offset+i) = 0.0;
      }
   }

   for (int i = 0; i < n; i++)
   {
      (*this)(row_offset+i,col_offset+i) = diag[i];
   }
}

void DenseMatrix::CopyExceptMN(const DenseMatrix &A, int m, int n)
{
   SetSize(A.Width()-1,A.Height()-1);

   int i, j, i_off = 0, j_off = 0;

   for (j = 0; j < A.Width(); j++)
   {
      if ( j == n )
      {
         j_off = 1;
         continue;
      }
      for (i = 0; i < A.Height(); i++)
      {
         if ( i == m )
         {
            i_off = 1;
            continue;
         }
         (*this)(i-i_off,j-j_off) = A(i,j);
      }
      i_off = 0;
   }
}

void DenseMatrix::AddMatrix(DenseMatrix &A, int ro, int co)
{
   int h, ah, aw;
   real_t *p, *ap;

   h  = Height();
   ah = A.Height();
   aw = A.Width();

#ifdef MFEM_DEBUG
   if (co+aw > Width() || ro+ah > h)
   {
      mfem_error("DenseMatrix::AddMatrix(...) 1 : dimension mismatch");
   }
#endif

   p  = data + ro + co * h;
   ap = A.data;

   for (int c = 0; c < aw; c++)
   {
      for (int r = 0; r < ah; r++)
      {
         p[r] += ap[r];
      }
      p  += h;
      ap += ah;
   }
}

void DenseMatrix::AddMatrix(real_t a, const DenseMatrix &A, int ro, int co)
{
   int h, ah, aw;
   real_t *p, *ap;

   h  = Height();
   ah = A.Height();
   aw = A.Width();

#ifdef MFEM_DEBUG
   if (co+aw > Width() || ro+ah > h)
   {
      mfem_error("DenseMatrix::AddMatrix(...) 2 : dimension mismatch");
   }
#endif

   p  = data + ro + co * h;
   ap = A.Data();

   for (int c = 0; c < aw; c++)
   {
      for (int r = 0; r < ah; r++)
      {
         p[r] += a * ap[r];
      }
      p  += h;
      ap += ah;
   }
}

void DenseMatrix::GetSubMatrix(const Array<int> & idx, DenseMatrix & A) const
{
   int k = idx.Size();
   int idx_max = idx.Max();
   MFEM_VERIFY(idx.Min() >=0 && idx_max < this->height && idx_max < this->width,
               "DenseMatrix::GetSubMatrix: Index out of bounds");
   A.SetSize(k);
   real_t * adata = A.Data();

   int ii, jj;
   for (int i = 0; i<k; i++)
   {
      ii = idx[i];
      for (int j = 0; j<k; j++)
      {
         jj = idx[j];
         adata[i+j*k] = this->data[ii+jj*height];
      }
   }
}

void DenseMatrix::GetSubMatrix(const Array<int> & idx_i,
                               const Array<int> & idx_j, DenseMatrix & A) const
{
   int k = idx_i.Size();
   int l = idx_j.Size();

   MFEM_VERIFY(idx_i.Min() >=0 && idx_i.Max() < this->height,
               "DenseMatrix::GetSubMatrix: Row index out of bounds");
   MFEM_VERIFY(idx_j.Min() >=0 && idx_j.Max() < this->width,
               "DenseMatrix::GetSubMatrix: Col index out of bounds");

   A.SetSize(k,l);
   real_t * adata = A.Data();

   int ii, jj;
   for (int i = 0; i<k; i++)
   {
      ii = idx_i[i];
      for (int j = 0; j<l; j++)
      {
         jj = idx_j[j];
         adata[i+j*k] = this->data[ii+jj*height];
      }
   }
}

void DenseMatrix::GetSubMatrix(int ibeg, int iend, DenseMatrix & A)
{
   MFEM_VERIFY(iend >= ibeg, "DenseMatrix::GetSubMatrix: Inconsistent range");
   MFEM_VERIFY(ibeg >=0,
               "DenseMatrix::GetSubMatrix: Negative index");
   MFEM_VERIFY(iend <= this->height && iend <= this->width,
               "DenseMatrix::GetSubMatrix: Index bigger than upper bound");

   int k = iend - ibeg;
   A.SetSize(k);
   real_t * adata = A.Data();

   int ii, jj;
   for (int i = 0; i<k; i++)
   {
      ii = ibeg + i;
      for (int j = 0; j<k; j++)
      {
         jj = ibeg + j;
         adata[i+j*k] = this->data[ii+jj*height];
      }
   }
}

void DenseMatrix::GetSubMatrix(int ibeg, int iend, int jbeg, int jend,
                               DenseMatrix & A)
{
   MFEM_VERIFY(iend >= ibeg,
               "DenseMatrix::GetSubMatrix: Inconsistent row range");
   MFEM_VERIFY(jend >= jbeg,
               "DenseMatrix::GetSubMatrix: Inconsistent col range");
   MFEM_VERIFY(ibeg >=0,
               "DenseMatrix::GetSubMatrix: Negative row index");
   MFEM_VERIFY(jbeg >=0,
               "DenseMatrix::GetSubMatrix: Negative row index");
   MFEM_VERIFY(iend <= this->height,
               "DenseMatrix::GetSubMatrix: Index bigger than row upper bound");
   MFEM_VERIFY(jend <= this->width,
               "DenseMatrix::GetSubMatrix: Index bigger than col upper bound");

   int k = iend - ibeg;
   int l = jend - jbeg;
   A.SetSize(k,l);
   real_t * adata = A.Data();

   int ii, jj;
   for (int i = 0; i<k; i++)
   {
      ii = ibeg + i;
      for (int j = 0; j<l; j++)
      {
         jj = jbeg + j;
         adata[i+j*k] = this->data[ii+jj*height];
      }
   }
}

void DenseMatrix::SetSubMatrix(const Array<int> & idx, const DenseMatrix & A)
{
   int k = idx.Size();
   MFEM_VERIFY(A.Height() == k && A.Width() == k,
               "DenseMatrix::SetSubMatrix:Inconsistent matrix dimensions");

   int idx_max = idx.Max();

   MFEM_VERIFY(idx.Min() >=0,
               "DenseMatrix::SetSubMatrix: Negative index");
   MFEM_VERIFY(idx_max < this->height,
               "DenseMatrix::SetSubMatrix: Index bigger than row upper bound");
   MFEM_VERIFY(idx_max < this->width,
               "DenseMatrix::SetSubMatrix: Index bigger than col upper bound");

   real_t * adata = A.Data();

   int ii, jj;
   for (int i = 0; i<k; i++)
   {
      ii = idx[i];
      for (int j = 0; j<k; j++)
      {
         jj = idx[j];
         this->data[ii+jj*height] = adata[i+j*k];
      }
   }
}

void DenseMatrix::SetSubMatrix(const Array<int> & idx_i,
                               const Array<int> & idx_j, const DenseMatrix & A)
{
   int k = idx_i.Size();
   int l = idx_j.Size();
   MFEM_VERIFY(k == A.Height() && l == A.Width(),
               "DenseMatrix::SetSubMatrix:Inconsistent matrix dimensions");
   MFEM_VERIFY(idx_i.Min() >=0,
               "DenseMatrix::SetSubMatrix: Negative row index");
   MFEM_VERIFY(idx_j.Min() >=0,
               "DenseMatrix::SetSubMatrix: Negative col index");
   MFEM_VERIFY(idx_i.Max() < this->height,
               "DenseMatrix::SetSubMatrix: Index bigger than row upper bound");
   MFEM_VERIFY(idx_j.Max() < this->width,
               "DenseMatrix::SetSubMatrix: Index bigger than col upper bound");

   real_t * adata = A.Data();

   int ii, jj;
   for (int i = 0; i<k; i++)
   {
      ii = idx_i[i];
      for (int j = 0; j<l; j++)
      {
         jj = idx_j[j];
         this->data[ii+jj*height] = adata[i+j*k];
      }
   }
}

void DenseMatrix::SetSubMatrix(int ibeg, const DenseMatrix & A)
{
   int k = A.Height();

   MFEM_VERIFY(A.Width() == k, "DenseMatrix::SetSubmatrix: A is not square");
   MFEM_VERIFY(ibeg >=0,
               "DenseMatrix::SetSubmatrix: Negative index");
   MFEM_VERIFY(ibeg + k <= this->height,
               "DenseMatrix::SetSubmatrix: index bigger than row upper bound");
   MFEM_VERIFY(ibeg + k <= this->width,
               "DenseMatrix::SetSubmatrix: index bigger than col upper bound");

   real_t * adata = A.Data();

   int ii, jj;
   for (int i = 0; i<k; i++)
   {
      ii = ibeg + i;
      for (int j = 0; j<k; j++)
      {
         jj = ibeg + j;
         this->data[ii+jj*height] = adata[i+j*k];
      }
   }
}

void DenseMatrix::SetSubMatrix(int ibeg, int jbeg, const DenseMatrix & A)
{
   int k = A.Height();
   int l = A.Width();

   MFEM_VERIFY(ibeg>=0,
               "DenseMatrix::SetSubmatrix: Negative row index");
   MFEM_VERIFY(jbeg>=0,
               "DenseMatrix::SetSubmatrix: Negative col index");
   MFEM_VERIFY(ibeg + k <= this->height,
               "DenseMatrix::SetSubmatrix: Index bigger than row upper bound");
   MFEM_VERIFY(jbeg + l <= this->width,
               "DenseMatrix::SetSubmatrix: Index bigger than col upper bound");

   real_t * adata = A.Data();

   int ii, jj;
   for (int i = 0; i<k; i++)
   {
      ii = ibeg + i;
      for (int j = 0; j<l; j++)
      {
         jj = jbeg + j;
         this->data[ii+jj*height] = adata[i+j*k];
      }
   }
}

void DenseMatrix::AddSubMatrix(const Array<int> & idx, const DenseMatrix & A)
{
   int k = idx.Size();
   MFEM_VERIFY(A.Height() == k && A.Width() == k,
               "DenseMatrix::AddSubMatrix:Inconsistent matrix dimensions");

   int idx_max = idx.Max();

   MFEM_VERIFY(idx.Min() >=0, "DenseMatrix::AddSubMatrix: Negative index");
   MFEM_VERIFY(idx_max < this->height,
               "DenseMatrix::AddSubMatrix: Index bigger than row upper bound");
   MFEM_VERIFY(idx_max < this->width,
               "DenseMatrix::AddSubMatrix: Index bigger than col upper bound");

   real_t * adata = A.Data();

   int ii, jj;
   for (int i = 0; i<k; i++)
   {
      ii = idx[i];
      for (int j = 0; j<k; j++)
      {
         jj = idx[j];
         this->data[ii+jj*height] += adata[i+j*k];
      }
   }
}

void DenseMatrix::AddSubMatrix(const Array<int> & idx_i,
                               const Array<int> & idx_j, const DenseMatrix & A)
{
   int k = idx_i.Size();
   int l = idx_j.Size();
   MFEM_VERIFY(k == A.Height() && l == A.Width(),
               "DenseMatrix::AddSubMatrix:Inconsistent matrix dimensions");

   MFEM_VERIFY(idx_i.Min() >=0,
               "DenseMatrix::AddSubMatrix: Negative row index");
   MFEM_VERIFY(idx_j.Min() >=0,
               "DenseMatrix::AddSubMatrix: Negative col index");
   MFEM_VERIFY(idx_i.Max() < this->height,
               "DenseMatrix::AddSubMatrix: Index bigger than row upper bound");
   MFEM_VERIFY(idx_j.Max() < this->width,
               "DenseMatrix::AddSubMatrix: Index bigger than col upper bound");

   real_t * adata = A.Data();

   int ii, jj;
   for (int i = 0; i<k; i++)
   {
      ii = idx_i[i];
      for (int j = 0; j<l; j++)
      {
         jj = idx_j[j];
         this->data[ii+jj*height] += adata[i+j*k];
      }
   }
}

void DenseMatrix::AddSubMatrix(int ibeg, const DenseMatrix & A)
{
   int k = A.Height();
   MFEM_VERIFY(A.Width() == k, "DenseMatrix::AddSubmatrix: A is not square");

   MFEM_VERIFY(ibeg>=0,
               "DenseMatrix::AddSubmatrix: Negative index");
   MFEM_VERIFY(ibeg + k <= this->Height(),
               "DenseMatrix::AddSubmatrix: Index bigger than row upper bound");
   MFEM_VERIFY(ibeg + k <= this->Width(),
               "DenseMatrix::AddSubmatrix: Index bigger than col upper bound");

   real_t * adata = A.Data();

   int ii, jj;
   for (int i = 0; i<k; i++)
   {
      ii = ibeg + i;
      for (int j = 0; j<k; j++)
      {
         jj = ibeg + j;
         this->data[ii+jj*height] += adata[i+j*k];
      }
   }
}

void DenseMatrix::AddSubMatrix(int ibeg, int jbeg, const DenseMatrix & A)
{
   int k = A.Height();
   int l = A.Width();

   MFEM_VERIFY(ibeg>=0,
               "DenseMatrix::AddSubmatrix: Negative row index");
   MFEM_VERIFY(jbeg>=0,
               "DenseMatrix::AddSubmatrix: Negative col index");
   MFEM_VERIFY(ibeg + k <= this->height,
               "DenseMatrix::AddSubmatrix: Index bigger than row upper bound");
   MFEM_VERIFY(jbeg + l <= this->width,
               "DenseMatrix::AddSubmatrix: Index bigger than col upper bound");

   real_t * adata = A.Data();

   int ii, jj;
   for (int i = 0; i<k; i++)
   {
      ii = ibeg + i;
      for (int j = 0; j<l; j++)
      {
         jj = jbeg + j;
         this->data[ii+jj*height] += adata[i+j*k];
      }
   }
}

void DenseMatrix::AddToVector(int offset, Vector &v) const
{
   const int n = height * width;
   real_t *vdata = v.GetData() + offset;

   for (int i = 0; i < n; i++)
   {
      vdata[i] += data[i];
   }
}

void DenseMatrix::GetFromVector(int offset, const Vector &v)
{
   const int n = height * width;
   const real_t *vdata = v.GetData() + offset;

   for (int i = 0; i < n; i++)
   {
      data[i] = vdata[i];
   }
}

void DenseMatrix::AdjustDofDirection(Array<int> &dofs)
{
   const int n = Height();

#ifdef MFEM_DEBUG
   if (dofs.Size() != n || Width() != n)
   {
      mfem_error("DenseMatrix::AdjustDofDirection(...): dimension mismatch");
   }
#endif

   int *dof = dofs;
   for (int i = 0; i < n-1; i++)
   {
      const int s = (dof[i] < 0) ? (-1) : (1);
      for (int j = i+1; j < n; j++)
      {
         const int t = (dof[j] < 0) ? (-s) : (s);
         if (t < 0)
         {
            (*this)(i,j) = -(*this)(i,j);
            (*this)(j,i) = -(*this)(j,i);
         }
      }
   }
}

void DenseMatrix::SetRow(int row, real_t value)
{
   for (int j = 0; j < Width(); j++)
   {
      (*this)(row, j) = value;
   }
}

void DenseMatrix::SetCol(int col, real_t value)
{
   for (int i = 0; i < Height(); i++)
   {
      (*this)(i, col) = value;
   }
}

void DenseMatrix::SetRow(int r, const real_t* row)
{
   MFEM_ASSERT(row != nullptr, "supplied row pointer is null");
   for (int j = 0; j < Width(); j++)
   {
      (*this)(r, j) = row[j];
   }
}

void DenseMatrix::SetRow(int r, const Vector &row)
{
   MFEM_ASSERT(Width() == row.Size(), "");
   SetRow(r, row.GetData());
}

void DenseMatrix::SetCol(int c, const real_t* col)
{
   MFEM_ASSERT(col != nullptr, "supplied column pointer is null");
   for (int i = 0; i < Height(); i++)
   {
      (*this)(i, c) = col[i];
   }
}

void DenseMatrix::SetCol(int c, const Vector &col)
{
   MFEM_ASSERT(Height() == col.Size(), "");
   SetCol(c, col.GetData());
}

void DenseMatrix::Threshold(real_t eps)
{
   for (int col = 0; col < Width(); col++)
   {
      for (int row = 0; row < Height(); row++)
      {
         if (std::abs(operator()(row,col)) <= eps)
         {
            operator()(row,col) = 0.0;
         }
      }
   }
}

void DenseMatrix::Print(std::ostream &os, int width_) const
{
   // save current output flags
   ios::fmtflags old_flags = os.flags();
   // output flags = scientific + show sign
   os << setiosflags(ios::scientific | ios::showpos);
   for (int i = 0; i < height; i++)
   {
      os << "[row " << i << "]\n";
      for (int j = 0; j < width; j++)
      {
         os << (*this)(i,j);
         if (j+1 == width || (j+1) % width_ == 0)
         {
            os << '\n';
         }
         else
         {
            os << ' ';
         }
      }
   }
   // reset output flags to original values
   os.flags(old_flags);
}

void DenseMatrix::PrintMatlab(std::ostream &os) const
{
   // save current output flags
   ios::fmtflags old_flags = os.flags();
   // output flags = scientific + show sign
   os << setiosflags(ios::scientific | ios::showpos);
   for (int i = 0; i < height; i++)
   {
      for (int j = 0; j < width; j++)
      {
         os << (*this)(i,j);
         os << ' ';
      }
      os << "\n";
   }
   // reset output flags to original values
   os.flags(old_flags);
}

void DenseMatrix::PrintMathematica(std::ostream &os) const
{
   ios::fmtflags old_fmt = os.flags();
   os.setf(ios::scientific);
   std::streamsize old_prec = os.precision(14);

   os << "(* Read file into Mathematica using: "
      << "myMat = Get[\"this_file_name\"] *)\n";
   os << "{\n";

   for (int i = 0; i < height; i++)
   {
      os << "{\n";
      for (int j = 0; j < width; j++)
      {
         os << "Internal`StringToMReal[\"" << (*this)(i,j) << "\"]";
         if (j < width - 1) { os << ','; }
         os << '\n';
      }
      os << '}';
      if (i < height - 1) { os << ','; }
      os << '\n';
   }
   os << "}\n";

   os.precision(old_prec);
   os.flags(old_fmt);
}

void DenseMatrix::PrintT(std::ostream &os, int width_) const
{
   // save current output flags
   ios::fmtflags old_flags = os.flags();
   // output flags = scientific + show sign
   os << setiosflags(ios::scientific | ios::showpos);
   for (int j = 0; j < width; j++)
   {
      os << "[col " << j << "]\n";
      for (int i = 0; i < height; i++)
      {
         os << (*this)(i,j);
         if (i+1 == height || (i+1) % width_ == 0)
         {
            os << '\n';
         }
         else
         {
            os << ' ';
         }
      }
   }
   // reset output flags to original values
   os.flags(old_flags);
}

void DenseMatrix::TestInversion()
{
   DenseMatrix copy(*this), C(width);
   Invert();
   mfem::Mult(*this, copy, C);

   for (int i = 0; i < width; i++)
   {
      C(i,i) -= 1.0;
   }
   mfem::out << "size = " << width << ", i_max = " << C.MaxMaxNorm()
             << ", cond_F = " << FNorm()*copy.FNorm() << endl;
}

void DenseMatrix::Swap(DenseMatrix &other)
{
   mfem::Swap(*this, other);
}


void Add(const DenseMatrix &A, const DenseMatrix &B,
         real_t alpha, DenseMatrix &C)
{
   kernels::Add(C.Height(), C.Width(), alpha, A.Data(), B.Data(), C.Data());
}

void Add(real_t alpha, const real_t *A,
         real_t beta,  const real_t *B, DenseMatrix &C)
{
   kernels::Add(C.Height(), C.Width(), alpha, A, beta, B, C.Data());
}

void Add(real_t alpha, const DenseMatrix &A,
         real_t beta,  const DenseMatrix &B, DenseMatrix &C)
{
   MFEM_ASSERT(A.Height() == C.Height(), "");
   MFEM_ASSERT(B.Height() == C.Height(), "");
   MFEM_ASSERT(A.Width() == C.Width(), "");
   MFEM_ASSERT(B.Width() == C.Width(), "");
   Add(alpha, A.GetData(), beta, B.GetData(), C);
}

bool LinearSolve(DenseMatrix& A, real_t* X, real_t TOL)
{
   MFEM_VERIFY(A.IsSquare(), "A must be a square matrix!");
   MFEM_ASSERT(A.NumCols() > 0, "supplied matrix, A, is empty!");
   MFEM_ASSERT(X != nullptr, "supplied vector, X, is null!");

   int N = A.NumCols();

   switch (N)
   {
      case 1:
      {
         real_t det = A(0,0);
         if (std::abs(det) <= TOL) { return false; } // singular

         X[0] /= det;
         break;
      }
      case 2:
      {
         real_t det = A.Det();
         if (std::abs(det) <= TOL) { return false; } // singular

         real_t invdet = 1. / det;

         real_t b0 = X[0];
         real_t b1 = X[1];

         X[0] = ( A(1,1)*b0 - A(0,1)*b1) * invdet;
         X[1] = (-A(1,0)*b0 + A(0,0)*b1) * invdet;
         break;
      }
      default:
      {
         // default to LU factorization for the general case
         Array<int> ipiv(N);
         LUFactors lu(A.Data(), ipiv);

         if (!lu.Factor(N,TOL)) { return false; } // singular

         lu.Solve(N, 1, X);
      }

   } // END switch

   return true;
}

void Mult(const DenseMatrix &b, const DenseMatrix &c, DenseMatrix &a)
{
   MFEM_ASSERT(a.Height() == b.Height() && a.Width() == c.Width() &&
               b.Width() == c.Height(), "incompatible dimensions");

#ifdef MFEM_USE_LAPACK
   static char transa = 'N', transb = 'N';
   static real_t alpha = 1.0, beta = 0.0;
   int m = b.Height(), n = c.Width(), k = b.Width();

   MFEM_LAPACK_PREFIX(gemm_)(&transa, &transb, &m, &n, &k, &alpha, b.Data(), &m,
                             c.Data(), &k, &beta, a.Data(), &m);
#else
   const int ah = a.Height();
   const int aw = a.Width();
   const int bw = b.Width();
   real_t *ad = a.Data();
   const real_t *bd = b.Data();
   const real_t *cd = c.Data();
   kernels::Mult(ah,aw,bw,bd,cd,ad);
#endif
}

void AddMult_a(real_t alpha, const DenseMatrix &b, const DenseMatrix &c,
               DenseMatrix &a)
{
   MFEM_ASSERT(a.Height() == b.Height() && a.Width() == c.Width() &&
               b.Width() == c.Height(), "incompatible dimensions");

#ifdef MFEM_USE_LAPACK
   static char transa = 'N', transb = 'N';
   static real_t beta = 1.0;
   int m = b.Height(), n = c.Width(), k = b.Width();

   MFEM_LAPACK_PREFIX(gemm_)(&transa, &transb, &m, &n, &k, &alpha, b.Data(), &m,
                             c.Data(), &k, &beta, a.Data(), &m);
#else
   const int ah = a.Height();
   const int aw = a.Width();
   const int bw = b.Width();
   real_t *ad = a.Data();
   const real_t *bd = b.Data();
   const real_t *cd = c.Data();
   for (int j = 0; j < aw; j++)
   {
      for (int k = 0; k < bw; k++)
      {
         for (int i = 0; i < ah; i++)
         {
            ad[i+j*ah] += alpha * bd[i+k*ah] * cd[k+j*bw];
         }
      }
   }
#endif
}

void AddMult(const DenseMatrix &b, const DenseMatrix &c, DenseMatrix &a)
{
   MFEM_ASSERT(a.Height() == b.Height() && a.Width() == c.Width() &&
               b.Width() == c.Height(), "incompatible dimensions");

#ifdef MFEM_USE_LAPACK
   static char transa = 'N', transb = 'N';
   static real_t alpha = 1.0, beta = 1.0;
   int m = b.Height(), n = c.Width(), k = b.Width();

   MFEM_LAPACK_PREFIX(gemm_)(&transa, &transb, &m, &n, &k, &alpha, b.Data(), &m,
                             c.Data(), &k, &beta, a.Data(), &m);
#else
   const int ah = a.Height();
   const int aw = a.Width();
   const int bw = b.Width();
   real_t *ad = a.Data();
   const real_t *bd = b.Data();
   const real_t *cd = c.Data();
   for (int j = 0; j < aw; j++)
   {
      for (int k = 0; k < bw; k++)
      {
         for (int i = 0; i < ah; i++)
         {
            ad[i+j*ah] += bd[i+k*ah] * cd[k+j*bw];
         }
      }
   }
#endif
}

void CalcAdjugate(const DenseMatrix &a, DenseMatrix &adja)
{
#ifdef MFEM_DEBUG
   if (a.Width() > a.Height() || a.Width() < 1 || a.Height() > 3)
   {
      mfem_error("CalcAdjugate(...): unsupported dimensions");
   }
   if (a.Width() != adja.Height() || a.Height() != adja.Width())
   {
      mfem_error("CalcAdjugate(...): dimension mismatch");
   }
#endif

   if (a.Width() < a.Height())
   {
      const real_t *d = a.Data();
      real_t *ad = adja.Data();
      if (a.Width() == 1)
      {
         // N x 1, N = 2,3
         ad[0] = d[0];
         ad[1] = d[1];
         if (a.Height() == 3)
         {
            ad[2] = d[2];
         }
      }
      else
      {
         // 3 x 2
         real_t e, g, f;
         e = d[0]*d[0] + d[1]*d[1] + d[2]*d[2];
         g = d[3]*d[3] + d[4]*d[4] + d[5]*d[5];
         f = d[0]*d[3] + d[1]*d[4] + d[2]*d[5];

         ad[0] = d[0]*g - d[3]*f;
         ad[1] = d[3]*e - d[0]*f;
         ad[2] = d[1]*g - d[4]*f;
         ad[3] = d[4]*e - d[1]*f;
         ad[4] = d[2]*g - d[5]*f;
         ad[5] = d[5]*e - d[2]*f;
      }
      return;
   }

   if (a.Width() == 1)
   {
      adja(0,0) = 1.0;
   }
   else if (a.Width() == 2)
   {
      adja(0,0) =  a(1,1);
      adja(0,1) = -a(0,1);
      adja(1,0) = -a(1,0);
      adja(1,1) =  a(0,0);
   }
   else
   {
      adja(0,0) = a(1,1)*a(2,2)-a(1,2)*a(2,1);
      adja(0,1) = a(0,2)*a(2,1)-a(0,1)*a(2,2);
      adja(0,2) = a(0,1)*a(1,2)-a(0,2)*a(1,1);

      adja(1,0) = a(1,2)*a(2,0)-a(1,0)*a(2,2);
      adja(1,1) = a(0,0)*a(2,2)-a(0,2)*a(2,0);
      adja(1,2) = a(0,2)*a(1,0)-a(0,0)*a(1,2);

      adja(2,0) = a(1,0)*a(2,1)-a(1,1)*a(2,0);
      adja(2,1) = a(0,1)*a(2,0)-a(0,0)*a(2,1);
      adja(2,2) = a(0,0)*a(1,1)-a(0,1)*a(1,0);
   }
}

void CalcAdjugateTranspose(const DenseMatrix &a, DenseMatrix &adjat)
{
#ifdef MFEM_DEBUG
   if (a.Height() != a.Width() || adjat.Height() != adjat.Width() ||
       a.Width() != adjat.Width() || a.Width() < 1 || a.Width() > 3)
   {
      mfem_error("CalcAdjugateTranspose(...): dimension mismatch");
   }
#endif
   if (a.Width() == 1)
   {
      adjat(0,0) = 1.0;
   }
   else if (a.Width() == 2)
   {
      adjat(0,0) =  a(1,1);
      adjat(1,0) = -a(0,1);
      adjat(0,1) = -a(1,0);
      adjat(1,1) =  a(0,0);
   }
   else
   {
      adjat(0,0) = a(1,1)*a(2,2)-a(1,2)*a(2,1);
      adjat(1,0) = a(0,2)*a(2,1)-a(0,1)*a(2,2);
      adjat(2,0) = a(0,1)*a(1,2)-a(0,2)*a(1,1);

      adjat(0,1) = a(1,2)*a(2,0)-a(1,0)*a(2,2);
      adjat(1,1) = a(0,0)*a(2,2)-a(0,2)*a(2,0);
      adjat(2,1) = a(0,2)*a(1,0)-a(0,0)*a(1,2);

      adjat(0,2) = a(1,0)*a(2,1)-a(1,1)*a(2,0);
      adjat(1,2) = a(0,1)*a(2,0)-a(0,0)*a(2,1);
      adjat(2,2) = a(0,0)*a(1,1)-a(0,1)*a(1,0);
   }
}

void CalcInverse(const DenseMatrix &a, DenseMatrix &inva)
{
   MFEM_ASSERT(a.Width() <= a.Height() && a.Width() >= 1 && a.Height() <= 3, "");
   MFEM_ASSERT(inva.Height() == a.Width(), "incorrect dimensions");
   MFEM_ASSERT(inva.Width() == a.Height(), "incorrect dimensions");

   if (a.Width() < a.Height())
   {
      const real_t *d = a.Data();
      real_t *id = inva.Data();
      if (a.Height() == 2)
      {
         kernels::CalcLeftInverse<2,1>(d, id);
      }
      else
      {
         if (a.Width() == 1)
         {
            kernels::CalcLeftInverse<3,1>(d, id);
         }
         else
         {
            kernels::CalcLeftInverse<3,2>(d, id);
         }
      }
      return;
   }

#ifdef MFEM_DEBUG
   const real_t t = a.Det();
   MFEM_ASSERT(std::abs(t) > 1.0e-14 * pow(a.FNorm()/a.Width(), a.Width()),
               "singular matrix!");
#endif

   switch (a.Height())
   {
      case 1:
         inva(0,0) = 1.0 / a.Det();
         break;
      case 2:
         kernels::CalcInverse<2>(a.Data(), inva.Data());
         break;
      case 3:
         kernels::CalcInverse<3>(a.Data(), inva.Data());
         break;
   }
}

void CalcInverseTranspose(const DenseMatrix &a, DenseMatrix &inva)
{
#ifdef MFEM_DEBUG
   if ( (a.Width() != a.Height()) || ( (a.Height()!= 1) && (a.Height()!= 2)
                                       && (a.Height()!= 3) ) )
   {
      mfem_error("CalcInverseTranspose(...): dimension mismatch");
   }
#endif

   real_t t = 1. / a.Det() ;

   switch (a.Height())
   {
      case 1:
         inva(0,0) = 1.0 / a(0,0);
         break;
      case 2:
         inva(0,0) = a(1,1) * t ;
         inva(1,0) = -a(0,1) * t ;
         inva(0,1) = -a(1,0) * t ;
         inva(1,1) = a(0,0) * t ;
         break;
      case 3:
         inva(0,0) = (a(1,1)*a(2,2)-a(1,2)*a(2,1))*t;
         inva(1,0) = (a(0,2)*a(2,1)-a(0,1)*a(2,2))*t;
         inva(2,0) = (a(0,1)*a(1,2)-a(0,2)*a(1,1))*t;

         inva(0,1) = (a(1,2)*a(2,0)-a(1,0)*a(2,2))*t;
         inva(1,1) = (a(0,0)*a(2,2)-a(0,2)*a(2,0))*t;
         inva(2,1) = (a(0,2)*a(1,0)-a(0,0)*a(1,2))*t;

         inva(0,2) = (a(1,0)*a(2,1)-a(1,1)*a(2,0))*t;
         inva(1,2) = (a(0,1)*a(2,0)-a(0,0)*a(2,1))*t;
         inva(2,2) = (a(0,0)*a(1,1)-a(0,1)*a(1,0))*t;
         break;
   }
}

void CalcOrtho(const DenseMatrix &J, Vector &n)
{
   MFEM_ASSERT( ((J.Height() == 2 && J.Width() == 1)
                 || (J.Height() == 3 && J.Width() == 2))
                && (J.Height() == n.Size()),
                "Matrix must be 3x2 or 2x1, "
                << "and the Vector must be sized with the rows. "
                << " J.Height() = " << J.Height()
                << ", J.Width() = " << J.Width()
                << ", n.Size() = " << n.Size()
              );

   const real_t *d = J.Data();
   if (J.Height() == 2)
   {
      n(0) =  d[1];
      n(1) = -d[0];
   }
   else
   {
      n(0) = d[1]*d[5] - d[2]*d[4];
      n(1) = d[2]*d[3] - d[0]*d[5];
      n(2) = d[0]*d[4] - d[1]*d[3];
   }
}

void MultAAt(const DenseMatrix &a, DenseMatrix &aat)
{
   const int height = a.Height();
   const int width = a.Width();
   for (int i = 0; i < height; i++)
   {
      for (int j = 0; j <= i; j++)
      {
         real_t temp = 0.;
         for (int k = 0; k < width; k++)
         {
            temp += a(i,k) * a(j,k);
         }
         aat(j,i) = aat(i,j) = temp;
      }
   }
}

void AddMultADAt(const DenseMatrix &A, const Vector &D, DenseMatrix &ADAt)
{
   for (int i = 0; i < A.Height(); i++)
   {
      for (int j = 0; j < i; j++)
      {
         real_t t = 0.;
         for (int k = 0; k < A.Width(); k++)
         {
            t += D(k) * A(i, k) * A(j, k);
         }
         ADAt(i, j) += t;
         ADAt(j, i) += t;
      }
   }

   // process diagonal
   for (int i = 0; i < A.Height(); i++)
   {
      real_t t = 0.;
      for (int k = 0; k < A.Width(); k++)
      {
         t += D(k) * A(i, k) * A(i, k);
      }
      ADAt(i, i) += t;
   }
}

void MultADAt(const DenseMatrix &A, const Vector &D, DenseMatrix &ADAt)
{
   for (int i = 0; i < A.Height(); i++)
   {
      for (int j = 0; j <= i; j++)
      {
         real_t t = 0.;
         for (int k = 0; k < A.Width(); k++)
         {
            t += D(k) * A(i, k) * A(j, k);
         }
         ADAt(j, i) = ADAt(i, j) = t;
      }
   }
}

void MultABt(const DenseMatrix &A, const DenseMatrix &B, DenseMatrix &ABt)
{
#ifdef MFEM_DEBUG
   if (A.Height() != ABt.Height() || B.Height() != ABt.Width() ||
       A.Width() != B.Width())
   {
      mfem_error("MultABt(...): dimension mismatch");
   }
#endif

#ifdef MFEM_USE_LAPACK
   static char transa = 'N', transb = 'T';
   static real_t alpha = 1.0, beta = 0.0;
   int m = A.Height(), n = B.Height(), k = A.Width();

   MFEM_LAPACK_PREFIX(gemm_)(&transa, &transb, &m, &n, &k, &alpha, A.Data(), &m,
                             B.Data(), &n, &beta, ABt.Data(), &m);
#elif 1
   const int ah = A.Height();
   const int bh = B.Height();
   const int aw = A.Width();
   const real_t *ad = A.Data();
   const real_t *bd = B.Data();
   real_t *cd = ABt.Data();

   kernels::MultABt(ah, aw, bh, ad, bd, cd);
#elif 1
   const int ah = A.Height();
   const int bh = B.Height();
   const int aw = A.Width();
   const real_t *ad = A.Data();
   const real_t *bd = B.Data();
   real_t *cd = ABt.Data();

   for (int j = 0; j < bh; j++)
      for (int i = 0; i < ah; i++)
      {
         real_t d = 0.0;
         const real_t *ap = ad + i;
         const real_t *bp = bd + j;
         for (int k = 0; k < aw; k++)
         {
            d += (*ap) * (*bp);
            ap += ah;
            bp += bh;
         }
         *(cd++) = d;
      }
#else
   int i, j, k;
   real_t d;

   for (i = 0; i < A.Height(); i++)
      for (j = 0; j < B.Height(); j++)
      {
         d = 0.0;
         for (k = 0; k < A.Width(); k++)
         {
            d += A(i, k) * B(j, k);
         }
         ABt(i, j) = d;
      }
#endif
}

void MultADBt(const DenseMatrix &A, const Vector &D,
              const DenseMatrix &B, DenseMatrix &ADBt)
{
#ifdef MFEM_DEBUG
   if (A.Height() != ADBt.Height() || B.Height() != ADBt.Width() ||
       A.Width() != B.Width() || A.Width() != D.Size())
   {
      mfem_error("MultADBt(...): dimension mismatch");
   }
#endif

   const int ah = A.Height();
   const int bh = B.Height();
   const int aw = A.Width();
   const real_t *ad = A.Data();
   const real_t *bd = B.Data();
   const real_t *dd = D.GetData();
   real_t *cd = ADBt.Data();

   for (int i = 0, s = ah*bh; i < s; i++)
   {
      cd[i] = 0.0;
   }
   for (int k = 0; k < aw; k++)
   {
      real_t *cp = cd;
      for (int j = 0; j < bh; j++)
      {
         const real_t dk_bjk = dd[k] * bd[j];
         for (int i = 0; i < ah; i++)
         {
            cp[i] += ad[i] * dk_bjk;
         }
         cp += ah;
      }
      ad += ah;
      bd += bh;
   }
}

void AddMultABt(const DenseMatrix &A, const DenseMatrix &B, DenseMatrix &ABt)
{
#ifdef MFEM_DEBUG
   if (A.Height() != ABt.Height() || B.Height() != ABt.Width() ||
       A.Width() != B.Width())
   {
      mfem_error("AddMultABt(...): dimension mismatch");
   }
#endif

#ifdef MFEM_USE_LAPACK
   static char transa = 'N', transb = 'T';
   static real_t alpha = 1.0, beta = 1.0;
   int m = A.Height(), n = B.Height(), k = A.Width();

   MFEM_LAPACK_PREFIX(gemm_)(&transa, &transb, &m, &n, &k, &alpha, A.Data(), &m,
                             B.Data(), &n, &beta, ABt.Data(), &m);
#elif 1
   const int ah = A.Height();
   const int bh = B.Height();
   const int aw = A.Width();
   const real_t *ad = A.Data();
   const real_t *bd = B.Data();
   real_t *cd = ABt.Data();

   for (int k = 0; k < aw; k++)
   {
      real_t *cp = cd;
      for (int j = 0; j < bh; j++)
      {
         const real_t bjk = bd[j];
         for (int i = 0; i < ah; i++)
         {
            cp[i] += ad[i] * bjk;
         }
         cp += ah;
      }
      ad += ah;
      bd += bh;
   }
#else
   int i, j, k;
   real_t d;

   for (i = 0; i < A.Height(); i++)
      for (j = 0; j < B.Height(); j++)
      {
         d = 0.0;
         for (k = 0; k < A.Width(); k++)
         {
            d += A(i, k) * B(j, k);
         }
         ABt(i, j) += d;
      }
#endif
}

void AddMultADBt(const DenseMatrix &A, const Vector &D,
                 const DenseMatrix &B, DenseMatrix &ADBt)
{
#ifdef MFEM_DEBUG
   if (A.Height() != ADBt.Height() || B.Height() != ADBt.Width() ||
       A.Width() != B.Width() || A.Width() != D.Size())
   {
      mfem_error("AddMultADBt(...): dimension mismatch");
   }
#endif

   const int ah = A.Height();
   const int bh = B.Height();
   const int aw = A.Width();
   const real_t *ad = A.Data();
   const real_t *bd = B.Data();
   const real_t *dd = D.GetData();
   real_t *cd = ADBt.Data();

   for (int k = 0; k < aw; k++)
   {
      real_t *cp = cd;
      for (int j = 0; j < bh; j++)
      {
         const real_t dk_bjk = dd[k] * bd[j];
         for (int i = 0; i < ah; i++)
         {
            cp[i] += ad[i] * dk_bjk;
         }
         cp += ah;
      }
      ad += ah;
      bd += bh;
   }
}

void AddMult_a_ABt(real_t a, const DenseMatrix &A, const DenseMatrix &B,
                   DenseMatrix &ABt)
{
#ifdef MFEM_DEBUG
   if (A.Height() != ABt.Height() || B.Height() != ABt.Width() ||
       A.Width() != B.Width())
   {
      mfem_error("AddMult_a_ABt(...): dimension mismatch");
   }
#endif

#ifdef MFEM_USE_LAPACK
   static char transa = 'N', transb = 'T';
   real_t alpha = a;
   static real_t beta = 1.0;
   int m = A.Height(), n = B.Height(), k = A.Width();

   MFEM_LAPACK_PREFIX(gemm_)(&transa, &transb, &m, &n, &k, &alpha, A.Data(), &m,
                             B.Data(), &n, &beta, ABt.Data(), &m);
#elif 1
   const int ah = A.Height();
   const int bh = B.Height();
   const int aw = A.Width();
   const real_t *ad = A.Data();
   const real_t *bd = B.Data();
   real_t *cd = ABt.Data();

   for (int k = 0; k < aw; k++)
   {
      real_t *cp = cd;
      for (int j = 0; j < bh; j++)
      {
         const real_t bjk = a * bd[j];
         for (int i = 0; i < ah; i++)
         {
            cp[i] += ad[i] * bjk;
         }
         cp += ah;
      }
      ad += ah;
      bd += bh;
   }
#else
   int i, j, k;
   real_t d;

   for (i = 0; i < A.Height(); i++)
      for (j = 0; j < B.Height(); j++)
      {
         d = 0.0;
         for (k = 0; k < A.Width(); k++)
         {
            d += A(i, k) * B(j, k);
         }
         ABt(i, j) += a * d;
      }
#endif
}

void MultAtB(const DenseMatrix &A, const DenseMatrix &B, DenseMatrix &AtB)
{
#ifdef MFEM_DEBUG
   if (A.Width() != AtB.Height() || B.Width() != AtB.Width() ||
       A.Height() != B.Height())
   {
      mfem_error("MultAtB(...): dimension mismatch");
   }
#endif

#ifdef MFEM_USE_LAPACK
   static char transa = 'T', transb = 'N';
   static real_t alpha = 1.0, beta = 0.0;
   int m = A.Width(), n = B.Width(), k = A.Height();

   MFEM_LAPACK_PREFIX(gemm_)(&transa, &transb, &m, &n, &k, &alpha, A.Data(), &k,
                             B.Data(), &k, &beta, AtB.Data(), &m);
#elif 1
   const int ah = A.Height();
   const int aw = A.Width();
   const int bw = B.Width();
   const real_t *ad = A.Data();
   const real_t *bd = B.Data();
   real_t *cd = AtB.Data();

   for (int j = 0; j < bw; j++)
   {
      const real_t *ap = ad;
      for (int i = 0; i < aw; i++)
      {
         real_t d = 0.0;
         for (int k = 0; k < ah; k++)
         {
            d += ap[k] * bd[k];
         }
         *(cd++) = d;
         ap += ah;
      }
      bd += ah;
   }
#else
   int i, j, k;
   real_t d;

   for (i = 0; i < A.Width(); i++)
      for (j = 0; j < B.Width(); j++)
      {
         d = 0.0;
         for (k = 0; k < A.Height(); k++)
         {
            d += A(k, i) * B(k, j);
         }
         AtB(i, j) = d;
      }
#endif
}

void AddMultAtB(const DenseMatrix &A, const DenseMatrix &B,
                DenseMatrix &AtB)
{
   MFEM_ASSERT(AtB.Height() == A.Width() && AtB.Width() == B.Width() &&
               A.Height() == B.Height(), "incompatible dimensions");

#ifdef MFEM_USE_LAPACK
   static char transa = 'T', transb = 'N';
   static real_t alpha = 1.0, beta = 1.0;
   int m = A.Width(), n = B.Width(), k = A.Height();

   MFEM_LAPACK_PREFIX(gemm_)(&transa, &transb, &m, &n, &k, &alpha, A.Data(), &k,
                             B.Data(), &k, &beta, AtB.Data(), &m);
#else
   const int ah = A.Height();
   const int aw = A.Width();
   const int bw = B.Width();
   const real_t *ad = A.Data();
   const real_t *bd = B.Data();
   real_t *cd = AtB.Data();

   for (int j = 0; j < bw; j++)
   {
      const real_t *ap = ad;
      for (int i = 0; i < aw; i++)
      {
         real_t d = 0.0;
         for (int k = 0; k < ah; k++)
         {
            d += ap[k] * bd[k];
         }
         *(cd++) += d;
         ap += ah;
      }
      bd += ah;
   }
#endif
}

void AddMult_a_AtB(real_t a, const DenseMatrix &A, const DenseMatrix &B,
                   DenseMatrix &AtB)
{
   MFEM_ASSERT(AtB.Height() == A.Width() && AtB.Width() == B.Width() &&
               A.Height() == B.Height(), "incompatible dimensions");

#ifdef MFEM_USE_LAPACK
   static char transa = 'T', transb = 'N';
   real_t alpha = a;
   static real_t beta = 1.0;
   int m = A.Width(), n = B.Width(), k = A.Height();

   MFEM_LAPACK_PREFIX(gemm_)(&transa, &transb, &m, &n, &k, &alpha, A.Data(), &k,
                             B.Data(), &k, &beta, AtB.Data(), &m);
#else
   const int ah = A.Height();
   const int aw = A.Width();
   const int bw = B.Width();
   const real_t *ad = A.Data();
   const real_t *bd = B.Data();
   real_t *cd = AtB.Data();

   for (int j = 0; j < bw; j++)
   {
      const real_t *ap = ad;
      for (int i = 0; i < aw; i++)
      {
         real_t d = 0.0;
         for (int k = 0; k < ah; k++)
         {
            d += ap[k] * bd[k];
         }
         *(cd++) += a * d;
         ap += ah;
      }
      bd += ah;
   }
#endif
}

void AddMult_a_AAt(real_t a, const DenseMatrix &A, DenseMatrix &AAt)
{
   real_t d;

   for (int i = 0; i < A.Height(); i++)
   {
      for (int j = 0; j < i; j++)
      {
         d = 0.;
         for (int k = 0; k < A.Width(); k++)
         {
            d += A(i,k) * A(j,k);
         }
         AAt(i, j) += (d *= a);
         AAt(j, i) += d;
      }
      d = 0.;
      for (int k = 0; k < A.Width(); k++)
      {
         d += A(i,k) * A(i,k);
      }
      AAt(i, i) += a * d;
   }
}

void Mult_a_AAt(real_t a, const DenseMatrix &A, DenseMatrix &AAt)
{
   for (int i = 0; i < A.Height(); i++)
   {
      for (int j = 0; j <= i; j++)
      {
         real_t d = 0.;
         for (int k = 0; k < A.Width(); k++)
         {
            d += A(i,k) * A(j,k);
         }
         AAt(i, j) = AAt(j, i) = a * d;
      }
   }
}

void MultVVt(const Vector &v, DenseMatrix &vvt)
{
   for (int i = 0; i < v.Size(); i++)
   {
      for (int j = 0; j <= i; j++)
      {
         vvt(i,j) = vvt(j,i) = v(i) * v(j);
      }
   }
}

void MultVWt(const Vector &v, const Vector &w, DenseMatrix &VWt)
{
#ifdef MFEM_DEBUG
   if (v.Size() != VWt.Height() || w.Size() != VWt.Width())
   {
      mfem_error("MultVWt(...): dimension mismatch");
   }
#endif

   for (int i = 0; i < v.Size(); i++)
   {
      const real_t vi = v(i);
      for (int j = 0; j < w.Size(); j++)
      {
         VWt(i, j) = vi * w(j);
      }
   }
}

void AddMultVWt(const Vector &v, const Vector &w, DenseMatrix &VWt)
{
   const int m = v.Size(), n = w.Size();

#ifdef MFEM_DEBUG
   if (VWt.Height() != m || VWt.Width() != n)
   {
      mfem_error("AddMultVWt(...): dimension mismatch");
   }
#endif

   for (int i = 0; i < m; i++)
   {
      const real_t vi = v(i);
      for (int j = 0; j < n; j++)
      {
         VWt(i, j) += vi * w(j);
      }
   }
}

void AddMultVVt(const Vector &v, DenseMatrix &VVt)
{
   const int n = v.Size();

#ifdef MFEM_DEBUG
   if (VVt.Height() != n || VVt.Width() != n)
   {
      mfem_error("AddMultVVt(...): dimension mismatch");
   }
#endif

   for (int i = 0; i < n; i++)
   {
      const real_t vi = v(i);
      for (int j = 0; j < i; j++)
      {
         const real_t vivj = vi * v(j);
         VVt(i, j) += vivj;
         VVt(j, i) += vivj;
      }
      VVt(i, i) += vi * vi;
   }
}

void AddMult_a_VWt(const real_t a, const Vector &v, const Vector &w,
                   DenseMatrix &VWt)
{
   const int m = v.Size(), n = w.Size();

#ifdef MFEM_DEBUG
   if (VWt.Height() != m || VWt.Width() != n)
   {
      mfem_error("AddMult_a_VWt(...): dimension mismatch");
   }
#endif

   for (int j = 0; j < n; j++)
   {
      const real_t awj = a * w(j);
      for (int i = 0; i < m; i++)
      {
         VWt(i, j) += v(i) * awj;
      }
   }
}

void AddMult_a_VVt(const real_t a, const Vector &v, DenseMatrix &VVt)
{
   MFEM_ASSERT(VVt.Height() == v.Size() && VVt.Width() == v.Size(),
               "incompatible dimensions!");

   const int n = v.Size();
   for (int i = 0; i < n; i++)
   {
      real_t avi = a * v(i);
      for (int j = 0; j < i; j++)
      {
         const real_t avivj = avi * v(j);
         VVt(i, j) += avivj;
         VVt(j, i) += avivj;
      }
      VVt(i, i) += avi * v(i);
   }
}

void RAP(const DenseMatrix &A, const DenseMatrix &P, DenseMatrix & RAP)
{
   DenseMatrix RA(P.Width(),A.Width());
   MultAtB(P,A,RA);
   RAP.SetSize(RA.Height(), P.Width());
   Mult(RA,P, RAP);
}

void RAP(const DenseMatrix &Rt, const DenseMatrix &A,
         const DenseMatrix &P, DenseMatrix & RAP)
{
   DenseMatrix RA(Rt.Width(),A.Width());
   MultAtB(Rt,A,RA);
   RAP.SetSize(RA.Height(), P.Width());
   Mult(RA,P, RAP);
}

bool LUFactors::Factor(int m, real_t TOL)
{
#ifdef MFEM_USE_LAPACK
   int info = 0;
   if (m) { MFEM_LAPACK_PREFIX(getrf_)(&m, &m, data, &m, ipiv, &info); }
   return info == 0;
#else
   // compiling without LAPACK
   real_t *data_ptr = this->data;
   for (int i = 0; i < m; i++)
   {
      // pivoting
      {
         int piv = i;
         real_t a = std::abs(data_ptr[piv+i*m]);
         for (int j = i+1; j < m; j++)
         {
            const real_t b = std::abs(data_ptr[j+i*m]);
            if (b > a)
            {
               a = b;
               piv = j;
            }
         }
         ipiv[i] = piv + 1;
         if (piv != i)
         {
            // swap rows i and piv in both L and U parts
            for (int j = 0; j < m; j++)
            {
               mfem::Swap<real_t>(data_ptr[i+j*m], data_ptr[piv+j*m]);
            }
         }
      }

      if (abs(data_ptr[i + i*m]) <= TOL)
      {
         return false; // failed
      }

      const real_t a_ii_inv = 1.0 / data_ptr[i+i*m];
      for (int j = i+1; j < m; j++)
      {
         data_ptr[j+i*m] *= a_ii_inv;
      }
      for (int k = i+1; k < m; k++)
      {
         const real_t a_ik = data_ptr[i+k*m];
         for (int j = i+1; j < m; j++)
         {
            data_ptr[j+k*m] -= a_ik * data_ptr[j+i*m];
         }
      }
   }
#endif

   return true; // success
}

real_t LUFactors::Det(int m) const
{
   real_t det = 1.0;
   for (int i=0; i<m; i++)
   {
      if (ipiv[i] != i - ipiv_base)
      {
         det *= -data[m * i + i];
      }
      else
      {
         det *=  data[m * i + i];
      }
   }
   return det;
}

void LUFactors::Mult(int m, int n, real_t *X) const
{
   real_t *x = X;
   for (int k = 0; k < n; k++)
   {
      // X <- U X
      for (int i = 0; i < m; i++)
      {
         real_t x_i = x[i] * data[i+i*m];
         for (int j = i+1; j < m; j++)
         {
            x_i += x[j] * data[i+j*m];
         }
         x[i] = x_i;
      }
      // X <- L X
      for (int i = m-1; i >= 0; i--)
      {
         real_t x_i = x[i];
         for (int j = 0; j < i; j++)
         {
            x_i += x[j] * data[i+j*m];
         }
         x[i] = x_i;
      }
      // X <- P^{-1} X
      for (int i = m-1; i >= 0; i--)
      {
         mfem::Swap<real_t>(x[i], x[ipiv[i]-ipiv_base]);
      }
      x += m;
   }
}

void LUFactors::LSolve(int m, int n, real_t *X) const
{
   real_t *x = X;
   for (int k = 0; k < n; k++)
   {
      kernels::LSolve(data, m, ipiv, x);
      x += m;
   }
}

void LUFactors::USolve(int m, int n, real_t *X) const
{
   real_t *x = X;
   for (int k = 0; k < n; k++)
   {
      kernels::USolve(data, m, x);
      x += m;
   }
}

void LUFactors::Solve(int m, int n, real_t *X) const
{
#ifdef MFEM_USE_LAPACK
   char trans = 'N';
   int  info = 0;
   if (m > 0 && n > 0)
   {
      MFEM_LAPACK_PREFIX(getrs_)(&trans, &m, &n, data, &m, ipiv, X, &m, &info);
   }
   MFEM_VERIFY(!info, "LAPACK: error in DGETRS");
#else
   // compiling without LAPACK
   LSolve(m, n, X);
   USolve(m, n, X);
#endif
}

void LUFactors::RightSolve(int m, int n, real_t *X) const
{
   real_t *x;
#ifdef MFEM_USE_LAPACK
   char n_ch = 'N', side = 'R', u_ch = 'U', l_ch = 'L';
   real_t alpha = 1.0;
   if (m > 0 && n > 0)
   {
      MFEM_LAPACK_PREFIX(trsm_)(&side,&u_ch,&n_ch,&n_ch,&n,&m,&alpha,data,&m,X,&n);
      MFEM_LAPACK_PREFIX(trsm_)(&side,&l_ch,&n_ch,&u_ch,&n,&m,&alpha,data,&m,X,&n);
   }
#else
   // compiling without LAPACK
   // X <- X U^{-1}
   x = X;
   for (int k = 0; k < n; k++)
   {
      for (int j = 0; j < m; j++)
      {
         const real_t x_j = ( x[j*n] /= data[j+j*m]);
         for (int i = j+1; i < m; i++)
         {
            x[i*n] -= data[j + i*m] * x_j;
         }
      }
      ++x;
   }

   // X <- X L^{-1}
   x = X;
   for (int k = 0; k < n; k++)
   {
      for (int j = m-1; j >= 0; j--)
      {
         const real_t x_j = x[j*n];
         for (int i = 0; i < j; i++)
         {
            x[i*n] -= data[j + i*m] * x_j;
         }
      }
      ++x;
   }
#endif
   // X <- X P
   x = X;
   for (int k = 0; k < n; k++)
   {
      for (int i = m-1; i >= 0; --i)
      {
         mfem::Swap<real_t>(x[i*n], x[(ipiv[i]-ipiv_base)*n]);
      }
      ++x;
   }
}

void LUFactors::GetInverseMatrix(int m, real_t *X) const
{
   // A^{-1} = U^{-1} L^{-1} P
   // X <- U^{-1} (set only the upper triangular part of X)
   real_t *x = X;
   for (int k = 0; k < m; k++)
   {
      const real_t minus_x_k = -( x[k] = 1.0/data[k+k*m] );
      for (int i = 0; i < k; i++)
      {
         x[i] = data[i+k*m] * minus_x_k;
      }
      for (int j = k-1; j >= 0; j--)
      {
         const real_t x_j = ( x[j] /= data[j+j*m] );
         for (int i = 0; i < j; i++)
         {
            x[i] -= data[i+j*m] * x_j;
         }
      }
      x += m;
   }
   // X <- X L^{-1} (use input only from the upper triangular part of X)
   {
      int k = m-1;
      for (int j = 0; j < k; j++)
      {
         const real_t minus_L_kj = -data[k+j*m];
         for (int i = 0; i <= j; i++)
         {
            X[i+j*m] += X[i+k*m] * minus_L_kj;
         }
         for (int i = j+1; i < m; i++)
         {
            X[i+j*m] = X[i+k*m] * minus_L_kj;
         }
      }
   }
   for (int k = m-2; k >= 0; k--)
   {
      for (int j = 0; j < k; j++)
      {
         const real_t L_kj = data[k+j*m];
         for (int i = 0; i < m; i++)
         {
            X[i+j*m] -= X[i+k*m] * L_kj;
         }
      }
   }
   // X <- X P
   for (int k = m-1; k >= 0; k--)
   {
      const int piv_k = ipiv[k]-ipiv_base;
      if (k != piv_k)
      {
         for (int i = 0; i < m; i++)
         {
            Swap<real_t>(X[i+k*m], X[i+piv_k*m]);
         }
      }
   }
}

void LUFactors::SubMult(int m, int n, int r, const real_t *A21,
                        const real_t *X1, real_t *X2)
{
   kernels::SubMult(m, n, r, A21, X1, X2);
}

void LUFactors::BlockFactor(
   int m, int n, real_t *A12, real_t *A21, real_t *A22) const
{
   kernels::BlockFactor(data, m, ipiv, n, A12, A21, A22);
}

void LUFactors::BlockForwSolve(int m, int n, int r, const real_t *L21,
                               real_t *B1, real_t *B2) const
{
   // B1 <- L^{-1} P B1
   LSolve(m, r, B1);
   // B2 <- B2 - L21 B1
   SubMult(m, n, r, L21, B1, B2);
}

void LUFactors::BlockBackSolve(int m, int n, int r, const real_t *U12,
                               const real_t *X2, real_t *Y1) const
{
   // Y1 <- Y1 - U12 X2
   SubMult(n, m, r, U12, X2, Y1);
   // Y1 <- U^{-1} Y1
   USolve(m, r, Y1);
}


bool CholeskyFactors::Factor(int m, real_t TOL)
{
#ifdef MFEM_USE_LAPACK
   int info = 0;
   char uplo = 'L';
   MFEM_VERIFY(data, "Matrix data not set");
   if (m) { MFEM_LAPACK_PREFIX(potrf_)(&uplo, &m, data, &m, &info); }
   return info == 0;
#else
   // Cholesky–Crout algorithm
   for (int j = 0; j<m; j++)
   {
      real_t a = 0.;
      for (int k = 0; k<j; k++)
      {
         a+=data[j+k*m]*data[j+k*m];
      }

      MFEM_VERIFY(data[j+j*m] - a > 0.,
                  "CholeskyFactors::Factor: The matrix is not SPD");

      data[j+j*m] = std::sqrt(data[j+j*m] - a);

      if (data[j + j*m] <= TOL)
      {
         return false; // failed
      }

      for (int i = j+1; i<m; i++)
      {
         a = 0.;
         for (int k = 0; k<j; k++)
         {
            a+= data[i+k*m]*data[j+k*m];
         }
         data[i+j*m] = 1./data[j+m*j]*(data[i+j*m] - a);
      }
   }
   return true; // success
#endif
}

real_t CholeskyFactors::Det(int m) const
{
   real_t det = 1.0;
   for (int i=0; i<m; i++)
   {
      det *=  data[i + i*m];
   }
   return det;
}

void CholeskyFactors::LMult(int m, int n, real_t * X) const
{
   // X <- L X
   real_t *x = X;
   for (int k = 0; k < n; k++)
   {
      for (int j = m-1; j >= 0; j--)
      {
         real_t x_j = x[j] * data[j+j*m];
         for (int i = 0; i < j; i++)
         {
            x_j += x[i] * data[j+i*m];
         }
         x[j] = x_j;
      }
      x += m;
   }
}

void CholeskyFactors::UMult(int m, int n, real_t * X) const
{
   real_t *x = X;
   for (int k = 0; k < n; k++)
   {
      for (int i = 0; i < m; i++)
      {
         real_t x_i = x[i] * data[i+i*m];
         for (int j = i+1; j < m; j++)
         {
            x_i += x[j] * data[j+i*m];
         }
         x[i] = x_i;
      }
      x += m;
   }
}

void CholeskyFactors::LSolve(int m, int n, real_t * X) const
{

#ifdef MFEM_USE_LAPACK
   char uplo = 'L';
   char trans = 'N';
   char diag = 'N';
   int info = 0;

   MFEM_LAPACK_PREFIX(trtrs_)(&uplo, &trans, &diag, &m, &n, data, &m, X, &m,
                              &info);
   MFEM_VERIFY(!info, "CholeskyFactors:LSolve:: info");

#else
   real_t *x = X;
   for (int k = 0; k < n; k++)
   {
      // X <- L^{-1} X
      for (int j = 0; j < m; j++)
      {
         const real_t x_j = (x[j] /= data[j+j*m]);
         for (int i = j+1; i < m; i++)
         {
            x[i] -= data[i+j*m] * x_j;
         }
      }
      x += m;
   }
#endif
}

void CholeskyFactors::USolve(int m, int n, real_t * X) const
{
#ifdef MFEM_USE_LAPACK

   char uplo = 'L';
   char trans = 'T';
   char diag = 'N';
   int info = 0;

   MFEM_LAPACK_PREFIX(trtrs_)(&uplo, &trans, &diag, &m, &n, data, &m, X, &m,
                              &info);
   MFEM_VERIFY(!info, "CholeskyFactors:USolve:: info");

#else
   // X <- L^{-t} X
   real_t *x = X;
   for (int k = 0; k < n; k++)
   {
      for (int j = m-1; j >= 0; j--)
      {
         const real_t x_j = ( x[j] /= data[j+j*m] );
         for (int i = 0; i < j; i++)
         {
            x[i] -= data[j+i*m] * x_j;
         }
      }
      x += m;
   }
#endif
}

void CholeskyFactors::Solve(int m, int n, real_t * X) const
{
#ifdef MFEM_USE_LAPACK
   char uplo = 'L';
   int info = 0;
   MFEM_LAPACK_PREFIX(potrs_)(&uplo, &m, &n, data, &m, X, &m, &info);
   MFEM_VERIFY(!info, "CholeskyFactors:Solve:: info");

#else
   LSolve(m, n, X);
   USolve(m, n, X);
#endif
}

void CholeskyFactors::RightSolve(int m, int n, real_t * X) const
{
#ifdef MFEM_USE_LAPACK
   char side = 'R';
   char uplo = 'L';
   char transt = 'T';
   char trans = 'N';
   char diag = 'N';

   real_t alpha = 1.0;
   if (m > 0 && n > 0)
   {
      MFEM_LAPACK_PREFIX(trsm_)(&side,&uplo,&transt,&diag,&n,&m,&alpha,data,&m,X,&n);
      MFEM_LAPACK_PREFIX(trsm_)(&side,&uplo,&trans,&diag,&n,&m,&alpha,data,&m,X,&n);
   }
#else
   // X <- X L^{-t}
   real_t *x = X;
   for (int k = 0; k < n; k++)
   {
      for (int j = 0; j < m; j++)
      {
         const real_t x_j = ( x[j*n] /= data[j+j*m]);
         for (int i = j+1; i < m; i++)
         {
            x[i*n] -= data[i + j*m] * x_j;
         }
      }
      ++x;
   }
   // X <- X L^{-1}
   x = X;
   for (int k = 0; k < n; k++)
   {
      for (int j = m-1; j >= 0; j--)
      {
         const real_t x_j = (x[j*n] /= data[j+j*m]);
         for (int i = 0; i < j; i++)
         {
            x[i*n] -= data[j + i*m] * x_j;
         }
      }
      ++x;
   }
#endif
}

void CholeskyFactors::GetInverseMatrix(int m, real_t * X) const
{
   // A^{-1} = L^{-t} L^{-1}
#ifdef MFEM_USE_LAPACK
   // copy the lower triangular part of L to X
   for (int i = 0; i<m; i++)
   {
      for (int j = i; j<m; j++)
      {
         X[j+i*m] = data[j+i*m];
      }
   }
   char uplo = 'L';
   int info = 0;
   MFEM_LAPACK_PREFIX(potri_)(&uplo, &m, X, &m, &info);
   MFEM_VERIFY(!info, "CholeskyFactors:GetInverseMatrix:: info");
   // fill in the upper triangular part
   for (int i = 0; i<m; i++)
   {
      for (int j = i+1; j<m; j++)
      {
         X[i+j*m] = X[j+i*m];
      }
   }
#else
   // L^-t * L^-1 (in place)
   for (int k = 0; k<m; k++)
   {
      X[k+k*m] = 1./data[k+k*m];
      for (int i = k+1; i < m; i++)
      {
         real_t s=0.;
         for (int j=k; j<i; j++)
         {
            s -= data[i+j*m] * X[j+k*m]/data[i+i*m];
         }
         X[i+k*m] = s;
      }
   }
   for (int i = 0; i < m; i++)
   {
      for (int j = i; j < m; j++)
      {
         real_t s = 0.;
         for (int k=j; k<m; k++)
         {
            s += X[k+i*m] * X[k+j*m];
         }
         X[i+j*m] = X[j+i*m] = s;
      }
   }
#endif
}


void DenseMatrixInverse::Init(int m)
{
   if (spd)
   {
      factors = new CholeskyFactors();
   }
   else
   {
      factors = new LUFactors();
   }
   if (m>0)
   {
      factors->data = new real_t[m*m];
      if (!spd)
      {
         dynamic_cast<LUFactors *>(factors)->ipiv = new int[m];
      }
      own_data = true;
   }
}

DenseMatrixInverse::DenseMatrixInverse(const DenseMatrix &mat, bool spd_)
   : MatrixInverse(mat), spd(spd_)
{
   MFEM_ASSERT(height == width, "not a square matrix");
   a = &mat;
   Init(width);
   Factor();
}

DenseMatrixInverse::DenseMatrixInverse(const DenseMatrix *mat, bool spd_)
   : MatrixInverse(*mat), spd(spd_)
{
   MFEM_ASSERT(height == width, "not a square matrix");
   a = mat;
   Init(width);
}

void DenseMatrixInverse::Factor()
{
   MFEM_ASSERT(a, "DenseMatrix is not given");
   const real_t *adata = a->data;
   const int s = width*width;
   for (int i = 0; i < s; i++)
   {
      factors->data[i] = adata[i];
   }
   factors->Factor(width);
}

void DenseMatrixInverse::GetInverseMatrix(DenseMatrix &Ainv) const
{
   Ainv.SetSize(width);
   factors->GetInverseMatrix(width,Ainv.Data());
}

void DenseMatrixInverse::Factor(const DenseMatrix &mat)
{
   MFEM_VERIFY(mat.height == mat.width, "DenseMatrix is not square!");
   if (width != mat.width)
   {
      height = width = mat.width;
      if (own_data) { delete [] factors->data; }
      factors->data = new real_t[width*width];

      if (!spd)
      {
         LUFactors * lu = dynamic_cast<LUFactors *>(factors);
         if (own_data) { delete [] lu->ipiv; }
         lu->ipiv = new int[width];
      }
      own_data = true;
   }
   a = &mat;
   Factor();
}

void DenseMatrixInverse::SetOperator(const Operator &op)
{
   const DenseMatrix *p = dynamic_cast<const DenseMatrix*>(&op);
   MFEM_VERIFY(p != NULL, "Operator is not a DenseMatrix!");
   Factor(*p);
}

void DenseMatrixInverse::Mult(const real_t *x, real_t *y) const
{
   for (int row = 0; row < height; row++)
   {
      y[row] = x[row];
   }
   factors->Solve(width, 1, y);
}

void DenseMatrixInverse::Mult(const Vector &x, Vector &y) const
{
   y = x;
   factors->Solve(width, 1, y.GetData());
}

void DenseMatrixInverse::Mult(const DenseMatrix &B, DenseMatrix &X) const
{
   X = B;
   factors->Solve(width, X.Width(), X.Data());
}

void DenseMatrixInverse::TestInversion()
{
   DenseMatrix C(width);
   Mult(*a, C);
   for (int i = 0; i < width; i++)
   {
      C(i,i) -= 1.0;
   }
   mfem::out << "size = " << width << ", i_max = " << C.MaxMaxNorm() << endl;
}

DenseMatrixInverse::~DenseMatrixInverse()
{
   if (own_data)
   {
      delete [] factors->data;
      if (!spd)
      {
         delete [] dynamic_cast<LUFactors *>(factors)->ipiv;
      }
   }
   delete factors;
}

#ifdef MFEM_USE_LAPACK

DenseMatrixEigensystem::DenseMatrixEigensystem(DenseMatrix &m)
   : mat(m)
{
   n = mat.Width();
   EVal.SetSize(n);
   EVect.SetSize(n);
   ev.SetDataAndSize(NULL, n);

   jobz = 'V';
   uplo = 'U';
   lwork = -1;
   real_t qwork;
   MFEM_LAPACK_PREFIX(syev_)(&jobz, &uplo, &n, EVect.Data(), &n, EVal.GetData(),
                             &qwork, &lwork, &info);

   lwork = (int) qwork;
   work = new real_t[lwork];
}

DenseMatrixEigensystem::DenseMatrixEigensystem(
   const DenseMatrixEigensystem &other)
   : mat(other.mat), EVal(other.EVal), EVect(other.EVect), ev(NULL, other.n),
     n(other.n)
{
   jobz = other.jobz;
   uplo = other.uplo;
   lwork = other.lwork;

   work = new real_t[lwork];
}

void DenseMatrixEigensystem::Eval()
{
#ifdef MFEM_DEBUG
   if (mat.Width() != n)
   {
      mfem_error("DenseMatrixEigensystem::Eval(): dimension mismatch");
   }
#endif

   EVect = mat;
   MFEM_LAPACK_PREFIX(syev_)(&jobz, &uplo, &n, EVect.Data(), &n, EVal.GetData(),
                             work, &lwork, &info);

   if (info != 0)
   {
      mfem::err << "DenseMatrixEigensystem::Eval(): DSYEV error code: "
                << info << endl;
      mfem_error();
   }
}

DenseMatrixEigensystem::~DenseMatrixEigensystem()
{
   delete [] work;
}


DenseMatrixGeneralizedEigensystem::DenseMatrixGeneralizedEigensystem(
   DenseMatrix &a, DenseMatrix &b,
   bool left_eigen_vectors,
   bool right_eigen_vectors)
   : A(a), B(b)
{
   MFEM_VERIFY(A.Height() == A.Width(), "A has to be a square matrix");
   MFEM_VERIFY(B.Height() == B.Width(), "B has to be a square matrix");
   n = A.Width();
   MFEM_VERIFY(B.Height() == n, "A and B dimension mismatch");

   jobvl = 'N';
   jobvr = 'N';
   A_copy.SetSize(n);
   B_copy.SetSize(n);
   if (left_eigen_vectors)
   {
      jobvl = 'V';
      Vl.SetSize(n);
   }
   if (right_eigen_vectors)
   {
      jobvr = 'V';
      Vr.SetSize(n);
   }

   lwork = -1;
   real_t qwork;

   alphar = new real_t[n];
   alphai = new real_t[n];
   beta = new real_t[n];

   int nl = max(1,Vl.Height());
   int nr = max(1,Vr.Height());

   MFEM_LAPACK_PREFIX(ggev_)(&jobvl,&jobvr,&n,A_copy.Data(),&n,B_copy.Data(),&n,
                             alphar, alphai, beta, Vl.Data(), &nl, Vr.Data(),
                             &nr, &qwork, &lwork, &info);

   lwork = (int) qwork;
   work = new real_t[lwork];
}

void DenseMatrixGeneralizedEigensystem::Eval()
{
   int nl = max(1,Vl.Height());
   int nr = max(1,Vr.Height());

   A_copy = A;
   B_copy = B;
   MFEM_LAPACK_PREFIX(ggev_)(&jobvl,&jobvr,&n,A_copy.Data(),&n,B_copy.Data(),&n,
                             alphar, alphai, beta, Vl.Data(), &nl, Vr.Data(),
                             &nr, work, &lwork, &info);
   if (info != 0)
   {
      mfem::err << "DenseMatrixGeneralizedEigensystem::Eval(): DGGEV error code: "
                << info << endl;
      mfem_error();
   }
   evalues_r.SetSize(n);
   evalues_i.SetSize(n);
   for (int i = 0; i<n; i++)
   {
      if (beta[i] != 0.)
      {
         evalues_r(i) = alphar[i]/beta[i];
         evalues_i(i) = alphai[i]/beta[i];
      }
      else
      {
         evalues_r(i) = infinity();
         evalues_i(i) = infinity();
      }
   }
}

DenseMatrixGeneralizedEigensystem::~DenseMatrixGeneralizedEigensystem()
{
   delete [] alphar;
   delete [] alphai;
   delete [] beta;
   delete [] work;
}

DenseMatrixSVD::DenseMatrixSVD(DenseMatrix &M,
                               bool left_singular_vectors,
                               bool right_singular_vectors)
{
   m = M.Height();
   n = M.Width();
   jobu = (left_singular_vectors)? 'S' : 'N';
   jobvt = (right_singular_vectors)? 'S' : 'N';
   Init();
}

DenseMatrixSVD::DenseMatrixSVD(int h, int w,
                               bool left_singular_vectors,
                               bool right_singular_vectors)
{
   m = h;
   n = w;
   jobu = (left_singular_vectors)? 'S' : 'N';
   jobvt = (right_singular_vectors)? 'S' : 'N';
   Init();
}

DenseMatrixSVD::DenseMatrixSVD(DenseMatrix &M,
                               char left_singular_vectors,
                               char right_singular_vectors)
{
   m = M.Height();
   n = M.Width();
   jobu = left_singular_vectors;
   jobvt = right_singular_vectors;
   Init();
}

DenseMatrixSVD::DenseMatrixSVD(int h, int w,
                               char left_singular_vectors,
                               char right_singular_vectors)
{
   m = h;
   n = w;
   jobu = left_singular_vectors;
   jobvt = right_singular_vectors;
   Init();
}

void DenseMatrixSVD::Init()
{
   sv.SetSize(min(m, n));
   real_t qwork;
   lwork = -1;
   MFEM_LAPACK_PREFIX(gesvd_)(&jobu, &jobvt, &m, &n, NULL, &m, sv.GetData(),
                              NULL, &m, NULL, &n, &qwork, &lwork, &info);
   lwork = (int) qwork;
   work = new real_t[lwork];
}

void DenseMatrixSVD::Eval(DenseMatrix &M)
{
#ifdef MFEM_DEBUG
   if (M.Height() != m || M.Width() != n)
   {
      mfem_error("DenseMatrixSVD::Eval()");
   }
#endif
   real_t * datau = nullptr;
   real_t * datavt = nullptr;
   if (jobu == 'A')
   {
      U.SetSize(m,m);
      datau = U.Data();
   }
   else if (jobu == 'S')
   {
      U.SetSize(m,min(m,n));
      datau = U.Data();
   }
   if (jobvt == 'A')
   {
      Vt.SetSize(n,n);
      datavt = Vt.Data();
   }
   else if (jobvt == 'S')
   {
      Vt.SetSize(min(m,n),n);
      datavt = Vt.Data();
   }
   Mc = M;
   MFEM_LAPACK_PREFIX(gesvd_)(&jobu, &jobvt, &m, &n, Mc.Data(), &m, sv.GetData(),
                              datau, &m, datavt, &n, work, &lwork, &info);

   if (info)
   {
      mfem::err << "DenseMatrixSVD::Eval() : info = " << info << endl;
      mfem_error();
   }
}

DenseMatrixSVD::~DenseMatrixSVD()
{
   delete [] work;
}

#endif // if MFEM_USE_LAPACK


void DenseTensor::AddMult(const Table &elem_dof, const Vector &x, Vector &y)
const
{
   int n = SizeI(), ne = SizeK();
   const int *I = elem_dof.GetI(), *J = elem_dof.GetJ(), *dofs;
   const real_t *d_col = tdata.HostRead();
   real_t *yp = y.HostReadWrite();
   real_t x_col;
   const real_t *xp = x.HostRead();
   // the '4' here can be tuned for given platform and compiler
   if (n <= 4)
   {
      for (int i = 0; i < ne; i++)
      {
         dofs = J + I[i];
         for (int col = 0; col < n; col++)
         {
            x_col = xp[dofs[col]];
            for (int row = 0; row < n; row++)
            {
               yp[dofs[row]] += x_col*d_col[row];
            }
            d_col += n;
         }
      }
   }
   else
   {
      Vector ye(n);
      for (int i = 0; i < ne; i++)
      {
         dofs = J + I[i];
         x_col = xp[dofs[0]];
         for (int row = 0; row < n; row++)
         {
            ye(row) = x_col*d_col[row];
         }
         d_col += n;
         for (int col = 1; col < n; col++)
         {
            x_col = xp[dofs[col]];
            for (int row = 0; row < n; row++)
            {
               ye(row) += x_col*d_col[row];
            }
            d_col += n;
         }
         for (int row = 0; row < n; row++)
         {
            yp[dofs[row]] += ye(row);
         }
      }
   }
}

DenseTensor &DenseTensor::operator=(real_t c)
{
   int s = SizeI() * SizeJ() * SizeK();
   for (int i=0; i<s; i++)
   {
      tdata[i] = c;
   }
   return *this;
}

<<<<<<< HEAD
DenseTensor &DenseTensor::operator=(const DenseTensor &other)
{
   DenseTensor new_tensor(other);
   Swap(new_tensor);
   return *this;
}

DenseTensor &DenseTensor::operator+=(const real_t *m)
{
   int s = SizeI() * SizeJ() * SizeK();
   for (int i = 0; i < s; i++)
   {
      tdata[i] += m[i];
   }
   return *this;
}

DenseTensor &DenseTensor::operator+=(const DenseTensor &m)
{
   MFEM_ASSERT(SizeI() == m.SizeI() && SizeJ() == m.SizeJ() &&
               SizeK() == m.SizeK(),
               "incompatible tensor sizes.");
   return *this += m.Data();
}

DenseTensor &DenseTensor::operator-=(const DenseTensor &m)
{
   MFEM_ASSERT(SizeI() == m.SizeI() && SizeJ() == m.SizeJ() &&
               SizeK() == m.SizeK(),
               "incompatible tensor sizes.");

   int s = SizeI() * SizeJ() * SizeK();
   for (int i = 0; i < s; i++)
   {
      tdata[i] -= m.tdata[i];
   }
   return *this;
}

DenseTensor &DenseTensor::operator*=(real_t c)
{
   int s = SizeI() * SizeJ() * SizeK();
   for (int i = 0; i < s; i++)
   {
      tdata[i] *= c;
   }
   return *this;
}

void DenseTensor::Neg()
{
   int s = SizeI() * SizeJ() * SizeK();
   for (int i = 0; i < s; i++)
   {
      tdata[i] = -tdata[i];
   }
}

=======
>>>>>>> fd9c5fbf
void BatchLUFactor(DenseTensor &Mlu, Array<int> &P, const real_t TOL)
{
   BatchedLinAlg::LUFactor(Mlu, P);
}

void BatchLUSolve(const DenseTensor &Mlu, const Array<int> &P, Vector &X)
{
   BatchedLinAlg::LUSolve(Mlu, P, X);
}

#ifdef MFEM_USE_LAPACK
void BandedSolve(int KL, int KU, DenseMatrix &AB, DenseMatrix &B,
                 Array<int> &ipiv)
{
   int LDAB = (2*KL) + KU + 1;
   int N = AB.NumCols();
   int NRHS = B.NumCols();
   int info;
   ipiv.SetSize(N);
   MFEM_LAPACK_PREFIX(gbsv_)(&N, &KL, &KU, &NRHS, AB.GetData(), &LDAB,
                             ipiv.GetData(), B.GetData(), &N, &info);
   MFEM_ASSERT(info == 0, "BandedSolve failed in LAPACK");
}

void BandedFactorizedSolve(int KL, int KU, DenseMatrix &AB, DenseMatrix &B,
                           bool transpose, Array<int> &ipiv)
{
   int LDAB = (2*KL) + KU + 1;
   int N = AB.NumCols();
   int NRHS = B.NumCols();
   char trans = transpose ? 'T' : 'N';
   int info;
   MFEM_LAPACK_PREFIX(gbtrs_)(&trans, &N, &KL, &KU, &NRHS, AB.GetData(), &LDAB,
                              ipiv.GetData(), B.GetData(), &N, &info);
   MFEM_ASSERT(info == 0, "BandedFactorizedSolve failed in LAPACK");
}
#endif

} // namespace mfem<|MERGE_RESOLUTION|>--- conflicted
+++ resolved
@@ -4350,7 +4350,6 @@
    return *this;
 }
 
-<<<<<<< HEAD
 DenseTensor &DenseTensor::operator=(const DenseTensor &other)
 {
    DenseTensor new_tensor(other);
@@ -4409,8 +4408,6 @@
    }
 }
 
-=======
->>>>>>> fd9c5fbf
 void BatchLUFactor(DenseTensor &Mlu, Array<int> &P, const real_t TOL)
 {
    BatchedLinAlg::LUFactor(Mlu, P);
