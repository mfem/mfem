// Copyright (c) 2010-2021, Lawrence Livermore National Security, LLC. Produced
// at the Lawrence Livermore National Laboratory. All Rights reserved. See files
// LICENSE and NOTICE for details. LLNL-CODE-806117.
//
// This file is part of the MFEM library. For more information and source code
// availability visit https://mfem.org.
//
// MFEM is free software; you can redistribute it and/or modify it under the
// terms of the BSD-3 license. We welcome feedback and contributions, see file
// CONTRIBUTING.md for details.

#ifndef MFEM_OPERATOR
#define MFEM_OPERATOR

#include "vector.hpp"

namespace mfem
{

class ConstrainedOperator;
class RectangularConstrainedOperator;

/// Abstract operator
class Operator
{
protected:
   int height; ///< Dimension of the output / number of rows in the matrix.
   int width;  ///< Dimension of the input / number of columns in the matrix.

   /// see FormSystemOperator()
   void FormConstrainedSystemOperator(
      const Array<int> &ess_tdof_list, ConstrainedOperator* &Aout);

   /// see FormRectangularSystemOperator()
   void FormRectangularConstrainedSystemOperator(
      const Array<int> &trial_tdof_list,
      const Array<int> &test_tdof_list,
      RectangularConstrainedOperator* &Aout);

   /** @brief Returns RAP Operator of this, using input/output Prolongation matrices
       @a Pi corresponds to "P", @a Po corresponds to "Rt" */
   Operator *SetupRAP(const Operator *Pi, const Operator *Po);

public:
   /// Defines operator diagonal policy upon elimination of rows and/or columns.
   enum DiagonalPolicy
   {
      DIAG_ZERO, ///< Set the diagonal value to zero
      DIAG_ONE,  ///< Set the diagonal value to one
      DIAG_KEEP  ///< Keep the diagonal value
   };

   /// Initializes memory for true vectors of linear system
   void InitTVectors(const Operator *Po, const Operator *Ri, const Operator *Pi,
                     Vector &x, Vector &b,
                     Vector &X, Vector &B) const;

   /// Construct a square Operator with given size s (default 0).
   explicit Operator(int s = 0) { height = width = s; }

   /** @brief Construct an Operator with the given height (output size) and
       width (input size). */
   Operator(int h, int w) { height = h; width = w; }

   /// Get the height (size of output) of the Operator. Synonym with NumRows().
   inline int Height() const { return height; }
   /** @brief Get the number of rows (size of output) of the Operator. Synonym
       with Height(). */
   inline int NumRows() const { return height; }

   /// Get the width (size of input) of the Operator. Synonym with NumCols().
   inline int Width() const { return width; }
   /** @brief Get the number of columns (size of input) of the Operator. Synonym
       with Width(). */
   inline int NumCols() const { return width; }

   /// Return the MemoryClass preferred by the Operator.
   /** This is the MemoryClass that will be used to access the input and output
       vectors in the Mult() and MultTranspose() methods.

       For example, classes using the MFEM_FORALL macro for implementation can
       return the value returned by Device::GetMemoryClass().

       The default implementation of this method in class Operator returns
       MemoryClass::HOST. */
   virtual MemoryClass GetMemoryClass() const { return MemoryClass::HOST; }

   /// Operator application: `y=A(x)`.
   virtual void Mult(const Vector &x, Vector &y) const = 0;

   /** @brief Action of the transpose operator: `y=A^t(x)`. The default behavior
       in class Operator is to generate an error. */
   virtual void MultTranspose(const Vector &x, Vector &y) const
   { mfem_error("Operator::MultTranspose() is not overloaded!"); }

   /** @brief Evaluate the gradient operator at the point @a x. The default
       behavior in class Operator is to generate an error. */
   virtual Operator &GetGradient(const Vector &x) const
   {
      mfem_error("Operator::GetGradient() is not overloaded!");
      return const_cast<Operator &>(*this);
   }

<<<<<<< HEAD
   /// Computes the diagonal entries into @a x; irrelevant for some Operator%s.
   virtual void AssembleDiagonal(Vector &diag) const
   {
=======
   /** @brief Computes the diagonal entries into @a diag. Typically, this
       operation only makes sense for linear Operator%s. In some cases, only an
       approximation of the diagonal is computed. */
   virtual void AssembleDiagonal(Vector &diag) const
   {
      MFEM_CONTRACT_VAR(diag);
>>>>>>> 100446d5
      MFEM_ABORT("Not relevant or not implemented for this Operator.");
   }

   /** @brief Prolongation operator from linear algebra (linear system) vectors,
       to input vectors for the operator. `NULL` means identity. */
   virtual const Operator *GetProlongation() const { return NULL; }
   /** @brief Restriction operator from input vectors for the operator to linear
       algebra (linear system) vectors. `NULL` means identity. */
   virtual const Operator *GetRestriction() const  { return NULL; }
   /** @brief Prolongation operator from linear algebra (linear system) vectors,
       to output vectors for the operator. `NULL` means identity. */
   virtual const Operator *GetOutputProlongation() const
   {
      return GetProlongation(); // Assume square unless specialized
   }
   /** @brief Transpose of GetOutputRestriction, directly available in this
       form to facilitate matrix-free RAP-type operators.

       `NULL` means identity. */
   virtual const Operator *GetOutputRestrictionTranspose() const { return NULL; }
   /** @brief Restriction operator from output vectors for the operator to linear
       algebra (linear system) vectors. `NULL` means identity. */
   virtual const Operator *GetOutputRestriction() const
   {
      return GetRestriction(); // Assume square unless specialized
   }

   /** @brief Form a constrained linear system using a matrix-free approach.

       Assuming square operator, form the operator linear system `A(X)=B`,
       corresponding to it and the right-hand side @a b, by applying any
       necessary transformations such as: parallel assembly, conforming
       constraints for non-conforming AMR and eliminating boundary conditions.
       @note Static condensation and hybridization are not supported for general
       operators (cf. the analogous methods BilinearForm::FormLinearSystem() and
       ParBilinearForm::FormLinearSystem()).

       The constraints are specified through the prolongation P from
       GetProlongation(), and restriction R from GetRestriction() methods, which
       are e.g. available through the (parallel) finite element space of any
       (parallel) bilinear form operator. We assume that the operator is square,
       using the same input and output space, so we have: `A(X)=[P^t (*this)
       P](X)`, `B=P^t(b)`, and `X=R(x)`.

       The vector @a x must contain the essential boundary condition values.
       These are eliminated through the ConstrainedOperator class and the vector
       @a X is initialized by setting its essential entries to the boundary
       conditions and all other entries to zero (@a copy_interior == 0) or
       copied from @a x (@a copy_interior != 0).

       After solving the system `A(X)=B`, the (finite element) solution @a x can
       be recovered by calling Operator::RecoverFEMSolution() with the same
       vectors @a X, @a b, and @a x.

       @note The caller is responsible for destroying the output operator @a A!
       @note If there are no transformations, @a X simply reuses the data of @a
       x. */
   void FormLinearSystem(const Array<int> &ess_tdof_list,
                         Vector &x, Vector &b,
                         Operator* &A, Vector &X, Vector &B,
                         int copy_interior = 0);

   /** @brief Form a column-constrained linear system using a matrix-free approach.

       Form the operator linear system `A(X)=B` corresponding to the operator
       and the right-hand side @a b, by applying any necessary transformations
       such as: parallel assembly, conforming constraints for non-conforming AMR
       and eliminating boundary conditions.  @note Static condensation and
       hybridization are not supported for general operators (cf. the method
       MixedBilinearForm::FormRectangularLinearSystem())

       The constraints are specified through the input prolongation Pi from
       GetProlongation(), and output restriction Ro from GetOutputRestriction()
       methods, which are e.g. available through the (parallel) finite element
       spaces of any (parallel) mixed bilinear form operator. So we have:
       `A(X)=[Ro (*this) Pi](X)`, `B=Ro(b)`, and `X=Pi^T(x)`.

       The vector @a x must contain the essential boundary condition values.
       The "columns" in this operator corresponding to these values are
       eliminated through the RectangularConstrainedOperator class.

       After solving the system `A(X)=B`, the (finite element) solution @a x can
       be recovered by calling Operator::RecoverFEMSolution() with the same
       vectors @a X, @a b, and @a x.

       @note The caller is responsible for destroying the output operator @a A!
       @note If there are no transformations, @a X simply reuses the data of @a
       x. */
   void FormRectangularLinearSystem(const Array<int> &trial_tdof_list,
                                    const Array<int> &test_tdof_list,
                                    Vector &x, Vector &b,
                                    Operator* &A, Vector &X, Vector &B);

   /** @brief Reconstruct a solution vector @a x (e.g. a GridFunction) from the
       solution @a X of a constrained linear system obtained from
       Operator::FormLinearSystem() or Operator::FormRectangularLinearSystem().

       Call this method after solving a linear system constructed using
       Operator::FormLinearSystem() to recover the solution as an input vector,
       @a x, for this Operator (presumably a finite element grid function). This
       method has identical signature to the analogous method for bilinear
       forms, though currently @a b is not used in the implementation. */
   virtual void RecoverFEMSolution(const Vector &X, const Vector &b, Vector &x);

   /** @brief Return in @a A a parallel (on truedofs) version of this square
       operator.

       This returns the same operator as FormLinearSystem(), but does without
       the transformations of the right-hand side and initial guess. */
   void FormSystemOperator(const Array<int> &ess_tdof_list,
                           Operator* &A);

   /** @brief Return in @a A a parallel (on truedofs) version of this
       rectangular operator (including constraints).

       This returns the same operator as FormRectangularLinearSystem(), but does
       without the transformations of the right-hand side. */
   void FormRectangularSystemOperator(const Array<int> &trial_tdof_list,
                                      const Array<int> &test_tdof_list,
                                      Operator* &A);

   /** @brief Return in @a A a parallel (on truedofs) version of this
       rectangular operator.

       This is similar to FormSystemOperator(), but for dof-to-dof mappings
       (discrete linear operators), which can also correspond to rectangular
       matrices. The user should provide specializations of GetProlongation()
       for the input dofs and GetOutputRestriction() for the output dofs in
       their Operator implementation that are appropriate for the two spaces the
       Operator maps between. These are e.g. available through the (parallel)
       finite element space of any (parallel) bilinear form operator. We have:
       `A(X)=[Rout (*this) Pin](X)`. */
   void FormDiscreteOperator(Operator* &A);

   /// Prints operator with input size n and output size m in Matlab format.
   void PrintMatlab(std::ostream & out, int n = 0, int m = 0) const;

   /// Virtual destructor.
   virtual ~Operator() { }

   /// Enumeration defining IDs for some classes derived from Operator.
   /** This enumeration is primarily used with class OperatorHandle. */
   enum Type
   {
      ANY_TYPE,         ///< ID for the base class Operator, i.e. any type.
      MFEM_SPARSEMAT,   ///< ID for class SparseMatrix.
      Hypre_ParCSR,     ///< ID for class HypreParMatrix.
      PETSC_MATAIJ,     ///< ID for class PetscParMatrix, MATAIJ format.
      PETSC_MATIS,      ///< ID for class PetscParMatrix, MATIS format.
      PETSC_MATSHELL,   ///< ID for class PetscParMatrix, MATSHELL format.
      PETSC_MATNEST,    ///< ID for class PetscParMatrix, MATNEST format.
      PETSC_MATHYPRE,   ///< ID for class PetscParMatrix, MATHYPRE format.
      PETSC_MATGENERIC, ///< ID for class PetscParMatrix, unspecified format.
      Complex_Operator, ///< ID for class ComplexOperator.
      MFEM_ComplexSparseMat, ///< ID for class ComplexSparseMatrix.
      Complex_Hypre_ParCSR   ///< ID for class ComplexHypreParMatrix.
   };

   /// Return the type ID of the Operator class.
   /** This method is intentionally non-virtual, so that it returns the ID of
       the specific pointer or reference type used when calling this method. If
       not overridden by derived classes, they will automatically use the type ID
       of the base Operator class, ANY_TYPE. */
   Type GetType() const { return ANY_TYPE; }
};


/// Base abstract class for first order time dependent operators.
/** Operator of the form: (x,t) -> f(x,t), where k = f(x,t) generally solves the
    algebraic equation F(x,k,t) = G(x,t). The functions F and G represent the
    _implicit_ and _explicit_ parts of the operator, respectively. For explicit
    operators, F(x,k,t) = k, so f(x,t) = G(x,t). */
class TimeDependentOperator : public Operator
{
public:
   enum Type
   {
      EXPLICIT,   ///< This type assumes F(x,k,t) = k, i.e. k = f(x,t) = G(x,t).
      IMPLICIT,   ///< This is the most general type, no assumptions on F and G.
      HOMOGENEOUS ///< This type assumes that G(x,t) = 0.
   };

   /// Evaluation mode. See SetEvalMode() for details.
   enum EvalMode
   {
      /** Normal evaluation. */
      NORMAL,
      /** Assuming additive split, f(x,t) = f1(x,t) + f2(x,t), evaluate the
          first term, f1. */
      ADDITIVE_TERM_1,
      /** Assuming additive split, f(x,t) = f1(x,t) + f2(x,t), evaluate the
          second term, f2. */
      ADDITIVE_TERM_2
   };

protected:
   double t;  ///< Current time.
   Type type; ///< Describes the form of the TimeDependentOperator.
   EvalMode eval_mode; ///< Current evaluation mode.

public:
   /** @brief Construct a "square" TimeDependentOperator y = f(x,t), where x and
       y have the same dimension @a n. */
   explicit TimeDependentOperator(int n = 0, double t_ = 0.0,
                                  Type type_ = EXPLICIT)
      : Operator(n) { t = t_; type = type_; eval_mode = NORMAL; }

   /** @brief Construct a TimeDependentOperator y = f(x,t), where x and y have
       dimensions @a w and @a h, respectively. */
   TimeDependentOperator(int h, int w, double t_ = 0.0, Type type_ = EXPLICIT)
      : Operator(h, w) { t = t_; type = type_; eval_mode = NORMAL; }

   /// Read the currently set time.
   virtual double GetTime() const { return t; }

   /// Set the current time.
   virtual void SetTime(const double _t) { t = _t; }

   /// True if #type is #EXPLICIT.
   bool isExplicit() const { return (type == EXPLICIT); }
   /// True if #type is #IMPLICIT or #HOMOGENEOUS.
   bool isImplicit() const { return !isExplicit(); }
   /// True if #type is #HOMOGENEOUS.
   bool isHomogeneous() const { return (type == HOMOGENEOUS); }

   /// Return the current evaluation mode. See SetEvalMode() for details.
   EvalMode GetEvalMode() const { return eval_mode; }

   /// Set the evaluation mode of the time-dependent operator.
   /** The evaluation mode is a switch that allows time-stepping methods to
       request evaluation of separate components/terms of the time-dependent
       operator. For example, IMEX methods typically assume additive split of
       the operator: f(x,t) = f1(x,t) + f2(x,t) and they rely on the ability to
       evaluate the two terms separately.

       Generally, setting the evaluation mode should affect the behavior of all
       evaluation-related methods in the class, such as Mult(), ImplicitSolve(),
       etc. However, the exact list of methods that need to support a specific
       mode will depend on the used time-stepping method. */
   virtual void SetEvalMode(const EvalMode new_eval_mode)
   { eval_mode = new_eval_mode; }

   /** @brief Perform the action of the explicit part of the operator, G:
       @a y = G(@a x, t) where t is the current time.

       Presently, this method is used by some PETSc ODE solvers, for more
       details, see the PETSc Manual. */
   virtual void ExplicitMult(const Vector &x, Vector &y) const;

   /** @brief Perform the action of the implicit part of the operator, F:
       @a y = F(@a x, @a k, t) where t is the current time.

       Presently, this method is used by some PETSc ODE solvers, for more
       details, see the PETSc Manual.*/
   virtual void ImplicitMult(const Vector &x, const Vector &k, Vector &y) const;

   /** @brief Perform the action of the operator: @a y = k = f(@a x, t), where
       k solves the algebraic equation F(@a x, k, t) = G(@a x, t) and t is the
       current time. */
   virtual void Mult(const Vector &x, Vector &y) const;

   /** @brief Solve the equation: @a k = f(@a x + @a dt @a k, t), for the
       unknown @a k at the current time t.

       For general F and G, the equation for @a k becomes:
       F(@a x + @a dt @a k, @a k, t) = G(@a x + @a dt @a k, t).

       The input vector @a x corresponds to time index (or cycle) n, while the
       currently set time, #t, and the result vector @a k correspond to time
       index n+1. The time step @a dt corresponds to the time interval between
       cycles n and n+1.

       This method allows for the abstract implementation of some time
       integration methods, including diagonal implicit Runge-Kutta (DIRK)
       methods and the backward Euler method in particular.

       If not re-implemented, this method simply generates an error. */
   virtual void ImplicitSolve(const double dt, const Vector &x, Vector &k);

   /** @brief Return an Operator representing (dF/dk @a shift + dF/dx) at the
       given @a x, @a k, and the currently set time.

       Presently, this method is used by some PETSc ODE solvers, for more
       details, see the PETSc Manual. */
   virtual Operator& GetImplicitGradient(const Vector &x, const Vector &k,
                                         double shift) const;

   /** @brief Return an Operator representing dG/dx at the given point @a x and
       the currently set time.

       Presently, this method is used by some PETSc ODE solvers, for more
       details, see the PETSc Manual. */
   virtual Operator& GetExplicitGradient(const Vector &x) const;

   /** @brief Setup the ODE linear system \f$ A(x,t) = (I - gamma J) \f$ or
       \f$ A = (M - gamma J) \f$, where \f$ J(x,t) = \frac{df}{dt(x,t)} \f$.

       @param[in]  x     The state at which \f$A(x,t)\f$ should be evaluated.
       @param[in]  fx    The current value of the ODE rhs function, \f$f(x,t)\f$.
       @param[in]  jok   Flag indicating if the Jacobian should be updated.
       @param[out] jcur  Flag to signal if the Jacobian was updated.
       @param[in]  gamma The scaled time step value.

       If not re-implemented, this method simply generates an error.

       Presently, this method is used by SUNDIALS ODE solvers, for more
       details, see the SUNDIALS User Guides. */
   virtual int SUNImplicitSetup(const Vector &x, const Vector &fx,
                                int jok, int *jcur, double gamma);

   /** @brief Solve the ODE linear system \f$ A x = b \f$ as setup by
       the method SUNImplicitSetup().

       @param[in]      b   The linear system right-hand side.
       @param[in,out]  x   On input, the initial guess. On output, the solution.
       @param[in]      tol Linear solve tolerance.

       If not re-implemented, this method simply generates an error.

       Presently, this method is used by SUNDIALS ODE solvers, for more
       details, see the SUNDIALS User Guides. */
   virtual int SUNImplicitSolve(const Vector &b, Vector &x, double tol);

   /** @brief Setup the mass matrix in the ODE system \f$ M y' = f(y,t) \f$ .

       If not re-implemented, this method simply generates an error.

       Presently, this method is used by SUNDIALS ARKStep integrator, for more
       details, see the ARKode User Guide. */
   virtual int SUNMassSetup();

   /** @brief Solve the mass matrix linear system \f$ M x = b \f$
       as setup by the method SUNMassSetup().

       @param[in]      b   The linear system right-hand side.
       @param[in,out]  x   On input, the initial guess. On output, the solution.
       @param[in]      tol Linear solve tolerance.

       If not re-implemented, this method simply generates an error.

       Presently, this method is used by SUNDIALS ARKStep integrator, for more
       details, see the ARKode User Guide. */
   virtual int SUNMassSolve(const Vector &b, Vector &x, double tol);

   /** @brief Compute the mass matrix-vector product \f$ v = M x \f$ .

       @param[in]   x The vector to multiply.
       @param[out]  v The result of the matrix-vector product.

       If not re-implemented, this method simply generates an error.

       Presently, this method is used by SUNDIALS ARKStep integrator, for more
       details, see the ARKode User Guide. */
   virtual int SUNMassMult(const Vector &x, Vector &v);

   virtual ~TimeDependentOperator() { }
};


/** TimeDependentAdjointOperator is a TimeDependentOperator with Adjoint rate
    equations to be used with CVODESSolver. */
class TimeDependentAdjointOperator : public TimeDependentOperator
{
public:

   /**
      \brief The TimedependentAdjointOperator extends the TimeDependentOperator
      class to use features in SUNDIALS CVODESSolver for computing quadratures
      and solving adjoint problems.

      To solve adjoint problems one needs to implement the AdjointRateMult
      method to tell CVODES what the adjoint rate equation is.

      QuadratureIntegration (optional) can be used to compute values over the
      forward problem

      QuadratureSensitivityMult (optional) can be used to find the sensitivity
      of the quadrature using the adjoint solution in part.

      SUNImplicitSetupB (optional) can be used to setup custom solvers for the
      newton solve for the adjoint problem.

      SUNImplicitSolveB (optional) actually uses the solvers from
      SUNImplicitSetupB to solve the adjoint problem.

      See SUNDIALS user manuals for specifics.

      \param[in] dim Dimension of the forward operator
      \param[in] adjdim Dimension of the adjoint operator. Typically it is the
      same size as dim. However, SUNDIALS allows users to specify the size if
      one wants to perform custom operations.
      \param[in] t Starting time to set
      \param[in] type The TimeDependentOperator type
   */
   TimeDependentAdjointOperator(int dim, int adjdim, double t = 0.,
                                Type type = EXPLICIT) :
      TimeDependentOperator(dim, t, type),
      adjoint_height(adjdim)
   {}

   /// Destructor
   virtual ~TimeDependentAdjointOperator() {};

   /**
      \brief Provide the operator integration of a quadrature equation

      \param[in] y The current value at time t
      \param[out] qdot The current quadrature rate value at t
   */
   virtual void QuadratureIntegration(const Vector &y, Vector &qdot) const {};

   /** @brief Perform the action of the operator:
       @a yBdot = k = f(@a y,@2 yB, t), where

       @param[in] y The primal solution at time t
       @param[in] yB The adjoint solution at time t
       @param[out] yBdot the rate at time t
   */
   virtual void AdjointRateMult(const Vector &y, Vector & yB,
                                Vector &yBdot) const = 0;

   /**
      \brief Provides the sensitivity of the quadrature w.r.t to primal and
      adjoint solutions

      \param[in] y the value of the primal solution at time t
      \param[in] yB the value of the adjoint solution at time t
      \param[out] qBdot the value of the sensitivity of the quadrature rate at
      time t
   */
   virtual void QuadratureSensitivityMult(const Vector &y, const Vector &yB,
                                          Vector &qBdot) const {}

   /** @brief Setup the ODE linear system \f$ A(x,t) = (I - gamma J) \f$ or
       \f$ A = (M - gamma J) \f$, where \f$ J(x,t) = \frac{df}{dt(x,t)} \f$.

       @param[in]  t     The current time
       @param[in]  x     The state at which \f$A(x,xB,t)\f$ should be evaluated.
       @param[in]  xB    The state at which \f$A(x,xB,t)\f$ should be evaluated.
       @param[in]  fxB   The current value of the ODE rhs function, \f$f(x,t)\f$.
       @param[in]  jokB   Flag indicating if the Jacobian should be updated.
       @param[out] jcurB  Flag to signal if the Jacobian was updated.
       @param[in]  gammaB The scaled time step value.

       If not re-implemented, this method simply generates an error.

       Presently, this method is used by SUNDIALS ODE solvers, for more details,
       see the SUNDIALS User Guides.
   */
   virtual int SUNImplicitSetupB(const double t, const Vector &x,
                                 const Vector &xB, const Vector &fxB,
                                 int jokB, int *jcurB, double gammaB)
   {
      mfem_error("TimeDependentAdjointOperator::SUNImplicitSetupB() is not "
                 "overridden!");
      return (-1);
   }

   /** @brief Solve the ODE linear system \f$ A(x,xB,t) xB = b \f$ as setup by
       the method SUNImplicitSetup().

       @param[in]      b   The linear system right-hand side.
       @param[in,out]  x   On input, the initial guess. On output, the solution.
       @param[in]      tol Linear solve tolerance.

       If not re-implemented, this method simply generates an error.

       Presently, this method is used by SUNDIALS ODE solvers, for more details,
       see the SUNDIALS User Guides. */
   virtual int SUNImplicitSolveB(Vector &x, const Vector &b, double tol)
   {
      mfem_error("TimeDependentAdjointOperator::SUNImplicitSolveB() is not "
                 "overridden!");
      return (-1);
   }

   /// Returns the size of the adjoint problem state space
   int GetAdjointHeight() {return adjoint_height;}

protected:
   int adjoint_height; /// Size of the adjoint problem
};


/// Base abstract class for second order time dependent operators.
/** Operator of the form: (x,dxdt,t) -> f(x,dxdt,t), where k = f(x,dxdt,t)
    generally solves the algebraic equation F(x,dxdt,k,t) = G(x,dxdt,t).
    The functions F and G represent the_implicit_ and _explicit_ parts of
    the operator, respectively. For explicit operators,
    F(x,dxdt,k,t) = k, so f(x,dxdt,t) = G(x,dxdt,t). */
class SecondOrderTimeDependentOperator : public TimeDependentOperator
{
public:
   /** @brief Construct a "square" SecondOrderTimeDependentOperator
       y = f(x,dxdt,t), where x, dxdt and y have the same dimension @a n. */
   explicit SecondOrderTimeDependentOperator(int n = 0, double t_ = 0.0,
                                             Type type_ = EXPLICIT)
      : TimeDependentOperator(n, t_,type_) { }

   /** @brief Construct a SecondOrderTimeDependentOperator y = f(x,dxdt,t),
       where x, dxdt and y have the same dimension @a n. */
   SecondOrderTimeDependentOperator(int h, int w, double t_ = 0.0,
                                    Type type_ = EXPLICIT)
      : TimeDependentOperator(h, w, t_,type_) { }

   using TimeDependentOperator::Mult;

   /** @brief Perform the action of the operator: @a y = k = f(@a x,@ dxdt, t),
       where k solves the algebraic equation
       F(@a x,@ dxdt, k, t) = G(@a x,@ dxdt, t) and t is the current time. */
   virtual void Mult(const Vector &x, const Vector &dxdt, Vector &y) const;

   using TimeDependentOperator::ImplicitSolve;
   /** @brief Solve the equation:
       @a k = f(@a x + @a fac0 @a k, @a dxdt + @a fac1 @a k, t), for the
       unknown @a k at the current time t.

       For general F and G, the equation for @a k becomes:
       F(@a x +  @a fac0 @a k, @a dxdt + @a fac1 @a k, t)
                        = G(@a x +  @a fac0 @a k, @a dxdt + @a fac1 @a k, t).

       The input vectors @a x and @a dxdt corresponds to time index (or cycle) n, while the
       currently set time, #t, and the result vector @a k correspond to time
       index n+1.

       This method allows for the abstract implementation of some time
       integration methods.

       If not re-implemented, this method simply generates an error. */
   virtual void ImplicitSolve(const double fac0, const double fac1,
                              const Vector &x, const Vector &dxdt, Vector &k);


   virtual ~SecondOrderTimeDependentOperator() { }
};


/// Base class for solvers
class Solver : public Operator
{
public:
   /// If true, use the second argument of Mult() as an initial guess.
   bool iterative_mode;

   /** @brief Initialize a square Solver with size @a s.

       @warning Use a Boolean expression for the second parameter (not an int)
       to distinguish this call from the general rectangular constructor. */
   explicit Solver(int s = 0, bool iter_mode = false)
      : Operator(s) { iterative_mode = iter_mode; }

   /// Initialize a Solver with height @a h and width @a w.
   Solver(int h, int w, bool iter_mode = false)
      : Operator(h, w) { iterative_mode = iter_mode; }

   /// Set/update the solver for the given operator.
   virtual void SetOperator(const Operator &op) = 0;
};


/// Identity Operator I: x -> x.
class IdentityOperator : public Operator
{
public:
   /// Create an identity operator of size @a n.
   explicit IdentityOperator(int n) : Operator(n) { }

   /// Operator application
   virtual void Mult(const Vector &x, Vector &y) const { y = x; }

   /// Application of the transpose
   virtual void MultTranspose(const Vector &x, Vector &y) const { y = x; }
};

/// Returns true if P is the identity prolongation, i.e. if it is either NULL or
/// an IdentityOperator.
inline bool IsIdentityProlongation(const Operator *P)
{
   return !P || dynamic_cast<const IdentityOperator*>(P);
}

/// Scaled Operator B: x -> a A(x).
class ScaledOperator : public Operator
{
private:
   const Operator &A_;
   double a_;

public:
   /// Create an operator which is a scalar multiple of A.
   explicit ScaledOperator(const Operator *A, double a)
      : Operator(A->Width(), A->Height()), A_(*A), a_(a) { }

   /// Operator application
   virtual void Mult(const Vector &x, Vector &y) const
   { A_.Mult(x, y); y *= a_; }
};


/** @brief The transpose of a given operator. Switches the roles of the methods
    Mult() and MultTranspose(). */
class TransposeOperator : public Operator
{
private:
   const Operator &A;

public:
   /// Construct the transpose of a given operator @a *a.
   TransposeOperator(const Operator *a)
      : Operator(a->Width(), a->Height()), A(*a) { }

   /// Construct the transpose of a given operator @a a.
   TransposeOperator(const Operator &a)
      : Operator(a.Width(), a.Height()), A(a) { }

   /// Operator application. Apply the transpose of the original Operator.
   virtual void Mult(const Vector &x, Vector &y) const
   { A.MultTranspose(x, y); }

   /// Application of the transpose. Apply the original Operator.
   virtual void MultTranspose(const Vector &x, Vector &y) const
   { A.Mult(x, y); }
};


/// General product operator: x -> (A*B)(x) = A(B(x)).
class ProductOperator : public Operator
{
   const Operator *A, *B;
   bool ownA, ownB;
   mutable Vector z;

public:
   ProductOperator(const Operator *A, const Operator *B, bool ownA, bool ownB);

   virtual void Mult(const Vector &x, Vector &y) const
   { B->Mult(x, z); A->Mult(z, y); }

   virtual void MultTranspose(const Vector &x, Vector &y) const
   { A->MultTranspose(x, z); B->MultTranspose(z, y); }

   virtual ~ProductOperator();
};


/// The operator x -> R*A*P*x constructed through the actions of R^T, A and P
class RAPOperator : public Operator
{
private:
   const Operator & Rt;
   const Operator & A;
   const Operator & P;
   mutable Vector Px;
   mutable Vector APx;
   MemoryClass mem_class;

public:
   /// Construct the RAP operator given R^T, A and P.
   RAPOperator(const Operator &Rt_, const Operator &A_, const Operator &P_);

   virtual MemoryClass GetMemoryClass() const { return mem_class; }

   /// Operator application.
   virtual void Mult(const Vector & x, Vector & y) const
   { P.Mult(x, Px); A.Mult(Px, APx); Rt.MultTranspose(APx, y); }

<<<<<<< HEAD
   /// Diagonal of the RA Operator.
   virtual void AssembleDiagonal(Vector &diag) const
   {
      // Assumes that A works on ldofs.
      A.AssembleDiagonal(APx);
      Rt.MultTranspose(APx, diag);

      // TODO: For an AMR mesh, a convergent diagonal is assembled with
      // |P^T| d_e, where |P^T| has the entry-wise absolute values of the
      // conforming prolongation transpose operator.
=======
   /// Approximate diagonal of the RAP Operator.
   /** Returns the diagonal of A, as returned by its AssembleDiagonal method,
       multiplied be P^T.

       When P is the FE space prolongation operator on a mesh without hanging
       nodes and Rt = P, the returned diagonal is exact, as long as the diagonal
       of A is also exact. */
   virtual void AssembleDiagonal(Vector &diag) const
   {
      A.AssembleDiagonal(APx);
      P.MultTranspose(APx, diag);

      // TODO: For an AMR mesh, a convergent diagonal can be assembled with
      // |P^T| APx, where |P^T| has entry-wise absolute values of the conforming
      // prolongation transpose operator. See BilinearForm::AssembleDiagonal.
>>>>>>> 100446d5
   }

   /// Application of the transpose.
   virtual void MultTranspose(const Vector & x, Vector & y) const
   { Rt.Mult(x, APx); A.MultTranspose(APx, Px); P.MultTranspose(Px, y); }
};


/// General triple product operator x -> A*B*C*x, with ownership of the factors.
class TripleProductOperator : public Operator
{
   const Operator *A;
   const Operator *B;
   const Operator *C;
   bool ownA, ownB, ownC;
   mutable Vector t1, t2;
   MemoryClass mem_class;

public:
   TripleProductOperator(const Operator *A, const Operator *B,
                         const Operator *C, bool ownA, bool ownB, bool ownC);

   virtual MemoryClass GetMemoryClass() const { return mem_class; }

   virtual void Mult(const Vector &x, Vector &y) const
   { C->Mult(x, t1); B->Mult(t1, t2); A->Mult(t2, y); }

   virtual void MultTranspose(const Vector &x, Vector &y) const
   { A->MultTranspose(x, t2); B->MultTranspose(t2, t1); C->MultTranspose(t1, y); }

   virtual ~TripleProductOperator();
};


/** @brief Square Operator for imposing essential boundary conditions using only
    the action, Mult(), of a given unconstrained Operator.

    Square operator constrained by fixing certain entries in the solution to
    given "essential boundary condition" values. This class is used by the
    general, matrix-free system formulation of Operator::FormLinearSystem.

    Do not confuse with ConstrainedSolver, which despite the name has very
    different functionality. */
class ConstrainedOperator : public Operator
{
protected:
   Array<int> constraint_list;  ///< List of constrained indices/dofs.
   Operator *A;                 ///< The unconstrained Operator.
   bool own_A;                  ///< Ownership flag for A.
   mutable Vector z, w;         ///< Auxiliary vectors.
   MemoryClass mem_class;
   DiagonalPolicy diag_policy;  ///< Diagonal policy for constrained dofs

public:
   /** @brief Constructor from a general Operator and a list of essential
       indices/dofs.

       Specify the unconstrained operator @a *A and a @a list of indices to
       constrain, i.e. each entry @a list[i] represents an essential dof. If the
       ownership flag @a own_A is true, the operator @a *A will be destroyed
       when this object is destroyed. The @a diag_policy determines how the
       operator sets entries corresponding to essential dofs. */
   ConstrainedOperator(Operator *A, const Array<int> &list, bool own_A = false,
                       DiagonalPolicy diag_policy = DIAG_ONE);

   /// Returns the type of memory in which the solution and temporaries are stored.
   virtual MemoryClass GetMemoryClass() const { return mem_class; }

   /// Set the diagonal policy for the constrained operator.
   void SetDiagonalPolicy(const DiagonalPolicy _diag_policy)
   { diag_policy = _diag_policy; }

   /// Diagonal of A, modified according to the used DiagonalPolicy.
   virtual void AssembleDiagonal(Vector &diag) const;

   /** @brief Eliminate "essential boundary condition" values specified in @a x
       from the given right-hand side @a b.

       Performs the following steps:

           z = A((0,x_b));  b_i -= z_i;  b_b = x_b;

       where the "_b" subscripts denote the essential (boundary) indices/dofs of
       the vectors, and "_i" -- the rest of the entries. */
   void EliminateRHS(const Vector &x, Vector &b) const;

   /** @brief Constrained operator action.

       Performs the following steps:

           z = A((x_i,0));  y_i = z_i;  y_b = x_b;

       where the "_b" subscripts denote the essential (boundary) indices/dofs of
       the vectors, and "_i" -- the rest of the entries. */
   virtual void Mult(const Vector &x, Vector &y) const;

   /// Destructor: destroys the unconstrained Operator, if owned.
   virtual ~ConstrainedOperator() { if (own_A) { delete A; } }
};

/** @brief Rectangular Operator for imposing essential boundary conditions on
    the input space using only the action, Mult(), of a given unconstrained
    Operator.

    Rectangular operator constrained by fixing certain entries in the solution
    to given "essential boundary condition" values. This class is used by the
    general matrix-free formulation of Operator::FormRectangularLinearSystem. */
class RectangularConstrainedOperator : public Operator
{
protected:
   Array<int> trial_constraints, test_constraints;
   Operator *A;
   bool own_A;
   mutable Vector z, w;
   MemoryClass mem_class;

public:
   /** @brief Constructor from a general Operator and a list of essential
       indices/dofs.

       Specify the unconstrained operator @a *A and two lists of indices to
       constrain, i.e. each entry @a trial_list[i] represents an essential trial
       dof. If the ownership flag @a own_A is true, the operator @a *A will be
       destroyed when this object is destroyed. */
   RectangularConstrainedOperator(Operator *A, const Array<int> &trial_list,
                                  const Array<int> &test_list, bool own_A = false);
   /// Returns the type of memory in which the solution and temporaries are stored.
   virtual MemoryClass GetMemoryClass() const { return mem_class; }
   /** @brief Eliminate columns corresponding to "essential boundary condition"
       values specified in @a x from the given right-hand side @a b.

       Performs the following steps:

           b -= A((0,x_b));
           b_j = 0

       where the "_b" subscripts denote the essential (boundary) indices and the
       "_j" subscript denotes the essential test indices */
   void EliminateRHS(const Vector &x, Vector &b) const;
   /** @brief Rectangular-constrained operator action.

       Performs the following steps:

           y = A((x_i,0));
           y_j = 0

       where the "_i" subscripts denote all the nonessential (boundary) trial
       indices and the "_j" subscript denotes the essential test indices */
   virtual void Mult(const Vector &x, Vector &y) const;
   virtual void MultTranspose(const Vector &x, Vector &y) const;
   virtual ~RectangularConstrainedOperator() { if (own_A) { delete A; } }
};

/** @brief PowerMethod helper class to estimate the largest eigenvalue of an
           operator using the iterative power method. */
class PowerMethod
{
   Vector v1;
#ifdef MFEM_USE_MPI
   MPI_Comm comm;
#endif

public:

#ifdef MFEM_USE_MPI
   PowerMethod() : comm(MPI_COMM_NULL) {}
#else
   PowerMethod() {}
#endif

#ifdef MFEM_USE_MPI
   PowerMethod(MPI_Comm _comm) : comm(_comm) {}
#endif

   /// @brief Returns an estimate of the largest eigenvalue of the operator \p opr
   /// using the iterative power method.
   /** \p v0 is being used as the vector for the iterative process and will contain
       the eigenvector corresponding to the largest eigenvalue after convergence.
       The maximum number of iterations may set with \p numSteps, the relative
       tolerance with \p tolerance and the seed of the random initialization of
       \p v0 with \p seed. */
   double EstimateLargestEigenvalue(Operator& opr, Vector& v0,
                                    int numSteps = 10, double tolerance = 1e-8,
                                    int seed = 12345);
};

}

#endif<|MERGE_RESOLUTION|>--- conflicted
+++ resolved
@@ -101,18 +101,12 @@
       return const_cast<Operator &>(*this);
    }
 
-<<<<<<< HEAD
-   /// Computes the diagonal entries into @a x; irrelevant for some Operator%s.
-   virtual void AssembleDiagonal(Vector &diag) const
-   {
-=======
    /** @brief Computes the diagonal entries into @a diag. Typically, this
        operation only makes sense for linear Operator%s. In some cases, only an
        approximation of the diagonal is computed. */
    virtual void AssembleDiagonal(Vector &diag) const
    {
       MFEM_CONTRACT_VAR(diag);
->>>>>>> 100446d5
       MFEM_ABORT("Not relevant or not implemented for this Operator.");
    }
 
@@ -779,18 +773,6 @@
    virtual void Mult(const Vector & x, Vector & y) const
    { P.Mult(x, Px); A.Mult(Px, APx); Rt.MultTranspose(APx, y); }
 
-<<<<<<< HEAD
-   /// Diagonal of the RA Operator.
-   virtual void AssembleDiagonal(Vector &diag) const
-   {
-      // Assumes that A works on ldofs.
-      A.AssembleDiagonal(APx);
-      Rt.MultTranspose(APx, diag);
-
-      // TODO: For an AMR mesh, a convergent diagonal is assembled with
-      // |P^T| d_e, where |P^T| has the entry-wise absolute values of the
-      // conforming prolongation transpose operator.
-=======
    /// Approximate diagonal of the RAP Operator.
    /** Returns the diagonal of A, as returned by its AssembleDiagonal method,
        multiplied be P^T.
@@ -806,7 +788,6 @@
       // TODO: For an AMR mesh, a convergent diagonal can be assembled with
       // |P^T| APx, where |P^T| has entry-wise absolute values of the conforming
       // prolongation transpose operator. See BilinearForm::AssembleDiagonal.
->>>>>>> 100446d5
    }
 
    /// Application of the transpose.
