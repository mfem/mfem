--- conflicted
+++ resolved
@@ -452,15 +452,11 @@
 }
 #endif
 
-<<<<<<< HEAD
-=======
 /// Kernel returning the minimum value in the array x of size N
 double Min(const int N, const double *x);
 
 /// Kernel of the inner product of arrays x and y of size N
 double Dot(const int N, const double *x, const double *y);
-
->>>>>>> 76a1c705
 }
 
 #endif