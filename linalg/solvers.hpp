--- conflicted
+++ resolved
@@ -30,7 +30,6 @@
 {
 
 class BilinearForm;
-class NonlinearForm;
 
 /// Abstract base class for an iterative solver monitor
 class IterativeSolverMonitor
@@ -148,10 +147,6 @@
                           const Array<int> &ess_tdof_list,
                           const double damping=1.0);
 
-   OperatorJacobiSmoother(const NonlinearForm &nlform,
-                          const Array<int> &ess_tdof_list,
-                          const double damping=1.0);
-
    /** Application is by the *inverse* of the given vector. It is assumed that
        the underlying operator acts as the identity on entries in ess_tdof_list,
        corresponding to (assembled) DIAG_ONE policy or ConstrainedOperator in
@@ -170,11 +165,6 @@
    void Mult(const Vector &x, Vector &y) const;
    void MultTranspose(const Vector &x, Vector &y) const { Mult(x, y); }
 
-<<<<<<< HEAD
-   void SetOperator(const Operator &op);
-   void Setup(const Vector &diag);
-   void SetAbsValues(bool use_abs_values) { abs_values = use_abs_values; }
-=======
    /** @brief Recompute the diagonal using the method AssembleDiagonal of the
        given new Operator, @a op. */
    /** Note that (Par)BilinearForm operators are treated similar to the way they
@@ -187,20 +177,13 @@
        set array of essential true-dofs will be thrown away because in this case
        any essential b.c. will be handled by the AssembleDiagonal method. */
    void SetOperator(const Operator &op);
->>>>>>> bb2a80ed
 
 private:
    Vector dinv;
    const double damping;
    const Array<int> *ess_tdof_list; // not owned; may be NULL
    mutable Vector residual;
-   const bool dynamic = false;
-   bool abs_values = false;
-
-<<<<<<< HEAD
-   const Operator *oper;
-   const NonlinearForm *nlf = NULL;
-=======
+
    const Operator *oper; // not owned
 
    // To preserve the original behavior, some constructors set this flag to
@@ -209,7 +192,6 @@
 
 public:
    void Setup(const Vector &diag);
->>>>>>> bb2a80ed
 };
 
 /// Chebyshev accelerated smoothing with given vector, no matrix necessary
