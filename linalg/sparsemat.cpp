// Copyright (c) 2010, Lawrence Livermore National Security, LLC. Produced at
// the Lawrence Livermore National Laboratory. LLNL-CODE-443211. All Rights
// reserved. See file COPYRIGHT for details.
//
// This file is part of the MFEM library. For more information and source code
// availability see http://mfem.org.
//
// MFEM is free software; you can redistribute it and/or modify it under the
// terms of the GNU Lesser General Public License (as published by the Free
// Software Foundation) version 2.1 dated February 1999.

// Implementation of sparse matrix

#include "linalg.hpp"
#include "../general/table.hpp"
#include "../general/sort_pairs.hpp"

#include <iostream>
#include <iomanip>
#include <cmath>
#include <algorithm>
#include <cstring>

namespace mfem
{

using namespace std;

SparseMatrix::SparseMatrix(int nrows, int ncols)
   : AbstractSparseMatrix(nrows, (ncols >= 0) ? ncols : nrows),
     I(NULL),
     J(NULL),
     A(NULL),
     Rows(new RowNode *[nrows]),
     current_row(-1),
     ColPtrJ(NULL),
     ColPtrNode(NULL),
     ownGraph(true),
     ownData(true),
     isSorted(false)
{
   for (int i = 0; i < nrows; i++)
   {
      Rows[i] = NULL;
   }

#ifdef MFEM_USE_MEMALLOC
   NodesMem = new RowNodeAlloc;
#endif
}

SparseMatrix::SparseMatrix(int *i, int *j, double *data, int m, int n)
   : AbstractSparseMatrix(m, n),
     I(i),
     J(j),
     A(data),
     Rows(NULL),
     ColPtrJ(NULL),
     ColPtrNode(NULL),
     ownGraph(true),
     ownData(true),
     isSorted(false)
{
#ifdef MFEM_USE_MEMALLOC
   NodesMem = NULL;
#endif
}

SparseMatrix::SparseMatrix(int *i, int *j, double *data, int m, int n,
                           bool ownij, bool owna, bool issorted)
   : AbstractSparseMatrix(m, n),
     I(i),
     J(j),
     A(data),
     Rows(NULL),
     ColPtrJ(NULL),
     ColPtrNode(NULL),
     ownGraph(ownij),
     ownData(owna),
     isSorted(issorted)
{
#ifdef MFEM_USE_MEMALLOC
   NodesMem = NULL;
#endif

   if ( A == NULL )
   {
      ownData = true;
      int nnz = I[height];
      A = new double[ nnz ];
      for (int i=0; i<nnz; ++i)
      {
         A[i] = 0.0;
      }
   }
}

SparseMatrix::SparseMatrix(int nrows, int ncols, int rowsize)
   : AbstractSparseMatrix(nrows, ncols)
   , Rows(NULL)
   , ColPtrJ(NULL)
   , ColPtrNode(NULL)
   , ownGraph(true)
   , ownData(true)
   , isSorted(false)
{
#ifdef MFEM_USE_MEMALLOC
   NodesMem = NULL;
#endif
   I = new int[nrows + 1];
   J = new int[nrows * rowsize];
   A = new double[nrows * rowsize];

   for (int i = 0; i <= nrows; i++)
   {
      I[i] = i * rowsize;
   }
}

SparseMatrix::SparseMatrix(const SparseMatrix &mat, bool copy_graph)
   : AbstractSparseMatrix(mat.Height(), mat.Width())
{
   if (mat.Finalized())
   {
      const int nnz = mat.I[height];
      if (copy_graph)
      {
         I = new int[height+1];
         J = new int[nnz];
         memcpy(I, mat.I, sizeof(int)*(height+1));
         memcpy(J, mat.J, sizeof(int)*nnz);
         ownGraph = true;
      }
      else
      {
         I = mat.I;
         J = mat.J;
         ownGraph = false;
      }
      A = new double[nnz];
      memcpy(A, mat.A, sizeof(double)*nnz);
      ownData = true;

      Rows = NULL;
#ifdef MFEM_USE_MEMALLOC
      NodesMem = NULL;
#endif
   }
   else
   {
#ifdef MFEM_USE_MEMALLOC
      NodesMem = new RowNodeAlloc;
#endif
      Rows = new RowNode *[height];
      for (int i = 0; i < height; i++)
      {
         RowNode **node_pp = &Rows[i];
         for (RowNode *node_p = mat.Rows[i]; node_p; node_p = node_p->Prev)
         {
#ifdef MFEM_USE_MEMALLOC
            RowNode *new_node_p = NodesMem->Alloc();
#else
            RowNode *new_node_p = new RowNode;
#endif
            new_node_p->Value = node_p->Value;
            new_node_p->Column = node_p->Column;
            *node_pp = new_node_p;
            node_pp = &new_node_p->Prev;
         }
         *node_pp = NULL;
      }

      I = NULL;
      J = NULL;
      A = NULL;
      ownGraph = true;
      ownData = true;
   }

   current_row = -1;
   ColPtrJ = NULL;
   ColPtrNode = NULL;
   isSorted = mat.isSorted;
}

void SparseMatrix::MakeRef(const SparseMatrix &master)
{
   MFEM_ASSERT(master.Finalized(), "'master' must be finalized");
   Clear();
   height = master.Height();
   width = master.Width();
   I = master.I;
   J = master.J;
   A = master.A;
}

void SparseMatrix::SetEmpty()
{
   height = width = 0;
   I = J = NULL;
   A = NULL;
   Rows = NULL;
   current_row = -1;
   ColPtrJ = NULL;
   ColPtrNode = NULL;
#ifdef MFEM_USE_MEMALLOC
   NodesMem = NULL;
#endif
   ownGraph = ownData = isSorted = false;
}

int SparseMatrix::RowSize(const int i) const
{
   int gi = i;
   if (gi < 0)
   {
      gi = -1-gi;
   }

   if (I)
   {
      return I[gi+1]-I[gi];
   }

   int s = 0;
   RowNode *row = Rows[gi];
   for ( ; row != NULL; row = row->Prev)
      if (row->Value != 0.0)
      {
         s++;
      }
   return s;
}

int SparseMatrix::MaxRowSize() const
{
   int out=0;
   int rowSize=0;
   if (I)
   {
      for (int i=0; i < height; ++i)
      {
         rowSize = I[i+1]-I[i];
         out = (out > rowSize) ? out : rowSize;
      }
   }
   else
   {
      for (int i=0; i < height; ++i)
      {
         rowSize = RowSize(i);
         out = (out > rowSize) ? out : rowSize;
      }
   }

   return out;
}

int *SparseMatrix::GetRowColumns(const int row)
{
   MFEM_VERIFY(Finalized(), "Matrix must be finalized.");

   return J + I[row];
}

const int *SparseMatrix::GetRowColumns(const int row) const
{
   MFEM_VERIFY(Finalized(), "Matrix must be finalized.");

   return J + I[row];
}

double *SparseMatrix::GetRowEntries(const int row)
{
   MFEM_VERIFY(Finalized(), "Matrix must be finalized.");

   return A + I[row];
}

const double *SparseMatrix::GetRowEntries(const int row) const
{
   MFEM_VERIFY(Finalized(), "Matrix must be finalized.");

   return A + I[row];
}

void SparseMatrix::SetWidth(int newWidth)
{
   if (newWidth == width)
   {
      // Nothing to be done here
      return;
   }
   else if ( newWidth == -1)
   {
      // Compute the actual width
      width = ActualWidth();
      // No need to reset the ColPtr, since the new ColPtr will be shorter.
   }
   else if (newWidth > width)
   {
      // We need to reset ColPtr, since now we may have additional columns.
      if (Rows != NULL)
      {
         delete [] ColPtrNode;
         ColPtrNode = static_cast<RowNode **>(NULL);
      }
      else
      {
         delete [] ColPtrJ;
         ColPtrJ = static_cast<int *>(NULL);
      }
      width = newWidth;
   }
   else
   {
      // Check that the new width is bigger or equal to the actual width.
      MFEM_ASSERT(newWidth >= ActualWidth(),
                  "The new width needs to be bigger or equal to the actual width");
      width = newWidth;
   }
}


void SparseMatrix::SortColumnIndices()
{
   MFEM_VERIFY(Finalized(), "Matrix is not Finalized!");

   if (isSorted)
   {
      return;
   }

   Array<Pair<int,double> > row;
   for (int j = 0, i = 0; i < height; i++)
   {
      int end = I[i+1];
      row.SetSize(end - j);
      for (int k = 0; k < row.Size(); k++)
      {
         row[k].one = J[j+k];
         row[k].two = A[j+k];
      }
      row.Sort();
      for (int k = 0; k < row.Size(); k++, j++)
      {
         J[j] = row[k].one;
         A[j] = row[k].two;
      }
   }
   isSorted = true;
}

double &SparseMatrix::Elem(int i, int j)
{
   return operator()(i,j);
}

const double &SparseMatrix::Elem(int i, int j) const
{
   return operator()(i,j);
}

double &SparseMatrix::operator()(int i, int j)
{
   int k, end;

   MFEM_ASSERT(i < height && i >= 0 && j < width && j >= 0,
               "Trying to access element outside of the matrix.  "
               << "height = " << height << ", "
               << "width = " << width << ", "
               << "i = " << i << ", "
               << "j = " << j);

   MFEM_VERIFY(Finalized(), "Matrix must be finalized.");

   end = I[i+1];
   for (k = I[i]; k < end; k++)
      if (J[k] == j)
      {
         return A[k];
      }

   MFEM_ABORT("Did not find i = " << i << ", j = " << j << " in matrix.");
   return A[0];
}

const double &SparseMatrix::operator()(int i, int j) const
{
   int k, end;
   static const double zero = 0.0;

   MFEM_ASSERT(i < height && i >= 0 && j < width && j >= 0,
               "Trying to access element outside of the matrix.  "
               << "height = " << height << ", "
               << "width = " << width << ", "
               << "i = " << i << ", "
               << "j = " << j);

   MFEM_VERIFY(Finalized(), "Matrix must be finalized.");
   end = I[i+1];
   for (k = I[i]; k < end; k++)
      if (J[k] == j)
      {
         return A[k];
      }

   return zero;
}

void SparseMatrix::GetDiag(Vector & d) const
{
   MFEM_VERIFY(height == width,
               "Matrix must be square, not height = " << height << ", width = " << width);
   MFEM_VERIFY(Finalized(), "Matrix must be finalized.");

   d.SetSize(height);

   int j, end;
   for (int i = 0; i < height; i++)
   {

      end = I[i+1];
      for (j = I[i]; j < end; j++)
      {
         if (J[j] == i)
         {
            d[i] = A[j];
            break;
         }
      }
      if (j == end)
      {
         d[i] = 0.;
      }
   }
}

void SparseMatrix::Mult(const Vector &x, Vector &y) const
{
   y = 0.0;
   AddMult(x, y);
}

void SparseMatrix::AddMult(const Vector &x, Vector &y, const double a) const
{
   MFEM_ASSERT(width == x.Size(),
               "Input vector size (" << x.Size() << ") must match matrix width (" << width
               << ")");
   MFEM_ASSERT(height == y.Size(),
               "Output vector size (" << y.Size() << ") must match matrix height (" << height
               << ")");

   int i, j, end;
   double *Ap = A, *yp = y.GetData();
   const double *xp = x.GetData();

   if (Ap == NULL)
   {
      //  The matrix is not finalized, but multiplication is still possible
      for (i = 0; i < height; i++)
      {
         RowNode *row = Rows[i];
         double b = 0.0;
         for ( ; row != NULL; row = row->Prev)
         {
            b += row->Value * xp[row->Column];
         }
         *yp += a * b;
         yp++;
      }
      return;
   }

   int *Jp = J, *Ip = I;

   if (a == 1.0)
   {
#ifndef MFEM_USE_OPENMP
      for (i = j = 0; i < height; i++)
      {
         double d = 0.0;
         for (end = Ip[i+1]; j < end; j++)
         {
            d += Ap[j] * xp[Jp[j]];
         }
         yp[i] += d;
      }
#else
      #pragma omp parallel for private(j,end)
      for (i = 0; i < height; i++)
      {
         double d = 0.0;
         for (j = Ip[i], end = Ip[i+1]; j < end; j++)
         {
            d += Ap[j] * xp[Jp[j]];
         }
         yp[i] += d;
      }
#endif
   }
   else
      for (i = j = 0; i < height; i++)
      {
         double d = 0.0;
         for (end = Ip[i+1]; j < end; j++)
         {
            d += Ap[j] * xp[Jp[j]];
         }
         yp[i] += a * d;
      }
}

void SparseMatrix::MultTranspose(const Vector &x, Vector &y) const
{
   y = 0.0;
   AddMultTranspose(x, y);
}

void SparseMatrix::AddMultTranspose(const Vector &x, Vector &y,
                                    const double a) const
{
   MFEM_ASSERT(height == x.Size(),
               "Input vector size (" << x.Size() << ") must match matrix height (" << height
               << ")");
   MFEM_ASSERT(width == y.Size(),
               "Output vector size (" << y.Size() << ") must match matrix width (" << width
               << ")");

   int i, j, end;
   double *yp = y.GetData();

   if (A == NULL)
   {
      // The matrix is not finalized, but multiplication is still possible
      for (i = 0; i < height; i++)
      {
         RowNode *row = Rows[i];
         double b = a * x(i);
         for ( ; row != NULL; row = row->Prev)
         {
            yp[row->Column] += row->Value * b;
         }
      }
      return;
   }

   for (i = 0; i < height; i++)
   {
      double xi = a * x(i);
      end = I[i+1];
      for (j = I[i]; j < end; j++)
      {
         yp[J[j]] += A[j]*xi;
      }
   }
}

void SparseMatrix::PartMult(
   const Array<int> &rows, const Vector &x, Vector &y) const
{
   MFEM_VERIFY(Finalized(), "Matrix must be finalized.");

   for (int i = 0; i < rows.Size(); i++)
   {
      int r = rows[i];
      int end = I[r + 1];
      double a = 0.0;
      for (int j = I[r]; j < end; j++)
      {
         a += A[j] * x(J[j]);
      }
      y(r) = a;
   }
}

void SparseMatrix::PartAddMult(
   const Array<int> &rows, const Vector &x, Vector &y, const double a) const
{
   MFEM_VERIFY(Finalized(), "Matrix must be finalized.");

   for (int i = 0; i < rows.Size(); i++)
   {
      int r = rows[i];
      int end = I[r + 1];
      double val = 0.0;
      for (int j = I[r]; j < end; j++)
      {
         val += A[j] * x(J[j]);
      }
      y(r) += a * val;
   }
}

void SparseMatrix::BooleanMult(const Array<int> &x, Array<int> &y) const
{
   MFEM_ASSERT(Finalized(), "Matrix must be finalized.");
   MFEM_ASSERT(x.Size() == Width(), "Input vector size (" << x.Size()
               << ") must match matrix width (" << Width() << ")");

   y.SetSize(Height());
   y = 0;

   for (int i = 0; i < Height(); i++)
   {
      int end = I[i+1];
      for (int j = I[i]; j < end; j++)
      {
         if (x[J[j]])
         {
            y[i] = x[J[j]];
            break;
         }
      }
   }
}

void SparseMatrix::BooleanMultTranspose(const Array<int> &x,
                                        Array<int> &y) const
{
   MFEM_ASSERT(Finalized(), "Matrix must be finalized.");
   MFEM_ASSERT(x.Size() == Height(), "Input vector size (" << x.Size()
               << ") must match matrix height (" << Height() << ")");

   y.SetSize(Width());
   y = 0;

   for (int i = 0; i < Height(); i++)
   {
      if (x[i])
      {
         int end = I[i+1];
         for (int j = I[i]; j < end; j++)
         {
            y[J[j]] = x[i];
         }
      }
   }
}

double SparseMatrix::InnerProduct(const Vector &x, const Vector &y) const
{
   MFEM_ASSERT(x.Size() == Width(), "x.Size() = " << x.Size()
               << " must be equal to Width() = " << Width());
   MFEM_ASSERT(y.Size() == Height(), "y.Size() = " << y.Size()
               << " must be equal to Height() = " << Height());
   double prod = 0.0;
   for (int i = 0; i < height; i++)
   {
      double a = 0.0;
      if (A)
         for (int j = I[i], end = I[i+1]; j < end; j++)
         {
            a += A[j] * x(J[j]);
         }
      else
         for (RowNode *np = Rows[i]; np != NULL; np = np->Prev)
         {
            a += np->Value * x(np->Column);
         }
      prod += a * y(i);
   }

   return prod;
}

void SparseMatrix::GetRowSums(Vector &x) const
{
   for (int i = 0; i < height; i++)
   {
      double a = 0.0;
      if (A)
         for (int j = I[i], end = I[i+1]; j < end; j++)
         {
            a += A[j];
         }
      else
         for (RowNode *np = Rows[i]; np != NULL; np = np->Prev)
         {
            a += np->Value;
         }
      x(i) = a;
   }
}

double SparseMatrix::GetRowNorml1(int irow) const
{
   MFEM_VERIFY(irow < height,
               "row " << irow << " not in matrix with height " << height);

   double a = 0.0;
   if (A)
      for (int j = I[irow], end = I[irow+1]; j < end; j++)
      {
         a += fabs(A[j]);
      }
   else
      for (RowNode *np = Rows[irow]; np != NULL; np = np->Prev)
      {
         a += fabs(np->Value);
      }

   return a;
}

void SparseMatrix::Finalize(int skip_zeros)
{
   int i, j, nr, nz;
   RowNode *aux;

   if (Finalized())
   {
      return;
   }

   delete [] ColPtrNode;
   ColPtrNode = NULL;

   I = new int[height+1];
   I[0] = 0;
   for (i = 1; i <= height; i++)
   {
      nr = 0;
      for (aux = Rows[i-1]; aux != NULL; aux = aux->Prev)
         if (!skip_zeros || aux->Value != 0.0)
         {
            nr++;
         }
      I[i] = I[i-1] + nr;
   }

   nz = I[height];
   J = new int[nz];
   A = new double[nz];
   // Assume we're sorted until we find out otherwise
   isSorted = true;
   for (j = i = 0; i < height; i++)
   {
      int lastCol = -1;
      for (aux = Rows[i]; aux != NULL; aux = aux->Prev)
      {
         if (!skip_zeros || aux->Value != 0.0)
         {
            J[j] = aux->Column;
            A[j] = aux->Value;

            if ( lastCol > J[j] )
            {
               isSorted = false;
            }
            lastCol = J[j];

            j++;
         }
      }
   }

#ifdef MFEM_USE_MEMALLOC
   delete NodesMem;
   NodesMem = NULL;
#else
   for (i = 0; i < height; i++)
   {
      RowNode *node_p = Rows[i];
      while (node_p != NULL)
      {
         aux = node_p;
         node_p = node_p->Prev;
         delete aux;
      }
   }
#endif

   delete [] Rows;
   Rows = NULL;
}

void SparseMatrix::GetBlocks(Array2D<SparseMatrix *> &blocks) const
{
   int br = blocks.NumRows(), bc = blocks.NumCols();
   int nr = (height + br - 1)/br, nc = (width + bc - 1)/bc;

   for (int j = 0; j < bc; j++)
   {
      for (int i = 0; i < br; i++)
      {
         int *bI = new int[nr + 1];
         for (int k = 0; k <= nr; k++)
         {
            bI[k] = 0;
         }
         blocks(i,j) = new SparseMatrix(bI, NULL, NULL, nr, nc);
      }
   }

   for (int gr = 0; gr < height; gr++)
   {
      int bi = gr/nr, i = gr%nr + 1;
      if (Finalized())
      {
         for (int j = I[gr]; j < I[gr+1]; j++)
         {
            if (A[j] != 0.0)
            {
               blocks(bi, J[j]/nc)->I[i]++;
            }
         }
      }
      else
      {
         for (RowNode *n_p = Rows[gr]; n_p != NULL; n_p = n_p->Prev)
         {
            if (n_p->Value != 0.0)
            {
               blocks(bi, n_p->Column/nc)->I[i]++;
            }
         }
      }
   }

   for (int j = 0; j < bc; j++)
   {
      for (int i = 0; i < br; i++)
      {
         SparseMatrix &b = *blocks(i,j);
         int nnz = 0, rs;
         for (int k = 1; k <= nr; k++)
         {
            rs = b.I[k], b.I[k] = nnz, nnz += rs;
         }
         b.J = new int[nnz];
         b.A = new double[nnz];
      }
   }

   for (int gr = 0; gr < height; gr++)
   {
      int bi = gr/nr, i = gr%nr + 1;
      if (Finalized())
      {
         for (int j = I[gr]; j < I[gr+1]; j++)
         {
            if (A[j] != 0.0)
            {
               SparseMatrix &b = *blocks(bi, J[j]/nc);
               b.J[b.I[i]] = J[j] % nc;
               b.A[b.I[i]] = A[j];
               b.I[i]++;
            }
         }
      }
      else
      {
         for (RowNode *n_p = Rows[gr]; n_p != NULL; n_p = n_p->Prev)
         {
            if (n_p->Value != 0.0)
            {
               SparseMatrix &b = *blocks(bi, n_p->Column/nc);
               b.J[b.I[i]] = n_p->Column % nc;
               b.A[b.I[i]] = n_p->Value;
               b.I[i]++;
            }
         }
      }
   }
}

double SparseMatrix::IsSymmetric() const
{
   MFEM_VERIFY(Finalized(), "Matrix must be finalized.");

   int i, j;
   double a, max;

   max = 0.0;
   for (i = 1; i < height; i++)
      for (j = I[i]; j < I[i+1]; j++)
         if (J[j] < i)
         {
            a = fabs ( A[j] - (*this)(J[j],i) );
            if (max < a)
            {
               max = a;
            }
         }

   return max;
}

void SparseMatrix::Symmetrize()
{
   MFEM_VERIFY(Finalized(), "Matrix must be finalized.");

   int i, j;
   for (i = 1; i < height; i++)
      for (j = I[i]; j < I[i+1]; j++)
         if (J[j] < i)
         {
            A[j] += (*this)(J[j],i);
            A[j] *= 0.5;
            (*this)(J[j],i) = A[j];
         }
}

int SparseMatrix::NumNonZeroElems() const
{
   if (A != NULL)  // matrix is finalized
   {
      return I[height];
   }
   else
   {
      int nnz = 0;

      for (int i = 0; i < height; i++)
         for (RowNode *node_p = Rows[i]; node_p != NULL; node_p = node_p->Prev)
         {
            nnz++;
         }

      return nnz;
   }
}

double SparseMatrix::MaxNorm() const
{
   double m = 0.0;

   if (A)
   {
      int nnz = I[height];
      for (int j = 0; j < nnz; j++)
      {
         m = std::max(m, fabs(A[j]));
      }
   }
   else
   {
      for (int i = 0; i < height; i++)
         for (RowNode *n_p = Rows[i]; n_p != NULL; n_p = n_p->Prev)
         {
            m = std::max(m, fabs(n_p->Value));
         }
   }
   return m;
}

int SparseMatrix::CountSmallElems(double tol) const
{
   int i, counter = 0;

   if (A)
   {
      int nz = I[height];
      double *Ap = A;

      for (i = 0; i < nz; i++)
         if (fabs(Ap[i]) < tol)
         {
            counter++;
         }
   }
   else
   {
      RowNode *aux;

      for (i = 0; i < height; i++)
         for (aux = Rows[i]; aux != NULL; aux = aux->Prev)
            if (fabs(aux -> Value) < tol)
            {
               counter++;
            }
   }

   return counter;
}

MatrixInverse *SparseMatrix::Inverse() const
{
   return NULL;
}

void SparseMatrix::EliminateRow(int row, const double sol, Vector &rhs)
{
   RowNode *aux;

   MFEM_ASSERT(row < height && row >= 0,
               "Row " << row << " not in matrix of height " << height);

   MFEM_VERIFY(!Finalized(), "Matrix must NOT be finalized.");

   for (aux = Rows[row]; aux != NULL; aux = aux->Prev)
   {
      rhs(aux->Column) -= sol * aux->Value;
      aux->Value = 0.0;
   }
}

void SparseMatrix::EliminateRow(int row, int setOneDiagonal)
{
   RowNode *aux;

   MFEM_ASSERT(row < height && row >= 0,
               "Row " << row << " not in matrix of height " << height);
   MFEM_ASSERT(!setOneDiagonal || height == width,
               "if setOneDiagonal, must be rectangular matrix, not height = "
               << height << ",  width = " << width);

   if (Rows == NULL)
      for (int i=I[row]; i < I[row+1]; ++i)
      {
         A[i]=0.0;
      }
   else
      for (aux = Rows[row]; aux != NULL; aux = aux->Prev)
      {
         aux->Value = 0.0;
      }

   if (setOneDiagonal)
   {
      SearchRow(row, row) = 1.;
   }
}

void SparseMatrix::EliminateCol(int col)
{
   RowNode *aux;

   MFEM_VERIFY(!Finalized(), "Matrix must NOT be finalized.");

   for (int i = 0; i < height; i++)
      for (aux = Rows[i]; aux != NULL; aux = aux->Prev)
         if (aux -> Column == col)
         {
            aux->Value = 0.0;
         }
}

void SparseMatrix::EliminateCols(Array<int> &cols, Vector *x, Vector *b)
{
   if (Rows == NULL)
   {
      for (int i = 0; i < height; i++)
         for (int jpos = I[i]; jpos != I[i+1]; ++jpos)
            if (cols[ J[jpos]] )
            {
               if (x && b)
               {
                  (*b)(i) -= A[jpos] * (*x)( J[jpos] );
               }
               A[jpos] = 0.0;
            }
   }
   else
   {
      RowNode *aux;
      for (int i = 0; i < height; i++)
         for (aux = Rows[i]; aux != NULL; aux = aux->Prev)
            if (cols[aux -> Column])
            {
               if (x && b)
               {
                  (*b)(i) -= aux -> Value * (*x)(aux -> Column);
               }
               aux->Value = 0.0;
            }
   }
}

void SparseMatrix::EliminateRowCol(int rc, const double sol, Vector &rhs,
                                   int d)
{
   int col;

   MFEM_ASSERT(rc < height && rc >= 0,
               "Row " << rc << " not in matrix of height " << height);

   if (Rows == NULL)
   {
      for (int j = I[rc]; j < I[rc+1]; j++)
      {
         if ((col = J[j]) == rc)
         {
            if (d)
            {
               rhs(rc) = A[j] * sol;
            }
            else
            {
               A[j] = 1.0;
               rhs(rc) = sol;
            }
         }
         else
         {
            A[j] = 0.0;
            for (int k = I[col]; 1; k++)
            {
               if (k == I[col+1])
               {
                  mfem_error("SparseMatrix::EliminateRowCol () #2");
               }
               else if (J[k] == rc)
               {
                  rhs(col) -= sol * A[k];
                  A[k] = 0.0;
                  break;
               }
            }
         }
      }
   }
   else
   {
      for (RowNode *aux = Rows[rc]; aux != NULL; aux = aux->Prev)
      {
         if ((col = aux->Column) == rc)
         {
            if (d)
            {
               rhs(rc) = aux->Value * sol;
            }
            else
            {
               aux->Value = 1.0;
               rhs(rc) = sol;
            }
         }
         else
         {
            aux->Value = 0.0;
            for (RowNode *node = Rows[col]; 1; node = node->Prev)
            {
               if (node == NULL)
               {
                  mfem_error("SparseMatrix::EliminateRowCol () #3");
               }
               else if (node->Column == rc)
               {
                  rhs(col) -= sol * node->Value;
                  node->Value = 0.0;
                  break;
               }
            }
         }
      }
   }
}

void SparseMatrix::EliminateRowColMultipleRHS(int rc, const Vector &sol,
                                              DenseMatrix &rhs, int d)
{
   int col;
   int num_rhs = rhs.Width();

   MFEM_ASSERT(rc < height && rc >= 0,
               "Row " << rc << " not in matrix of height " << height);
   MFEM_ASSERT(sol.Size() == num_rhs, "solution size (" << sol.Size()
               << ") must match rhs width (" << num_rhs << ")");

   if (Rows == NULL)
      for (int j = I[rc]; j < I[rc+1]; j++)
         if ((col = J[j]) == rc)
            if (d)
            {
               for (int r = 0; r < num_rhs; r++)
               {
                  rhs(rc,r) = A[j] * sol(r);
               }
            }
            else
            {
               A[j] = 1.0;
               for (int r = 0; r < num_rhs; r++)
               {
                  rhs(rc,r) = sol(r);
               }
            }
         else
         {
            A[j] = 0.0;
            for (int k = I[col]; 1; k++)
               if (k == I[col+1])
               {
                  mfem_error("SparseMatrix::EliminateRowColMultipleRHS() #3");
               }
               else if (J[k] == rc)
               {
                  for (int r = 0; r < num_rhs; r++)
                  {
                     rhs(col,r) -= sol(r) * A[k];
                  }
                  A[k] = 0.0;
                  break;
               }
         }
   else
      for (RowNode *aux = Rows[rc]; aux != NULL; aux = aux->Prev)
         if ((col = aux->Column) == rc)
            if (d)
            {
               for (int r = 0; r < num_rhs; r++)
               {
                  rhs(rc,r) = aux->Value * sol(r);
               }
            }
            else
            {
               aux->Value = 1.0;
               for (int r = 0; r < num_rhs; r++)
               {
                  rhs(rc,r) = sol(r);
               }
            }
         else
         {
            aux->Value = 0.0;
            for (RowNode *node = Rows[col]; 1; node = node->Prev)
               if (node == NULL)
               {
                  mfem_error("SparseMatrix::EliminateRowColMultipleRHS() #4");
               }
               else if (node->Column == rc)
               {
                  for (int r = 0; r < num_rhs; r++)
                  {
                     rhs(col,r) -= sol(r) * node->Value;
                  }
                  node->Value = 0.0;
                  break;
               }
         }
}

void SparseMatrix::EliminateRowCol(int rc, int d)
{
   int col;

   MFEM_ASSERT(rc < height && rc >= 0,
               "Row " << rc << " not in matrix of height " << height);

   if (Rows == NULL)
   {
      for (int j = I[rc]; j < I[rc+1]; j++)
         if ((col = J[j]) == rc)
         {
            if (d == 0)
            {
               A[j] = 1.0;
            }
         }
         else
         {
            A[j] = 0.0;
            for (int k = I[col]; 1; k++)
               if (k == I[col+1])
               {
                  mfem_error("SparseMatrix::EliminateRowCol() #2");
               }
               else if (J[k] == rc)
               {
                  A[k] = 0.0;
                  break;
               }
         }
   }
   else
   {
      RowNode *aux, *node;

      for (aux = Rows[rc]; aux != NULL; aux = aux->Prev)
      {
         if ((col = aux->Column) == rc)
         {
            if (d == 0)
            {
               aux->Value = 1.0;
            }
         }
         else
         {
            aux->Value = 0.0;
            for (node = Rows[col]; 1; node = node->Prev)
               if (node == NULL)
               {
                  mfem_error("SparseMatrix::EliminateRowCol() #3");
               }
               else if (node->Column == rc)
               {
                  node->Value = 0.0;
                  break;
               }
         }
      }
   }
}

// This is almost identical to EliminateRowCol(int, int), except for
// the A[j] = value; and aux->Value = value; lines.
void SparseMatrix::EliminateRowColDiag(int rc, double value)
{
   int col;

   MFEM_ASSERT(rc < height && rc >= 0,
               "Row " << rc << " not in matrix of height " << height);

   if (Rows == NULL)
   {
      for (int j = I[rc]; j < I[rc+1]; j++)
         if ((col = J[j]) == rc)
         {
            A[j] = value;
         }
         else
         {
            A[j] = 0.0;
            for (int k = I[col]; 1; k++)
               if (k == I[col+1])
               {
                  mfem_error("SparseMatrix::EliminateRowCol() #2");
               }
               else if (J[k] == rc)
               {
                  A[k] = 0.0;
                  break;
               }
         }
   }
   else
   {
      RowNode *aux, *node;

      for (aux = Rows[rc]; aux != NULL; aux = aux->Prev)
      {
         if ((col = aux->Column) == rc)
         {
            aux->Value = value;
         }
         else
         {
            aux->Value = 0.0;
            for (node = Rows[col]; 1; node = node->Prev)
               if (node == NULL)
               {
                  mfem_error("SparseMatrix::EliminateRowCol() #3");
               }
               else if (node->Column == rc)
               {
                  node->Value = 0.0;
                  break;
               }
         }
      }
   }
}

void SparseMatrix::EliminateRowCol(int rc, SparseMatrix &Ae, int d)
{
   int col;

   if (Rows)
   {
      RowNode *nd, *nd2;
      for (nd = Rows[rc]; nd != NULL; nd = nd->Prev)
      {
         if ((col = nd->Column) == rc)
         {
            if (d == 0)
            {
               Ae.Add(rc, rc, nd->Value - 1.0);
               nd->Value = 1.0;
            }
         }
         else
         {
            Ae.Add(rc, col, nd->Value);
            nd->Value = 0.0;
            for (nd2 = Rows[col]; 1; nd2 = nd2->Prev)
            {
               if (nd2 == NULL)
               {
                  mfem_error("SparseMatrix::EliminateRowCol");
               }
               else if (nd2->Column == rc)
               {
                  Ae.Add(col, rc, nd2->Value);
                  nd2->Value = 0.0;
                  break;
               }
            }
         }
      }
   }
   else
   {
      for (int j = I[rc]; j < I[rc+1]; j++)
      {
         if ((col = J[j]) == rc)
         {
            if (d == 0)
            {
               Ae.Add(rc, rc, A[j] - 1.0);
               A[j] = 1.0;
            }
         }
         else
         {
            Ae.Add(rc, col, A[j]);
            A[j] = 0.0;
            for (int k = I[col]; true; k++)
            {
               if (k == I[col+1])
               {
                  mfem_error("SparseMatrix::EliminateRowCol");
               }
               else if (J[k] == rc)
               {
                  Ae.Add(col, rc, A[k]);
                  A[k] = 0.0;
                  break;
               }
            }
         }
      }
   }
}

void SparseMatrix::SetDiagIdentity()
{
   for (int i = 0; i < height; i++)
      if (I[i+1] == I[i]+1 && fabs(A[I[i]]) < 1e-16)
      {
         A[I[i]] = 1.0;
      }
}

void SparseMatrix::EliminateZeroRows()
{
   int i, j;
   double zero;

   for (i = 0; i < height; i++)
   {
      zero = 0.0;
      for (j = I[i]; j < I[i+1]; j++)
      {
         zero += fabs(A[j]);
      }
      if (zero < 1e-12)
      {
         for (j = I[i]; j < I[i+1]; j++)
            if (J[j] == i)
            {
               A[j] = 1.0;
            }
            else
            {
               A[j] = 0.0;
            }
      }
   }
}

void SparseMatrix::Gauss_Seidel_forw(const Vector &x, Vector &y) const
{
   int c, i, s = height;
   double sum, *yp = y.GetData();
   const double *xp = x.GetData();

   if (A == NULL)
   {
      RowNode *diag_p, *n_p, **R = Rows;

      for (i = 0; i < s; i++)
      {
         sum = 0.0;
         diag_p = NULL;
         for (n_p = R[i]; n_p != NULL; n_p = n_p->Prev)
            if ((c = n_p->Column) == i)
            {
               diag_p = n_p;
            }
            else
            {
               sum += n_p->Value * yp[c];
            }

         if (diag_p != NULL && diag_p->Value != 0.0)
         {
            yp[i] = (xp[i] - sum) / diag_p->Value;
         }
         else if (xp[i] == sum)
         {
            yp[i] = sum;
         }
         else
         {
            mfem_error("SparseMatrix::Gauss_Seidel_forw()");
         }
      }
   }
   else
   {
      int j, end, d, *Ip = I, *Jp = J;
      double *Ap = A;

      j = Ip[0];
      for (i = 0; i < s; i++)
      {
         end = Ip[i+1];
         sum = 0.0;
         d = -1;
         for ( ; j < end; j++)
            if ((c = Jp[j]) == i)
            {
               d = j;
            }
            else
            {
               sum += Ap[j] * yp[c];
            }

         if (d >= 0 && Ap[d] != 0.0)
         {
            yp[i] = (xp[i] - sum) / Ap[d];
         }
         else if (xp[i] == sum)
         {
            yp[i] = sum;
         }
         else
         {
            mfem_error("SparseMatrix::Gauss_Seidel_forw(...) #2");
         }
      }
   }
}

void SparseMatrix::Gauss_Seidel_back(const Vector &x, Vector &y) const
{
   int i, c;
   double sum, *yp = y.GetData();
   const double *xp = x.GetData();

   if (A == NULL)
   {
      RowNode *diag_p, *n_p, **R = Rows;

      for (i = height-1; i >= 0; i--)
      {
         sum = 0.;
         diag_p = NULL;
         for (n_p = R[i]; n_p != NULL; n_p = n_p->Prev)
            if ((c = n_p->Column) == i)
            {
               diag_p = n_p;
            }
            else
            {
               sum += n_p->Value * yp[c];
            }

         if (diag_p != NULL && diag_p->Value != 0.0)
         {
            yp[i] = (xp[i] - sum) / diag_p->Value;
         }
         else if (xp[i] == sum)
         {
            yp[i] = sum;
         }
         else
         {
            mfem_error("SparseMatrix::Gauss_Seidel_back()");
         }
      }
   }
   else
   {
      int j, beg, d, *Ip = I, *Jp = J;
      double *Ap = A;

      j = Ip[height]-1;
      for (i = height-1; i >= 0; i--)
      {
         beg = Ip[i];
         sum = 0.;
         d = -1;
         for ( ; j >= beg; j--)
            if ((c = Jp[j]) == i)
            {
               d = j;
            }
            else
            {
               sum += Ap[j] * yp[c];
            }

         if (d >= 0 && Ap[d] != 0.0)
         {
            yp[i] = (xp[i] - sum) / Ap[d];
         }
         else if (xp[i] == sum)
         {
            yp[i] = sum;
         }
         else
         {
            mfem_error("SparseMatrix::Gauss_Seidel_back(...) #2");
         }
      }
   }
}

double SparseMatrix::GetJacobiScaling() const
{
   MFEM_VERIFY(Finalized(), "Matrix must be finalized.");

   double sc = 1.0;
   for (int i = 0; i < height; i++)
   {
      int d = -1;
      double norm = 0.0;
      for (int j = I[i]; j < I[i+1]; j++)
      {
         if (J[j] == i)
         {
            d = j;
         }
         norm += fabs(A[j]);
      }
      if (d >= 0 && A[d] != 0.0)
      {
         double a = 1.8 * fabs(A[d]) / norm;
         if (a < sc)
         {
            sc = a;
         }
      }
      else
      {
         mfem_error("SparseMatrix::GetJacobiScaling() #2");
      }
   }
   return sc;
}

void SparseMatrix::Jacobi(const Vector &b, const Vector &x0, Vector &x1,
                          double sc) const
{
   MFEM_VERIFY(Finalized(), "Matrix must be finalized.");

   for (int i = 0; i < height; i++)
   {
      int d = -1;
      double sum = b(i);
      for (int j = I[i]; j < I[i+1]; j++)
      {
         if (J[j] == i)
         {
            d = j;
         }
         else
         {
            sum -= A[j] * x0(J[j]);
         }
      }
      if (d >= 0 && A[d] != 0.0)
      {
         x1(i) = sc * (sum / A[d]) + (1.0 - sc) * x0(i);
      }
      else
      {
         mfem_error("SparseMatrix::Jacobi(...) #2");
      }
   }
}

void SparseMatrix::DiagScale(const Vector &b, Vector &x, double sc) const
{
   MFEM_VERIFY(Finalized(), "Matrix must be finalized.");

   bool scale = (sc != 1.0);
   for (int i = 0, j = 0; i < height; i++)
   {
      int end = I[i+1];
      for ( ; true; j++)
      {
         MFEM_VERIFY(j != end, "Couldn't find diagonal in row. i = " << i
                     << ", j = " << j
                     << ", I[i+1] = " << end );
         if (J[j] == i)
         {
            MFEM_VERIFY(std::abs(A[j]) > 0.0, "Diagonal " << j << " must be nonzero");
            if (scale)
            {
               x(i) = sc * b(i) / A[j];
            }
            else
            {
               x(i) = b(i) / A[j];
            }
            break;
         }
      }
      j = end;
   }
   return;
}

void SparseMatrix::Jacobi2(const Vector &b, const Vector &x0, Vector &x1,
                           double sc) const
{
   MFEM_VERIFY(Finalized(), "Matrix must be finalized.");

   for (int i = 0; i < height; i++)
   {
      double resi = b(i), norm = 0.0;
      for (int j = I[i]; j < I[i+1]; j++)
      {
         resi -= A[j] * x0(J[j]);
         norm += fabs(A[j]);
      }
      if (norm > 0.0)
      {
         x1(i) = x0(i) + sc * resi / norm;
      }
      else
      {
         MFEM_ABORT("L1 norm of row " << i << " is zero.");
      }
   }
}

void SparseMatrix::Jacobi3(const Vector &b, const Vector &x0, Vector &x1,
                           double sc) const
{
   MFEM_VERIFY(Finalized(), "Matrix must be finalized.");

   for (int i = 0; i < height; i++)
   {
      double resi = b(i), sum = 0.0;
      for (int j = I[i]; j < I[i+1]; j++)
      {
         resi -= A[j] * x0(J[j]);
         sum  += A[j];
      }
      if (sum > 0.0)
      {
         x1(i) = x0(i) + sc * resi / sum;
      }
      else
      {
         MFEM_ABORT("sum of row " << i << " is zero.");
      }
   }
}

void SparseMatrix::AddSubMatrix(const Array<int> &rows, const Array<int> &cols,
                                const DenseMatrix &subm, int skip_zeros)
{
   int i, j, gi, gj, s, t;
   double a;

   for (i = 0; i < rows.Size(); i++)
   {
      if ((gi=rows[i]) < 0) { gi = -1-gi, s = -1; }
      else { s = 1; }
      MFEM_ASSERT(gi < height,
                  "Trying to insert a row " << gi << " outside the matrix height "
                  << height);
      SetColPtr(gi);
      for (j = 0; j < cols.Size(); j++)
      {
         if ((gj=cols[j]) < 0) { gj = -1-gj, t = -s; }
         else { t = s; }
         MFEM_ASSERT(gj < width,
                     "Trying to insert a column " << gj << " outside the matrix width "
                     << width);
         a = subm(i, j);
         if (skip_zeros && a == 0.0)
         {
            // if the element is zero do not assemble it unless this breaks
            // the symmetric structure
            if (&rows != &cols || subm(j, i) == 0.0)
            {
               continue;
            }
         }
         if (t < 0) { a = -a; }
         _Add_(gj, a);
      }
      ClearColPtr();
   }
}

void SparseMatrix::Set(const int i, const int j, const double A)
{
   double a = A;
   int gi, gj, s, t;

   if ((gi=i) < 0) { gi = -1-gi, s = -1; }
   else { s = 1; }
   MFEM_ASSERT(gi < height,
               "Trying to insert a row " << gi << " outside the matrix height "
               << height);
   if ((gj=j) < 0) { gj = -1-gj, t = -s; }
   else { t = s; }
   MFEM_ASSERT(gj < width,
               "Trying to insert a column " << gj << " outside the matrix width "
               << width);
   if (t < 0) { a = -a; }
   _Set_(gi, gj, a);
}

void SparseMatrix::Add(const int i, const int j, const double A)
{
   int gi, gj, s, t;
   double a = A;

   if ((gi=i) < 0) { gi = -1-gi, s = -1; }
   else { s = 1; }
   MFEM_ASSERT(gi < height,
               "Trying to insert a row " << gi << " outside the matrix height "
               << height);
   if ((gj=j) < 0) { gj = -1-gj, t = -s; }
   else { t = s; }
   MFEM_ASSERT(gj < width,
               "Trying to insert a column " << gj << " outside the matrix width "
               << width);
   if (t < 0) { a = -a; }
   _Add_(gi, gj, a);
}

void SparseMatrix::SetSubMatrix(const Array<int> &rows, const Array<int> &cols,
                                const DenseMatrix &subm, int skip_zeros)
{
   int i, j, gi, gj, s, t;
   double a;

   for (i = 0; i < rows.Size(); i++)
   {
      if ((gi=rows[i]) < 0) { gi = -1-gi, s = -1; }
      else { s = 1; }
      MFEM_ASSERT(gi < height,
                  "Trying to insert a row " << gi << " outside the matrix height "
                  << height);
      SetColPtr(gi);
      for (j = 0; j < cols.Size(); j++)
      {
         a = subm(i, j);
         if (skip_zeros && a == 0.0)
         {
            continue;
         }
         if ((gj=cols[j]) < 0) { gj = -1-gj, t = -s; }
         else { t = s; }
         MFEM_ASSERT(gj < width,
                     "Trying to insert a column " << gj << " outside the matrix width "
                     << width);
         if (t < 0) { a = -a; }
         _Set_(gj, a);
      }
      ClearColPtr();
   }
}

void SparseMatrix::SetSubMatrixTranspose(const Array<int> &rows,
                                         const Array<int> &cols,
                                         const DenseMatrix &subm,
                                         int skip_zeros)
{
   int i, j, gi, gj, s, t;
   double a;

   for (i = 0; i < rows.Size(); i++)
   {
      if ((gi=rows[i]) < 0) { gi = -1-gi, s = -1; }
      else { s = 1; }
      MFEM_ASSERT(gi < height,
                  "Trying to insert a row " << gi << " outside the matrix height "
                  << height);
      SetColPtr(gi);
      for (j = 0; j < cols.Size(); j++)
      {
         a = subm(j, i);
         if (skip_zeros && a == 0.0)
         {
            continue;
         }
         if ((gj=cols[j]) < 0) { gj = -1-gj, t = -s; }
         else { t = s; }
         MFEM_ASSERT(gj < width,
                     "Trying to insert a column " << gj << " outside the matrix width "
                     << width);
         if (t < 0) { a = -a; }
         _Set_(gj, a);
      }
      ClearColPtr();
   }
}

void SparseMatrix::GetSubMatrix(const Array<int> &rows, const Array<int> &cols,
                                DenseMatrix &subm)
{
   int i, j, gi, gj, s, t;
   double a;

   for (i = 0; i < rows.Size(); i++)
   {
      if ((gi=rows[i]) < 0) { gi = -1-gi, s = -1; }
      else { s = 1; }
      MFEM_ASSERT(gi < height,
                  "Trying to insert a row " << gi << " outside the matrix height "
                  << height);
      SetColPtr(gi);
      for (j = 0; j < cols.Size(); j++)
      {
         if ((gj=cols[j]) < 0) { gj = -1-gj, t = -s; }
         else { t = s; }
         MFEM_ASSERT(gj < width,
                     "Trying to insert a column " << gj << " outside the matrix width "
                     << width);
         a = _Get_(gj);
         subm(i, j) = (t < 0) ? (-a) : (a);
      }
      ClearColPtr();
   }
}

bool SparseMatrix::RowIsEmpty(const int row) const
{
   int gi;

   if ((gi=row) < 0)
   {
      gi = -1-gi;
   }
   MFEM_ASSERT(gi < height,
               "Trying to insert a row " << gi << " outside the matrix height "
               << height);
   if (Rows)
   {
      return (Rows[gi] == NULL);
   }
   else
   {
      return (I[gi] == I[gi+1]);
   }
}

int SparseMatrix::GetRow(const int row, Array<int> &cols, Vector &srow) const
{
   RowNode *n;
   int j, gi;

   if ((gi=row) < 0) { gi = -1-gi; }
   MFEM_ASSERT(gi < height,
               "Trying to insert a row " << gi << " outside the matrix height "
               << height);
   if (Rows)
   {
      for (n = Rows[gi], j = 0; n; n = n->Prev)
      {
         j++;
      }
      cols.SetSize(j);
      srow.SetSize(j);
      for (n = Rows[gi], j = 0; n; n = n->Prev, j++)
      {
         cols[j] = n->Column;
         srow(j) = n->Value;
      }
      if (row < 0)
      {
         srow.Neg();
      }

      return 0;
   }
   else
   {
      j = I[gi];
      cols.MakeRef(J + j, I[gi+1]-j);
      srow.NewDataAndSize(A + j, cols.Size());
      MFEM_ASSERT(row >= 0, "Row not valid: " << row );
      return 1;
   }
}

void SparseMatrix::SetRow(const int row, const Array<int> &cols,
                          const Vector &srow)
{
   int gi, gj, s, t;
   double a;

   if ((gi=row) < 0) { gi = -1-gi, s = -1; }
   else { s = 1; }
   MFEM_ASSERT(gi < height,
               "Trying to insert a row " << gi << " outside the matrix height "
               << height);

   if (!Finalized())
   {
      SetColPtr(gi);
      for (int j = 0; j < cols.Size(); j++)
      {
         if ((gj=cols[j]) < 0) { gj = -1-gj, t = -s; }
         else { t = s; }
         MFEM_ASSERT(gj < width,
                     "Trying to insert a column " << gj << " outside the matrix"
                     " width " << width);
         a = srow(j);
         if (t < 0) { a = -a; }
         _Set_(gj, a);
      }
      ClearColPtr();
   }
   else
   {
      MFEM_ASSERT(cols.Size() == RowSize(gi), "");
      MFEM_ASSERT(cols.Size() == srow.Size(), "");

      for (int i = I[gi], j = 0; j < cols.Size(); j++, i++)
      {
         if ((gj=cols[j]) < 0) { gj = -1-gj, t = -s; }
         else { t = s; }
         MFEM_ASSERT(gj < width,
                     "Trying to insert a column " << gj << " outside the matrix"
                     " width " << width);

         J[i] = gj;
         A[i] = srow[j] * t;
      }

   }
}

void SparseMatrix::AddRow(const int row, const Array<int> &cols,
                          const Vector &srow)
{
   int j, gi, gj, s, t;
   double a;

   MFEM_VERIFY(!Finalized(), "Matrix must NOT be finalized.");

   if ((gi=row) < 0) { gi = -1-gi, s = -1; }
   else { s = 1; }
   MFEM_ASSERT(gi < height,
               "Trying to insert a row " << gi << " outside the matrix height "
               << height);
   SetColPtr(gi);
   for (j = 0; j < cols.Size(); j++)
   {
      if ((gj=cols[j]) < 0) { gj = -1-gj, t = -s; }
      else { t = s; }
      MFEM_ASSERT(gj < width,
                  "Trying to insert a column " << gj << " outside the matrix width "
                  << width);
      a = srow(j);
      if (a == 0.0)
      {
         continue;
      }
      if (t < 0) { a = -a; }
      _Add_(gj, a);
   }
   ClearColPtr();
}

void SparseMatrix::ScaleRow(const int row, const double scale)
{
   int i;

   if ((i=row) < 0)
   {
      i = -1-i;
   }
   if (Rows != NULL)
   {
      RowNode *aux;

      for (aux = Rows[i]; aux != NULL; aux = aux -> Prev)
      {
         aux -> Value *= scale;
      }
   }
   else
   {
      int j, end = I[i+1];

      for (j = I[i]; j < end; j++)
      {
         A[j] *= scale;
      }
   }
}

void SparseMatrix::ScaleRows(const Vector & sl)
{
   double scale;
   if (Rows != NULL)
   {
      RowNode *aux;
      for (int i=0; i < height; ++i)
      {
         scale = sl(i);
         for (aux = Rows[i]; aux != NULL; aux = aux -> Prev)
         {
            aux -> Value *= scale;
         }
      }
   }
   else
   {
      int j, end;

      for (int i=0; i < height; ++i)
      {
         end = I[i+1];
         scale = sl(i);
         for (j = I[i]; j < end; j++)
         {
            A[j] *= scale;
         }
      }
   }
}

void SparseMatrix::ScaleColumns(const Vector & sr)
{
   if (Rows != NULL)
   {
      RowNode *aux;
      for (int i=0; i < height; ++i)
      {
         for (aux = Rows[i]; aux != NULL; aux = aux -> Prev)
         {
            aux -> Value *= sr(aux->Column);
         }
      }
   }
   else
   {
      int j, end;

      for (int i=0; i < height; ++i)
      {
         end = I[i+1];
         for (j = I[i]; j < end; j++)
         {
            A[j] *= sr(J[j]);
         }
      }
   }
}

SparseMatrix &SparseMatrix::operator+=(const SparseMatrix &B)
{
   MFEM_ASSERT(height == B.height && width == B.width,
               "Mismatch of this matrix size and rhs.  This height = "
               << height << ", width = " << width << ", B.height = "
               << B.height << ", B.width = " << width);

   for (int i = 0; i < height; i++)
   {
      SetColPtr(i);
      if (B.Rows)
      {
         for (RowNode *aux = B.Rows[i]; aux != NULL; aux = aux->Prev)
         {
            _Add_(aux->Column, aux->Value);
         }
      }
      else
      {
         for (int j = B.I[i]; j < B.I[i+1]; j++)
         {
            _Add_(B.J[j], B.A[j]);
         }
      }
      ClearColPtr();
   }

   return (*this);
}

void SparseMatrix::Add(const double a, const SparseMatrix &B)
{
   for (int i = 0; i < height; i++)
   {
      B.SetColPtr(i);
      if (Rows)
      {
         for (RowNode *np = Rows[i]; np != NULL; np = np->Prev)
         {
            np->Value += a * B._Get_(np->Column);
         }
      }
      else
      {
         for (int j = I[i]; j < I[i+1]; j++)
         {
            A[j] += a * B._Get_(J[j]);
         }
      }
      B.ClearColPtr();
   }
}

SparseMatrix &SparseMatrix::operator=(double a)
{
   if (Rows == NULL)
      for (int i = 0, nnz = I[height]; i < nnz; i++)
      {
         A[i] = a;
      }
   else
      for (int i = 0; i < height; i++)
         for (RowNode *node_p = Rows[i]; node_p != NULL;
              node_p = node_p -> Prev)
         {
            node_p -> Value = a;
         }

   return (*this);
}

SparseMatrix &SparseMatrix::operator*=(double a)
{
   if (Rows == NULL)
      for (int i = 0, nnz = I[height]; i < nnz; i++)
      {
         A[i] *= a;
      }
   else
      for (int i = 0; i < height; i++)
         for (RowNode *node_p = Rows[i]; node_p != NULL;
              node_p = node_p -> Prev)
         {
            node_p -> Value *= a;
         }

   return (*this);
}

void SparseMatrix::Print(std::ostream & out, int _width) const
{
   int i, j;

   if (A == NULL)
   {
      RowNode *nd;
      for (i = 0; i < height; i++)
      {
         out << "[row " << i << "]\n";
         for (nd = Rows[i], j = 0; nd != NULL; nd = nd->Prev, j++)
         {
            out << " (" << nd->Column << "," << nd->Value << ")";
            if ( !((j+1) % _width) )
            {
               out << '\n';
            }
         }
         if (j % _width)
         {
            out << '\n';
         }
      }
      return;
   }

   for (i = 0; i < height; i++)
   {
      out << "[row " << i << "]\n";
      for (j = I[i]; j < I[i+1]; j++)
      {
         out << " (" << J[j] << "," << A[j] << ")";
         if ( !((j+1-I[i]) % _width) )
         {
            out << '\n';
         }
      }
      if ((j-I[i]) % _width)
      {
         out << '\n';
      }
   }
}

void SparseMatrix::PrintMatlab(std::ostream & out) const
{
   out << "% size " << height << " " << width << "\n";
   out << "% Non Zeros " << NumNonZeroElems() << "\n";
   int i, j;
   ios::fmtflags old_fmt = out.flags();
   out.setf(ios::scientific);
   std::streamsize old_prec = out.precision(14);

   for (i = 0; i < height; i++)
      for (j = I[i]; j < I[i+1]; j++)
      {
         out << i+1 << " " << J[j]+1 << " " << A[j] << '\n';
      }
   out.precision(old_prec);
   out.flags(old_fmt);
}

void SparseMatrix::PrintMM(std::ostream & out) const
{
   int i, j;
   ios::fmtflags old_fmt = out.flags();
   out.setf(ios::scientific);
   std::streamsize old_prec = out.precision(14);

   out << "%%MatrixMarket matrix coordinate real general" << '\n'
       << "% Generated by MFEM" << '\n';

   out << height << " " << width << " " << NumNonZeroElems() << '\n';
   for (i = 0; i < height; i++)
      for (j = I[i]; j < I[i+1]; j++)
      {
         out << i+1 << " " << J[j]+1 << " " << A[j] << '\n';
      }
   out.precision(old_prec);
   out.flags(old_fmt);
}

void SparseMatrix::PrintCSR(std::ostream & out) const
{
   MFEM_VERIFY(Finalized(), "Matrix must be finalized.");

   int i;

   out << height << '\n';  // number of rows

   for (i = 0; i <= height; i++)
   {
      out << I[i]+1 << '\n';
   }

   for (i = 0; i < I[height]; i++)
   {
      out << J[i]+1 << '\n';
   }

   for (i = 0; i < I[height]; i++)
   {
      out << A[i] << '\n';
   }
}

void SparseMatrix::PrintCSR2(std::ostream & out) const
{
   MFEM_VERIFY(Finalized(), "Matrix must be finalized.");

   int i;

   out << height << '\n'; // number of rows
   out << width << '\n';  // number of columns

   for (i = 0; i <= height; i++)
   {
      out << I[i] << '\n';
   }

   for (i = 0; i < I[height]; i++)
   {
      out << J[i] << '\n';
   }

   for (i = 0; i < I[height]; i++)
   {
      out << A[i] << '\n';
   }
}

void SparseMatrix::Destroy()
{
   if (I != NULL && ownGraph)
   {
      delete [] I;
   }
   if (J != NULL && ownGraph)
   {
      delete [] J;
   }
   if (A != NULL && ownData)
   {
      delete [] A;
   }

   if (Rows != NULL)
   {
#if !defined(MFEM_USE_MEMALLOC)
      for (int i = 0; i < height; i++)
      {
         RowNode *aux, *node_p = Rows[i];
         while (node_p != NULL)
         {
            aux = node_p;
            node_p = node_p->Prev;
            delete aux;
         }
      }
#endif
      delete [] Rows;
   }

   if (ColPtrJ != NULL)
   {
      delete [] ColPtrJ;
   }
   if (ColPtrNode != NULL)
   {
      delete [] ColPtrNode;
   }
#ifdef MFEM_USE_MEMALLOC
   if (NodesMem != NULL)
   {
      delete NodesMem;
   }
#endif
}

int SparseMatrix::ActualWidth()
{
   int awidth = 0;
   if (A)
   {
      int *start_j = J;
      int *end_j = J + I[height];
      for (int *jptr = start_j; jptr != end_j; ++jptr)
      {
         awidth = std::max(awidth, *jptr + 1);
      }
   }
   else
   {
      RowNode *aux;
      for (int i = 0; i < height; i++)
      {
         for (aux = Rows[i]; aux != NULL; aux = aux->Prev)
         {
            awidth = std::max(awidth, aux->Column + 1);
         }
      }
   }
   return awidth;
}

void SparseMatrixFunction (SparseMatrix & S, double (*f)(double))
{
   int n = S.NumNonZeroElems();
   double * s = S.GetData();

   for (int i = 0; i < n; i++)
   {
      s[i] = f(s[i]);
   }
}

SparseMatrix *Transpose (const SparseMatrix &A)
{
   MFEM_VERIFY(
      A.Finalized(),
      "Finalize must be called before Transpose. Use TransposeRowMatrix instead");

   int i, j, end;
   int m, n, nnz, *A_i, *A_j, *At_i, *At_j;
   double *A_data, *At_data;

   m      = A.Height(); // number of rows of A
   n      = A.Width();  // number of columns of A
   nnz    = A.NumNonZeroElems();
   A_i    = A.GetI();
   A_j    = A.GetJ();
   A_data = A.GetData();

   At_i = new int[n+1];
   At_j = new int[nnz];
   At_data = new double[nnz];

   for (i = 0; i <= n; i++)
   {
      At_i[i] = 0;
   }
   for (i = 0; i < nnz; i++)
   {
      At_i[A_j[i]+1]++;
   }
   for (i = 1; i < n; i++)
   {
      At_i[i+1] += At_i[i];
   }

   for (i = j = 0; i < m; i++)
   {
      end = A_i[i+1];
      for ( ; j < end; j++)
      {
         At_j[At_i[A_j[j]]] = i;
         At_data[At_i[A_j[j]]] = A_data[j];
         At_i[A_j[j]]++;
      }
   }

   for (i = n; i > 0; i--)
   {
      At_i[i] = At_i[i-1];
   }
   At_i[0] = 0;

   return  new SparseMatrix (At_i, At_j, At_data, n, m);
}

SparseMatrix *TransposeAbstractSparseMatrix (const AbstractSparseMatrix &A,
                                             int useActualWidth)
{
   int i, j;
   int m, n, nnz, *At_i, *At_j;
   double *At_data;
   Array<int> Acols;
   Vector Avals;

   m = A.Height(); // number of rows of A
   if (useActualWidth)
   {
      n = 0;
      int tmp;
      for (i = 0; i < m; i++)
      {
         A.GetRow(i, Acols, Avals);
         if (Acols.Size())
         {
            tmp = Acols.Max();
            if (tmp > n)
            {
               n = tmp;
            }
         }
      }
      ++n;
   }
   else
   {
      n = A.Width(); // number of columns of A
   }
   nnz = A.NumNonZeroElems();

   At_i = new int[n+1];
   At_j = new int[nnz];
   At_data = new double[nnz];

   for (i = 0; i <= n; i++)
   {
      At_i[i] = 0;
   }

   for (i = 0; i < m; i++)
   {
      A.GetRow(i, Acols, Avals);
      for (j = 0; j<Acols.Size(); ++j)
      {
         At_i[Acols[j]+1]++;
      }
   }
   for (i = 1; i < n; i++)
   {
      At_i[i+1] += At_i[i];
   }

   for (i = 0; i < m; i++)
   {
      A.GetRow(i, Acols, Avals);
      for (j = 0; j<Acols.Size(); ++j)
      {
         At_j[At_i[Acols[j]]] = i;
         At_data[At_i[Acols[j]]] = Avals[j];
         At_i[Acols[j]]++;
      }
   }

   for (i = n; i > 0; i--)
   {
      At_i[i] = At_i[i-1];
   }
   At_i[0] = 0;

   return new SparseMatrix(At_i, At_j, At_data, n, m);
}


SparseMatrix *Mult (const SparseMatrix &A, const SparseMatrix &B,
                    SparseMatrix *OAB)
{
   int nrowsA, ncolsA, nrowsB, ncolsB;
   int *A_i, *A_j, *B_i, *B_j, *C_i, *C_j, *B_marker;
   double *A_data, *B_data, *C_data;
   int ia, ib, ic, ja, jb, num_nonzeros;
   int row_start, counter;
   double a_entry, b_entry;
   SparseMatrix *C;

   nrowsA = A.Height();
   ncolsA = A.Width();
   nrowsB = B.Height();
   ncolsB = B.Width();

   MFEM_VERIFY(ncolsA == nrowsB,
               "number of columns of A (" << ncolsA
               << ") must equal number of rows of B (" << nrowsB << ")");

   A_i    = A.GetI();
   A_j    = A.GetJ();
   A_data = A.GetData();
   B_i    = B.GetI();
   B_j    = B.GetJ();
   B_data = B.GetData();

   B_marker = new int[ncolsB];

   for (ib = 0; ib < ncolsB; ib++)
   {
      B_marker[ib] = -1;
   }

   if (OAB == NULL)
   {
      C_i = new int[nrowsA+1];

      C_i[0] = num_nonzeros = 0;
      for (ic = 0; ic < nrowsA; ic++)
      {
         for (ia = A_i[ic]; ia < A_i[ic+1]; ia++)
         {
            ja = A_j[ia];
            for (ib = B_i[ja]; ib < B_i[ja+1]; ib++)
            {
               jb = B_j[ib];
               if (B_marker[jb] != ic)
               {
                  B_marker[jb] = ic;
                  num_nonzeros++;
               }
            }
         }
         C_i[ic+1] = num_nonzeros;
      }

      C_j    = new int[num_nonzeros];
      C_data = new double[num_nonzeros];

      C = new SparseMatrix (C_i, C_j, C_data, nrowsA, ncolsB);

      for (ib = 0; ib < ncolsB; ib++)
      {
         B_marker[ib] = -1;
      }
   }
   else
   {
      C = OAB;

      MFEM_VERIFY(nrowsA == C -> Height() && ncolsB == C -> Width(),
                  "Input matrix sizes do not match output sizes"
                  << " nrowsA = " << nrowsA
                  << ", C->Height() = " << C->Height()
                  << " ncolsB = " << ncolsB
                  << ", C->Width() = " << C->Width());

      C_i    = C -> GetI();
      C_j    = C -> GetJ();
      C_data = C -> GetData();
   }

   counter = 0;
   for (ic = 0; ic < nrowsA; ic++)
   {
      // row_start = C_i[ic];
      row_start = counter;
      for (ia = A_i[ic]; ia < A_i[ic+1]; ia++)
      {
         ja = A_j[ia];
         a_entry = A_data[ia];
         for (ib = B_i[ja]; ib < B_i[ja+1]; ib++)
         {
            jb = B_j[ib];
            b_entry = B_data[ib];
            if (B_marker[jb] < row_start)
            {
               B_marker[jb] = counter;
               if (OAB == NULL)
               {
                  C_j[counter] = jb;
               }
               C_data[counter] = a_entry*b_entry;
               counter++;
            }
            else
            {
               C_data[B_marker[jb]] += a_entry*b_entry;
            }
         }
      }
   }

   MFEM_VERIFY(
      OAB == NULL || counter == OAB->NumNonZeroElems(),
      "With pre-allocated output matrix, number of non-zeros ("
      << OAB->NumNonZeroElems()
      << ") did not match number of entries changed from matrix-matrix multiply, "
      << counter);

   delete [] B_marker;

   return C;
}

SparseMatrix *MultAbstractSparseMatrix (const AbstractSparseMatrix &A,
                                        const AbstractSparseMatrix &B)
{
   int nrowsA, ncolsA, nrowsB, ncolsB;
   int *C_i, *C_j, *B_marker;
   double *C_data;
   int ia, ib, ic, ja, jb, num_nonzeros;
   int row_start, counter;
   double a_entry, b_entry;
   SparseMatrix *C;

   nrowsA = A.Height();
   ncolsA = A.Width();
   nrowsB = B.Height();
   ncolsB = B.Width();

   MFEM_VERIFY(ncolsA == nrowsB,
               "number of columns of A (" << ncolsA
               << ") must equal number of rows of B (" << nrowsB << ")");

   B_marker = new int[ncolsB];

   for (ib = 0; ib < ncolsB; ib++)
   {
      B_marker[ib] = -1;
   }

   C_i = new int[nrowsA+1];

   C_i[0] = num_nonzeros = 0;

   Array<int> colsA, colsB;
   Vector dataA, dataB;
   for (ic = 0; ic < nrowsA; ic++)
   {
      A.GetRow(ic, colsA, dataA);
      for (ia = 0; ia < colsA.Size(); ia++)
      {
         ja = colsA[ia];
         B.GetRow(ja, colsB, dataB);
         for (ib = 0; ib < colsB.Size(); ib++)
         {
            jb = colsB[ib];
            if (B_marker[jb] != ic)
            {
               B_marker[jb] = ic;
               num_nonzeros++;
            }
         }
      }
      C_i[ic+1] = num_nonzeros;
   }

   C_j    = new int[num_nonzeros];
   C_data = new double[num_nonzeros];

   C = new SparseMatrix(C_i, C_j, C_data, nrowsA, ncolsB);

   for (ib = 0; ib < ncolsB; ib++)
   {
      B_marker[ib] = -1;
   }

   counter = 0;
   for (ic = 0; ic < nrowsA; ic++)
   {
      row_start = counter;
      A.GetRow(ic, colsA, dataA);
      for (ia = 0; ia < colsA.Size(); ia++)
      {
         ja = colsA[ia];
         a_entry = dataA[ia];
         B.GetRow(ja, colsB, dataB);
         for (ib = 0; ib < colsB.Size(); ib++)
         {
            jb = colsB[ib];
            b_entry = dataB[ib];
            if (B_marker[jb] < row_start)
            {
               B_marker[jb] = counter;
               C_j[counter] = jb;
               C_data[counter] = a_entry*b_entry;
               counter++;
            }
            else
            {
               C_data[B_marker[jb]] += a_entry*b_entry;
            }
         }
      }
   }

   delete [] B_marker;

   return C;
}

DenseMatrix *Mult (const SparseMatrix &A, DenseMatrix &B)
{
<<<<<<< HEAD
  DenseMatrix *C = new DenseMatrix(A.Height(), B.Width());
  Vector columnB, columnC;
  for (int j = 0; j < B.Width(); ++j)
  {
    B.GetColumnReference(j, columnB);
    C->GetColumnReference(j, columnC);
    A.Mult(columnB, columnC);
  }
  return C;
=======
   DenseMatrix *C = new DenseMatrix(A.Height(), B.Width());
   Vector columnB, columnC;
   for (int j = 0; j < B.Width(); ++j)
   {
      B.GetColumnReference(j, columnB);
      C->GetColumnReference(j, columnC);
      A.Mult(columnB, columnC);
   }
   return C;
>>>>>>> 125ff226
}

DenseMatrix *RAP (const SparseMatrix &A, DenseMatrix &P)
{
<<<<<<< HEAD
  DenseMatrix R (P);
  R.Transpose(); // R = P^T
  DenseMatrix *AP   = Mult (A, P);
  DenseMatrix *_RAP = new DenseMatrix(R.Height(), AP->Width());
  Mult (R, *AP, *_RAP);
  delete AP;
  return _RAP;
=======
   DenseMatrix R (P, 't'); // R = P^T
   DenseMatrix *AP   = Mult (A, P);
   DenseMatrix *_RAP = new DenseMatrix(R.Height(), AP->Width());
   Mult (R, *AP, *_RAP);
   delete AP;
   return _RAP;
>>>>>>> 125ff226
}

SparseMatrix *RAP (const SparseMatrix &A, const SparseMatrix &R,
                   SparseMatrix *ORAP)
{
   SparseMatrix *P  = Transpose (R);
   SparseMatrix *AP = Mult (A, *P);
   delete P;
   SparseMatrix *_RAP = Mult (R, *AP, ORAP);
   delete AP;
   return _RAP;
}

SparseMatrix *RAP(const SparseMatrix &Rt, const SparseMatrix &A,
                  const SparseMatrix &P)
{
   SparseMatrix * R = Transpose(Rt);
   SparseMatrix * RA = Mult(*R,A);
   delete R;
   SparseMatrix * out = Mult(*RA, P);
   delete RA;
   return out;
}

SparseMatrix *Mult_AtDA (const SparseMatrix &A, const Vector &D,
                         SparseMatrix *OAtDA)
{
   int i, At_nnz, *At_j;
   double *At_data;

   SparseMatrix *At = Transpose (A);
   At_nnz  = At -> NumNonZeroElems();
   At_j    = At -> GetJ();
   At_data = At -> GetData();
   for (i = 0; i < At_nnz; i++)
   {
      At_data[i] *= D(At_j[i]);
   }
   SparseMatrix *AtDA = Mult (*At, A, OAtDA);
   delete At;
   return AtDA;
}

SparseMatrix * Add(double a, const SparseMatrix & A, double b,
                   const SparseMatrix & B)
{
   int nrows = A.Height();
   int ncols = A.Width();

   int * C_i = new int[nrows+1];
   int * C_j;
   double * C_data;

   int * A_i = A.GetI();
   int * A_j = A.GetJ();
   double * A_data = A.GetData();

   int * B_i = B.GetI();
   int * B_j = B.GetJ();
   double * B_data = B.GetData();

   int * marker = new int[ncols];
   std::fill(marker, marker+ncols, -1);

   int num_nonzeros = 0, jcol;
   C_i[0] = 0;
   for (int ic = 0; ic < nrows; ic++)
   {
      for (int ia = A_i[ic]; ia < A_i[ic+1]; ia++)
      {
         jcol = A_j[ia];
         marker[jcol] = ic;
         num_nonzeros++;
      }
      for (int ib = B_i[ic]; ib < B_i[ic+1]; ib++)
      {
         jcol = B_j[ib];
         if (marker[jcol] != ic)
         {
            marker[jcol] = ic;
            num_nonzeros++;
         }
      }
      C_i[ic+1] = num_nonzeros;
   }

   C_j = new int[num_nonzeros];
   C_data = new double[num_nonzeros];

   for (int ia = 0; ia < ncols; ia++)
   {
      marker[ia] = -1;
   }

   int pos = 0;
   for (int ic = 0; ic < nrows; ic++)
   {
      for (int ia = A_i[ic]; ia < A_i[ic+1]; ia++)
      {
         jcol = A_j[ia];
         C_j[pos] = jcol;
         C_data[pos] = a*A_data[ia];
         marker[jcol] = pos;
         pos++;
      }
      for (int ib = B_i[ic]; ib < B_i[ic+1]; ib++)
      {
         jcol = B_j[ib];
         if (marker[jcol] < C_i[ic])
         {
            C_j[pos] = jcol;
            C_data[pos] = b*B_data[ib];
            marker[jcol] = pos;
            pos++;
         }
         else
         {
            C_data[marker[jcol]] += b*B_data[ib];
         }
      }
   }

   delete[] marker;
   return new SparseMatrix(C_i, C_j, C_data, nrows, ncols);
}

SparseMatrix * Add(const SparseMatrix & A, const SparseMatrix & B)
{
   return Add(1.,A,1.,B);
}

SparseMatrix * Add(Array<SparseMatrix *> & Ai)
{
   MFEM_ASSERT(Ai.Size() > 0, "invalid size Ai.Size() = " << Ai.Size());

   SparseMatrix * accumulate = Ai[0];
   SparseMatrix * result = accumulate;

   for (int i=1; i < Ai.Size(); ++i)
   {
      result = Add(*accumulate, *Ai[i]);
      if (i != 1)
      {
         delete accumulate;
      }

      accumulate = result;
   }

   return result;
}

void SparseMatrix::Swap(SparseMatrix &other)
{
   mfem::Swap(width, other.width);
   mfem::Swap(height, other.height);
   mfem::Swap(I, other.I);
   mfem::Swap(J, other.J);
   mfem::Swap(A, other.A);
   mfem::Swap(Rows, other.Rows);
   mfem::Swap(current_row, other.current_row);
   mfem::Swap(ColPtrJ, other.ColPtrJ);
   mfem::Swap(ColPtrNode, other.ColPtrNode);

#ifdef MFEM_USE_MEMALLOC
   mfem::Swap(NodesMem, other.NodesMem);
#endif

   mfem::Swap(ownGraph, other.ownGraph);
   mfem::Swap(ownData, other.ownData);
   mfem::Swap(isSorted, other.isSorted);
}

}<|MERGE_RESOLUTION|>--- conflicted
+++ resolved
@@ -2816,17 +2816,6 @@
 
 DenseMatrix *Mult (const SparseMatrix &A, DenseMatrix &B)
 {
-<<<<<<< HEAD
-  DenseMatrix *C = new DenseMatrix(A.Height(), B.Width());
-  Vector columnB, columnC;
-  for (int j = 0; j < B.Width(); ++j)
-  {
-    B.GetColumnReference(j, columnB);
-    C->GetColumnReference(j, columnC);
-    A.Mult(columnB, columnC);
-  }
-  return C;
-=======
    DenseMatrix *C = new DenseMatrix(A.Height(), B.Width());
    Vector columnB, columnC;
    for (int j = 0; j < B.Width(); ++j)
@@ -2836,27 +2825,16 @@
       A.Mult(columnB, columnC);
    }
    return C;
->>>>>>> 125ff226
 }
 
 DenseMatrix *RAP (const SparseMatrix &A, DenseMatrix &P)
 {
-<<<<<<< HEAD
-  DenseMatrix R (P);
-  R.Transpose(); // R = P^T
-  DenseMatrix *AP   = Mult (A, P);
-  DenseMatrix *_RAP = new DenseMatrix(R.Height(), AP->Width());
-  Mult (R, *AP, *_RAP);
-  delete AP;
-  return _RAP;
-=======
    DenseMatrix R (P, 't'); // R = P^T
    DenseMatrix *AP   = Mult (A, P);
    DenseMatrix *_RAP = new DenseMatrix(R.Height(), AP->Width());
    Mult (R, *AP, *_RAP);
    delete AP;
    return _RAP;
->>>>>>> 125ff226
 }
 
 SparseMatrix *RAP (const SparseMatrix &A, const SparseMatrix &R,
