// Copyright (c) 2010, Lawrence Livermore National Security, LLC. Produced at
// the Lawrence Livermore National Laboratory. LLNL-CODE-443211. All Rights
// reserved. See file COPYRIGHT for details.
//
// This file is part of the MFEM library. For more information and source code
// availability see http://mfem.org.
//
// MFEM is free software; you can redistribute it and/or modify it under the
// terms of the GNU Lesser General Public License (as published by the Free
// Software Foundation) version 2.1 dated February 1999.

// Implementation of sparse matrix

#include "linalg.hpp"
#include "../general/table.hpp"
#include "../general/sort_pairs.hpp"

#include <iostream>
#include <iomanip>
#include <cmath>
#include <algorithm>
#include <limits>
#include <cstring>

namespace mfem
{

using namespace std;

SparseMatrix::SparseMatrix(int nrows, int ncols)
   : AbstractSparseMatrix(nrows, (ncols >= 0) ? ncols : nrows),
     I(NULL),
     J(NULL),
     A(NULL),
     Rows(new RowNode *[nrows]),
     current_row(-1),
     ColPtrJ(NULL),
     ColPtrNode(NULL),
     ownGraph(true),
     ownData(true),
     isSorted(false)
{
   for (int i = 0; i < nrows; i++)
   {
      Rows[i] = NULL;
   }

#ifdef MFEM_USE_MEMALLOC
   NodesMem = new RowNodeAlloc;
#endif
}

SparseMatrix::SparseMatrix(int *i, int *j, double *data, int m, int n)
   : AbstractSparseMatrix(m, n),
     I(i),
     J(j),
     A(data),
     Rows(NULL),
     ColPtrJ(NULL),
     ColPtrNode(NULL),
     ownGraph(true),
     ownData(true),
     isSorted(false)
{
#ifdef MFEM_USE_MEMALLOC
   NodesMem = NULL;
#endif
}

SparseMatrix::SparseMatrix(int *i, int *j, double *data, int m, int n,
                           bool ownij, bool owna, bool issorted)
   : AbstractSparseMatrix(m, n),
     I(i),
     J(j),
     A(data),
     Rows(NULL),
     ColPtrJ(NULL),
     ColPtrNode(NULL),
     ownGraph(ownij),
     ownData(owna),
     isSorted(issorted)
{
#ifdef MFEM_USE_MEMALLOC
   NodesMem = NULL;
#endif

   if ( A == NULL )
   {
      ownData = true;
      int nnz = I[height];
      A = mm::malloc<double>(nnz);
      for (int i=0; i<nnz; ++i)
      {
         A[i] = 0.0;
      }
   }
}

SparseMatrix::SparseMatrix(int nrows, int ncols, int rowsize)
   : AbstractSparseMatrix(nrows, ncols)
   , Rows(NULL)
   , ColPtrJ(NULL)
   , ColPtrNode(NULL)
   , ownGraph(true)
   , ownData(true)
   , isSorted(false)
{
#ifdef MFEM_USE_MEMALLOC
   NodesMem = NULL;
#endif
   I = mm::malloc<int>(nrows + 1);
   J = mm::malloc<int>(nrows * rowsize);
   A = mm::malloc<double>(nrows * rowsize);

   for (int i = 0; i <= nrows; i++)
   {
      I[i] = i * rowsize;
   }
}

SparseMatrix::SparseMatrix(const SparseMatrix &mat, bool copy_graph)
   : AbstractSparseMatrix(mat.Height(), mat.Width())
{
   if (mat.Finalized())
   {
      const int nnz = mat.I[height];
      if (copy_graph)
      {
         I = mm::malloc<int>(height+1);
         J = mm::malloc<int>(nnz);
         memcpy(I, mat.I, sizeof(int)*(height+1));
         memcpy(J, mat.J, sizeof(int)*nnz);
         ownGraph = true;
      }
      else
      {
         I = mat.I;
         J = mat.J;
         ownGraph = false;
      }
      A = mm::malloc<double>(nnz);
      memcpy(A, mat.A, sizeof(double)*nnz);
      ownData = true;

      Rows = NULL;
#ifdef MFEM_USE_MEMALLOC
      NodesMem = NULL;
#endif
   }
   else
   {
#ifdef MFEM_USE_MEMALLOC
      NodesMem = new RowNodeAlloc;
#endif
      Rows = new RowNode *[height];
      for (int i = 0; i < height; i++)
      {
         RowNode **node_pp = &Rows[i];
         for (RowNode *node_p = mat.Rows[i]; node_p; node_p = node_p->Prev)
         {
#ifdef MFEM_USE_MEMALLOC
            RowNode *new_node_p = NodesMem->Alloc();
#else
            RowNode *new_node_p = new RowNode;
#endif
            new_node_p->Value = node_p->Value;
            new_node_p->Column = node_p->Column;
            *node_pp = new_node_p;
            node_pp = &new_node_p->Prev;
         }
         *node_pp = NULL;
      }

      I = NULL;
      J = NULL;
      A = NULL;
      ownGraph = true;
      ownData = true;
   }

   current_row = -1;
   ColPtrJ = NULL;
   ColPtrNode = NULL;
   isSorted = mat.isSorted;
}

SparseMatrix::SparseMatrix(const Vector &v)
   : AbstractSparseMatrix(v.Size(), v.Size())
   , Rows(NULL)
   , ColPtrJ(NULL)
   , ColPtrNode(NULL)
   , ownGraph(true)
   , ownData(true)
   , isSorted(true)
{
#ifdef MFEM_USE_MEMALLOC
   NodesMem = NULL;
#endif
   I = mm::malloc<int>(height + 1);
   J = mm::malloc<int>(height);
   A = mm::malloc<double>(height);

   for (int i = 0; i <= height; i++)
   {
      I[i] = i;
   }

   for (int r=0; r<height; r++)
   {
      J[r] = r;
      A[r] = v[r];
   }
}

SparseMatrix& SparseMatrix::operator=(const SparseMatrix &rhs)
{
   Clear();

   SparseMatrix copy(rhs);
   Swap(copy);

   return *this;
}

void SparseMatrix::MakeRef(const SparseMatrix &master)
{
   MFEM_ASSERT(master.Finalized(), "'master' must be finalized");
   Clear();
   height = master.Height();
   width = master.Width();
   I = master.I;
   J = master.J;
   A = master.A;
   isSorted = master.isSorted;
}

void SparseMatrix::SetEmpty()
{
   height = width = 0;
   I = J = NULL;
   A = NULL;
   Rows = NULL;
   current_row = -1;
   ColPtrJ = NULL;
   ColPtrNode = NULL;
#ifdef MFEM_USE_MEMALLOC
   NodesMem = NULL;
#endif
   ownGraph = ownData = isSorted = false;
}

int SparseMatrix::RowSize(const int i) const
{
   int gi = i;
   if (gi < 0)
   {
      gi = -1-gi;
   }

   if (I)
   {
      return I[gi+1]-I[gi];
   }

   int s = 0;
   RowNode *row = Rows[gi];
   for ( ; row != NULL; row = row->Prev)
      if (row->Value != 0.0)
      {
         s++;
      }
   return s;
}

int SparseMatrix::MaxRowSize() const
{
   int out=0;
   int rowSize=0;
   if (I)
   {
      for (int i=0; i < height; ++i)
      {
         rowSize = I[i+1]-I[i];
         out = (out > rowSize) ? out : rowSize;
      }
   }
   else
   {
      for (int i=0; i < height; ++i)
      {
         rowSize = RowSize(i);
         out = (out > rowSize) ? out : rowSize;
      }
   }

   return out;
}

int *SparseMatrix::GetRowColumns(const int row)
{
   MFEM_VERIFY(Finalized(), "Matrix must be finalized.");

   return J + I[row];
}

const int *SparseMatrix::GetRowColumns(const int row) const
{
   MFEM_VERIFY(Finalized(), "Matrix must be finalized.");

   return J + I[row];
}

double *SparseMatrix::GetRowEntries(const int row)
{
   MFEM_VERIFY(Finalized(), "Matrix must be finalized.");

   return A + I[row];
}

const double *SparseMatrix::GetRowEntries(const int row) const
{
   MFEM_VERIFY(Finalized(), "Matrix must be finalized.");

   return A + I[row];
}

void SparseMatrix::SetWidth(int newWidth)
{
   if (newWidth == width)
   {
      // Nothing to be done here
      return;
   }
   else if ( newWidth == -1)
   {
      // Compute the actual width
      width = ActualWidth();
      // No need to reset the ColPtr, since the new ColPtr will be shorter.
   }
   else if (newWidth > width)
   {
      // We need to reset ColPtr, since now we may have additional columns.
      if (Rows != NULL)
      {
         delete [] ColPtrNode;
         ColPtrNode = static_cast<RowNode **>(NULL);
      }
      else
      {
         delete [] ColPtrJ;
         ColPtrJ = static_cast<int *>(NULL);
      }
      width = newWidth;
   }
   else
   {
      // Check that the new width is bigger or equal to the actual width.
      MFEM_ASSERT(newWidth >= ActualWidth(),
                  "The new width needs to be bigger or equal to the actual width");
      width = newWidth;
   }
}


void SparseMatrix::SortColumnIndices()
{
   MFEM_VERIFY(Finalized(), "Matrix is not Finalized!");

   if (isSorted)
   {
      return;
   }

   Array<Pair<int,double> > row;
   for (int j = 0, i = 0; i < height; i++)
   {
      int end = I[i+1];
      row.SetSize(end - j);
      for (int k = 0; k < row.Size(); k++)
      {
         row[k].one = J[j+k];
         row[k].two = A[j+k];
      }
      row.Sort();
      for (int k = 0; k < row.Size(); k++, j++)
      {
         J[j] = row[k].one;
         A[j] = row[k].two;
      }
   }
   isSorted = true;
}

void SparseMatrix::MoveDiagonalFirst()
{
   MFEM_VERIFY(Finalized(), "Matrix is not Finalized!");

   for (int row = 0, end = 0; row < height; row++)
   {
      int start = end, j;
      end = I[row+1];
      for (j = start; true; j++)
      {
         MFEM_VERIFY(j < end, "diagonal entry not found in row = " << row);
         if (J[j] == row) { break; }
      }
      const double diag = A[j];
      for ( ; j > start; j--)
      {
         J[j] = J[j-1];
         A[j] = A[j-1];
      }
      J[start] = row;
      A[start] = diag;
   }
}

double &SparseMatrix::Elem(int i, int j)
{
   return operator()(i,j);
}

const double &SparseMatrix::Elem(int i, int j) const
{
   return operator()(i,j);
}

double &SparseMatrix::operator()(int i, int j)
{
   MFEM_ASSERT(i < height && i >= 0 && j < width && j >= 0,
               "Trying to access element outside of the matrix.  "
               << "height = " << height << ", "
               << "width = " << width << ", "
               << "i = " << i << ", "
               << "j = " << j);

   MFEM_VERIFY(Finalized(), "Matrix must be finalized.");

   for (int k = I[i], end = I[i+1]; k < end; k++)
   {
      if (J[k] == j)
      {
         return A[k];
      }
   }

   MFEM_ABORT("Did not find i = " << i << ", j = " << j << " in matrix.");
   return A[0];
}

const double &SparseMatrix::operator()(int i, int j) const
{
   static const double zero = 0.0;

   MFEM_ASSERT(i < height && i >= 0 && j < width && j >= 0,
               "Trying to access element outside of the matrix.  "
               << "height = " << height << ", "
               << "width = " << width << ", "
               << "i = " << i << ", "
               << "j = " << j);

   if (Finalized())
   {
      for (int k = I[i], end = I[i+1]; k < end; k++)
      {
         if (J[k] == j)
         {
            return A[k];
         }
      }
   }
   else
   {
      for (RowNode *node_p = Rows[i]; node_p != NULL; node_p = node_p->Prev)
      {
         if (node_p->Column == j)
         {
            return node_p->Value;
         }
      }
   }

   return zero;
}

void SparseMatrix::GetDiag(Vector & d) const
{
   MFEM_VERIFY(height == width,
               "Matrix must be square, not height = " << height << ", width = " << width);
   MFEM_VERIFY(Finalized(), "Matrix must be finalized.");

   d.SetSize(height);

   int j, end;
   for (int i = 0; i < height; i++)
   {

      end = I[i+1];
      for (j = I[i]; j < end; j++)
      {
         if (J[j] == i)
         {
            d[i] = A[j];
            break;
         }
      }
      if (j == end)
      {
         d[i] = 0.;
      }
   }
}

/// Produces a DenseMatrix from a SparseMatrix
DenseMatrix *SparseMatrix::ToDenseMatrix() const
{
   int num_rows = this->Height();
   int num_cols = this->Width();

   DenseMatrix * B = new DenseMatrix(num_rows, num_cols);

   this->ToDenseMatrix(*B);

   return B;
}

/// Produces a DenseMatrix from a SparseMatrix
void SparseMatrix::ToDenseMatrix(DenseMatrix & B) const
{
   B.SetSize(height, width);
   B = 0.0;

   for (int r=0; r<height; r++)
   {
      const int    * col = this->GetRowColumns(r);
      const double * val = this->GetRowEntries(r);

      for (int cj=0; cj<this->RowSize(r); cj++)
      {
         B(r, col[cj]) = val[cj];
      }
   }
}

void SparseMatrix::Mult(const Vector &x, Vector &y) const
{
   y = 0.0;
   AddMult(x, y);
}

void SparseMatrix::AddMult(const Vector &x, Vector &y, const double a) const
{
   MFEM_ASSERT(width == x.Size(),
               "Input vector size (" << x.Size() << ") must match matrix width (" << width
               << ")");
   MFEM_ASSERT(height == y.Size(),
               "Output vector size (" << y.Size() << ") must match matrix height (" << height
               << ")");

   int i, j, end;
   double *Ap = A, *yp = y.GetData();
   const double *xp = x.GetData();

   if (Ap == NULL)
   {
      //  The matrix is not finalized, but multiplication is still possible
      for (i = 0; i < height; i++)
      {
         RowNode *row = Rows[i];
         double b = 0.0;
         for ( ; row != NULL; row = row->Prev)
         {
            b += row->Value * xp[row->Column];
         }
         *yp += a * b;
         yp++;
      }
      return;
   }

   int *Jp = J, *Ip = I;

   if (a == 1.0)
   {
#ifndef MFEM_USE_OPENMP
      const DeviceArray d_I(I);
      const DeviceArray d_J(J);
      const DeviceVector d_A(A);
      const DeviceVector d_x(x, x.Size());
      DeviceVector d_y(y, y.Size());
      MFEM_FORALL(i, height,
      {
         double d = 0.0;
         const int end = d_I[i+1];
         for (int j=d_I[i]; j < end; j+=1)
         {
            d += d_A[j] * d_x[d_J[j]];
         }
         d_y[i] += d;
      });
#else
      #pragma omp parallel for private(j,end)
      for (i = 0; i < height; i++)
      {
         double d = 0.0;
         for (j = Ip[i], end = Ip[i+1]; j < end; j++)
         {
            d += Ap[j] * xp[Jp[j]];
         }
         yp[i] += d;
      }
#endif
   }
   else
   {
      for (i = j = 0; i < height; i++)
      {
         double d = 0.0;
         for (end = Ip[i+1]; j < end; j++)
         {
            d += Ap[j] * xp[Jp[j]];
         }
         yp[i] += a * d;
      }
   }
}

void SparseMatrix::MultTranspose(const Vector &x, Vector &y) const
{
   y = 0.0;
   AddMultTranspose(x, y);
}

void SparseMatrix::AddMultTranspose(const Vector &x, Vector &y,
                                    const double a) const
{
   MFEM_ASSERT(height == x.Size(),
               "Input vector size (" << x.Size() << ") must match matrix height (" << height
               << ")");
   MFEM_ASSERT(width == y.Size(),
               "Output vector size (" << y.Size() << ") must match matrix width (" << width
               << ")");

   int i, j, end;
   double *yp = y.GetData();

   if (A == NULL)
   {
      // The matrix is not finalized, but multiplication is still possible
      for (i = 0; i < height; i++)
      {
         RowNode *row = Rows[i];
         double b = a * x(i);
         for ( ; row != NULL; row = row->Prev)
         {
            yp[row->Column] += row->Value * b;
         }
      }
      return;
   }
<<<<<<< HEAD

   for (i = 0; i < height; i++)
=======
   // Prepare the lambda capture and get our pointers from the memory manager
   const int d_height = height;
   const DeviceArray d_I(I);
   const DeviceArray d_J(J);
   const DeviceVector d_A(A);
   const DeviceVector d_x(x, x.Size());
   DeviceVector d_y(y, y.Size());
   const bool device = Device::UsingDevice();
   MFEM_FORALL(i, d_height,
>>>>>>> 76a1c705
   {
      double xi = a * x(i);
      end = I[i+1];
      for (j = I[i]; j < end; j++)
      {
<<<<<<< HEAD
         yp[J[j]] += A[j]*xi;
=======
         const int Jj = d_J[j];
         if (device)
         {
            AtomicAdd(&d_y[Jj], d_A[j] * xi);
         }
         else
         {
            d_y[Jj] += d_A[j] * xi;
         }
>>>>>>> 76a1c705
      }
   }
}

void SparseMatrix::PartMult(
   const Array<int> &rows, const Vector &x, Vector &y) const
{
   MFEM_VERIFY(Finalized(), "Matrix must be finalized.");

   for (int i = 0; i < rows.Size(); i++)
   {
      int r = rows[i];
      int end = I[r + 1];
      double a = 0.0;
      for (int j = I[r]; j < end; j++)
      {
         a += A[j] * x(J[j]);
      }
      y(r) = a;
   }
}

void SparseMatrix::PartAddMult(
   const Array<int> &rows, const Vector &x, Vector &y, const double a) const
{
   MFEM_VERIFY(Finalized(), "Matrix must be finalized.");

   for (int i = 0; i < rows.Size(); i++)
   {
      int r = rows[i];
      int end = I[r + 1];
      double val = 0.0;
      for (int j = I[r]; j < end; j++)
      {
         val += A[j] * x(J[j]);
      }
      y(r) += a * val;
   }
}

void SparseMatrix::BooleanMult(const Array<int> &x, Array<int> &y) const
{
   MFEM_ASSERT(Finalized(), "Matrix must be finalized.");
   MFEM_ASSERT(x.Size() == Width(), "Input vector size (" << x.Size()
               << ") must match matrix width (" << Width() << ")");

   y.SetSize(Height());
   y = 0;

   const int height = Height();
   const int *d_I = (const int*) mm::ptr(I);
   const int *d_J = (const int*) mm::ptr(J);
   const DeviceArray d_x(x, x.Size());
   DeviceArray d_y(y, y.Size());
   MFEM_FORALL(i, height,
   {
      const int end = d_I[i+1];
      for (int j = d_I[i]; j < end; j++)
      {
         if (d_x[d_J[j]])
         {
            d_y[i] = d_x[d_J[j]];
            break;
         }
      }
   });
   // Sync on host for some verifications in
   // pfespace GetEssentialTrueDofs and MarkerToList
   mm::pull(y);
}

void SparseMatrix::BooleanMultTranspose(const Array<int> &x,
                                        Array<int> &y) const
{
   MFEM_ASSERT(Finalized(), "Matrix must be finalized.");
   MFEM_ASSERT(x.Size() == Height(), "Input vector size (" << x.Size()
               << ") must match matrix height (" << Height() << ")");

   y.SetSize(Width());
   y = 0;

   for (int i = 0; i < Height(); i++)
   {
      if (x[i])
      {
         int end = I[i+1];
         for (int j = I[i]; j < end; j++)
         {
            y[J[j]] = x[i];
         }
      }
   }
}

double SparseMatrix::InnerProduct(const Vector &x, const Vector &y) const
{
   MFEM_ASSERT(x.Size() == Width(), "x.Size() = " << x.Size()
               << " must be equal to Width() = " << Width());
   MFEM_ASSERT(y.Size() == Height(), "y.Size() = " << y.Size()
               << " must be equal to Height() = " << Height());
   double prod = 0.0;
   for (int i = 0; i < height; i++)
   {
      double a = 0.0;
      if (A)
         for (int j = I[i], end = I[i+1]; j < end; j++)
         {
            a += A[j] * x(J[j]);
         }
      else
         for (RowNode *np = Rows[i]; np != NULL; np = np->Prev)
         {
            a += np->Value * x(np->Column);
         }
      prod += a * y(i);
   }

   return prod;
}

void SparseMatrix::GetRowSums(Vector &x) const
{
   for (int i = 0; i < height; i++)
   {
      double a = 0.0;
      if (A)
         for (int j = I[i], end = I[i+1]; j < end; j++)
         {
            a += A[j];
         }
      else
         for (RowNode *np = Rows[i]; np != NULL; np = np->Prev)
         {
            a += np->Value;
         }
      x(i) = a;
   }
}

double SparseMatrix::GetRowNorml1(int irow) const
{
   MFEM_VERIFY(irow < height,
               "row " << irow << " not in matrix with height " << height);

   double a = 0.0;
   if (A)
      for (int j = I[irow], end = I[irow+1]; j < end; j++)
      {
         a += fabs(A[j]);
      }
   else
      for (RowNode *np = Rows[irow]; np != NULL; np = np->Prev)
      {
         a += fabs(np->Value);
      }

   return a;
}

void SparseMatrix::Finalize(int skip_zeros, bool fix_empty_rows)
{
   int i, j, nr, nz;
   RowNode *aux;

   if (Finalized())
   {
      return;
   }

   delete [] ColPtrNode;
   ColPtrNode = NULL;

   I = mm::malloc<int>(height+1);
   I[0] = 0;
   for (i = 1; i <= height; i++)
   {
      nr = 0;
      for (aux = Rows[i-1]; aux != NULL; aux = aux->Prev)
         if (!skip_zeros || aux->Value != 0.0)
         {
            nr++;
         }
      if (fix_empty_rows && !nr) { nr = 1; }
      I[i] = I[i-1] + nr;
   }

   nz = I[height];
   J = mm::malloc<int>(nz);
   A = mm::malloc<double>(nz);
   // Assume we're sorted until we find out otherwise
   isSorted = true;
   for (j = i = 0; i < height; i++)
   {
      int lastCol = -1;
      nr = 0;
      for (aux = Rows[i]; aux != NULL; aux = aux->Prev)
      {
         if (!skip_zeros || aux->Value != 0.0)
         {
            J[j] = aux->Column;
            A[j] = aux->Value;

            if ( lastCol > J[j] )
            {
               isSorted = false;
            }
            lastCol = J[j];

            j++;
            nr++;
         }
      }
      if (fix_empty_rows && !nr)
      {
         J[j] = i;
         A[j] = 1.0;
         j++;
      }
   }

#ifdef MFEM_USE_MEMALLOC
   delete NodesMem;
   NodesMem = NULL;
#else
   for (i = 0; i < height; i++)
   {
      RowNode *node_p = Rows[i];
      while (node_p != NULL)
      {
         aux = node_p;
         node_p = node_p->Prev;
         delete aux;
      }
   }
#endif

   delete [] Rows;
   Rows = NULL;
}

void SparseMatrix::GetBlocks(Array2D<SparseMatrix *> &blocks) const
{
   int br = blocks.NumRows(), bc = blocks.NumCols();
   int nr = (height + br - 1)/br, nc = (width + bc - 1)/bc;

   for (int j = 0; j < bc; j++)
   {
      for (int i = 0; i < br; i++)
      {
         int *bI = mm::malloc<int>(nr + 1);
         for (int k = 0; k <= nr; k++)
         {
            bI[k] = 0;
         }
         blocks(i,j) = new SparseMatrix(bI, NULL, NULL, nr, nc);
      }
   }

   for (int gr = 0; gr < height; gr++)
   {
      int bi = gr/nr, i = gr%nr + 1;
      if (Finalized())
      {
         for (int j = I[gr]; j < I[gr+1]; j++)
         {
            if (A[j] != 0.0)
            {
               blocks(bi, J[j]/nc)->I[i]++;
            }
         }
      }
      else
      {
         for (RowNode *n_p = Rows[gr]; n_p != NULL; n_p = n_p->Prev)
         {
            if (n_p->Value != 0.0)
            {
               blocks(bi, n_p->Column/nc)->I[i]++;
            }
         }
      }
   }

   for (int j = 0; j < bc; j++)
   {
      for (int i = 0; i < br; i++)
      {
         SparseMatrix &b = *blocks(i,j);
         int nnz = 0, rs;
         for (int k = 1; k <= nr; k++)
         {
            rs = b.I[k], b.I[k] = nnz, nnz += rs;
         }
         b.J = mm::malloc<int>(nnz);
         b.A = mm::malloc<double>(nnz);
      }
   }

   for (int gr = 0; gr < height; gr++)
   {
      int bi = gr/nr, i = gr%nr + 1;
      if (Finalized())
      {
         for (int j = I[gr]; j < I[gr+1]; j++)
         {
            if (A[j] != 0.0)
            {
               SparseMatrix &b = *blocks(bi, J[j]/nc);
               b.J[b.I[i]] = J[j] % nc;
               b.A[b.I[i]] = A[j];
               b.I[i]++;
            }
         }
      }
      else
      {
         for (RowNode *n_p = Rows[gr]; n_p != NULL; n_p = n_p->Prev)
         {
            if (n_p->Value != 0.0)
            {
               SparseMatrix &b = *blocks(bi, n_p->Column/nc);
               b.J[b.I[i]] = n_p->Column % nc;
               b.A[b.I[i]] = n_p->Value;
               b.I[i]++;
            }
         }
      }
   }
}

double SparseMatrix::IsSymmetric() const
{
   if (height != width)
   {
      return infinity();
   }

   double symm = 0.0;
   if (Empty())
   {
      // return 0.0;
   }
   else if (Finalized())
   {
      for (int i = 1; i < height; i++)
      {
         for (int j = I[i]; j < I[i+1]; j++)
         {
            if (J[j] < i)
            {
               symm = std::max(symm, std::abs(A[j]-(*this)(J[j],i)));
            }
         }
      }
   }
   else
   {
      for (int i = 0; i < height; i++)
      {
         for (RowNode *node_p = Rows[i]; node_p != NULL; node_p = node_p->Prev)
         {
            int col = node_p->Column;
            if (col < i)
            {
               symm = std::max(symm, std::abs(node_p->Value-(*this)(col,i)));
            }
         }
      }
   }
   return symm;
}

void SparseMatrix::Symmetrize()
{
   MFEM_VERIFY(Finalized(), "Matrix must be finalized.");

   int i, j;
   for (i = 1; i < height; i++)
      for (j = I[i]; j < I[i+1]; j++)
         if (J[j] < i)
         {
            A[j] += (*this)(J[j],i);
            A[j] *= 0.5;
            (*this)(J[j],i) = A[j];
         }
}

int SparseMatrix::NumNonZeroElems() const
{
   if (A != NULL)  // matrix is finalized
   {
      return I[height];
   }
   else
   {
      int nnz = 0;

      for (int i = 0; i < height; i++)
      {
         for (RowNode *node_p = Rows[i]; node_p != NULL; node_p = node_p->Prev)
         {
            nnz++;
         }
      }

      return nnz;
   }
}

double SparseMatrix::MaxNorm() const
{
   double m = 0.0;

   if (A)
   {
      int nnz = I[height];
      for (int j = 0; j < nnz; j++)
      {
         m = std::max(m, std::abs(A[j]));
      }
   }
   else
   {
      for (int i = 0; i < height; i++)
         for (RowNode *n_p = Rows[i]; n_p != NULL; n_p = n_p->Prev)
         {
            m = std::max(m, std::abs(n_p->Value));
         }
   }
   return m;
}

int SparseMatrix::CountSmallElems(double tol) const
{
   int counter = 0;

   if (A)
   {
      const int nz = I[height];
      const double *Ap = A;

      for (int i = 0; i < nz; i++)
      {
         counter += (std::abs(Ap[i]) <= tol);
      }
   }
   else
   {
      for (int i = 0; i < height; i++)
      {
         for (RowNode *aux = Rows[i]; aux != NULL; aux = aux->Prev)
         {
            counter += (std::abs(aux->Value) <= tol);
         }
      }
   }

   return counter;
}

int SparseMatrix::CheckFinite() const
{
   if (Empty())
   {
      return 0;
   }
   else if (Finalized())
   {
      return mfem::CheckFinite(A, I[height]);
   }
   else
   {
      int counter = 0;
      for (int i = 0; i < height; i++)
      {
         for (RowNode *aux = Rows[i]; aux != NULL; aux = aux->Prev)
         {
            counter += !IsFinite(aux->Value);
         }
      }
      return counter;
   }
}

MatrixInverse *SparseMatrix::Inverse() const
{
   return NULL;
}

void SparseMatrix::EliminateRow(int row, const double sol, Vector &rhs)
{
   RowNode *aux;

   MFEM_ASSERT(row < height && row >= 0,
               "Row " << row << " not in matrix of height " << height);

   MFEM_VERIFY(!Finalized(), "Matrix must NOT be finalized.");

   for (aux = Rows[row]; aux != NULL; aux = aux->Prev)
   {
      rhs(aux->Column) -= sol * aux->Value;
      aux->Value = 0.0;
   }
}

void SparseMatrix::EliminateRow(int row, DiagonalPolicy dpolicy)
{
   RowNode *aux;

   MFEM_ASSERT(row < height && row >= 0,
               "Row " << row << " not in matrix of height " << height);
   MFEM_ASSERT(dpolicy != DIAG_KEEP, "Diagonal policy must not be DIAG_KEEP");
   MFEM_ASSERT(dpolicy != DIAG_ONE || height == width,
               "if dpolicy == DIAG_ONE, matrix must be square, not height = "
               << height << ",  width = " << width);

   if (Rows == NULL)
   {
      for (int i=I[row]; i < I[row+1]; ++i)
      {
         A[i]=0.0;
      }
   }
   else
   {
      for (aux = Rows[row]; aux != NULL; aux = aux->Prev)
      {
         aux->Value = 0.0;
      }
   }

   if (dpolicy == DIAG_ONE)
   {
      SearchRow(row, row) = 1.;
   }
}

void SparseMatrix::EliminateCol(int col, DiagonalPolicy dpolicy)
{
   MFEM_ASSERT(col < width && col >= 0,
               "Col " << col << " not in matrix of width " << width);
   MFEM_ASSERT(dpolicy != DIAG_KEEP, "Diagonal policy must not be DIAG_KEEP");
   MFEM_ASSERT(dpolicy != DIAG_ONE || height == width,
               "if dpolicy == DIAG_ONE, matrix must be square, not height = "
               << height << ",  width = " << width);

   if (Rows == NULL)
   {
      const int nnz = I[height];
      for (int jpos = 0; jpos != nnz; ++jpos)
      {
         if (J[jpos] == col)
         {
            A[jpos] = 0.0;
         }
      }
   }
   else
   {
      for (int i = 0; i < height; i++)
      {
         for (RowNode *aux = Rows[i]; aux != NULL; aux = aux->Prev)
         {
            if (aux->Column == col)
            {
               aux->Value = 0.0;
            }
         }
      }
   }

   if (dpolicy == DIAG_ONE)
   {
      SearchRow(col, col) = 1.0;
   }
}

void SparseMatrix::EliminateCols(const Array<int> &cols, const Vector *x,
                                 Vector *b)
{
   if (Rows == NULL)
   {
      for (int i = 0; i < height; i++)
         for (int jpos = I[i]; jpos != I[i+1]; ++jpos)
            if (cols[ J[jpos]] )
            {
               if (x && b)
               {
                  (*b)(i) -= A[jpos] * (*x)( J[jpos] );
               }
               A[jpos] = 0.0;
            }
   }
   else
   {
      for (int i = 0; i < height; i++)
         for (RowNode *aux = Rows[i]; aux != NULL; aux = aux->Prev)
            if (cols[aux -> Column])
            {
               if (x && b)
               {
                  (*b)(i) -= aux -> Value * (*x)(aux -> Column);
               }
               aux->Value = 0.0;
            }
   }
}

void SparseMatrix::EliminateRowCol(int rc, const double sol, Vector &rhs,
                                   DiagonalPolicy dpolicy)
{
   int col;

   MFEM_ASSERT(rc < height && rc >= 0,
               "Row " << rc << " not in matrix of height " << height);

   if (Rows == NULL)
   {
      for (int j = I[rc]; j < I[rc+1]; j++)
      {
         if ((col = J[j]) == rc)
         {
            switch (dpolicy)
            {
               case DIAG_KEEP:
                  rhs(rc) = A[j] * sol;
                  break;
               case DIAG_ONE:
                  A[j] = 1.0;
                  rhs(rc) = sol;
                  break;
               case DIAG_ZERO:
                  A[j] = 0.;
                  rhs(rc) = 0.;
                  break;
               default:
                  mfem_error("SparseMatrix::EliminateRowCol () #2");
                  break;
            }
         }
         else
         {
            A[j] = 0.0;
            for (int k = I[col]; 1; k++)
            {
               if (k == I[col+1])
               {
                  mfem_error("SparseMatrix::EliminateRowCol () #3");
               }
               else if (J[k] == rc)
               {
                  rhs(col) -= sol * A[k];
                  A[k] = 0.0;
                  break;
               }
            }
         }
      }
   }
   else
   {
      for (RowNode *aux = Rows[rc]; aux != NULL; aux = aux->Prev)
      {
         if ((col = aux->Column) == rc)
         {
            switch (dpolicy)
            {
               case DIAG_KEEP:
                  rhs(rc) = aux->Value * sol;
                  break;
               case DIAG_ONE:
                  aux->Value = 1.0;
                  rhs(rc) = sol;
                  break;
               case DIAG_ZERO:
                  aux->Value = 0.;
                  rhs(rc) = 0.;
                  break;
               default:
                  mfem_error("SparseMatrix::EliminateRowCol () #4");
                  break;
            }
         }
         else
         {
            aux->Value = 0.0;
            for (RowNode *node = Rows[col]; 1; node = node->Prev)
            {
               if (node == NULL)
               {
                  mfem_error("SparseMatrix::EliminateRowCol () #5");
               }
               else if (node->Column == rc)
               {
                  rhs(col) -= sol * node->Value;
                  node->Value = 0.0;
                  break;
               }
            }
         }
      }
   }
}

void SparseMatrix::EliminateRowColMultipleRHS(int rc, const Vector &sol,
                                              DenseMatrix &rhs,
                                              DiagonalPolicy dpolicy)
{
   int col;
   int num_rhs = rhs.Width();

   MFEM_ASSERT(rc < height && rc >= 0,
               "Row " << rc << " not in matrix of height " << height);
   MFEM_ASSERT(sol.Size() == num_rhs, "solution size (" << sol.Size()
               << ") must match rhs width (" << num_rhs << ")");

   if (Rows == NULL)
   {
      for (int j = I[rc]; j < I[rc+1]; j++)
      {
         if ((col = J[j]) == rc)
         {
            switch (dpolicy)
            {
               case DIAG_KEEP:
                  for (int r = 0; r < num_rhs; r++)
                  {
                     rhs(rc,r) = A[j] * sol(r);
                  }
                  break;
               case DIAG_ONE:
                  A[j] = 1.0;
                  for (int r = 0; r < num_rhs; r++)
                  {
                     rhs(rc,r) = sol(r);
                  }
                  break;
               case DIAG_ZERO:
                  A[j] = 0.;
                  for (int r = 0; r < num_rhs; r++)
                  {
                     rhs(rc,r) = 0.;
                  }
                  break;
               default:
                  mfem_error("SparseMatrix::EliminateRowColMultipleRHS() #3");
                  break;
            }
         }
         else
         {
            A[j] = 0.0;
            for (int k = I[col]; 1; k++)
            {
               if (k == I[col+1])
               {
                  mfem_error("SparseMatrix::EliminateRowColMultipleRHS() #4");
               }
               else if (J[k] == rc)
               {
                  for (int r = 0; r < num_rhs; r++)
                  {
                     rhs(col,r) -= sol(r) * A[k];
                  }
                  A[k] = 0.0;
                  break;
               }
            }
         }
      }
   }
   else
   {
      for (RowNode *aux = Rows[rc]; aux != NULL; aux = aux->Prev)
      {
         if ((col = aux->Column) == rc)
         {
            switch (dpolicy)
            {
               case DIAG_KEEP:
                  for (int r = 0; r < num_rhs; r++)
                  {
                     rhs(rc,r) = aux->Value * sol(r);
                  }
                  break;
               case DIAG_ONE:
                  aux->Value = 1.0;
                  for (int r = 0; r < num_rhs; r++)
                  {
                     rhs(rc,r) = sol(r);
                  }
                  break;
               case DIAG_ZERO:
                  aux->Value = 0.;
                  for (int r = 0; r < num_rhs; r++)
                  {
                     rhs(rc,r) = 0.;
                  }
                  break;
               default:
                  mfem_error("SparseMatrix::EliminateRowColMultipleRHS() #5");
                  break;
            }
         }
         else
         {
            aux->Value = 0.0;
            for (RowNode *node = Rows[col]; 1; node = node->Prev)
            {
               if (node == NULL)
               {
                  mfem_error("SparseMatrix::EliminateRowColMultipleRHS() #6");
               }
               else if (node->Column == rc)
               {
                  for (int r = 0; r < num_rhs; r++)
                  {
                     rhs(col,r) -= sol(r) * node->Value;
                  }
                  node->Value = 0.0;
                  break;
               }
            }
         }
      }
   }
}

void SparseMatrix::EliminateRowCol(int rc, DiagonalPolicy dpolicy)
{
   int col;

   MFEM_ASSERT(rc < height && rc >= 0,
               "Row " << rc << " not in matrix of height " << height);

   if (Rows == NULL)
   {
      for (int j = I[rc]; j < I[rc+1]; j++)
         if ((col = J[j]) == rc)
         {
            if (dpolicy == DIAG_ONE)
            {
               A[j] = 1.0;
            }
            else if (dpolicy == DIAG_ZERO)
            {
               A[j] = 0.0;
            }
         }
         else
         {
            A[j] = 0.0;
            for (int k = I[col]; 1; k++)
               if (k == I[col+1])
               {
                  mfem_error("SparseMatrix::EliminateRowCol() #2");
               }
               else if (J[k] == rc)
               {
                  A[k] = 0.0;
                  break;
               }
         }
   }
   else
   {
      RowNode *aux, *node;

      for (aux = Rows[rc]; aux != NULL; aux = aux->Prev)
      {
         if ((col = aux->Column) == rc)
         {
            if (dpolicy == DIAG_ONE)
            {
               aux->Value = 1.0;
            }
            else if (dpolicy == DIAG_ZERO)
            {
               aux->Value = 0.;
            }
         }
         else
         {
            aux->Value = 0.0;
            for (node = Rows[col]; 1; node = node->Prev)
               if (node == NULL)
               {
                  mfem_error("SparseMatrix::EliminateRowCol() #3");
               }
               else if (node->Column == rc)
               {
                  node->Value = 0.0;
                  break;
               }
         }
      }
   }
}

// This is almost identical to EliminateRowCol(int, int), except for
// the A[j] = value; and aux->Value = value; lines.
void SparseMatrix::EliminateRowColDiag(int rc, double value)
{
   int col;

   MFEM_ASSERT(rc < height && rc >= 0,
               "Row " << rc << " not in matrix of height " << height);

   if (Rows == NULL)
   {
      for (int j = I[rc]; j < I[rc+1]; j++)
         if ((col = J[j]) == rc)
         {
            A[j] = value;
         }
         else
         {
            A[j] = 0.0;
            for (int k = I[col]; 1; k++)
               if (k == I[col+1])
               {
                  mfem_error("SparseMatrix::EliminateRowCol() #2");
               }
               else if (J[k] == rc)
               {
                  A[k] = 0.0;
                  break;
               }
         }
   }
   else
   {
      RowNode *aux, *node;

      for (aux = Rows[rc]; aux != NULL; aux = aux->Prev)
      {
         if ((col = aux->Column) == rc)
         {
            aux->Value = value;
         }
         else
         {
            aux->Value = 0.0;
            for (node = Rows[col]; 1; node = node->Prev)
               if (node == NULL)
               {
                  mfem_error("SparseMatrix::EliminateRowCol() #3");
               }
               else if (node->Column == rc)
               {
                  node->Value = 0.0;
                  break;
               }
         }
      }
   }
}

void SparseMatrix::EliminateRowCol(int rc, SparseMatrix &Ae,
                                   DiagonalPolicy dpolicy)
{
   int col;

   if (Rows)
   {
      RowNode *nd, *nd2;
      for (nd = Rows[rc]; nd != NULL; nd = nd->Prev)
      {
         if ((col = nd->Column) == rc)
         {
            switch (dpolicy)
            {
               case DIAG_ONE:
                  Ae.Add(rc, rc, nd->Value - 1.0);
                  nd->Value = 1.0;
                  break;
               case DIAG_ZERO:
                  Ae.Add(rc, rc, nd->Value);
                  nd->Value = 0.;
                  break;
               case DIAG_KEEP:
                  break;
               default:
                  mfem_error("SparseMatrix::EliminateRowCol #1");
                  break;
            }
         }
         else
         {
            Ae.Add(rc, col, nd->Value);
            nd->Value = 0.0;
            for (nd2 = Rows[col]; 1; nd2 = nd2->Prev)
            {
               if (nd2 == NULL)
               {
                  mfem_error("SparseMatrix::EliminateRowCol #2");
               }
               else if (nd2->Column == rc)
               {
                  Ae.Add(col, rc, nd2->Value);
                  nd2->Value = 0.0;
                  break;
               }
            }
         }
      }
   }
   else
   {
      for (int j = I[rc]; j < I[rc+1]; j++)
      {
         if ((col = J[j]) == rc)
         {
            switch (dpolicy)
            {
               case DIAG_ONE:
                  Ae.Add(rc, rc, A[j] - 1.0);
                  A[j] = 1.0;
                  break;
               case DIAG_ZERO:
                  Ae.Add(rc, rc, A[j]);
                  A[j] = 0.;
                  break;
               case DIAG_KEEP:
                  break;
               default:
                  mfem_error("SparseMatrix::EliminateRowCol #3");
                  break;
            }
         }
         else
         {
            Ae.Add(rc, col, A[j]);
            A[j] = 0.0;
            for (int k = I[col]; true; k++)
            {
               if (k == I[col+1])
               {
                  mfem_error("SparseMatrix::EliminateRowCol #4");
               }
               else if (J[k] == rc)
               {
                  Ae.Add(col, rc, A[k]);
                  A[k] = 0.0;
                  break;
               }
            }
         }
      }
   }
}

void SparseMatrix::SetDiagIdentity()
{
   for (int i = 0; i < height; i++)
      if (I[i+1] == I[i]+1 && fabs(A[I[i]]) < 1e-16)
      {
         A[I[i]] = 1.0;
      }
}

void SparseMatrix::EliminateZeroRows(const double threshold)
{
   int i, j;
   double zero;

   for (i = 0; i < height; i++)
   {
      zero = 0.0;
      for (j = I[i]; j < I[i+1]; j++)
      {
         zero += fabs(A[j]);
      }
      if (zero <= threshold)
      {
         for (j = I[i]; j < I[i+1]; j++)
            if (J[j] == i)
            {
               A[j] = 1.0;
            }
            else
            {
               A[j] = 0.0;
            }
      }
   }
}

void SparseMatrix::Gauss_Seidel_forw(const Vector &x, Vector &y) const
{
<<<<<<< HEAD
   int s = height;
   double *yp = y.GetData();
=======
   int c, i, s = height;
   double sum, *yp = y.GetData();
>>>>>>> 76a1c705
   const double *xp = x.GetData();

   if (A == NULL)
   {
      RowNode *diag_p, *n_p, **R = Rows;

      for (i = 0; i < s; i++)
      {
         sum = 0.0;
         diag_p = NULL;
         for (n_p = R[i]; n_p != NULL; n_p = n_p->Prev)
            if ((c = n_p->Column) == i)
            {
               diag_p = n_p;
            }
            else
            {
               sum += n_p->Value * yp[c];
            }

         if (diag_p != NULL && diag_p->Value != 0.0)
         {
            yp[i] = (xp[i] - sum) / diag_p->Value;
         }
         else if (xp[i] == sum)
         {
            yp[i] = sum;
         }
         else
         {
            mfem_error("SparseMatrix::Gauss_Seidel_forw()");
         }
      }
   }
   else
   {
      int j, end, d, *Ip = I, *Jp = J;
      double *Ap = A;

      j = Ip[0];
      for (i = 0; i < s; i++)
      {
         end = Ip[i+1];
         sum = 0.0;
         d = -1;
         for ( ; j < end; j++)
            if ((c = Jp[j]) == i)
            {
               d = j;
            }
            else
            {
               sum += Ap[j] * yp[c];
            }

         if (d >= 0 && Ap[d] != 0.0)
         {
            yp[i] = (xp[i] - sum) / Ap[d];
         }
         else if (xp[i] == sum)
         {
            yp[i] = sum;
         }
         else
         {
            mfem_error("SparseMatrix::Gauss_Seidel_forw(...) #2");
         }
      }
   }
}

void SparseMatrix::Gauss_Seidel_back(const Vector &x, Vector &y) const
{
   int i, c;
   double sum, *yp = y.GetData();
   const double *xp = x.GetData();

   if (A == NULL)
   {
      RowNode *diag_p, *n_p, **R = Rows;

      for (i = height-1; i >= 0; i--)
      {
         sum = 0.;
         diag_p = NULL;
         for (n_p = R[i]; n_p != NULL; n_p = n_p->Prev)
            if ((c = n_p->Column) == i)
            {
               diag_p = n_p;
            }
            else
            {
               sum += n_p->Value * yp[c];
            }

         if (diag_p != NULL && diag_p->Value != 0.0)
         {
            yp[i] = (xp[i] - sum) / diag_p->Value;
         }
         else if (xp[i] == sum)
         {
            yp[i] = sum;
         }
         else
         {
            mfem_error("SparseMatrix::Gauss_Seidel_back()");
         }
      }
   }
   else
   {
      int j, beg, d, *Ip = I, *Jp = J;
      double *Ap = A;

      j = Ip[height]-1;
      for (i = height-1; i >= 0; i--)
      {
         beg = Ip[i];
         sum = 0.;
         d = -1;
         for ( ; j >= beg; j--)
            if ((c = Jp[j]) == i)
            {
               d = j;
            }
            else
            {
               sum += Ap[j] * yp[c];
            }

         if (d >= 0 && Ap[d] != 0.0)
         {
            yp[i] = (xp[i] - sum) / Ap[d];
         }
         else if (xp[i] == sum)
         {
            yp[i] = sum;
         }
         else
         {
            mfem_error("SparseMatrix::Gauss_Seidel_back(...) #2");
         }
      }
   }
}

double SparseMatrix::GetJacobiScaling() const
{
   MFEM_VERIFY(Finalized(), "Matrix must be finalized.");

   double sc = 1.0;
   for (int i = 0; i < height; i++)
   {
      int d = -1;
      double norm = 0.0;
      for (int j = I[i]; j < I[i+1]; j++)
      {
         if (J[j] == i)
         {
            d = j;
         }
         norm += fabs(A[j]);
      }
      if (d >= 0 && A[d] != 0.0)
      {
         double a = 1.8 * fabs(A[d]) / norm;
         if (a < sc)
         {
            sc = a;
         }
      }
      else
      {
         mfem_error("SparseMatrix::GetJacobiScaling() #2");
      }
   }
   return sc;
}

void SparseMatrix::Jacobi(const Vector &b, const Vector &x0, Vector &x1,
                          double sc) const
{
   MFEM_VERIFY(Finalized(), "Matrix must be finalized.");

   for (int i = 0; i < height; i++)
   {
      int d = -1;
      double sum = b(i);
      for (int j = I[i]; j < I[i+1]; j++)
      {
         if (J[j] == i)
         {
            d = j;
         }
         else
         {
            sum -= A[j] * x0(J[j]);
         }
      }
      if (d >= 0 && A[d] != 0.0)
      {
         x1(i) = sc * (sum / A[d]) + (1.0 - sc) * x0(i);
      }
      else
      {
         mfem_error("SparseMatrix::Jacobi(...) #2");
      }
   }
}

void SparseMatrix::DiagScale(const Vector &b, Vector &x, double sc) const
{
   MFEM_VERIFY(Finalized(), "Matrix must be finalized.");

   bool scale = (sc != 1.0);
   for (int i = 0, j = 0; i < height; i++)
   {
      int end = I[i+1];
      for ( ; true; j++)
      {
         MFEM_VERIFY(j != end, "Couldn't find diagonal in row. i = " << i
                     << ", j = " << j
                     << ", I[i+1] = " << end );
         if (J[j] == i)
         {
            MFEM_VERIFY(std::abs(A[j]) > 0.0, "Diagonal " << j << " must be nonzero");
            if (scale)
            {
               x(i) = sc * b(i) / A[j];
            }
            else
            {
               x(i) = b(i) / A[j];
            }
            break;
         }
      }
      j = end;
   }
   return;
}

void SparseMatrix::Jacobi2(const Vector &b, const Vector &x0, Vector &x1,
                           double sc) const
{
   MFEM_VERIFY(Finalized(), "Matrix must be finalized.");

   for (int i = 0; i < height; i++)
   {
      double resi = b(i), norm = 0.0;
      for (int j = I[i]; j < I[i+1]; j++)
      {
         resi -= A[j] * x0(J[j]);
         norm += fabs(A[j]);
      }
      if (norm > 0.0)
      {
         x1(i) = x0(i) + sc * resi / norm;
      }
      else
      {
         MFEM_ABORT("L1 norm of row " << i << " is zero.");
      }
   }
}

void SparseMatrix::Jacobi3(const Vector &b, const Vector &x0, Vector &x1,
                           double sc) const
{
   MFEM_VERIFY(Finalized(), "Matrix must be finalized.");

   for (int i = 0; i < height; i++)
   {
      double resi = b(i), sum = 0.0;
      for (int j = I[i]; j < I[i+1]; j++)
      {
         resi -= A[j] * x0(J[j]);
         sum  += A[j];
      }
      if (sum > 0.0)
      {
         x1(i) = x0(i) + sc * resi / sum;
      }
      else
      {
         MFEM_ABORT("sum of row " << i << " is zero.");
      }
   }
}

void SparseMatrix::AddSubMatrix(const Array<int> &rows, const Array<int> &cols,
                                const DenseMatrix &subm, int skip_zeros)
{
   int i, j, gi, gj, s, t;
   double a;

   for (i = 0; i < rows.Size(); i++)
   {
      if ((gi=rows[i]) < 0) { gi = -1-gi, s = -1; }
      else { s = 1; }
      MFEM_ASSERT(gi < height,
                  "Trying to insert a row " << gi << " outside the matrix height "
                  << height);
      SetColPtr(gi);
      for (j = 0; j < cols.Size(); j++)
      {
         if ((gj=cols[j]) < 0) { gj = -1-gj, t = -s; }
         else { t = s; }
         MFEM_ASSERT(gj < width,
                     "Trying to insert a column " << gj << " outside the matrix width "
                     << width);
         a = subm(i, j);
         if (skip_zeros && a == 0.0)
         {
            // if the element is zero do not assemble it unless this breaks
            // the symmetric structure
            if (&rows != &cols || subm(j, i) == 0.0)
            {
               continue;
            }
         }
         if (t < 0) { a = -a; }
         _Add_(gj, a);
      }
      ClearColPtr();
   }
}

void SparseMatrix::Set(const int i, const int j, const double A)
{
   double a = A;
   int gi, gj, s, t;

   if ((gi=i) < 0) { gi = -1-gi, s = -1; }
   else { s = 1; }
   MFEM_ASSERT(gi < height,
               "Trying to insert a row " << gi << " outside the matrix height "
               << height);
   if ((gj=j) < 0) { gj = -1-gj, t = -s; }
   else { t = s; }
   MFEM_ASSERT(gj < width,
               "Trying to insert a column " << gj << " outside the matrix width "
               << width);
   if (t < 0) { a = -a; }
   _Set_(gi, gj, a);
}

void SparseMatrix::Add(const int i, const int j, const double A)
{
   int gi, gj, s, t;
   double a = A;

   if ((gi=i) < 0) { gi = -1-gi, s = -1; }
   else { s = 1; }
   MFEM_ASSERT(gi < height,
               "Trying to insert a row " << gi << " outside the matrix height "
               << height);
   if ((gj=j) < 0) { gj = -1-gj, t = -s; }
   else { t = s; }
   MFEM_ASSERT(gj < width,
               "Trying to insert a column " << gj << " outside the matrix width "
               << width);
   if (t < 0) { a = -a; }
   _Add_(gi, gj, a);
}

void SparseMatrix::SetSubMatrix(const Array<int> &rows, const Array<int> &cols,
                                const DenseMatrix &subm, int skip_zeros)
{
   int i, j, gi, gj, s, t;
   double a;

   for (i = 0; i < rows.Size(); i++)
   {
      if ((gi=rows[i]) < 0) { gi = -1-gi, s = -1; }
      else { s = 1; }
      MFEM_ASSERT(gi < height,
                  "Trying to insert a row " << gi << " outside the matrix height "
                  << height);
      SetColPtr(gi);
      for (j = 0; j < cols.Size(); j++)
      {
         a = subm(i, j);
         if (skip_zeros && a == 0.0)
         {
            continue;
         }
         if ((gj=cols[j]) < 0) { gj = -1-gj, t = -s; }
         else { t = s; }
         MFEM_ASSERT(gj < width,
                     "Trying to insert a column " << gj << " outside the matrix width "
                     << width);
         if (t < 0) { a = -a; }
         _Set_(gj, a);
      }
      ClearColPtr();
   }
}

void SparseMatrix::SetSubMatrixTranspose(const Array<int> &rows,
                                         const Array<int> &cols,
                                         const DenseMatrix &subm,
                                         int skip_zeros)
{
   int i, j, gi, gj, s, t;
   double a;

   for (i = 0; i < rows.Size(); i++)
   {
      if ((gi=rows[i]) < 0) { gi = -1-gi, s = -1; }
      else { s = 1; }
      MFEM_ASSERT(gi < height,
                  "Trying to insert a row " << gi << " outside the matrix height "
                  << height);
      SetColPtr(gi);
      for (j = 0; j < cols.Size(); j++)
      {
         a = subm(j, i);
         if (skip_zeros && a == 0.0)
         {
            continue;
         }
         if ((gj=cols[j]) < 0) { gj = -1-gj, t = -s; }
         else { t = s; }
         MFEM_ASSERT(gj < width,
                     "Trying to insert a column " << gj << " outside the matrix width "
                     << width);
         if (t < 0) { a = -a; }
         _Set_(gj, a);
      }
      ClearColPtr();
   }
}

void SparseMatrix::GetSubMatrix(const Array<int> &rows, const Array<int> &cols,
                                DenseMatrix &subm) const
{
   int i, j, gi, gj, s, t;
   double a;

   for (i = 0; i < rows.Size(); i++)
   {
      if ((gi=rows[i]) < 0) { gi = -1-gi, s = -1; }
      else { s = 1; }
      MFEM_ASSERT(gi < height,
                  "Trying to insert a row " << gi << " outside the matrix height "
                  << height);
      SetColPtr(gi);
      for (j = 0; j < cols.Size(); j++)
      {
         if ((gj=cols[j]) < 0) { gj = -1-gj, t = -s; }
         else { t = s; }
         MFEM_ASSERT(gj < width,
                     "Trying to insert a column " << gj << " outside the matrix width "
                     << width);
         a = _Get_(gj);
         subm(i, j) = (t < 0) ? (-a) : (a);
      }
      ClearColPtr();
   }
}

bool SparseMatrix::RowIsEmpty(const int row) const
{
   int gi;

   if ((gi=row) < 0)
   {
      gi = -1-gi;
   }
   MFEM_ASSERT(gi < height,
               "Trying to insert a row " << gi << " outside the matrix height "
               << height);
   if (Rows)
   {
      return (Rows[gi] == NULL);
   }
   else
   {
      return (I[gi] == I[gi+1]);
   }
}

int SparseMatrix::GetRow(const int row, Array<int> &cols, Vector &srow) const
{
   RowNode *n;
   int j, gi;

   if ((gi=row) < 0) { gi = -1-gi; }
   MFEM_ASSERT(gi < height,
               "Trying to insert a row " << gi << " outside the matrix height "
               << height);
   if (Rows)
   {
      for (n = Rows[gi], j = 0; n; n = n->Prev)
      {
         j++;
      }
      cols.SetSize(j);
      srow.SetSize(j);
      for (n = Rows[gi], j = 0; n; n = n->Prev, j++)
      {
         cols[j] = n->Column;
         srow(j) = n->Value;
      }
      if (row < 0)
      {
         srow.Neg();
      }

      return 0;
   }
   else
   {
      j = I[gi];
      cols.MakeRef(J + j, I[gi+1]-j);
      srow.NewDataAndSize(A + j, cols.Size());
      MFEM_ASSERT(row >= 0, "Row not valid: " << row );
      return 1;
   }
}

void SparseMatrix::SetRow(const int row, const Array<int> &cols,
                          const Vector &srow)
{
   int gi, gj, s, t;
   double a;

   if ((gi=row) < 0) { gi = -1-gi, s = -1; }
   else { s = 1; }
   MFEM_ASSERT(gi < height,
               "Trying to insert a row " << gi << " outside the matrix height "
               << height);

   if (!Finalized())
   {
      SetColPtr(gi);
      for (int j = 0; j < cols.Size(); j++)
      {
         if ((gj=cols[j]) < 0) { gj = -1-gj, t = -s; }
         else { t = s; }
         MFEM_ASSERT(gj < width,
                     "Trying to insert a column " << gj << " outside the matrix"
                     " width " << width);
         a = srow(j);
         if (t < 0) { a = -a; }
         _Set_(gj, a);
      }
      ClearColPtr();
   }
   else
   {
      MFEM_ASSERT(cols.Size() == RowSize(gi), "");
      MFEM_ASSERT(cols.Size() == srow.Size(), "");

      for (int i = I[gi], j = 0; j < cols.Size(); j++, i++)
      {
         if ((gj=cols[j]) < 0) { gj = -1-gj, t = -s; }
         else { t = s; }
         MFEM_ASSERT(gj < width,
                     "Trying to insert a column " << gj << " outside the matrix"
                     " width " << width);

         J[i] = gj;
         A[i] = srow[j] * t;
      }

   }
}

void SparseMatrix::AddRow(const int row, const Array<int> &cols,
                          const Vector &srow)
{
   int j, gi, gj, s, t;
   double a;

   MFEM_VERIFY(!Finalized(), "Matrix must NOT be finalized.");

   if ((gi=row) < 0) { gi = -1-gi, s = -1; }
   else { s = 1; }
   MFEM_ASSERT(gi < height,
               "Trying to insert a row " << gi << " outside the matrix height "
               << height);
   SetColPtr(gi);
   for (j = 0; j < cols.Size(); j++)
   {
      if ((gj=cols[j]) < 0) { gj = -1-gj, t = -s; }
      else { t = s; }
      MFEM_ASSERT(gj < width,
                  "Trying to insert a column " << gj << " outside the matrix width "
                  << width);
      a = srow(j);
      if (a == 0.0)
      {
         continue;
      }
      if (t < 0) { a = -a; }
      _Add_(gj, a);
   }
   ClearColPtr();
}

void SparseMatrix::ScaleRow(const int row, const double scale)
{
   int i;

   if ((i=row) < 0)
   {
      i = -1-i;
   }
   if (Rows != NULL)
   {
      RowNode *aux;

      for (aux = Rows[i]; aux != NULL; aux = aux -> Prev)
      {
         aux -> Value *= scale;
      }
   }
   else
   {
      int j, end = I[i+1];

      for (j = I[i]; j < end; j++)
      {
         A[j] *= scale;
      }
   }
}

void SparseMatrix::ScaleRows(const Vector & sl)
{
   double scale;
   if (Rows != NULL)
   {
      RowNode *aux;
      for (int i=0; i < height; ++i)
      {
         scale = sl(i);
         for (aux = Rows[i]; aux != NULL; aux = aux -> Prev)
         {
            aux -> Value *= scale;
         }
      }
   }
   else
   {
      int j, end;

      for (int i=0; i < height; ++i)
      {
         end = I[i+1];
         scale = sl(i);
         for (j = I[i]; j < end; j++)
         {
            A[j] *= scale;
         }
      }
   }
}

void SparseMatrix::ScaleColumns(const Vector & sr)
{
   if (Rows != NULL)
   {
      RowNode *aux;
      for (int i=0; i < height; ++i)
      {
         for (aux = Rows[i]; aux != NULL; aux = aux -> Prev)
         {
            aux -> Value *= sr(aux->Column);
         }
      }
   }
   else
   {
      int j, end;

      for (int i=0; i < height; ++i)
      {
         end = I[i+1];
         for (j = I[i]; j < end; j++)
         {
            A[j] *= sr(J[j]);
         }
      }
   }
}

SparseMatrix &SparseMatrix::operator+=(const SparseMatrix &B)
{
   MFEM_ASSERT(height == B.height && width == B.width,
               "Mismatch of this matrix size and rhs.  This height = "
               << height << ", width = " << width << ", B.height = "
               << B.height << ", B.width = " << width);

   for (int i = 0; i < height; i++)
   {
      SetColPtr(i);
      if (B.Rows)
      {
         for (RowNode *aux = B.Rows[i]; aux != NULL; aux = aux->Prev)
         {
            _Add_(aux->Column, aux->Value);
         }
      }
      else
      {
         for (int j = B.I[i]; j < B.I[i+1]; j++)
         {
            _Add_(B.J[j], B.A[j]);
         }
      }
      ClearColPtr();
   }

   return (*this);
}

void SparseMatrix::Add(const double a, const SparseMatrix &B)
{
   for (int i = 0; i < height; i++)
   {
      B.SetColPtr(i);
      if (Rows)
      {
         for (RowNode *np = Rows[i]; np != NULL; np = np->Prev)
         {
            np->Value += a * B._Get_(np->Column);
         }
      }
      else
      {
         for (int j = I[i]; j < I[i+1]; j++)
         {
            A[j] += a * B._Get_(J[j]);
         }
      }
      B.ClearColPtr();
   }
}

SparseMatrix &SparseMatrix::operator=(double a)
{
   if (Rows == NULL)
      for (int i = 0, nnz = I[height]; i < nnz; i++)
      {
         A[i] = a;
      }
   else
      for (int i = 0; i < height; i++)
         for (RowNode *node_p = Rows[i]; node_p != NULL;
              node_p = node_p -> Prev)
         {
            node_p -> Value = a;
         }

   return (*this);
}

SparseMatrix &SparseMatrix::operator*=(double a)
{
   if (Rows == NULL)
      for (int i = 0, nnz = I[height]; i < nnz; i++)
      {
         A[i] *= a;
      }
   else
      for (int i = 0; i < height; i++)
         for (RowNode *node_p = Rows[i]; node_p != NULL;
              node_p = node_p -> Prev)
         {
            node_p -> Value *= a;
         }

   return (*this);
}

void SparseMatrix::Print(std::ostream & out, int _width) const
{
   int i, j;

   if (A == NULL)
   {
      RowNode *nd;
      for (i = 0; i < height; i++)
      {
         out << "[row " << i << "]\n";
         for (nd = Rows[i], j = 0; nd != NULL; nd = nd->Prev, j++)
         {
            out << " (" << nd->Column << "," << nd->Value << ")";
            if ( !((j+1) % _width) )
            {
               out << '\n';
            }
         }
         if (j % _width)
         {
            out << '\n';
         }
      }
      return;
   }

   for (i = 0; i < height; i++)
   {
      out << "[row " << i << "]\n";
      for (j = I[i]; j < I[i+1]; j++)
      {
         out << " (" << J[j] << "," << A[j] << ")";
         if ( !((j+1-I[i]) % _width) )
         {
            out << '\n';
         }
      }
      if ((j-I[i]) % _width)
      {
         out << '\n';
      }
   }
}

void SparseMatrix::PrintMatlab(std::ostream & out) const
{
   out << "% size " << height << " " << width << "\n";
   out << "% Non Zeros " << NumNonZeroElems() << "\n";
   int i, j;
   ios::fmtflags old_fmt = out.flags();
   out.setf(ios::scientific);
   std::streamsize old_prec = out.precision(14);

   for (i = 0; i < height; i++)
      for (j = I[i]; j < I[i+1]; j++)
      {
         out << i+1 << " " << J[j]+1 << " " << A[j] << '\n';
      }
   out.precision(old_prec);
   out.flags(old_fmt);
}

void SparseMatrix::PrintMM(std::ostream & out) const
{
   int i, j;
   ios::fmtflags old_fmt = out.flags();
   out.setf(ios::scientific);
   std::streamsize old_prec = out.precision(14);

   out << "%%MatrixMarket matrix coordinate real general" << '\n'
       << "% Generated by MFEM" << '\n';

   out << height << " " << width << " " << NumNonZeroElems() << '\n';
   for (i = 0; i < height; i++)
      for (j = I[i]; j < I[i+1]; j++)
      {
         out << i+1 << " " << J[j]+1 << " " << A[j] << '\n';
      }
   out.precision(old_prec);
   out.flags(old_fmt);
}

void SparseMatrix::PrintCSR(std::ostream & out) const
{
   MFEM_VERIFY(Finalized(), "Matrix must be finalized.");

   int i;

   out << height << '\n';  // number of rows

   for (i = 0; i <= height; i++)
   {
      out << I[i]+1 << '\n';
   }

   for (i = 0; i < I[height]; i++)
   {
      out << J[i]+1 << '\n';
   }

   for (i = 0; i < I[height]; i++)
   {
      out << A[i] << '\n';
   }
}

void SparseMatrix::PrintCSR2(std::ostream & out) const
{
   MFEM_VERIFY(Finalized(), "Matrix must be finalized.");

   int i;

   out << height << '\n'; // number of rows
   out << width << '\n';  // number of columns

   for (i = 0; i <= height; i++)
   {
      out << I[i] << '\n';
   }

   for (i = 0; i < I[height]; i++)
   {
      out << J[i] << '\n';
   }

   for (i = 0; i < I[height]; i++)
   {
      out << A[i] << '\n';
   }
}

void SparseMatrix::PrintInfo(std::ostream &out) const
{
   const double MiB = 1024.*1024;
   int nnz = NumNonZeroElems();
   double pz = 100./nnz;
   int nz = CountSmallElems(0.0);
   double max_norm = MaxNorm();
   double symm = IsSymmetric();
   int nnf = CheckFinite();
   int ns12 = CountSmallElems(1e-12*max_norm);
   int ns15 = CountSmallElems(1e-15*max_norm);
   int ns18 = CountSmallElems(1e-18*max_norm);

   out <<
       "SparseMatrix statistics:\n"
       "  Format                      : " <<
       (Empty() ? "(empty)" : (Finalized() ? "CSR" : "LIL")) << "\n"
       "  Dimensions                  : " << height << " x " << width << "\n"
       "  Number of entries (total)   : " << nnz << "\n"
       "  Number of entries (per row) : " << 1.*nnz/Height() << "\n"
       "  Number of stored zeros      : " << nz*pz << "% (" << nz << ")\n"
       "  Number of Inf/Nan entries   : " << nnf*pz << "% ("<< nnf << ")\n"
       "  Norm, max |a_ij|            : " << max_norm << "\n"
       "  Symmetry, max |a_ij-a_ji|   : " << symm << "\n"
       "  Number of small entries:\n"
       "    |a_ij| <= 1e-12*Norm      : " << ns12*pz << "% (" << ns12 << ")\n"
       "    |a_ij| <= 1e-15*Norm      : " << ns15*pz << "% (" << ns15 << ")\n"
       "    |a_ij| <= 1e-18*Norm      : " << ns18*pz << "% (" << ns18 << ")\n";
   if (Finalized())
   {
      out << "  Memory used by CSR          : " <<
          (sizeof(int)*(height+1+nnz)+sizeof(double)*nnz)/MiB << " MiB\n";
   }
   if (Rows != NULL)
   {
      size_t used_mem = sizeof(RowNode*)*height;
#ifdef MFEM_USE_MEMALLOC
      used_mem += NodesMem->MemoryUsage();
#else
      for (int i = 0; i < height; i++)
      {
         for (RowNode *aux = Rows[i]; aux != NULL; aux = aux->Prev)
         {
            used_mem += sizeof(RowNode);
         }
      }
#endif
      out << "  Memory used by LIL          : " << used_mem/MiB << " MiB\n";
   }
}

void SparseMatrix::Destroy()
{
   if (I != NULL && ownGraph)
   {
      mm::free<int>(I);
   }
   if (J != NULL && ownGraph)
   {
      mm::free<int>(J);
   }
   if (A != NULL && ownData)
   {
      mm::free<double>(A);
   }

   if (Rows != NULL)
   {
#if !defined(MFEM_USE_MEMALLOC)
      for (int i = 0; i < height; i++)
      {
         RowNode *aux, *node_p = Rows[i];
         while (node_p != NULL)
         {
            aux = node_p;
            node_p = node_p->Prev;
            delete aux;
         }
      }
#endif
      delete [] Rows;
   }

   if (ColPtrJ != NULL)
   {
      delete [] ColPtrJ;
   }
   if (ColPtrNode != NULL)
   {
      delete [] ColPtrNode;
   }
#ifdef MFEM_USE_MEMALLOC
   if (NodesMem != NULL)
   {
      delete NodesMem;
   }
#endif
}

int SparseMatrix::ActualWidth()
{
   int awidth = 0;
   if (A)
   {
      int *start_j = J;
      int *end_j = J + I[height];
      for (int *jptr = start_j; jptr != end_j; ++jptr)
      {
         awidth = std::max(awidth, *jptr + 1);
      }
   }
   else
   {
      RowNode *aux;
      for (int i = 0; i < height; i++)
      {
         for (aux = Rows[i]; aux != NULL; aux = aux->Prev)
         {
            awidth = std::max(awidth, aux->Column + 1);
         }
      }
   }
   return awidth;
}

void SparseMatrixFunction (SparseMatrix & S, double (*f)(double))
{
   int n = S.NumNonZeroElems();
   double * s = S.GetData();

   for (int i = 0; i < n; i++)
   {
      s[i] = f(s[i]);
   }
}

SparseMatrix *Transpose (const SparseMatrix &A)
{
   MFEM_VERIFY(
      A.Finalized(),
      "Finalize must be called before Transpose. Use TransposeRowMatrix instead");

   int i, j, end;
   int m, n, nnz, *A_i, *A_j, *At_i, *At_j;
   double *A_data, *At_data;

   m      = A.Height(); // number of rows of A
   n      = A.Width();  // number of columns of A
   nnz    = A.NumNonZeroElems();
   A_i    = A.GetI();
   A_j    = A.GetJ();
   A_data = A.GetData();

   At_i = mm::malloc<int>(n+1);
   At_j = mm::malloc<int>(nnz);
   At_data = mm::malloc<double>(nnz);

   for (i = 0; i <= n; i++)
   {
      At_i[i] = 0;
   }
   for (i = 0; i < nnz; i++)
   {
      At_i[A_j[i]+1]++;
   }
   for (i = 1; i < n; i++)
   {
      At_i[i+1] += At_i[i];
   }

   for (i = j = 0; i < m; i++)
   {
      end = A_i[i+1];
      for ( ; j < end; j++)
      {
         At_j[At_i[A_j[j]]] = i;
         At_data[At_i[A_j[j]]] = A_data[j];
         At_i[A_j[j]]++;
      }
   }

   for (i = n; i > 0; i--)
   {
      At_i[i] = At_i[i-1];
   }
   At_i[0] = 0;

   return  new SparseMatrix (At_i, At_j, At_data, n, m);
}

SparseMatrix *TransposeAbstractSparseMatrix (const AbstractSparseMatrix &A,
                                             int useActualWidth)
{
   int i, j;
   int m, n, nnz, *At_i, *At_j;
   double *At_data;
   Array<int> Acols;
   Vector Avals;

   m = A.Height(); // number of rows of A
   if (useActualWidth)
   {
      n = 0;
      int tmp;
      for (i = 0; i < m; i++)
      {
         A.GetRow(i, Acols, Avals);
         if (Acols.Size())
         {
            tmp = Acols.Max();
            if (tmp > n)
            {
               n = tmp;
            }
         }
      }
      ++n;
   }
   else
   {
      n = A.Width(); // number of columns of A
   }
   nnz = A.NumNonZeroElems();

   At_i = mm::malloc<int>(n+1);
   At_j = mm::malloc<int>(nnz);
   At_data = mm::malloc<double>(nnz);

   for (i = 0; i <= n; i++)
   {
      At_i[i] = 0;
   }

   for (i = 0; i < m; i++)
   {
      A.GetRow(i, Acols, Avals);
      for (j = 0; j<Acols.Size(); ++j)
      {
         At_i[Acols[j]+1]++;
      }
   }
   for (i = 1; i < n; i++)
   {
      At_i[i+1] += At_i[i];
   }

   for (i = 0; i < m; i++)
   {
      A.GetRow(i, Acols, Avals);
      for (j = 0; j<Acols.Size(); ++j)
      {
         At_j[At_i[Acols[j]]] = i;
         At_data[At_i[Acols[j]]] = Avals[j];
         At_i[Acols[j]]++;
      }
   }

   for (i = n; i > 0; i--)
   {
      At_i[i] = At_i[i-1];
   }
   At_i[0] = 0;

   return new SparseMatrix(At_i, At_j, At_data, n, m);
}


SparseMatrix *Mult (const SparseMatrix &A, const SparseMatrix &B,
                    SparseMatrix *OAB)
{
   int nrowsA, ncolsA, nrowsB, ncolsB;
   int *A_i, *A_j, *B_i, *B_j, *C_i, *C_j, *B_marker;
   double *A_data, *B_data, *C_data;
   int ia, ib, ic, ja, jb, num_nonzeros;
   int row_start, counter;
   double a_entry, b_entry;
   SparseMatrix *C;

   nrowsA = A.Height();
   ncolsA = A.Width();
   nrowsB = B.Height();
   ncolsB = B.Width();

   MFEM_VERIFY(ncolsA == nrowsB,
               "number of columns of A (" << ncolsA
               << ") must equal number of rows of B (" << nrowsB << ")");

   A_i    = A.GetI();
   A_j    = A.GetJ();
   A_data = A.GetData();
   B_i    = B.GetI();
   B_j    = B.GetJ();
   B_data = B.GetData();

   B_marker = mm::malloc<int>(ncolsB);

   for (ib = 0; ib < ncolsB; ib++)
   {
      B_marker[ib] = -1;
   }

   if (OAB == NULL)
   {
      C_i = mm::malloc<int>(nrowsA+1);

      C_i[0] = num_nonzeros = 0;
      for (ic = 0; ic < nrowsA; ic++)
      {
         for (ia = A_i[ic]; ia < A_i[ic+1]; ia++)
         {
            ja = A_j[ia];
            for (ib = B_i[ja]; ib < B_i[ja+1]; ib++)
            {
               jb = B_j[ib];
               if (B_marker[jb] != ic)
               {
                  B_marker[jb] = ic;
                  num_nonzeros++;
               }
            }
         }
         C_i[ic+1] = num_nonzeros;
      }

      C_j    = mm::malloc<int>(num_nonzeros);
      C_data = mm::malloc<double>(num_nonzeros);

      C = new SparseMatrix (C_i, C_j, C_data, nrowsA, ncolsB);

      for (ib = 0; ib < ncolsB; ib++)
      {
         B_marker[ib] = -1;
      }
   }
   else
   {
      C = OAB;

      MFEM_VERIFY(nrowsA == C -> Height() && ncolsB == C -> Width(),
                  "Input matrix sizes do not match output sizes"
                  << " nrowsA = " << nrowsA
                  << ", C->Height() = " << C->Height()
                  << " ncolsB = " << ncolsB
                  << ", C->Width() = " << C->Width());

      // C_i    = C -> GetI(); // not used
      C_j    = C -> GetJ();
      C_data = C -> GetData();
   }

   counter = 0;
   for (ic = 0; ic < nrowsA; ic++)
   {
      // row_start = C_i[ic];
      row_start = counter;
      for (ia = A_i[ic]; ia < A_i[ic+1]; ia++)
      {
         ja = A_j[ia];
         a_entry = A_data[ia];
         for (ib = B_i[ja]; ib < B_i[ja+1]; ib++)
         {
            jb = B_j[ib];
            b_entry = B_data[ib];
            if (B_marker[jb] < row_start)
            {
               B_marker[jb] = counter;
               if (OAB == NULL)
               {
                  C_j[counter] = jb;
               }
               C_data[counter] = a_entry*b_entry;
               counter++;
            }
            else
            {
               C_data[B_marker[jb]] += a_entry*b_entry;
            }
         }
      }
   }

   MFEM_VERIFY(
      OAB == NULL || counter == OAB->NumNonZeroElems(),
      "With pre-allocated output matrix, number of non-zeros ("
      << OAB->NumNonZeroElems()
      << ") did not match number of entries changed from matrix-matrix multiply, "
      << counter);

   delete [] B_marker;

   return C;
}

SparseMatrix * TransposeMult(const SparseMatrix &A, const SparseMatrix &B)
{
   SparseMatrix *At  = Transpose(A);
   SparseMatrix *AtB = Mult(*At, B);
   delete At;
   return AtB;
}

SparseMatrix *MultAbstractSparseMatrix (const AbstractSparseMatrix &A,
                                        const AbstractSparseMatrix &B)
{
   int nrowsA, ncolsA, nrowsB, ncolsB;
   int *C_i, *C_j, *B_marker;
   double *C_data;
   int ia, ib, ic, ja, jb, num_nonzeros;
   int row_start, counter;
   double a_entry, b_entry;
   SparseMatrix *C;

   nrowsA = A.Height();
   ncolsA = A.Width();
   nrowsB = B.Height();
   ncolsB = B.Width();

   MFEM_VERIFY(ncolsA == nrowsB,
               "number of columns of A (" << ncolsA
               << ") must equal number of rows of B (" << nrowsB << ")");

   B_marker = mm::malloc<int>(ncolsB);

   for (ib = 0; ib < ncolsB; ib++)
   {
      B_marker[ib] = -1;
   }

   C_i = mm::malloc<int>(nrowsA+1);

   C_i[0] = num_nonzeros = 0;

   Array<int> colsA, colsB;
   Vector dataA, dataB;
   for (ic = 0; ic < nrowsA; ic++)
   {
      A.GetRow(ic, colsA, dataA);
      for (ia = 0; ia < colsA.Size(); ia++)
      {
         ja = colsA[ia];
         B.GetRow(ja, colsB, dataB);
         for (ib = 0; ib < colsB.Size(); ib++)
         {
            jb = colsB[ib];
            if (B_marker[jb] != ic)
            {
               B_marker[jb] = ic;
               num_nonzeros++;
            }
         }
      }
      C_i[ic+1] = num_nonzeros;
   }

   C_j    = mm::malloc<int>(num_nonzeros);
   C_data = mm::malloc<double>(num_nonzeros);

   C = new SparseMatrix(C_i, C_j, C_data, nrowsA, ncolsB);

   for (ib = 0; ib < ncolsB; ib++)
   {
      B_marker[ib] = -1;
   }

   counter = 0;
   for (ic = 0; ic < nrowsA; ic++)
   {
      row_start = counter;
      A.GetRow(ic, colsA, dataA);
      for (ia = 0; ia < colsA.Size(); ia++)
      {
         ja = colsA[ia];
         a_entry = dataA[ia];
         B.GetRow(ja, colsB, dataB);
         for (ib = 0; ib < colsB.Size(); ib++)
         {
            jb = colsB[ib];
            b_entry = dataB[ib];
            if (B_marker[jb] < row_start)
            {
               B_marker[jb] = counter;
               C_j[counter] = jb;
               C_data[counter] = a_entry*b_entry;
               counter++;
            }
            else
            {
               C_data[B_marker[jb]] += a_entry*b_entry;
            }
         }
      }
   }

   delete [] B_marker;

   return C;
}

DenseMatrix *Mult (const SparseMatrix &A, DenseMatrix &B)
{
   DenseMatrix *C = new DenseMatrix(A.Height(), B.Width());
   Vector columnB, columnC;
   for (int j = 0; j < B.Width(); ++j)
   {
      B.GetColumnReference(j, columnB);
      C->GetColumnReference(j, columnC);
      A.Mult(columnB, columnC);
   }
   return C;
}

DenseMatrix *RAP (const SparseMatrix &A, DenseMatrix &P)
{
   DenseMatrix R (P, 't'); // R = P^T
   DenseMatrix *AP   = Mult (A, P);
   DenseMatrix *_RAP = new DenseMatrix(R.Height(), AP->Width());
   Mult (R, *AP, *_RAP);
   delete AP;
   return _RAP;
}

DenseMatrix *RAP(DenseMatrix &A, const SparseMatrix &P)
{
   SparseMatrix *R  = Transpose(P);
   DenseMatrix  *RA = Mult(*R, A);
   DenseMatrix   AtP(*RA, 't');
   delete RA;
   DenseMatrix  *RAtP = Mult(*R, AtP);
   delete R;
   DenseMatrix * _RAP = new DenseMatrix(*RAtP, 't');
   delete RAtP;
   return _RAP;
}

SparseMatrix *RAP (const SparseMatrix &A, const SparseMatrix &R,
                   SparseMatrix *ORAP)
{
   SparseMatrix *P  = Transpose (R);
   SparseMatrix *AP = Mult (A, *P);
   delete P;
   SparseMatrix *_RAP = Mult (R, *AP, ORAP);
   delete AP;
   return _RAP;
}

SparseMatrix *RAP(const SparseMatrix &Rt, const SparseMatrix &A,
                  const SparseMatrix &P)
{
   SparseMatrix * R = Transpose(Rt);
   SparseMatrix * RA = Mult(*R,A);
   delete R;
   SparseMatrix * out = Mult(*RA, P);
   delete RA;
   return out;
}

SparseMatrix *Mult_AtDA (const SparseMatrix &A, const Vector &D,
                         SparseMatrix *OAtDA)
{
   int i, At_nnz, *At_j;
   double *At_data;

   SparseMatrix *At = Transpose (A);
   At_nnz  = At -> NumNonZeroElems();
   At_j    = At -> GetJ();
   At_data = At -> GetData();
   for (i = 0; i < At_nnz; i++)
   {
      At_data[i] *= D(At_j[i]);
   }
   SparseMatrix *AtDA = Mult (*At, A, OAtDA);
   delete At;
   return AtDA;
}

SparseMatrix * Add(double a, const SparseMatrix & A, double b,
                   const SparseMatrix & B)
{
   int nrows = A.Height();
   int ncols = A.Width();

   int * C_i =mm::malloc<int>(nrows+1);
   int * C_j;
   double * C_data;

   int * A_i = A.GetI();
   int * A_j = A.GetJ();
   double * A_data = A.GetData();

   int * B_i = B.GetI();
   int * B_j = B.GetJ();
   double * B_data = B.GetData();

   int * marker = mm::malloc<int>(ncols);
   std::fill(marker, marker+ncols, -1);

   int num_nonzeros = 0, jcol;
   C_i[0] = 0;
   for (int ic = 0; ic < nrows; ic++)
   {
      for (int ia = A_i[ic]; ia < A_i[ic+1]; ia++)
      {
         jcol = A_j[ia];
         marker[jcol] = ic;
         num_nonzeros++;
      }
      for (int ib = B_i[ic]; ib < B_i[ic+1]; ib++)
      {
         jcol = B_j[ib];
         if (marker[jcol] != ic)
         {
            marker[jcol] = ic;
            num_nonzeros++;
         }
      }
      C_i[ic+1] = num_nonzeros;
   }

   C_j = mm::malloc<int>(num_nonzeros);
   C_data = mm::malloc<double>(num_nonzeros);

   for (int ia = 0; ia < ncols; ia++)
   {
      marker[ia] = -1;
   }

   int pos = 0;
   for (int ic = 0; ic < nrows; ic++)
   {
      for (int ia = A_i[ic]; ia < A_i[ic+1]; ia++)
      {
         jcol = A_j[ia];
         C_j[pos] = jcol;
         C_data[pos] = a*A_data[ia];
         marker[jcol] = pos;
         pos++;
      }
      for (int ib = B_i[ic]; ib < B_i[ic+1]; ib++)
      {
         jcol = B_j[ib];
         if (marker[jcol] < C_i[ic])
         {
            C_j[pos] = jcol;
            C_data[pos] = b*B_data[ib];
            marker[jcol] = pos;
            pos++;
         }
         else
         {
            C_data[marker[jcol]] += b*B_data[ib];
         }
      }
   }

   delete[] marker;
   return new SparseMatrix(C_i, C_j, C_data, nrows, ncols);
}

SparseMatrix * Add(const SparseMatrix & A, const SparseMatrix & B)
{
   return Add(1.,A,1.,B);
}

SparseMatrix * Add(Array<SparseMatrix *> & Ai)
{
   MFEM_ASSERT(Ai.Size() > 0, "invalid size Ai.Size() = " << Ai.Size());

   SparseMatrix * accumulate = Ai[0];
   SparseMatrix * result = accumulate;

   for (int i=1; i < Ai.Size(); ++i)
   {
      result = Add(*accumulate, *Ai[i]);
      if (i != 1)
      {
         delete accumulate;
      }

      accumulate = result;
   }

   return result;
}

/// B += alpha * A
void Add(const SparseMatrix &A,
         double alpha, DenseMatrix &B)
{
   for (int r = 0; r < B.Height(); r++)
   {
      const int    * colA = A.GetRowColumns(r);
      const double * valA = A.GetRowEntries(r);
      for (int i=0; i<A.RowSize(r); i++)
      {
         B(r, colA[i]) += alpha * valA[i];
      }
   }
}

/// Produces a block matrix with blocks A_{ij}*B
DenseMatrix *OuterProduct(const DenseMatrix &A, const DenseMatrix &B)
{
   int mA = A.Height(), nA = A.Width();
   int mB = B.Height(), nB = B.Width();

   DenseMatrix *C = new DenseMatrix(mA * mB, nA * nB);
   *C = 0.0;
   for (int i=0; i<mA; i++)
   {
      for (int j=0; j<nA; j++)
      {
         C->AddMatrix(A(i,j), const_cast<DenseMatrix&>(B), i * mB, j * nB);
      }
   }
   return C;
}

/// Produces a block matrix with blocks A_{ij}*B
SparseMatrix *OuterProduct(const DenseMatrix &A, const SparseMatrix &B)
{
   int mA = A.Height(), nA = A.Width();
   int mB = B.Height(), nB = B.Width();

   SparseMatrix *C = new SparseMatrix(mA * mB, nA * nB);

   for (int i=0; i<mA; i++)
   {
      for (int j=0; j<nA; j++)
      {
         for (int r=0; r<mB; r++)
         {
            const int    * colB = B.GetRowColumns(r);
            const double * valB = B.GetRowEntries(r);

            for (int cj=0; cj<B.RowSize(r); cj++)
            {
               C->Set(i * mB + r, j * nB + colB[cj], A(i,j) * valB[cj]);
            }
         }
      }
   }
   C->Finalize();

   return C;
}

/// Produces a block matrix with blocks A_{ij}*B
SparseMatrix *OuterProduct(const SparseMatrix &A, const DenseMatrix &B)
{
   int mA = A.Height(), nA = A.Width();
   int mB = B.Height(), nB = B.Width();

   SparseMatrix *C = new SparseMatrix(mA * mB, nA * nB);

   for (int r=0; r<mA; r++)
   {
      const int    * colA = A.GetRowColumns(r);
      const double * valA = A.GetRowEntries(r);

      for (int aj=0; aj<A.RowSize(r); aj++)
      {
         for (int i=0; i<mB; i++)
         {
            for (int j=0; j<nB; j++)
            {
               C->Set(r * mB + i, colA[aj] * nB + j, valA[aj] * B(i, j));
            }
         }
      }
   }
   C->Finalize();

   return C;
}

/// Produces a block matrix with blocks A_{ij}*B
SparseMatrix *OuterProduct(const SparseMatrix &A, const SparseMatrix &B)
{
   int mA = A.Height(), nA = A.Width();
   int mB = B.Height(), nB = B.Width();

   SparseMatrix *C = new SparseMatrix(mA * mB, nA * nB);

   for (int ar=0; ar<mA; ar++)
   {
      const int    * colA = A.GetRowColumns(ar);
      const double * valA = A.GetRowEntries(ar);

      for (int aj=0; aj<A.RowSize(ar); aj++)
      {
         for (int br=0; br<mB; br++)
         {
            const int    * colB = B.GetRowColumns(br);
            const double * valB = B.GetRowEntries(br);

            for (int bj=0; bj<B.RowSize(br); bj++)
            {
               C->Set(ar * mB + br, colA[aj] * nB + colB[bj],
                      valA[aj] * valB[bj]);
            }
         }
      }
   }
   C->Finalize();

   return C;
}

void SparseMatrix::Swap(SparseMatrix &other)
{
   mfem::Swap(width, other.width);
   mfem::Swap(height, other.height);
   mfem::Swap(I, other.I);
   mfem::Swap(J, other.J);
   mfem::Swap(A, other.A);
   mfem::Swap(Rows, other.Rows);
   mfem::Swap(current_row, other.current_row);
   mfem::Swap(ColPtrJ, other.ColPtrJ);
   mfem::Swap(ColPtrNode, other.ColPtrNode);

#ifdef MFEM_USE_MEMALLOC
   mfem::Swap(NodesMem, other.NodesMem);
#endif

   mfem::Swap(ownGraph, other.ownGraph);
   mfem::Swap(ownData, other.ownData);
   mfem::Swap(isSorted, other.isSorted);
}

}<|MERGE_RESOLUTION|>--- conflicted
+++ resolved
@@ -658,10 +658,6 @@
       }
       return;
    }
-<<<<<<< HEAD
-
-   for (i = 0; i < height; i++)
-=======
    // Prepare the lambda capture and get our pointers from the memory manager
    const int d_height = height;
    const DeviceArray d_I(I);
@@ -671,15 +667,11 @@
    DeviceVector d_y(y, y.Size());
    const bool device = Device::UsingDevice();
    MFEM_FORALL(i, d_height,
->>>>>>> 76a1c705
    {
       double xi = a * x(i);
       end = I[i+1];
       for (j = I[i]; j < end; j++)
       {
-<<<<<<< HEAD
-         yp[J[j]] += A[j]*xi;
-=======
          const int Jj = d_J[j];
          if (device)
          {
@@ -689,7 +681,6 @@
          {
             d_y[Jj] += d_A[j] * xi;
          }
->>>>>>> 76a1c705
       }
    }
 }
@@ -1780,13 +1771,8 @@
 
 void SparseMatrix::Gauss_Seidel_forw(const Vector &x, Vector &y) const
 {
-<<<<<<< HEAD
-   int s = height;
-   double *yp = y.GetData();
-=======
    int c, i, s = height;
    double sum, *yp = y.GetData();
->>>>>>> 76a1c705
    const double *xp = x.GetData();
 
    if (A == NULL)
