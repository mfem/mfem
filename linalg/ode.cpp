--- conflicted
+++ resolved
@@ -12,8 +12,6 @@
 #include "../general/communication.hpp"
 #include "operator.hpp"
 #include "ode.hpp"
-
-
 
 namespace mfem
 {
@@ -456,7 +454,6 @@
 void LMSSolver::SetStageSize(int s_)
 {
    smax = std::min(s_,5);
-<<<<<<< HEAD
    k.resize(smax);
    idx.SetSize(smax);
    for (int i = 0; i < smax; i++)
@@ -464,11 +461,6 @@
       idx[i] = smax - i - 1;
    }
 }
-=======
-   a = a_;
-   k = new Vector[5];
-   dt_ = -1.0;
->>>>>>> d4bc14a4
 
 void LMSSolver::Init(TimeDependentOperator &f_)
 {
@@ -571,29 +563,9 @@
 
 void AdamsBashforthSolver::Step(Vector &x, double &t, double &dt)
 {
-<<<<<<< HEAD
    CheckTimestep(dt);
 
    if (ss >= smax-1)
-=======
-   if ( (dt_ > 0.0) && (fabs(dt-dt_) >10*std::numeric_limits<double>::epsilon()))
-   {
-      s = 0;
-      dt_ = dt;
-
-      if (print())
-      {
-         mfem::out << "WARNING:" << std::endl;
-         mfem::out << " - Time step changed" << std::endl;
-         mfem::out << " - Purging Adams-Bashforth history" << std::endl;
-         mfem::out << " - Will run Runge-Kutta to rebuild history" << std::endl;
-      }
-   }
-
-   s++;
-   s = std::min(s, smax);
-   if (s == smax)
->>>>>>> d4bc14a4
    {
       f->SetTime(t);
       f->Mult(x, k[idx[0]]);
@@ -627,12 +599,7 @@
 AdamsMoultonSolver::AdamsMoultonSolver(int stages, const double *a_)
 {
    a = a_;
-<<<<<<< HEAD
    SetStageSize(stages);
-=======
-   k = new Vector[5];
-   dt_ = -1.0;
->>>>>>> d4bc14a4
 
    int order = stages+1;
    if (order <= 3)
@@ -647,26 +614,8 @@
 
 void AdamsMoultonSolver::Step(Vector &x, double &t, double &dt)
 {
-<<<<<<< HEAD
    CheckTimestep(dt);
    if ((ss == 0)&&(smax>1))
-=======
-   if ( (dt_ > 0.0) && (fabs(dt-dt_) >10*std::numeric_limits<double>::epsilon()))
-   {
-      s = 0;
-      dt_ = dt;
-
-      if (print())
-      {
-         mfem::out << "WARNING:" << std::endl;
-         mfem::out << " - Time step changed" << std::endl;
-         mfem::out << " - Purging Adams-Moulton history" << std::endl;
-         mfem::out << " - Will run Runge-Kutta to rebuild history" << std::endl;
-      }
-   }
-
-   if ((s == 0)&&(smax>1))
->>>>>>> d4bc14a4
    {
       f->Mult(x,k[idx[0]]);
       ss++;
@@ -691,13 +640,6 @@
       f->Mult(x,k[idx[0]]);
       ss++;
    }
-<<<<<<< HEAD
-=======
-
-
-   // Shift the index
-   for (int i = 0; i < smax; i++) { idx[i] = ++idx[i]%smax; }
->>>>>>> d4bc14a4
 }
 
 const double AM1Solver::a[] =
