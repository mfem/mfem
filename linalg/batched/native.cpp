// Copyright (c) 2010-2024, Lawrence Livermore National Security, LLC. Produced
// at the Lawrence Livermore National Laboratory. All Rights reserved. See files
// LICENSE and NOTICE for details. LLNL-CODE-806117.
//
// This file is part of the MFEM library. For more information and source code
// availability visit https://mfem.org.
//
// MFEM is free software; you can redistribute it and/or modify it under the
// terms of the BSD-3 license. We welcome feedback and contributions, see file
// CONTRIBUTING.md for details.

#include "../kernels.hpp"
#include "native.hpp"
#include "../dtensor.hpp"
#include "../../general/forall.hpp"

namespace mfem
{

void NativeBatchedLinAlg::AddMult(const DenseTensor &A, const Vector &x,
                                  Vector &y, real_t alpha, real_t beta,
                                  Op op) const
{
   const bool tr = (op == Op::T);

   const int m = A.SizeI();
   const int n = A.SizeJ();
   const int n_mat = A.SizeK();
   const int k = x.Size() / (tr ? m : n) / n_mat;

   auto d_A = Reshape(A.Read(), m, n, n_mat);
   auto d_x = Reshape(x.Read(), (tr ? m : n), k, n_mat);
   auto d_y = Reshape(beta == 0.0 ? y.Write() : y.ReadWrite(),
                      (tr ? n : m), k, n_mat);

   if (tr)
   {
      mfem::forall(n_mat, [=] MFEM_HOST_DEVICE (int i)
      {
         kernels::AddMultAtB(m, n, k, &d_A(0,0,i), &d_x(0,0,i), &d_y(0,0,i),
                             alpha, beta);
      });
   }
   else
   {
      mfem::forall(n_mat, [=] MFEM_HOST_DEVICE (int i)
      {
         kernels::AddMult(m, k, n, &d_A(0,0,i), &d_x(0,0,i), &d_y(0,0,i),
                          alpha, beta);
      });
   }

   // Alternative approach, threading also over the second index. Which one is
   // better?

   // mfem::forall(n_mat * k, [=] MFEM_HOST_DEVICE (int idx)
   // {
   //    const int i = idx % k;
   //    const int j = idx / k;
   //    kernels::Mult(m, n, &d_A(0,0,j), &d_x(0,i,j), &d_y(0,i,j));
   // });
}

void NativeBatchedLinAlg::Invert(DenseTensor &A) const
{
   const int m = A.SizeI();
   const int NE = A.SizeK();
   DenseTensor LU = A;
   Array<int> P(m*NE);

   LUFactor(LU, P);

   auto data_all = Reshape(LU.Read(), m, m, NE);
   auto piv_all  = Reshape(P.Read(), m, NE);
   auto inv_all  = Reshape(A.Write(), m, m, NE);

   mfem::forall(NE, [=] MFEM_HOST_DEVICE (int e)
   {
      // A^{-1} = U^{-1} L^{-1} P
      // X <- U^{-1} (set only the upper triangular part of X)
      real_t *X          = &inv_all(0, 0, e);
      real_t *x          = X;
      const real_t *data = &data_all(0, 0, e);
      const int *ipiv    = &piv_all(0, e);

      for (int k = 0; k < m; k++)
      {
         const real_t minus_x_k = -(x[k] = 1.0 / data[k + k * m]);
         for (int i = 0; i < k; i++)
         {
            x[i] = data[i + k * m] * minus_x_k;
         }
         for (int j = k - 1; j >= 0; j--)
         {
            const real_t x_j = (x[j] /= data[j + j * m]);
            for (int i = 0; i < j; i++)
            {
               x[i] -= data[i + j * m] * x_j;
            }
         }
         x += m;
      }

      // X <- X L^{-1} (use input only from the upper triangular part of X)
      {
         int k = m - 1;
         for (int j = 0; j < k; j++)
         {
            const real_t minus_L_kj = -data[k + j * m];
            for (int i = 0; i <= j; i++)
            {
               X[i + j * m] += X[i + k * m] * minus_L_kj;
            }
            for (int i = j + 1; i < m; i++)
            {
               X[i + j * m] = X[i + k * m] * minus_L_kj;
            }
         }
      }
      for (int k = m - 2; k >= 0; k--)
      {
         for (int j = 0; j < k; j++)
         {
            const real_t L_kj = data[k + j * m];
            for (int i = 0; i < m; i++)
            {
               X[i + j * m] -= X[i + k * m] * L_kj;
            }
         }
      }

      // X <- X P
      for (int k = m - 1; k >= 0; k--)
      {
         const int piv_k = ipiv[k];
         if (k != piv_k)
         {
            for (int i = 0; i < m; i++)
            {
               kernels::internal::Swap(X[i + k * m], X[i + piv_k * m]);
            }
         }
      }
   });
}

void NativeBatchedLinAlg::LUFactor(DenseTensor &A, Array<int> &P) const
{
   constexpr real_t tol = 0.0; // Make this user-adjustable?
   const int m = A.SizeI();
   const int NE = A.SizeK();
   P.SetSize(m*NE);

   auto data_all = Reshape(A.ReadWrite(), m, m, NE);
   auto ipiv_all = Reshape(P.Write(), m, NE);
   Array<bool> pivot_flag(1);
   pivot_flag[0] = true;
   bool *d_pivot_flag = pivot_flag.ReadWrite();

   mfem::forall(NE, [=] MFEM_HOST_DEVICE (int e)
   {
      for (int i = 0; i < m; i++)
      {
         // pivoting
         {
            int piv = i;
            real_t a = fabs(data_all(piv,i,e));
            for (int j = i+1; j < m; j++)
            {
               const real_t b = fabs(data_all(j,i,e));
               if (b > a)
               {
                  a = b;
                  piv = j;
               }
            }
            ipiv_all(i,e) = piv;
            if (piv != i)
            {
               // swap rows i and piv in both L and U parts
               for (int j = 0; j < m; j++)
               {
                  kernels::internal::Swap<real_t>(data_all(i,j,e), data_all(piv,j,e));
               }
            }
         } // pivot end

<<<<<<< HEAD
         if (fabs(data_all(i,i,e)) <= tol)
=======
         if (std::abs(data_all(i,i,e)) <= tol)
>>>>>>> 7c1a0eb5
         {
            d_pivot_flag[0] = false;
         }

         const real_t a_ii_inv = 1.0 / data_all(i,i,e);
         for (int j = i+1; j < m; j++)
         {
            data_all(j,i,e) *= a_ii_inv;
         }

         for (int k = i+1; k < m; k++)
         {
            const real_t a_ik = data_all(i,k,e);
            for (int j = i+1; j < m; j++)
            {
               data_all(j,k,e) -= a_ik * data_all(j,i,e);
            }
         }
      }
   });

   MFEM_VERIFY(pivot_flag.HostRead()[0], "Batch LU factorization failed");
}

void NativeBatchedLinAlg::LUSolve(const DenseTensor &LU, const Array<int> &P,
                                  Vector &x) const
{
   const int m = LU.SizeI();
   const int n_mat = LU.SizeK();
   const int n_rhs = x.Size() / m / n_mat;

   auto d_LU = Reshape(LU.Read(), m, m, n_mat);
   auto d_P = Reshape(P.Read(), m, n_mat);
   auto d_x = Reshape(x.Write(), m, n_rhs, n_mat);

   mfem::forall(n_mat * n_rhs, [=] MFEM_HOST_DEVICE (int idx)
   {
      const int i_rhs = idx % n_rhs;
      const int i_mat = idx / n_rhs;

      kernels::LUSolve(&d_LU(0,0,i_mat), m, &d_P(0,i_mat), &d_x(0,i_rhs,i_mat));
   });
}

}<|MERGE_RESOLUTION|>--- conflicted
+++ resolved
@@ -185,11 +185,7 @@
             }
          } // pivot end
 
-<<<<<<< HEAD
-         if (fabs(data_all(i,i,e)) <= tol)
-=======
          if (std::abs(data_all(i,i,e)) <= tol)
->>>>>>> 7c1a0eb5
          {
             d_pivot_flag[0] = false;
          }
