# Copyright (c) 2010-2022, Lawrence Livermore National Security, LLC. Produced
# at the Lawrence Livermore National Laboratory. All Rights reserved. See files
# LICENSE and NOTICE for details. LLNL-CODE-806117.
#
# This file is part of the MFEM library. For more information and source code
# availability visit https://mfem.org.
#
# MFEM is free software; you can redistribute it and/or modify it under the
# terms of the BSD-3 license. We welcome feedback and contributions, see file
# CONTRIBUTING.md for details.

# The variable CMAKE_CXX_STANDARD and related were introduced in CMake v3.1
cmake_minimum_required(VERSION 3.1)
set(USER_CONFIG "${CMAKE_CURRENT_SOURCE_DIR}/config/user.cmake" CACHE PATH
  "Path to optional user configuration file.")

# Require C++11 and disable compiler-specific extensions
set(CMAKE_CXX_STANDARD 11)
set(CMAKE_CXX_STANDARD_REQUIRED ON)
set(CMAKE_CXX_EXTENSIONS OFF)

# Load user settings before the defaults - this way the defaults will not
# overwrite the user set options. If the user has not set all options, we still
# have the defaults.
message(STATUS "(optional) USER_CONFIG = ${USER_CONFIG}")
include("${USER_CONFIG}" OPTIONAL)
include("${CMAKE_CURRENT_SOURCE_DIR}/config/defaults.cmake")

# Allow overwriting of the compiler by setting CXX/MPICXX on the command line or
# in user.cmake.
if (NOT CMAKE_CXX_COMPILER)
  if (CXX)
    set(CMAKE_CXX_COMPILER ${CXX})
    # Avoid some issues when CXX is defined
    unset(CXX)
    unset(CXX CACHE)
  endif()
  if (MFEM_USE_MPI AND MPICXX)
    # In parallel MPICXX takes precedence, if defined.
    set(CMAKE_CXX_COMPILER ${MPICXX})
    # Setting the variables below circumvents autodetection, see FindMPI.cmake.
    set(MPI_CXX_INCLUDE_PATH "")
    set(MPI_CXX_LIBRARIES "")
  endif()
endif()

#-------------------------------------------------------------------------------
# Project name and version
#-------------------------------------------------------------------------------
project(mfem NONE)
# Current version of MFEM, see also `makefile`.
#   mfem_VERSION = (string)
#   MFEM_VERSION = (int)   [automatically derived from mfem_VERSION]
set(${PROJECT_NAME}_VERSION 4.4.1)

# Prohibit in-source build
if (${PROJECT_SOURCE_DIR} STREQUAL ${PROJECT_BINARY_DIR})
  message(FATAL_ERROR
    "MFEM does not support in-source CMake builds at this time.")
endif (${PROJECT_SOURCE_DIR} STREQUAL ${PROJECT_BINARY_DIR})

# Set xSDK defaults.
set(USE_XSDK_DEFAULTS_DEFAULT OFF)
set(XSDK_ENABLE_CXX ON)
set(XSDK_ENABLE_C OFF)
set(XSDK_ENABLE_Fortran OFF)

# Check if we need to enable C or Fortran.
if (CMAKE_VERSION VERSION_LESS 3.2 OR
    MFEM_USE_CONDUIT OR
    MFEM_USE_SIDRE OR
    MFEM_USE_PETSC)
   # This seems to be needed by:
   #  * find_package(BLAS REQUIRED) and
   #  * find_package(HDF5 REQUIRED) needed, in turn, by:
   #    - find_package(AXOM REQUIRED)
   #  * find_package(PETSc REQUIRED)
   set(XSDK_ENABLE_C ON)
endif()
if (MFEM_USE_STRUMPACK)
  # Just needed to find the MPI_Fortran libraries to link with
  set(XSDK_ENABLE_Fortran ON)
endif()
if (MFEM_USE_GINKGO AND ("${CMAKE_CXX_STANDARD}" LESS "14"))
  set(CMAKE_CXX_STANDARD 14)
endif()

# Include xSDK default CMake file.
include("${CMAKE_CURRENT_SOURCE_DIR}/config/XSDKDefaults.cmake")

# Enable languages.
enable_language(CXX)
if (MINGW)
   # MinGW GCC does not expose the functions jn/_jn, yn/_yn (used in Example
   # 25/25p) unless we use '-std=gnu++11':
   set(CMAKE_CXX_EXTENSIONS ON)
endif()
if (MFEM_USE_CUDA)
   if (MFEM_USE_HIP)
      message(FATAL_ERROR " *** MFEM_USE_HIP cannot be combined with MFEM_USE_CUDA.")
   endif()
   # MFEM_USE_CUDA requires CMake 3.8 or newer (for direct CUDA support)
   cmake_minimum_required(VERSION 3.8 FATAL_ERROR)
   # Use ${CMAKE_CXX_COMPILER} as the cuda host compiler.
   if (NOT CMAKE_CUDA_HOST_COMPILER)
      set(CMAKE_CUDA_HOST_COMPILER ${CMAKE_CXX_COMPILER})
   endif()
   enable_language(CUDA)
   set(CMAKE_CUDA_STANDARD 11)
   if (MFEM_USE_GINKGO)
     set(CMAKE_CUDA_STANDARD 14)
   endif()
   set(CMAKE_CUDA_STANDARD_REQUIRED ON)
   set(CMAKE_CUDA_EXTENSIONS OFF)
   set(CUDA_FLAGS "--expt-extended-lambda")
   if (CMAKE_VERSION VERSION_LESS 3.18.0)
      set(CUDA_FLAGS "-arch=${CUDA_ARCH} ${CUDA_FLAGS}")
   elseif (NOT CMAKE_CUDA_ARCHITECTURES)
      string(REGEX REPLACE "^sm_" "" ARCH_NUMBER "${CUDA_ARCH}")
      if ("${CUDA_ARCH}" STREQUAL "sm_${ARCH_NUMBER}")
         set(CMAKE_CUDA_ARCHITECTURES "${ARCH_NUMBER}")
      else()
         message(FATAL_ERROR "Unknown CUDA_ARCH: ${CUDA_ARCH}")
      endif()
   else()
      set(CUDA_ARCH "CMAKE_CUDA_ARCHITECTURES: ${CMAKE_CUDA_ARCHITECTURES}")
   endif()
   message(STATUS "Using CUDA architecture: ${CUDA_ARCH}")
   if (CMAKE_VERSION VERSION_LESS 3.12.0)
      # CMake versions 3.8 and 3.9 require this to work; 3.10 and 3.11 are not
      # tested and may not actually need this (but should be ok to keep).
      set(CUDA_FLAGS "-ccbin=${CMAKE_CXX_COMPILER} ${CUDA_FLAGS}")
      set(CMAKE_CUDA_HOST_LINK_LAUNCHER ${CMAKE_CXX_COMPILER})
   endif()
   set(CMAKE_CUDA_FLAGS "${CUDA_FLAGS}" CACHE STRING
       "CUDA flags set for MFEM" FORCE)
   set(CUSPARSE_FOUND TRUE)
   set(CUSPARSE_LIBRARIES "cusparse")
   set(CUBLAS_FOUND TRUE)
   set(CUSBLAS_LIBRARIES "cublas")
endif()

if (XSDK_ENABLE_C)
   enable_language(C)
endif()
if (XSDK_ENABLE_Fortran)
   enable_language(Fortran)
endif()

# Suppress warnings about MACOSX_RPATH
set(CMAKE_MACOSX_RPATH OFF CACHE BOOL "")

# CMake needs to know where to find things
set(MFEM_CMAKE_PATH ${PROJECT_SOURCE_DIR}/config)
set(CMAKE_MODULE_PATH ${MFEM_CMAKE_PATH}/cmake/modules)

# Load MFEM/MJIT CMake utilities.
include(MfemCmakeUtilities)
include(MjitCmakeUtilities)

string(TOUPPER "${PROJECT_NAME}" PROJECT_NAME_UC)
mfem_version_to_int(${${PROJECT_NAME}_VERSION} ${PROJECT_NAME_UC}_VERSION)
set(${PROJECT_NAME_UC}_VERSION_STRING ${${PROJECT_NAME}_VERSION})
if (EXISTS ${PROJECT_SOURCE_DIR}/.git)
   execute_process(
     COMMAND git describe --all --long --abbrev=40 --dirty --always
     WORKING_DIRECTORY "${PROJECT_SOURCE_DIR}"
     OUTPUT_VARIABLE ${PROJECT_NAME_UC}_GIT_STRING
     ERROR_QUIET OUTPUT_STRIP_TRAILING_WHITESPACE)
endif()
if (NOT ${PROJECT_NAME_UC}_GIT_STRING)
   set(${PROJECT_NAME_UC}_GIT_STRING "(unknown)")
endif()

#-------------------------------------------------------------------------------
# Process configuration options
#-------------------------------------------------------------------------------

# MFEM_DEBUG
if (CMAKE_BUILD_TYPE MATCHES "Debug|debug|DEBUG")
  set(MFEM_DEBUG ON)
else()
  set(MFEM_DEBUG OFF)
endif()

# AMD HIP
if (MFEM_USE_HIP)
  if (HIP_ARCH)
    message(STATUS "Using HIP architecture: ${HIP_ARCH}")
    set(GPU_TARGETS "${HIP_ARCH}" CACHE STRING "HIP targets to compile for")
  endif()
  if (ROCM_PATH)
    list(INSERT CMAKE_PREFIX_PATH 0 ${ROCM_PATH})
  endif()
  find_package(HIP REQUIRED)
  find_package(HIPSPARSE REQUIRED)
endif()

# MPI -> hypre; PETSc (optional)
if (MFEM_USE_MPI)
  find_package(MPI REQUIRED)
  set(MPI_CXX_INCLUDE_DIRS ${MPI_CXX_INCLUDE_PATH})
  if (MFEM_MPIEXEC)
    set(MPIEXEC ${MFEM_MPIEXEC})
  endif()
  if (MFEM_MPIEXEC_NP)
    set(MPIEXEC_NUMPROC_FLAG ${MFEM_MPIEXEC_NP})
  endif()
  # Parallel MFEM depends on hypre
  find_package(HYPRE REQUIRED)
  set(MFEM_HYPRE_VERSION ${HYPRE_VERSION})
  if (MFEM_USE_PETSC)
    find_package(PETSc REQUIRED)
    message(STATUS "Found PETSc version ${PETSC_VERSION}")
    if (PETSC_VERSION AND (PETSC_VERSION VERSION_LESS 3.8.0))
      message(FATAL_ERROR "PETSc version >= 3.8.0 is required")
    endif()
    set(PETSC_INCLUDE_DIRS ${PETSC_INCLUDES})
    if (MFEM_USE_SLEPC)
      find_package(SLEPc REQUIRED config)
      message(STATUS "Found SLEPc version ${SLEPC_VERSION}")
    endif()
  endif()
else()
  set(PKGS_NEED_MPI SUPERLU MUMPS PETSC SLEPC STRUMPACK PUMI)
  foreach(PKG IN LISTS PKGS_NEED_MPI)
    if (MFEM_USE_${PKG})
      message(STATUS "Disabling package ${PKG} - requires MPI")
      set(MFEM_USE_${PKG} OFF CACHE BOOL "Disabled - requires MPI" FORCE)
    endif()
  endforeach()
endif()

if (MFEM_USE_METIS)
  find_package(METIS REQUIRED)
endif()

if (MFEM_USE_GINKGO)
  find_package(Ginkgo REQUIRED)
  if (Ginkgo_FOUND)
    get_target_property(Ginkgo_INCLUDE_DIRS
      Ginkgo::ginkgo INTERFACE_INCLUDE_DIRECTORIES)
    set(Ginkgo_LIBRARIES Ginkgo::ginkgo)
  endif()
endif()

# zlib
if (MFEM_USE_ZLIB)
  find_package(ZLIB REQUIRED)
endif()

# JIT
if (MFEM_USE_JIT)
    set(JIT_FOUND TRUE)
    set(JIT_LIBRARIES "-ldl")
endif(MFEM_USE_JIT)

# Backtrace with libunwind
if (MFEM_USE_LIBUNWIND)
  set(MFEMBacktrace_REQUIRED_PACKAGES "Libunwind" "LIBDL" "CXXABIDemangle")
  find_package(MFEMBacktrace REQUIRED)
endif()

# BLAS, LAPACK
if (MFEM_USE_LAPACK)
  find_package(BLAS REQUIRED)
  find_package(LAPACK REQUIRED)
endif()

# OpenMP
if (MFEM_USE_OPENMP OR MFEM_USE_LEGACY_OPENMP)
  if (NOT MFEM_THREAD_SAFE AND MFEM_USE_LEGACY_OPENMP)
    message(FATAL_ERROR " *** MFEM_USE_LEGACY_OPENMP requires MFEM_THREAD_SAFE=ON.")
  endif()
  find_package(OpenMP REQUIRED)
  set(OPENMP_LIBRARIES ${OpenMP_CXX_LIBRARIES})
  if(APPLE)
    # On macOS, the compiler needs additional help to find the <omp.h> header.
    # See issue #2642 for more information.
    set(OPENMP_INCLUDE_DIRS ${OpenMP_CXX_INCLUDE_DIRS})
  endif(APPLE)
endif()

# SuiteSparse (before SUNDIALS which may depend on KLU)
if (MFEM_USE_SUITESPARSE)
  find_package(SuiteSparse REQUIRED
    UMFPACK KLU AMD BTF CHOLMOD COLAMD CAMD CCOLAMD config)
endif()

# SUNDIALS
if (MFEM_USE_SUNDIALS)
  set(SUNDIALS_COMPONENTS CVODES ARKODE KINSOL NVector_Serial)
  if (MFEM_USE_MPI)
    list(APPEND SUNDIALS_COMPONENTS NVector_Parallel NVector_MPIPlusX)
  endif()
  if (MFEM_USE_CUDA)
    list(APPEND SUNDIALS_COMPONENTS NVector_Cuda)
  endif()
  find_package(SUNDIALS REQUIRED ${SUNDIALS_COMPONENTS})
endif()

# Mesquite
if (MFEM_USE_MESQUITE)
  find_package(Mesquite REQUIRED)
endif()

# SuperLU_DIST can only be enabled in parallel
if (MFEM_USE_SUPERLU)
  if (MFEM_USE_MPI)
    find_package(SuperLUDist REQUIRED)
  else()
    message(FATAL_ERROR " *** SuperLU_DIST requires that MPI be enabled.")
  endif()
endif()

# MUMPS can only be enabled in parallel
if (MFEM_USE_MUMPS)
  if (MFEM_USE_MPI)
    find_package(MUMPS REQUIRED mumps_common pord)
  else()
    message(FATAL_ERROR " *** MUMPS requires that MPI be enabled.")
  endif()
endif()

# STRUMPACK can only be enabled in parallel
if (MFEM_USE_STRUMPACK)
  if (MFEM_USE_MPI)
    find_package(STRUMPACK REQUIRED)
  else()
    message(FATAL_ERROR " *** STRUMPACK requires that MPI be enabled.")
  endif()
endif()

# GnuTLS
if (MFEM_USE_GNUTLS)
  find_package(_GnuTLS REQUIRED)
endif()

# GSLIB
if (MFEM_USE_GSLIB)
  find_package(GSLIB REQUIRED)
endif()

# NetCDF
if (MFEM_USE_NETCDF)
  find_package(NetCDF REQUIRED)
endif()

# MPFR
if (MFEM_USE_MPFR)
  find_package(MPFR REQUIRED)
endif()

if (MFEM_USE_CEED)
  find_package(libCEED REQUIRED)
endif()

if (MFEM_USE_AMGX)
  find_package(AMGX REQUIRED)
endif()

if (MFEM_USE_CONDUIT)
    find_package(Conduit REQUIRED conduit relay blueprint)
endif()

if (MFEM_USE_FMS)
    find_package(FMS REQUIRED fms)
endif()

# Axom/Sidre
if (MFEM_USE_SIDRE)
  find_package(Axom REQUIRED Axom)
endif()

# PUMI
if (MFEM_USE_PUMI)
  # If PUMI_DIR was specified, only link to that directory,
  # i.e. don't link to another installation in /usr/lib by mistake
  find_package(SCOREC 2.2.6 REQUIRED OPTIONAL_COMPONENTS gmi_sim
    CONFIG PATHS ${PUMI_DIR} NO_DEFAULT_PATH)
  if (SCOREC_FOUND)
    # Define a header file with the MFEM_USE_SIMMETRIX preprocessor variable
    set(MFEM_USE_SIMMETRIX ${SCOREC_gmi_sim_FOUND})
    set(PUMI_FOUND ${SCOREC_FOUND})
    get_target_property(PUMI_INCLUDE_DIRS
      SCOREC::apf INTERFACE_INCLUDE_DIRECTORIES)
    set(PUMI_LIBRARIES SCOREC::core)
  endif()
endif()

# Moonolith
if(MFEM_USE_MOONOLITH)
  find_package(ParMoonolith REQUIRED)
  if(ParMoonolith_FOUND)
    get_target_property(
      MOONOLITH_INCLUDE_DIRS ParMoonolith::par_moonolith
      INTERFACE_INCLUDE_DIRECTORIES)
    set(MOONOLITH_FOUND TRUE)
    set(MOONOLITH_LIBRARIES ParMoonolith::par_moonolith)
    message(
      STATUS
      "MOONOLITH_LIBRARIES=${MOONOLITH_LIBRARIES}, MOONOLITH_INCLUDE_DIRS=${MOONOLITH_INCLUDE_DIRS}")
  endif()
endif()

# HiOp optimizer
if (MFEM_USE_HIOP)
  find_package(HIOP REQUIRED)
  # find_package updates HIOP_FOUND, HIOP_INCLUDE_DIRS, HIOP_LIBRARIES
endif()

# CoDiPack package
if (MFEM_USE_CODIPACK)
  find_package(CODIPACK REQUIRED)
  # find_package updates CODIPACK_FOUND, CODIPACK_INCLUDE_DIRS, CODIPACK_LIBRARIES
endif()

# OCCA
if (MFEM_USE_OCCA)
   find_package(OCCA REQUIRED)
endif()

# RAJA
if (MFEM_USE_RAJA)
   find_package(RAJA REQUIRED)
endif()

# UMPIRE
if (MFEM_USE_UMPIRE)
   find_package(UMPIRE REQUIRED)
endif()

# GOOGLE-BENCHMARK
if (MFEM_USE_BENCHMARK)
   find_package(Benchmark REQUIRED)
endif()

# Caliper
if (MFEM_USE_CALIPER)
  find_package(Caliper REQUIRED)
endif()

# Algoim
if (MFEM_USE_ALGOIM)
  find_package(Algoim REQUIRED)
endif()

# ADIOS2 for parallel I/O
if (MFEM_USE_ADIOS2)
   find_package(ADIOS2 REQUIRED)
endif()

if (MFEM_USE_MKL_CPARDISO)
  if (MFEM_USE_MPI)
   find_package(MKL_CPARDISO REQUIRED MKL_SEQUENTIAL MKL_LP64 MKL_MPI_WRAPPER)
  endif()
endif()

# PARELAG
if (MFEM_USE_PARELAG)
   find_package(PARELAG REQUIRED)
endif()

# Enzyme
if (MFEM_USE_ENZYME)
   find_package(ENZYME REQUIRED)
endif()

# MFEM_TIMER_TYPE
if (NOT DEFINED MFEM_TIMER_TYPE)
  if (APPLE)
    # use std::clock from <ctime> for UserTime and
    # use mach_absolute_time from <mach/mach_time.h> for RealTime
    set(MFEM_TIMER_TYPE 4)
  elseif (WIN32)
    set(MFEM_TIMER_TYPE 3) # QueryPerformanceCounter from <windows.h>
  else()
    find_package(POSIXClocks)
    if (POSIXCLOCKS_FOUND)
      set(MFEM_TIMER_TYPE 2) # use high-resolution POSIX clocks
    else()
      set(MFEM_TIMER_TYPE 0) # use std::clock from <ctime>
    endif()
  endif()
endif()

# List all possible libraries in order of dependencies.
# [METIS < SuiteSparse]:
#    With newer versions of SuiteSparse which include METIS header using 64-bit
#    integers, the METIS header (with 32-bit indices, as used by mfem) needs to
#    be before SuiteSparse.
set(MFEM_TPLS OPENMP HYPRE BLAS LAPACK SuperLUDist METIS SuiteSparse SUNDIALS
    PETSC SLEPC MESQUITE MUMPS STRUMPACK AXOM FMS CONDUIT Ginkgo GNUTLS GSLIB
    NETCDF MPFR PUMI HIOP POSIXCLOCKS MFEMBacktrace ZLIB OCCA CEED RAJA UMPIRE
<<<<<<< HEAD
    ADIOS2 CUSPARSE MKL_CPARDISO AMGX CALIPER CODIPACK BENCHMARK PARELAG
    MPI_CXX HIP HIPSPARSE MOONOLITH BLITZ ALGOIM ENZYME JIT)
=======
    ADIOS2 CUBLAS CUSPARSE MKL_CPARDISO AMGX CALIPER CODIPACK BENCHMARK PARELAG
    MPI_CXX HIP HIPSPARSE MOONOLITH BLITZ ALGOIM ENZYME)
>>>>>>> fcf50aae

# Add all *_FOUND libraries in the variable TPL_LIBRARIES.
set(TPL_LIBRARIES "")
set(TPL_INCLUDE_DIRS "")
foreach(TPL IN LISTS MFEM_TPLS)
  if (${TPL}_FOUND)
    message(STATUS "MFEM: using package ${TPL}")
    list(APPEND TPL_LIBRARIES ${${TPL}_LIBRARIES})
    list(APPEND TPL_INCLUDE_DIRS ${${TPL}_INCLUDE_DIRS})
  endif()
endforeach(TPL)
list(REMOVE_DUPLICATES TPL_LIBRARIES)
list(REMOVE_DUPLICATES TPL_INCLUDE_DIRS)
# message(STATUS "TPL_INCLUDE_DIRS = ${TPL_INCLUDE_DIRS}")

if (OPENMP_FOUND)
  message(STATUS "MFEM: using package OpenMP")
  set(CMAKE_CXX_FLAGS "${CMAKE_CXX_FLAGS} ${OpenMP_CXX_FLAGS}")
  if (MFEM_USE_CUDA)
    set(CMAKE_CUDA_FLAGS "${CMAKE_CUDA_FLAGS} -Xcompiler=${OpenMP_CXX_FLAGS}")
  endif()
endif()

message(STATUS "MFEM build type: CMAKE_BUILD_TYPE = ${CMAKE_BUILD_TYPE}")
message(STATUS "MFEM version: v${MFEM_VERSION_STRING}")
message(STATUS "MFEM git string: ${MFEM_GIT_STRING}")

#-------------------------------------------------------------------------------
# Define and configure the MFEM library
#-------------------------------------------------------------------------------

# Headers and sources
set(SOURCES "")
set(HEADERS "")
set(MFEM_SOURCE_DIRS general linalg mesh fem)

if(MFEM_USE_MOONOLITH)
  set(MFEM_SOURCE_DIRS ${MFEM_SOURCE_DIRS} fem/moonolith)
endif()

foreach(DIR IN LISTS MFEM_SOURCE_DIRS)
  add_subdirectory(${DIR})
endforeach()

if (MFEM_USE_CUDA)
  set_source_files_properties(${SOURCES} PROPERTIES LANGUAGE CUDA)
endif()

if (MFEM_USE_JIT)
    set_mjit_sources_dependencies(MJIT_SOURCES JITSRCS)
else()
    list(APPEND SOURCES ${JITSRCS})
endif()

add_subdirectory(config)
set(MASTER_HEADERS
  ${PROJECT_SOURCE_DIR}/mfem.hpp
  ${PROJECT_SOURCE_DIR}/mfem-performance.hpp)

set(_lib_path "${CMAKE_INSTALL_PREFIX}/lib")
set(CMAKE_INSTALL_RPATH_USE_LINK_PATH ON CACHE BOOL "")
set(CMAKE_INSTALL_RPATH "${_lib_path}" CACHE PATH "")
set(CMAKE_INSTALL_NAME_DIR "${_lib_path}" CACHE PATH "")

set(MFEM_SOURCE_DIR ${CMAKE_CURRENT_SOURCE_DIR} CACHE PATH
    "The MFEM source directory" FORCE)
set(MFEM_INSTALL_DIR ${CMAKE_INSTALL_PREFIX} CACHE PATH
    "The MFEM install directory" FORCE)

# Declaring the library
mfem_add_library(mfem ${SOURCES} ${MJIT_SOURCES} ${HEADERS} ${MASTER_HEADERS})

# message(STATUS "TPL_LIBRARIES = ${TPL_LIBRARIES}")
target_link_libraries(mfem PUBLIC ${TPL_LIBRARIES})
if (MINGW)
  target_link_libraries(mfem PRIVATE ws2_32)
endif()
if (MSVC)
  target_compile_options(mfem PUBLIC "/wd4819")
endif()
message(STATUS "TPL_INCLUDE_DIRS = ${TPL_INCLUDE_DIRS}")
target_include_directories(mfem
  PUBLIC
    $<BUILD_INTERFACE:${CMAKE_CURRENT_BINARY_DIR}>
    $<BUILD_INTERFACE:${CMAKE_CURRENT_SOURCE_DIR}>
    ${TPL_INCLUDE_DIRS})
set_target_properties(mfem PROPERTIES VERSION "${mfem_VERSION}")
set_target_properties(mfem PROPERTIES SOVERSION "${mfem_VERSION}")

# If building out-of-source, define MFEM_CONFIG_FILE to point to the config file
# inside the build directory.
if (NOT ("${PROJECT_SOURCE_DIR}" STREQUAL "${PROJECT_BINARY_DIR}"))
  target_compile_definitions(mfem PRIVATE
    "MFEM_CONFIG_FILE=\"${PROJECT_BINARY_DIR}/config/_config.hpp\"")
endif()

# Generate configuration file in the build directory: config/_config.hpp.
configure_file(
  "${PROJECT_SOURCE_DIR}/config/cmake/config.hpp.in"
  "${PROJECT_BINARY_DIR}/config/_config.hpp")

# Create substitute mfem.hpp and mfem-performance.hpp in the build directory,
# if it is different from the source directory.
if (NOT ("${PROJECT_SOURCE_DIR}" STREQUAL "${PROJECT_BINARY_DIR}"))
  foreach(Header mfem.hpp mfem-performance.hpp)
    message(STATUS
      "Writing substitute header --> \"${Header}\"")
    file(WRITE "${PROJECT_BINARY_DIR}/${Header}"
"// Auto-generated file.
#define MFEM_CONFIG_FILE \"${PROJECT_BINARY_DIR}/config/_config.hpp\"
#include \"${PROJECT_SOURCE_DIR}/${Header}\"
")
    # This version will be installed in the top include directory:
    file(WRITE "${PROJECT_BINARY_DIR}/InstallHeaders/${Header}"
"// Auto-generated file.
#include \"mfem/${Header}\"
")
  endforeach()
endif()

set(MFEM_CUSTOM_TARGET_PREFIX CACHE STRING "")

#-------------------------------------------------------------------------------
# Examples, miniapps, benchmarks and testing
#-------------------------------------------------------------------------------

# Enable testing and benchmarks if required
if (MFEM_ENABLE_TESTING)
  enable_testing()
  set(MFEM_ALL_TESTS_TARGET_NAME tests)
  add_mfem_target(${MFEM_ALL_TESTS_TARGET_NAME} OFF)
  add_subdirectory(tests EXCLUDE_FROM_ALL)

  # Create a target for all benchmarks and, optionally, enable it.
  set(MFEM_ALL_BENCHMARKS_TARGET_NAME benchmarks)
  add_mfem_target(${MFEM_ALL_BENCHMARKS_TARGET_NAME}
                  ${MFEM_ENABLE_GOOGLE_BENCHMARKS})
  add_subdirectory(tests/benchmarks EXCLUDE_FROM_ALL)
endif()

# Define a target that all examples and miniapps will depend on.
set(MFEM_EXEC_PREREQUISITES_TARGET_NAME exec_prerequisites)
add_custom_target(${MFEM_EXEC_PREREQUISITES_TARGET_NAME})

# Create a target for all examples and, optionally, enable it.
set(MFEM_ALL_EXAMPLES_TARGET_NAME examples)
add_mfem_target(${MFEM_ALL_EXAMPLES_TARGET_NAME} ${MFEM_ENABLE_EXAMPLES})
if (MFEM_ENABLE_EXAMPLES)
  add_subdirectory(examples) #install examples if enabled
else()
  add_subdirectory(examples EXCLUDE_FROM_ALL)
endif()

# Create a target for all miniapps and, optionally, enable it.
set(MFEM_ALL_MINIAPPS_TARGET_NAME miniapps)
add_mfem_target(${MFEM_ALL_MINIAPPS_TARGET_NAME} ${MFEM_ENABLE_MINIAPPS})
add_subdirectory(miniapps EXCLUDE_FROM_ALL)

# Target to build all executables, i.e. everything.
add_custom_target(exec)
add_dependencies(exec
  ${MFEM_ALL_BENCHMARKS_TARGET_NAME}
  ${MFEM_ALL_EXAMPLES_TARGET_NAME}
  ${MFEM_ALL_MINIAPPS_TARGET_NAME}
  ${MFEM_ALL_TESTS_TARGET_NAME})
# Here, we want to "add_dependencies(test exec)". However, dependencies for
# 'test' (and other built-in targets) can not be added with add_dependencies():
#  - https://gitlab.kitware.com/cmake/cmake/issues/8438
#  - https://cmake.org/Bug/view.php?id=8438

# Add a target to copy the mfem data directory to the build directory
add_custom_command(OUTPUT data_is_copied
  COMMAND ${CMAKE_COMMAND} -E copy_directory ${PROJECT_SOURCE_DIR}/data data
  COMMAND ${CMAKE_COMMAND} -E touch data_is_copied
  COMMENT "Copying the data directory ...")
add_custom_target(copy_data DEPENDS data_is_copied)
# Add 'copy_data' as a prerequisite for all executables, if the source and the
# build directories are not the same.
if (NOT ("${PROJECT_SOURCE_DIR}" STREQUAL "${PROJECT_BINARY_DIR}"))
  add_dependencies(${MFEM_EXEC_PREREQUISITES_TARGET_NAME} copy_data)
endif()

# Add 'check' target - quick test
set(MFEM_CHECK_TARGET_NAME ${MFEM_CUSTOM_TARGET_PREFIX}check)
if (NOT MFEM_USE_MPI)
  add_custom_target(${MFEM_CHECK_TARGET_NAME}
    ${CMAKE_CTEST_COMMAND} -R \"^ex1_ser\" -C ${CMAKE_CFG_INTDIR}
    USES_TERMINAL)
  add_dependencies(${MFEM_CHECK_TARGET_NAME} ex1)
else()
  add_custom_target(${MFEM_CHECK_TARGET_NAME}
    ${CMAKE_CTEST_COMMAND} -R \"^ex1p\" -C ${CMAKE_CFG_INTDIR}
    USES_TERMINAL)
  add_dependencies(${MFEM_CHECK_TARGET_NAME} ex1p)
endif()

#-------------------------------------------------------------------------------
# Documentation
#-------------------------------------------------------------------------------
add_subdirectory(doc)

#-------------------------------------------------------------------------------
# Installation
#-------------------------------------------------------------------------------

message(STATUS "CMAKE_INSTALL_PREFIX = ${CMAKE_INSTALL_PREFIX}")
set(INSTALL_INCLUDE_DIR include
  CACHE PATH "Relative path for installing header files.")
set(INSTALL_LIB_DIR lib
  CACHE PATH "Relative path for installing the library.")
# other options: "share/mfem/cmake", "lib/mfem/cmake"
set(INSTALL_CMAKE_DIR lib/cmake/mfem
  CACHE PATH "Relative path for installing cmake config files.")

target_include_directories(mfem
  PUBLIC
    $<INSTALL_INTERFACE:${INSTALL_INCLUDE_DIR}>)

# The 'install' target will not depend on 'all'.
# set(CMAKE_SKIP_INSTALL_ALL_DEPENDENCY TRUE)

set(CMAKE_INSTALL_DEFAULT_COMPONENT_NAME Development)

# Install the library
install(TARGETS ${PROJECT_NAME}
  EXPORT ${PROJECT_NAME_UC}Targets
  DESTINATION ${INSTALL_LIB_DIR})

# Install the master headers
foreach(Header mfem.hpp mfem-performance.hpp)
  install(FILES ${PROJECT_BINARY_DIR}/InstallHeaders/${Header}
    DESTINATION ${INSTALL_INCLUDE_DIR})
endforeach()
install(FILES ${MASTER_HEADERS} DESTINATION ${INSTALL_INCLUDE_DIR}/mfem)

# Install the headers; currently, the miniapps headers are excluded
install(DIRECTORY ${MFEM_SOURCE_DIRS}
  DESTINATION ${INSTALL_INCLUDE_DIR}/mfem
  FILES_MATCHING PATTERN "*.hpp")

# Install the okl files
if (MFEM_USE_OCCA)
  install(DIRECTORY ${MFEM_SOURCE_DIRS}
    DESTINATION ${INSTALL_INCLUDE_DIR}/mfem
    FILES_MATCHING PATTERN "*.okl")
endif()

# Install the libCEED files
if (MFEM_USE_CEED)
  install(DIRECTORY ${MFEM_SOURCE_DIRS}
    DESTINATION ${INSTALL_INCLUDE_DIR}/mfem
    FILES_MATCHING PATTERN "fem/ceed/integrators/*/*.h")
endif()

# Install ${HEADERS}
# ---
# foreach (HDR ${HEADERS})
#   file(RELATIVE_PATH REL_HDR ${PROJECT_SOURCE_DIR} ${HDR})
#   get_filename_component(DIR ${REL_HDR} PATH)
#   install(FILES ${REL_HDR} DESTINATION ${INSTALL_INCLUDE_DIR}/${DIR})
# endforeach()

# Install the configuration header files
install(FILES ${PROJECT_BINARY_DIR}/config/_config.hpp
  DESTINATION ${INSTALL_INCLUDE_DIR}/mfem/config
  RENAME config.hpp)

install(FILES ${PROJECT_SOURCE_DIR}/config/tconfig.hpp
  DESTINATION ${INSTALL_INCLUDE_DIR}/mfem/config)

# Package the whole thing up nicely
include(CMakePackageConfigHelpers)

# Add all targets to the build-tree export set
export(TARGETS ${PROJECT_NAME}
  FILE "${PROJECT_BINARY_DIR}/MFEMTargets.cmake")

# Export the package for use from the build-tree (this registers the build-tree
# with the CMake user package registry.)
# TODO: How do we register the install-tree? Replacing the build-tree?
export(PACKAGE ${PROJECT_NAME})

# This is the build-tree version
set(INCLUDE_INSTALL_DIRS ${PROJECT_BINARY_DIR} ${TPL_INCLUDE_DIRS})
set(LIB_INSTALL_DIR ${PROJECT_BINARY_DIR})
configure_package_config_file(config/cmake/MFEMConfig.cmake.in
  ${CMAKE_CURRENT_BINARY_DIR}/MFEMConfig.cmake
  INSTALL_DESTINATION ${CMAKE_CURRENT_BINARY_DIR}
  PATH_VARS INCLUDE_INSTALL_DIRS LIB_INSTALL_DIR)

# This is the version that will be installed
set(INCLUDE_INSTALL_DIRS ${INSTALL_INCLUDE_DIR}  ${TPL_INCLUDE_DIRS})
set(LIB_INSTALL_DIR ${INSTALL_LIB_DIR})
configure_package_config_file(config/cmake/MFEMConfig.cmake.in
  ${CMAKE_CURRENT_BINARY_DIR}${CMAKE_FILES_DIRECTORY}/MFEMConfig.cmake
  INSTALL_DESTINATION ${INSTALL_CMAKE_DIR}
  PATH_VARS INCLUDE_INSTALL_DIRS LIB_INSTALL_DIR)

# Write the version file (same for build and install tree)
write_basic_package_version_file(
  ${CMAKE_CURRENT_BINARY_DIR}/MFEMConfigVersion.cmake
  VERSION ${${PROJECT_NAME}_VERSION}
  COMPATIBILITY SameMajorVersion )

# Install the config files
install(FILES
  ${CMAKE_CURRENT_BINARY_DIR}${CMAKE_FILES_DIRECTORY}/MFEMConfig.cmake
  ${CMAKE_CURRENT_BINARY_DIR}/MFEMConfigVersion.cmake
  DESTINATION ${INSTALL_CMAKE_DIR})

# Install the export set for use with the install-tree
install(EXPORT ${PROJECT_NAME_UC}Targets
    DESTINATION ${INSTALL_CMAKE_DIR})

#-------------------------------------------------------------------------------
# Create 'config.mk' from 'config.mk.in' for the build and install locations and
# define install rules for 'config.mk' and 'test.mk'
#-------------------------------------------------------------------------------

mfem_export_mk_files()

if (MFEM_USE_JIT)
    mfem_mjit_configure()
endif (MFEM_USE_JIT)<|MERGE_RESOLUTION|>--- conflicted
+++ resolved
@@ -492,13 +492,8 @@
 set(MFEM_TPLS OPENMP HYPRE BLAS LAPACK SuperLUDist METIS SuiteSparse SUNDIALS
     PETSC SLEPC MESQUITE MUMPS STRUMPACK AXOM FMS CONDUIT Ginkgo GNUTLS GSLIB
     NETCDF MPFR PUMI HIOP POSIXCLOCKS MFEMBacktrace ZLIB OCCA CEED RAJA UMPIRE
-<<<<<<< HEAD
-    ADIOS2 CUSPARSE MKL_CPARDISO AMGX CALIPER CODIPACK BENCHMARK PARELAG
+    ADIOS2 CUBLAS CUSPARSE MKL_CPARDISO AMGX CALIPER CODIPACK BENCHMARK PARELAG
     MPI_CXX HIP HIPSPARSE MOONOLITH BLITZ ALGOIM ENZYME JIT)
-=======
-    ADIOS2 CUBLAS CUSPARSE MKL_CPARDISO AMGX CALIPER CODIPACK BENCHMARK PARELAG
-    MPI_CXX HIP HIPSPARSE MOONOLITH BLITZ ALGOIM ENZYME)
->>>>>>> fcf50aae
 
 # Add all *_FOUND libraries in the variable TPL_LIBRARIES.
 set(TPL_LIBRARIES "")
