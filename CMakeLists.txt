# Copyright (c) 2010-2025, Lawrence Livermore National Security, LLC. Produced
# at the Lawrence Livermore National Laboratory. All Rights reserved. See files
# LICENSE and NOTICE for details. LLNL-CODE-806117.
#
# This file is part of the MFEM library. For more information and source code
# availability visit https://mfem.org.
#
# MFEM is free software; you can redistribute it and/or modify it under the
# terms of the BSD-3 license. We welcome feedback and contributions, see file
# CONTRIBUTING.md for details.

# The variable CMAKE_CXX_STANDARD and related were introduced in CMake v3.1
# Version 3.8 fixes the handling of CMAKE_CXX_STANDARD for try_compile.
# Version 3.8 or newer is required for direct CUDA support.
# Version 3.12 or newer is required for setting maximum policy version.
cmake_minimum_required(VERSION 3.12.0...4.0.0)
message(STATUS "CMake version: ${CMAKE_VERSION}")
set(USER_CONFIG "${CMAKE_CURRENT_SOURCE_DIR}/config/user.cmake" CACHE PATH
  "Path to optional user configuration file.")

# Require C++11 and disable compiler-specific extensions
set(CMAKE_CXX_STANDARD 14 CACHE STRING "C++ standard to use.")
set(CMAKE_CXX_STANDARD_REQUIRED ON CACHE BOOL
  "Force the use of the chosen C++ standard.")
set(CMAKE_CXX_EXTENSIONS OFF CACHE BOOL "Enable C++ standard extensions.")

# Load user settings before the defaults - this way the defaults will not
# overwrite the user set options. If the user has not set all options, we still
# have the defaults.
include("${USER_CONFIG}" OPTIONAL RESULT_VARIABLE USER_CONFIG_LOADED)
if (USER_CONFIG_LOADED)
  set(USER_CONFIG_LOADED "LOADED")
endif()
message(STATUS "Loading USER_CONFIG = ${USER_CONFIG} (${USER_CONFIG_LOADED})")
include("${CMAKE_CURRENT_SOURCE_DIR}/config/defaults.cmake")

# Allow overwriting of the compiler by setting CXX/MPICXX on the command line or
# in user.cmake.
if (NOT CMAKE_CXX_COMPILER)
  if (CXX)
    set(CMAKE_CXX_COMPILER ${CXX})
    # Avoid some issues when CXX is defined
    unset(CXX)
    unset(CXX CACHE)
  endif()
  if (MFEM_USE_MPI AND MPICXX)
    # In parallel MPICXX takes precedence, if defined.
    set(CMAKE_CXX_COMPILER ${MPICXX})
    # Setting the variables below circumvents autodetection, see FindMPI.cmake.
    set(MPI_CXX_INCLUDE_PATH "")
    set(MPI_CXX_LIBRARIES "")
  endif()
endif()

#-------------------------------------------------------------------------------
# Project name and version
#-------------------------------------------------------------------------------
project(mfem NONE)
# Current version of MFEM, see also `makefile`.
#   mfem_VERSION = (string)
#   MFEM_VERSION = (int)   [automatically derived from mfem_VERSION]
set(${PROJECT_NAME}_VERSION 4.8.0)

# Prohibit in-source build
if (${PROJECT_SOURCE_DIR} STREQUAL ${PROJECT_BINARY_DIR})
  message(FATAL_ERROR
    "MFEM does not support in-source CMake builds at this time.")
endif (${PROJECT_SOURCE_DIR} STREQUAL ${PROJECT_BINARY_DIR})

# Set xSDK defaults.
set(USE_XSDK_DEFAULTS_DEFAULT OFF)
set(XSDK_ENABLE_CXX ON)
set(XSDK_ENABLE_C OFF)
set(XSDK_ENABLE_Fortran OFF)

# Check if we need to enable C or Fortran.
if (MFEM_USE_CONDUIT OR
    MFEM_USE_SIDRE OR
    MFEM_USE_PETSC)
   # This seems to be needed by:
   #  * find_package(BLAS REQUIRED) and
   #  * find_package(HDF5 REQUIRED) needed, in turn, by:
   #    - find_package(AXOM REQUIRED)
   #  * find_package(PETSc REQUIRED)
   set(XSDK_ENABLE_C ON)
endif()
if (MFEM_USE_STRUMPACK OR MFEM_USE_MUMPS)
  # Just needed to find the MPI_Fortran libraries to link with
  set(XSDK_ENABLE_Fortran ON)
endif()
# Ginkgo requires C++17:
if ((MFEM_USE_GINKGO) AND ("${CMAKE_CXX_STANDARD}" LESS "17"))
  set(CMAKE_CXX_STANDARD 17 CACHE STRING "C++ standard to use." FORCE)
# Google Benchmark, SUNDIALS, STRUMPACK, Tribol, RAJA and Umpire require C++14:
elseif ((MFEM_USE_BENCHMARK OR
         MFEM_USE_SUNDIALS OR
         MFEM_USE_STRUMPACK OR
         MFEM_USE_TRIBOL OR
         MFEM_USE_RAJA OR
         MFEM_USE_UMPIRE) AND
    ("${CMAKE_CXX_STANDARD}" LESS "14"))
  set(CMAKE_CXX_STANDARD 14 CACHE STRING "C++ standard to use." FORCE)
endif()

# Include xSDK default CMake file.
include("${CMAKE_CURRENT_SOURCE_DIR}/config/XSDKDefaults.cmake")

# Path to MFEM's CMake modules and utilities.
set(MFEM_CMAKE_PATH ${PROJECT_SOURCE_DIR}/config)
set(CMAKE_MODULE_PATH ${MFEM_CMAKE_PATH}/cmake/modules)

# Load MFEM CMake utilities.
include(MfemCmakeUtilities)

# Enable languages.
enable_language(CXX)
if (MINGW)
   # MinGW GCC does not expose the functions jn/_jn, yn/_yn (used in Example
   # 25/25p) unless we use '-std=gnu++11':
   set(CMAKE_CXX_EXTENSIONS ON
      CACHE BOOL "Enable C++ standard extensions." FORCE)
endif()
if (MFEM_USE_CUDA)
   if (MFEM_USE_HIP)
      message(FATAL_ERROR " *** MFEM_USE_HIP cannot be combined with MFEM_USE_CUDA.")
   endif()
   # CUDAToolkit was added in CMake 3.17, so we require at least CMake 3.17 when
   # CUDA is enabled:
   if (CMAKE_VERSION VERSION_LESS 3.17.0)
      message(FATAL_ERROR "CUDA support requires CMake >= 3.17")
   endif()
   # Use ${CMAKE_CXX_COMPILER} as the cuda host compiler.
   if (NOT CMAKE_CUDA_HOST_COMPILER)
      set(CMAKE_CUDA_HOST_COMPILER ${CMAKE_CXX_COMPILER})
   endif()
   set(CUDA_FLAGS "--expt-extended-lambda")
   if (CMAKE_VERSION VERSION_LESS 3.18.0)
      set(CUDA_FLAGS "-arch=${CUDA_ARCH} ${CUDA_FLAGS}")
   elseif (NOT CMAKE_CUDA_ARCHITECTURES)
      string(REGEX REPLACE "^sm_" "" ARCH_NUMBER "${CUDA_ARCH}")
      if ("${CUDA_ARCH}" STREQUAL "sm_${ARCH_NUMBER}")
         set(CMAKE_CUDA_ARCHITECTURES "${ARCH_NUMBER}")
      else()
         message(FATAL_ERROR "Unknown CUDA_ARCH: ${CUDA_ARCH}")
      endif()
   else()
      set(CUDA_ARCH "CMAKE_CUDA_ARCHITECTURES: ${CMAKE_CUDA_ARCHITECTURES}")
   endif()
   message(STATUS "Using CUDA architecture: ${CUDA_ARCH}")
   enable_language(CUDA)
   set(CMAKE_CUDA_STANDARD ${CMAKE_CXX_STANDARD} CACHE STRING
      "CUDA standard to use.")
   set(CMAKE_CUDA_STANDARD_REQUIRED ON CACHE BOOL
      "Force the use of the chosen CUDA standard.")
   set(CMAKE_CUDA_EXTENSIONS OFF CACHE BOOL "Enable CUDA standard extensions.")
   set(CMAKE_CUDA_FLAGS "${CMAKE_CUDA_FLAGS} ${CUDA_FLAGS}")
   find_package(CUDAToolkit REQUIRED)
   set(CUSPARSE_FOUND TRUE)
   set(CUBLAS_FOUND TRUE)
   # Initialize CUSPARSE_LIBRARIES and CUBLAS_LIBRARIES:
   mfem_culib_set_libraries(CUSPARSE cusparse)
   mfem_culib_set_libraries(CUBLAS cublas)
endif()

if (XSDK_ENABLE_C)
   enable_language(C)
endif()
if (XSDK_ENABLE_Fortran)
   enable_language(Fortran)
endif()

# Suppress warnings about MACOSX_RPATH
set(CMAKE_MACOSX_RPATH OFF CACHE BOOL "")

string(TOUPPER "${PROJECT_NAME}" PROJECT_NAME_UC)
mfem_version_to_int(${${PROJECT_NAME}_VERSION} ${PROJECT_NAME_UC}_VERSION)
set(${PROJECT_NAME_UC}_VERSION_STRING ${${PROJECT_NAME}_VERSION})
if (EXISTS ${PROJECT_SOURCE_DIR}/.git)
   execute_process(
     COMMAND git describe --all --long --abbrev=40 --dirty --always
     WORKING_DIRECTORY "${PROJECT_SOURCE_DIR}"
     OUTPUT_VARIABLE ${PROJECT_NAME_UC}_GIT_STRING
     ERROR_QUIET OUTPUT_STRIP_TRAILING_WHITESPACE)
endif()
if (NOT ${PROJECT_NAME_UC}_GIT_STRING)
   set(${PROJECT_NAME_UC}_GIT_STRING "(unknown)")
endif()

#-------------------------------------------------------------------------------
# Process configuration options
#-------------------------------------------------------------------------------

# MFEM_PRECISION -> MFEM_USE_SINGLE, MFEM_USE_DOUBLE
if (MFEM_PRECISION MATCHES "^(double|Double|DOUBLE)$")
  set(MFEM_USE_SINGLE OFF)
  set(MFEM_USE_DOUBLE ON)
elseif (MFEM_PRECISION MATCHES "^(single|Single|SINGLE)$")
  set(MFEM_USE_SINGLE ON)
  set(MFEM_USE_DOUBLE OFF)
else()
  message(FATAL_ERROR " *** Invalid floating-point precision: "
    "MFEM_PRECISION = ${MFEM_PRECISION}")
endif()
message(STATUS "Floating-point precision: MFEM_PRECISION = ${MFEM_PRECISION}")

# MFEM_DEBUG
if (CMAKE_BUILD_TYPE MATCHES "Debug|debug|DEBUG")
  set(MFEM_DEBUG ON)
else()
  set(MFEM_DEBUG OFF)
endif()

# Shared build on Windows
if (WIN32 AND BUILD_SHARED_LIBS)
  # CMAKE_WINDOWS_EXPORT_ALL_SYMBOLS works only with MSVC?
  set(CMAKE_WINDOWS_EXPORT_ALL_SYMBOLS ON CACHE BOOL
      "Automatically export symbols for shared Windows DLL build")
  # Place all .dll and .exe files in the same sub-directory, 'bin/<config>', of
  # the build directory, so that the .exe files can find the .dll files at
  # runtime:
  set(CMAKE_RUNTIME_OUTPUT_DIRECTORY "${CMAKE_BINARY_DIR}/bin")
  # Note: CMake tests are run from the build-tree sub-directory where the test
  # is defined, e.g. <build-dir>/tests/unit, so hard coded paths to meshes still
  # work fine.
  # Not strictly necessary:
  # set(CMAKE_LIBRARY_OUTPUT_DIRECTORY "${CMAKE_BINARY_DIR}/lib")
  # set(CMAKE_ARCHIVE_OUTPUT_DIRECTORY "${CMAKE_BINARY_DIR}/lib")
endif()

# AMD HIP
if (MFEM_USE_HIP)
  if (HIP_ARCH)
    message(STATUS "Using HIP architecture: ${HIP_ARCH}")
    set(GPU_TARGETS "${HIP_ARCH}" CACHE STRING "HIP targets to compile for")
  endif()
  if (ROCM_PATH)
    list(INSERT CMAKE_PREFIX_PATH 0 ${ROCM_PATH})
  endif()
  find_package(HIP REQUIRED)
  find_package(HIPBLAS REQUIRED)
  find_package(HIPSPARSE REQUIRED)
  find_package(HIPBLAS REQUIRED)
endif()

# OpenMP
if (MFEM_USE_OPENMP OR MFEM_USE_LEGACY_OPENMP)
  if (NOT MFEM_THREAD_SAFE AND MFEM_USE_LEGACY_OPENMP)
    message(FATAL_ERROR " *** MFEM_USE_LEGACY_OPENMP requires MFEM_THREAD_SAFE=ON.")
  endif()
  find_package(OpenMP REQUIRED)
  set(OPENMP_LIBRARIES ${OpenMP_CXX_LIBRARIES})
  if(APPLE)
    # On macOS, the compiler needs additional help to find the <omp.h> header.
    # See issue #2642 for more information.
    set(OPENMP_INCLUDE_DIRS ${OpenMP_CXX_INCLUDE_DIRS})
  endif(APPLE)
  if (OPENMP_FOUND)
    set(CMAKE_CXX_FLAGS "${CMAKE_CXX_FLAGS} ${OpenMP_CXX_FLAGS}")
    if (MFEM_USE_CUDA)
      set(CMAKE_CUDA_FLAGS "${CMAKE_CUDA_FLAGS} -Xcompiler=${OpenMP_CXX_FLAGS}")
    endif()
  endif()
endif()

# MPI -> hypre; PETSc (optional)
if (MFEM_USE_MPI)
  find_package(MPI REQUIRED)
  set(MPI_CXX_INCLUDE_DIRS ${MPI_CXX_INCLUDE_PATH})
  if (MFEM_MPIEXEC)
    string(REPLACE " " ";" MPIEXEC ${MFEM_MPIEXEC})
  endif()
  if (MFEM_MPIEXEC_NP)
    string(REPLACE " " ";" MPIEXEC_NUMPROC_FLAG ${MFEM_MPIEXEC_NP})
  endif()
  # Parallel MFEM depends on hypre
  find_package(HYPRE REQUIRED)
  set(MFEM_HYPRE_VERSION ${HYPRE_VERSION})
  if (MFEM_USE_PETSC)
    find_package(PETSc REQUIRED)
    message(STATUS "Found PETSc version ${PETSC_VERSION}")
    if (PETSC_VERSION AND (PETSC_VERSION VERSION_LESS 3.8.0))
      message(FATAL_ERROR "PETSc version >= 3.8.0 is required")
    endif()
    set(PETSC_INCLUDE_DIRS ${PETSC_INCLUDES})
    if (MFEM_USE_SLEPC)
      find_package(SLEPc REQUIRED config)
      message(STATUS "Found SLEPc version ${SLEPC_VERSION}")
    endif()
  endif()
else()
  set(PKGS_NEED_MPI SUPERLU MUMPS PETSC SLEPC STRUMPACK PUMI)
  foreach(PKG IN LISTS PKGS_NEED_MPI)
    if (MFEM_USE_${PKG})
      message(STATUS "Disabling package ${PKG} - requires MPI")
      set(MFEM_USE_${PKG} OFF CACHE BOOL "Disabled - requires MPI" FORCE)
    endif()
  endforeach()
endif()

if (MFEM_USE_METIS)
  find_package(METIS REQUIRED)
endif()

if (MFEM_USE_GINKGO)
  find_package(Ginkgo REQUIRED)
  if (Ginkgo_FOUND)
    get_target_property(Ginkgo_INCLUDE_DIRS
      Ginkgo::ginkgo INTERFACE_INCLUDE_DIRECTORIES)
    set(Ginkgo_LIBRARIES Ginkgo::ginkgo)
  endif()
endif()

# zlib
if (MFEM_USE_ZLIB)
  find_package(ZLIB REQUIRED)
endif()

# Backtrace with libunwind
if (MFEM_USE_LIBUNWIND)
  set(MFEMBacktrace_REQUIRED_PACKAGES "Libunwind" "LIBDL" "CXXABIDemangle")
  find_package(MFEMBacktrace REQUIRED)
endif()

# BLAS, LAPACK
if (MFEM_USE_LAPACK)
  find_package(BLAS REQUIRED)
  find_package(LAPACK REQUIRED)
endif()

# SuiteSparse (before SUNDIALS which may depend on KLU)
if (MFEM_USE_SUITESPARSE)
  find_package(SuiteSparse REQUIRED
    UMFPACK KLU AMD BTF CHOLMOD COLAMD CAMD CCOLAMD config)
endif()

# SUNDIALS
if (MFEM_USE_SUNDIALS)
  set(SUNDIALS_COMPONENTS CVODES ARKODE KINSOL NVector_Serial)
  if (MFEM_USE_MPI)
    list(APPEND SUNDIALS_COMPONENTS NVector_Parallel NVector_MPIPlusX)
  endif()
  if (MFEM_USE_CUDA)
    list(APPEND SUNDIALS_COMPONENTS NVector_Cuda)
  endif()
  if (MFEM_USE_HIP)
    list(APPEND SUNDIALS_COMPONENTS NVector_Hip)
  endif()
  # The Core component was added in SUNDIALS v7, so we treat it as optional in
  # order to support older versions.
  find_package(SUNDIALS REQUIRED ${SUNDIALS_COMPONENTS}
    OPTIONAL_COMPONENTS Core)
endif()

# SuperLU_DIST can only be enabled in parallel
if (MFEM_USE_SUPERLU)
  if (MFEM_USE_MPI)
    find_package(SuperLUDist REQUIRED)
  else()
    message(FATAL_ERROR " *** SuperLU_DIST requires that MPI be enabled.")
  endif()
endif()

# MUMPS can only be enabled in parallel
if (MFEM_USE_MUMPS)
  if (MFEM_USE_MPI)
    find_package(MUMPS REQUIRED mumps_common pord)
    set(MFEM_MUMPS_VERSION ${MUMPS_VERSION})
  else()
    message(FATAL_ERROR " *** MUMPS requires that MPI be enabled.")
  endif()
endif()

# STRUMPACK can only be enabled in parallel
if (MFEM_USE_STRUMPACK)
  if (MFEM_USE_MPI)
    find_package(STRUMPACK REQUIRED)
  else()
    message(FATAL_ERROR " *** STRUMPACK requires that MPI be enabled.")
  endif()
endif()

# GnuTLS
if (MFEM_USE_GNUTLS)
  find_package(_GnuTLS REQUIRED)
endif()

# GSLIB
if (MFEM_USE_GSLIB)
  find_package(GSLIB REQUIRED)
endif()

# NetCDF
if (MFEM_USE_NETCDF)
  find_package(NetCDF REQUIRED)
endif()

# MPFR
if (MFEM_USE_MPFR)
  find_package(MPFR REQUIRED)
endif()

if (MFEM_USE_CEED)
  find_package(libCEED REQUIRED)
endif()

if (MFEM_USE_AMGX)
  find_package(AMGX REQUIRED)
endif()

if (MFEM_USE_MAGMA)
  find_package(MAGMA REQUIRED)
endif()

if (MFEM_USE_CONDUIT)
    find_package(Conduit REQUIRED conduit relay blueprint)
endif()

if (MFEM_USE_FMS)
    find_package(FMS REQUIRED fms)
endif()

# Axom/Sidre
if (MFEM_USE_SIDRE)
  find_package(Axom REQUIRED Axom)
endif()

# PUMI
if (MFEM_USE_PUMI)
  # If PUMI_DIR was specified, only link to that directory,
  # i.e. don't link to another installation in /usr/lib by mistake
  find_package(SCOREC 2.2.6 REQUIRED OPTIONAL_COMPONENTS gmi_sim
    CONFIG PATHS ${PUMI_DIR} NO_DEFAULT_PATH)
  if (SCOREC_FOUND)
    # Define a header file with the MFEM_USE_SIMMETRIX preprocessor variable
    set(MFEM_USE_SIMMETRIX ${SCOREC_gmi_sim_FOUND})
    set(PUMI_FOUND ${SCOREC_FOUND})
    get_target_property(PUMI_INCLUDE_DIRS
      SCOREC::apf INTERFACE_INCLUDE_DIRECTORIES)
    set(PUMI_LIBRARIES SCOREC::core)
  endif()
endif()

# Moonolith
if(MFEM_USE_MOONOLITH)
  find_package(ParMoonolith REQUIRED)
  if(ParMoonolith_FOUND)
    get_target_property(
      MOONOLITH_INCLUDE_DIRS ParMoonolith::par_moonolith
      INTERFACE_INCLUDE_DIRECTORIES)
    set(MOONOLITH_FOUND TRUE)
    set(MOONOLITH_LIBRARIES ParMoonolith::par_moonolith)
    message(
      STATUS
      "MOONOLITH_LIBRARIES=${MOONOLITH_LIBRARIES}, MOONOLITH_INCLUDE_DIRS=${MOONOLITH_INCLUDE_DIRS}")
  endif()
endif()

# HiOp optimizer
if (MFEM_USE_HIOP)
  find_package(HIOP REQUIRED)
  # find_package updates HIOP_FOUND, HIOP_INCLUDE_DIRS, HIOP_LIBRARIES
endif()

# CoDiPack package
if (MFEM_USE_CODIPACK)
  find_package(CODIPACK REQUIRED)
  # find_package updates CODIPACK_FOUND, CODIPACK_INCLUDE_DIRS, CODIPACK_LIBRARIES
endif()

# OCCA
if (MFEM_USE_OCCA)
   find_package(OCCA REQUIRED)
endif()

# RAJA
if (MFEM_USE_RAJA)
   find_package(RAJA REQUIRED)
endif()

# UMPIRE
if (MFEM_USE_UMPIRE)
   find_package(UMPIRE REQUIRED)
endif()

# GOOGLE-BENCHMARK
if (MFEM_USE_BENCHMARK)
   find_package(Benchmark REQUIRED)
endif()

# Caliper
if (MFEM_USE_CALIPER)
  find_package(Caliper REQUIRED)
endif()

# Algoim
if (MFEM_USE_ALGOIM)
  find_package(Algoim REQUIRED)
endif()

# ADIOS2 for parallel I/O
if (MFEM_USE_ADIOS2)
   find_package(ADIOS2 REQUIRED)
endif()

# MKL CPardiso
if (MFEM_USE_MKL_CPARDISO)
  if (MFEM_USE_MPI)
   find_package(MKL_CPARDISO REQUIRED MKL_SEQUENTIAL MKL_LP64 MKL_MPI_WRAPPER)
  endif()
endif()

# MKL Pardiso
if (MFEM_USE_MKL_PARDISO)
   find_package(MKL_PARDISO REQUIRED MKL_SEQUENTIAL MKL_LP64)
endif()

# PARELAG
if (MFEM_USE_PARELAG)
   find_package(PARELAG REQUIRED)
endif()

# Tribol
if (MFEM_USE_TRIBOL)
  if (MFEM_USE_MPI)
    find_package(Tribol REQUIRED tribol redecomp)
  else()
    message(FATAL_ERROR " *** Tribol requires that MPI be enabled.")
  endif()
endif()

# Enzyme
if (MFEM_USE_ENZYME)
   find_package(ENZYME REQUIRED)
endif()

# MAGMA
if (MFEM_USE_MAGMA)
   find_package(MAGMA REQUIRED)
endif()

# MFEM_TIMER_TYPE
if (NOT DEFINED MFEM_TIMER_TYPE)
  if (APPLE)
    # use std::clock from <ctime> for UserTime and
    # use mach_absolute_time from <mach/mach_time.h> for RealTime
    set(MFEM_TIMER_TYPE 4)
  elseif (WIN32)
    set(MFEM_TIMER_TYPE 3) # QueryPerformanceCounter from <windows.h>
  else()
    find_package(POSIXClocks)
    if (POSIXCLOCKS_FOUND)
      set(MFEM_TIMER_TYPE 2) # use high-resolution POSIX clocks
    else()
      set(MFEM_TIMER_TYPE 0) # use std::clock from <ctime>
    endif()
  endif()
endif()

# Without this, CMake 3.21.1 (and 3.20.2) run into CMake Errors like the following:
# CMake Error at config/cmake/modules/MfemCmakeUtilities.cmake:60 (add_library):
#   Target "mfem" links to target "Threads::Threads" but the target was not
#   found.  Perhaps a find_package() call is missing for an IMPORTED target, or
#   an ALIAS target is missing?
# Call Stack (most recent call first):
#   CMakeLists.txt:474 (mfem_add_library)
#
# NOTE: We need to figure out which TPL library adds the dependency on
#       "Threads::Threads" and call the next line only when that TPL library is
#       enabled.  -V. Dobrev
find_package(Threads REQUIRED)

# List all possible libraries in order of dependencies.
# [METIS < SuiteSparse]:
#    With newer versions of SuiteSparse which include METIS header using 64-bit
#    integers, the METIS header (with 32-bit indices, as used by mfem) needs to
#    be before SuiteSparse.
set(MFEM_TPLS OPENMP HYPRE LAPACK BLAS SuperLUDist STRUMPACK METIS SuiteSparse
    SUNDIALS PETSC SLEPC MUMPS AXOM FMS CONDUIT Ginkgo GNUTLS GSLIB
    NETCDF MPFR PUMI HIOP POSIXCLOCKS MFEMBacktrace ZLIB OCCA CEED RAJA UMPIRE
<<<<<<< HEAD
    ADIOS2 CUSPARSE MKL_CPARDISO MKL_PARDISO AMGX CALIPER CODIPACK
    BENCHMARK PARELAG TRIBOL MPI_CXX HIP HIPSPARSE MOONOLITH BLITZ ALGOIM ENZYME MAGMA)
=======
    ADIOS2 MKL_CPARDISO MKL_PARDISO AMGX MAGMA CUSPARSE CUBLAS CALIPER CODIPACK
    BENCHMARK PARELAG TRIBOL MPI_CXX HIP HIPBLAS HIPSPARSE MOONOLITH BLITZ
    ALGOIM ENZYME)
>>>>>>> c5363eba

# Add all *_FOUND libraries in the variable TPL_LIBRARIES.
set(TPL_LIBRARIES "")
set(TPL_INCLUDE_DIRS "")
foreach(TPL IN LISTS MFEM_TPLS)
  if (${TPL}_FOUND)
    message(STATUS "MFEM: using package ${TPL}")
    list(APPEND TPL_LIBRARIES ${${TPL}_LIBRARIES})
    list(APPEND TPL_INCLUDE_DIRS ${${TPL}_INCLUDE_DIRS})
  endif()
endforeach(TPL)
list(REVERSE TPL_LIBRARIES)
list(REMOVE_DUPLICATES TPL_LIBRARIES)
list(REVERSE TPL_LIBRARIES)
list(REMOVE_DUPLICATES TPL_INCLUDE_DIRS)
# message(STATUS "TPL_INCLUDE_DIRS = ${TPL_INCLUDE_DIRS}")

message(STATUS "MFEM shared library: BUILD_SHARED_LIBS = ${BUILD_SHARED_LIBS}")
message(STATUS "MFEM build type: CMAKE_BUILD_TYPE = ${CMAKE_BUILD_TYPE}")
message(STATUS "MFEM version: v${MFEM_VERSION_STRING}")
message(STATUS "MFEM git string: ${MFEM_GIT_STRING}")

#-------------------------------------------------------------------------------
# Define and configure the MFEM library
#-------------------------------------------------------------------------------

# Headers and sources
set(SOURCES "")
set(HEADERS "")
set(MFEM_SOURCE_DIRS general linalg mesh fem)

if(MFEM_USE_MOONOLITH)
  set(MFEM_SOURCE_DIRS ${MFEM_SOURCE_DIRS} fem/moonolith)
endif()

foreach(DIR IN LISTS MFEM_SOURCE_DIRS)
  add_subdirectory(${DIR})
endforeach()

if (MFEM_USE_CUDA)
  set_source_files_properties(${SOURCES} PROPERTIES LANGUAGE CUDA)
endif()

add_subdirectory(config)
set(MASTER_HEADERS
  ${PROJECT_SOURCE_DIR}/mfem.hpp
  ${PROJECT_SOURCE_DIR}/mfem-performance.hpp)

# Installation options (we use GNUInstallDirs but prefer lib by default)
set(MFEM_USE_GNUINSTALLDIRS OFF CACHE BOOL
  "Use CMAKE_INSTALL_LIBDIR as defined by the GNUInstallDirs CMake module.")
if (NOT MFEM_USE_GNUINSTALLDIRS)
  mfem_cache_path(CMAKE_INSTALL_LIBDIR "lib" "Object code libraries (lib)")
endif()
include(GNUInstallDirs)
mfem_cache_path(INSTALL_INCLUDE_DIR "${CMAKE_INSTALL_INCLUDEDIR}"
  "Relative or absolute path for installing header files.")
mfem_cache_path(INSTALL_BIN_DIR "${CMAKE_INSTALL_BINDIR}"
  "Relative or absolute path for installing the binaries.")
mfem_cache_path(INSTALL_LIB_DIR "${CMAKE_INSTALL_LIBDIR}"
  "Relative or absolute path for installing the library.")
mfem_cache_path(INSTALL_SHARE_DIR "${CMAKE_INSTALL_DATAROOTDIR}"
  "Relative or absolute path for installing shared data.")
# other options: "share/mfem/cmake", "lib/mfem/cmake"
mfem_cache_path(INSTALL_CMAKE_DIR "${INSTALL_LIB_DIR}/cmake/mfem"
  "Relative or absolute path for installing cmake config files.")

mfem_path_to_fullpath("${INSTALL_LIB_DIR}" "${CMAKE_INSTALL_PREFIX}" _lib_path)
set(CMAKE_INSTALL_RPATH_USE_LINK_PATH ON CACHE BOOL "")
if(NOT DEFINED CMAKE_INSTALL_RPATH)
  set(CMAKE_INSTALL_RPATH "${_lib_path}")
endif()
if(NOT DEFINED CMAKE_INSTALL_NAME_DIR)
  set(CMAKE_INSTALL_NAME_DIR "${_lib_path}")
endif()

# Variables used when generating _config.hpp, and config.mk
set(MFEM_SOURCE_DIR ${CMAKE_CURRENT_SOURCE_DIR})
set(MFEM_INSTALL_DIR ${CMAKE_INSTALL_PREFIX})

# Declaring the library
mfem_add_library(mfem ${SOURCES} ${HEADERS} ${MASTER_HEADERS})
# message(STATUS "TPL_LIBRARIES = ${TPL_LIBRARIES}")
target_link_libraries(mfem PUBLIC ${TPL_LIBRARIES})
if (MINGW)
  target_link_libraries(mfem PRIVATE ws2_32)
endif()
if (MSVC)
  target_compile_options(mfem PUBLIC "/wd4819")
endif()
message(STATUS "TPL_INCLUDE_DIRS = ${TPL_INCLUDE_DIRS}")
target_include_directories(mfem
  PUBLIC
    $<BUILD_INTERFACE:${CMAKE_CURRENT_BINARY_DIR}>
    $<BUILD_INTERFACE:${CMAKE_CURRENT_SOURCE_DIR}>
    # The INSTALL_INTERFACE is handled below
    ${TPL_INCLUDE_DIRS})
if (MFEM_USE_MPI)
  if (MPI_CXX_COMPILE_FLAGS)
    separate_arguments(MPI_CXX_COMPILE_ARGS UNIX_COMMAND
      "${MPI_CXX_COMPILE_FLAGS}")
    target_compile_options(mfem PUBLIC ${MPI_CXX_COMPILE_ARGS})
  endif()
  if (MPI_CXX_LINK_FLAGS)
    target_link_libraries(mfem PUBLIC ${MPI_CXX_LINK_FLAGS})
  endif()
endif()

set_target_properties(mfem PROPERTIES VERSION "${mfem_VERSION}")
set_target_properties(mfem PROPERTIES SOVERSION "${mfem_VERSION}")

# If building out-of-source, define MFEM_CONFIG_FILE to point to the config file
# inside the build directory.
if (NOT ("${PROJECT_SOURCE_DIR}" STREQUAL "${PROJECT_BINARY_DIR}"))
  target_compile_definitions(mfem PRIVATE
    "MFEM_CONFIG_FILE=\"${PROJECT_BINARY_DIR}/config/_config.hpp\"")
endif()

# Generate configuration file in the build directory: config/_config.hpp.
set(MFEM_SHARED_BUILD ${BUILD_SHARED_LIBS})
configure_file(
  "${PROJECT_SOURCE_DIR}/config/cmake/config.hpp.in"
  "${PROJECT_BINARY_DIR}/config/_config.hpp")

# Create substitute mfem.hpp and mfem-performance.hpp in the build directory,
# if it is different from the source directory.
if (NOT ("${PROJECT_SOURCE_DIR}" STREQUAL "${PROJECT_BINARY_DIR}"))
  foreach(Header mfem.hpp mfem-performance.hpp)
    message(STATUS
      "Writing substitute header --> \"${Header}\"")
    file(WRITE "${PROJECT_BINARY_DIR}/${Header}.tmp"
"// Auto-generated file.
#define MFEM_CONFIG_FILE \"${PROJECT_BINARY_DIR}/config/_config.hpp\"
#include \"${PROJECT_SOURCE_DIR}/${Header}\"
")

    execute_process(COMMAND ${CMAKE_COMMAND} -E copy_if_different
      "${PROJECT_BINARY_DIR}/${Header}.tmp"
      "${PROJECT_BINARY_DIR}/${Header}"
    )
    execute_process(COMMAND ${CMAKE_COMMAND} -E remove
      "${PROJECT_BINARY_DIR}/${Header}.tmp"
    )

    # This version will be installed in the top include directory:
    file(WRITE "${PROJECT_BINARY_DIR}/InstallHeaders/${Header}.tmp"
"// Auto-generated file.
#include \"mfem/${Header}\"
")

    execute_process(COMMAND ${CMAKE_COMMAND} -E copy_if_different
      "${PROJECT_BINARY_DIR}/InstallHeaders/${Header}.tmp"
      "${PROJECT_BINARY_DIR}/InstallHeaders/${Header}"
    )
    execute_process(COMMAND ${CMAKE_COMMAND} -E remove
      "${PROJECT_BINARY_DIR}/InstallHeaders/${Header}.tmp"
    )

  endforeach()
endif()

set(MFEM_CUSTOM_TARGET_PREFIX CACHE STRING "")

#-------------------------------------------------------------------------------
# Examples, miniapps, benchmarks and testing
#-------------------------------------------------------------------------------

# Enable testing and benchmarks if required
if (MFEM_ENABLE_TESTING)
  enable_testing()
  set(MFEM_ALL_TESTS_TARGET_NAME tests)
  add_mfem_target(${MFEM_ALL_TESTS_TARGET_NAME} OFF)
  add_subdirectory(tests EXCLUDE_FROM_ALL)

  if (MFEM_USE_BENCHMARK)
    # Create a target for all benchmarks and, optionally, enable it.
    set(MFEM_ALL_BENCHMARKS_TARGET_NAME benchmarks)
    add_mfem_target(${MFEM_ALL_BENCHMARKS_TARGET_NAME}
                    ${MFEM_ENABLE_BENCHMARKS})
    if (MFEM_ENABLE_BENCHMARKS)
      add_subdirectory(tests/benchmarks) #install benchmarks if enabled
    else()
      add_subdirectory(tests/benchmarks EXCLUDE_FROM_ALL)
    endif()
  endif()
endif()

# Define a target that all examples and miniapps will depend on.
set(MFEM_EXEC_PREREQUISITES_TARGET_NAME exec_prerequisites)
add_custom_target(${MFEM_EXEC_PREREQUISITES_TARGET_NAME})

# Create a target for all examples and, optionally, enable it.
set(MFEM_ALL_EXAMPLES_TARGET_NAME examples)
add_mfem_target(${MFEM_ALL_EXAMPLES_TARGET_NAME} ${MFEM_ENABLE_EXAMPLES})
if (MFEM_ENABLE_EXAMPLES)
  add_subdirectory(examples) #install examples if enabled
else()
  add_subdirectory(examples EXCLUDE_FROM_ALL)
endif()

# Create a target for all miniapps and, optionally, enable it.
set(MFEM_ALL_MINIAPPS_TARGET_NAME miniapps)
add_mfem_target(${MFEM_ALL_MINIAPPS_TARGET_NAME} ${MFEM_ENABLE_MINIAPPS})
if (MFEM_ENABLE_MINIAPPS)
  add_subdirectory(miniapps) #install miniapps if enabled
else()
  add_subdirectory(miniapps EXCLUDE_FROM_ALL)
endif()

# Target to build all executables, i.e. everything.
add_custom_target(exec)
add_dependencies(exec
  ${MFEM_ALL_BENCHMARKS_TARGET_NAME}
  ${MFEM_ALL_EXAMPLES_TARGET_NAME}
  ${MFEM_ALL_MINIAPPS_TARGET_NAME}
  ${MFEM_ALL_TESTS_TARGET_NAME})
# Here, we want to "add_dependencies(test exec)". However, dependencies for
# 'test' (and other built-in targets) can not be added with add_dependencies():
#  - https://gitlab.kitware.com/cmake/cmake/issues/8438
#  - https://cmake.org/Bug/view.php?id=8438

# Add a target to copy the mfem data directory to the build directory
add_custom_command(OUTPUT data_is_copied
  COMMAND ${CMAKE_COMMAND} -E copy_directory ${PROJECT_SOURCE_DIR}/data data
  COMMAND ${CMAKE_COMMAND} -E touch data_is_copied
  COMMENT "Copying the data directory ...")
add_custom_target(copy_data DEPENDS data_is_copied)
# Add 'copy_data' as a prerequisite for all executables, if the source and the
# build directories are not the same.
if (NOT ("${PROJECT_SOURCE_DIR}" STREQUAL "${PROJECT_BINARY_DIR}"))
  add_dependencies(${MFEM_EXEC_PREREQUISITES_TARGET_NAME} copy_data)
endif()

# Add 'check' target - quick test
set(MFEM_CHECK_TARGET_NAME ${MFEM_CUSTOM_TARGET_PREFIX}check)
if (NOT MFEM_USE_MPI)
  add_custom_target(${MFEM_CHECK_TARGET_NAME}
    ${CMAKE_CTEST_COMMAND} -R \"^ex1_ser\" -C ${CMAKE_CFG_INTDIR}
    USES_TERMINAL)
  add_dependencies(${MFEM_CHECK_TARGET_NAME} ex1)
else()
  add_custom_target(${MFEM_CHECK_TARGET_NAME}
    ${CMAKE_CTEST_COMMAND} -R \"^ex1p\" -C ${CMAKE_CFG_INTDIR}
    USES_TERMINAL)
  add_dependencies(${MFEM_CHECK_TARGET_NAME} ex1p)
endif()

#-------------------------------------------------------------------------------
# Documentation
#-------------------------------------------------------------------------------
add_subdirectory(doc)

#-------------------------------------------------------------------------------
# Installation
#-------------------------------------------------------------------------------

message(STATUS "CMAKE_INSTALL_PREFIX = ${CMAKE_INSTALL_PREFIX}")

target_include_directories(mfem BEFORE
  PUBLIC
    $<INSTALL_INTERFACE:${INSTALL_INCLUDE_DIR}>)

# The 'install' target will not depend on 'all'.
# set(CMAKE_SKIP_INSTALL_ALL_DEPENDENCY TRUE)

set(CMAKE_INSTALL_DEFAULT_COMPONENT_NAME Development)

# Install the library
install(TARGETS ${PROJECT_NAME}
  EXPORT ${PROJECT_NAME_UC}Targets
  RUNTIME DESTINATION ${INSTALL_BIN_DIR}
  LIBRARY DESTINATION ${INSTALL_LIB_DIR}
  ARCHIVE DESTINATION ${INSTALL_LIB_DIR})

# Install the master headers
foreach(Header mfem.hpp mfem-performance.hpp)
  install(FILES ${PROJECT_BINARY_DIR}/InstallHeaders/${Header}
    DESTINATION ${INSTALL_INCLUDE_DIR})
endforeach()
install(FILES ${MASTER_HEADERS} DESTINATION ${INSTALL_INCLUDE_DIR}/mfem)

# Install the headers (except common miniapp which is installed from its subdir)
install(DIRECTORY ${MFEM_SOURCE_DIRS}
  DESTINATION ${INSTALL_INCLUDE_DIR}/mfem
  FILES_MATCHING PATTERN "*.hpp")

# Install the okl files
if (MFEM_USE_OCCA)
  install(DIRECTORY ${MFEM_SOURCE_DIRS}
    DESTINATION ${INSTALL_INCLUDE_DIR}/mfem
    FILES_MATCHING PATTERN "*.okl")
endif()

# Install the libCEED files
if (MFEM_USE_CEED)
  install(DIRECTORY ${MFEM_SOURCE_DIRS}
    DESTINATION ${INSTALL_INCLUDE_DIR}/mfem
    FILES_MATCHING PATTERN "fem/ceed/integrators/*/*.h")
endif()

# Install ${HEADERS}
# ---
# foreach (HDR ${HEADERS})
#   file(RELATIVE_PATH REL_HDR ${PROJECT_SOURCE_DIR} ${HDR})
#   get_filename_component(DIR ${REL_HDR} PATH)
#   install(FILES ${REL_HDR} DESTINATION ${INSTALL_INCLUDE_DIR}/${DIR})
# endforeach()

# Install the configuration header files
install(FILES ${PROJECT_BINARY_DIR}/config/_config.hpp
  ${PROJECT_SOURCE_DIR}/config/config.hpp
  ${PROJECT_SOURCE_DIR}/config/tconfig.hpp
  DESTINATION ${INSTALL_INCLUDE_DIR}/mfem/config)

# Package the whole thing up nicely
include(CMakePackageConfigHelpers)

# Add all targets to the build-tree export set
export(TARGETS ${PROJECT_NAME}
  FILE "${PROJECT_BINARY_DIR}/MFEMTargets.cmake")

# Export the package for use from the build-tree (this registers the build-tree
# with the CMake user package registry.)
# TODO: How do we register the install-tree? Replacing the build-tree?
export(PACKAGE ${PROJECT_NAME})

# This is the build-tree version
set(INCLUDE_INSTALL_DIRS ${PROJECT_BINARY_DIR} ${TPL_INCLUDE_DIRS})
set(LIB_INSTALL_DIR ${PROJECT_BINARY_DIR})
configure_package_config_file(config/cmake/MFEMConfig.cmake.in
  ${CMAKE_CURRENT_BINARY_DIR}/MFEMConfig.cmake
  INSTALL_DESTINATION ${CMAKE_CURRENT_BINARY_DIR}
  PATH_VARS INCLUDE_INSTALL_DIRS LIB_INSTALL_DIR)

# This is the version that will be installed
set(INCLUDE_INSTALL_DIRS ${INSTALL_INCLUDE_DIR}  ${TPL_INCLUDE_DIRS})
set(LIB_INSTALL_DIR ${INSTALL_LIB_DIR})
configure_package_config_file(config/cmake/MFEMConfig.cmake.in
  ${CMAKE_CURRENT_BINARY_DIR}${CMAKE_FILES_DIRECTORY}/MFEMConfig.cmake
  INSTALL_DESTINATION ${INSTALL_CMAKE_DIR}
  PATH_VARS INCLUDE_INSTALL_DIRS LIB_INSTALL_DIR)

# Write the version file (same for build and install tree)
write_basic_package_version_file(
  ${CMAKE_CURRENT_BINARY_DIR}/MFEMConfigVersion.cmake
  VERSION ${${PROJECT_NAME}_VERSION}
  COMPATIBILITY SameMajorVersion )

# Install the config files
install(FILES
  ${CMAKE_CURRENT_BINARY_DIR}${CMAKE_FILES_DIRECTORY}/MFEMConfig.cmake
  ${CMAKE_CURRENT_BINARY_DIR}/MFEMConfigVersion.cmake
  DESTINATION ${INSTALL_CMAKE_DIR})

# Install the export set for use with the install-tree
install(EXPORT ${PROJECT_NAME_UC}Targets
    DESTINATION ${INSTALL_CMAKE_DIR})

#-------------------------------------------------------------------------------
# Create 'config.mk' from 'config.mk.in' for the build and install locations and
# define install rules for 'config.mk' and 'test.mk'
#-------------------------------------------------------------------------------

mfem_export_mk_files()<|MERGE_RESOLUTION|>--- conflicted
+++ resolved
@@ -239,7 +239,6 @@
   find_package(HIP REQUIRED)
   find_package(HIPBLAS REQUIRED)
   find_package(HIPSPARSE REQUIRED)
-  find_package(HIPBLAS REQUIRED)
 endif()
 
 # OpenMP
@@ -577,14 +576,9 @@
 set(MFEM_TPLS OPENMP HYPRE LAPACK BLAS SuperLUDist STRUMPACK METIS SuiteSparse
     SUNDIALS PETSC SLEPC MUMPS AXOM FMS CONDUIT Ginkgo GNUTLS GSLIB
     NETCDF MPFR PUMI HIOP POSIXCLOCKS MFEMBacktrace ZLIB OCCA CEED RAJA UMPIRE
-<<<<<<< HEAD
-    ADIOS2 CUSPARSE MKL_CPARDISO MKL_PARDISO AMGX CALIPER CODIPACK
-    BENCHMARK PARELAG TRIBOL MPI_CXX HIP HIPSPARSE MOONOLITH BLITZ ALGOIM ENZYME MAGMA)
-=======
     ADIOS2 MKL_CPARDISO MKL_PARDISO AMGX MAGMA CUSPARSE CUBLAS CALIPER CODIPACK
     BENCHMARK PARELAG TRIBOL MPI_CXX HIP HIPBLAS HIPSPARSE MOONOLITH BLITZ
     ALGOIM ENZYME)
->>>>>>> c5363eba
 
 # Add all *_FOUND libraries in the variable TPL_LIBRARIES.
 set(TPL_LIBRARIES "")
