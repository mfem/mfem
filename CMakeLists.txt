--- conflicted
+++ resolved
@@ -324,11 +324,7 @@
 # Headers and sources
 set(SOURCES "")
 set(HEADERS "")
-<<<<<<< HEAD
-set(MFEM_SOURCE_DIRS general linalg linalg/kernels mesh mesh/kernels fem fem/kernels)
-=======
 set(MFEM_SOURCE_DIRS general linalg mesh fem)
->>>>>>> 76a1c705
 foreach(DIR IN LISTS MFEM_SOURCE_DIRS)
   add_subdirectory(${DIR})
 endforeach()
