--- conflicted
+++ resolved
@@ -34,12 +34,6 @@
     # Avoid some issues when CXX is defined
     unset(CXX)
     unset(CXX CACHE)
-  endif()
-  if(CC)
-    set(CMAKE_CXX_COMPILER ${CC})
-    # Avoid some issues when CXX is defined
-    unset(CC)
-    unset(CC CACHE)
   endif()
   if (MFEM_USE_MPI AND MPICXX)
     # In parallel MPICXX takes precedence, if defined.
@@ -345,23 +339,28 @@
   endif()
 endif()
 
-
-
 # Moonolith
-if (MFEM_USE_MOONOLITH)
-  if (NOT MFEM_USE_MPI)
-    message(FATAL_ERROR "Moonolith requires mpi. Compile MFEM with the flag -DMFEM_USE_MPI=ON")
-  else()
-    find_package(ParMoonolith REQUIRED)
-    if (ParMoonolith_FOUND)
-      get_target_property(MOONOLITH_INCLUDE_DIRS
-        ParMoonolith::par_moonolith INTERFACE_INCLUDE_DIRECTORIES)
-
-      set(MOONOLITH_FOUND TRUE)
-      set(MOONOLITH_LIBRARIES ParMoonolith::par_moonolith)
-      message(STATUS "MOONOLITH_LIBRARIES=${MOONOLITH_LIBRARIES}, MOONOLITH_INCLUDE_DIRS=${MOONOLITH_INCLUDE_DIRS}")
+if(MFEM_USE_MOONOLITH)
+    if(NOT MFEM_USE_MPI)
+        message(
+            FATAL_ERROR
+                "Moonolith requires mpi. Compile MFEM with the flag -DMFEM_USE_MPI=ON"
+        )
+    else()
+        find_package(ParMoonolith REQUIRED)
+        if(ParMoonolith_FOUND)
+            get_target_property(
+                MOONOLITH_INCLUDE_DIRS ParMoonolith::par_moonolith
+                INTERFACE_INCLUDE_DIRECTORIES)
+
+            set(MOONOLITH_FOUND TRUE)
+            set(MOONOLITH_LIBRARIES ParMoonolith::par_moonolith)
+            message(
+                STATUS
+                    "MOONOLITH_LIBRARIES=${MOONOLITH_LIBRARIES}, MOONOLITH_INCLUDE_DIRS=${MOONOLITH_INCLUDE_DIRS}"
+            )
+        endif()
     endif()
-  endif()
 endif()
 
 # HiOp optimizer
@@ -409,7 +408,6 @@
    find_package(MKL_CPARDISO REQUIRED MKL_SEQUENTIAL MKL_LP64 MKL_MPI_WRAPPER)
   endif()
 endif()
-
 
 # MFEM_TIMER_TYPE
 if (NOT DEFINED MFEM_TIMER_TYPE)
@@ -430,21 +428,14 @@
 endif()
 
 # List all possible libraries in order of dependencies.
-
-
 # [METIS < SuiteSparse]:
 #    With newer versions of SuiteSparse which include METIS header using 64-bit
 #    integers, the METIS header (with 32-bit indices, as used by mfem) needs to
 #    be before SuiteSparse.
 set(MFEM_TPLS MPI_CXX OPENMP HYPRE BLAS LAPACK SuperLUDist METIS SuiteSparse SUNDIALS PETSC
     SLEPC MESQUITE MUMPS STRUMPACK AXOM CONDUIT Ginkgo GNUTLS GSLIB NETCDF
-    MPFR PUMI HIOP POSIXCLOCKS MFEMBacktrace ZLIB OCCA CEED RAJA UMPIRE ADIOS2
-<<<<<<< HEAD
-    CUSPARSE MKL_CPARDISO AMGX MOONOLITH)
-
-=======
+    MPFR PUMI HIOP POSIXCLOCKS MFEMBacktrace ZLIB OCCA CEED RAJA UMPIRE ADIOS2 MOONOLITH
     CUSPARSE MKL_CPARDISO AMGX CALIPER)
->>>>>>> c44ea58d
 # Add all *_FOUND libraries in the variable TPL_LIBRARIES.
 set(TPL_LIBRARIES "")
 set(TPL_INCLUDE_DIRS "")
@@ -457,7 +448,7 @@
 endforeach(TPL)
 list(REMOVE_DUPLICATES TPL_LIBRARIES)
 list(REMOVE_DUPLICATES TPL_INCLUDE_DIRS)
-message(STATUS "TPL_INCLUDE_DIRS = ${TPL_INCLUDE_DIRS}")
+# message(STATUS "TPL_INCLUDE_DIRS = ${TPL_INCLUDE_DIRS}")
 include_directories(${TPL_INCLUDE_DIRS})
 
 if (OPENMP_FOUND)
@@ -479,7 +470,7 @@
 set(MFEM_SOURCE_DIRS general linalg mesh fem)
 
 if(MFEM_USE_MOONOLITH)
-  set(MFEM_SOURCE_DIRS ${MFEM_SOURCE_DIRS} transfer)
+    set(MFEM_SOURCE_DIRS ${MFEM_SOURCE_DIRS} transfer)
 endif()
 
 foreach(DIR IN LISTS MFEM_SOURCE_DIRS)
