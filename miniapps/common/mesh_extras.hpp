--- conflicted
+++ resolved
@@ -31,18 +31,10 @@
 void MergeMeshNodes(Mesh * mesh, int logging);
 
 /// Convert a set of attribute numbers to a marker array
-<<<<<<< HEAD
-/** The marker array will be of size max_attr and it will contain only
-    zeroes and ones.  Ones indicate which attribute numbers are
-    present in the attrs array.  In the special case when attrs has a
-    single entry equal to -1 the marker array will contain all ones.
-*/
-=======
 /** The marker array will be of size max_attr and it will contain only zeroes
     and ones. Ones indicate which attribute numbers are present in the attrs
     array. In the special case when attrs has a single entry equal to -1 the
     marker array will contain all ones. */
->>>>>>> 5d31bd13
 void AttrToMarker(int max_attr, const Array<int> &attrs, Array<int> &marker);
 
 } // namespace common
