--- conflicted
+++ resolved
@@ -27,7 +27,6 @@
    ElementMeshStream(Element::Type e);
 };
 
-<<<<<<< HEAD
 void
 MergeMeshNodes(Mesh * mesh, int logging = 0);
 
@@ -40,13 +39,7 @@
 MakePeriodicMesh(Mesh * mesh, const Array<int> & v2v,
                  int logging = 0);
 
-} // namespace miniapps
-=======
-/// Merges vertices which lie at the same location
-void MergeMeshNodes(Mesh * mesh, int logging);
-
 } // namespace common
->>>>>>> 42eb3f1e
 
 } // namespace mfem
 
