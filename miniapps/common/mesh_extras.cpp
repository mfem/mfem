--- conflicted
+++ resolved
@@ -116,7 +116,6 @@
 
 }
 
-<<<<<<< HEAD
 void
 MergeMeshNodes(Mesh * mesh, int logging)
 {
@@ -194,9 +193,6 @@
    }
 }
 
-} // namespace miniapps
-=======
 } // namespace common
->>>>>>> e553e138
 
 } // namespace mfem