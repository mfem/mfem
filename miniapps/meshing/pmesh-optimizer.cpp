--- conflicted
+++ resolved
@@ -29,117 +29,103 @@
 // negative Jacobian determinants. Each Newton step requires the inversion of a
 // Jacobian matrix, which is done through an inner linear solver.
 //
-// Compile with: make pmesh-optimizer
+// Compile with: make ./pmesh-optimizer
 //
 // Sample runs:
 //   Adapted analytic shape:
-//     mpirun -np 4 pmesh-optimizer -m square01.mesh -o 2 -rs 2 -mid 2 -tid 4 -ni 200 -bnd -qt 1 -qo 8
+//     mpirun -np 4 ./pmesh-optimizer -m square01.mesh -o 2 -rs 2 -mid 2 -tid 4 -ni 200 -bnd -qt 1 -qo 8
 //   Adapted analytic size+orientation:
-//     mpirun -np 4 pmesh-optimizer -m square01.mesh -o 2 -rs 2 -mid 14 -tid 4 -ni 200 -bnd -qt 1 -qo 8
+//     mpirun -np 4 ./pmesh-optimizer -m square01.mesh -o 2 -rs 2 -mid 14 -tid 4 -ni 200 -bnd -qt 1 -qo 8
 //   Adapted analytic shape+orientation (AD):
-<<<<<<< HEAD
-//     mpirun -np 4 pmesh-optimizer -m square01.mesh -o 3 -rs 2 -mid 85 -tid 4 -ni 100 -bnd -qt 1 -qo 8 -rtol 1e-6
-=======
-//     mpirun -np 4 pmesh-optimizer -m square01.mesh -o 2 -rs 2 -mid 85 -tid 4 -ni 100 -bnd -qt 1 -qo 8
->>>>>>> c2457ae1
+//     mpirun -np 4 ./pmesh-optimizer -m square01.mesh -o 3 -rs 2 -mid 85 -tid 4 -ni 100 -bnd -qt 1 -qo 8 -rtol 1e-6
 //
 //   Adapted analytic shape and/or size with hr-adaptivity:
-//     mpirun -np 4 pmesh-optimizer -m square01.mesh -o 2 -tid 9  -ni 50 -li 20 -hmid 55 -mid 7 -hr
-//     mpirun -np 4 pmesh-optimizer -m square01.mesh -o 2 -tid 10 -ni 50 -li 20 -hmid 55 -mid 7 -hr
-//     mpirun -np 4 pmesh-optimizer -m square01.mesh -o 2 -tid 11 -ni 50 -li 20 -hmid 58 -mid 7 -hr
+//     mpirun -np 4 ./pmesh-optimizer -m square01.mesh -o 2 -tid 9  -ni 50 -li 20 -hmid 55 -mid 7 -hr
+//     mpirun -np 4 ./pmesh-optimizer -m square01.mesh -o 2 -tid 10 -ni 50 -li 20 -hmid 55 -mid 7 -hr
+//     mpirun -np 4 ./pmesh-optimizer -m square01.mesh -o 2 -tid 11 -ni 50 -li 20 -hmid 58 -mid 7 -hr
 //
 //   Adapted discrete size:
-//     mpirun -np 4 pmesh-optimizer -m square01.mesh -o 2 -rs 2 -mid 94 -tid 5 -ni 50 -qo 4 -nor
+//     mpirun -np 4 ./pmesh-optimizer -m square01.mesh -o 2 -rs 2 -mid 94 -tid 5 -ni 50 -qo 4 -nor
 //     (requires GSLIB):
-//   * mpirun -np 4 pmesh-optimizer -m square01.mesh -o 2 -rs 2 -mid 80 -tid 5 -ni 50 -qo 4 -nor -mno 1 -ae 1
+//   * mpirun -np 4 ./pmesh-optimizer -m square01.mesh -o 2 -rs 2 -mid 80 -tid 5 -ni 50 -qo 4 -nor -mno 1 -ae 1
 //   Adapted discrete size NC mesh;
-//     mpirun -np 4 pmesh-optimizer -m amr-quad-q2.mesh -o 2 -rs 2 -mid 94 -tid 5 -ni 50 -qo 4 -nor
+//     mpirun -np 4 ./pmesh-optimizer -m amr-quad-q2.mesh -o 2 -rs 2 -mid 94 -tid 5 -ni 50 -qo 4 -nor
 //   Adapted discrete size NC mesh (GPU+GSLIB);
-//   * mpirun -np 4 pmesh-optimizer -m ../../data/amr-hex.mesh -o 2 -rs 1 -mid 321 -tid 5 -fix-bnd -ni 50 -qo 6 -nor -vl 2 -ae 1 -d debug
+//   * mpirun -np 4 ./pmesh-optimizer -m ../../data/amr-hex.mesh -o 2 -rs 1 -mid 321 -tid 5 -fix-bnd -ni 50 -qo 6 -nor -vl 2 -ae 1 -d debug
 //   Adapted discrete size 3D with PA:
-//     mpirun -np 4 pmesh-optimizer -m cube.mesh -o 2 -rs 2 -mid 321 -tid 5 -ls 3 -nor -pa -rtol 1e-8
+//     mpirun -np 4 ./pmesh-optimizer -m cube.mesh -o 2 -rs 2 -mid 321 -tid 5 -ls 3 -nor -pa -rtol 1e-8
 //   Adapted discrete size 3D with PA on device (requires CUDA):
-//   * mpirun -n 4 pmesh-optimizer -m cube.mesh -o 3 -rs 3 -mid 321 -tid 5 -ls 3 -nor -lc 0.1 -pa -d cuda
+//   * mpirun -n 4 ./pmesh-optimizer -m cube.mesh -o 3 -rs 3 -mid 321 -tid 5 -ls 3 -nor -lc 0.1 -pa -d cuda
 //   Adapted discrete size; explicit combo of metrics; mixed tri/quad mesh:
-//     mpirun -np 4 pmesh-optimizer -m ../../data/square-mixed.mesh -o 2 -rs 2 -mid 2 -tid 5 -ni 200 -bnd -qo 6 -cmb 2 -nor
+//     mpirun -np 4 ./pmesh-optimizer -m ../../data/square-mixed.mesh -o 2 -rs 2 -mid 2 -tid 5 -ni 200 -bnd -qo 6 -cmb 2 -nor
 //   Adapted discrete size+aspect_ratio:
-//     mpirun -np 4 pmesh-optimizer -m square01.mesh -o 2 -rs 2 -mid 7 -tid 6 -ni 100
-<<<<<<< HEAD
+//     mpirun -np 4 ./pmesh-optimizer -m square01.mesh -o 2 -rs 2 -mid 7 -tid 6 -ni 100
 //   Adapted discrete size+orientation (AD):
-//     mpirun -np 4 pmesh-optimizer -m square01.mesh -o 2 -rs 2 -mid 36 -tid 8 -qo 4 -nor -rtol 1e-6
-=======
-//     mpirun -np 4 pmesh-optimizer -m square01.mesh -o 2 -rs 2 -mid 7 -tid 6 -ni 100 -qo 6 -ex -st 1 -nor
-//   Adapted discrete size+orientation (AD):
-//     mpirun -np 4 pmesh-optimizer -m square01.mesh -o 2 -rs 2 -mid 36 -tid 8 -qo 4 -nor -ex
->>>>>>> c2457ae1
+//     mpirun -np 4 ./pmesh-optimizer -m square01.mesh -o 2 -rs 2 -mid 36 -tid 8 -qo 4 -nor -rtol 1e-6
 //   Adapted discrete aspect ratio (3D):
-//     mpirun -np 4 pmesh-optimizer -m cube.mesh -o 2 -rs 2 -mid 302 -tid 7 -ni 20 -bnd -qt 1 -qo 8
+//     mpirun -np 4 ./pmesh-optimizer -m cube.mesh -o 2 -rs 2 -mid 302 -tid 7 -ni 20 -bnd -qt 1 -qo 8
 //
 //   Periodic 2D + adapted discrete size:
-//     mpirun -np 4 pmesh-optimizer -m ../../data/periodic-square.mesh -o 2 -rs 4 -mid 94 -tid 5 -qo 4 -nor
-//     mpirun -np 4 pmesh-optimizer -m periodic-tri.mesh -o 2 -rs 3 -mid 94 -tid 5 -qo 4 -nor
+//     mpirun -np 4 ./pmesh-optimizer -m ../../data/periodic-square.mesh -o 2 -rs 4 -mid 94 -tid 5 -qo 4 -nor
+//     mpirun -np 4 ./pmesh-optimizer -m periodic-tri.mesh -o 2 -rs 3 -mid 94 -tid 5 -qo 4 -nor
 //   Periodic 3D + adapted discrete size + PA:
-//     mpirun -np 4 pmesh-optimizer -m periodic-cube.mesh -o 2 -rs 2 -mid 338 -tid 5 -nor -rtol 1e-6 -qo 4 -pa
+//     mpirun -np 4 ./pmesh-optimizer -m periodic-cube.mesh -o 2 -rs 2 -mid 338 -tid 5 -nor -rtol 1e-6 -qo 4 -pa
 //   Periodic 2D NC mesh + adapted discrete size + PA:
 //     (the mesh is in the mfem/data GitHub repository)
-//   * mpirun -np 4 pmesh-optimizer -m ../../../data/periodic/per-amr-square.mesh -o 2 -mid 94 -tid 5 -ni 50 -qo 4 -nor -pa
+//   * mpirun -np 4 ./pmesh-optimizer -m ../../../data/periodic/per-amr-square.mesh -o 2 -mid 94 -tid 5 -ni 50 -qo 4 -nor -pa
 //
 //   Adaptive limiting:
-//     mpirun -np 4 pmesh-optimizer -m stretched2D.mesh -o 2 -mid 2 -tid 1 -ni 50 -qo 5 -nor -vl 1 -alc 0.5
+//     mpirun -np 4 ./pmesh-optimizer -m stretched2D.mesh -o 2 -mid 2 -tid 1 -ni 50 -qo 5 -nor -vl 1 -alc 0.5
 //   Adaptive limiting through the L-BFGS solver:
-//     mpirun -np 4 pmesh-optimizer -m stretched2D.mesh -o 2 -mid 2 -tid 1 -ni 400 -qo 5 -nor -vl 1 -alc 0.5 -st 1 -rtol 1e-8
+//     mpirun -np 4 ./pmesh-optimizer -m stretched2D.mesh -o 2 -mid 2 -tid 1 -ni 400 -qo 5 -nor -vl 1 -alc 0.5 -st 1 -rtol 1e-8
 //
 //   Blade shape:
-//     mpirun -np 4 pmesh-optimizer -m blade.mesh -o 4 -mid 2 -tid 1 -ni 30 -ls 3 -art 1 -bnd -qt 1 -qo 8
+//     mpirun -np 4 ./pmesh-optimizer -m blade.mesh -o 4 -mid 2 -tid 1 -ni 30 -ls 3 -art 1 -bnd -qt 1 -qo 8
 //   Blade shape (AD):
-<<<<<<< HEAD
-//     mpirun -np 4 pmesh-optimizer -m blade.mesh -o 4 -mid 11 -tid 1 -ni 30 -ls 3 -art 1 -bnd -qt 1 -qo 8
-=======
-//     mpirun -np 4 pmesh-optimizer -m blade.mesh -o 4 -mid 11 -ex -tid 1 -ni 30 -ls 3 -art 1 -bnd -qt 1 -qo 8
->>>>>>> c2457ae1
+//     mpirun -np 4 ./pmesh-optimizer -m blade.mesh -o 4 -mid 11 -tid 1 -ni 30 -ls 3 -art 1 -bnd -qt 1 -qo 8
 //     (requires CUDA):
-//   * mpirun -np 4 pmesh-optimizer -m blade.mesh -o 4 -mid 2 -tid 1 -ni 30 -ls 3 -art 1 -bnd -qt 1 -qo 8 -d cuda
+//   * mpirun -np 4 ./pmesh-optimizer -m blade.mesh -o 4 -mid 2 -tid 1 -ni 30 -ls 3 -art 1 -bnd -qt 1 -qo 8 -d cuda
 //   Blade limited shape:
-//     mpirun -np 4 pmesh-optimizer -m blade.mesh -o 4 -mid 2 -tid 1 -bnd -qt 1 -qo 8 -lc 5000
+//     mpirun -np 4 ./pmesh-optimizer -m blade.mesh -o 4 -mid 2 -tid 1 -bnd -qt 1 -qo 8 -lc 5000
 //   ICF shape and equal size:
-//     mpirun -np 4 pmesh-optimizer -o 3 -mid 80 -bec -tid 2 -ni 25 -ls 3 -art 2 -qo 5
+//     mpirun -np 4 ./pmesh-optimizer -o 3 -mid 80 -bec -tid 2 -ni 25 -ls 3 -art 2 -qo 5
 //   ICF shape and initial size:
-//     mpirun -np 4 pmesh-optimizer -o 3 -mid 9 -tid 3 -ni 30 -ls 3 -bnd -qt 1 -qo 8
+//     mpirun -np 4 ./pmesh-optimizer -o 3 -mid 9 -tid 3 -ni 30 -ls 3 -bnd -qt 1 -qo 8
 //   ICF shape:
-//     mpirun -np 4 pmesh-optimizer -o 3 -mid 1 -tid 1 -ni 100 -bnd -qt 1 -qo 8
+//     mpirun -np 4 ./pmesh-optimizer -o 3 -mid 1 -tid 1 -ni 100 -bnd -qt 1 -qo 8
 //   ICF limited shape:
-//     mpirun -np 4 pmesh-optimizer -o 3 -mid 1 -tid 1 -ni 100 -bnd -qt 1 -qo 8 -lc 10
+//     mpirun -np 4 ./pmesh-optimizer -o 3 -mid 1 -tid 1 -ni 100 -bnd -qt 1 -qo 8 -lc 10
 //   ICF combo shape + size (rings, slow convergence):
-//     mpirun -np 4 pmesh-optimizer -o 3 -mid 1 -tid 1 -ni 1000 -bnd -qt 1 -qo 8 -cmb 1
+//     mpirun -np 4 ./pmesh-optimizer -o 3 -mid 1 -tid 1 -ni 1000 -bnd -qt 1 -qo 8 -cmb 1
 //   Mixed tet / cube / hex mesh with limiting:
-//     mpirun -np 4 pmesh-optimizer -m ../../data/fichera-mixed-p2.mesh -o 4 -rs 1 -mid 301 -tid 1 -fix-bnd -qo 6 -nor -lc 0.25
+//     mpirun -np 4 ./pmesh-optimizer -m ../../data/fichera-mixed-p2.mesh -o 4 -rs 1 -mid 301 -tid 1 -fix-bnd -qo 6 -nor -lc 0.25
 //   3D pinched sphere shape (the mesh is in the mfem/data GitHub repository):
-//   * mpirun -np 4 pmesh-optimizer -m ../../../mfem_data/ball-pert.mesh -o 4 -mid 303 -tid 1 -ni 20 -li 500 -fix-bnd
+//   * mpirun -np 4 ./pmesh-optimizer -m ../../../mfem_data/ball-pert.mesh -o 4 -mid 303 -tid 1 -ni 20 -li 500 -fix-bnd
 //   2D non-conforming shape and equal size:
-//     mpirun -np 4 pmesh-optimizer -m ./amr-quad-q2.mesh -o 2 -rs 1 -mid 9 -tid 2 -ni 200 -bnd -qt 1 -qo 8
+//     mpirun -np 4 ./pmesh-optimizer -m ./amr-quad-q2.mesh -o 2 -rs 1 -mid 9 -tid 2 -ni 200 -bnd -qt 1 -qo 8
 //
 //   2D untangling:
-//     mpirun -np 4 pmesh-optimizer -m jagged.mesh -o 2 -mid 22 -tid 1 -ni 50 -li 50 -qo 4 -fd -vl 1
+//     mpirun -np 4 ./pmesh-optimizer -m jagged.mesh -o 2 -mid 22 -tid 1 -ni 50 -li 50 -qo 4 -fd -vl 1
 //   2D untangling with shifted barrier metric:
-//     mpirun -np 4 pmesh-optimizer -m jagged.mesh -o 2 -mid 4 -tid 1 -ni 50 -qo 4 -fd -vl 1 -btype 1
+//     mpirun -np 4 ./pmesh-optimizer -m jagged.mesh -o 2 -mid 4 -tid 1 -ni 50 -qo 4 -fd -vl 1 -btype 1
 //   3D untangling (the mesh is in the mfem/data GitHub repository):
-//   * mpirun -np 4 pmesh-optimizer -m ../../../mfem_data/cube-holes-inv.mesh -o 3 -mid 313 -tid 1 -rtol 1e-5 -li 50 -qo 4 -fd -vl 1
+//   * mpirun -np 4 ./pmesh-optimizer -m ../../../mfem_data/cube-holes-inv.mesh -o 3 -mid 313 -tid 1 -rtol 1e-5 -li 50 -qo 4 -fd -vl 1
 //   Shape optimization for a Kershaw transformed mesh using partial assembly:
 //   Mesh for Kershaw transformation must be a Cartesian mesh with nx % 6 = ny % 2 = nz % 2 = 0.
 //   Kershaw transformation can be imposed using the transformation ('t') feature in the mesh-explorer miniapp.
-//   * mpirun - np 6 pmesh-optimizer -m kershaw-24x24x24.mesh -mid 303 -tid 1 -bnd -ni 100 -art 1 -ls 3 -qo 8 -li 40 -o 2 -qo 8 -ker -pa
+//   * mpirun - np 6 ./pmesh-optimizer -m kershaw-24x24x24.mesh -mid 303 -tid 1 -bnd -ni 100 -art 1 -ls 3 -qo 8 -li 40 -o 2 -qo 8 -ker -pa
 
 //    AD-based runs
-//    mpirun -np 4 pmesh-optimizer -m square01.mesh -o 2 -rs 2 -mid 85 -tid 4 -ni 100 -bnd -qt 1 -qo 8
+//    mpirun -np 4 ./pmesh-optimizer -m square01.mesh -o 2 -rs 2 -mid 85 -tid 4 -ni 100 -bnd -qt 1 -qo 8
 
 // COMPARISON WITH MMA
 /////// BLADE
 // Blade with Newton
-// mpirun -np 4 pmesh-optimizer -m blade.mesh -o 4 -mid 2 -tid 1 -ni 1000 -ls 3 -bnd -qt 1 -qo 8 -vl 2 -st 0
+// mpirun -np 4 ./pmesh-optimizer -m blade.mesh -o 4 -mid 2 -tid 1 -ni 1000 -ls 3 -bnd -qt 1 -qo 8 -vl 2 -st 0
 // Blade with LBFGS
-// mpirun -np 4 pmesh-optimizer -m blade.mesh -o 4 -mid 2 -tid 1 -ni 1000 -ls 3 -bnd -qt 1 -qo 8 -vl 2 -st 1
+// mpirun -np 4 ./pmesh-optimizer -m blade.mesh -o 4 -mid 2 -tid 1 -ni 1000 -ls 3 -bnd -qt 1 -qo 8 -vl 2 -st 1
 // Blade with MMA
-// mpirun -np 4 pmesh-optimizer -m blade.mesh -o 4 -mid 2 -tid 1 -ni 1000 -ls 3 -bnd -qt 1 -qo 8 -vl 2 -mma -ch 1e-3
+// mpirun -np 4 ./pmesh-optimizer -m blade.mesh -o 4 -mid 2 -tid 1 -ni 1000 -ls 3 -bnd -qt 1 -qo 8 -vl 2 -mma -ch 1e-3
 // grep -i "Energy decrease:" comp_newton.out | awk '{print $2}'
 
 #include "mfem.hpp"
@@ -196,17 +182,11 @@
    bool pa               = false;
    int n_hr_iter         = 5;
    int n_h_iter          = 1;
-<<<<<<< HEAD
-   int mesh_node_order   = 0;
-   int barrier_type      = 0;
-   int worst_case_type   = 0;
-=======
-   int mesh_node_ordering = 0;
+   int mesh_node_order = 0;
    int barrier_type       = 0;
    int worst_case_type    = 0;
    bool mma               = false;
-  double max_ch=0.0001; //max design change
->>>>>>> c2457ae1
+   double max_ch=0.0001; //max design change
 
    // Parse command-line options.
    OptionsParser args(argc, argv);
@@ -575,11 +555,8 @@
       // A-metrics
       case 11: metric = new TMOP_AMetric_011; break;
       case 36: metric = new TMOP_AMetric_036; break;
-<<<<<<< HEAD
       case 49: metric = new TMOP_AMetric_049(0.9); break;
       case 51: metric = new TMOP_AMetric_051; break;
-=======
->>>>>>> c2457ae1
       case 107: metric = new TMOP_AMetric_107; break;
       case 126: metric = new TMOP_AMetric_126(0.9); break;
       default:
@@ -1238,23 +1215,8 @@
    // Perform the nonlinear optimization.
    //
    const IntegrationRule &ir =
-<<<<<<< HEAD
       irules->Get(pmesh->GetTypicalElementGeometry(), quad_order);
-   TMOPNewtonSolver solver(pfespace->GetComm(), ir, solver_type);
-   // Provide all integration rules in case of a mixed mesh.
-   solver.SetIntegrationRules(*irules, quad_order);
-   // Specify linear solver when we use a Newton-based solver.
-   if (solver_type == 0) { solver.SetPreconditioner(*S); }
-   // For untangling, the solver will update the min det(T) values.
-   solver.SetMinDetPtr(&min_detJ);
-   solver.SetMaxIter(solver_iter);
-   solver.SetRelTol(solver_rtol);
-   solver.SetAbsTol(0.0);
-   if (solver_art_type > 0)
-=======
-      irules->Get(pfespace->GetFE(0)->GetGeomType(), quad_order);
    if (mma)
->>>>>>> c2457ae1
    {
       TMOP_MMA *tmma = new TMOP_MMA(MPI_COMM_WORLD, trueOptvar.Size(), 0,
                                     trueOptvar, ir);
@@ -1295,29 +1257,7 @@
                                  "Displacements", 600, 000, 500, 500, "jRmclAppppppppppppp");
       }
    }
-<<<<<<< HEAD
-   // Level of output.
-   IterativeSolver::PrintLevel newton_print;
-   if (verbosity_level > 0) { newton_print.Errors().Warnings().Iterations(); }
-   else                     { newton_print.Errors().Warnings(); }
-   solver.SetPrintLevel(newton_print);
-   // hr-adaptivity solver.
-   // If hr-adaptivity is disabled, r-adaptivity is done once using the
-   // TMOPNewtonSolver.
-   // Otherwise, "hr_iter" iterations of r-adaptivity are done followed by
-   // "h_per_r_iter" iterations of h-adaptivity after each r-adaptivity.
-   // The solver terminates if an h-adaptivity iteration does not modify
-   // any element in the mesh.
-   TMOPHRSolver hr_solver(*pmesh, a, solver,
-                          x, move_bnd, hradaptivity,
-                          mesh_poly_deg, h_metric_id,
-                          n_hr_iter, n_h_iter);
-   hr_solver.AddGridFunctionForUpdate(&x0);
-   hr_solver.AddFESpaceForUpdate(&pfes_h1);
-   if (adapt_lim_const > 0.)
-=======
    else
->>>>>>> c2457ae1
    {
       TMOPNewtonSolver solver(pfespace->GetComm(), ir, solver_type);
       // Provide all integration rules in case of a mixed mesh.
