// Copyright (c) 2010-2020, Lawrence Livermore National Security, LLC. Produced
// at the Lawrence Livermore National Laboratory. All Rights reserved. See files
// LICENSE and NOTICE for details. LLNL-CODE-806117.
//
// This file is part of the MFEM library. For more information and source code
// availability visit https://mfem.org.
//
// MFEM is free software; you can redistribute it and/or modify it under the
// terms of the BSD-3 license. We welcome feedback and contributions, see file
// CONTRIBUTING.md for details.
//
//            --------------------------------------------------
//            Mesh Optimizer Miniapp: Optimize high-order meshes
//            --------------------------------------------------
//
// This miniapp performs mesh optimization using the Target-Matrix Optimization
// Paradigm (TMOP) by P.Knupp et al., and a global variational minimization
// approach. It minimizes the quantity sum_T int_T mu(J(x)), where T are the
// target (ideal) elements, J is the Jacobian of the transformation from the
// target to the physical element, and mu is the mesh quality metric. This
// metric can measure shape, size or alignment of the region around each
// quadrature point. The combination of targets & quality metrics is used to
// optimize the physical node positions, i.e., they must be as close as possible
// to the shape / size / alignment of their targets. This code also demonstrates
// a possible use of nonlinear operators (the class TMOP_QualityMetric, defining
// mu(J), and the class TMOP_Integrator, defining int mu(J)), as well as their
// coupling to Newton methods for solving minimization problems. Note that the
// utilized Newton methods are oriented towards avoiding invalid meshes with
// negative Jacobian determinants. Each Newton step requires the inversion of a
// Jacobian matrix, which is done through an inner linear solver.
//
// Compile with: make mesh-optimizer
//
// Sample runs:
//   Adapted analytic Hessian:
//     mesh-optimizer -m square01.mesh -o 2 -rs 2 -mid 2 -tid 4 -ni 200 -ls 2 -li 100 -bnd -qt 1 -qo 8
//   Adapted analytic Hessian with size+orientation:
//     mesh-optimizer -m square01.mesh -o 2 -rs 2 -mid 14 -tid 4 -ni 100 -ls 2 -li 100 -bnd -qt 1 -qo 8 -fd 1
//   Adapted analytic Hessian with shape+size+orientation
//     mesh-optimizer -m square01.mesh -o 2 -rs 2 -mid 87 -tid 4 -ni 100 -ls 2 -li 100 -bnd -qt 1 -qo 8 -fd 1
//   Adapted discrete size:
//     mesh-optimizer -m square01.mesh -o 2 -rs 2 -mid 7 -tid 5 -ni 200 -ls 2 -li 100 -bnd -qt 1 -qo 8
//   Adapted size+aspect ratio to discrete material indicator
//     mesh-optimizer -m square01.mesh -o 2 -rs 2 -mid 7 -tid 6 -ni 100  -ls 2 -li 100 -bnd -qt 1 -qo 8
//   Adapted discrete size+orientation
//     mesh-optimizer -m square01.mesh -o 2 -rs 2 -mid 14 -tid 8 -ni 100  -ls 2 -li 100 -bnd -qt 1 -qo 8 -fd 1
//   Adapted discrete aspect-ratio+orientation
//     mesh-optimizer -m square01.mesh -o 2 -rs 2 -mid 87 -tid 8 -ni 100  -ls 2 -li 100 -bnd -qt 1 -qo 8 -fd 1
//   Adapted discrete aspect ratio (3D)
//     mesh-optimizer -m cube.mesh -o 2 -rs 0 -mid 302 -tid 7 -ni 20  -ls 2 -li 100 -bnd -qt 1 -qo 8

//   Blade shape:
//     mesh-optimizer -m blade.mesh -o 4 -rs 0 -mid 2 -tid 1 -ni 200 -ls 2 -li 100 -bnd -qt 1 -qo 8
//   Blade shape with FD-based solver:
//     mesh-optimizer -m blade.mesh -o 4 -rs 0 -mid 2 -tid 1 -ni 200 -ls 2 -li 100 -bnd -qt 1 -qo 8 -fd 1
//   Blade limited shape:
//     mesh-optimizer -m blade.mesh -o 4 -rs 0 -mid 2 -tid 1 -ni 200 -ls 2 -li 100 -bnd -qt 1 -qo 8 -lc 5000
//   ICF shape and equal size:
//     mesh-optimizer -o 3 -rs 0 -mid 9 -tid 2 -ni 200 -ls 2 -li 100 -bnd -qt 1 -qo 8
//   ICF shape and initial size:
//     mesh-optimizer -o 3 -rs 0 -mid 9 -tid 3 -ni 100 -ls 2 -li 100 -bnd -qt 1 -qo 8
//   ICF shape:
//     mesh-optimizer -o 3 -rs 0 -mid 1 -tid 1 -ni 100 -ls 2 -li 100 -bnd -qt 1 -qo 8
//   ICF limited shape:
//     mesh-optimizer -o 3 -rs 0 -mid 1 -tid 1 -ni 100 -ls 2 -li 100 -bnd -qt 1 -qo 8 -lc 10
//   ICF combo shape + size (rings, slow convergence):
//     mesh-optimizer -o 3 -rs 0 -mid 1 -tid 1 -ni 1000 -ls 2 -li 100 -bnd -qt 1 -qo 8 -cmb
//   3D pinched sphere shape (the mesh is in the mfem/data GitHub repository):
//   * mesh-optimizer -m ../../../mfem_data/ball-pert.mesh -o 4 -rs 0 -mid 303 -tid 1 -ni 20 -ls 2 -li 500 -fix-bnd
//   2D non-conforming shape and equal size:
//     mesh-optimizer -m ./amr-quad-q2.mesh -o 2 -rs 1 -mid 9 -tid 2 -ni 200 -ls 2 -li 100 -bnd -qt 1 -qo 8


#include "../../mfem.hpp"
#include <fstream>
#include <iostream>

using namespace mfem;
using namespace std;


class HessianCoefficient : public MatrixCoefficient
{
private:
   int type;
   int typemod = 1;

public:
   HessianCoefficient(int dim, int type_)
      : MatrixCoefficient(dim), typemod(type_) { }

   virtual void SetType(int typemod_) { typemod = typemod_; }
   virtual void Eval(DenseMatrix &K, ElementTransformation &T,
                     const IntegrationPoint &ip)
   {
      Vector pos(3);
      T.Transform(ip, pos);
      (this)->Eval(K,pos);
   }

   virtual void Eval(DenseMatrix &K)
   {
      Vector pos(3);
      for (int i=0; i<K.Size(); i++) {pos(i)=K(i,i);}
      (this)->Eval(K,pos);
   }

   virtual void Eval(DenseMatrix &K, Vector pos)
   {
      if (typemod == 0)
      {
         K(0, 0) = 1.0 + 3.0 * std::sin(M_PI*pos(0));
         K(0, 1) = 0.0;
         K(1, 0) = 0.0;
         K(1, 1) = 1.0;
      }
      else if (typemod==1) //size only circle
      {
         const double small = 0.001, big = 0.01;
         const double xc = pos(0) - 0.5, yc = pos(1) - 0.5;
         const double r = sqrt(xc*xc + yc*yc);
         double r1 = 0.15; double r2 = 0.35; double sf=30.0;
         const double eps = 0.5;

         const double tan1 = std::tanh(sf*(r-r1)),
                      tan2 = std::tanh(sf*(r-r2));

         double ind = (tan1 - tan2);
         if (ind > 1.0) {ind = 1.;}
         if (ind < 0.0) {ind = 0.;}
         double val = ind * small + (1.0 - ind) * big;
         //K(0, 0) = eps + 1.0 * (tan1 - tan2);
         K(0, 0) = 1.0;
         K(0, 1) = 0.0;
         K(1, 0) = 0.0;
         K(1, 1) = 1.0;
         K(0,0) *= pow(val,0.5);
         K(1,1) *= pow(val,0.5);
      }
      else if (typemod==2) // size only sine wave
      {
         const double small = 0.001, big = 0.01;
         const double X = pos(0), Y = pos(1);
         double ind = std::tanh((10*(Y-0.5) + std::sin(4.0*M_PI*X)) + 1) -
                      std::tanh((10*(Y-0.5) + std::sin(4.0*M_PI*X)) - 1);
         if (ind > 1.0) {ind = 1.;}
         if (ind < 0.0) {ind = 0.;}
         double val = ind * small + (1.0 - ind) * big;
         K(0, 0) = pow(val,0.5);
         K(0, 1) = 0.0;
         K(1, 0) = 0.0;
         K(1, 1) = pow(val,0.5);
      }
      else if (typemod==3) //circle with size and AR
      {
         const double small = 0.001, big = 0.01;
         const double xc = pos(0)-0.5, yc = pos(1)-0.5;
         const double rv = xc*xc + yc*yc;
         double r = 0;
         if (rv>0.) {r = sqrt(rv);}

         double r1 = 0.25; double r2 = 0.30; double sf=30.0;
         const double szfac = 1;
         const double asfac = 40;
         const double eps2 = szfac/asfac;
         const double eps1 = szfac;

         double tan1 = std::tanh(sf*(r-r1)+1),
                tan2 = std::tanh(sf*(r-r2)-1);
         double wgt = 0.5*(tan1-tan2);

         tan1 = std::tanh(sf*(r-r1)),
         tan2 = std::tanh(sf*(r-r2));

         double ind = (tan1 - tan2);
         if (ind > 1.0) {ind = 1.;}
         if (ind < 0.0) {ind = 0.;}
         double szval = ind * small + (1.0 - ind) * big;

         double th = std::atan2(yc,xc)*180./M_PI;
         if (wgt > 1) { wgt = 1; }
         if (wgt < 0) { wgt = 0; }

         double maxval = eps2 + eps1*(1-wgt)*(1-wgt);
         double minval = eps1;
         double avgval = 0.5*(maxval+minval);
         double ampval = 0.5*(maxval-minval);
         double val1 = avgval + ampval*sin(2.*th*M_PI/180.+90*M_PI/180.);
         double val2 = avgval + ampval*sin(2.*th*M_PI/180.-90*M_PI/180.);

         K(0,1) = 0.0;
         K(1,0) = 0.0;
         K(0,0) = val1;
         K(1,1) = val2;

         K(0,0) *= pow(szval,0.5);
         K(1,1) *= pow(szval,0.5);
      }
      else if (typemod == 4) //sharp sine wave
      {
         const double small = 0.001, big = 0.01;
         const double xc = pos(0), yc = pos(1);
         const double r = sqrt(xc*xc + yc*yc);

         double tfac = 40;
         double yl1 = 0.45;
         double yl2 = 0.55;
         double wgt = std::tanh((tfac*(yc-yl1) + 2*std::sin(4.0*M_PI*xc)) + 1) -
                      std::tanh((tfac*(yc-yl2) + 2*std::sin(4.0*M_PI*xc)) - 1);
         if (wgt > 1) { wgt = 1; }
         if (wgt < 0) { wgt = 0; }
         double szval = wgt * small + (1.0 - wgt) * big;

         const double eps2 = 20;
         const double eps1 = 1;
         K(1,1) = eps1/eps2 + eps1*(1-wgt)*(1-wgt);
         K(0,0) = eps1;
         K(0,1) = 0.0;
         K(1,0) = 0.0;

         //K(0,0) *= pow(szval,0.5);
         //K(1,1) *= pow(szval,0.5);
      }
      else if (typemod == 5) //sharp rotated sine wave
      {
         double xc = pos(0)-0.5, yc = pos(1)-0.5;
         double th = 15.5*M_PI/180.;
         double xn =  cos(th)*xc + sin(th)*yc;
         double yn = -sin(th)*xc + cos(th)*yc;
         double th2 = (th > 45.*M_PI/180) ? M_PI/2 - th : th;
         double stretch = 1/cos(th2);
         xc = xn/stretch;
         yc = yn;
         double tfac = 20;
         double s1 = 3;
         double s2 = 2;
         double yl1 = -0.025;
         double yl2 =  0.025;
         double wgt = std::tanh((tfac*(yc-yl1) + s2*std::sin(s1*M_PI*xc)) + 1) -
                      std::tanh((tfac*(yc-yl2) + s2*std::sin(s1*M_PI*xc)) - 1);
         if (wgt > 1) { wgt = 1; }
         if (wgt < 0) { wgt = 0; }

         const double eps2 = 20;
         const double eps1 = 1;
         K(1,1) = eps1/eps2 + eps1*(1-wgt)*(1-wgt);
         K(0,0) = eps1;
         K(0,1) = 0.0;
         K(1,0) = 0.0;
      }
      else if (typemod == 6) //BOUNDARY LAYER REFINEMENT
      {
         const double szfac = 1;
         const double asfac = 500;
         const double eps = szfac;
         const double eps2 = szfac/asfac;
         double yscale = 1.5;
         yscale = 2 - 2/asfac;
         double yval = 0.25;
         K(0, 0) = eps;
         K(1, 1) = eps2 + szfac*yscale*pos(1);
         K(0, 1) = 0.0;
         K(1, 0) = 0.0;
      }
   }
};

double GetTargetSum(Mesh &mesh, GridFunction &size)
{
   L2_FECollection avg_fec(0, mesh.Dimension());
   FiniteElementSpace avg_fes(&mesh, &avg_fec);
   GridFunction elsize_avgs(&avg_fes);

   size.GetElementAverages(elsize_avgs);
   return elsize_avgs.Sum();
}

class TMOPEstimator : public ErrorEstimator
{
protected:
   long current_sequence;
   double total_error;
   Array<int> aniso_flags;

   FiniteElementSpace *fespace;
   MatrixCoefficient *target_spec;
   GridFunction *size, tarsize;
   GridFunction *aspr, taraspr;
   bool discrete_field_flag;

   Vector SizeErr, AspErr;

   /// Check if the mesh of the solution was modified.
   bool MeshIsModified()
   {
      long mesh_sequence = size->FESpace()->GetMesh()->GetSequence();
      MFEM_ASSERT(mesh_sequence >= current_sequence, "");
      return (mesh_sequence > current_sequence);
   }

   /// Compute the element error estimates.
   void ComputeEstimates();

public:
   TMOPEstimator(FiniteElementSpace &fes,
                 GridFunction &_size,
                 GridFunction &_aspr)
      : current_sequence(-1),
        total_error(0.),
        fespace(&fes),
        size(&_size),
        aspr(&_aspr),
        tarsize(),
        discrete_field_flag(true)  {}
   /// Return the total error from the last error estimate.
   double GetTotalError() const { return total_error; }

   void SetAnalyticTargetSpec(MatrixCoefficient *mspec)
   {target_spec = mspec; discrete_field_flag=false;}

   virtual const Vector &GetLocalErrors() { return SizeErr; }

   virtual const GridFunction &GetLocalSolution() { return tarsize; }

   virtual const Vector &GetSizeError()
   {
      if (MeshIsModified()) { ComputeEstimates(); }
      return SizeErr;
   }

   virtual const Vector &GetAsprError()
   {
      if (MeshIsModified()) { ComputeEstimates(); }
      return AspErr;
   }

   virtual void Reset() { current_sequence = -1; }

   virtual ~TMOPEstimator() {}

};

void TMOPEstimator::ComputeEstimates()
{
   // Compute error for each element
   Vector size_sol;
   Vector aspr_sol;
   const int NE = fespace->GetNE(),
             dim = fespace->GetMesh()->Dimension();

   GridFunction *nodes = fespace->GetMesh()->GetNodes();
   Vector nodesv(nodes->GetData(), nodes->Size());
   const int pnt_cnt = nodesv.Size()/dim;

   if (!discrete_field_flag)
   {
      DenseMatrix K; K.SetSize(dim);
      size_sol.SetSize(pnt_cnt);
      aspr_sol.SetSize(pnt_cnt);

      HessianCoefficient *target_spec_mod = dynamic_cast<HessianCoefficient *>
                                            (target_spec);

      for (int i = 0; i < pnt_cnt; i++)
      {
         for (int j = 0; j < dim; j++) { K(j,j) = nodesv(i+j*pnt_cnt); }
         target_spec_mod->Eval(K);
         Vector col1, col2;
         K.GetColumn(0, col1);
         K.GetColumn(1, col2);

         size_sol(i) = K.Det();
         aspr_sol(i) = col2.Norml2()/col1.Norml2(); // l2/l1 in 2D
      }
      size->SetDataAndSize(size_sol.GetData(),size_sol.Size());
      aspr->SetDataAndSize(aspr_sol.GetData(),aspr_sol.Size());
   }
   MFEM_ASSERT(size->Min() > 0,"Target element size should be greater than 0");
   MFEM_ASSERT(aspr->Min() > 0,
               "Target element aspect-ratio should be greater than 0");

   L2_FECollection avg_fec(0, fespace->GetMesh()->Dimension());
   FiniteElementSpace avg_fes(fespace->GetMesh(), &avg_fec);

   // Target and current Size
   tarsize.SetSpace(&avg_fes);
   size->GetElementAverages(tarsize);
   SizeErr.SetSize(NE);
   for (int i = 0; i < NE; i++)
   {
      double curr_size = fespace->GetMesh()->GetElementVolume(i);
      double tar_size  = tarsize(i);
      SizeErr(i) = curr_size/tar_size;
   }

   // Target AspectRatio
   taraspr.SetSpace(&avg_fes);
   AspErr.SetSize(NE);
   Vector pos0V(fespace->GetFE(0)->GetDof());
   Array<int> pos_dofs;
   for (int i = 0; i < NE; i++)
   {
      aspr->FESpace()->GetElementDofs(i, pos_dofs);
      aspr->GetSubVector(pos_dofs, pos0V);
      double prod = 1.;
      for (int j = 0; j < pos0V.Size(); j++)
      {
         prod *= pos0V(j);
      }
      taraspr(i) = pow(prod,1./pos0V.Size());
   }

   // Current AspectRatio
   Vector curr_aspr_vec(NE);
   const FiniteElement *fe;
   fe = fespace->GetFE(0);
   const IntegrationRule *ir = NULL;
   if (!ir)
   {
      ir = &(IntRules.Get(fe->GetGeomType(), 2*fe->GetOrder() + 3)); // <---
   }
   int dof = fe->GetDof();
   DenseMatrix Dsh, Jpr, PMatI;
   Dsh.SetSize(dof, dim), PMatI.SetSize(dof, dim), Jpr.SetSize(dim);
   Array<int> vdofs;

   for (int i = 0; i < NE; i++)
   {
      fe = fespace->GetFE(i);
      fespace->GetElementVDofs(i, vdofs);
      for (int j = 0; j < dof; j++)
      {
         int nodidx = vdofs[j];
         for (int k = 0; k < dim; k++)
         {
            PMatI(j,k) = nodesv(nodidx+k*pnt_cnt);
         }
      }
      double prod = 1;
      for (int j = 0; j < ir->GetNPoints(); j++)
      {
         const IntegrationPoint &ip = ir->IntPoint(j);
         fe->CalcDShape(ip, Dsh);
         MultAtB(PMatI, Dsh, Jpr);
         Vector col1, col2;
         Jpr.GetColumn(0, col1);
         Jpr.GetColumn(1, col2);
         prod *= col2.Norml2()/col1.Norml2();
      }
      prod = pow(prod,1./ir->GetNPoints());
      curr_aspr_vec(i) = prod;
   }

   for (int i = 0; i < NE; i++)
   {
      //double curr_aspr = fespace->GetMesh()->GetElementAspectRatio(i, 0);
      double curr_aspr = curr_aspr_vec(i);
      double tar_aspr  = taraspr(i);
      AspErr(i) = curr_aspr/tar_aspr;
   }

   current_sequence = size->FESpace()->GetMesh()->GetSequence();
}

class TMOPRefiner : public MeshOperator
{
protected:
   TMOPEstimator &estimator;

   long   max_elements;
   long num_marked_elements;

   Array<Refinement> marked_elements;
   long current_sequence;

   int non_conforming;
   int nc_limit;
   int amrmetric; //0-Size, 1-AspectRatio, 2-Size+AspectRatio
   int dim;

   double GetNorm(const Vector &local_err, Mesh &mesh) const;

   /** @brief Apply the operator to the mesh.
       @return STOP if a stopping criterion is satisfied or no elements were
       marked for refinement; REFINED + CONTINUE otherwise. */
   virtual int ApplyImpl(Mesh &mesh);

public:
   /// Construct a ThresholdRefiner using the given ErrorEstimator.
   TMOPRefiner(TMOPEstimator &est, int amrmetric_, int dim_);

   // default destructor (virtual)

   /// Use nonconforming refinement, if possible (triangles, quads, hexes).
   void PreferNonconformingRefinement() { non_conforming = 1; }

   /** @brief Use conforming refinement, if possible (triangles, tetrahedra)
       -- this is the default. */
   void PreferConformingRefinement() { non_conforming = -1; }

   /** @brief Set the maximum ratio of refinement levels of adjacent elements
       (0 = unlimited). */
   void SetNCLimit(int nc_limit)
   {
      MFEM_ASSERT(nc_limit >= 0, "Invalid NC limit");
      this->nc_limit = nc_limit;
   }

   /// Get the number of marked elements in the last Apply() call.
   long GetNumMarkedElements() const { return num_marked_elements; }

   /// Reset the associated estimator.
   virtual void Reset();
};

TMOPRefiner::TMOPRefiner(TMOPEstimator &est, int amrmetric_, int dim_)
   : estimator(est), amrmetric(amrmetric_), dim(dim_)
{
   max_elements = std::numeric_limits<long>::max();

   num_marked_elements = 0L;
   current_sequence = -1;

   non_conforming = -1;
   nc_limit = 0;
}

int TMOPRefiner::ApplyImpl(Mesh &mesh)
{
   num_marked_elements = 0;
   marked_elements.SetSize(0);
   current_sequence = mesh.GetSequence();

   const long num_elements = mesh.GetGlobalNE();
   if (num_elements >= max_elements) { return STOP; }

   const int NE = mesh.GetNE();
   Vector SizeErr = estimator.GetSizeError();
   Vector AspErr = estimator.GetAsprError();
   MFEM_ASSERT(SizeErr.Size() == NE, "invalid size of local_err");

   int inum=0;
   for (int el = 0; el < NE; el++)
   {
      if (dim == 2)
      {
         if ( ( amrmetric == 1 ) || ( amrmetric == 2 && SizeErr(el) > 4./3))
         {
            if (AspErr(el)  < 2./3)
            {
               marked_elements.Append(Refinement(el));
               marked_elements[inum].ref_type = 1;
               inum += 1;
            }
            else if (AspErr(el) > 4./3)
            {
               marked_elements.Append(Refinement(el));
               marked_elements[inum].ref_type = 2;
               inum += 1;
            }
         }
         else if ( ( amrmetric == 0 || amrmetric == 2 ) && SizeErr(el) > 8./5)
         {
            marked_elements.Append(Refinement(el));
            marked_elements[inum].ref_type = 3;
            inum += 1;
         }
      }
      else
      {
         MFEM_ABORT(" dim=3 not implement yet");
      }
   }

   num_marked_elements = mesh.ReduceInt(marked_elements.Size());
   if (num_marked_elements == 0) { return STOP; }
   mesh.GeneralRefinement(marked_elements, non_conforming, nc_limit);
   return CONTINUE + REFINED;
}

void TMOPRefiner::Reset()
{
   estimator.Reset();
   current_sequence = -1;
   num_marked_elements = 0;
}



double weight_fun(const Vector &x);
void DiffuseField(GridFunction &field, int smooth_steps);

double discrete_size_2d(const Vector &x)
{
<<<<<<< HEAD
   const int opt = 2;
=======
   int opt = 2;
>>>>>>> 6365de3d
   const double small = 0.001, big = 0.01;
   double val = 0.;

   if (opt == 1) // sine wave.
   {
      const double X = x(0), Y = x(1);
<<<<<<< HEAD
      double ind = std::tanh((10*(Y-0.5) + std::sin(4.0*M_PI*X)) + 1) -
                   std::tanh((10*(Y-0.5) + std::sin(4.0*M_PI*X)) - 1);

      if (ind > 1.0) {ind = 1.;}
      if (ind < 0.0) {ind = 0.;}
      return ind * small + (1.0 - ind) * big;
=======
      val = std::tanh((10*(Y-0.5) + std::sin(4.0*M_PI*X)) + 1) -
            std::tanh((10*(Y-0.5) + std::sin(4.0*M_PI*X)) - 1);
>>>>>>> 6365de3d
   }
   else if (opt == 2) // semi-circle
   {
      const double xc = x(0) - 0.0, yc = x(1) - 0.5;
      const double r = sqrt(xc*xc + yc*yc);
      double r1 = 0.45; double r2 = 0.55; double sf=30.0;
      val = 0.5*(1+std::tanh(sf*(r-r1))) - 0.5*(1+std::tanh(sf*(r-r2)));
   }

   val = std::max(0.,val);
   val = std::min(1.,val);

   return val * small + (1.0 - val) * big;
}

double material_indicator_2d(const Vector &x)
{
   double xc = x(0)-0.5, yc = x(1)-0.5;
   double th = 22.5*M_PI/180.;
   double xn =  cos(th)*xc + sin(th)*yc;
   double yn = -sin(th)*xc + cos(th)*yc;
   double th2 = (th > 45.*M_PI/180) ? M_PI/2 - th : th;
   double stretch = 1/cos(th2);
   xc = xn/stretch; yc = yn/stretch;
   double tfac = 20;
   double s1 = 3;
   double s2 = 3;
   double wgt = std::tanh((tfac*(yc) + s2*std::sin(s1*M_PI*xc)) + 1);
   if (wgt > 1) { wgt = 1; }
   if (wgt < 0) { wgt = 0; }
   return wgt;
}

double discrete_ori_2d(const Vector &x)
{
   return M_PI * x(1) * (1.0 - x(1)) * cos(2 * M_PI * x(0));
}

double discrete_aspr_2d(const Vector &x)
{
   double xc = x(0)-0.5, yc = x(1)-0.5;
   double th = 22.5*M_PI/180.;
   double xn =  cos(th)*xc + sin(th)*yc;
   double yn = -sin(th)*xc + cos(th)*yc;
   double th2 = (th > 45.*M_PI/180) ? M_PI/2 - th : th;
   double stretch = 1/cos(th2);
   xc = xn; yc = yn;

   double tfac = 20;
   double s1 = 3;
   double s2 = 2;
   double wgt = std::tanh((tfac*(yc) + s2*std::sin(s1*M_PI*xc)) + 1)
                - std::tanh((tfac*(yc) + s2*std::sin(s1*M_PI*xc)) - 1);
   if (wgt > 1) { wgt = 1; }
   if (wgt < 0) { wgt = 0; }
   return 0.1 + 1*(1-wgt)*(1-wgt);
}

void discrete_aspr_3d(const Vector &x, Vector &v)
{
   int dim = x.Size();
   v.SetSize(dim);
   double l1, l2, l3;
   l1 = 1.;
   l2 = 1. + 5*x(1);
   l3 = 1. + 10*x(2);
   v[0] = l1/pow(l2*l3,0.5);
   v[1] = l2/pow(l1*l3,0.5);
   v[2] = l3/pow(l2*l1,0.5);
}

<<<<<<< HEAD

void TMOPupdate(NonlinearForm &a, Mesh &mesh, FiniteElementSpace &fespace,
                bool move_bnd)
{
   int dim = fespace.GetFE(0)->GetDim();
   if (move_bnd == false)
   {
      Array<int> ess_bdr(mesh.bdr_attributes.Max());
      ess_bdr = 1;
      a.SetEssentialBC(ess_bdr);
   }
   else
   {
      const int nd  = fespace.GetBE(0)->GetDof();
      int n = 0;
      for (int i = 0; i < mesh.GetNBE(); i++)
      {
         const int attr = mesh.GetBdrElement(i)->GetAttribute();
         MFEM_VERIFY(!(dim == 2 && attr == 3),
                     "Boundary attribute 3 must be used only for 3D meshes. "
                     "Adjust the attributes (1/2/3/4 for fixed x/y/z/all "
                     "components, rest for free nodes), or use -fix-bnd.");
         if (attr == 1 || attr == 2 || attr == 3) { n += nd; }
         if (attr == 4) { n += nd * dim; }
      }
      Array<int> ess_vdofs(n), vdofs;
      n = 0;
      for (int i = 0; i < mesh.GetNBE(); i++)
=======
class HessianCoefficient : public MatrixCoefficient
{
private:
   int metric;

public:
   HessianCoefficient(int dim, int metric_id)
      : MatrixCoefficient(dim), metric(metric_id) { }

   virtual void Eval(DenseMatrix &K, ElementTransformation &T,
                     const IntegrationPoint &ip)
   {
      Vector pos(3);
      T.Transform(ip, pos);
      if (metric != 14 && metric != 87)
>>>>>>> 6365de3d
      {
         const int attr = mesh.GetBdrElement(i)->GetAttribute();
         fespace.GetBdrElementVDofs(i, vdofs);
         if (attr == 1) // Fix x components.
         {
            for (int j = 0; j < nd; j++)
            { ess_vdofs[n++] = vdofs[j]; }
         }
         else if (attr == 2) // Fix y components.
         {
            for (int j = 0; j < nd; j++)
            { ess_vdofs[n++] = vdofs[j+nd]; }
         }
         else if (attr == 3) // Fix z components.
         {
            for (int j = 0; j < nd; j++)
            { ess_vdofs[n++] = vdofs[j+2*nd]; }
         }
         else if (attr == 4) // Fix all components.
         {
            for (int j = 0; j < vdofs.Size(); j++)
            { ess_vdofs[n++] = vdofs[j]; }
         }
      }
<<<<<<< HEAD
      a.SetEssentialVDofs(ess_vdofs);
=======
      else if (metric == 14) // Size + Alignment
      {
         const double xc = pos(0), yc = pos(1);
         double theta = M_PI * yc * (1.0 - yc) * cos(2 * M_PI * xc);
         double alpha_bar = 0.1;

         K(0, 0) =  cos(theta);
         K(1, 0) =  sin(theta);
         K(0, 1) = -sin(theta);
         K(1, 1) =  cos(theta);

         K *= alpha_bar;
      }
      else if (metric == 87) // Shape + Alignment
      {
         Vector x = pos;
         double xc = x(0)-0.5, yc = x(1)-0.5;
         double th = 22.5*M_PI/180.;
         double xn =  cos(th)*xc + sin(th)*yc;
         double yn = -sin(th)*xc + cos(th)*yc;
         xc = xn; yc=yn;

         double tfac = 20;
         double s1 = 3;
         double s2 = 2;
         double wgt = std::tanh((tfac*(yc) + s2*std::sin(s1*M_PI*xc)) + 1)
                      - std::tanh((tfac*(yc) + s2*std::sin(s1*M_PI*xc)) - 1);
         if (wgt > 1) { wgt = 1; }
         if (wgt < 0) { wgt = 0; }

         xc = pos(0), yc = pos(1);
         double theta = M_PI * (yc) * (1.0 - yc) * cos(2 * M_PI * xc);

         K(0, 0) =  cos(theta);
         K(1, 0) =  sin(theta);
         K(0, 1) = -sin(theta);
         K(1, 1) =  cos(theta);

         double asp_ratio_tar = 0.1 + 1*(1-wgt)*(1-wgt);

         K(0, 0) *=  1/pow(asp_ratio_tar,0.5);
         K(1, 0) *=  1/pow(asp_ratio_tar,0.5);
         K(0, 1) *=  pow(asp_ratio_tar,0.5);
         K(1, 1) *=  pow(asp_ratio_tar,0.5);
      }
>>>>>>> 6365de3d
   }
};

// Additional IntegrationRules that can be used with the --quad-type option.
IntegrationRules IntRulesLo(0, Quadrature1D::GaussLobatto);
IntegrationRules IntRulesCU(0, Quadrature1D::ClosedUniform);


int main(int argc, char *argv[])
{
   // 0. Set the method's default parameters.
   const char *mesh_file = "icf.mesh";
   int mesh_poly_deg     = 1;
   int rs_levels         = 0;
   double jitter         = 0.0;
   int metric_id         = 1;
   int target_id         = 1;
   double lim_const      = 0.0;
   int quad_type         = 1;
   int quad_order        = 8;
   int newton_iter       = 10;
   double newton_rtol    = 1e-10;
   int lin_solver        = 2;
   int max_lin_iter      = 100;
   bool move_bnd         = true;
   bool combomet         = 0;
   int amr_flag          = 1;
   int amrmetric         = 2;
   bool normalization    = false;
   bool visualization    = true;
   int verbosity_level   = 0;
<<<<<<< HEAD
   int hessiantype       = 1;
=======
   int fdscheme          = 0;
   int adapt_eval        = 0;
>>>>>>> 6365de3d

   // 1. Parse command-line options.
   OptionsParser args(argc, argv);
   args.AddOption(&mesh_file, "-m", "--mesh",
                  "Mesh file to use.");
   args.AddOption(&mesh_poly_deg, "-o", "--order",
                  "Polynomial degree of mesh finite element space.");
   args.AddOption(&rs_levels, "-rs", "--refine-serial",
                  "Number of times to refine the mesh uniformly in serial.");
   args.AddOption(&jitter, "-ji", "--jitter",
                  "Random perturbation scaling factor.");
   args.AddOption(&metric_id, "-mid", "--metric-id",
                  "Mesh optimization metric:\n\t"
                  "1  : |T|^2                          -- 2D shape\n\t"
                  "2  : 0.5|T|^2/tau-1                 -- 2D shape (condition number)\n\t"
                  "7  : |T-T^-t|^2                     -- 2D shape+size\n\t"
                  "9  : tau*|T-T^-t|^2                 -- 2D shape+size\n\t"
                  "14: 0.5*(1-cos(theta_A - theta_W)   -- 2D Sh+Sz+Alignment\n\t"
                  "22 : 0.5(|T|^2-2*tau)/(tau-tau_0)   -- 2D untangling\n\t"
                  "50 : 0.5|T^tT|^2/tau^2-1            -- 2D shape\n\t"
                  "55 : (tau-1)^2                      -- 2D size\n\t"
                  "56 : 0.5(sqrt(tau)-1/sqrt(tau))^2   -- 2D size\n\t"
                  "58 : |T^tT|^2/(tau^2)-2*|T|^2/tau+2 -- 2D shape\n\t"
                  "77 : 0.5(tau-1/tau)^2               -- 2D size\n\t"
                  "211: (tau-1)^2-tau+sqrt(tau^2)      -- 2D untangling\n\t"
                  "252: 0.5(tau-1)^2/(tau-tau_0)       -- 2D untangling\n\t"
                  "301: (|T||T^-1|)/3-1              -- 3D shape\n\t"
                  "302: (|T|^2|T^-1|^2)/9-1          -- 3D shape\n\t"
                  "303: (|T|^2)/3*tau^(2/3)-1        -- 3D shape\n\t"
                  "315: (tau-1)^2                    -- 3D size\n\t"
                  "316: 0.5(sqrt(tau)-1/sqrt(tau))^2 -- 3D size\n\t"
                  "321: |T-T^-t|^2                   -- 3D shape+size\n\t"
                  "352: 0.5(tau-1)^2/(tau-tau_0)     -- 3D untangling");
   args.AddOption(&target_id, "-tid", "--target-id",
                  "Target (ideal element) type:\n\t"
                  "1: Ideal shape, unit size\n\t"
                  "2: Ideal shape, equal size\n\t"
                  "3: Ideal shape, initial size\n\t"
                  "4: Given full analytic Jacobian (in physical space)\n\t"
                  "5: Ideal shape, given size (in physical space)");
   args.AddOption(&lim_const, "-lc", "--limit-const", "Limiting constant.");
   args.AddOption(&quad_type, "-qt", "--quad-type",
                  "Quadrature rule type:\n\t"
                  "1: Gauss-Lobatto\n\t"
                  "2: Gauss-Legendre\n\t"
                  "3: Closed uniform points");
   args.AddOption(&quad_order, "-qo", "--quad_order",
                  "Order of the quadrature rule.");
   args.AddOption(&newton_iter, "-ni", "--newton-iters",
                  "Maximum number of Newton iterations.");
   args.AddOption(&newton_rtol, "-rtol", "--newton-rel-tolerance",
                  "Relative tolerance for the Newton solver.");
   args.AddOption(&lin_solver, "-ls", "--lin-solver",
                  "Linear solver: 0 - l1-Jacobi, 1 - CG, 2 - MINRES.");
   args.AddOption(&max_lin_iter, "-li", "--lin-iter",
                  "Maximum number of iterations in the linear solve.");
   args.AddOption(&move_bnd, "-bnd", "--move-boundary", "-fix-bnd",
                  "--fix-boundary",
                  "Enable motion along horizontal and vertical boundaries.");
   args.AddOption(&combomet, "-cmb", "--combo-met", "-no-cmb", "--no-combo-met",
                  "Combination of metrics.");
   args.AddOption(&amr_flag, "-amr", "--amr-flag",
                  "1 - AMR after TMOP");
   args.AddOption(&amrmetric, "-amrm", "--amr-metric",
                  "0 - Size, 1 - AspectRatio, 2 - Size + AspectRatio");
   args.AddOption(&hessiantype, "-ht", "--Hessian Target type",
                  "1-6");
   args.AddOption(&normalization, "-nor", "--normalization", "-no-nor",
                  "--no-normalization",
                  "Make all terms in the optimization functional unitless.");
   args.AddOption(&fdscheme, "-fd", "--fd_approximation",
                  "Enable finite difference based derivative computations.");
   args.AddOption(&visualization, "-vis", "--visualization", "-no-vis",
                  "--no-visualization",
                  "Enable or disable GLVis visualization.");
   args.AddOption(&verbosity_level, "-vl", "--verbosity-level",
                  "Set the verbosity level - 0, 1, or 2.");
   args.AddOption(&adapt_eval, "-ae", "--adaptivity evaluatior",
                  "0 - Advection based (DEFAULT), 1 - GSLIB.");
   args.Parse();
   if (!args.Good())
   {
      args.PrintUsage(cout);
      return 1;
   }
   args.PrintOptions(cout);

   // 2. Initialize and refine the starting mesh.
   Mesh mesh(mesh_file, 1, 1, false);
   for (int lev = 0; lev < rs_levels; lev++) { mesh.UniformRefinement(); }
   const int dim = mesh.Dimension();
   cout << "Mesh curvature: ";
   if (mesh.GetNodes()) { cout << mesh.GetNodes()->OwnFEC()->Name(); }
   else { cout << "(NONE)"; }
   cout << endl;

   // 3. Define a finite element space on the mesh. Here we use vector finite
   //    elements which are tensor products of quadratic finite elements. The
   //    number of components in the vector finite element space is specified by
   //    the last parameter of the FiniteElementSpace constructor.
   H1_FECollection fec(mesh_poly_deg, dim);
   FiniteElementSpace fespace(&mesh, &fec, dim);

   // 4. Make the mesh curved based on the above finite element space. This
   //    means that we define the mesh elements through a fespace-based
   //    transformation of the reference element.
   mesh.SetNodalFESpace(&fespace);

   // 5. Set up an empty right-hand side vector b, which is equivalent to b=0.
   Vector b(0);

   // 6. Get the mesh nodes (vertices and other degrees of freedom in the finite
   //    element space) as a finite element grid function in fespace. Note that
   //    changing x automatically changes the shapes of the mesh elements.
   GridFunction x(&fespace);
   GridFunction xnew(&fespace);
   GridFunction x0new(&fespace);
   mesh.SetNodalGridFunction(&x);

   // 7. Define a vector representing the minimal local mesh size in the mesh
   //    nodes. We index the nodes using the scalar version of the degrees of
   //    freedom in fespace. Note: this is partition-dependent.
   //
   //    In addition, compute average mesh size and total volume.
   Vector h0(fespace.GetNDofs());
   h0 = infinity();
   double volume = 0.0;
   Array<int> dofs;
   for (int i = 0; i < mesh.GetNE(); i++)
   {
      // Get the local scalar element degrees of freedom in dofs.
      fespace.GetElementDofs(i, dofs);
      // Adjust the value of h0 in dofs based on the local mesh size.
      const double hi = mesh.GetElementSize(i);
      for (int j = 0; j < dofs.Size(); j++)
      {
         h0(dofs[j]) = min(h0(dofs[j]), hi);
      }
      volume += mesh.GetElementVolume(i);
   }
   const double small_phys_size = pow(volume, 1.0 / dim) / 100.0;

   // 8. Add a random perturbation to the nodes in the interior of the domain.
   //    We define a random grid function of fespace and make sure that it is
   //    zero on the boundary and its values are locally of the order of h0.
   //    The latter is based on the DofToVDof() method which maps the scalar to
   //    the vector degrees of freedom in fespace.
   GridFunction rdm(&fespace);
   rdm.Randomize();
   rdm -= 0.25; // Shift to random values in [-0.5,0.5].
   rdm *= jitter;
   // Scale the random values to be of order of the local mesh size.
   for (int i = 0; i < fespace.GetNDofs(); i++)
   {
      for (int d = 0; d < dim; d++)
      {
         rdm(fespace.DofToVDof(i,d)) *= h0(i);
      }
   }
   Array<int> vdofs;
   for (int i = 0; i < fespace.GetNBE(); i++)
   {
      // Get the vector degrees of freedom in the boundary element.
      fespace.GetBdrElementVDofs(i, vdofs);
      // Set the boundary values to zero.
      for (int j = 0; j < vdofs.Size(); j++) { rdm(vdofs[j]) = 0.0; }
   }
   x -= rdm;
   x.SetTrueVector();
   x.SetFromTrueVector();

   // 9. Save the starting (prior to the optimization) mesh to a file. This
   //    output can be viewed later using GLVis: "glvis -m perturbed.mesh".
   {
      ofstream mesh_ofs("perturbed.mesh");
      mesh.Print(mesh_ofs);
   }

   // 10. Store the starting (prior to the optimization) positions.
   GridFunction x0(&fespace);
   x0 = x;

   // 11. Form the integrator that uses the chosen metric and target.
   double tauval = -0.1;
   TMOP_QualityMetric *metric = NULL;
   switch (metric_id)
   {
      case 1: metric = new TMOP_Metric_001; break;
      case 2: metric = new TMOP_Metric_002; break;
      case 7: metric = new TMOP_Metric_007; break;
      case 9: metric = new TMOP_Metric_009; break;
      case 14: metric = new TMOP_Metric_SSA2D; break;
      case 22: metric = new TMOP_Metric_022(tauval); break;
      case 50: metric = new TMOP_Metric_050; break;
      case 55: metric = new TMOP_Metric_055; break;
      case 56: metric = new TMOP_Metric_056; break;
      case 58: metric = new TMOP_Metric_058; break;
      case 77: metric = new TMOP_Metric_077; break;
      case 87: metric = new TMOP_Metric_SS2D; break;
      case 211: metric = new TMOP_Metric_211; break;
      case 252: metric = new TMOP_Metric_252(tauval); break;
      case 301: metric = new TMOP_Metric_301; break;
      case 302: metric = new TMOP_Metric_302; break;
      case 303: metric = new TMOP_Metric_303; break;
      case 315: metric = new TMOP_Metric_315; break;
      case 316: metric = new TMOP_Metric_316; break;
      case 321: metric = new TMOP_Metric_321; break;
      case 352: metric = new TMOP_Metric_352(tauval); break;
      default: cout << "Unknown metric_id: " << metric_id << endl; return 3;
   }
   TargetConstructor::TargetType target_t;
   TargetConstructor *target_c = NULL;
   HessianCoefficient *adapt_coeff = NULL;
   H1_FECollection ind_fec(mesh_poly_deg, dim);
<<<<<<< HEAD
   FiniteElementSpace ind_fes(&mesh, &ind_fec);
   GridFunction size; size.SetSpace(&ind_fes);
   GridFunction aspr; aspr.SetSpace(&ind_fes);
   DiscreteAdaptTC *tcd = NULL;
   AnalyticAdaptTC *tca = NULL;
=======
   FiniteElementSpace ind_fes(mesh, &ind_fec);
   FiniteElementSpace ind_fesv(mesh, &ind_fec, dim);
   GridFunction size(&ind_fes), aspr(&ind_fes), disc(&ind_fes), ori(&ind_fes);
   GridFunction aspr3d(&ind_fesv), size3d(&ind_fesv);
>>>>>>> 6365de3d
   switch (target_id)
   {
      case 1: target_t = TargetConstructor::IDEAL_SHAPE_UNIT_SIZE; break;
      case 2: target_t = TargetConstructor::IDEAL_SHAPE_EQUAL_SIZE; break;
      case 3: target_t = TargetConstructor::IDEAL_SHAPE_GIVEN_SIZE; break;
      case 4: // Analytic
      {
         target_t = TargetConstructor::GIVEN_FULL;
<<<<<<< HEAD
         tca = new AnalyticAdaptTC(target_t);
         adapt_coeff = new HessianCoefficient(dim, hessiantype);
         tca->SetAnalyticTargetSpec(NULL, NULL, adapt_coeff);
         target_c = tca;
=======
         AnalyticAdaptTC *tc = new AnalyticAdaptTC(target_t);
         adapt_coeff = new HessianCoefficient(dim, metric_id);
         tc->SetAnalyticTargetSpec(NULL, NULL, adapt_coeff);
         target_c = tc;
>>>>>>> 6365de3d
         break;
      }
      case 5: // Discrete size 2D
      {
         target_t = TargetConstructor::IDEAL_SHAPE_GIVEN_SIZE;
<<<<<<< HEAD
         tcd = new DiscreteAdaptTC(target_t);
         size.SetSpace(&ind_fes);
         FunctionCoefficient ind_coeff(ind_values);
         size.ProjectCoefficient(ind_coeff);
         tcd->SetSerialDiscreteTargetSpec(size);
         target_c = tcd;
=======
         DiscreteAdaptTC *tc = new DiscreteAdaptTC(target_t);
         if (adapt_eval == 0)
         {
            tc->SetAdaptivityEvaluator(new AdvectorCG);
         }
         else
         {
#ifdef MFEM_USE_GSLIB
            tc->SetAdaptivityEvaluator(new InterpolatorFP);
#endif
         }
         FunctionCoefficient ind_coeff(discrete_size_2d);
         size.ProjectCoefficient(ind_coeff);
         tc->SetSerialDiscreteTargetSize(size);
         tc->FinalizeSerialDiscreteTargetSpec();
         target_c = tc;
         break;
      }
      case 6: // Discrete size + aspect ratio - 2D
      {
         GridFunction d_x(&ind_fes), d_y(&ind_fes);

         target_t = TargetConstructor::GIVEN_SHAPE_AND_SIZE;
         DiscreteAdaptTC *tc = new DiscreteAdaptTC(target_t);
         FunctionCoefficient ind_coeff(material_indicator_2d);
         disc.ProjectCoefficient(ind_coeff);
         if (adapt_eval == 0)
         {
            tc->SetAdaptivityEvaluator(new AdvectorCG);
         }
         else
         {
#ifdef MFEM_USE_GSLIB
            tc->SetAdaptivityEvaluator(new InterpolatorFP);
#endif
         }

         //Diffuse the interface
         DiffuseField(disc,2);

         //Get  partials with respect to x and y of the grid function
         disc.GetDerivative(1,0,d_x);
         disc.GetDerivative(1,1,d_y);

         //Compute the squared magnitude of the gradient
         for (int i = 0; i < size.Size(); i++)
         {
            size(i) = std::pow(d_x(i),2)+std::pow(d_y(i),2);
         }
         const double max = size.Max();

         for (int i = 0; i < d_x.Size(); i++)
         {
            d_x(i) = std::abs(d_x(i));
            d_y(i) = std::abs(d_y(i));
         }
         const double eps = 0.01;
         const double ratio = 20.0;
         const double big_small_ratio = 40.0;

         for (int i = 0; i < size.Size(); i++)
         {
            size(i) = (size(i)/max);
            aspr(i) = (d_x(i)+eps)/(d_y(i)+eps);
            aspr(i) = 0.1 + 0.9*(1-size(i))*(1-size(i));
            if (aspr(i) > ratio) {aspr(i) = ratio;}
            if (aspr(i) < 1.0/ratio) {aspr(i) = 1.0/ratio;}
         }
         Vector vals;
         const int NE = mesh->GetNE();
         double volume = 0.0, volume_ind = 0.0;

         for (int i = 0; i < NE; i++)
         {
            ElementTransformation *Tr = mesh->GetElementTransformation(i);
            const IntegrationRule &ir =
               IntRules.Get(mesh->GetElementBaseGeometry(i), Tr->OrderJ());
            size.GetValues(i, ir, vals);
            for (int j = 0; j < ir.GetNPoints(); j++)
            {
               const IntegrationPoint &ip = ir.IntPoint(j);
               Tr->SetIntPoint(&ip);
               volume     += ip.weight * Tr->Weight();
               volume_ind += vals(j) * ip.weight * Tr->Weight();
            }
         }

         const double avg_zone_size = volume / NE;

         const double small_avg_ratio = (volume_ind + (volume - volume_ind) /
                                         big_small_ratio) /
                                        volume;

         const double small_zone_size = small_avg_ratio * avg_zone_size;
         const double big_zone_size   = big_small_ratio * small_zone_size;

         for (int i = 0; i < size.Size(); i++)
         {
            const double val = size(i);
            const double a = (big_zone_size - small_zone_size) / small_zone_size;
            size(i) = big_zone_size / (1.0+a*val);
         }


         DiffuseField(size, 2);
         DiffuseField(aspr, 2);

         tc->SetSerialDiscreteTargetSize(size);
         tc->SetSerialDiscreteTargetAspectRatio(aspr);
         tc->FinalizeSerialDiscreteTargetSpec();
         target_c = tc;
         break;
      }
      case 7: // Discrete aspect ratio 3D
      {
         target_t = TargetConstructor::GIVEN_SHAPE_AND_SIZE;
         DiscreteAdaptTC *tc = new DiscreteAdaptTC(target_t);
         if (adapt_eval == 0)
         {
            tc->SetAdaptivityEvaluator(new AdvectorCG);
         }
         else
         {
#ifdef MFEM_USE_GSLIB
            tc->SetAdaptivityEvaluator(new InterpolatorFP);
#endif
         }
         VectorFunctionCoefficient fd_aspr3d(dim, discrete_aspr_3d);
         aspr3d.ProjectCoefficient(fd_aspr3d);

         tc->SetSerialDiscreteTargetAspectRatio(aspr3d);
         tc->FinalizeSerialDiscreteTargetSpec();
         target_c = tc;
         break;
      }
      case 8: // shape/size + orientation 2D
      {
         target_t = TargetConstructor::GIVEN_SHAPE_AND_SIZE;
         DiscreteAdaptTC *tc = new DiscreteAdaptTC(target_t);
         if (adapt_eval == 0)
         {
            tc->SetAdaptivityEvaluator(new AdvectorCG);
         }
         else
         {
#ifdef MFEM_USE_GSLIB
            tc->SetAdaptivityEvaluator(new InterpolatorFP);
#endif
         }

         if (metric_id == 14)
         {
            ConstantCoefficient ind_coeff(0.1*0.1);
            size.ProjectCoefficient(ind_coeff);
            tc->SetSerialDiscreteTargetSize(size);
         }

         if (metric_id == 87)
         {
            FunctionCoefficient aspr_coeff(discrete_aspr_2d);
            aspr.ProjectCoefficient(aspr_coeff);
            DiffuseField(aspr,2);
            tc->SetSerialDiscreteTargetAspectRatio(aspr);
         }

         FunctionCoefficient ori_coeff(discrete_ori_2d);
         ori.ProjectCoefficient(ori_coeff);
         tc->SetSerialDiscreteTargetOrientation(ori);
         tc->FinalizeSerialDiscreteTargetSpec();
         target_c = tc;
>>>>>>> 6365de3d
         break;
      }
      default: cout << "Unknown target_id: " << target_id << endl; return 3;
   }
   if (target_c == NULL)
   {
      target_c = new TargetConstructor(target_t);
   }
   target_c->SetNodes(x0);
   TMOP_Integrator *he_nlf_integ = new TMOP_Integrator(metric, target_c);
   if (fdscheme) { he_nlf_integ->EnableFiniteDifferences(x); }


   // 12. Setup the quadrature rule for the non-linear form integrator.
   const IntegrationRule *ir = NULL;
   const int geom_type = fespace.GetFE(0)->GetGeomType();
   switch (quad_type)
   {
      case 1: ir = &IntRulesLo.Get(geom_type, quad_order); break;
      case 2: ir = &IntRules.Get(geom_type, quad_order); break;
      case 3: ir = &IntRulesCU.Get(geom_type, quad_order); break;
      default: cout << "Unknown quad_type: " << quad_type << endl;
         delete he_nlf_integ; return 3;
   }
   cout << "Quadrature points per cell: " << ir->GetNPoints() << endl;
   he_nlf_integ->SetIntegrationRule(*ir);

   if (normalization) { he_nlf_integ->EnableNormalization(x0); }

   // 13. Limit the node movement.
   // The limiting distances can be given by a general function of space.
   GridFunction dist(&fespace);
   dist = 1.0;
   // The small_phys_size is relevant only with proper normalization.
   if (normalization) { dist = small_phys_size; }
   ConstantCoefficient lim_coeff(lim_const);
   if (lim_const != 0.0) { he_nlf_integ->EnableLimiting(x0, dist, lim_coeff); }

   // 14. Setup the final NonlinearForm (which defines the integral of interest,
   //     its first and second derivatives). Here we can use a combination of
   //     metrics, i.e., optimize the sum of two integrals, where both are
   //     scaled by used-defined space-dependent weights. Note that there are no
   //     command-line options for the weights and the type of the second
   //     metric; one should update those in the code.
   NonlinearForm a(&fespace);
   ConstantCoefficient *coeff1 = NULL;
   TMOP_QualityMetric *metric2 = NULL;
   TargetConstructor *target_c2 = NULL;
   FunctionCoefficient coeff2(weight_fun);

   if (combomet == 1)
   {
      // TODO normalization of combinations.
      // We will probably drop this example and replace it with adaptivity.
      if (normalization) { MFEM_ABORT("Not implemented."); }

      // Weight of the original metric.
      coeff1 = new ConstantCoefficient(1.0);
      he_nlf_integ->SetCoefficient(*coeff1);
      a.AddDomainIntegrator(he_nlf_integ);

      // Second metric.
      metric2 = new TMOP_Metric_077;
      target_c2 = new TargetConstructor(
         TargetConstructor::IDEAL_SHAPE_EQUAL_SIZE);
      target_c2->SetVolumeScale(0.01);
      target_c2->SetNodes(x0);
      TMOP_Integrator *he_nlf_integ2 = new TMOP_Integrator(metric2, target_c2);
      he_nlf_integ2->SetIntegrationRule(*ir);
      if (fdscheme) { he_nlf_integ2->EnableFiniteDifferences(x); }

      // Weight of metric2.
      he_nlf_integ2->SetCoefficient(coeff2);
      a.AddDomainIntegrator(he_nlf_integ2);
   }
   else { a.AddDomainIntegrator(he_nlf_integ); }

   const double init_energy = a.GetGridFunctionEnergy(x);

   // 15. Visualize the starting mesh and metric values.
   if (visualization)
   {
      char title[] = "Initial metric values";
      vis_tmop_metric_s(mesh_poly_deg, *metric, *target_c, mesh, title, 0);
   }

   // 16. Fix all boundary nodes, or fix only a given component depending on the
   //     boundary attributes of the given mesh. Attributes 1/2/3 correspond to
   //     fixed x/y/z components of the node. Attribute 4 corresponds to an
   //     entirely fixed node. Other boundary attributes do not affect the node
   //     movement boundary conditions.
   if (move_bnd == false)
   {
      Array<int> ess_bdr(mesh.bdr_attributes.Max());
      ess_bdr = 1;
      a.SetEssentialBC(ess_bdr);
   }
   else
   {
      const int nd  = fespace.GetBE(0)->GetDof();
      int n = 0;
      for (int i = 0; i < mesh.GetNBE(); i++)
      {
         const int attr = mesh.GetBdrElement(i)->GetAttribute();
         MFEM_VERIFY(!(dim == 2 && attr == 3),
                     "Boundary attribute 3 must be used only for 3D meshes. "
                     "Adjust the attributes (1/2/3/4 for fixed x/y/z/all "
                     "components, rest for free nodes), or use -fix-bnd.");
         if (attr == 1 || attr == 2 || attr == 3) { n += nd; }
         if (attr == 4) { n += nd * dim; }
      }
      Array<int> ess_vdofs(n), vdofs;
      n = 0;
      for (int i = 0; i < mesh.GetNBE(); i++)
      {
         const int attr = mesh.GetBdrElement(i)->GetAttribute();
         fespace.GetBdrElementVDofs(i, vdofs);
         if (attr == 1) // Fix x components.
         {
            for (int j = 0; j < nd; j++)
            { ess_vdofs[n++] = vdofs[j]; }
         }
         else if (attr == 2) // Fix y components.
         {
            for (int j = 0; j < nd; j++)
            { ess_vdofs[n++] = vdofs[j+nd]; }
         }
         else if (attr == 3) // Fix z components.
         {
            for (int j = 0; j < nd; j++)
            { ess_vdofs[n++] = vdofs[j+2*nd]; }
         }
         else if (attr == 4) // Fix all components.
         {
            for (int j = 0; j < vdofs.Size(); j++)
            { ess_vdofs[n++] = vdofs[j]; }
         }
      }
      a.SetEssentialVDofs(ess_vdofs);
   }

   // 17. As we use the Newton method to solve the resulting nonlinear system,
   //     here we setup the linear solver for the system's Jacobian.
   Solver *S = NULL;
   const double linsol_rtol = 1e-12;
   if (lin_solver == 0)
   {
      S = new DSmoother(1, 1.0, max_lin_iter);
   }
   else if (lin_solver == 1)
   {
      CGSolver *cg = new CGSolver;
      cg->SetMaxIter(max_lin_iter);
      cg->SetRelTol(linsol_rtol);
      cg->SetAbsTol(0.0);
      cg->SetPrintLevel(verbosity_level >= 2 ? 3 : -1);
      S = cg;
   }
   else
   {
      MINRESSolver *minres = new MINRESSolver;
      minres->SetMaxIter(max_lin_iter);
      minres->SetRelTol(linsol_rtol);
      minres->SetAbsTol(0.0);
      minres->SetPrintLevel(verbosity_level >= 2 ? 3 : -1);
      S = minres;
   }

   // 18. Compute the minimum det(J) of the starting mesh.
   tauval = infinity();
   const int NE = mesh.GetNE();
   for (int i = 0; i < NE; i++)
   {
      ElementTransformation *transf = mesh.GetElementTransformation(i);
      for (int j = 0; j < ir->GetNPoints(); j++)
      {
         transf->SetIntPoint(&ir->IntPoint(j));
         tauval = min(tauval, transf->Jacobian().Det());
      }
   }
   cout << "Minimum det(J) of the original mesh is " << tauval << endl;

   // 19. Finally, perform the nonlinear optimization.
   NewtonSolver *newton = NULL;
   if (tauval > 0.0)
   {
      tauval = 0.0;
      TMOPNewtonSolver *tns = new TMOPNewtonSolver(*ir);
      newton = tns;
      cout << "TMOPNewtonSolver is used (as all det(J) > 0).\n";
   }
   else
   {
      if ( (dim == 2 && metric_id != 22 && metric_id != 252) ||
           (dim == 3 && metric_id != 352) )
      {
         cout << "The mesh is inverted. Use an untangling metric." << endl;
         return 3;
      }
      tauval -= 0.01 * h0.Min(); // Slightly below minJ0 to avoid div by 0.
      newton = new TMOPDescentNewtonSolver(*ir);
      cout << "The TMOPDescentNewtonSolver is used (as some det(J) < 0).\n";
   }
   newton->SetPreconditioner(*S);
   newton->SetMaxIter(newton_iter);
   newton->SetRelTol(newton_rtol);
   newton->SetAbsTol(0.0);
   newton->SetPrintLevel(verbosity_level >= 1 ? 1 : -1);

   // 20. AMR based size refinemenet if a size metric is used
   TMOPEstimator tmope(ind_fes,size,aspr);
   if (target_id==4) {tmope.SetAnalyticTargetSpec(adapt_coeff);}
   TMOPRefiner tmopr(tmope, amrmetric, dim);
   int newtonstop = 0;

   if (amr_flag==1)
   {
      int ni_limit = 3; //Newton + AMR
      int nic_limit = std::max(ni_limit, 4); //Number of iterations with AMR
      int amrstop = 0;
      int nc_limit = 1; //AMR per iteration - FIXED FOR NOW

      tmopr.PreferNonconformingRefinement();
      tmopr.SetNCLimit(nc_limit);

      for (int it = 0; it<ni_limit; it++)
      {

         std::cout << it << " Begin NEWTON+AMR Iteration\n";

         newton->SetOperator(a);
         newton->Mult(b, x.GetTrueVector());
         x.SetFromTrueVector();
         if (newton->GetConverged() == false)
         {
            cout << "NewtonIteration: rtol = " << newton_rtol << " not achieved."
                 << endl;
         }
         if (amrstop==1)
         {
            newtonstop = 1;
            cout << it << " Newton and AMR have converged" << endl;
            break;
         }
         char title1[10];
         sprintf(title1, "%s %d","Newton", it);
         //vis_tmop_metric_s(mesh_poly_deg, *metric, *target_c, mesh, title1, 600);

         for (int amrit=0; amrit<nc_limit; amrit++)
         {
            tmopr.Reset();
            if (nc_limit!=0 && amrstop==0) {tmopr.Apply(mesh);}
            //Update stuff
            ind_fes.Update(); fespace.Update();
            size.Update(); aspr.Update();
            x.Update(); x.SetTrueVector();
            x0.Update(); x0.SetTrueVector();
            ind_fes.UpdatesFinished();
            fespace.UpdatesFinished();
            if (target_id == 5)
            {
               tcd->SetSerialDiscreteTargetSpec(size);
               target_c = tcd;
               he_nlf_integ->UpdateTargetConstructor(target_c);
            }
            a.Update();
            TMOPupdate(a,mesh,fespace,move_bnd);
            if (amrstop==0)
            {
               if (tmopr.Stop())
               {
                  amrstop = 1;
                  cout << it << " " << amrit <<
                       " AMR stopping criterion satisfied. Stop." << endl;
               }
               else
               {std::cout << mesh.GetNE() << " Number of elements after AMR\n";}
            }
         }
         if (it==nic_limit-1) {amrstop=1;}
         //double newabstol = newton->GetNormGoal();
         //newton->SetAbsTol(newabstol);
         //newton->SetRelTol(0.);

         sprintf(title1, "%s %d","AMR", it);
         //qqvis_tmop_metric_s(mesh_poly_deg, *metric, *target_c, mesh, title1, 600);
      } //ni_limit
   } //amr_flag==1
   if (newtonstop == 0)
   {
      newton->SetOperator(a);
      newton->Mult(b, x.GetTrueVector());
      x.SetFromTrueVector();
   }

   // 21. Save the optimized mesh to a file. This output can be viewed later
   //     using GLVis: "glvis -m optimized.mesh".
   {
      ofstream mesh_ofs("optimized.mesh");
      mesh_ofs.precision(14);
      mesh.Print(mesh_ofs);
   }
   string namefile;
   char numstr[1]; // enough to hold all numbers up to 64-bits
   sprintf(numstr, "%s%d%s", "optimized_ht_", hessiantype, ".mesh");
   {
      ofstream mesh_ofs(numstr);
      mesh_ofs.precision(14);
      mesh.Print(mesh_ofs);
   }

   // 22. Compute the amount of energy decrease.
   const double fin_energy = a.GetGridFunctionEnergy(x);
   double metric_part = fin_energy;
   if (lim_const != 0.0)
   {
      lim_coeff.constant = 0.0;
      metric_part = a.GetGridFunctionEnergy(x);
      lim_coeff.constant = lim_const;
   }
   cout << "Initial strain energy: " << init_energy
        << " = metrics: " << init_energy
        << " + limiting term: " << 0.0 << endl;
   cout << "  Final strain energy: " << fin_energy
        << " = metrics: " << metric_part
        << " + limiting term: " << fin_energy - metric_part << endl;
   cout << "The strain energy decreased by: " << setprecision(12)
        << (init_energy - fin_energy) * 100.0 / init_energy << " %." << endl;

   // 22. Visualize the final mesh and metric values.
   if (visualization)
   {
      char title[] = "Final metric values";
      vis_tmop_metric_s(mesh_poly_deg, *metric, *target_c, mesh, title, 600);
   }

   // 23. Visualize the mesh displacement.
   if (visualization)
   {
      osockstream sock(19916, "localhost");
      sock << "solution\n";
      mesh.Print(sock);
      x0 -= x;
      x0.Save(sock);
      sock.send();
      sock << "window_title 'Displacements'\n"
           << "window_geometry "
           << 1200 << " " << 0 << " " << 600 << " " << 600 << "\n"
           << "keys jRmclA" << endl;
   }

   // 24. Free the used memory.

   delete newton;
   delete S;
   delete target_c2;
   delete metric2;
   delete coeff1;
   delete target_c;
   delete adapt_coeff;
   delete metric;

   return 0;
}

// Defined with respect to the icf mesh.
double weight_fun(const Vector &x)
{
   const double r = sqrt(x(0)*x(0) + x(1)*x(1) + 1e-12);
   const double den = 0.002;
   double l2 = 0.2 + 0.5*std::tanh((r-0.16)/den) - 0.5*std::tanh((r-0.17)/den)
               + 0.5*std::tanh((r-0.23)/den) - 0.5*std::tanh((r-0.24)/den);
   return l2;
}

void DiffuseField(GridFunction &field, int smooth_steps)
{
   //Setup the Laplacian operator
   BilinearForm *Lap = new BilinearForm(field.FESpace());
   Lap->AddDomainIntegrator(new DiffusionIntegrator());
   Lap->Assemble();
   Lap->Finalize();

   //Setup the smoothing operator
   DSmoother *S = new DSmoother(0,1.0,smooth_steps);
   S->iterative_mode = true;
   S->SetOperator(Lap->SpMat());

   Vector tmp(field.Size());
   tmp = 0.0;
   S->Mult(tmp, field);

   delete S;
   delete Lap;
}<|MERGE_RESOLUTION|>--- conflicted
+++ resolved
@@ -83,7 +83,7 @@
 {
 private:
    int type;
-   int typemod = 1;
+   int typemod = 5;
 
 public:
    HessianCoefficient(int dim, int type_)
@@ -265,16 +265,6 @@
    }
 };
 
-double GetTargetSum(Mesh &mesh, GridFunction &size)
-{
-   L2_FECollection avg_fec(0, mesh.Dimension());
-   FiniteElementSpace avg_fes(&mesh, &avg_fec);
-   GridFunction elsize_avgs(&avg_fes);
-
-   size.GetElementAverages(elsize_avgs);
-   return elsize_avgs.Sum();
-}
-
 class TMOPEstimator : public ErrorEstimator
 {
 protected:
@@ -390,6 +380,7 @@
    {
       double curr_size = fespace->GetMesh()->GetElementVolume(i);
       double tar_size  = tarsize(i);
+
       SizeErr(i) = curr_size/tar_size;
    }
 
@@ -457,6 +448,8 @@
       double curr_aspr = curr_aspr_vec(i);
       double tar_aspr  = taraspr(i);
       AspErr(i) = curr_aspr/tar_aspr;
+//      std::cout << i << " "  << SizeErr(i) << " "
+//                << AspErr(i) << " k10sizeasprerr\n";
    }
 
    current_sequence = size->FESpace()->GetMesh()->GetSequence();
@@ -480,7 +473,7 @@
 
    double GetNorm(const Vector &local_err, Mesh &mesh) const;
 
-   /** @brief Apply the operator to the mesh.
+   /** @brief Apply the operator to theG mesh->
        @return STOP if a stopping criterion is satisfied or no elements were
        marked for refinement; REFINED + CONTINUE otherwise. */
    virtual int ApplyImpl(Mesh &mesh);
@@ -592,28 +585,15 @@
 
 double discrete_size_2d(const Vector &x)
 {
-<<<<<<< HEAD
    const int opt = 2;
-=======
-   int opt = 2;
->>>>>>> 6365de3d
    const double small = 0.001, big = 0.01;
    double val = 0.;
 
    if (opt == 1) // sine wave.
    {
       const double X = x(0), Y = x(1);
-<<<<<<< HEAD
-      double ind = std::tanh((10*(Y-0.5) + std::sin(4.0*M_PI*X)) + 1) -
-                   std::tanh((10*(Y-0.5) + std::sin(4.0*M_PI*X)) - 1);
-
-      if (ind > 1.0) {ind = 1.;}
-      if (ind < 0.0) {ind = 0.;}
-      return ind * small + (1.0 - ind) * big;
-=======
       val = std::tanh((10*(Y-0.5) + std::sin(4.0*M_PI*X)) + 1) -
             std::tanh((10*(Y-0.5) + std::sin(4.0*M_PI*X)) - 1);
->>>>>>> 6365de3d
    }
    else if (opt == 2) // semi-circle
    {
@@ -685,8 +665,6 @@
    v[2] = l3/pow(l2*l1,0.5);
 }
 
-<<<<<<< HEAD
-
 void TMOPupdate(NonlinearForm &a, Mesh &mesh, FiniteElementSpace &fespace,
                 bool move_bnd)
 {
@@ -714,23 +692,6 @@
       Array<int> ess_vdofs(n), vdofs;
       n = 0;
       for (int i = 0; i < mesh.GetNBE(); i++)
-=======
-class HessianCoefficient : public MatrixCoefficient
-{
-private:
-   int metric;
-
-public:
-   HessianCoefficient(int dim, int metric_id)
-      : MatrixCoefficient(dim), metric(metric_id) { }
-
-   virtual void Eval(DenseMatrix &K, ElementTransformation &T,
-                     const IntegrationPoint &ip)
-   {
-      Vector pos(3);
-      T.Transform(ip, pos);
-      if (metric != 14 && metric != 87)
->>>>>>> 6365de3d
       {
          const int attr = mesh.GetBdrElement(i)->GetAttribute();
          fespace.GetBdrElementVDofs(i, vdofs);
@@ -755,55 +716,7 @@
             { ess_vdofs[n++] = vdofs[j]; }
          }
       }
-<<<<<<< HEAD
       a.SetEssentialVDofs(ess_vdofs);
-=======
-      else if (metric == 14) // Size + Alignment
-      {
-         const double xc = pos(0), yc = pos(1);
-         double theta = M_PI * yc * (1.0 - yc) * cos(2 * M_PI * xc);
-         double alpha_bar = 0.1;
-
-         K(0, 0) =  cos(theta);
-         K(1, 0) =  sin(theta);
-         K(0, 1) = -sin(theta);
-         K(1, 1) =  cos(theta);
-
-         K *= alpha_bar;
-      }
-      else if (metric == 87) // Shape + Alignment
-      {
-         Vector x = pos;
-         double xc = x(0)-0.5, yc = x(1)-0.5;
-         double th = 22.5*M_PI/180.;
-         double xn =  cos(th)*xc + sin(th)*yc;
-         double yn = -sin(th)*xc + cos(th)*yc;
-         xc = xn; yc=yn;
-
-         double tfac = 20;
-         double s1 = 3;
-         double s2 = 2;
-         double wgt = std::tanh((tfac*(yc) + s2*std::sin(s1*M_PI*xc)) + 1)
-                      - std::tanh((tfac*(yc) + s2*std::sin(s1*M_PI*xc)) - 1);
-         if (wgt > 1) { wgt = 1; }
-         if (wgt < 0) { wgt = 0; }
-
-         xc = pos(0), yc = pos(1);
-         double theta = M_PI * (yc) * (1.0 - yc) * cos(2 * M_PI * xc);
-
-         K(0, 0) =  cos(theta);
-         K(1, 0) =  sin(theta);
-         K(0, 1) = -sin(theta);
-         K(1, 1) =  cos(theta);
-
-         double asp_ratio_tar = 0.1 + 1*(1-wgt)*(1-wgt);
-
-         K(0, 0) *=  1/pow(asp_ratio_tar,0.5);
-         K(1, 0) *=  1/pow(asp_ratio_tar,0.5);
-         K(0, 1) *=  pow(asp_ratio_tar,0.5);
-         K(1, 1) *=  pow(asp_ratio_tar,0.5);
-      }
->>>>>>> 6365de3d
    }
 };
 
@@ -835,12 +748,9 @@
    bool normalization    = false;
    bool visualization    = true;
    int verbosity_level   = 0;
-<<<<<<< HEAD
    int hessiantype       = 1;
-=======
    int fdscheme          = 0;
    int adapt_eval        = 0;
->>>>>>> 6365de3d
 
    // 1. Parse command-line options.
    OptionsParser args(argc, argv);
@@ -928,26 +838,26 @@
    }
    args.PrintOptions(cout);
 
-   // 2. Initialize and refine the starting mesh.
-   Mesh mesh(mesh_file, 1, 1, false);
-   for (int lev = 0; lev < rs_levels; lev++) { mesh.UniformRefinement(); }
-   const int dim = mesh.Dimension();
+   // 2. Initialize and refine the starting mesh->
+   Mesh *mesh = new Mesh(mesh_file, 1, 1, false);
+   for (int lev = 0; lev < rs_levels; lev++) { mesh->UniformRefinement(); }
+   const int dim = mesh->Dimension();
    cout << "Mesh curvature: ";
-   if (mesh.GetNodes()) { cout << mesh.GetNodes()->OwnFEC()->Name(); }
+   if (mesh->GetNodes()) { cout << mesh->GetNodes()->OwnFEC()->Name(); }
    else { cout << "(NONE)"; }
    cout << endl;
 
-   // 3. Define a finite element space on the mesh. Here we use vector finite
+   // 3. Define a finite element space on the mesh-> Here we use vector finite
    //    elements which are tensor products of quadratic finite elements. The
    //    number of components in the vector finite element space is specified by
    //    the last parameter of the FiniteElementSpace constructor.
    H1_FECollection fec(mesh_poly_deg, dim);
-   FiniteElementSpace fespace(&mesh, &fec, dim);
+   FiniteElementSpace fespace(mesh, &fec, dim);
 
    // 4. Make the mesh curved based on the above finite element space. This
    //    means that we define the mesh elements through a fespace-based
    //    transformation of the reference element.
-   mesh.SetNodalFESpace(&fespace);
+   mesh->SetNodalFESpace(&fespace);
 
    // 5. Set up an empty right-hand side vector b, which is equivalent to b=0.
    Vector b(0);
@@ -958,7 +868,7 @@
    GridFunction x(&fespace);
    GridFunction xnew(&fespace);
    GridFunction x0new(&fespace);
-   mesh.SetNodalGridFunction(&x);
+   mesh->SetNodalGridFunction(&x);
 
    // 7. Define a vector representing the minimal local mesh size in the mesh
    //    nodes. We index the nodes using the scalar version of the degrees of
@@ -969,17 +879,17 @@
    h0 = infinity();
    double volume = 0.0;
    Array<int> dofs;
-   for (int i = 0; i < mesh.GetNE(); i++)
+   for (int i = 0; i < mesh->GetNE(); i++)
    {
       // Get the local scalar element degrees of freedom in dofs.
       fespace.GetElementDofs(i, dofs);
       // Adjust the value of h0 in dofs based on the local mesh size.
-      const double hi = mesh.GetElementSize(i);
+      const double hi = mesh->GetElementSize(i);
       for (int j = 0; j < dofs.Size(); j++)
       {
          h0(dofs[j]) = min(h0(dofs[j]), hi);
       }
-      volume += mesh.GetElementVolume(i);
+      volume += mesh->GetElementVolume(i);
    }
    const double small_phys_size = pow(volume, 1.0 / dim) / 100.0;
 
@@ -1016,7 +926,7 @@
    //    output can be viewed later using GLVis: "glvis -m perturbed.mesh".
    {
       ofstream mesh_ofs("perturbed.mesh");
-      mesh.Print(mesh_ofs);
+      mesh->Print(mesh_ofs);
    }
 
    // 10. Store the starting (prior to the optimization) positions.
@@ -1055,18 +965,12 @@
    TargetConstructor *target_c = NULL;
    HessianCoefficient *adapt_coeff = NULL;
    H1_FECollection ind_fec(mesh_poly_deg, dim);
-<<<<<<< HEAD
-   FiniteElementSpace ind_fes(&mesh, &ind_fec);
-   GridFunction size; size.SetSpace(&ind_fes);
-   GridFunction aspr; aspr.SetSpace(&ind_fes);
    DiscreteAdaptTC *tcd = NULL;
    AnalyticAdaptTC *tca = NULL;
-=======
    FiniteElementSpace ind_fes(mesh, &ind_fec);
    FiniteElementSpace ind_fesv(mesh, &ind_fec, dim);
    GridFunction size(&ind_fes), aspr(&ind_fes), disc(&ind_fes), ori(&ind_fes);
    GridFunction aspr3d(&ind_fesv), size3d(&ind_fesv);
->>>>>>> 6365de3d
    switch (target_id)
    {
       case 1: target_t = TargetConstructor::IDEAL_SHAPE_UNIT_SIZE; break;
@@ -1075,46 +979,31 @@
       case 4: // Analytic
       {
          target_t = TargetConstructor::GIVEN_FULL;
-<<<<<<< HEAD
          tca = new AnalyticAdaptTC(target_t);
          adapt_coeff = new HessianCoefficient(dim, hessiantype);
          tca->SetAnalyticTargetSpec(NULL, NULL, adapt_coeff);
          target_c = tca;
-=======
-         AnalyticAdaptTC *tc = new AnalyticAdaptTC(target_t);
-         adapt_coeff = new HessianCoefficient(dim, metric_id);
-         tc->SetAnalyticTargetSpec(NULL, NULL, adapt_coeff);
-         target_c = tc;
->>>>>>> 6365de3d
          break;
       }
       case 5: // Discrete size 2D
       {
          target_t = TargetConstructor::IDEAL_SHAPE_GIVEN_SIZE;
-<<<<<<< HEAD
          tcd = new DiscreteAdaptTC(target_t);
-         size.SetSpace(&ind_fes);
-         FunctionCoefficient ind_coeff(ind_values);
-         size.ProjectCoefficient(ind_coeff);
-         tcd->SetSerialDiscreteTargetSpec(size);
-         target_c = tcd;
-=======
-         DiscreteAdaptTC *tc = new DiscreteAdaptTC(target_t);
          if (adapt_eval == 0)
          {
-            tc->SetAdaptivityEvaluator(new AdvectorCG);
+            tcd->SetAdaptivityEvaluator(new AdvectorCG);
          }
          else
          {
 #ifdef MFEM_USE_GSLIB
-            tc->SetAdaptivityEvaluator(new InterpolatorFP);
+            tcd->SetAdaptivityEvaluator(new InterpolatorFP);
 #endif
          }
          FunctionCoefficient ind_coeff(discrete_size_2d);
          size.ProjectCoefficient(ind_coeff);
-         tc->SetSerialDiscreteTargetSize(size);
-         tc->FinalizeSerialDiscreteTargetSpec();
-         target_c = tc;
+         tcd->SetSerialDiscreteTargetSize(size);
+         tcd->FinalizeSerialDiscreteTargetSpec();
+         target_c = tcd;
          break;
       }
       case 6: // Discrete size + aspect ratio - 2D
@@ -1122,17 +1011,17 @@
          GridFunction d_x(&ind_fes), d_y(&ind_fes);
 
          target_t = TargetConstructor::GIVEN_SHAPE_AND_SIZE;
-         DiscreteAdaptTC *tc = new DiscreteAdaptTC(target_t);
+         tcd = new DiscreteAdaptTC(target_t);
          FunctionCoefficient ind_coeff(material_indicator_2d);
          disc.ProjectCoefficient(ind_coeff);
          if (adapt_eval == 0)
          {
-            tc->SetAdaptivityEvaluator(new AdvectorCG);
+            tcd->SetAdaptivityEvaluator(new AdvectorCG);
          }
          else
          {
 #ifdef MFEM_USE_GSLIB
-            tc->SetAdaptivityEvaluator(new InterpolatorFP);
+            tcd->SetAdaptivityEvaluator(new InterpolatorFP);
 #endif
          }
 
@@ -1206,46 +1095,46 @@
          DiffuseField(size, 2);
          DiffuseField(aspr, 2);
 
-         tc->SetSerialDiscreteTargetSize(size);
-         tc->SetSerialDiscreteTargetAspectRatio(aspr);
-         tc->FinalizeSerialDiscreteTargetSpec();
-         target_c = tc;
+         tcd->SetSerialDiscreteTargetSize(size);
+         tcd->SetSerialDiscreteTargetAspectRatio(aspr);
+         tcd->FinalizeSerialDiscreteTargetSpec();
+         target_c = tcd;
          break;
       }
       case 7: // Discrete aspect ratio 3D
       {
          target_t = TargetConstructor::GIVEN_SHAPE_AND_SIZE;
-         DiscreteAdaptTC *tc = new DiscreteAdaptTC(target_t);
+         tcd = new DiscreteAdaptTC(target_t);
          if (adapt_eval == 0)
          {
-            tc->SetAdaptivityEvaluator(new AdvectorCG);
+            tcd->SetAdaptivityEvaluator(new AdvectorCG);
          }
          else
          {
 #ifdef MFEM_USE_GSLIB
-            tc->SetAdaptivityEvaluator(new InterpolatorFP);
+            tcd->SetAdaptivityEvaluator(new InterpolatorFP);
 #endif
          }
          VectorFunctionCoefficient fd_aspr3d(dim, discrete_aspr_3d);
          aspr3d.ProjectCoefficient(fd_aspr3d);
 
-         tc->SetSerialDiscreteTargetAspectRatio(aspr3d);
-         tc->FinalizeSerialDiscreteTargetSpec();
-         target_c = tc;
+         tcd->SetSerialDiscreteTargetAspectRatio(aspr3d);
+         tcd->FinalizeSerialDiscreteTargetSpec();
+         target_c = tcd;
          break;
       }
       case 8: // shape/size + orientation 2D
       {
          target_t = TargetConstructor::GIVEN_SHAPE_AND_SIZE;
-         DiscreteAdaptTC *tc = new DiscreteAdaptTC(target_t);
+         tcd = new DiscreteAdaptTC(target_t);
          if (adapt_eval == 0)
          {
-            tc->SetAdaptivityEvaluator(new AdvectorCG);
+            tcd->SetAdaptivityEvaluator(new AdvectorCG);
          }
          else
          {
 #ifdef MFEM_USE_GSLIB
-            tc->SetAdaptivityEvaluator(new InterpolatorFP);
+            tcd->SetAdaptivityEvaluator(new InterpolatorFP);
 #endif
          }
 
@@ -1253,7 +1142,7 @@
          {
             ConstantCoefficient ind_coeff(0.1*0.1);
             size.ProjectCoefficient(ind_coeff);
-            tc->SetSerialDiscreteTargetSize(size);
+            tcd->SetSerialDiscreteTargetSize(size);
          }
 
          if (metric_id == 87)
@@ -1261,15 +1150,14 @@
             FunctionCoefficient aspr_coeff(discrete_aspr_2d);
             aspr.ProjectCoefficient(aspr_coeff);
             DiffuseField(aspr,2);
-            tc->SetSerialDiscreteTargetAspectRatio(aspr);
+            tcd->SetSerialDiscreteTargetAspectRatio(aspr);
          }
 
          FunctionCoefficient ori_coeff(discrete_ori_2d);
          ori.ProjectCoefficient(ori_coeff);
-         tc->SetSerialDiscreteTargetOrientation(ori);
-         tc->FinalizeSerialDiscreteTargetSpec();
-         target_c = tc;
->>>>>>> 6365de3d
+         tcd->SetSerialDiscreteTargetOrientation(ori);
+         tcd->FinalizeSerialDiscreteTargetSpec();
+         target_c = tcd;
          break;
       }
       default: cout << "Unknown target_id: " << target_id << endl; return 3;
@@ -1281,7 +1169,6 @@
    target_c->SetNodes(x0);
    TMOP_Integrator *he_nlf_integ = new TMOP_Integrator(metric, target_c);
    if (fdscheme) { he_nlf_integ->EnableFiniteDifferences(x); }
-
 
    // 12. Setup the quadrature rule for the non-linear form integrator.
    const IntegrationRule *ir = NULL;
@@ -1353,17 +1240,17 @@
    if (visualization)
    {
       char title[] = "Initial metric values";
-      vis_tmop_metric_s(mesh_poly_deg, *metric, *target_c, mesh, title, 0);
+      vis_tmop_metric_s(mesh_poly_deg, *metric, *target_c, *mesh, title, 0);
    }
 
    // 16. Fix all boundary nodes, or fix only a given component depending on the
-   //     boundary attributes of the given mesh. Attributes 1/2/3 correspond to
+   //     boundary attributes of the given mesh-> Attributes 1/2/3 correspond to
    //     fixed x/y/z components of the node. Attribute 4 corresponds to an
    //     entirely fixed node. Other boundary attributes do not affect the node
    //     movement boundary conditions.
    if (move_bnd == false)
    {
-      Array<int> ess_bdr(mesh.bdr_attributes.Max());
+      Array<int> ess_bdr(mesh->bdr_attributes.Max());
       ess_bdr = 1;
       a.SetEssentialBC(ess_bdr);
    }
@@ -1371,9 +1258,9 @@
    {
       const int nd  = fespace.GetBE(0)->GetDof();
       int n = 0;
-      for (int i = 0; i < mesh.GetNBE(); i++)
-      {
-         const int attr = mesh.GetBdrElement(i)->GetAttribute();
+      for (int i = 0; i < mesh->GetNBE(); i++)
+      {
+         const int attr = mesh->GetBdrElement(i)->GetAttribute();
          MFEM_VERIFY(!(dim == 2 && attr == 3),
                      "Boundary attribute 3 must be used only for 3D meshes. "
                      "Adjust the attributes (1/2/3/4 for fixed x/y/z/all "
@@ -1383,9 +1270,9 @@
       }
       Array<int> ess_vdofs(n), vdofs;
       n = 0;
-      for (int i = 0; i < mesh.GetNBE(); i++)
-      {
-         const int attr = mesh.GetBdrElement(i)->GetAttribute();
+      for (int i = 0; i < mesh->GetNBE(); i++)
+      {
+         const int attr = mesh->GetBdrElement(i)->GetAttribute();
          fespace.GetBdrElementVDofs(i, vdofs);
          if (attr == 1) // Fix x components.
          {
@@ -1438,12 +1325,12 @@
       S = minres;
    }
 
-   // 18. Compute the minimum det(J) of the starting mesh.
+   // 18. Compute the minimum det(J) of the starting mesh->
    tauval = infinity();
-   const int NE = mesh.GetNE();
+   const int NE = mesh->GetNE();
    for (int i = 0; i < NE; i++)
    {
-      ElementTransformation *transf = mesh.GetElementTransformation(i);
+      ElementTransformation *transf = mesh->GetElementTransformation(i);
       for (int j = 0; j < ir->GetNPoints(); j++)
       {
          transf->SetIntPoint(&ir->IntPoint(j));
@@ -1480,8 +1367,8 @@
    newton->SetPrintLevel(verbosity_level >= 1 ? 1 : -1);
 
    // 20. AMR based size refinemenet if a size metric is used
-   TMOPEstimator tmope(ind_fes,size,aspr);
-   if (target_id==4) {tmope.SetAnalyticTargetSpec(adapt_coeff);}
+   TMOPEstimator tmope(ind_fes, size, aspr);
+   if (target_id == 4) { tmope.SetAnalyticTargetSpec(adapt_coeff); }
    TMOPRefiner tmopr(tmope, amrmetric, dim);
    int newtonstop = 0;
 
@@ -1516,46 +1403,52 @@
          }
          char title1[10];
          sprintf(title1, "%s %d","Newton", it);
-         //vis_tmop_metric_s(mesh_poly_deg, *metric, *target_c, mesh, title1, 600);
 
          for (int amrit=0; amrit<nc_limit; amrit++)
          {
+            // need to remap discrete functions from old mesh to new mesh here
+             if (target_id > 4)
+             {
+                 tcd->GetSerialDiscreteTargetSize(size);
+                 tcd->GetSerialDiscreteTargetAspectRatio(aspr);
+                 tcd->ResetDiscreteFields();
+             }
+
             tmopr.Reset();
-            if (nc_limit!=0 && amrstop==0) {tmopr.Apply(mesh);}
+            if (nc_limit!=0 && amrstop==0) {tmopr.Apply(*mesh);}
             //Update stuff
             ind_fes.Update(); fespace.Update();
-            size.Update(); aspr.Update();
-            x.Update(); x.SetTrueVector();
-            x0.Update(); x0.SetTrueVector();
-            ind_fes.UpdatesFinished();
-            fespace.UpdatesFinished();
-            if (target_id == 5)
+            size.Update();    aspr.Update();
+            x.Update();       x.SetTrueVector();
+            x0.Update();      x0.SetTrueVector();
+            if (target_id > 4)
             {
-               tcd->SetSerialDiscreteTargetSpec(size);
+               tcd->SetAdaptivityEvaluator(new InterpolatorFP);
+               tcd->SetSerialDiscreteTargetSize(size);
+               tcd->SetSerialDiscreteTargetAspectRatio(aspr);
+               tcd->FinalizeSerialDiscreteTargetSpec();
                target_c = tcd;
                he_nlf_integ->UpdateTargetConstructor(target_c);
             }
             a.Update();
-            TMOPupdate(a,mesh,fespace,move_bnd);
+            //MFEM_ABORT(" ");
+            TMOPupdate(a, *mesh, fespace, move_bnd);
             if (amrstop==0)
             {
                if (tmopr.Stop())
                {
+                  newtonstop = 1;
                   amrstop = 1;
                   cout << it << " " << amrit <<
                        " AMR stopping criterion satisfied. Stop." << endl;
                }
                else
-               {std::cout << mesh.GetNE() << " Number of elements after AMR\n";}
+               {std::cout << mesh->GetNE() << " Number of elements after AMR\n";}
             }
          }
-         if (it==nic_limit-1) {amrstop=1;}
-         //double newabstol = newton->GetNormGoal();
-         //newton->SetAbsTol(newabstol);
-         //newton->SetRelTol(0.);
+         if (it==nic_limit-1) { amrstop=1; }
 
          sprintf(title1, "%s %d","AMR", it);
-         //qqvis_tmop_metric_s(mesh_poly_deg, *metric, *target_c, mesh, title1, 600);
       } //ni_limit
    } //amr_flag==1
    if (newtonstop == 0)
@@ -1570,7 +1463,7 @@
    {
       ofstream mesh_ofs("optimized.mesh");
       mesh_ofs.precision(14);
-      mesh.Print(mesh_ofs);
+      mesh->Print(mesh_ofs);
    }
    string namefile;
    char numstr[1]; // enough to hold all numbers up to 64-bits
@@ -1578,7 +1471,7 @@
    {
       ofstream mesh_ofs(numstr);
       mesh_ofs.precision(14);
-      mesh.Print(mesh_ofs);
+      mesh->Print(mesh_ofs);
    }
 
    // 22. Compute the amount of energy decrease.
@@ -1603,7 +1496,7 @@
    if (visualization)
    {
       char title[] = "Final metric values";
-      vis_tmop_metric_s(mesh_poly_deg, *metric, *target_c, mesh, title, 600);
+      vis_tmop_metric_s(mesh_poly_deg, *metric, *target_c, *mesh, title, 600);
    }
 
    // 23. Visualize the mesh displacement.
@@ -1611,7 +1504,7 @@
    {
       osockstream sock(19916, "localhost");
       sock << "solution\n";
-      mesh.Print(sock);
+      mesh->Print(sock);
       x0 -= x;
       x0.Save(sock);
       sock.send();
@@ -1635,7 +1528,7 @@
    return 0;
 }
 
-// Defined with respect to the icf mesh.
+// Defined with respect to the icf mesh->
 double weight_fun(const Vector &x)
 {
    const double r = sqrt(x(0)*x(0) + x(1)*x(1) + 1e-12);
