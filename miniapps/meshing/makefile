# Copyright (c) 2010-2025, Lawrence Livermore National Security, LLC. Produced
# at the Lawrence Livermore National Laboratory. All Rights reserved. See files
# LICENSE and NOTICE for details. LLNL-CODE-806117.
#
# This file is part of the MFEM library. For more information and source code
# availability visit https://mfem.org.
#
# MFEM is free software; you can redistribute it and/or modify it under the
# terms of the BSD-3 license. We welcome feedback and contributions, see file
# CONTRIBUTING.md for details.

# Use the MFEM build directory
MFEM_DIR ?= ../..
MFEM_BUILD_DIR ?= ../..
MFEM_INSTALL_DIR ?= ../../mfem
SRC = $(if $(MFEM_DIR:../..=),$(MFEM_DIR)/miniapps/meshing/,)
CONFIG_MK = $(or $(wildcard $(MFEM_BUILD_DIR)/config/config.mk),\
   $(wildcard $(MFEM_INSTALL_DIR)/share/mfem/config.mk))

# Include defaults.mk to get XLINKER
DEFAULTS_MK = $(MFEM_DIR)/config/defaults.mk
include $(DEFAULTS_MK)

MFEM_LIB_FILE = mfem_is_not_built
-include $(CONFIG_MK)

SEQ_MINIAPPS = mobius-strip klein-bottle toroid trimmer twist mesh-explorer\
	shaper extruder mesh-optimizer minimal-surface polar-nc reflector\
<<<<<<< HEAD
	ref321 mesh-quality hpref
PAR_MINIAPPS = pmesh-optimizer pminimal-surface pmesh-fitting fit-node-position\
	phpref mesh-bounding-boxes
=======
	mesh-quality
PAR_MINIAPPS = pmesh-optimizer pminimal-surface pmesh-fitting fit-node-position\
               pmesh-optimizer_NLP
>>>>>>> c2457ae1
ifeq ($(MFEM_USE_MPI),NO)
   MINIAPPS = $(SEQ_MINIAPPS)
else
   MINIAPPS = $(PAR_MINIAPPS) $(SEQ_MINIAPPS)
endif

COMMON_LIB = -L$(MFEM_BUILD_DIR)/miniapps/common -lmfem-common

# If MFEM_SHARED is set, add the ../common rpath
COMMON_LIB += $(if $(MFEM_SHARED:YES=),,\
   $(if $(MFEM_USE_CUDA:YES=),$(CXX_XLINKER),$(CUDA_XLINKER))-rpath,$(abspath\
   $(MFEM_BUILD_DIR)/miniapps/common))

.SUFFIXES:
.SUFFIXES: .o .cpp .mk
.PHONY: all lib-common clean clean-build clean-exec

# Remove built-in rule
%: %.cpp

# Replace the default implicit rule for *.cpp files
%: $(SRC)%.cpp $(MFEM_LIB_FILE) $(CONFIG_MK) | lib-common
	$(MFEM_CXX) $(MFEM_FLAGS) $< -o $@ $(COMMON_LIB) $(MFEM_LIBS)

all: $(MINIAPPS)

# Rule for building lib-common
lib-common:
	$(MAKE) -C $(MFEM_BUILD_DIR)/miniapps/common

# Rule for building pmesh-optimizer_NLP
pmesh-optimizer_NLP: pmesh-optimizer_NLP.o mesh-optimizer_using_NLP.o \
        $(MFEM_LIB_FILE) $(CONFIG_MK)
	$(MFEM_CXX) $(MFEM_FLAGS) -o pmesh-optimizer_NLP pmesh-optimizer_NLP.o\
        mesh-optimizer_using_NLP.o $(COMMON_LIB) $(MFEM_LIBS)

mesh-optimizer_using_NLP.o: mesh-optimizer_using_NLP.cpp \
    mesh-optimizer_using_NLP.hpp
	$(MFEM_CXX) $(MFEM_FLAGS) -c mesh-optimizer_using_NLP.cpp

pmesh-optimizer_NLP.o: pmesh-optimizer_NLP.cpp mesh-optimizer_using_NLP.cpp
	$(MFEM_CXX) $(MFEM_FLAGS) -c pmesh-optimizer_NLP.cpp

# Rules to copy the *.mesh files - needed for running the sample runs when
# building out-of-source:
ifneq ($(SRC),)
MESH_FILES = amr-quad-q2.mesh blade.mesh cube.mesh cube-tet.mesh icf.mesh\
jagged.mesh square01.mesh square01-tri.mesh stretched2D.mesh
$(MESH_FILES): %: $(SRC)%
	ln -sf $(<) .
mesh-optimizer pmesh-optimizer pmesh-fitting fit-node-position: | $(MESH_FILES)
.PHONY: copy-data
copy-data: | $(MESH_FILES)
endif

MFEM_TESTS = MINIAPPS
include $(MFEM_TEST_MK)

# Testing: Parallel vs. serial runs
RUN_MPI = $(MFEM_MPIEXEC) $(MFEM_MPIEXEC_NP) $(MFEM_MPI_NP)
%-test-par: %
	@$(call mfem-test-file,$<, $(RUN_MPI), Meshing miniapp,$(<).mesh)
%-test-seq: %
	@$(call mfem-test-file,$<,, Meshing miniapp,$(<).mesh)
toroid-test-seq: toroid
	@$(call mfem-test-file,$<,, Meshing miniapp,$(<)-wedge-o3-s0.mesh)
twist-test-seq: twist
	@$(call mfem-test-file,$<,, Meshing miniapp,$(<)-hex-o3-s2-p.mesh)
mesh-optimizer-test-seq: mesh-optimizer
	@$(call mfem-test,$<,, Meshing miniapp)
pmesh-optimizer-test-par: pmesh-optimizer
	@$(call mfem-test,$<, $(RUN_MPI), Parallel meshing miniapp)
mesh-quality-test-seq: mesh-quality
	@$(call mfem-test,$<,, Mesh quality miniapp)
pmesh-fitting-test-par: pmesh-fitting
	@$(call mfem-test,$<, $(RUN_MPI), Parallel mesh fitting miniapp)
fit-node-position-test-par: fit-node-position
	@$(call mfem-test,$<, $(RUN_MPI), Parallel position fitting miniapp)
minimal-surface-test-seq: minimal-surface
	@$(call mfem-test,$<,, Meshing miniapp)
pminimal-surface-test-par: pminimal-surface
	@$(call mfem-test,$<, $(RUN_MPI), Parallel meshing miniapp)
reflector-test-seq: reflector
	@$(call mfem-test-file,$<,, Meshing miniapp,reflected.mesh)
hpref-test-seq: hpref
	@$(call mfem-test,$<,, Serial hp-refinement)
phpref-test-par: phpref
	@$(call mfem-test,$<, $(RUN_MPI), Parallel hp-refinement)
mesh-bounding-boxes-test-par: mesh-bounding-boxes
	@$(call mfem-test,$<, $(RUN_MPI), Parallel bounding boxes)
ref321-test-seq: ref321
	@$(call mfem-test-file,$<,, Meshing miniapp,ref321.mesh)

# Testing: Specific execution options
mesh-explorer-test-seq:
	@true
shaper-test-seq:
	@true

# Testing: "test" target and mfem-test* variables are defined in config/test.mk

# Generate an error message if the MFEM library is not built and exit
$(MFEM_LIB_FILE):
	$(error The MFEM library is not built)

clean: clean-build clean-exec

clean-build:
	rm -f *.o *~ $(SEQ_MINIAPPS) $(PAR_MINIAPPS)
	rm -rf *.dSYM *.TVD.*breakpoints

clean-exec:
	@rm -f mobius-strip.mesh klein-bottle.mesh mesh-explorer.mesh*
	@rm -f toroid-*.mesh twist-*.mesh trimmer.mesh reflected.mesh
	@rm -f partitioning.txt shaper.mesh extruder.mesh ref321.mesh sol.gf
	@rm -f optimized* perturbed* polar-nc.mesh
	@rm -rf mesh-explorer-{visit,paraview}*
	@rm -f mesh.* order.* sol.* refined.mesh
	@rm -rf jacobian-determinant-bounds* bounding-box*<|MERGE_RESOLUTION|>--- conflicted
+++ resolved
@@ -26,15 +26,9 @@
 
 SEQ_MINIAPPS = mobius-strip klein-bottle toroid trimmer twist mesh-explorer\
 	shaper extruder mesh-optimizer minimal-surface polar-nc reflector\
-<<<<<<< HEAD
-	ref321 mesh-quality hpref
-PAR_MINIAPPS = pmesh-optimizer pminimal-surface pmesh-fitting fit-node-position\
-	phpref mesh-bounding-boxes
-=======
 	mesh-quality
 PAR_MINIAPPS = pmesh-optimizer pminimal-surface pmesh-fitting fit-node-position\
                pmesh-optimizer_NLP
->>>>>>> c2457ae1
 ifeq ($(MFEM_USE_MPI),NO)
    MINIAPPS = $(SEQ_MINIAPPS)
 else
