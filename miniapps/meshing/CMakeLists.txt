--- conflicted
+++ resolved
@@ -58,18 +58,16 @@
   LIBRARIES mfem mfem-common)
 add_dependencies(mesh-optimizer copy_miniapps_meshing_data)
 
-<<<<<<< HEAD
 add_mfem_miniapp(mesh-fitting
         MAIN mesh-fitting.cpp
         ${MFEM_MINIAPPS_COMMON_HEADERS}
         LIBRARIES mfem mfem-common)
 add_dependencies(mesh-fitting copy_miniapps_meshing_data)
-=======
+
 add_mfem_miniapp(mesh-quality
   MAIN mesh-quality.cpp
   ${MFEM_MINIAPPS_COMMON_HEADERS}
   LIBRARIES mfem mfem-common)
->>>>>>> c72b2aa6
 
 add_mfem_miniapp(minimal-surface
   MAIN minimal-surface.cpp
