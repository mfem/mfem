// Copyright (c) 2010-2025, Lawrence Livermore National Security, LLC. Produced
// at the Lawrence Livermore National Laboratory. All Rights reserved. See files
// LICENSE and NOTICE for details. LLNL-CODE-806117.
//
// This file is part of the MFEM library. For more information and source code
// availability visit https://mfem.org.
//
// MFEM is free software; you can redistribute it and/or modify it under the
// terms of the BSD-3 license. We welcome feedback and contributions, see file
// CONTRIBUTING.md for details.

#include "mtop_solvers.hpp"

using namespace std;
using namespace mfem;

<<<<<<< HEAD

int main(int argc, char *argv[])
{
   // Initialize MPI and HYPRE.
   Mpi::Init();
   Hypre::Init();

   // Parse command-line options.
   const char *mesh_file = MFEM_SOURCE_DIR "/miniapps/mtop/canti_2D_6_hex.msh";
=======
int main(int argc, char *argv[])
{
   // 1. Initialize MPI and HYPRE.
   Mpi::Init();
   Hypre::Init();

   // 2. Parse command-line options.
   const char *mesh_file =
      MFEM_SOURCE_DIR "/miniapps/mtop/data/canti_2D_6_tri.msh";
>>>>>>> 9ef18601
   const char *device_config = "cpu";
   int order = 2;
   bool pa = false;
   bool dfem = false;
   bool paraview = true;
   bool visualization = true;

   OptionsParser args(argc, argv);
   args.AddOption(&mesh_file, "-m", "--mesh", "Mesh file to use.");
   args.AddOption(&device_config, "-d", "--device",
                  "Device configuration string, see Device::Configure().");
   args.AddOption(&order, "-o", "--order",
                  "Finite element order (polynomial degree) or -1 for"
                  " isoparametric space.");
   args.AddOption(&pa, "-pa", "--partial-assembly", "-no-pa",
                  "--no-partial-assembly", "Enable Partial Assembly.");
   args.AddOption(&dfem, "-dfem", "--dFEM", "-no-dfem", "--no-dFEM",
                  "Enable or not dFEM.");
   args.AddOption(&paraview, "-pv", "--paraview", "-no-pv", "--no-paraview",
                  "Enable or not Paraview visualization");
   args.AddOption(&visualization, "-vis", "--visualization", "-no-vis",
                  "--no-visualization",
                  "Enable or disable GLVis visualization.");
   args.ParseCheck();
   MFEM_VERIFY(!(pa && dfem), "pa and dfem cannot be both set");

   //    Enable hardware devices such as GPUs, and programming models such as
   //    CUDA, OCCA, RAJA and OpenMP based on command line options.
   Device device(device_config);
   if (Mpi::Root()) { device.Print(); }

   //    Read the (serial) mesh from the given mesh file on all processors.  We
   //    can handle triangular, quadrilateral, tetrahedral, hexahedral, surface
   //    and volume meshes with the same code.
   Mesh mesh(mesh_file, 1, 1);
   const int dim = mesh.Dimension();

   //    Refine the serial mesh on all processors to increase the resolution. In
   //    this example we do 'ref_levels' of uniform refinement. We choose
   //    'ref_levels' to be the largest number that gives a final mesh with no
   //    more than 10,000 elements.
   {
      const int ref_levels =
         (int)floor(log(1000. / mesh.GetNE()) / log(2.) / dim);
      for (int l = 0; l < ref_levels; l++) { mesh.UniformRefinement(); }
   }

   //    Define a parallel mesh by a partitioning of the serial mesh. Refine
   //    this mesh further in parallel to increase the resolution. Once the
   //    parallel mesh is defined, the serial mesh can be deleted.
   ParMesh pmesh(MPI_COMM_WORLD, mesh);
   mesh.Clear();
   {
      const int par_ref_levels = 1;
      for (int l = 0; l < par_ref_levels; l++) { pmesh.UniformRefinement(); }
   }

<<<<<<< HEAD
   // Create the solver
=======
>>>>>>> 9ef18601
   IsoLinElasticSolver elsolver(&pmesh, order, pa, dfem);

   // set BC
   elsolver.AddDispBC(3, 4, 0.0);
   elsolver.AddDispBC(4, 4, 0.0);
   elsolver.AddDispBC(5, 4, 0.0);
   elsolver.AddDispBC(6, 4, 0.0);
   elsolver.AddDispBC(7, 0, -0.3);
   elsolver.AddDispBC(7, 1, 0.0);

   // delete all BC
   elsolver.DelDispBC();
   // set some of them again
   elsolver.AddDispBC(2, 4, 0.0);
   elsolver.AddDispBC(5, 4, 0.0);

   // set material properties
   ConstantCoefficient E(1.0), nu(0.2);
   elsolver.SetMaterial(E, nu);

   // set surface load
   elsolver.AddSurfLoad(1, 0.0, 1.0);

<<<<<<< HEAD
   // set convergence tolerances and max iterations
   elsolver.SetLinearSolver(1e-6,1e-8,100);

   // assemble the discrete system
   elsolver.Assemble();

   // solve the system
=======
   elsolver.SetLinearSolver(1e-8, 1e-12, 100);

   // solve the discrete system
   elsolver.Assemble();

>>>>>>> 9ef18601
   elsolver.FSolve();

   // extract the solution
   ParGridFunction &sol = elsolver.GetDisplacements();

   if (paraview)
   {
      ParaViewDataCollection paraview_dc("isoel", &pmesh);
      paraview_dc.SetPrefixPath("ParaView");
      paraview_dc.SetLevelsOfDetail(order);
      paraview_dc.SetDataFormat(VTKFormat::BINARY);
      paraview_dc.SetHighOrderOutput(true);
      paraview_dc.SetCycle(0);
      paraview_dc.SetTime(0.0);
      paraview_dc.RegisterField("disp", &sol);
      paraview_dc.Save();
   }

   if (socketstream glvis; visualization &&
       (glvis.open("localhost", 19916), glvis.is_open()))
   {
      glvis << "parallel " << Mpi::WorldSize() << " " << Mpi::WorldRank() << "\n";
      glvis << "solution\n" << pmesh << sol << std::flush;
   }

   return EXIT_SUCCESS;
}<|MERGE_RESOLUTION|>--- conflicted
+++ resolved
@@ -14,7 +14,6 @@
 using namespace std;
 using namespace mfem;
 
-<<<<<<< HEAD
 
 int main(int argc, char *argv[])
 {
@@ -24,17 +23,6 @@
 
    // Parse command-line options.
    const char *mesh_file = MFEM_SOURCE_DIR "/miniapps/mtop/canti_2D_6_hex.msh";
-=======
-int main(int argc, char *argv[])
-{
-   // 1. Initialize MPI and HYPRE.
-   Mpi::Init();
-   Hypre::Init();
-
-   // 2. Parse command-line options.
-   const char *mesh_file =
-      MFEM_SOURCE_DIR "/miniapps/mtop/data/canti_2D_6_tri.msh";
->>>>>>> 9ef18601
    const char *device_config = "cpu";
    int order = 2;
    bool pa = false;
@@ -92,10 +80,7 @@
       for (int l = 0; l < par_ref_levels; l++) { pmesh.UniformRefinement(); }
    }
 
-<<<<<<< HEAD
    // Create the solver
-=======
->>>>>>> 9ef18601
    IsoLinElasticSolver elsolver(&pmesh, order, pa, dfem);
 
    // set BC
@@ -119,7 +104,6 @@
    // set surface load
    elsolver.AddSurfLoad(1, 0.0, 1.0);
 
-<<<<<<< HEAD
    // set convergence tolerances and max iterations
    elsolver.SetLinearSolver(1e-6,1e-8,100);
 
@@ -127,13 +111,6 @@
    elsolver.Assemble();
 
    // solve the system
-=======
-   elsolver.SetLinearSolver(1e-8, 1e-12, 100);
-
-   // solve the discrete system
-   elsolver.Assemble();
-
->>>>>>> 9ef18601
    elsolver.FSolve();
 
    // extract the solution
