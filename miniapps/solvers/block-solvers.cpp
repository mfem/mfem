--- conflicted
+++ resolved
@@ -231,14 +231,9 @@
    return 242;
 #endif
 
-<<<<<<< HEAD
-   // Initialize MPI.
-   MPI_Session mpi(argc, argv);
-=======
    // Initialize MPI and HYPRE.
    Mpi::Init(argc, argv);
    Hypre::Init();
->>>>>>> ec5ce4b5
 
    StopWatch chrono;
    auto ResetTimer = [&chrono]() { chrono.Clear(); chrono.Start(); };
