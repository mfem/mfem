--- conflicted
+++ resolved
@@ -52,18 +52,11 @@
 struct s_NavierContext
 {
    int ser_ref_levels = 0; //Serial Refinement Levels
-<<<<<<< HEAD
-   int order = 4; //Finite Element function space order
+   int order = 1; //Finite Element function space order
    double kinvis = 0.0015; //Kinematic viscocity
    double dt = 1e-4; //Time step size
    double steps = 1000; //Number of time steps
    double t_final = dt*steps; //Total run time
-=======
-   int order = 6; // Finite Element function space order
-   double kinvis = 10 * 0.0014607; //Kinematic viscocity - SET THIS TO APPROPRIATE VALUE
-   double dt = 0.0001; //Time-step size
-   double t_final = 0.250; //Final time of simulation
->>>>>>> b6e4c00f
    bool pa = true;
    bool ni = false;
    bool visualization = false;
@@ -306,30 +299,16 @@
    u(1) = 0.0;
 }
 
-
 void vel_dbc(const Vector &x, double t, Vector &u){
 	double xi = x(0);
 	double yi = x(1);
 	
-<<<<<<< HEAD
 	double U = 3.0; //Freestream velocity
 	double tol = 1e-9; //must be smaller than smallest mesh element
 
 	// Bottom boundary
 	if(yi <= tol){
 		if(xi < 0.01){ //Symmetry condition before the plate
-=======
-	double U = 10.0; //Freestream velocity
-
-	//Inlet
-	if(xi <= 1e-8){
-		u(0) = U;
-		u(1) = 0.0;
-	}
-	//Slip walls & Plate
-	if(yi <= 1e-8){
-		if(xi < 0.1){ //Bottom slip wall
->>>>>>> b6e4c00f
 			u(1) = 0.0;
 		}
 		
@@ -338,18 +317,12 @@
 			u(1) = 0.0;
 		}
 	}
-<<<<<<< HEAD
 
 	//Uniform velocity at inlet on left boundary
 	if(xi <= tol){
 		u(0) = U;
 		u(1) = 0.0;
 	}
-=======
-//	else (yi >= (0.1 - (0.01*xi)/1.1)){ //Top slip wall
-//		u(1) = 0.0;
-//	}
->>>>>>> b6e4c00f
 }
 
 // To represent the outflow boundary condition the zero-stress boundary condition
