// Copyright (c) 2010-2024, Lawrence Livermore National Security, LLC. Produced
// at the Lawrence Livermore National Laboratory. All Rights reserved. See files
// LICENSE and NOTICE for details. LLNL-CODE-806117.
//
// This file is part of the MFEM library. For more information and source code
// availability visit https://mfem.org.
//
// MFEM is free software; you can redistribute it and/or modify it under the
// terms of the BSD-3 license. We welcome feedback and contributions, see file
// CONTRIBUTING.md for details.

// 3D flow over a cylinder benchmark example

#include "incompressible_navier_solver.hpp"
#include <fstream>

using namespace mfem;
using namespace incompressible_navier;

void vel(const Vector &x, real_t t, Vector &u)
{
   real_t xi = x(0);
   real_t yi = x(1);

   u = 0.0;
}

void vel_inlet(const Vector &x, real_t t, Vector &u)
{
<<<<<<< HEAD
   u = 0.0;
   if (x(0) < 0.001)
   {

      u(0) = -0.01 * (std::pow(x(1) - 0.5, 2.0) - 0.25);
   }
=======
    u = 0.0;
    if (x(0) < 0.001) {
 
      u(0) = -0.001 * (std::pow(x(1) - 0.5, 2.0) - 0.25);
    }
>>>>>>> fa8617ad
}

int main(int argc, char *argv[])
{
   Mpi::Init(argc, argv);
   Hypre::Init();

   int serial_refinements = 1;
   int vOrder = 2;
   int pOrder = 1;
   int tOrder = 1;
   real_t kin_vis = 20.0;
   real_t dt = 1e-2;
   real_t t = 0.0;
   real_t t_final = 1.0;
   bool last_step = false;

   //Mesh *mesh = new Mesh("box-cylinder.mesh");
   Mesh mesh = Mesh::MakeCartesian2D(90, 30, mfem::Element::QUADRILATERAL, true, 3,
                                     1);

   for (int i = 0; i < serial_refinements; ++i)
   {
      mesh.UniformRefinement();
   }

   if (Mpi::Root())
   {
      std::cout << "Number of elements: " << mesh.GetNE() << std::endl;
   }

   auto *pmesh = new ParMesh(MPI_COMM_WORLD, mesh);

   // Create the flow solver.
   IncompressibleNavierSolver flowsolver(pmesh, vOrder, pOrder, tOrder, kin_vis);
   flowsolver.EnablePA(false);

   // // Set the initial condition.
   // ParGridFunction *u_ic = flowsolver.GetCurrentVelocity();
   // VectorFunctionCoefficient u_excoeff(pmesh->Dimension(), vel);
   // u_ic->ProjectCoefficient(u_excoeff);

   // Add Dirichlet boundary conditions to velocity space restricted to
   // selected attributes on the mesh.
   Array<int> attr(pmesh->bdr_attributes.Max());           attr = 0;
   Array<int> attr_inlet(pmesh->bdr_attributes.Max());     attr_inlet = 0;
   // Inlet is attribute 1.
   attr[0] = 1;
   // Walls is attribute 3.
   attr[2] = 1;
   flowsolver.AddVelDirichletBC(vel, attr);

   attr_inlet[3] = 1;
   flowsolver.AddVelDirichletBC(vel_inlet, attr_inlet);

   flowsolver.Setup(dt);

   ParGridFunction *u_gf = flowsolver.GetCurrentVelocity();
   ParGridFunction *p_gf = flowsolver.GetCurrentPressure();
   ParGridFunction *psi_gf = flowsolver.GetCurrentPsi();

   ParaViewDataCollection pvdc("3dfoc", pmesh);
   pvdc.SetDataFormat(VTKFormat::BINARY32);
   //pvdc.SetHighOrderOutput(true);
   pvdc.SetCycle(0);
   pvdc.SetTime(t);
   pvdc.RegisterField("velocity", u_gf);
   pvdc.RegisterField("pressure", p_gf);
   pvdc.RegisterField("psi", psi_gf);
   pvdc.Save();

   for (int step = 0; !last_step; ++step)
   {
      if (t + dt >= t_final - dt / 2)
      {
         last_step = true;
      }

      flowsolver.Step(t, dt, step);

      if (step % 1 == 0)
      {
         pvdc.SetCycle(step);
         pvdc.SetTime(t);
         pvdc.Save();
      }

      if (Mpi::Root())
      {
         printf("%11s %11s\n", "Time", "dt");
         printf("%.5E %.5E\n", t, dt);
         fflush(stdout);
      }
   }

   // flowsolver.PrintTimingData();

   delete pmesh;

   return 0;
}<|MERGE_RESOLUTION|>--- conflicted
+++ resolved
@@ -27,20 +27,12 @@
 
 void vel_inlet(const Vector &x, real_t t, Vector &u)
 {
-<<<<<<< HEAD
    u = 0.0;
    if (x(0) < 0.001)
    {
 
-      u(0) = -0.01 * (std::pow(x(1) - 0.5, 2.0) - 0.25);
+      u(0) = -0.001 * (std::pow(x(1) - 0.5, 2.0) - 0.25);
    }
-=======
-    u = 0.0;
-    if (x(0) < 0.001) {
- 
-      u(0) = -0.001 * (std::pow(x(1) - 0.5, 2.0) - 0.25);
-    }
->>>>>>> fa8617ad
 }
 
 int main(int argc, char *argv[])
