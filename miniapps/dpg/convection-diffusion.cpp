--- conflicted
+++ resolved
@@ -132,13 +132,9 @@
                   "Theta parameter for AMR");
    args.AddOption(&iprob, "-prob", "--problem", "Problem case"
                   " 0: manufactured, 1: Erickson-Johnson ");
-<<<<<<< HEAD
    args.AddOption(&idisc, "-disc", "--discretization", "Discretization"
                   " 0: DPG, 1: RTDG, 2: BRTDG, 3: LDG");
-   args.AddOption(&beta, "-beta", "--beta",
-=======
    args.AddOption(&beta_, "-beta", "--beta",
->>>>>>> 41c8a8e6
                   "Vector Coefficient beta");
    args.AddOption(&upwinded, "-up", "--upwinded", "-ce", "--centered",
                   "Switches between upwinded (1) and centered (0=default) stabilization.");
@@ -276,18 +272,11 @@
    ConstantCoefficient eps2(1/(epsilon*epsilon));
 
    ConstantCoefficient negeps(-epsilon);
-<<<<<<< HEAD
-   VectorConstantCoefficient betacoeff(beta);
+   VectorConstantCoefficient betacoeff(beta_);
    NormalizedVectorCoefficient nbetacoeff(betacoeff); //normalized velocity
-   Vector negbeta = beta; negbeta.Neg();
-   DenseMatrix bbt(beta.Size());
-   MultVVt(beta, bbt);
-=======
-   VectorConstantCoefficient betacoeff(beta_);
    Vector negbeta = beta_; negbeta.Neg();
    DenseMatrix bbt(beta_.Size());
    MultVVt(beta_, bbt);
->>>>>>> 41c8a8e6
    MatrixConstantCoefficient bbtcoeff(bbt);
    VectorConstantCoefficient negbetacoeff(negbeta);
 
