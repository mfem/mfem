// Copyright (c) 2010-2024, Lawrence Livermore National Security, LLC. Produced
// at the Lawrence Livermore National Laboratory. All Rights reserved. See files
// LICENSE and NOTICE for details. LLNL-CODE-806117.
//
// This file is part of the MFEM library. For more information and source code
// availability visit https://mfem.org.
//
// MFEM is free software; you can redistribute it and/or modify it under the
// terms of the BSD-3 license. We welcome feedback and contributions, see file
// CONTRIBUTING.md for details.
//
//              MFEM Ultraweak DPG example for convection-diffusion
//
// Compile with: make convection-diffusion
//
// sample runs
//  convection-diffusion -m ../../data/star.mesh -o 2 -ref 2 -theta 0.0 -eps 1e-1 -beta '2 3'
//  convection-diffusion -m ../../data/beam-hex.mesh -o 2 -ref 2 -theta 0.0 -eps 1e0 -beta '1 0 2'
//  convection-diffusion -m ../../data/inline-tri.mesh -o 3 -ref 2 -theta 0.0 -eps 1e-2 -beta '4 2' -sc

// AMR runs
//  convection-diffusion -o 3 -ref 5 -prob 1 -eps 1e-1 -theta 0.75
//  convection-diffusion -o 2 -ref 9 -prob 1 -eps 1e-2 -theta 0.75
//  convection-diffusion -o 3 -ref 9 -prob 1 -eps 1e-3 -theta 0.75 -sc

// Description:
// This example code demonstrates the use of MFEM to define and solve
// the "ultraweak" (UW) DPG formulation for the convection-diffusion problem

//     - εΔu + ∇⋅(βu) = f,   in Ω
//                  u = u_0, on ∂Ω

// It solves the following kinds of problems
// (a) A manufactured solution where u_exact = sin(π * (x + y + z)).
// (b) The 2D Erickson-Johnson problem

// The DPG UW deals with the First Order System
//     - ∇⋅σ + ∇⋅(βu) = f,   in Ω
//        1/ε σ - ∇u  = 0,   in Ω
//                  u = u_0, on ∂Ω

// Ultraweak-DPG is obtained by integration by parts of both equations and the
// introduction of trace unknowns on the mesh skeleton
//
// u ∈ L²(Ω), σ ∈ (L²(Ω))ᵈⁱᵐ
// û ∈ H^1/2, σ̂ ∈ H^-1/2
// -(βu , ∇v)  + (σ , ∇v)     + < f̂ ,  v  > = (f,v),   ∀ v ∈ H¹(Ω)
//   (u , ∇⋅τ) + 1/ε (σ , τ)  + < û , τ⋅n > = 0,       ∀ τ ∈ H(div,Ω)
//                                        û = u_0  on ∂Ω

// Note:
// f̂ := βu - σ, û := -u on the mesh skeleton

// -------------------------------------------------------------
// |   |     u     |     σ     |   û       |     f̂    |  RHS    |
// -------------------------------------------------------------
// | v |-(βu , ∇v) | (σ , ∇v)  |           | < f̂ ,v > |  (f,v)  |
// |   |           |           |           |          |         |
// | τ | (u ,∇⋅τ)  | 1/ε(σ , τ)|  <û,τ⋅n>  |          |    0    |

// where (v,τ) ∈  H¹(Ωₕ) × H(div,Ωₕ)

// For more information see https://doi.org/10.1016/j.camwa.2013.06.010

#include "mfem.hpp"
#include "util/weakform.hpp"
#include "../common/mfem-common.hpp"
#include <fstream>
#include <iostream>


using namespace mfem;
using namespace mfem::common;

enum prob_type
{
   manufactured,
   EJ // see https://doi.org/10.1016/j.camwa.2013.06.010
};

prob_type prob;
Vector beta;
real_t epsilon;

real_t exact_u(const Vector & X);
void exact_gradu(const Vector & X, Vector & du);
real_t exact_laplacian_u(const Vector & X);
void exact_sigma(const Vector & X, Vector & sigma);
real_t exact_hatu(const Vector & X);
void exact_hatf(const Vector & X, Vector & hatf);
real_t f_exact(const Vector & X);
void setup_test_norm_coeffs(GridFunction & c1_gf, GridFunction & c2_gf);

int main(int argc, char *argv[])
{
   // 1. Parse command-line options.
   const char *mesh_file = "../../data/inline-quad.mesh";
   int order = 1;
   int delta_order = 1;
   int ref = 1;
   bool visualization = true;
   int iprob = 0;
   real_t theta = 0.0;
   bool static_cond = false;
   int visport = 19916;
   epsilon = 1e0;

   OptionsParser args(argc, argv);
   args.AddOption(&mesh_file, "-m", "--mesh",
                  "Mesh file to use.");
   args.AddOption(&order, "-o", "--order",
                  "Finite element order (polynomial degree).");
   args.AddOption(&delta_order, "-do", "--delta-order",
                  "Order enrichment for DPG test space.");
   args.AddOption(&epsilon, "-eps", "--epsilon",
                  "Epsilon coefficient");
   args.AddOption(&ref, "-ref", "--num-refinements",
                  "Number of uniform refinements");
   args.AddOption(&theta, "-theta", "--theta",
                  "Theta parameter for AMR");
   args.AddOption(&iprob, "-prob", "--problem", "Problem case"
                  " 0: manufactured, 1: Erickson-Johnson ");
   args.AddOption(&beta, "-beta", "--beta",
                  "Vector Coefficient beta");
   args.AddOption(&static_cond, "-sc", "--static-condensation", "-no-sc",
                  "--no-static-condensation", "Enable static condensation.");
   args.AddOption(&visualization, "-vis", "--visualization", "-no-vis",
                  "--no-visualization",
                  "Enable or disable GLVis visualization.");
   args.AddOption(&visport, "-p", "--send-port", "Socket for GLVis.");
   args.Parse();
   if (!args.Good())
   {
<<<<<<< HEAD
      args.PrintUsage(mfem::out);
=======
      args.PrintUsage(std::cout);
>>>>>>> 701f109c
      return 1;
   }

   if (iprob > 1) { iprob = 1; }
   prob = (prob_type)iprob;

   if (prob == prob_type::EJ)
   {
      mesh_file = "../../data/inline-quad.mesh";
   }

   Mesh mesh(mesh_file, 1, 1);
   int dim = mesh.Dimension();
   MFEM_VERIFY(dim > 1, "Dimension = 1 is not supported in this example");

   if (beta.Size() == 0)
   {
      beta.SetSize(dim);
      beta = 0.0;
      beta[0] = 1.;
   }

   args.PrintOptions(std::cout);

   // Define spaces
   enum TrialSpace
   {
      u_space     = 0,
      sigma_space = 1,
      hatu_space  = 2,
      hatf_space  = 3
   };
   enum TestSpace
   {
      v_space   = 0,
      tau_space = 1
   };
   // L2 space for u
   FiniteElementCollection *u_fec = new L2_FECollection(order-1,dim);
   FiniteElementSpace *u_fes = new FiniteElementSpace(&mesh,u_fec);

   // Vector L2 space for σ
   FiniteElementCollection *sigma_fec = new L2_FECollection(order-1,dim);
   FiniteElementSpace *sigma_fes = new FiniteElementSpace(&mesh,sigma_fec, dim);

   // H^1/2 space for û
   FiniteElementCollection * hatu_fec = new H1_Trace_FECollection(order,dim);
   FiniteElementSpace *hatu_fes = new FiniteElementSpace(&mesh,hatu_fec);

   // H^-1/2 space for σ̂
   FiniteElementCollection * hatf_fec = new RT_Trace_FECollection(order-1,dim);
   FiniteElementSpace *hatf_fes = new FiniteElementSpace(&mesh,hatf_fec);

   // testspace fe collections
   int test_order = order+delta_order;
   FiniteElementCollection * v_fec = new H1_FECollection(test_order, dim);
   FiniteElementCollection * tau_fec = new RT_FECollection(test_order-1, dim);

   // Coefficients
   ConstantCoefficient one(1.0);
   ConstantCoefficient negone(-1.0);
   ConstantCoefficient eps(epsilon);
   ConstantCoefficient eps1(1./epsilon);
   ConstantCoefficient negeps1(-1./epsilon);
   ConstantCoefficient eps2(1/(epsilon*epsilon));

   ConstantCoefficient negeps(-epsilon);
   VectorConstantCoefficient betacoeff(beta);
   Vector negbeta = beta; negbeta.Neg();
   DenseMatrix bbt(beta.Size());
   MultVVt(beta, bbt);
   MatrixConstantCoefficient bbtcoeff(bbt);
   VectorConstantCoefficient negbetacoeff(negbeta);

   Array<FiniteElementSpace * > trial_fes;
   Array<FiniteElementCollection * > test_fec;

   trial_fes.Append(u_fes);
   trial_fes.Append(sigma_fes);
   trial_fes.Append(hatu_fes);
   trial_fes.Append(hatf_fes);
   test_fec.Append(v_fec);
   test_fec.Append(tau_fec);

   FiniteElementCollection *coeff_fec = new L2_FECollection(0,dim);
   FiniteElementSpace *coeff_fes = new FiniteElementSpace(&mesh,coeff_fec);
   GridFunction c1_gf, c2_gf;
   GridFunctionCoefficient c1_coeff(&c1_gf);
   GridFunctionCoefficient c2_coeff(&c2_gf);

   DPGWeakForm * a = new DPGWeakForm(trial_fes,test_fec);
   a->StoreMatrices(true); // needed for residual calculation

   //-(βu , ∇v)
   a->AddTrialIntegrator(new MixedScalarWeakDivergenceIntegrator(betacoeff),
                         TrialSpace::u_space, TestSpace::v_space);

   // (σ,∇ v)
   a->AddTrialIntegrator(new TransposeIntegrator(new GradientIntegrator(one)),
                         TrialSpace::sigma_space, TestSpace::v_space);

   // (u ,∇⋅τ)
   a->AddTrialIntegrator(new MixedScalarWeakGradientIntegrator(negone),
                         TrialSpace::u_space, TestSpace::tau_space);

   // 1/ε (σ,τ)
   a->AddTrialIntegrator(new TransposeIntegrator(new VectorFEMassIntegrator(eps1)),
                         TrialSpace::sigma_space, TestSpace::tau_space);

   //  <û,τ⋅n>
   a->AddTrialIntegrator(new NormalTraceIntegrator,
                         TrialSpace::hatu_space, TestSpace::tau_space);

   // <f̂ ,v>
   a->AddTrialIntegrator(new TraceIntegrator,
                         TrialSpace::hatf_space, TestSpace::v_space);

   // mesh dependent test norm
   c1_gf.SetSpace(coeff_fes);
   c2_gf.SetSpace(coeff_fes);
   setup_test_norm_coeffs(c1_gf,c2_gf);

   // c1 (v,δv)
   a->AddTestIntegrator(new MassIntegrator(c1_coeff),
                        TestSpace::v_space, TestSpace::v_space);
   // ε (∇v,∇δv)
   a->AddTestIntegrator(new DiffusionIntegrator(eps),
                        TestSpace::v_space, TestSpace::v_space);
   // (β⋅∇v, β⋅∇δv)
   a->AddTestIntegrator(new DiffusionIntegrator(bbtcoeff),
                        TestSpace::v_space, TestSpace::v_space);
   // c2 (τ,δτ)
   a->AddTestIntegrator(new VectorFEMassIntegrator(c2_coeff),
                        TestSpace::tau_space, TestSpace::tau_space);
   // (∇⋅τ,∇⋅δτ)
   a->AddTestIntegrator(new DivDivIntegrator(one),
                        TestSpace::tau_space, TestSpace::tau_space);

   FunctionCoefficient f(f_exact);
   a->AddDomainLFIntegrator(new DomainLFIntegrator(f),TestSpace::v_space);

   FunctionCoefficient hatuex(exact_hatu);
   VectorFunctionCoefficient hatfex(dim,exact_hatf);
   Array<int> elements_to_refine;
   FunctionCoefficient uex(exact_u);
   VectorFunctionCoefficient sigmaex(dim,exact_sigma);

   GridFunction hatu_gf, hatf_gf;

   socketstream u_out;
   socketstream sigma_out;

   real_t res0 = 0.;
   real_t err0 = 0.;
   int dof0 = 0; // init to suppress gcc warning
   std::cout << "\n  Ref |"
             << "    Dofs    |"
             << "  L2 Error  |"
             << "  Rate  |"
             << "  Residual  |"
             << "  Rate  |" << std::endl;
   std::cout << std::string(64,'-') << std::endl;

   if (static_cond) { a->EnableStaticCondensation(); }
   for (int it = 0; it<=ref; it++)
   {
      a->Assemble();

      Array<int> ess_tdof_list_uhat;
      Array<int> ess_tdof_list_fhat;
      Array<int> ess_bdr_uhat;
      Array<int> ess_bdr_fhat;
      if (mesh.bdr_attributes.Size())
      {
         ess_bdr_uhat.SetSize(mesh.bdr_attributes.Max());
         ess_bdr_fhat.SetSize(mesh.bdr_attributes.Max());
         ess_bdr_uhat = 1; ess_bdr_fhat = 0;
         if (prob == prob_type::EJ)
         {
            ess_bdr_uhat = 0;
            ess_bdr_fhat = 1;
            ess_bdr_uhat[1] = 1;
            ess_bdr_fhat[1] = 0;
         }
         hatu_fes->GetEssentialTrueDofs(ess_bdr_uhat, ess_tdof_list_uhat);
         hatf_fes->GetEssentialTrueDofs(ess_bdr_fhat, ess_tdof_list_fhat);
      }

      // shift the ess_tdofs
      int n = ess_tdof_list_uhat.Size();
      int m = ess_tdof_list_fhat.Size();
      Array<int> ess_tdof_list(n+m);
      for (int j = 0; j < n; j++)
      {
         ess_tdof_list[j] = ess_tdof_list_uhat[j]
                            + u_fes->GetTrueVSize()
                            + sigma_fes->GetTrueVSize();
      }
      for (int j = 0; j < m; j++)
      {
         ess_tdof_list[j+n] = ess_tdof_list_fhat[j]
                              + u_fes->GetTrueVSize()
                              + sigma_fes->GetTrueVSize()
                              + hatu_fes->GetTrueVSize();
      }

      Array<int> offsets(5);
      offsets[0] = 0;
      int dofs = 0;
      for (int i = 0; i<trial_fes.Size(); i++)
      {
         offsets[i+1] = trial_fes[i]->GetVSize();
         dofs += trial_fes[i]->GetTrueVSize();
      }
      offsets.PartialSum();

      BlockVector x(offsets); x = 0.0;
      hatu_gf.MakeRef(hatu_fes,x.GetBlock(2),0);
      hatf_gf.MakeRef(hatf_fes,x.GetBlock(3),0);
      hatu_gf.ProjectBdrCoefficient(hatuex,ess_bdr_uhat);
      hatf_gf.ProjectBdrCoefficientNormal(hatfex,ess_bdr_fhat);

      OperatorPtr Ah;
      Vector X,B;
      a->FormLinearSystem(ess_tdof_list,x,Ah,X,B);

      BlockMatrix * A = Ah.As<BlockMatrix>();

      BlockDiagonalPreconditioner M(A->RowOffsets());
      M.owns_blocks = 1;
      for (int i = 0 ; i < A->NumRowBlocks(); i++)
      {
         M.SetDiagonalBlock(i,new DSmoother(A->GetBlock(i,i)));
      }

      CGSolver cg;
      cg.SetRelTol(1e-8);
      cg.SetMaxIter(20000);
      cg.SetPrintLevel(0);
      cg.SetPreconditioner(M);
      cg.SetOperator(*A);
      cg.Mult(B, X);

      a->RecoverFEMSolution(X,x);

      GridFunction u_gf, sigma_gf;
      u_gf.MakeRef(u_fes,x.GetBlock(0),0);
      sigma_gf.MakeRef(sigma_fes,x.GetBlock(1),0);

      real_t u_err = u_gf.ComputeL2Error(uex);
      real_t sigma_err = sigma_gf.ComputeL2Error(sigmaex);
      real_t L2Error = sqrt(u_err*u_err + sigma_err*sigma_err);

      Vector & residuals = a->ComputeResidual(x);
      real_t residual = residuals.Norml2();

      real_t rate_err = (it) ? dim*log(err0/L2Error)/log((real_t)dof0/dofs) : 0.0;
      real_t rate_res = (it) ? dim*log(res0/residual)/log((real_t)dof0/dofs) : 0.0;

      err0 = L2Error;
      res0 = residual;
      dof0 = dofs;

      std::ios oldState(nullptr);
      oldState.copyfmt(std::cout);
      std::cout << std::right << std::setw(5) << it << " | "
                << std::setw(10) <<  dof0 << " | "
                << std::setprecision(3)
                << std::setw(10) << std::scientific <<  err0 << " | "
                << std::setprecision(2)
                << std::setw(6) << std::fixed << rate_err << " | "
                << std::setprecision(3)
                << std::setw(10) << std::scientific <<  res0 << " | "
                << std::setprecision(2)
                << std::setw(6) << std::fixed << rate_res << " | "
                << std::endl;
      std::cout.copyfmt(oldState);

      if (visualization)
      {
         const char * keys = (it == 0 && dim == 2) ? "jRcm\n" : nullptr;
         char vishost[] = "localhost";
         VisualizeField(u_out,vishost, visport, u_gf,
                        "Numerical u", 0,0, 500, 500, keys);
         VisualizeField(sigma_out,vishost, visport, sigma_gf,
                        "Numerical flux", 501,0,500, 500, keys);
      }

      if (it == ref)
      {
         break;
      }

      elements_to_refine.SetSize(0);
      real_t max_resid = residuals.Max();
      for (int iel = 0; iel<mesh.GetNE(); iel++)
      {
         if (residuals[iel] > theta * max_resid)
         {
            elements_to_refine.Append(iel);
         }
      }

      mesh.GeneralRefinement(elements_to_refine,1,1);
      for (int i =0; i<trial_fes.Size(); i++)
      {
         trial_fes[i]->Update(false);
      }
      a->Update();

      coeff_fes->Update();
      c1_gf.Update();
      c2_gf.Update();
      setup_test_norm_coeffs(c1_gf,c2_gf);
   }

   delete coeff_fes;
   delete coeff_fec;
   delete a;
   delete tau_fec;
   delete v_fec;
   delete hatf_fes;
   delete hatf_fec;
   delete hatu_fes;
   delete hatu_fec;
   delete sigma_fes;
   delete sigma_fec;
   delete u_fec;
   delete u_fes;

   return 0;
}

real_t exact_u(const Vector & X)
{
   real_t x = X[0];
   real_t y = X[1];
   real_t z = 0.;
   if (X.Size() == 3) { z = X[2]; }
   switch (prob)
   {
      case EJ:
      {
         real_t alpha = sqrt(1. + 4. * epsilon * epsilon * M_PI * M_PI);
         real_t r1 = (1. + alpha) / (2.*epsilon);
         real_t r2 = (1. - alpha) / (2.*epsilon);
         real_t denom = exp(-r2) - exp(-r1);

         real_t g1 = exp(r2*(x-1.));
         real_t g2 = exp(r1*(x-1.));
         real_t g = g1-g2;

         return g * cos(M_PI * y)/denom;
      }
      break;
      default:
      {
         real_t alpha = M_PI * (x + y + z);
         return sin(alpha);
      }
      break;
   }
}

void exact_gradu(const Vector & X, Vector & du)
{
   real_t x = X[0];
   real_t y = X[1];
   real_t z = 0.;
   if (X.Size() == 3) { z = X[2]; }
   du.SetSize(X.Size());
   du = 0.;
   switch (prob)
   {
      case EJ:
      {
         real_t alpha = sqrt(1. + 4. * epsilon * epsilon * M_PI * M_PI);
         real_t r1 = (1. + alpha) / (2.*epsilon);
         real_t r2 = (1. - alpha) / (2.*epsilon);
         real_t denom = exp(-r2) - exp(-r1);

         real_t g1 = exp(r2*(x-1.));
         real_t g1_x = r2*g1;
         real_t g2 = exp(r1*(x-1.));
         real_t g2_x = r1*g2;
         real_t g = g1-g2;
         real_t g_x = g1_x - g2_x;

         du[0] = g_x * cos(M_PI * y)/denom;
         du[1] = -M_PI * g * sin(M_PI*y)/denom;
      }
      break;
      default:
      {
         real_t alpha = M_PI * (x + y + z);
         du.SetSize(X.Size());
         for (int i = 0; i<du.Size(); i++)
         {
            du[i] = M_PI * cos(alpha);
         }
      }
      break;
   }
}

real_t exact_laplacian_u(const Vector & X)
{
   real_t x = X[0];
   real_t y = X[1];
   real_t z = 0.;
   if (X.Size() == 3) { z = X[2]; }

   switch (prob)
   {
      case EJ:
      {
         real_t alpha = sqrt(1. + 4. * epsilon * epsilon * M_PI * M_PI);
         real_t r1 = (1. + alpha) / (2.*epsilon);
         real_t r2 = (1. - alpha) / (2.*epsilon);
         real_t denom = exp(-r2) - exp(-r1);

         real_t g1 = exp(r2*(x-1.));
         real_t g1_x = r2*g1;
         real_t g1_xx = r2*g1_x;
         real_t g2 = exp(r1*(x-1.));
         real_t g2_x = r1*g2;
         real_t g2_xx = r1*g2_x;
         real_t g = g1-g2;
         real_t g_xx = g1_xx - g2_xx;

         real_t u = g * cos(M_PI * y)/denom;
         real_t u_xx = g_xx * cos(M_PI * y)/denom;
         real_t u_yy = -M_PI * M_PI * u;
         return u_xx + u_yy;
      }
      break;
      default:
      {
         real_t alpha = M_PI * (x + y + z);
         real_t u = sin(alpha);
         return -M_PI*M_PI * u * X.Size();
      }
      break;
   }
}

void exact_sigma(const Vector & X, Vector & sigma)
{
   // σ = ε ∇ u
   exact_gradu(X,sigma);
   sigma *= epsilon;
}

real_t exact_hatu(const Vector & X)
{
   return -exact_u(X);
}

void exact_hatf(const Vector & X, Vector & hatf)
{
   Vector sigma;
   exact_sigma(X,sigma);
   real_t u = exact_u(X);
   hatf.SetSize(X.Size());
   for (int i = 0; i<hatf.Size(); i++)
   {
      hatf[i] = beta[i] * u - sigma[i];
   }
}

real_t f_exact(const Vector & X)
{
   // f = - εΔu + ∇⋅(βu)
   Vector du;
   exact_gradu(X,du);
   real_t d2u = exact_laplacian_u(X);

   real_t s = 0;
   for (int i = 0; i<du.Size(); i++)
   {
      s += beta[i] * du[i];
   }
   return -epsilon * d2u + s;
}

void setup_test_norm_coeffs(GridFunction & c1_gf, GridFunction & c2_gf)
{
   Array<int> vdofs;
   FiniteElementSpace * fes = c1_gf.FESpace();
   Mesh * mesh = fes->GetMesh();
   for (int i = 0; i < mesh->GetNE(); i++)
   {
      real_t volume = mesh->GetElementVolume(i);
      real_t c1 = std::min(epsilon/volume, (real_t) 1.);
      real_t c2 = std::min(1./epsilon, 1./volume);
      fes->GetElementDofs(i,vdofs);
      c1_gf.SetSubVector(vdofs,c1);
      c2_gf.SetSubVector(vdofs,c2);
   }
}<|MERGE_RESOLUTION|>--- conflicted
+++ resolved
@@ -131,11 +131,7 @@
    args.Parse();
    if (!args.Good())
    {
-<<<<<<< HEAD
-      args.PrintUsage(mfem::out);
-=======
       args.PrintUsage(std::cout);
->>>>>>> 701f109c
       return 1;
    }
 
