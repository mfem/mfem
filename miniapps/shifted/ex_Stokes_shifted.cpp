//                                MFEM Example 
//
// Compile with: make ex0
//
// Sample runs:  ex0
//               ex0 -m ../data/fichera.mesh
//               ex0 -m ../data/square-disc.mesh -o 2
//
// Description: This example code demonstrates the most basic usage of MFEM to
//              define a simple finite element discretization of the Laplace
//              problem -Delta u = 1 with zero Dirichlet boundary conditions.
//              General 2D/3D mesh files and finite element polynomial degrees
//              can be specified by command line options.

#include "mfem.hpp"
#include "nitsche_solver.hpp"
#include "shifted_solver.hpp"
#include <fstream>
#include <iostream>
#include <algorithm>
#include "p_divW.hpp"
#include "../common/mfem-common.hpp"
#include "AnalyticalSurface.hpp"


using namespace std;
using namespace mfem;

// Exact solution, E, and r.h.s., f. See below for implementation.
void uFun_ex(const Vector & x, Vector & u);
double pFun_ex(const Vector & x);
void fFun(const Vector & x, Vector & f );
void trac_Left(const Vector & x, Vector & tN );
void trac_Right(const Vector & x, Vector & tN );

double pi = 3.141592653589793e0;

int main(int argc, char *argv[])
{
  StopWatch chrono;
  Mpi::Init(argc, argv);
  int num_procs = Mpi::WorldSize();
  int myid = Mpi::WorldRank();
  Hypre::Init();
  bool verbose = (myid == 0);
   
   // 1. Parse command line options
  //  const char *mesh_file = "./mesh_1.exo";
  const char *mesh_file = "../../data/square01_tri.mesh"
  //  const char *mesh_file = "./square01_quad.mesh";
  //  const char *mesh_file = "./OneElement_tri.mesh";
 
   int velocityOrder = 2;
   int pressureOrder = 1;
   int ser_ref_levels = 0;
   double penaltyParameter = 1.0;
   const char *device_config = "cpu";
   bool useEmbedded = false;
   int geometricShape = 0;
   int nTerms = 1;
   bool visualization = true;

   OptionsParser args(argc, argv);
   args.AddOption(&mesh_file, "-m", "--mesh", "Mesh file to use.");
   args.AddOption(&velocityOrder, "-vo", "--velocityOrder", "Finite element velocity polynomial degree");
   args.AddOption(&pressureOrder, "-po", "--pressureOrder", "Finite element pressure polynomial degree");
   args.AddOption(&ser_ref_levels, "-rs", "--refine-serial",
                  "Number of times to refine the mesh uniformly in serial.");
   args.AddOption(&penaltyParameter, "-penPar", "--penaltyParameter",
                  "Value of penalty parameter.");
   args.AddOption(&useEmbedded, "-emb", "--use-embedded", "-no-emb",
                  "--no-embedded",
                  "Use Embedded when there is surface that will be embedded in a pre-existing mesh");
   args.AddOption(&geometricShape, "-gS", "--geometricShape",
                  "Shape of the embedded geometry that will be embedded");
   args.AddOption(&nTerms, "-tO", "--taylorOrder",
                  "Number of terms in the Taylor expansion");
   args.AddOption(&visualization, "-vis", "--visualization", "-no-vis",
		  "--no-visualization",
                  "Enable or disable GLVis visualization.");  
   args.ParseCheck();
   Device device(device_config);

   // 2. Read the mesh from the given mesh file, and refine once uniformly.
   Mesh *mesh;
   mesh = new Mesh(mesh_file, true, true);
   for (int lev = 0; lev < ser_ref_levels; lev++) { mesh->UniformRefinement(); }

   int dim = mesh->Dimension();

   ParMesh *pmesh = new ParMesh(MPI_COMM_WORLD, *mesh);

   delete mesh;

   // 3. Define a finite element space on the mesh. Here we use H1 continuous
   //    high-order Lagrange finite elements of the given order.
   H1_FECollection V_fec(velocityOrder, pmesh->Dimension());
   H1_FECollection P_fec(pressureOrder, pmesh->Dimension());

   ParFiniteElementSpace V_H1FESpace(pmesh, &V_fec, pmesh->Dimension(),Ordering::byVDIM);
   ParFiniteElementSpace P_H1FESpace(pmesh, &P_fec);
   V_H1FESpace.ExchangeFaceNbrData();
   P_H1FESpace.ExchangeFaceNbrData();
 
   // Weak Boundary condition imposition: all tests use v.n = 0 on the boundary
   // We need to define ess_tdofs and ess_vdofs, but they will be kept empty
   AnalyticalSurface *analyticalSurface = NULL;
   Array<int> ess_tdofs, ess_vdofs;
   if (useEmbedded){
     analyticalSurface = new AnalyticalSurface(geometricShape, V_H1FESpace);
     analyticalSurface->ResetData();
     analyticalSurface->SetupElementStatus();
 
     Array<int> ess_inactive_dofs = analyticalSurface->GetEss_Vdofs();
     V_H1FESpace.GetRestrictionMatrix()->BooleanMult(ess_inactive_dofs, ess_tdofs);
     V_H1FESpace.MarkerToList(ess_tdofs, ess_vdofs);

     //  ess_vdofs.Print(std::cout,1);
     //     std::cout << " ess size " << ess_vdofs.Size() << std::endl;
   }
 
   const int max_elem_attr = pmesh->attributes.Max();
   Array<int> ess_elem(max_elem_attr);
   ess_elem = 1;
   if (useEmbedded){
     ess_elem[max_elem_attr-1] = 0;
   }
   //  ess_elem.Print();
   // 4. Create "marker arrays" to define the portions of boundary associated
   //    with each type of boundary condition. These arrays have an entry
   //    corresponding to each boundary attribute.  Placing a '1' in entry i
   //    marks attribute i+1 as being active, '0' is inactive.
   Array<int> dbc_bdr_top_list, dbc_bdr_top(pmesh->bdr_attributes.Max());
   Array<int> dbc_bdr_bottom_list, dbc_bdr_bottom(pmesh->bdr_attributes.Max());
   Array<int> nbc_bdr_left_list, nbc_bdr_left(pmesh->bdr_attributes.Max());
   Array<int> nbc_bdr_right_list, nbc_bdr_right(pmesh->bdr_attributes.Max());
   Array<int> dbc_bdr_dir_list, dbc_bdr_dir(pmesh->bdr_attributes.Max());
   dbc_bdr_top = 0; dbc_bdr_top[0] = 1;
   nbc_bdr_left = 0; nbc_bdr_left[1] = 1;
   dbc_bdr_bottom = 0; dbc_bdr_bottom[2] = 1;
   nbc_bdr_right = 0; nbc_bdr_right[3] = 1;
   dbc_bdr_dir = 0;  dbc_bdr_dir[0] = 1; dbc_bdr_dir[2] = 1;


   V_H1FESpace.GetEssentialTrueDofs(dbc_bdr_top, dbc_bdr_top_list);
   V_H1FESpace.GetEssentialTrueDofs(nbc_bdr_left, nbc_bdr_left_list);
   V_H1FESpace.GetEssentialTrueDofs(dbc_bdr_bottom, dbc_bdr_bottom_list);
   V_H1FESpace.GetEssentialTrueDofs(nbc_bdr_right, nbc_bdr_right_list);   
   V_H1FESpace.GetEssentialTrueDofs(dbc_bdr_dir, dbc_bdr_dir_list);

   // 5. Define the coefficients, analytical solution, and rhs of the PDE.
   VectorFunctionCoefficient fcoeff(dim, fFun);
   VectorFunctionCoefficient trac_LeftCoeff(dim, trac_Left);
   VectorFunctionCoefficient trac_RightCoeff(dim, trac_Right);

   VectorFunctionCoefficient ucoeff(dim, uFun_ex);
   ShiftedVectorFunctionCoefficient ucoeff_shifted(dim, uFun_ex);
   
   FunctionCoefficient pcoeff(pFun_ex);

   // 6. Define the BlockStructure of the problem, i.e. define the array of
   //    offsets for each variable. The last component of the Array is the sum
   //    of the dimensions of each block.
   Array<int> block_offsets(3); // number of variables + 1
   block_offsets[0] = 0;
   block_offsets[1] = V_H1FESpace.GetVSize();
   block_offsets[2] = P_H1FESpace.GetVSize();
   block_offsets.PartialSum();

   Array<int> block_trueOffsets(3); // number of variables + 1
   block_trueOffsets[0] = 0;
   block_trueOffsets[1] = V_H1FESpace.GetTrueVSize();
   block_trueOffsets[2] = P_H1FESpace.GetTrueVSize();
   block_trueOffsets.PartialSum();

   std::cout << "***********************************************************\n";
   std::cout << "dim(V) = " << block_offsets[1] - block_offsets[0] << "\n";
   std::cout << "dim(P) = " << block_offsets[2] - block_offsets[1] << "\n";
   std::cout << "dim(V+P) = " << block_offsets.Last() << "\n";
   std::cout << "***********************************************************\n";

   Vector lambda(pmesh->attributes.Max());
   lambda = 0.0;
   PWConstCoefficient lambda_func(lambda);
   Vector mu(pmesh->attributes.Max());
   mu = 1.0;
   PWConstCoefficient mu_func(mu);

   // 7. Allocate memory (x, rhs) for the analytical solution and the right hand
   //    side.  Define the GridFunction u,p for the finite element solution and
   //    linear forms fform and gform for the right hand side.  The data
   //    allocated by x and rhs are passed as a reference to the grid functions
   //    (u,p) and the linear forms (fform, gform).
   BlockVector x(block_offsets), rhs(block_offsets);
   BlockVector trueX(block_trueOffsets), trueRhs(block_trueOffsets);
   trueX = 0.0;
   x = 0.0;
   rhs = 0.0;
   trueRhs = 0.0;
   ParLinearForm *fform(new ParLinearForm);
   fform->Update(&V_H1FESpace, rhs.GetBlock(0), 0);
   fform->AddDomainIntegrator(new VectorDomainLFIntegrator(fcoeff),ess_elem);
   fform->AddBoundaryIntegrator(new VectorBoundaryLFIntegrator(trac_LeftCoeff),nbc_bdr_left);
   fform->AddBoundaryIntegrator(new VectorBoundaryLFIntegrator(trac_RightCoeff),nbc_bdr_right);
 
   // Nitsche
   fform->AddBdrFaceIntegrator(new StrainNitscheBCForceIntegrator(mu_func,ucoeff),dbc_bdr_dir);
   // Penalty
   fform->AddBdrFaceIntegrator(new VelocityBCPenaltyIntegrator(penaltyParameter,mu_func,ucoeff),dbc_bdr_dir);
   if (useEmbedded){
     fform->AddInteriorFaceIntegrator(new ShiftedVelocityBCPenaltyIntegrator(pmesh, penaltyParameter, mu_func, ucoeff_shifted, analyticalSurface, nTerms));
     // Nitsche
     fform->AddInteriorFaceIntegrator(new ShiftedStrainNitscheBCForceIntegrator(pmesh, mu_func, ucoeff_shifted, analyticalSurface));
   }
   fform->Assemble();
   fform->ParallelAssemble(trueRhs.GetBlock(0));

   ParLinearForm *gform(new ParLinearForm);
   gform->Update(&P_H1FESpace, rhs.GetBlock(1), 0);
   // Nitsche
   gform->AddBdrFaceIntegrator(new PressureNitscheBCForceIntegrator(ucoeff),dbc_bdr_dir);
   if (useEmbedded){
     // Nitsche
     gform->AddInteriorFaceIntegrator(new ShiftedPressureNitscheBCForceIntegrator(pmesh, ucoeff_shifted, analyticalSurface));    
   }
  
   gform->Assemble();
   gform->ParallelAssemble(trueRhs.GetBlock(1));
   trueRhs.GetBlock(1).SyncAliasMemory(trueRhs);
  
   ParBilinearForm *mVarf(new ParBilinearForm(&V_H1FESpace));
   mVarf->AddDomainIntegrator(new ElasticityIntegrator(lambda_func,mu_func),ess_elem);
   // Nitsche
   mVarf->AddBdrFaceIntegrator(new StrainBoundaryForceIntegrator(mu_func),dbc_bdr_dir);
   // IP
   mVarf->AddBdrFaceIntegrator(new StrainBoundaryForceTransposeIntegrator(mu_func),dbc_bdr_dir);
   // Penalty
   mVarf->AddBdrFaceIntegrator(new VelocityPenaltyIntegrator(penaltyParameter,mu_func),dbc_bdr_dir);

   if (useEmbedded){
     // Nitsche
     mVarf->AddInteriorFaceIntegrator(new ShiftedStrainBoundaryForceIntegrator(pmesh, mu_func, analyticalSurface, nTerms));
     // IP
     mVarf->AddInteriorFaceIntegrator(new ShiftedStrainBoundaryForceTransposeIntegrator(pmesh, mu_func, analyticalSurface));
     // Penalty
     mVarf->AddInteriorFaceIntegrator(new ShiftedVelocityPenaltyIntegrator(pmesh, penaltyParameter, mu_func, analyticalSurface, nTerms));
   }

  
   mVarf->Assemble();
   mVarf->Finalize();
   
   ParMixedBilinearForm *bVarf(new ParMixedBilinearForm(&V_H1FESpace, &P_H1FESpace));
   bVarf->AddDomainIntegrator(new VectorDivergenceIntegrator(),ess_elem);
   // Nitsche
   bVarf->AddBdrFaceIntegrator(new PressureBoundaryForceIntegrator(),dbc_bdr_dir);
   if (useEmbedded){
     // Nitsche
     bVarf->AddInteriorFaceIntegrator(new ShiftedPressureBoundaryForceIntegrator(pmesh, analyticalSurface, nTerms));
   }
   
   bVarf->Assemble();
   bVarf->Finalize();
   
   ParMixedBilinearForm *btVarf(new ParMixedBilinearForm(&P_H1FESpace, &V_H1FESpace));
   btVarf->AddDomainIntegrator(new PDivWForceIntegrator(),ess_elem);
   // IP
   btVarf->AddBdrFaceIntegrator(new PressureBoundaryForceTransposeIntegrator(),dbc_bdr_dir);
   if (useEmbedded){
      // IP
     btVarf->AddInteriorFaceIntegrator(new ShiftedPressureBoundaryForceTransposeIntegrator(pmesh, analyticalSurface));
   }
   
   btVarf->Assemble();
   btVarf->Finalize();

   BlockOperator stokesOp(block_trueOffsets);

   HypreParMatrix *M = NULL;
   HypreParMatrix *B = NULL;
   HypreParMatrix *Bt = NULL;

   M = mVarf->ParallelAssemble();
   B = bVarf->ParallelAssemble();
   Bt = btVarf->ParallelAssemble();
  
   stokesOp.SetBlock(0,0, M);
   stokesOp.SetBlock(0,1, Bt);
   stokesOp.SetBlock(1,0, B);

   ConstrainedOperator A(&stokesOp,ess_vdofs);
   A.EliminateRHS(trueX,trueRhs);

    // PRECONDITIONER
   ConstantCoefficient one(1.0);
   ParBilinearForm *pMass = new ParBilinearForm(&P_H1FESpace);
   pMass->AddDomainIntegrator(new MassIntegrator(one));
   pMass->Assemble();
   pMass->Finalize();

   ParBilinearForm *vMass(new ParBilinearForm(&V_H1FESpace));
   vMass->AddDomainIntegrator(new ElasticityIntegrator(lambda_func,mu_func),ess_elem);
   if (useEmbedded){
     vMass->AddInteriorFaceIntegrator(new ShiftedVelocityPenaltyIntegrator(pmesh, penaltyParameter, mu_func, analyticalSurface, nTerms));
   }
   vMass->AddBdrFaceIntegrator(new VelocityPenaltyIntegrator(penaltyParameter,mu_func),dbc_bdr_dir);
   vMass->Assemble();
   vMass->Finalize();

   HypreParMatrix *velocity_Mass = NULL;
   HypreParMatrix *pressure_Mass = NULL;
   velocity_Mass = vMass->ParallelAssemble();
   pressure_Mass = pMass->ParallelAssemble();

   HypreParMatrix *VMe = NULL;
   HypreParMatrix *PMe = NULL;
   VMe = velocity_Mass->EliminateRowsCols(ess_vdofs);
   mfem::HypreBoomerAMG* Vamg = new HypreBoomerAMG(*velocity_Mass);
   Vamg->SetSystemsOptions(dim);
   Vamg->SetElasticityOptions(&V_H1FESpace);
   mfem::HypreBoomerAMG* Pamg = new HypreBoomerAMG(*pressure_Mass);
   BlockDiagonalPreconditioner *stokesPr = new BlockDiagonalPreconditioner(block_trueOffsets);
   stokesPr->SetDiagonalBlock(0,Vamg);
   stokesPr->SetDiagonalBlock(1,Pamg);
   ///
   
   // 11. Solve the linear system with MINRES.
   //     Check the norm of the unpreconditioned residual.
   int maxIter(100000000);
<<<<<<< HEAD
   double rtol(1.e-10);
=======
   double rtol(1.e-8);
>>>>>>> df2c2e17
   double atol(0.0);

   chrono.Clear();
   chrono.Start();
   GMRESSolver solver(MPI_COMM_WORLD);
   solver.SetAbsTol(atol);
   solver.SetRelTol(rtol);
   solver.SetMaxIter(maxIter);
   solver.SetOperator(A);
   solver.SetPreconditioner(*stokesPr);
   solver.SetPrintLevel(1);
   trueX = 0.0;
   solver.Mult(trueRhs, trueX);
 
   chrono.Stop();

   // 8. Create the grid functions u and p and enforce BC on u 
   ParGridFunction *u(new ParGridFunction);
   ParGridFunction *p(new ParGridFunction);
   u->MakeRef(&V_H1FESpace, x.GetBlock(0), 0);
   p->MakeRef(&P_H1FESpace, x.GetBlock(1), 0);
   u->Distribute(&(trueX.GetBlock(0)));
   p->Distribute(&(trueX.GetBlock(1)));

   // 13. Compute the L2 error norms.
   int order_quad = max(2, 10*velocityOrder+1);
   const IntegrationRule *irs[Geometry::NumGeom];
   for (int i=0; i < Geometry::NumGeom; ++i)
   {
      irs[i] = &(IntRules.Get(i, order_quad));
   }

   double err_u = 0.0;
   double err_p = 0.0;
   if (useEmbedded){
     Array<int> elem_marker(pmesh->GetNE());
     elem_marker = 0;
     Array<int> &elemStatus = analyticalSurface->GetElement_Status();
   for (int e = 0; e < V_H1FESpace.GetNE(); e++)
     {
       if (elemStatus[e] == AnalyticalGeometricShape::SBElementType::INSIDE){
	 elem_marker[e] = 1;
       }
     }
   err_u  = u->ComputeL2Error(ucoeff, irs, &elem_marker);
   err_p  = p->ComputeL2Error(pcoeff, irs, &elem_marker);
   }
   else{
     err_u  = u->ComputeL2Error(ucoeff, irs);
     err_p  = p->ComputeL2Error(pcoeff, irs);
   }
 

   if (myid == 0)
   {
      std::cout << "|| u_h - u_ex || = " << err_u << "\n";
      std::cout << "|| p_h - p_ex || = " << err_p << "\n";
   }

   if (visualization){
     int size = 500;
     char vishost[] = "localhost";
     int  visport   = 19916;
     socketstream sol_sock_u;
     common::VisualizeField(sol_sock_u, vishost, visport, *u,
			    "Velocity", 0, 0, size, size);
     socketstream sol_sock_p;
     common::VisualizeField(sol_sock_p, vishost, visport, *p,
			    "Pressure", size, 0, size, size);
     
     // 14. Save data in the ParaView format
     ParaViewDataCollection paraview_dc("Example5_mesh3", pmesh);
     paraview_dc.SetPrefixPath("ParaView");
     paraview_dc.SetLevelsOfDetail(velocityOrder);
     paraview_dc.SetCycle(0);
     paraview_dc.SetDataFormat(VTKFormat::BINARY);
     paraview_dc.SetHighOrderOutput(true);
     paraview_dc.SetTime(0.0); // set the time
     paraview_dc.RegisterField("velocity",u);
     paraview_dc.RegisterField("pressure",p);
     paraview_dc.Save();
   }

   // 15. Free the used memory.
   delete fform;
   delete gform;
   delete mVarf;
   delete bVarf;
   delete btVarf;
   delete pmesh;
   if (useEmbedded){
     delete analyticalSurface;
   }
   return 0;
}


void fFun(const Vector & x, Vector & f )
{
  f(0) = -(2*pi*cos(2*pi*x(1))*sin(2*pi*x(0)) - 16*pi*pi*pi*sin(2*pi*x(0))*sin(2*pi*x(1)));
  f(1) = -(2*pi*cos(2*pi*x(0))*sin(2*pi*x(1)) - 16*pi*pi*pi*cos(2*pi*x(0))*cos(2*pi*x(1)));
}

void uFun_ex(const Vector & x, Vector & u)
{
  u(0) = 2*pi*sin(2*pi*x(1))*sin(2*pi*x(0));
  u(1) = 2*pi*cos(2*pi*x(0))*cos(2*pi*x(1));
}

double pFun_ex(const Vector & x){
  return cos(2*pi*x(0))*cos(2*pi*x(1)) - 1;
}

void trac_Left(const Vector & x, Vector & tN )
{
  tN(0) = -(8*pi*pi*cos(2*pi*x[0])*sin(2*pi*x[1]) - cos(2*pi*x[0])*cos(2*pi*x[1]) + 1);
  tN(1) = 0.0;
}

void trac_Right(const Vector & x, Vector & tN )
{
  tN(0) = (8*pi*pi*cos(2*pi*x(0))*sin(2*pi*x(1)) - cos(2*pi*x(0))*cos(2*pi*x(1)) + 1);
  tN(1) = 0.0;
}<|MERGE_RESOLUTION|>--- conflicted
+++ resolved
@@ -327,11 +327,7 @@
    // 11. Solve the linear system with MINRES.
    //     Check the norm of the unpreconditioned residual.
    int maxIter(100000000);
-<<<<<<< HEAD
    double rtol(1.e-10);
-=======
-   double rtol(1.e-8);
->>>>>>> df2c2e17
    double atol(0.0);
 
    chrono.Clear();
