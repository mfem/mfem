--- conflicted
+++ resolved
@@ -32,13 +32,11 @@
 EXTRAPOLATE_OBJ = $(EXTRAPOLATE_SRC:.cpp=.o)
 ALGOIM_SRC =  lsf_integral.cpp
 ALGOIM_OBJ = $(ALGOIM_SRC:.cpp=.o)
+CUTH1_SRC  = cutH1.cpp
+CUTH1_OBJ = $(CUTH1_SRC:.cpp=.o)
 
-<<<<<<< HEAD
-PAR_MINIAPPS = distance diffusion cutH1
-=======
 SEQ_MINIAPPS = lsf_integral
-PAR_MINIAPPS = distance diffusion extrapolate
->>>>>>> 23616a21
+PAR_MINIAPPS = distance diffusion extrapolate cutH1
 
 ifeq ($(MFEM_USE_MPI),NO)
    MINIAPPS = $(SEQ_MINIAPPS)
@@ -79,6 +77,9 @@
 extrapolate: $(EXTRAPOLATE_OBJ)
 	$(MFEM_CXX) $(MFEM_LINK_FLAGS) -o $@ $(EXTRAPOLATE_OBJ) $(COMMON_LIB) $(MFEM_LIBS)
 
+cutH1: $(CUTH1_OBJ)
+	$(MFEM_CXX) $(MFEM_LINK_FLAGS) -o $@ $(CUTH1_OBJ) $(COMMON_LIB) $(MFEM_LIBS)
+
 # Rule for building lib-common
 lib-common:
 	$(MAKE) -C $(MFEM_BUILD_DIR)/miniapps/common
@@ -103,11 +104,7 @@
 clean: clean-build clean-exec
 
 clean-build:
-<<<<<<< HEAD
-	rm -f *.o *~ distance diffusion cutH1
-=======
-	rm -f *.o *~ distance diffusion extrapolate lsf_integral
->>>>>>> 23616a21
+	rm -f *.o *~ distance diffusion extrapolate lsf_integral cutH1
 	rm -rf *.dSYM *.TVD.*breakpoints
 
 clean-exec:
