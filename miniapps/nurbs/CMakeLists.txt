--- conflicted
+++ resolved
@@ -13,13 +13,12 @@
   MAIN nurbs_ex1.cpp
   LIBRARIES mfem)
   
-<<<<<<< HEAD
 add_mfem_miniapp(nurbs_naca_cmesh
   MAIN nurbs_naca_cmesh.cpp
-=======
+  LIBRARIES mfem)
+
 add_mfem_miniapp(nurbs_curveint
   MAIN nurbs_curveint.cpp
->>>>>>> 9c3bed14
   LIBRARIES mfem)
 
 if (MFEM_ENABLE_TESTING)
