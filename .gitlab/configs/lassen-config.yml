--- conflicted
+++ resolved
@@ -45,9 +45,5 @@
     - echo ${MFEM_DATA_DIR}
     - echo ${SPEC}
     # Next script uses 'THREADS': leaving it empty --> it uses 'make all -j'
-<<<<<<< HEAD
-    - lalloc 1 -W 30 -q pdebug tests/gitlab/build_and_test --spec "${SPEC}" --data-dir "${MFEM_DATA_DIR}" --data
-=======
     - lalloc 1 -W 30 -q pdebug --atsdisable tests/gitlab/build_and_test --spec "${SPEC}" --data-dir "${MFEM_DATA_DIR}" --data
->>>>>>> 8cde51cf
   needs: [setup]