# ------------------------------------------------------------------------------
# Ignore files that are generated from the repository sources by either building
# the code or running it. These should be the same as the files erased by
# `make distclean`.
#
# Also ignore OS-specific files like .DS_Store on Mac
# ------------------------------------------------------------------------------

# Object and library files
*.o
/libmfem.*
/miniapps/common/libmfem-common.*

# CMake generated files
CMakeCache.txt
CMakeFiles/

<<<<<<< HEAD
# QtCreator/clangd folder
.qtc_clangd

# VSCode/clagd folders
.vscode 
.cache
=======
# Clangd server cache
*.cache*
>>>>>>> 6105a4e1

# Backup files
*~

# Default install location
/mfem/

# Typical build directory
/build/

# Generated files in main directory, config/ and docs/
/deps.mk
config/_config.hpp
config/config.mk
config/sample-runs-build.log
config/user.cmake
config/user.mk
doc/CodeDocumentation.conf
doc/CodeDocumentation.html
doc/CodeDocumentation
doc/undoc.log
doc/warnings.log

# Temporary files created by the tests.
*.stderr

# Totalview breakpoint files
*.TVD.*breakpoints

# OS-specific: Mac
*.dSYM
.DS_Store

# Example and miniapp binaries and outputs

examples/ex[0-9]
examples/ex[0-9]p
examples/ex1[04-9]
examples/ex1[0-9]p
examples/ex2[0-9]
examples/ex2[0-9]p
examples/ex3[0-9]
examples/ex3[0-9]p
examples/ex4[0-9]
examples/ex4[0-9]p

examples/refined.mesh
examples/displaced.mesh
examples/mesh.*
examples/ex5.mesh
examples/Example5*
examples/ParaView
examples/Example9*
examples/Example15*
examples/Example16*
examples/sphere_refined.*
examples/sol.*
examples/sol_u.*
examples/sol_p.*
examples/sol_r.*
examples/sol_i.*
examples/ex6p-checkpoint.*
examples/ex9.mesh
examples/ex9-mesh.*
examples/ex9-init.*
examples/ex9-final.*
examples/deformed.*
examples/velocity.*
examples/elastic_energy.*
examples/mode_*
examples/mode_deriv_*
examples/ex5-p-*.bp
examples/ex9-p-*.bp
examples/ex12-p-*.bp
examples/ex16-p-*.bp
examples/ex16.mesh
examples/ex16-mesh.*
examples/ex16-init.*
examples/ex16-final.*
examples/deformation.*
examples/pressure.*
examples/ex20.dat
examples/ex20p_?????.dat
examples/gnuplot_ex20.inp
examples/gnuplot_ex20p.inp
examples/ex21*.mesh
examples/ex21*.sol
examples/ex21p_*.*
examples/ex23-*.gf
examples/ex23*.mesh
examples/Example23*
examples/ex25.mesh
examples/ex25-*.gf
examples/ex25p-*.*
examples/ex28_*
examples/ex28p_*
examples/flux.*
examples/dsol.*
examples/cond.*
examples/cond_j.*
examples/cond_mesh.*
examples/port_mesh.*
examples/port_mode.*

examples/euler-*

examples/amgx/ex1
examples/amgx/ex1p
examples/amgx/.logamgx
examples/amgx/refined.mesh
examples/amgx/sol.gf
examples/amgx/mesh.*
examples/amgx/sol.*

examples/caliper/ex1
examples/caliper/ex1p
examples/caliper/refined.mesh
examples/caliper/sol.gf
examples/caliper/mesh.*
examples/caliper/sol.*

examples/ginkgo/ex1
examples/ginkgo/refined.mesh
examples/ginkgo/sol.gf

examples/hiop/ex9
examples/hiop/ex9p
examples/hiop/ex9.mesh
examples/hiop/ex9-mesh.*
examples/hiop/ex9-init.*
examples/hiop/ex9-final.*

examples/petsc/ex[1-69]p
examples/petsc/ex1[0-1]p
examples/petsc/mesh.*
examples/petsc/sol.*
examples/petsc/sol_p.*
examples/petsc/sol_u.*
examples/petsc/Example5*
examples/petsc/ex9.mesh
examples/petsc/ex9-mesh.*
examples/petsc/ex9-init.*
examples/petsc/ex9-final.*
examples/petsc/Example9*
examples/petsc/deformed.*
examples/petsc/velocity.*
examples/petsc/elastic_energy.*
examples/petsc/mode_*

examples/pumi/ex[12]
examples/pumi/ex[16]p
examples/pumi/refined.mesh
examples/pumi/sol.gf
examples/pumi/mesh.*
examples/pumi/sol.*
examples/pumi/displaced.mesh

examples/sundials/ex9
examples/sundials/ex1[06]
examples/sundials/ex9p
examples/sundials/ex1[06]p
examples/sundials/ex9.mesh
examples/sundials/ex9-mesh.*
examples/sundials/ex9-init.*
examples/sundials/ex9-final.*
examples/sundials/Example9*
examples/sundials/deformed.*
examples/sundials/velocity.*
examples/sundials/elastic_energy.*
examples/sundials/ex16.mesh
examples/sundials/ex16-mesh.*
examples/sundials/ex16-init.*
examples/sundials/ex16-final.*
examples/sundials/Example16*

examples/superlu/ex1p
examples/superlu/mesh.*
examples/superlu/sol.*

miniapps/adjoint/cvsRoberts_ASAi_dns
miniapps/adjoint/adjoint_advection_diffusion

miniapps/electromagnetics/volta
miniapps/electromagnetics/tesla
miniapps/electromagnetics/maxwell
miniapps/electromagnetics/joule
miniapps/electromagnetics/Volta-AMR*
miniapps/electromagnetics/Tesla-AMR*
miniapps/electromagnetics/Maxwell-Parallel*
miniapps/electromagnetics/Joule_*

miniapps/gslib/field-diff
miniapps/gslib/field-interp
miniapps/gslib/findpts
miniapps/gslib/pfindpts
miniapps/gslib/schwarz_ex1
miniapps/gslib/schwarz_ex1p
miniapps/gslib/interpolated.gf

miniapps/meshing/mobius-strip
miniapps/meshing/klein-bottle
miniapps/meshing/toroid
miniapps/meshing/twist
miniapps/meshing/mesh-explorer
miniapps/meshing/shaper
miniapps/meshing/extruder
miniapps/meshing/fit-node-position
miniapps/meshing/trimmer
miniapps/meshing/reflector
miniapps/meshing/mesh-optimizer
miniapps/meshing/pmesh-optimizer
miniapps/meshing/pmesh-fitting
miniapps/meshing/minimal-surface
miniapps/meshing/pminimal-surface
miniapps/meshing/polar-nc
miniapps/meshing/mesh-quality
miniapps/meshing/mobius-strip.mesh
miniapps/meshing/klein-bottle.mesh
miniapps/meshing/toroid-*.mesh
miniapps/meshing/twist-*.mesh
miniapps/meshing/mesh-explorer.mesh*
miniapps/meshing/partitioning.txt
miniapps/meshing/mesh-explorer-visit*
miniapps/meshing/mesh-explorer-paraview/
miniapps/meshing/shaper.mesh
miniapps/meshing/extruder.mesh
miniapps/meshing/trimmer.mesh
miniapps/meshing/reflected.mesh
miniapps/meshing/optimized*
miniapps/meshing/perturbed*
miniapps/meshing/polar-nc.mesh

miniapps/mtop/parheat
miniapps/mtop/ParHeat*
miniapps/mtop/seqheat
miniapps/mtop/SeqHeat*

miniapps/autodiff/paradiff
miniapps/autodiff/seqadiff
miniapps/autodiff/seqtest
miniapps/autodiff/par_example
miniapps/autodiff/seq_example
miniapps/autodiff/seq_test
miniapps/autodiff/Exampl*

miniapps/navier/navier_mms
miniapps/navier/navier_kovasznay
miniapps/navier/navier_kovasznay_vs
miniapps/navier/navier_tgv
miniapps/navier/navier_shear
miniapps/navier/navier_3dfoc
miniapps/navier/navier_turbchan
miniapps/navier/navier_cht
miniapps/navier/tgv_out*.txt
miniapps/navier/*_output

miniapps/nurbs/nurbs_ex1
miniapps/nurbs/nurbs_ex1p
miniapps/nurbs/nurbs_ex3
miniapps/nurbs/nurbs_ex5
miniapps/nurbs/nurbs_ex11p
miniapps/nurbs/nurbs_ex24
miniapps/nurbs/nurbs_solenoidal
miniapps/nurbs/nurbs_printfunc
miniapps/nurbs/nurbs_patch_ex1
miniapps/nurbs/nurbs_curveint
miniapps/nurbs/refined.mesh
miniapps/nurbs/mesh.*
miniapps/nurbs/sol_?.gf
miniapps/nurbs/sol.*
miniapps/nurbs/mode_*
miniapps/nurbs/Example1*
miniapps/nurbs/Example3*
miniapps/nurbs/Example5*
miniapps/nurbs/Solenoidal*
miniapps/nurbs/ParaView
miniapps/nurbs/sin-fit.mesh
miniapps/nurbs/ex5.mesh
miniapps/nurbs/exsol.mesh
miniapps/nurbs/CurveInt
miniapps/nurbs/nurbs_naca_cmesh
miniapps/nurbs/naca-cmesh.mesh
miniapps/nurbs/glvis_naca-cmesh.mesh
miniapps/nurbs/Naca_cmesh

miniapps/performance/ex1
miniapps/performance/ex1p
miniapps/performance/refined.mesh
miniapps/performance/mesh.*
miniapps/performance/sol.*

miniapps/shifted/distance
miniapps/shifted/ParaViewDistance
miniapps/shifted/ParaViewLSF
miniapps/shifted/extrapolate
miniapps/shifted/ParaViewExtrapolate
miniapps/shifted/diffusion
miniapps/shifted/diffusion.mesh
miniapps/shifted/diffusion.gf
miniapps/shifted/ParaViewDiffusion
miniapps/shifted/lsf_integral

miniapps/tools/display-basis
miniapps/tools/load-dc
miniapps/tools/convert-dc
miniapps/tools/lor-transfer
miniapps/tools/plor-transfer
miniapps/tools/get-values
miniapps/tools/tmop-check-metric
miniapps/tools/tmop-metric-magnitude
miniapps/tools/nodal-transfer
miniapps/tools/ParaView
miniapps/tools/gridfunc_*
miniapps/tools/mesh_*

miniapps/toys/automata
miniapps/toys/life
miniapps/toys/mandel
miniapps/toys/rubik
miniapps/toys/snake
miniapps/toys/lissajous
miniapps/toys/mondrian
miniapps/toys/snake-init.mesh
miniapps/toys/snake-user.mesh
miniapps/toys/snake-joined.mesh
miniapps/toys/snake-c*.mesh
miniapps/toys/automata.gf
miniapps/toys/automata.mesh
miniapps/toys/rubik-init.mesh
miniapps/toys/mandel.mesh
miniapps/toys/life.gf
miniapps/toys/life.mesh
miniapps/toys/lissajous.mesh
miniapps/toys/lissajous.gf
miniapps/toys/mondrian.mesh

miniapps/solvers/block-solvers
miniapps/solvers/lor_solvers
miniapps/solvers/plor_solvers
miniapps/solvers/lor_elast
miniapps/solvers/ParaView
miniapps/solvers/mesh.*
miniapps/solvers/sol.*

miniapps/hdiv-linear-solver/darcy
miniapps/hdiv-linear-solver/grad_div

miniapps/parelag/MultilevelHcurlHdivSolver
miniapps/parelag/*.mesh

miniapps/multidomain/multidomain
miniapps/multidomain/multidomain_nd
miniapps/multidomain/multidomain_rt
miniapps/hooke/hooke

miniapps/dpg/diffusion
miniapps/dpg/pdiffusion
miniapps/dpg/convection-diffusion
miniapps/dpg/pconvection-diffusion
miniapps/dpg/acoustics
miniapps/dpg/pacoustics
miniapps/dpg/maxwell
miniapps/dpg/pmaxwell
miniapps/dpg/ParaView

miniapps/spde/generate_random_field
miniapps/spde/ParaView

miniapps/tribol/contact-patch-test

# Unit test binary and outputs
tests/unit/output_meshes
tests/unit/unit_tests
tests/unit/punit_tests
tests/unit/cunit_tests
tests/unit/pcunit_tests
tests/unit/sycl_tests_*
tests/unit/sedov_tests_*
tests/unit/psedov_tests_*
tests/unit/tmop_pa_tests_*
tests/unit/ptmop_pa_tests_*
tests/unit/ceed_tests
tests/unit/debug_device_tests
tests/unit/parallel_in_serial.mesh
tests/unit/parallel_in_serial.gf

# Benchmark binaries
tests/benchmarks/bench_ceed
tests/benchmarks/bench_tmop
tests/benchmarks/bench_vector
tests/benchmarks/bench_virtuals

# Test script output
tests/scripts/*.err
tests/scripts/*.out
tests/scripts/*.msg

# Other tests
tests/convergence/rates
tests/convergence/prates
tests/par-mesh-format/ex1p

# VPATH builds
build-*/*

# PETSc automated build
petsc-build/*
pkg.gitcommit

# Jupyter Notebook Checkpoints
.ipynb_checkpoints<|MERGE_RESOLUTION|>--- conflicted
+++ resolved
@@ -15,17 +15,15 @@
 CMakeCache.txt
 CMakeFiles/
 
-<<<<<<< HEAD
+# Clangd server cache
+*.cache*
+
 # QtCreator/clangd folder
 .qtc_clangd
 
 # VSCode/clagd folders
 .vscode 
 .cache
-=======
-# Clangd server cache
-*.cache*
->>>>>>> 6105a4e1
 
 # Backup files
 *~
