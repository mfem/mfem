--- conflicted
+++ resolved
@@ -20,11 +20,7 @@
 *.cache*
 
 #vscode  settings
-<<<<<<< HEAD
-# /.vscode/
-=======
 /.vscode/
->>>>>>> c1d1e491
 
 # Backup files
 *~
