--- conflicted
+++ resolved
@@ -116,10 +116,6 @@
 examples/ex28_*
 examples/ex28p_*
 examples/flux.*
-<<<<<<< HEAD
-examples/ex34_*
-examples/ex34p_*
-=======
 examples/dsol.*
 examples/cond.*
 examples/cond_j.*
@@ -128,7 +124,6 @@
 examples/port_mode.*
 
 examples/euler-*
->>>>>>> f9be12c5
 
 examples/amgx/ex1
 examples/amgx/ex1p
@@ -460,13 +455,8 @@
 # Jupyter Notebook Checkpoints
 .ipynb_checkpoints
 
-<<<<<<< HEAD
-# JSON files
-*.json
-=======
 # emacs tag file
 TAGS
 
 # vs code
-.vscode
->>>>>>> f9be12c5
+.vscode