// Copyright (c) 2010-2025, Lawrence Livermore National Security, LLC. Produced
// at the Lawrence Livermore National Laboratory. All Rights reserved. See files
// LICENSE and NOTICE for details. LLNL-CODE-806117.
//
// This file is part of the MFEM library. For more information and source code
// availability visit https://mfem.org.
//
// MFEM is free software; you can redistribute it and/or modify it under the
// terms of the BSD-3 license. We welcome feedback and contributions, see file
// CONTRIBUTING.md for details.

#include "../unit_tests.hpp"
#include "../linalg/test_same_matrices.hpp"
#include "mfem.hpp"

#ifdef MFEM_USE_MPI

using namespace mfem;
using namespace mfem::future;
using mfem::future::tensor;

#ifdef MFEM_USE_ENZYME
using dscalar_t = real_t;
#else
using mfem::future::dual;
using dscalar_t = dual<real_t, real_t>;
#endif
<<<<<<< HEAD

template <int DIM> void mass_action(const char* filename, int p)
{
   CAPTURE(filename, DIM, p);
=======

namespace dfem_pa_kernels
{

template <int DIM>
void dfem_mass(const char *filename, int p, const int r)
{
   constexpr int BDIM = DIM - 1;
   CAPTURE(filename, DIM, p, r);
>>>>>>> bcf51531

   Mesh smesh(filename);
   ParMesh pmesh(MPI_COMM_WORLD, smesh);
   pmesh.EnsureNodes();
   auto* nodes = static_cast<ParGridFunction*>(pmesh.GetNodes());
   p = std::max(p, pmesh.GetNodalFESpace()->GetMaxElementOrder());
   smesh.Clear();

   H1_FECollection fec(p, DIM);
   ParFiniteElementSpace fes(&pmesh, &fec);
<<<<<<< HEAD
   const auto* ir = &IntRules.Get(pmesh.GetTypicalElementGeometry(), 2 * p);
=======
>>>>>>> bcf51531

   ParGridFunction x(&fes), y(&fes), z(&fes);
   Vector X(fes.GetTrueVSize()), Y(fes.GetTrueVSize()), Z(fes.GetTrueVSize());

   X.Randomize(1);
   x.SetFromTrueDofs(X);

   ConstantCoefficient one(1.0);
<<<<<<< HEAD
   ParBilinearForm blf(&fes);
   blf.AddDomainIntegrator(new MassIntegrator(one, ir));
   blf.SetAssemblyLevel(AssemblyLevel::PARTIAL);
   blf.Assemble();
   blf.Mult(x, y);
   fes.GetProlongationMatrix()->MultTranspose(y, Y);

   static constexpr int U = 0, Coords = 1;
   const auto sol = std::vector{FieldDescriptor{U, &fes}};
   DifferentiableOperator dop(sol, {{Coords, nodes->ParFESpace()}}, pmesh);
   const auto mf_mass_qf = [] MFEM_HOST_DEVICE(const real_t& u,
                                               const tensor<real_t, DIM, DIM>& J,
                                               const real_t& w)
   { return tuple{u * w * det(J)}; };
   dop.AddDomainIntegrator(mf_mass_qf,
                           tuple{Value<U>{}, Gradient<Coords>{}, Weight{}}, tuple{Value<U>{}}, *ir,
                           all_domain_attr);
   dop.SetParameters({nodes});

   fes.GetRestrictionMatrix()->Mult(x, X);
   dop.Mult(X, Z);
   Y -= Z;

   real_t norm_g, norm_l = Y.Normlinf();
   MPI_Allreduce(&norm_l, &norm_g, 1, MPI_DOUBLE, MPI_MAX, pmesh.GetComm());
   REQUIRE(norm_g == MFEM_Approx(0.0));
   MPI_Barrier(MPI_COMM_WORLD);
}

template <int DIM> void mass_mat_mixed(const char* filename, int p)
{
   CAPTURE(filename, DIM, p);

   Mesh smesh(filename);
   ParMesh pmesh(MPI_COMM_WORLD, smesh);
   pmesh.EnsureNodes();
   auto* nodes = static_cast<ParGridFunction*>(pmesh.GetNodes());
   p = std::max(p, pmesh.GetNodalFESpace()->GetMaxElementOrder());
   smesh.Clear();

   Array<int> all_domain_attr;
   if (pmesh.attributes.Size() > 0)
   {
      all_domain_attr.SetSize(pmesh.attributes.Max());
      all_domain_attr = 1;
   }

   H1_FECollection fec0(p, DIM);
   H1_FECollection fec1(p + 1, DIM);
   ParFiniteElementSpace fes0(&pmesh, &fec0);
   ParFiniteElementSpace fes1(&pmesh, &fec1);

   const auto* ir = &IntRules.Get(pmesh.GetTypicalElementGeometry(), 2 * p);

   ConstantCoefficient one(1.0);
   ParMixedBilinearForm blf(&fes1, &fes0);
   blf.AddDomainIntegrator(new MassIntegrator(one, ir));
   blf.SetAssemblyLevel(AssemblyLevel::FULL);
   blf.Assemble();
   blf.Finalize();

   blf.SpMat().Finalize();

   static constexpr int U = 0, P = 1, Coords = 2;
   const auto sol = std::vector{FieldDescriptor{U, &fes1}};
   DifferentiableOperator dop(sol, {{P, &fes0}, {Coords, nodes->ParFESpace()}},
   pmesh);
   const auto mf_mass_qf = [] MFEM_HOST_DEVICE(
                              const dscalar_t& u,
                              const tensor<real_t, DIM, DIM>& J,
                              const real_t& w)
   {
      return tuple{u * w * det(J)};
   };

   auto derivatives = std::integer_sequence<size_t, U> {};
   dop.AddDomainIntegrator(mf_mass_qf,
                           tuple{Value<U>{}, Gradient<Coords>{}, Weight{}},
                           tuple{Value<P>{}},
                           *ir, all_domain_attr, derivatives);

   ParGridFunction ugf(&fes1);
   ugf = 0.0;

   ParGridFunction pgf(&fes0);
   pgf = 0.0;

   dop.SetParameters({&pgf, nodes});

   auto ddopdu = dop.GetDerivative(U, {&ugf}, {&pgf, nodes});

   SECTION("spmat")
   {
      SparseMatrix *A;
      ddopdu->Assemble(A);
      TestSameMatrices(*A, blf.SpMat());
      delete A;
   }

   SECTION("hypre parallel mat")
   {
      HypreParMatrix *Amfem = blf.ParallelAssemble();

      HypreParMatrix *Adfem;
      ddopdu->Assemble(Adfem);
      TestSameMatrices(*Adfem, *Amfem);
      delete Amfem;
      delete Adfem;
   }
}

// no GPU tag to avoid failing 'hypre parallel mat' section
=======

   // Test domain

   SECTION("domain")
   {
      const auto *ir = &IntRules.Get(pmesh.GetTypicalElementGeometry(), 2 * p + r);

      Array<int> all_domain_attr;
      if (pmesh.attributes.Size() > 0)
      {
         all_domain_attr.SetSize(pmesh.attributes.Max());
         all_domain_attr = 1;
      }

      ParBilinearForm blf(&fes);
      blf.AddDomainIntegrator(new MassIntegrator(one, ir));
      blf.SetAssemblyLevel(AssemblyLevel::PARTIAL);
      blf.Assemble();
      blf.Mult(x, y);
      fes.GetProlongationMatrix()->MultTranspose(y, Y);

      static constexpr int U = 0, Coords = 1;
      const auto sol = std::vector{ FieldDescriptor{ U, &fes } };
      DifferentiableOperator dop(sol, {{Coords, nodes->ParFESpace()}}, pmesh);
      const auto mf_mass_qf =
         [] MFEM_HOST_DEVICE(const real_t &u,
                             const tensor<real_t, DIM, DIM> &J, const real_t &w)
      { return tuple{u * w * det(J)}; };
      dop.AddDomainIntegrator(mf_mass_qf,
                              tuple{ Value<U>{}, Gradient<Coords>{}, Weight{} },
                              tuple{ Value<U>{} },
                              *ir, all_domain_attr);
      dop.SetParameters({ nodes });

      fes.GetRestrictionMatrix()->Mult(x, X);
      dop.Mult(X, Z);
      Y -= Z;

      real_t norm_g, norm_l = Y.Normlinf();
      MPI_Allreduce(&norm_l, &norm_g, 1, MPI_DOUBLE, MPI_MAX, pmesh.GetComm());
      REQUIRE(norm_g == MFEM_Approx(0.0));
      MPI_Barrier(MPI_COMM_WORLD);
   }

   // Test boundary
   // This ensures that we're not trying to test on fully periodic meshes
   if (!((std::string("../../data/periodic-square.mesh").compare(filename) == 0) ||
         (std::string("../../data/periodic-cube.mesh").compare(filename) == 0)))
   {
      SECTION("boundary")
      {
         const auto *ir = &IntRules.Get(pmesh.GetTypicalFaceGeometry(), 2 * p + r);

         Array<int> all_bdr_attr;
         if (pmesh.bdr_attributes.Size() > 0)
         {
            all_bdr_attr.SetSize(pmesh.bdr_attributes.Max());
            all_bdr_attr = 1;
         }

         ParBilinearForm blf(&fes);
         blf.AddBoundaryIntegrator(new MassIntegrator(one, ir));
         blf.SetAssemblyLevel(AssemblyLevel::PARTIAL);
         blf.Assemble();
         blf.Mult(x, y);
         fes.GetProlongationMatrix()->MultTranspose(y, Y);

         static constexpr int U = 0, Coords = 1;
         const auto sol = std::vector{FieldDescriptor{U, &fes}};
         DifferentiableOperator dop(sol, {{Coords, nodes->ParFESpace()}}, pmesh);

         const auto mf_mass_qf =
            [] MFEM_HOST_DEVICE(const dscalar_t &u,
                                const tensor<real_t, DIM, BDIM> &J,
                                const real_t &w)
         {
            return tuple{u * weight(J) * w};
         };

         auto derivatives = std::integer_sequence<size_t, U> {};
         dop.AddBoundaryIntegrator(mf_mass_qf,
                                   tuple{ Value<U>{}, Gradient<Coords>{}, Weight{} },
                                   tuple{ Value<U>{} },
                                   *ir, all_bdr_attr, derivatives);
         dop.SetParameters({nodes});

         fes.GetRestrictionMatrix()->Mult(x, X);
         dop.Mult(X, Z);

         Y -= Z;
         real_t norm_g, norm_l = Y.Normlinf();
         MPI_Allreduce(&norm_l, &norm_g, 1, MPI_DOUBLE, MPI_MAX, pmesh.GetComm());
         REQUIRE(norm_g == MFEM_Approx(0.0));

         auto dRdU = dop.GetDerivative(U, {&x}, {nodes});
         dRdU->Mult(X, Z);

         fes.GetProlongationMatrix()->MultTranspose(y, Y);
         Y -= Z;
         norm_l = Y.Normlinf();
         MPI_Allreduce(&norm_l, &norm_g, 1, MPI_DOUBLE, MPI_MAX, pmesh.GetComm());
         REQUIRE(norm_g == MFEM_Approx(0.0));
         MPI_Barrier(MPI_COMM_WORLD);
      }
   }
}

>>>>>>> bcf51531
TEST_CASE("dFEM Mass", "[Parallel][dFEM]")
{
   const bool all_tests = launch_all_non_regression_tests;

   const auto p = !all_tests ? 2 : GENERATE(1, 2, 3);

   SECTION("2d")
   {
<<<<<<< HEAD
      const auto filename2d =
         GENERATE(
            "../../data/star.mesh",
            "../../data/star-q3.mesh",
            "../../data/rt-2d-q3.mesh",
            "../../data/inline-quad.mesh",
            "../../data/periodic-square.mesh"
         );
      mass_action<2>(filename2d, p);
      mass_mat_mixed<2>(filename2d, p);
=======
      const auto filename =
         GENERATE("../../data/star.mesh",
                  "../../data/star-q3.mesh",
                  "../../data/rt-2d-q3.mesh",
                  "../../data/inline-quad.mesh",
                  "../../data/periodic-square.mesh");
      dfem_mass<2>(filename, p, r);
>>>>>>> bcf51531
   }

   SECTION("3d")
   {
<<<<<<< HEAD
      const auto filename3d =
         GENERATE(
            "../../data/fichera.mesh",
            "../../data/fichera-q3.mesh",
            "../../data/inline-hex.mesh",
            "../../data/toroid-hex.mesh",
            "../../data/periodic-cube.mesh"
         );
      mass_action<3>(filename3d, p);
      mass_mat_mixed<3>(filename3d, p);
=======
      const auto filename =
         GENERATE("../../data/fichera.mesh",
                  "../../data/fichera-q3.mesh",
                  "../../data/inline-hex.mesh",
                  "../../data/toroid-hex.mesh",
                  "../../data/periodic-cube.mesh");
      dfem_mass<3>(filename, p, r);
>>>>>>> bcf51531
   }
}

#endif // MFEM_USE_MPI<|MERGE_RESOLUTION|>--- conflicted
+++ resolved
@@ -25,22 +25,12 @@
 using mfem::future::dual;
 using dscalar_t = dual<real_t, real_t>;
 #endif
-<<<<<<< HEAD
-
-template <int DIM> void mass_action(const char* filename, int p)
-{
-   CAPTURE(filename, DIM, p);
-=======
-
-namespace dfem_pa_kernels
-{
 
 template <int DIM>
-void dfem_mass(const char *filename, int p, const int r)
+void mass_action(const char *filename, int p)
 {
    constexpr int BDIM = DIM - 1;
-   CAPTURE(filename, DIM, p, r);
->>>>>>> bcf51531
+   CAPTURE(filename, DIM, p);
 
    Mesh smesh(filename);
    ParMesh pmesh(MPI_COMM_WORLD, smesh);
@@ -51,10 +41,6 @@
 
    H1_FECollection fec(p, DIM);
    ParFiniteElementSpace fes(&pmesh, &fec);
-<<<<<<< HEAD
-   const auto* ir = &IntRules.Get(pmesh.GetTypicalElementGeometry(), 2 * p);
-=======
->>>>>>> bcf51531
 
    ParGridFunction x(&fes), y(&fes), z(&fes);
    Vector X(fes.GetTrueVSize()), Y(fes.GetTrueVSize()), Z(fes.GetTrueVSize());
@@ -63,126 +49,10 @@
    x.SetFromTrueDofs(X);
 
    ConstantCoefficient one(1.0);
-<<<<<<< HEAD
-   ParBilinearForm blf(&fes);
-   blf.AddDomainIntegrator(new MassIntegrator(one, ir));
-   blf.SetAssemblyLevel(AssemblyLevel::PARTIAL);
-   blf.Assemble();
-   blf.Mult(x, y);
-   fes.GetProlongationMatrix()->MultTranspose(y, Y);
-
-   static constexpr int U = 0, Coords = 1;
-   const auto sol = std::vector{FieldDescriptor{U, &fes}};
-   DifferentiableOperator dop(sol, {{Coords, nodes->ParFESpace()}}, pmesh);
-   const auto mf_mass_qf = [] MFEM_HOST_DEVICE(const real_t& u,
-                                               const tensor<real_t, DIM, DIM>& J,
-                                               const real_t& w)
-   { return tuple{u * w * det(J)}; };
-   dop.AddDomainIntegrator(mf_mass_qf,
-                           tuple{Value<U>{}, Gradient<Coords>{}, Weight{}}, tuple{Value<U>{}}, *ir,
-                           all_domain_attr);
-   dop.SetParameters({nodes});
-
-   fes.GetRestrictionMatrix()->Mult(x, X);
-   dop.Mult(X, Z);
-   Y -= Z;
-
-   real_t norm_g, norm_l = Y.Normlinf();
-   MPI_Allreduce(&norm_l, &norm_g, 1, MPI_DOUBLE, MPI_MAX, pmesh.GetComm());
-   REQUIRE(norm_g == MFEM_Approx(0.0));
-   MPI_Barrier(MPI_COMM_WORLD);
-}
-
-template <int DIM> void mass_mat_mixed(const char* filename, int p)
-{
-   CAPTURE(filename, DIM, p);
-
-   Mesh smesh(filename);
-   ParMesh pmesh(MPI_COMM_WORLD, smesh);
-   pmesh.EnsureNodes();
-   auto* nodes = static_cast<ParGridFunction*>(pmesh.GetNodes());
-   p = std::max(p, pmesh.GetNodalFESpace()->GetMaxElementOrder());
-   smesh.Clear();
-
-   Array<int> all_domain_attr;
-   if (pmesh.attributes.Size() > 0)
-   {
-      all_domain_attr.SetSize(pmesh.attributes.Max());
-      all_domain_attr = 1;
-   }
-
-   H1_FECollection fec0(p, DIM);
-   H1_FECollection fec1(p + 1, DIM);
-   ParFiniteElementSpace fes0(&pmesh, &fec0);
-   ParFiniteElementSpace fes1(&pmesh, &fec1);
-
-   const auto* ir = &IntRules.Get(pmesh.GetTypicalElementGeometry(), 2 * p);
-
-   ConstantCoefficient one(1.0);
-   ParMixedBilinearForm blf(&fes1, &fes0);
-   blf.AddDomainIntegrator(new MassIntegrator(one, ir));
-   blf.SetAssemblyLevel(AssemblyLevel::FULL);
-   blf.Assemble();
-   blf.Finalize();
-
-   blf.SpMat().Finalize();
-
-   static constexpr int U = 0, P = 1, Coords = 2;
-   const auto sol = std::vector{FieldDescriptor{U, &fes1}};
-   DifferentiableOperator dop(sol, {{P, &fes0}, {Coords, nodes->ParFESpace()}},
-   pmesh);
-   const auto mf_mass_qf = [] MFEM_HOST_DEVICE(
-                              const dscalar_t& u,
-                              const tensor<real_t, DIM, DIM>& J,
-                              const real_t& w)
-   {
-      return tuple{u * w * det(J)};
-   };
-
-   auto derivatives = std::integer_sequence<size_t, U> {};
-   dop.AddDomainIntegrator(mf_mass_qf,
-                           tuple{Value<U>{}, Gradient<Coords>{}, Weight{}},
-                           tuple{Value<P>{}},
-                           *ir, all_domain_attr, derivatives);
-
-   ParGridFunction ugf(&fes1);
-   ugf = 0.0;
-
-   ParGridFunction pgf(&fes0);
-   pgf = 0.0;
-
-   dop.SetParameters({&pgf, nodes});
-
-   auto ddopdu = dop.GetDerivative(U, {&ugf}, {&pgf, nodes});
-
-   SECTION("spmat")
-   {
-      SparseMatrix *A;
-      ddopdu->Assemble(A);
-      TestSameMatrices(*A, blf.SpMat());
-      delete A;
-   }
-
-   SECTION("hypre parallel mat")
-   {
-      HypreParMatrix *Amfem = blf.ParallelAssemble();
-
-      HypreParMatrix *Adfem;
-      ddopdu->Assemble(Adfem);
-      TestSameMatrices(*Adfem, *Amfem);
-      delete Amfem;
-      delete Adfem;
-   }
-}
-
-// no GPU tag to avoid failing 'hypre parallel mat' section
-=======
-
-   // Test domain
 
    SECTION("domain")
    {
-      const auto *ir = &IntRules.Get(pmesh.GetTypicalElementGeometry(), 2 * p + r);
+      const auto *ir = &IntRules.Get(pmesh.GetTypicalElementGeometry(), 2 * p);
 
       Array<int> all_domain_attr;
       if (pmesh.attributes.Size() > 0)
@@ -228,7 +98,7 @@
    {
       SECTION("boundary")
       {
-         const auto *ir = &IntRules.Get(pmesh.GetTypicalFaceGeometry(), 2 * p + r);
+         const auto *ir = &IntRules.Get(pmesh.GetTypicalFaceGeometry(), 2 * p);
 
          Array<int> all_bdr_attr;
          if (pmesh.bdr_attributes.Size() > 0)
@@ -284,7 +154,89 @@
    }
 }
 
->>>>>>> bcf51531
+template <int DIM> void mass_mat_mixed(const char* filename, int p)
+{
+   CAPTURE(filename, DIM, p);
+
+   Mesh smesh(filename);
+   ParMesh pmesh(MPI_COMM_WORLD, smesh);
+   pmesh.EnsureNodes();
+   auto* nodes = static_cast<ParGridFunction*>(pmesh.GetNodes());
+   p = std::max(p, pmesh.GetNodalFESpace()->GetMaxElementOrder());
+   smesh.Clear();
+
+   Array<int> all_domain_attr;
+   if (pmesh.attributes.Size() > 0)
+   {
+      all_domain_attr.SetSize(pmesh.attributes.Max());
+      all_domain_attr = 1;
+   }
+
+   H1_FECollection fec0(p, DIM);
+   H1_FECollection fec1(p + 1, DIM);
+   ParFiniteElementSpace fes0(&pmesh, &fec0);
+   ParFiniteElementSpace fes1(&pmesh, &fec1);
+
+   const auto* ir = &IntRules.Get(pmesh.GetTypicalElementGeometry(), 2 * p);
+
+   ConstantCoefficient one(1.0);
+   ParMixedBilinearForm blf(&fes1, &fes0);
+   blf.AddDomainIntegrator(new MassIntegrator(one, ir));
+   blf.SetAssemblyLevel(AssemblyLevel::FULL);
+   blf.Assemble();
+   blf.Finalize();
+
+   blf.SpMat().Finalize();
+
+   static constexpr int U = 0, P = 1, Coords = 2;
+   const auto sol = std::vector{FieldDescriptor{U, &fes1}};
+   DifferentiableOperator dop(sol, {{P, &fes0}, {Coords, nodes->ParFESpace()}},
+   pmesh);
+   const auto mf_mass_qf = [] MFEM_HOST_DEVICE(
+                              const dscalar_t& u,
+                              const tensor<real_t, DIM, DIM>& J,
+                              const real_t& w)
+   {
+      return tuple{u * w * det(J)};
+   };
+
+   auto derivatives = std::integer_sequence<size_t, U> {};
+   dop.AddDomainIntegrator(mf_mass_qf,
+                           tuple{Value<U>{}, Gradient<Coords>{}, Weight{}},
+                           tuple{Value<P>{}},
+                           *ir, all_domain_attr, derivatives);
+
+   ParGridFunction ugf(&fes1);
+   ugf = 0.0;
+
+   ParGridFunction pgf(&fes0);
+   pgf = 0.0;
+
+   dop.SetParameters({&pgf, nodes});
+
+   auto ddopdu = dop.GetDerivative(U, {&ugf}, {&pgf, nodes});
+
+   SECTION("spmat")
+   {
+      SparseMatrix *A;
+      ddopdu->Assemble(A);
+      TestSameMatrices(*A, blf.SpMat());
+      delete A;
+   }
+
+   SECTION("hypre parallel mat")
+   {
+      HypreParMatrix *Amfem = blf.ParallelAssemble();
+
+      HypreParMatrix *Adfem;
+      ddopdu->Assemble(Adfem);
+      TestSameMatrices(*Adfem, *Amfem);
+      delete Amfem;
+      delete Adfem;
+   }
+}
+
+// no GPU tag to avoid failing 'hypre parallel mat' section
 TEST_CASE("dFEM Mass", "[Parallel][dFEM]")
 {
    const bool all_tests = launch_all_non_regression_tests;
@@ -293,7 +245,6 @@
 
    SECTION("2d")
    {
-<<<<<<< HEAD
       const auto filename2d =
          GENERATE(
             "../../data/star.mesh",
@@ -304,20 +255,10 @@
          );
       mass_action<2>(filename2d, p);
       mass_mat_mixed<2>(filename2d, p);
-=======
-      const auto filename =
-         GENERATE("../../data/star.mesh",
-                  "../../data/star-q3.mesh",
-                  "../../data/rt-2d-q3.mesh",
-                  "../../data/inline-quad.mesh",
-                  "../../data/periodic-square.mesh");
-      dfem_mass<2>(filename, p, r);
->>>>>>> bcf51531
    }
 
    SECTION("3d")
    {
-<<<<<<< HEAD
       const auto filename3d =
          GENERATE(
             "../../data/fichera.mesh",
@@ -328,15 +269,6 @@
          );
       mass_action<3>(filename3d, p);
       mass_mat_mixed<3>(filename3d, p);
-=======
-      const auto filename =
-         GENERATE("../../data/fichera.mesh",
-                  "../../data/fichera-q3.mesh",
-                  "../../data/inline-hex.mesh",
-                  "../../data/toroid-hex.mesh",
-                  "../../data/periodic-cube.mesh");
-      dfem_mass<3>(filename, p, r);
->>>>>>> bcf51531
    }
 }
 
