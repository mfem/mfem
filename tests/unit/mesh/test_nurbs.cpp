--- conflicted
+++ resolved
@@ -85,167 +85,6 @@
    REQUIRE(error == MFEM_Approx(0.0));
 }
 
-<<<<<<< HEAD
-TEST_CASE("Location conversion check", "[NURBS]")
-{
-
-   KnotVector kv(3, Vector({0.0,
-                            0.2,0.2,0.2,
-                            0.5,0.5,0.5,
-                            0.8,0.8,0.8,
-                            1.0}));
-
-   mfem::out<<"knotvector : ";
-   kv.Print(mfem::out);
-
-   constexpr int samples = 31;
-   for (int i = 0; i < samples; i++)
-   {
-      const real_t u = i/real_t(samples-1);
-      const int ks = kv.GetSpan (u);
-      REQUIRE( ((kv[ks] <= u) && (u <= kv[ks+1])) );
-      const real_t xi = kv.GetRefPoint(u, ks);
-      REQUIRE( ((0.0 <= xi) && (xi <= 1.0)) );
-      const real_t un = kv.GetKnotLocation(xi,ks);
-      REQUIRE((un - u) == MFEM_Approx(0.0));
-
-      mfem::out<<i<<" : "<<ks<<" ";
-      mfem::out<<kv[ks] <<" "<<u<<" "<<kv[ks+1]<<" : ";
-      mfem::out<<u<<" "<<un<<" = "<<un -u<<std::endl;
-   }
-
-   for (int i = 0; i < kv.Size(); i++)
-   {
-      const real_t u = kv[i];
-      const int ks = kv.GetSpan (u);
-      REQUIRE( ((kv[ks] <= u) && (u <= kv[ks+1])) );
-      const real_t xi = kv.GetRefPoint(u, ks);
-      REQUIRE( ((0.0 <= xi) && (xi <= 1.0)) );
-      const real_t un = kv.GetKnotLocation(xi,ks);
-      REQUIRE((un - u) == MFEM_Approx(0.0));
-
-      mfem::out<<i<<" : "<<ks<<" ";
-      mfem::out<<kv[ks] <<" "<<u<<" "<<kv[ks+1]<<" : ";
-      mfem::out<<u<<" "<<un<<" = "<<un -u<<std::endl;
-   }
-
-   KnotVector kv2(1, Vector({0.0, 1.0/3.0, 2.0/3.0, 1.0}));
-   mfem::out<<"knotvector2 : ";
-   kv2.Print(mfem::out);
-
-   for (int i = 0; i < samples; i++)
-   {
-      const real_t u = i/real_t(samples-1);
-      const int ks = kv2.GetSpan (u);
-      REQUIRE( ((kv2[ks] <= u) && (u <= kv2[ks+1])) );
-      const real_t xi = kv2.GetRefPoint(u, ks);
-      REQUIRE( ((0.0 <= xi) && (xi <= 1.0)) );
-      const real_t un = kv2.GetKnotLocation(xi,ks);
-      REQUIRE((un - u) == MFEM_Approx(0.0));
-
-      mfem::out<<i<<" : "<<ks<<" ";
-      mfem::out<<kv2[ks] <<" "<<u<<" "<<kv2[ks+1]<<" : ";
-      mfem::out<<u<<" "<<un<<" = "<<un -u<<std::endl;
-   }
-
-   for (int i = 0; i < kv2.Size(); i++)
-   {
-      const real_t u = kv2[i];
-      const int ks = kv2.GetSpan (u);
-      REQUIRE( ((kv2[ks] <= u) && (u <= kv2[ks+1])) );
-      const real_t xi = kv2.GetRefPoint(u, ks);
-      REQUIRE( ((0.0 <= xi) && (xi <= 1.0)) );
-      const real_t un = kv2.GetKnotLocation(xi,ks);
-      REQUIRE((un - u) == MFEM_Approx(0.0));
-
-      mfem::out<<i<<" : "<<ks<<" ";
-      mfem::out<<kv2[ks] <<" "<<u<<" "<<kv2[ks+1]<<" : ";
-      mfem::out<<u<<" "<<un<<" = "<<un -u<<std::endl;
-   }
-
-}
-
-
-TEST_CASE("Greville, Botella and Demko points", "[NURBS]")
-{
-
-   KnotVector kv(3, Vector({0.0, 0.3, 0.3, 0.3, 0.6, 1.0}));
-
-   mfem::out<<"Knotvector : "; kv.Print(mfem::out);
-
-   // Greville
-   Vector greville(kv.GetNCP());
-   for (int i = 0; i < kv.GetNCP(); i++)
-   {
-      greville[i] = kv.GetGreville(i);
-   }
-   mfem::out<<"Greville points : "; greville.Print(mfem::out, 32);
-
-   Vector gref({0.0,0.1,0.2,0.3,0.4,19./30,26./30, 1.0});
-   for (int i = 0; i < kv.GetNCP(); i++)
-   {
-      REQUIRE((greville[i] - gref[i]) == MFEM_Approx(0.0));
-   }
-
-   // Botella
-   Vector botella(kv.GetNCP());
-   for (int i = 0; i < kv.GetNCP(); i++)
-   {
-      botella[i] = kv.GetBotella(i);
-   }
-   mfem::out<<"Botella  points : "; botella.Print(mfem::out, 32);
-
-   Vector bref({0.0,0.1,0.2,0.3,
-                0.444007481526490333,
-                0.626666666666666594,
-                0.828131261741523739, 1.0});
-   for (int i = 0; i < kv.GetNCP(); i++)
-   {
-      REQUIRE((botella[i] - bref[i]) == MFEM_Approx(0.0));
-   }
-
-   // Demko
-   Vector demko(kv.GetNCP());
-   for (int i = 0; i < kv.GetNCP(); i++)
-   {
-      demko[i] = kv.GetDemko(i);
-   }
-   mfem::out<<"Demko    points : "; demko.Print(mfem::out, 32);
-
-   Vector dref({0.0,0.075,0.225,0.3,
-                0.406122105546614987,
-                0.621569465634039919,
-                0.87385648854468001,1.0});
-   for (int i = 0; i < kv.GetNCP(); i++)
-   {
-      REQUIRE((demko[i] - dref[i]) == MFEM_Approx(0.0));
-   }
-
-   // Chebyshev spline
-   Vector a(kv.GetNCP());
-   Vector x(kv.GetNCP());
-   for ( int i = 0; i <x.Size(); i++)
-   {
-      x[i] = std::pow(-1.0, i);
-   }
-   kv.GetInterpolant(x, demko, a);
-   mfem::out<<"Chebyshev spline coeff : "; a.Print(mfem::out, 32);
-
-   Vector aref({1.0, -5.0, 5.0, -1.0,
-                3.24079982256718635,
-                -5.51623733136825933,
-                3.75648721902370486, -1.0});
-   for (int i = 0; i < kv.GetNCP(); i++)
-   {
-      REQUIRE((a[i] - aref[i]) == MFEM_Approx(0.0));
-   }
-
-   mfem::out<<"Chebyshev spline \n";
-   kv.PrintFunction(mfem::out, a, 21);
-
-}
-
-=======
 TEST_CASE("NURBS mesh reconstruction", "[NURBS]")
 {
    auto mesh_fname =
@@ -292,4 +131,161 @@
    // Cleanup
    for (auto *p : patches) { delete p; }
 }
->>>>>>> 477c475c
+
+TEST_CASE("Location conversion check", "[NURBS]")
+{
+
+   KnotVector kv(3, Vector({0.0,
+                            0.2,0.2,0.2,
+                            0.5,0.5,0.5,
+                            0.8,0.8,0.8,
+                            1.0}));
+
+   mfem::out<<"knotvector : ";
+   kv.Print(mfem::out);
+
+   constexpr int samples = 31;
+   for (int i = 0; i < samples; i++)
+   {
+      const real_t u = i/real_t(samples-1);
+      const int ks = kv.GetSpan (u);
+      REQUIRE( ((kv[ks] <= u) && (u <= kv[ks+1])) );
+      const real_t xi = kv.GetRefPoint(u, ks);
+      REQUIRE( ((0.0 <= xi) && (xi <= 1.0)) );
+      const real_t un = kv.GetKnotLocation(xi,ks);
+      REQUIRE((un - u) == MFEM_Approx(0.0));
+
+      mfem::out<<i<<" : "<<ks<<" ";
+      mfem::out<<kv[ks] <<" "<<u<<" "<<kv[ks+1]<<" : ";
+      mfem::out<<u<<" "<<un<<" = "<<un -u<<std::endl;
+   }
+
+   for (int i = 0; i < kv.Size(); i++)
+   {
+      const real_t u = kv[i];
+      const int ks = kv.GetSpan (u);
+      REQUIRE( ((kv[ks] <= u) && (u <= kv[ks+1])) );
+      const real_t xi = kv.GetRefPoint(u, ks);
+      REQUIRE( ((0.0 <= xi) && (xi <= 1.0)) );
+      const real_t un = kv.GetKnotLocation(xi,ks);
+      REQUIRE((un - u) == MFEM_Approx(0.0));
+
+      mfem::out<<i<<" : "<<ks<<" ";
+      mfem::out<<kv[ks] <<" "<<u<<" "<<kv[ks+1]<<" : ";
+      mfem::out<<u<<" "<<un<<" = "<<un -u<<std::endl;
+   }
+
+   KnotVector kv2(1, Vector({0.0, 1.0/3.0, 2.0/3.0, 1.0}));
+   mfem::out<<"knotvector2 : ";
+   kv2.Print(mfem::out);
+
+   for (int i = 0; i < samples; i++)
+   {
+      const real_t u = i/real_t(samples-1);
+      const int ks = kv2.GetSpan (u);
+      REQUIRE( ((kv2[ks] <= u) && (u <= kv2[ks+1])) );
+      const real_t xi = kv2.GetRefPoint(u, ks);
+      REQUIRE( ((0.0 <= xi) && (xi <= 1.0)) );
+      const real_t un = kv2.GetKnotLocation(xi,ks);
+      REQUIRE((un - u) == MFEM_Approx(0.0));
+
+      mfem::out<<i<<" : "<<ks<<" ";
+      mfem::out<<kv2[ks] <<" "<<u<<" "<<kv2[ks+1]<<" : ";
+      mfem::out<<u<<" "<<un<<" = "<<un -u<<std::endl;
+   }
+
+   for (int i = 0; i < kv2.Size(); i++)
+   {
+      const real_t u = kv2[i];
+      const int ks = kv2.GetSpan (u);
+      REQUIRE( ((kv2[ks] <= u) && (u <= kv2[ks+1])) );
+      const real_t xi = kv2.GetRefPoint(u, ks);
+      REQUIRE( ((0.0 <= xi) && (xi <= 1.0)) );
+      const real_t un = kv2.GetKnotLocation(xi,ks);
+      REQUIRE((un - u) == MFEM_Approx(0.0));
+
+      mfem::out<<i<<" : "<<ks<<" ";
+      mfem::out<<kv2[ks] <<" "<<u<<" "<<kv2[ks+1]<<" : ";
+      mfem::out<<u<<" "<<un<<" = "<<un -u<<std::endl;
+   }
+
+}
+
+TEST_CASE("Greville, Botella and Demko points", "[NURBS]")
+{
+
+   KnotVector kv(3, Vector({0.0, 0.3, 0.3, 0.3, 0.6, 1.0}));
+
+   mfem::out<<"Knotvector : "; kv.Print(mfem::out);
+
+   // Greville
+   Vector greville(kv.GetNCP());
+   for (int i = 0; i < kv.GetNCP(); i++)
+   {
+      greville[i] = kv.GetGreville(i);
+   }
+   mfem::out<<"Greville points : "; greville.Print(mfem::out, 32);
+
+   Vector gref({0.0,0.1,0.2,0.3,0.4,19./30,26./30, 1.0});
+   for (int i = 0; i < kv.GetNCP(); i++)
+   {
+      REQUIRE((greville[i] - gref[i]) == MFEM_Approx(0.0));
+   }
+
+   // Botella
+   Vector botella(kv.GetNCP());
+   for (int i = 0; i < kv.GetNCP(); i++)
+   {
+      botella[i] = kv.GetBotella(i);
+   }
+   mfem::out<<"Botella  points : "; botella.Print(mfem::out, 32);
+
+   Vector bref({0.0,0.1,0.2,0.3,
+                0.444007481526490333,
+                0.626666666666666594,
+                0.828131261741523739, 1.0});
+   for (int i = 0; i < kv.GetNCP(); i++)
+   {
+      REQUIRE((botella[i] - bref[i]) == MFEM_Approx(0.0));
+   }
+
+   // Demko
+   Vector demko(kv.GetNCP());
+   for (int i = 0; i < kv.GetNCP(); i++)
+   {
+      demko[i] = kv.GetDemko(i);
+   }
+   mfem::out<<"Demko    points : "; demko.Print(mfem::out, 32);
+
+   Vector dref({0.0,0.075,0.225,0.3,
+                0.406122105546614987,
+                0.621569465634039919,
+                0.87385648854468001,1.0});
+   for (int i = 0; i < kv.GetNCP(); i++)
+   {
+      REQUIRE((demko[i] - dref[i]) == MFEM_Approx(0.0));
+   }
+
+   // Chebyshev spline
+   Vector a(kv.GetNCP());
+   Vector x(kv.GetNCP());
+   for ( int i = 0; i <x.Size(); i++)
+   {
+      x[i] = std::pow(-1.0, i);
+   }
+   kv.GetInterpolant(x, demko, a);
+   mfem::out<<"Chebyshev spline coeff : "; a.Print(mfem::out, 32);
+
+   Vector aref({1.0, -5.0, 5.0, -1.0,
+                3.24079982256718635,
+                -5.51623733136825933,
+                3.75648721902370486, -1.0});
+   for (int i = 0; i < kv.GetNCP(); i++)
+   {
+      REQUIRE((a[i] - aref[i]) == MFEM_Approx(0.0));
+   }
+
+   mfem::out<<"Chebyshev spline \n";
+   kv.PrintFunction(mfem::out, a, 21);
+
+}