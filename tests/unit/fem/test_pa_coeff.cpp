// Copyright (c) 2010-2022, Lawrence Livermore National Security, LLC. Produced
// at the Lawrence Livermore National Laboratory. All Rights reserved. See files
// LICENSE and NOTICE for details. LLNL-CODE-806117.
//
// This file is part of the MFEM library. For more information and source code
// availability visit https://mfem.org.
//
// MFEM is free software; you can redistribute it and/or modify it under the
// terms of the BSD-3 license. We welcome feedback and contributions, see file
// CONTRIBUTING.md for details.

#include "mfem.hpp"
#include "unit_tests.hpp"

using namespace mfem;

namespace pa_coeff
{

int dimension;

Mesh MakeCartesianNonaligned(const int dim, const int ne)
{
   Mesh mesh;
   if (dim == 2)
   {
      mesh = Mesh::MakeCartesian2D(ne, ne, Element::QUADRILATERAL, 1, 1.0, 1.0);
   }
   else
   {
      mesh = Mesh::MakeCartesian3D(ne, ne, ne, Element::HEXAHEDRON, 1.0, 1.0, 1.0);
   }

   // Remap vertices so that the mesh is not aligned with axes.
   for (int i=0; i<mesh.GetNV(); ++i)
   {
      double *vcrd = mesh.GetVertex(i);
      vcrd[1] += 0.2 * vcrd[0];
      if (dim == 3) { vcrd[2] += 0.3 * vcrd[0]; }
   }

   return mesh;
}

double coeffFunction(const Vector& x)
{
   if (dimension == 2)
   {
      return sin(8.0 * M_PI * x[0]) * cos(6.0 * M_PI * x[1]) + 2.0;
   }
   else
   {
      return sin(8.0 * M_PI * x[0]) * cos(6.0 * M_PI * x[1]) *
             sin(4.0 * M_PI * x[2]) +
             2.0;
   }
}

void vectorCoeffFunction(const Vector & x, Vector & f)
{
   f = 0.0;
   if (dimension > 1)
   {
      f[0] = sin(M_PI * x[1]);
      f[1] = sin(2.5 * M_PI * x[0]);
   }
   if (dimension == 3)
   {
      f[2] = sin(6.1 * M_PI * x[2]);
   }
}

double linearFunction(const Vector & x)
{
   if (dimension == 3)
   {
      return (10.0 * x(0)) + (5.0 * x(1)) + x(2);
   }
   else
   {
      return (10.0 * x(0)) + (5.0 * x(1));
   }
}

void asymmetricMatrixCoeffFunction(const Vector & x, DenseMatrix & f)
{
   f = 0.0;
   if (dimension == 2)
   {
      f(0,0) = 1.1 + sin(M_PI * x[1]);  // 1,1
      f(1,0) = cos(1.3 * M_PI * x[1]);  // 2,1
      f(0,1) = cos(2.5 * M_PI * x[0]);  // 1,2
      f(1,1) = 1.1 + sin(4.9 * M_PI * x[0]);  // 2,2
   }
   else if (dimension == 3)
   {
      f(0,0) = 1.1 + sin(M_PI * x[1]);  // 1,1
      f(0,1) = cos(2.5 * M_PI * x[0]);  // 1,2
      f(0,2) = sin(4.9 * M_PI * x[2]);  // 1,3
      f(1,0) = cos(M_PI * x[0]);  // 2,1
      f(1,1) = 1.1 + sin(6.1 * M_PI * x[1]);  // 2,2
      f(1,2) = cos(6.1 * M_PI * x[2]);  // 2,3
      f(2,0) = sin(1.5 * M_PI * x[1]);  // 3,1
      f(2,1) = cos(2.9 * M_PI * x[0]);  // 3,2
      f(2,2) = 1.1 + sin(6.1 * M_PI * x[2]);  // 3,3
   }
}

void symmetricMatrixCoeffFunction(const Vector & x, DenseSymmetricMatrix & f)
{
   f = 0.0;
   if (dimension == 2)
   {
      f(0,0) = 1.1 + sin(M_PI * x[1]);  // 1,1
      f(0,1) = cos(2.5 * M_PI * x[0]);  // 1,2
      f(1,1) = 1.1 + sin(4.9 * M_PI * x[0]);  // 2,2
   }
   else if (dimension == 3)
   {
      f(0,0) = sin(M_PI * x[1]);  // 1,1
      f(0,1) = cos(2.5 * M_PI * x[0]);  // 1,2
      f(0,2) = sin(4.9 * M_PI * x[2]);  // 1,3
      f(1,1) = sin(6.1 * M_PI * x[1]);  // 2,2
      f(1,2) = cos(6.1 * M_PI * x[2]);  // 2,3
      f(2,2) = sin(6.1 * M_PI * x[2]);  // 3,3
   }
}

TEST_CASE("H1 PA Coefficient", "[PartialAssembly][Coefficient]")
{
   for (dimension = 2; dimension < 4; ++dimension)
   {
      for (int coeffType = 0; coeffType < 6; ++coeffType)
      {
         for (int integrator = 0; integrator < 2; ++integrator)
         {
            const int ne = 2;
            for (int order = 1; order < 4; ++order)
            {
               CAPTURE(dimension, coeffType, integrator, order);
               Mesh mesh = MakeCartesianNonaligned(dimension, ne);

               FiniteElementCollection* h1_fec =
                  new H1_FECollection(order, dimension);
               FiniteElementSpace h1_fespace(&mesh, h1_fec);
               Array<int> ess_tdof_list;

               BilinearForm paform(&h1_fespace);
               GridFunction* coeffGridFunction = nullptr;
               Coefficient* coeff = nullptr;
               VectorCoefficient* vcoeff = nullptr;
               MatrixCoefficient* mcoeff = nullptr;
               if (coeffType == 0)
               {
                  coeff = new ConstantCoefficient(1.0);
               }
               else if (coeffType == 1)
               {
                  coeff = new FunctionCoefficient(&coeffFunction);
               }
               else if (coeffType >= 2)
               {
                  FunctionCoefficient tmpCoeff(&coeffFunction);
                  coeffGridFunction = new GridFunction(&h1_fespace);
                  coeffGridFunction->ProjectCoefficient(tmpCoeff);
                  coeff = new GridFunctionCoefficient(coeffGridFunction);
               }

               if (coeffType == 3)
               {
                  vcoeff = new VectorFunctionCoefficient(dimension, &vectorCoeffFunction);
               }
               else if (coeffType == 4)
               {
                  mcoeff = new SymmetricMatrixFunctionCoefficient(dimension,
                                                                  &symmetricMatrixCoeffFunction);
               }
               else if (coeffType == 5)
               {
                  mcoeff = new MatrixFunctionCoefficient(dimension,
                                                         &asymmetricMatrixCoeffFunction);
               }

               paform.SetAssemblyLevel(AssemblyLevel::PARTIAL);
               if (integrator < 2)
               {
                  if (coeffType == 3)
                  {
                     paform.AddDomainIntegrator(new DiffusionIntegrator(*vcoeff));
                  }
                  else if (coeffType == 4)
                  {
                     paform.AddDomainIntegrator(new DiffusionIntegrator(*mcoeff));
                  }
                  else if (coeffType == 5)
                  {
                     paform.AddDomainIntegrator(new DiffusionIntegrator(*mcoeff));
                  }
                  else
                  {
                     paform.AddDomainIntegrator(new DiffusionIntegrator(*coeff));
                  }
               }
               if (integrator > 0)
               {
                  paform.AddDomainIntegrator(new MassIntegrator(*coeff));
               }
               paform.Assemble();
               OperatorHandle paopr;
               paform.FormSystemMatrix(ess_tdof_list, paopr);

               BilinearForm assemblyform(&h1_fespace);
               if (integrator < 2)
               {
                  if (coeffType == 3)
                  {
                     assemblyform.AddDomainIntegrator(new DiffusionIntegrator(*vcoeff));
                  }
                  else if (coeffType >= 4)
                  {
                     assemblyform.AddDomainIntegrator(new DiffusionIntegrator(*mcoeff));
                  }
                  else
                  {
                     assemblyform.AddDomainIntegrator(new DiffusionIntegrator(*coeff));
                  }
               }
               if (integrator > 0)
               {
                  assemblyform.AddDomainIntegrator(new MassIntegrator(*coeff));
               }
               assemblyform.SetDiagonalPolicy(Operator::DIAG_ONE);
               assemblyform.Assemble();
               assemblyform.Finalize();
               const SparseMatrix& A_explicit = assemblyform.SpMat();

               Vector xin(h1_fespace.GetTrueVSize());
               xin.Randomize();
               Vector y_mat(xin);
               y_mat = 0.0;
               Vector y_assembly(xin);
               y_assembly = 0.0;
               Vector y_pa(xin);
               y_pa = 0.0;

               paopr->Mult(xin, y_pa);
               assemblyform.Mult(xin, y_assembly);
               A_explicit.Mult(xin, y_mat);

               y_pa -= y_mat;
               double pa_error = y_pa.Norml2();
               REQUIRE(pa_error < 1.e-12);

               y_assembly -= y_mat;
               double assembly_error = y_assembly.Norml2();
               REQUIRE(assembly_error < 1.e-12);

               delete coeff;
               delete vcoeff;
               delete mcoeff;
               delete coeffGridFunction;
               delete h1_fec;
            }
         }
      }
   }
}

TEST_CASE("Hcurl/Hdiv PA Coefficient",
          "[CUDA][PartialAssembly][Coefficient]")
{
   for (dimension = 2; dimension < 4; ++dimension)
   {
      const int ne = 3;
      Mesh mesh = MakeCartesianNonaligned(dimension, ne);

      for (int coeffType = 0; coeffType < 5; ++coeffType)
      {
         Coefficient* coeff = nullptr;
         Coefficient* coeff2 = nullptr;
         VectorCoefficient* vcoeff = nullptr;
         MatrixCoefficient* mcoeff = nullptr;
         if (coeffType == 0)
         {
            coeff = new ConstantCoefficient(12.34);
            coeff2 = new ConstantCoefficient(12.34);
         }
         else if (coeffType == 1)
         {
            coeff = new FunctionCoefficient(&coeffFunction);
            coeff2 = new FunctionCoefficient(&linearFunction);
         }
         else if (coeffType == 2)
         {
            vcoeff = new VectorFunctionCoefficient(dimension, &vectorCoeffFunction);
            coeff2 = new FunctionCoefficient(&linearFunction);
         }
         else if (coeffType == 3)
         {
            mcoeff = new SymmetricMatrixFunctionCoefficient(dimension,
                                                            &symmetricMatrixCoeffFunction);
            coeff2 = new FunctionCoefficient(&linearFunction);
         }
         else if (coeffType == 4)
         {
            mcoeff = new MatrixFunctionCoefficient(dimension,
                                                   &asymmetricMatrixCoeffFunction);
            coeff2 = new FunctionCoefficient(&linearFunction);
         }

         enum MixedSpaces {Hcurl, Hdiv, HcurlHdiv, HdivHcurl, NumSpaceTypes};

         for (int spaceType = 0; spaceType < NumSpaceTypes; ++spaceType)
         {
            const int numIntegrators =
               (spaceType >= HcurlHdiv) ? 1 : ((coeffType == 2) ? 2 : 3);

            for (int integrator = 0; integrator < numIntegrators; ++integrator)
            {
               for (int order = 1; order < 4; ++order)
               {
                  CAPTURE(spaceType, dimension, coeffType, integrator, order);

                  FiniteElementCollection* fec = nullptr;
                  if (spaceType == Hcurl || spaceType == HcurlHdiv)
                  {
                     fec = (FiniteElementCollection*) new ND_FECollection(order, dimension);
                  }
                  else if (spaceType == HdivHcurl)
                  {
                     fec = (FiniteElementCollection*) new RT_FECollection(order - 1, dimension);
                  }
                  else
                  {
                     fec = (FiniteElementCollection*) new RT_FECollection(order, dimension);
                  }

                  FiniteElementSpace fespace(&mesh, fec);

                  // Set essential boundary conditions on the entire boundary.
                  Array<int> tdof_ess(fespace.GetVSize());
                  tdof_ess = 0;

                  for (int i=0; i<mesh.GetNBE(); ++i)
                  {
                     Array<int> dofs;
                     fespace.GetBdrElementDofs(i, dofs);
                     for (int j=0; j<dofs.Size(); ++j)
                     {
                        const int dof_j = (dofs[j] >= 0) ? dofs[j] : -1 - dofs[j];
                        tdof_ess[dof_j] = 1;
                     }
                  }

                  int num_ess = 0;
                  for (int i=0; i<fespace.GetVSize(); ++i)
                  {
                     if (tdof_ess[i] == 1)
                     {
                        num_ess++;
                     }
                  }

                  Array<int> ess_tdof_list(num_ess);
                  num_ess = 0;
                  for (int i=0; i<fespace.GetVSize(); ++i)
                  {
                     if (tdof_ess[i] == 1)
                     {
                        ess_tdof_list[num_ess] = i;
                        num_ess++;
                     }
                  }

                  Vector xin(fespace.GetTrueVSize());
                  xin.Randomize();

                  Vector y_mat, y_assembly, y_pa;

                  if (spaceType >= HcurlHdiv)
                  {
                     FiniteElementCollection* fecTest = nullptr;
                     if (spaceType == HcurlHdiv)
                     {
                        fecTest = (FiniteElementCollection*) new RT_FECollection(order - 1, dimension);
                     }
                     else
                     {
                        fecTest = (FiniteElementCollection*) new ND_FECollection(order, dimension);
                     }

                     FiniteElementSpace fespaceTest(&mesh, fecTest);

                     MixedBilinearForm *paform = new MixedBilinearForm(&fespace, &fespaceTest);
                     paform->SetAssemblyLevel(AssemblyLevel::PARTIAL);
                     MixedBilinearForm *assemblyform = new MixedBilinearForm(&fespace, &fespaceTest);

                     const int testSize = fespaceTest.GetTrueVSize();
                     y_mat.SetSize(testSize);
                     y_mat = 0.0;
                     y_assembly.SetSize(testSize);
                     y_assembly = 0.0;
                     y_pa.SetSize(testSize);
                     y_pa = 0.0;

                     if (coeffType >= 3)
                     {
                        paform->AddDomainIntegrator(new VectorFEMassIntegrator(*mcoeff));
                        assemblyform->AddDomainIntegrator(new VectorFEMassIntegrator(*mcoeff));
                     }
                     else if (coeffType == 2)
                     {
                        paform->AddDomainIntegrator(new VectorFEMassIntegrator(*vcoeff));
                        assemblyform->AddDomainIntegrator(new VectorFEMassIntegrator(*vcoeff));
                     }
                     else
                     {
                        paform->AddDomainIntegrator(new VectorFEMassIntegrator(*coeff));
                        assemblyform->AddDomainIntegrator(new VectorFEMassIntegrator(*coeff));
                     }

                     if (dimension == 3 && (spaceType == HcurlHdiv || spaceType == HdivHcurl))
                     {
                        if (coeffType == 2)
                        {
                           if (spaceType == HcurlHdiv)
                           {
                              paform->AddDomainIntegrator(new MixedVectorCurlIntegrator(*vcoeff));
                              assemblyform->AddDomainIntegrator(new MixedVectorCurlIntegrator(*vcoeff));
                           }
                           else
                           {
                              paform->AddDomainIntegrator(new MixedVectorWeakCurlIntegrator(*vcoeff));
                              assemblyform->AddDomainIntegrator(new MixedVectorWeakCurlIntegrator(*vcoeff));
                           }
                        }
                        else if (coeffType < 2)
                        {
                           if (spaceType == HcurlHdiv)
                           {
                              paform->AddDomainIntegrator(new MixedVectorCurlIntegrator(*coeff));
                              assemblyform->AddDomainIntegrator(new MixedVectorCurlIntegrator(*coeff));
                           }
                           else
                           {
                              paform->AddDomainIntegrator(new MixedVectorWeakCurlIntegrator(*coeff));
                              assemblyform->AddDomainIntegrator(new MixedVectorWeakCurlIntegrator(*coeff));
                           }
                        }
                     }

                     Array<int> empty_ess; // empty

                     paform->Assemble();
                     OperatorHandle paopr;
                     paform->FormRectangularSystemMatrix(ess_tdof_list, empty_ess, paopr);

                     assemblyform->Assemble();
                     assemblyform->Finalize();

                     OperatorPtr A_explicit;
                     assemblyform->FormRectangularSystemMatrix(ess_tdof_list, empty_ess, A_explicit);

                     paopr->Mult(xin, y_pa);
                     assemblyform->Mult(xin, y_assembly);
                     A_explicit->Mult(xin, y_mat);

                     // Test the transpose
                     if ((spaceType == HcurlHdiv || spaceType == HdivHcurl) &&
                         dimension == 3)
                     {
                        Vector u(testSize);
                        u.Randomize();

                        Vector v_mat(fespace.GetTrueVSize());
                        v_mat = 0.0;
                        Vector v_assembly(fespace.GetTrueVSize());
                        v_assembly = 0.0;
                        Vector v_pa(fespace.GetTrueVSize());
                        v_pa = 0.0;

                        const SparseMatrix& A_spmat = assemblyform->SpMat();
                        A_spmat.EnsureMultTranspose();
                        paopr->MultTranspose(u, v_pa);
                        assemblyform->MultTranspose(u, v_assembly);
                        A_spmat.MultTranspose(u, v_mat);

                        v_pa -= v_mat;
                        double pa_error = v_pa.Norml2();
                        REQUIRE(pa_error < 1.e-12);

                        v_assembly -= v_mat;
                        double assembly_error = v_assembly.Norml2();
                        REQUIRE(assembly_error < 1.e-12);
                     }

                     delete paform;
                     delete assemblyform;
                     delete fecTest;
                  }
                  else
                  {
                     BilinearForm *paform = new BilinearForm(&fespace);
                     paform->SetAssemblyLevel(AssemblyLevel::PARTIAL);
                     BilinearForm *assemblyform = new BilinearForm(&fespace);

                     y_mat.SetSize(xin.Size());
                     y_mat = 0.0;
                     y_assembly.SetSize(xin.Size());
                     y_assembly = 0.0;
                     y_pa.SetSize(xin.Size());
                     y_pa = 0.0;

                     if (integrator < 2)
                     {
                        if (coeffType >= 3)
                        {
                           paform->AddDomainIntegrator(new VectorFEMassIntegrator(*mcoeff));
                           assemblyform->AddDomainIntegrator(new VectorFEMassIntegrator(*mcoeff));
                        }
                        else if (coeffType == 2)
                        {
                           paform->AddDomainIntegrator(new VectorFEMassIntegrator(*vcoeff));
                           assemblyform->AddDomainIntegrator(new VectorFEMassIntegrator(*vcoeff));

                        }
                        else
                        {
                           paform->AddDomainIntegrator(new VectorFEMassIntegrator(*coeff));
                           assemblyform->AddDomainIntegrator(new VectorFEMassIntegrator(*coeff));
                        }
                     }
                     if (integrator > 0)
                     {
                        if (spaceType == Hcurl)
                        {
                           const FiniteElement *fel = fespace.GetFE(0);
                           const IntegrationRule *intRule = &MassIntegrator::GetRule(*fel, *fel,
                                                                                     *mesh.GetElementTransformation(0));

                           if (coeffType >= 3 && dimension == 3)
                           {
                              paform->AddDomainIntegrator(new CurlCurlIntegrator(*mcoeff, intRule));
                              assemblyform->AddDomainIntegrator(new CurlCurlIntegrator(*mcoeff, intRule));
                           }
                           else if (coeffType == 2 && dimension == 3)
                           {
                              paform->AddDomainIntegrator(new CurlCurlIntegrator(*vcoeff, intRule));
                              assemblyform->AddDomainIntegrator(new CurlCurlIntegrator(*vcoeff, intRule));
                           }
                           else
                           {
                              paform->AddDomainIntegrator(new CurlCurlIntegrator(*coeff2));
                              assemblyform->AddDomainIntegrator(new CurlCurlIntegrator(*coeff2));
                           }
                        }
                        else
                        {
                           paform->AddDomainIntegrator(new DivDivIntegrator(*coeff2));
                           assemblyform->AddDomainIntegrator(new DivDivIntegrator(*coeff2));
                        }
                     }
                     paform->Assemble();
                     OperatorHandle paopr;
                     paform->FormSystemMatrix(ess_tdof_list, paopr);

                     assemblyform->SetDiagonalPolicy(Matrix::DIAG_ONE);
                     assemblyform->Assemble();
                     OperatorPtr A_explicit;
                     assemblyform->FormSystemMatrix(ess_tdof_list, A_explicit);

                     paopr->Mult(xin, y_pa);
                     assemblyform->Mult(xin, y_assembly);
                     A_explicit->Mult(xin, y_mat);

                     delete paform;
                     delete assemblyform;
                  }

                  y_pa -= y_mat;
                  double pa_error = y_pa.Norml2();
                  REQUIRE(pa_error < 1.e-10);

                  y_assembly -= y_mat;
                  double assembly_error = y_assembly.Norml2();
                  REQUIRE(assembly_error < 1.e-12);

                  delete fec;
               }
            }
         }

         delete coeff;
         delete coeff2;
         delete vcoeff;
         delete mcoeff;
      }
   }
}

TEST_CASE("Hcurl/Hdiv Mixed PA Coefficient",
          "[CUDA][PartialAssembly][Coefficient]")
{
   const double tol = 2e-12;

   for (dimension = 2; dimension < 4; ++dimension)
   {
      const int ne = 3;
      Mesh mesh = MakeCartesianNonaligned(dimension, ne);

      for (int coeffType = 0; coeffType < 3; ++coeffType)
      {
         Coefficient* coeff = nullptr;
         DiagonalMatrixCoefficient* dcoeff = nullptr;
         if (coeffType == 0)
         {
            coeff = new ConstantCoefficient(12.34);
         }
         else if (coeffType == 1)
         {
            coeff = new FunctionCoefficient(&coeffFunction);
         }
         else if (coeffType == 2)
         {
            dcoeff = new VectorFunctionCoefficient(dimension, &vectorCoeffFunction);
         }

         enum MixedSpaces
         {
            HcurlH1,
            HcurlL2,
            HdivL2,
            HdivL2_Integral,
            HcurlH1_2D,
            NumSpaceTypes
         };
         for (int spaceType = 0; spaceType < NumSpaceTypes; ++spaceType)
         {
            if ((spaceType == HdivL2 || spaceType == HdivL2_Integral) && coeffType == 1)
            {
               continue;  // This case fails, maybe because of insufficient quadrature.
            }
            if ((spaceType != HcurlL2 && coeffType == 2))
            {
               continue;  // Case not implemented yet
            }
            if (spaceType == HcurlL2 && dimension == 2 && coeffType == 2)
            {
               continue;  // Case not implemented yet
            }
            if (spaceType == HcurlH1_2D && dimension != 2)
            {
               continue;  // Case not implemented yet
            }

            const int numIntegrators = (spaceType == HcurlL2 && dimension == 3) ? 2 : 1;
            for (int integrator = 0; integrator < numIntegrators; ++integrator)
            {
               for (int order = 1; order < 4; ++order)
               {
                  CAPTURE(spaceType, dimension, coeffType, integrator, order);
                  FiniteElementCollection* vec_fec = nullptr;
                  if (spaceType == HcurlH1 || spaceType == HcurlL2 || spaceType == HcurlH1_2D)
                  {
                     vec_fec = new ND_FECollection(order, dimension);
                  }
                  else
                  {
                     vec_fec = new RT_FECollection(order-1, dimension);
                  }

                  FiniteElementCollection* scalar_fec = nullptr;
                  if (spaceType == HcurlH1 || spaceType == HcurlH1_2D)
                  {
                     scalar_fec = new H1_FECollection(order, dimension);
                  }
                  else if (spaceType == HdivL2_Integral)
                  {
                     const int map_type = FiniteElement::INTEGRAL;
                     scalar_fec = new L2_FECollection(
                        order-1, dimension, BasisType::GaussLegendre, map_type);
                  }
                  else
                  {
                     scalar_fec = new L2_FECollection(order-1, dimension);
                  }

                  FiniteElementSpace v_fespace(&mesh, vec_fec);
                  FiniteElementSpace s_fespace(&mesh, scalar_fec);

                  Array<int> ess_tdof_list;

                  MixedBilinearForm *paform = NULL;
                  MixedBilinearForm *assemblyform = NULL;

                  if (spaceType == HcurlH1)
                  {
                     assemblyform = new MixedBilinearForm(&s_fespace, &v_fespace);
                     assemblyform->AddDomainIntegrator(new MixedVectorGradientIntegrator(*coeff));

                     paform = new MixedBilinearForm(&s_fespace, &v_fespace);
                     paform->SetAssemblyLevel(AssemblyLevel::PARTIAL);
                     paform->AddDomainIntegrator(new MixedVectorGradientIntegrator(*coeff));
                  }
                  else if (spaceType == HcurlL2 && dimension == 3)
                  {
                     assemblyform = new MixedBilinearForm(&v_fespace, &v_fespace);
                     paform = new MixedBilinearForm(&v_fespace, &v_fespace);
                     paform->SetAssemblyLevel(AssemblyLevel::PARTIAL);

                     if (coeffType == 2)
                     {
                        if (integrator == 0)
                        {
                           paform->AddDomainIntegrator(new MixedVectorCurlIntegrator(*dcoeff));
                           assemblyform->AddDomainIntegrator(new MixedVectorCurlIntegrator(*dcoeff));
                        }
                        else
                        {
                           paform->AddDomainIntegrator(new MixedVectorWeakCurlIntegrator(*dcoeff));
                           assemblyform->AddDomainIntegrator(new MixedVectorWeakCurlIntegrator(*dcoeff));
                        }
                     }
                     else
                     {
                        if (integrator == 0)
                        {
                           paform->AddDomainIntegrator(new MixedVectorCurlIntegrator(*coeff));
                           assemblyform->AddDomainIntegrator(new MixedVectorCurlIntegrator(*coeff));
                        }
                        else
                        {
                           paform->AddDomainIntegrator(new MixedVectorWeakCurlIntegrator(*coeff));
                           assemblyform->AddDomainIntegrator(new MixedVectorWeakCurlIntegrator(*coeff));
                        }
                     }
                  }
                  else if (spaceType == HcurlH1_2D || (spaceType == HcurlL2 && dimension == 2))
                  {
                     assemblyform = new MixedBilinearForm(&v_fespace, &s_fespace);
                     paform = new MixedBilinearForm(&v_fespace, &s_fespace);
                     paform->SetAssemblyLevel(AssemblyLevel::PARTIAL);

                     paform->AddDomainIntegrator(new MixedScalarCurlIntegrator(*coeff));
                     assemblyform->AddDomainIntegrator(new MixedScalarCurlIntegrator(*coeff));
                  }
                  else
                  {
                     assemblyform = new MixedBilinearForm(&v_fespace, &s_fespace);
                     assemblyform->AddDomainIntegrator(new VectorFEDivergenceIntegrator(*coeff));

                     paform = new MixedBilinearForm(&v_fespace, &s_fespace);
                     paform->SetAssemblyLevel(AssemblyLevel::PARTIAL);
                     paform->AddDomainIntegrator(new VectorFEDivergenceIntegrator(*coeff));
                  }

                  assemblyform->Assemble();
                  assemblyform->Finalize();

                  paform->Assemble();

                  const SparseMatrix& A_explicit = assemblyform->SpMat();

                  Vector xin((spaceType == HcurlH1) ?
                             s_fespace.GetTrueVSize() :
                             v_fespace.GetTrueVSize());
                  xin.Randomize();
                  Vector y_mat((spaceType == HdivL2 || spaceType == HdivL2_Integral ||
                                spaceType == HcurlH1_2D ||
                                (spaceType == HcurlL2 &&
                                 dimension == 2)) ? s_fespace.GetTrueVSize() :
                               v_fespace.GetTrueVSize());
                  y_mat = 0.0;
                  Vector y_assembly(y_mat.Size());
                  y_assembly = 0.0;
                  Vector y_pa(y_mat.Size());
                  y_pa = 0.0;

                  paform->Mult(xin, y_pa);
                  assemblyform->Mult(xin, y_assembly);
                  A_explicit.Mult(xin, y_mat);

                  y_pa -= y_mat;
                  double pa_error = y_pa.Norml2();
<<<<<<< HEAD
                  REQUIRE(pa_error < 1.e-12);

                  y_assembly -= y_mat;
                  double assembly_error = y_assembly.Norml2();
                  REQUIRE(assembly_error < 1.e-12);
=======
                  REQUIRE(pa_error == MFEM_Approx(0, tol, tol));

                  y_assembly -= y_mat;
                  double assembly_error = y_assembly.Norml2();
                  REQUIRE(assembly_error == MFEM_Approx(0, tol, tol));
>>>>>>> 1b812b4a

                  if (spaceType == HdivL2 || spaceType == HdivL2_Integral ||
                      spaceType == HcurlH1_2D ||
                      spaceType == HcurlH1 || (spaceType == HcurlL2 && dimension == 2))
                  {
                     // Test the transpose.
                     xin.SetSize(spaceType == HcurlH1 ? v_fespace.GetTrueVSize() :
                                 s_fespace.GetTrueVSize());
                     xin.Randomize();

                     y_mat.SetSize(spaceType == HcurlH1 ? s_fespace.GetTrueVSize() :
                                   v_fespace.GetTrueVSize());
                     y_assembly.SetSize(y_mat.Size());
                     y_pa.SetSize(y_mat.Size());

                     A_explicit.EnsureMultTranspose();
                     paform->MultTranspose(xin, y_pa);
                     assemblyform->MultTranspose(xin, y_assembly);
                     A_explicit.MultTranspose(xin, y_mat);

                     y_pa -= y_mat;
                     pa_error = y_pa.Norml2();
<<<<<<< HEAD
                     REQUIRE(pa_error < 1.e-12);

                     y_assembly -= y_mat;
                     assembly_error = y_assembly.Norml2();
                     REQUIRE(assembly_error < 1.e-12);
=======
                     REQUIRE(pa_error == MFEM_Approx(0, tol, tol));

                     y_assembly -= y_mat;
                     assembly_error = y_assembly.Norml2();
                     REQUIRE(assembly_error == MFEM_Approx(0, tol, tol));
>>>>>>> 1b812b4a
                  }

                  delete paform;
                  delete assemblyform;
                  delete vec_fec;
                  delete scalar_fec;
               }
            }
         }

         delete coeff;
         delete dcoeff;
      }
   }
}

} // namespace pa_coeff<|MERGE_RESOLUTION|>--- conflicted
+++ resolved
@@ -782,19 +782,11 @@
 
                   y_pa -= y_mat;
                   double pa_error = y_pa.Norml2();
-<<<<<<< HEAD
-                  REQUIRE(pa_error < 1.e-12);
-
-                  y_assembly -= y_mat;
-                  double assembly_error = y_assembly.Norml2();
-                  REQUIRE(assembly_error < 1.e-12);
-=======
                   REQUIRE(pa_error == MFEM_Approx(0, tol, tol));
 
                   y_assembly -= y_mat;
                   double assembly_error = y_assembly.Norml2();
                   REQUIRE(assembly_error == MFEM_Approx(0, tol, tol));
->>>>>>> 1b812b4a
 
                   if (spaceType == HdivL2 || spaceType == HdivL2_Integral ||
                       spaceType == HcurlH1_2D ||
@@ -817,19 +809,11 @@
 
                      y_pa -= y_mat;
                      pa_error = y_pa.Norml2();
-<<<<<<< HEAD
-                     REQUIRE(pa_error < 1.e-12);
-
-                     y_assembly -= y_mat;
-                     assembly_error = y_assembly.Norml2();
-                     REQUIRE(assembly_error < 1.e-12);
-=======
                      REQUIRE(pa_error == MFEM_Approx(0, tol, tol));
 
                      y_assembly -= y_mat;
                      assembly_error = y_assembly.Norml2();
                      REQUIRE(assembly_error == MFEM_Approx(0, tol, tol));
->>>>>>> 1b812b4a
                   }
 
                   delete paform;
