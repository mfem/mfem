--- conflicted
+++ resolved
@@ -250,11 +250,7 @@
       {
          CHECK(local_errors(i) < 1e-10);
       }
-<<<<<<< HEAD
-      REQUIRE(estimator.GetTotalError() < 1e-10);
-=======
       CHECK(estimator.GetTotalError() < 1e-10);
->>>>>>> aff51cd7
    }
 
    SECTION("Perfect Approximation Y")
