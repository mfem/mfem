// Copyright (c) 2010-2025, Lawrence Livermore National Security, LLC. Produced
// at the Lawrence Livermore National Laboratory. All Rights reserved. See files
// LICENSE and NOTICE for details. LLNL-CODE-806117.
//
// This file is part of the MFEM library. For more information and source code
// availability visit https://mfem.org.
//
// MFEM is free software; you can redistribute it and/or modify it under the
// terms of the BSD-3 license. We welcome feedback and contributions, see file
// CONTRIBUTING.md for details.

#include "mfem.hpp"
#include "unit_tests.hpp"

namespace mfem
{

static real_t exact_sln(const Vector &p);
static void TestSolve(FiniteElementSpace &fespace);
static void TestSolveVec(FiniteElementSpace &fespace);
#ifdef MFEM_USE_MPI
static void TestSolvePar(ParFiniteElementSpace &fespace);
static void TestSolveParVec(ParFiniteElementSpace &fespace);
static void TestRandomPRefinement(Mesh & mesh);
#endif

namespace var_order_test { enum class SpaceType {RT, ND}; }

Mesh MakeCartesianMesh(int nx, int dim)
{
   if (dim == 2)
   {
      return Mesh::MakeCartesian2D(nx, nx, Element::QUADRILATERAL, true);
   }
   else
   {
      return Mesh::MakeCartesian3D(nx, nx, nx, Element::HEXAHEDRON);
   }
}

// Check basic functioning of variable order spaces, hp interpolation and
// some corner cases.
TEST_CASE("Variable Order FiniteElementSpace",
          "[FiniteElementCollection]"
          "[FiniteElementSpace]"
          "[NCMesh]")
{
   SECTION("Quad mesh")
   {
      // 2-element quad mesh
      Mesh mesh = Mesh::MakeCartesian2D(2, 1, Element::QUADRILATERAL);
      mesh.EnsureNCMesh();

      // standard H1 space with order 1 elements
      H1_FECollection fec(1, mesh.Dimension());
      FiniteElementSpace fespace(&mesh, &fec);

      REQUIRE(fespace.GetNDofs() == 6);
      REQUIRE(fespace.GetNConformingDofs() == 6);

      // convert to variable order space: p-refine second element
      fespace.SetElementOrder(1, 2);
      fespace.Update(false);

      REQUIRE(fespace.GetNDofs() == 11);
      REQUIRE(fespace.GetNConformingDofs() == 10);

      // h-refine first element in the y axis
      Array<Refinement> refs;
      refs.Append(Refinement(0, 2));
      mesh.GeneralRefinement(refs);
      fespace.Update();

      REQUIRE(fespace.GetNDofs() == 13);
      REQUIRE(fespace.GetNConformingDofs() == 11);

      // relax the master edge to be quadratic
      fespace.SetRelaxedHpConformity(true);

      REQUIRE(fespace.GetNDofs() == 13);
      REQUIRE(fespace.GetNConformingDofs() == 12);

      // increase order
      for (int i = 0; i < mesh.GetNE(); i++)
      {
         fespace.SetElementOrder(i, fespace.GetElementOrder(i) + 1);
      }
      fespace.Update(false);

      // 15 quadratic + 16 cubic DOFs - 2 shared vertices:
      REQUIRE(fespace.GetNDofs() == 29);
      // 3 constrained DOFs on slave side, inexact interpolation
      REQUIRE(fespace.GetNConformingDofs() == 26);

      // relaxed off
      fespace.SetRelaxedHpConformity(false);

      // new quadratic DOF on master edge:
      REQUIRE(fespace.GetNDofs() == 30);
      // 3 constrained DOFs on slave side, 2 on master side:
      REQUIRE(fespace.GetNConformingDofs() == 25);

      TestSolve(fespace);

      // refine
      mesh.UniformRefinement();
      fespace.Update();

      REQUIRE(fespace.GetNDofs() == 93);
      REQUIRE(fespace.GetNConformingDofs() == 83);

      TestSolve(fespace);
   }

   SECTION("Quad/hex mesh projection")
   {
      for (int dim=2; dim<=3; ++dim)
      {
         // 2-element mesh
         Mesh mesh = dim == 2 ? Mesh::MakeCartesian2D(2, 1, Element::QUADRILATERAL) :
                     Mesh::MakeCartesian3D(2, 1, 1, Element::HEXAHEDRON);
         mesh.EnsureNCMesh();

         // h-refine element 1
         Array<Refinement> refinements;
         refinements.Append(Refinement(1));

         int nonconformity_limit = 0; // 0 meaning allow unlimited ratio
         mesh.GeneralRefinement(refinements, 1, nonconformity_limit);  // h-refinement

         // standard H1 space with order 2 elements
         H1_FECollection fec(2, mesh.Dimension());
         FiniteElementSpace fespace(&mesh, &fec);

         GridFunction x(&fespace);

         // p-refine element 0
         fespace.SetElementOrder(0, 3);

         fespace.Update(false);
         x.SetSpace(&fespace);

         // Test projection of the coefficient
         FunctionCoefficient exsol(exact_sln);
         x.ProjectCoefficient(exsol);

         // Enforce space constraints on locally interpolated GridFunction x
         const SparseMatrix *R = fespace.GetHpRestrictionMatrix();
         const SparseMatrix *P = fespace.GetConformingProlongation();
         Vector y(fespace.GetTrueVSize());
         R->Mult(x, y);
         P->Mult(y, x);

         const real_t error = x.ComputeL2Error(exsol);
         REQUIRE(error == MFEM_Approx(0.0));
      }
   }

   SECTION("Hex mesh")
   {
      // 2-element hex mesh
      Mesh mesh = Mesh::MakeCartesian3D(2, 1, 1, Element::HEXAHEDRON);
      mesh.EnsureNCMesh();

      // standard H1 space with order 1 elements
      H1_FECollection fec(1, mesh.Dimension());
      FiniteElementSpace fespace(&mesh, &fec);

      REQUIRE(fespace.GetNDofs() == 12);
      REQUIRE(fespace.GetNConformingDofs() == 12);

      // convert to variable order space: p-refine second element
      fespace.SetElementOrder(1, 2);
      fespace.Update(false);

      REQUIRE(fespace.GetNDofs() == 31);
      REQUIRE(fespace.GetNConformingDofs() == 26);

      // h-refine first element in the z axis
      Array<Refinement> refs;
      refs.Append(Refinement(0, 4));
      mesh.GeneralRefinement(refs);
      fespace.Update();

      REQUIRE(fespace.GetNDofs() == 35);
      REQUIRE(fespace.GetNConformingDofs() == 28);

      // relax the master face to be quadratic
      fespace.SetRelaxedHpConformity(true);

      REQUIRE(fespace.GetNDofs() == 35);
      REQUIRE(fespace.GetNConformingDofs() == 31);

      // increase order
      for (int i = 0; i < mesh.GetNE(); i++)
      {
         fespace.SetElementOrder(i, fespace.GetElementOrder(i) + 1);
      }
      fespace.Update(false);

      REQUIRE(fespace.GetNDofs() == 105);
      REQUIRE(fespace.GetNConformingDofs() == 92);

      // relaxed off
      fespace.SetRelaxedHpConformity(false);

      REQUIRE(fespace.GetNDofs() == 108);
      REQUIRE(fespace.GetNConformingDofs() == 87);

      // refine one of the small elements into four
      refs[0].SetType(3);
      mesh.GeneralRefinement(refs);
      fespace.Update();

      REQUIRE(fespace.GetNDofs() == 162);
      REQUIRE(fespace.GetNConformingDofs() == 115);

      TestSolve(fespace);

      // lower the order of one of the four new elements to 1 - this minimum
      // order will propagate through two master faces and severely constrain
      // the space (since relaxed hp is off)
      fespace.SetElementOrder(0, 1);
      fespace.Update(false);

      REQUIRE(fespace.GetNDofs() == 152);
      REQUIRE(fespace.GetNConformingDofs() == 92);
   }

   SECTION("Prism mesh")
   {
      // 2-element prism mesh
      Mesh mesh = Mesh::MakeCartesian3D(1, 1, 1, Element::WEDGE);
      mesh.EnsureNCMesh();

      // standard H1 space with order 2 elements
      H1_FECollection fec(2, mesh.Dimension());
      FiniteElementSpace fespace(&mesh, &fec);

      REQUIRE(fespace.GetNDofs() == 27);
      REQUIRE(fespace.GetNConformingDofs() == 27);

      // convert to variable order space: p-refine first element
      fespace.SetElementOrder(0, 3);
      fespace.Update(false);

      REQUIRE(fespace.GetNDofs() == 54);
      REQUIRE(fespace.GetNConformingDofs() == 42);

      // refine to form an edge-face constraint similar to
      // https://github.com/mfem/mfem/pull/713#issuecomment-495786362
      Array<Refinement> refs;
      refs.Append(Refinement(1, 3));
      mesh.GeneralRefinement(refs);
      fespace.Update(false);

      refs[0].SetType(4);
      refs.Append(Refinement(2, 4));
      mesh.GeneralRefinement(refs);
      fespace.Update(false);

      REQUIRE(fespace.GetNDofs() == 113);
      REQUIRE(fespace.GetNConformingDofs() == 67);

      TestSolve(fespace);
   }

   SECTION("Quad/hex mesh ND/RT")
   {
      using namespace var_order_test;

      const auto space_type = GENERATE(SpaceType::RT, SpaceType::ND);
      const int dim = GENERATE(2, 3);

      Mesh mesh = MakeCartesianMesh(dim == 2 ? 4 : 2, dim);
      mesh.EnsureNCMesh();

      int ndof0, ncdof1, ncdof2, ndof1;
      std::unique_ptr<FiniteElementCollection> fec;
      if (space_type == SpaceType::RT)
      {
         // Standard RT space with order 0 elements
         fec.reset(new RT_FECollection(0, dim));

         if (dim == 2)
         {
            ndof0 = 40;
            ndof1 = 62;
            ncdof1 = 56;
            ncdof2 = 312;
         }
         else
         {
            ndof0 = 36;
            ndof1 = 141;
            ncdof1 = 114;
            ncdof2 = 756;
         }
      }
      else
      {
         // Standard ND space with order 1 elements
         fec.reset(new ND_FECollection(1, dim));

         if (dim == 2)
         {
            ndof0 = 40;
            ndof1 = 50;
            ncdof1 = 46;
            ncdof2 = 144;
         }
         else
         {
            ndof0 = 54;
            ndof1 = 105;
            ncdof1 = 75;
            ncdof2 = 300;
         }
      }

      FiniteElementSpace fespace(&mesh, fec.get());

      REQUIRE(fespace.GetNDofs() == ndof0);
      REQUIRE(fespace.GetNConformingDofs() == ndof0);

      // Convert to variable order space: p-refine first element
      fespace.SetElementOrder(0, 2);
      fespace.Update(false);

      REQUIRE(fespace.GetNDofs() == ndof1);
      REQUIRE(fespace.GetNConformingDofs() == ncdof1);

      // p-refine all elements
      for (int i = 1; i < mesh.GetNE(); i++)
      {
         fespace.SetElementOrder(i, fespace.GetElementOrder(i) + 1);
      }
      fespace.Update(false);

      REQUIRE(fespace.GetNConformingDofs() == ncdof2);

      TestSolveVec(fespace);
   }
}

#ifdef MFEM_USE_MPI
TEST_CASE("Parallel Variable Order FiniteElementSpace",
          "[FiniteElementCollection], [FiniteElementSpace], [NCMesh]"
          "[Parallel]")
{
   SECTION("Quad mesh")
   {
      // 2-by-2 element quad mesh
      Mesh mesh = MakeCartesianMesh(2, 2);
      mesh.EnsureNCMesh();

      ParMesh pmesh(MPI_COMM_WORLD, mesh);
      mesh.Clear();

      // Standard H1 space with order 1 elements
      H1_FECollection fe_coll(1, pmesh.Dimension());
      ParFiniteElementSpace fespace(&pmesh, &fe_coll);

      REQUIRE(fespace.GlobalTrueVSize() == 9);

      // Convert to variable order space by p-refinement
      // Increase order on all elements
      for (int i = 0; i < pmesh.GetNE(); i++)
      {
         fespace.SetElementOrder(i, fespace.GetElementOrder(i) + 1);
      }
      fespace.Update(false);

      // DOFs for vertices + edges + elements = 9 + 12 + 4 = 25
      REQUIRE(fespace.GlobalTrueVSize() == 25);

      int rank;
      MPI_Comm_rank(MPI_COMM_WORLD, &rank);

      if (rank == 0) { fespace.SetElementOrder(0, 4); }
      fespace.Update(false);

      Array<Refinement> refs;
      if (rank == 0) { refs.Append(Refinement(0)); }
      pmesh.GeneralRefinement(refs);
      fespace.Update(false);

      TestSolvePar(fespace);
   }

   SECTION("Hex mesh")
   {
      // 2^3 element hex mesh
      Mesh mesh = MakeCartesianMesh(2, 3);
      mesh.EnsureNCMesh();

      ParMesh pmesh(MPI_COMM_WORLD, mesh);
      mesh.Clear();

      // Standard H1 space with order 1 elements
      H1_FECollection fe_coll(1, pmesh.Dimension());
      ParFiniteElementSpace fespace(&pmesh, &fe_coll);

      REQUIRE(fespace.GlobalTrueVSize() == 27);  // 3^3

      // Convert to variable order space by p-refinement
      for (int i = 0; i < pmesh.GetNE(); i++)
      {
         fespace.SetElementOrder(i, fespace.GetElementOrder(i) + 1);
      }
      fespace.Update(false);

      // DOFs for vertices + edges + faces + elements = 27 + 54 + 36 + 8 = 125
      REQUIRE(fespace.GlobalTrueVSize() == 125);  // 5^3

      int rank;
      MPI_Comm_rank(MPI_COMM_WORLD, &rank);

      if (rank == 0) { fespace.SetElementOrder(0, 4); }
      fespace.Update(false);

      Array<Refinement> refs;
      if (rank == 0) { refs.Append(Refinement(0)); }
      pmesh.GeneralRefinement(refs);
      fespace.Update(false);

      TestSolvePar(fespace);
   }

   SECTION("Hex mesh with intermediate orders")
   {
      // Test ParFiniteElementSpace::MarkIntermediateEntityDofs
      // This test is designed for 2 MPI ranks. If more than 2 ranks are used,
      // the test is run on only the first 2 ranks via a split communicator.
      int numprocs, rank;
      MPI_Comm_rank(MPI_COMM_WORLD, &rank);
      MPI_Comm_size(MPI_COMM_WORLD, &numprocs);

      MPI_Comm comm2;
      MPI_Comm_split(MPI_COMM_WORLD, rank < 2 ? 0 : 1, rank, &comm2);

      if (rank < 2)
      {
         // 2x1x1 element hex mesh
         Mesh mesh = Mesh::MakeCartesian3D(2, 1, 1, Element::HEXAHEDRON);
         mesh.EnsureNCMesh();

         Array<int> partition(2);
         partition = 0;
         if (numprocs > 1) { partition[1] = 1; }

         ParMesh pmesh(comm2, mesh, partition.GetData());
         mesh.Clear();

         // Standard H1 space with order 1 elements
         H1_FECollection fe_coll(1, pmesh.Dimension());
         ParFiniteElementSpace fespace(&pmesh, &fe_coll);

         {
            Array<Refinement> refs;
            if (rank == 1) { refs.Append(Refinement(0)); }
            pmesh.GeneralRefinement(refs);
            fespace.Update(false);
         }

         {
            Array<Refinement> refs;
            if (rank == 1) { refs.Append(Refinement(4)); }
            pmesh.GeneralRefinement(refs);
            fespace.Update(false);
         }

         if (rank == 1)
         {
            for (int elem=0; elem<pmesh.GetNE(); ++elem)
            {
               const int p_elem = fespace.GetElementOrder(elem);
               fespace.SetElementOrder(elem, p_elem + 1);
            }
         }
         fespace.Update(false);

         {
            Array<Refinement> refs;
            if (rank == 1) { refs.Append(Refinement(6)); }
            if (rank == 0) { refs.Append(Refinement(0)); }
            pmesh.GeneralRefinement(refs);
            fespace.Update(false);
         }

         {
            Array<Refinement> refs;
            if (rank == 1) { refs.Append(Refinement(10)); }
            pmesh.GeneralRefinement(refs);
            fespace.Update(false);
         }

         if (rank == 1) { fespace.SetElementOrder(3, 3); }
         fespace.Update(false);

         // Set at least order 2 everywhere
         for (int elem=0; elem<pmesh.GetNE(); ++elem)
         {
            const int p_elem = fespace.GetElementOrder(elem);
            if (p_elem < 2) { fespace.SetElementOrder(elem, 2); }
         }
         fespace.Update(false);

         TestSolvePar(fespace);
      }
   }

   SECTION("Quad/hex mesh ND/RT")
   {
      using namespace var_order_test;

      const auto space_type = GENERATE(SpaceType::RT, SpaceType::ND);
      const int dim = GENERATE(2, 3);

      Mesh mesh = MakeCartesianMesh(dim == 2 ? 4 : 2, dim);

      mesh.EnsureNCMesh();

      ParMesh pmesh(MPI_COMM_WORLD, mesh);
      mesh.Clear();

      int ndof0, ncdof2;

      std::unique_ptr<FiniteElementCollection> fec;
      if (space_type == SpaceType::RT)
      {
         // Standard RT space with order 0 elements
         fec.reset(new RT_FECollection(0, dim));

         if (dim == 2)
         {
            ndof0 = 40;
            ncdof2 = 312;
         }
         else
         {
            ndof0 = 36;
            ncdof2 = 756;
         }
      }
      else
      {
         // Standard ND space with order 1 elements
         fec.reset(new ND_FECollection(1, dim));

         if (dim == 2)
         {
            ndof0 = 40;
            ncdof2 = 144;
         }
         else
         {
            ndof0 = 54;
            ncdof2 = 300;
         }
      }

      ParFiniteElementSpace fespace(&pmesh, fec.get());

      REQUIRE(fespace.GlobalTrueVSize() == ndof0);

      // Convert to variable order space by p-refinement
      // Increase order on all elements
      for (int i = 0; i < pmesh.GetNE(); i++)
      {
         fespace.SetElementOrder(i, fespace.GetElementOrder(i) + 1);
      }
      fespace.Update(false);

      REQUIRE(fespace.GlobalTrueVSize() == ncdof2);

      TestSolveParVec(fespace);
   }
}

TEST_CASE("Serial-parallel Comparison for Variable Order FiniteElementSpace",
          "[FiniteElementCollection], [FiniteElementSpace], [NCMesh]"
          "[Parallel]")
{

   int dimension = GENERATE(2, 3);
   Mesh mesh = MakeCartesianMesh(4, dimension);
   TestRandomPRefinement(mesh);
}
#endif  // MFEM_USE_MPI

// Exact solution: x^2 + y^2 + z^2
static real_t exact_sln(const Vector &p)
{
   real_t x = p(0), y = p(1);
   if (p.Size() == 3)
   {
      real_t z = p(2);
      return x*x + y*y + z*z;
   }
   else
   {
      return x*x + y*y;
   }
}

static real_t exact_rhs(const Vector &p)
{
   return (p.Size() == 3) ? -6.0 : -4.0;
}

static void TestSolve(FiniteElementSpace &fespace)
{
   Mesh *mesh = fespace.GetMesh();

   // exact solution and RHS for the problem -\Delta u = 1
   FunctionCoefficient exsol(exact_sln);
   FunctionCoefficient rhs(exact_rhs);

   // set up Dirichlet BC on the boundary
   Array<int> ess_attr(mesh->bdr_attributes.Max());
   ess_attr = 1;

   Array<int> ess_tdof_list;
   fespace.GetEssentialTrueDofs(ess_attr, ess_tdof_list);

   GridFunction x(&fespace);
   x = 0.0;
   x.ProjectBdrCoefficient(exsol, ess_attr);

   // assemble the linear form
   LinearForm lf(&fespace);
   lf.AddDomainIntegrator(new DomainLFIntegrator(rhs));
   lf.Assemble();

   // assemble the bilinear form.
   BilinearForm bf(&fespace);
   bf.AddDomainIntegrator(new DiffusionIntegrator());
   bf.Assemble();

   OperatorPtr A;
   Vector B, X;
   bf.FormLinearSystem(ess_tdof_list, x, lf, A, X, B);

   // solve
   GSSmoother M((SparseMatrix&)(*A));
   PCG(*A, M, B, X, 0, 500, 1e-30, 0.0);

   bf.RecoverFEMSolution(X, lf, x);

   // compute L2 error from the exact solution
   const real_t error = x.ComputeL2Error(exsol);
   REQUIRE(error == MFEM_Approx(0.0));

   // visualize
#ifdef MFEM_UNIT_DEBUG_VISUALIZE
   const char vishost[] = "localhost";
   const int  visport   = 19916;
   std::unique_ptr<GridFunction> vis_x = x.ProlongToMaxOrder();
   socketstream sol_sock(vishost, visport);
   sol_sock.precision(8);
   sol_sock << "solution\n" << *mesh << *vis_x;
#endif
}

// Quadratic exact solution for vector-valued spaces
void exact_sln_vec(const Vector &x, Vector &f)
{
   if (f.Size() == 3)
   {
      f(0) = x(1)*x(2);
      f(1) = x(0)*x(2);
      f(2) = x(0)*x(1);
   }
   else
   {
      f(0) = x(0)*x(1);
      f(1) = x(0)*x(1);
   }
}

static void TestSolveVec(FiniteElementSpace &fespace)
{
   Mesh *mesh = fespace.GetMesh();
   const int sdim = mesh->SpaceDimension();

   // Exact solution and RHS for the mass-matrix problem E = f
   VectorFunctionCoefficient exsol(sdim, exact_sln_vec);

   // No boundary conditions
   Array<int> ess_attr(mesh->bdr_attributes.Max());
   ess_attr = 0;

   Array<int> ess_tdof_list;
   fespace.GetEssentialTrueDofs(ess_attr, ess_tdof_list);

   GridFunction x(&fespace);
   x = 0.0;
   x.ProjectBdrCoefficient(exsol, ess_attr);

   // Assemble the linear form
   LinearForm lf(&fespace);
   lf.AddDomainIntegrator(new VectorFEDomainLFIntegrator(exsol));
   lf.Assemble();

   // Assemble the bilinear form
   BilinearForm bf(&fespace);
   bf.AddDomainIntegrator(new VectorFEMassIntegrator());
   bf.Assemble();

   OperatorPtr A;
   Vector B, X;
   bf.FormLinearSystem(ess_tdof_list, x, lf, A, X, B);

   // Solve
   GSSmoother M((SparseMatrix&)(*A));
   PCG(*A, M, B, X, 0, 500, 1e-30, 0.0);

   bf.RecoverFEMSolution(X, lf, x);

   // Compute L2 error from the exact solution
   const real_t error = x.ComputeL2Error(exsol);

   REQUIRE(error == MFEM_Approx(0.0));
}

#ifdef MFEM_USE_MPI
static void TestSolvePar(ParFiniteElementSpace &fespace)
{
   ParMesh *pmesh = fespace.GetParMesh();

   // exact solution and RHS for the problem -\Delta u = 1
   FunctionCoefficient exsol(exact_sln);
   FunctionCoefficient rhs(exact_rhs);

   // set up Dirichlet BC on the boundary
   Array<int> ess_attr(pmesh->bdr_attributes.Max());
   ess_attr = 1;

   Array<int> ess_tdof_list;
   fespace.GetEssentialTrueDofs(ess_attr, ess_tdof_list);

   ParGridFunction x(&fespace);
   x = 0.0;
   x.ProjectBdrCoefficient(exsol, ess_attr);

   // assemble the linear form
   ParLinearForm lf(&fespace);
   lf.AddDomainIntegrator(new DomainLFIntegrator(rhs));
   lf.Assemble();

   // assemble the bilinear form.
   ParBilinearForm bf(&fespace);
   bf.AddDomainIntegrator(new DiffusionIntegrator());
   bf.Assemble();

   OperatorPtr A;
   Vector B, X;
   bf.FormLinearSystem(ess_tdof_list, x, lf, A, X, B);

   // solve
   HypreBoomerAMG prec;
   CGSolver cg(fespace.GetComm());
   cg.SetRelTol(1e-30);
   cg.SetMaxIter(100);
   cg.SetPrintLevel(1);
   cg.SetPreconditioner(prec);
   cg.SetOperator(*A);
   cg.Mult(B, X);

   bf.RecoverFEMSolution(X, lf, x);

   // compute L2 error from the exact solution
   const real_t error = x.ComputeL2Error(exsol);
   REQUIRE(error == MFEM_Approx(0.0));
}

void TestSolveSerial1(const Mesh & mesh, GridFunction & x)
{
   FiniteElementSpace *fespace = x.FESpace();

   Array<int> ess_attr(mesh.bdr_attributes.Max());
   ess_attr = 1;  // Dirichlet BC everywhere

   Array<int> ess_tdof_list;
   fespace->GetEssentialTrueDofs(ess_attr, ess_tdof_list);

   // assemble the linear form
   LinearForm lf(fespace);
   ConstantCoefficient one(1.0);
   lf.AddDomainIntegrator(new DomainLFIntegrator(one));
   lf.Assemble();

   // assemble the bilinear form.
   BilinearForm bf(fespace);
   bf.SetDiagonalPolicy(Operator::DIAG_ONE);

   bf.AddDomainIntegrator(new DiffusionIntegrator());
   bf.Assemble();

   OperatorPtr A;
   Vector B, X;
   bf.FormLinearSystem(ess_tdof_list, x, lf, A, X, B);

   GSSmoother M((SparseMatrix&)(*A));
   PCG(*A, M, B, X, 10, 500, 1e-30, 0.0);
   std::cout << std::flush;

   bf.RecoverFEMSolution(X, lf, x);
}

void TestSolveParallel1(ParMesh & mesh, ParGridFunction & x)
{
   ParFiniteElementSpace *fespace = x.ParFESpace();

   Array<int> ess_attr(mesh.bdr_attributes.Max());
   ess_attr = 1;  // Dirichlet BC

   Array<int> ess_tdof_list;
   fespace->GetEssentialTrueDofs(ess_attr, ess_tdof_list);

   // assemble the linear form
   ParLinearForm lf(fespace);
   ConstantCoefficient one(1.0);
   lf.AddDomainIntegrator(new DomainLFIntegrator(one));
   lf.Assemble();

   // assemble the bilinear form.
   ParBilinearForm bf(fespace);
   bf.AddDomainIntegrator(new DiffusionIntegrator());
   bf.Assemble();

   OperatorPtr A;
   Vector B, X;
   bf.FormLinearSystem(ess_tdof_list, x, lf, A, X, B);

   HypreBoomerAMG prec;
   CGSolver cg(MPI_COMM_WORLD);
   cg.SetRelTol(1e-30);
   cg.SetMaxIter(100);
   cg.SetPrintLevel(10);
   cg.SetPreconditioner(prec);
   cg.SetOperator(*A);
   cg.Mult(B, X);

   bf.RecoverFEMSolution(X, lf, x);
}

GridFunction *TestRandomPRefinement_serial(Mesh & mesh)
{
   // standard H1 space with order 1 elements
   H1_FECollection *fec = new H1_FECollection(1, mesh.Dimension());
   FiniteElementSpace *fespace = new FiniteElementSpace(&mesh, fec);

   for (int i=0; i<mesh.GetNE(); ++i)
   {
      const int p = mesh.GetAttribute(i);
      if (p > 1) { fespace->SetElementOrder(i, p); }
   }

   fespace->Update(false);

   GridFunction *sol = new GridFunction(fespace);
   *sol = 0.0;  // Essential DOF value
   TestSolveSerial1(mesh, *sol);
   return sol;
}

ParGridFunction *TestRandomPRefinement_parallel(Mesh & mesh)
{
   // standard H1 space with order 1 elements

   ParMesh *pmesh = new ParMesh(MPI_COMM_WORLD, mesh);
   H1_FECollection *pfec = new H1_FECollection(1, mesh.Dimension());
   ParFiniteElementSpace *pfespace = new ParFiniteElementSpace(pmesh, pfec);

   for (int i=0; i<pmesh->GetNE(); ++i)
   {
      const int p = pmesh->GetAttribute(i);
      if (p > 1) { pfespace->SetElementOrder(i, p); }
   }

   pfespace->Update(false);

   ParGridFunction *sol = new ParGridFunction(pfespace);
   *sol = 0.0;  // Essential DOF value
   TestSolveParallel1(*pmesh, *sol);
   return sol;
}

// This function is based on the assumption that each element has attribute
// equal to its index in the serial mesh. This assumption enables easily
// identifying serial and parallel elements, for element-wise comparisons.
real_t ErrorSerialParallel(const GridFunction & xser,
                           const ParGridFunction & xpar)
{
   const FiniteElementSpace *fespace = xser.FESpace();
   const ParFiniteElementSpace *pfespace = xpar.ParFESpace();

   Mesh *mesh = fespace->GetMesh();
   ParMesh *pmesh = pfespace->GetParMesh();

   const int npe = pmesh->GetNE();

   int numprocs, rank;
   MPI_Comm_size(MPI_COMM_WORLD, &numprocs);
   MPI_Comm_rank(MPI_COMM_WORLD, &rank);

   Array<int> allnpe(numprocs);
   MPI_Allgather(&npe, 1, MPI_INT, allnpe.GetData(), 1, MPI_INT, MPI_COMM_WORLD);

   int eos = 0;
   for (int i=0; i<rank; ++i)
   {
      eos += allnpe[i];
   }

   bool elemsMatch = true;
   real_t error = 0.0;

<<<<<<< HEAD
=======
   xser.HostRead();
   xpar.HostRead();

>>>>>>> 7caef9cb
   // Loop over only the local elements in the parallel mesh.
   for (int e=0; e<pmesh->GetNE(); ++e)
   {
      if (pmesh->GetAttribute(e) != mesh->GetAttribute(eos + e))
      {
         elemsMatch = false;
      }

      Array<int> sdofs, pdofs;

      fespace->GetElementDofs(eos + e, sdofs);
      pfespace->GetElementDofs(e, pdofs);

      if (sdofs.Size() != pdofs.Size())
      {
         elemsMatch = false;
      }

      for (int i=0; i<sdofs.Size(); ++i)
      {
         const real_t d = xser[sdofs[i]] - xpar[pdofs[i]];
         error += d * d;
      }
   }

   REQUIRE(elemsMatch);

   MPI_Allreduce(MPI_IN_PLACE, &error, 1, MPITypeMap<real_t>::mpi_type,
                 MPI_SUM, MPI_COMM_WORLD);
   return error;
}

real_t CheckH1Continuity(ParGridFunction & x)
{
   x.ExchangeFaceNbrData();

   const ParFiniteElementSpace *fes = x.ParFESpace();
   ParMesh *mesh = fes->GetParMesh();

   const int dim = mesh->Dimension();

   // Following the example of KellyErrorEstimator::ComputeEstimates(),
   // we loop over interior faces and then shared faces.

   // Compute error contribution from local interior faces
   real_t errorMax = 0.0;
   for (int f = 0; f < mesh->GetNumFaces(); f++)
   {
      if (mesh->FaceIsInterior(f))
      {
         int Inf1, Inf2, NCFace;
         mesh->GetFaceInfos(f, &Inf1, &Inf2, &NCFace);

         auto FT = mesh->GetFaceElementTransformations(f);

         const int faceOrder = dim == 3 ? fes->GetFaceOrder(f) :
                               fes->GetEdgeOrder(f);
         auto &int_rule = IntRules.Get(FT->FaceGeom, 2 * faceOrder);
         const auto nip = int_rule.GetNPoints();

         // Convention
         // * Conforming face: Face side with smaller element id handles
         // the integration
         // * Non-conforming face: The slave handles the integration.
         // See FaceInfo documentation for details.
         bool isNCSlave    = FT->Elem2No >= 0 && NCFace >= 0;
         bool isConforming = FT->Elem2No >= 0 && NCFace == -1;
         if ((FT->Elem1No < FT->Elem2No && isConforming) || isNCSlave)
         {
            for (int i = 0; i < nip; i++)
            {
               const auto &fip = int_rule.IntPoint(i);
               IntegrationPoint ip;

               FT->Loc1.Transform(fip, ip);
               const real_t v1 = x.GetValue(FT->Elem1No, ip);

               FT->Loc2.Transform(fip, ip);
               const real_t v2 = x.GetValue(FT->Elem2No, ip);

               const real_t err_i = std::abs(v1 - v2);
               errorMax = std::max(errorMax, err_i);
            }
         }
      }
   }

   // Compute error contribution from shared interior faces
   for (int sf = 0; sf < mesh->GetNSharedFaces(); sf++)
   {
      const int f = mesh->GetSharedFace(sf);
      const bool trueInterior = mesh->FaceIsTrueInterior(f);
      if (!trueInterior) { continue; }

      auto FT = mesh->GetSharedFaceTransformations(sf, true);
      const int faceOrder = dim == 3 ? fes->GetFaceOrder(f) : fes->GetEdgeOrder(f);
      const auto &int_rule = IntRules.Get(FT->FaceGeom, 2 * faceOrder);
      const auto nip = int_rule.GetNPoints();

      for (int i = 0; i < nip; i++)
      {
         const auto &fip = int_rule.IntPoint(i);
         IntegrationPoint ip;

         FT->Loc1.Transform(fip, ip);
         const real_t v1 = x.GetValue(FT->Elem1No, ip);

         FT->Loc2.Transform(fip, ip);
         const real_t v2 = x.GetValue(FT->Elem2No, ip);

         const real_t err_i = std::abs(v1 - v2);
         errorMax = std::max(errorMax, err_i);
      }
   }

   return errorMax;
}

static void TestRandomPRefinement(Mesh & mesh)
{
   for (int i=0; i<mesh.GetNE(); ++i)
   {
      mesh.SetAttribute(i, 1 + (i % 3));   // Order is 1, 2, or 3
   }
   mesh.EnsureNCMesh();

   GridFunction *solSerial = TestRandomPRefinement_serial(mesh);
   ParGridFunction *solParallel = TestRandomPRefinement_parallel(mesh);
   const real_t error = ErrorSerialParallel(*solSerial, *solParallel);
   REQUIRE(error == MFEM_Approx(0.0));

   // Check H1 continuity for the parallel solution.
   const real_t discontinuity = CheckH1Continuity(*solParallel);
   REQUIRE(discontinuity == MFEM_Approx(0.0));

   FiniteElementSpace *fespace = solSerial->FESpace();
   ParFiniteElementSpace *pfespace = solParallel->ParFESpace();
   delete solSerial;
   delete solParallel;
   delete fespace;
   delete pfespace;
}

static void TestSolveParVec(ParFiniteElementSpace &fespace)
{
   ParMesh *pmesh = fespace.GetParMesh();
   const int sdim = pmesh->SpaceDimension();

   // Exact solution and RHS for the mass-matrix problem E = f
   VectorFunctionCoefficient exsol(sdim, exact_sln_vec);

   // No boundary conditions
   Array<int> ess_attr(pmesh->bdr_attributes.Max());
   ess_attr = 0;

   Array<int> ess_tdof_list;
   fespace.GetEssentialTrueDofs(ess_attr, ess_tdof_list);

   ParGridFunction x(&fespace);
   x = 0.0;
   x.ProjectBdrCoefficient(exsol, ess_attr);

   // Assemble the linear form
   ParLinearForm lf(&fespace);
   lf.AddDomainIntegrator(new VectorFEDomainLFIntegrator(exsol));
   lf.Assemble();

   // Assemble the bilinear form
   ParBilinearForm bf(&fespace);
   bf.AddDomainIntegrator(new VectorFEMassIntegrator());
   bf.Assemble();

   OperatorPtr A;
   Vector B, X;
   bf.FormLinearSystem(ess_tdof_list, x, lf, A, X, B);

   // Solve
   HypreBoomerAMG prec;
   CGSolver cg(MPI_COMM_WORLD);
   cg.SetRelTol(1e-30);
   cg.SetMaxIter(100);
   cg.SetPrintLevel(1);
   cg.SetPreconditioner(prec);
   cg.SetOperator(*A);
   cg.Mult(B, X);

   bf.RecoverFEMSolution(X, lf, x);

   // Compute L2 error from the exact solution
   const real_t error = x.ComputeL2Error(exsol);
   REQUIRE(error == MFEM_Approx(0.0));
}

#endif  // MFEM_USE_MPI

}<|MERGE_RESOLUTION|>--- conflicted
+++ resolved
@@ -918,12 +918,9 @@
    bool elemsMatch = true;
    real_t error = 0.0;
 
-<<<<<<< HEAD
-=======
    xser.HostRead();
    xpar.HostRead();
 
->>>>>>> 7caef9cb
    // Loop over only the local elements in the parallel mesh.
    for (int e=0; e<pmesh->GetNE(); ++e)
    {
