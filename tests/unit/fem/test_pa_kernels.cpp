// Copyright (c) 2010-2022, Lawrence Livermore National Security, LLC. Produced
// at the Lawrence Livermore National Laboratory. All Rights reserved. See files
// LICENSE and NOTICE for details. LLNL-CODE-806117.
//
// This file is part of the MFEM library. For more information and source code
// availability visit https://mfem.org.
//
// MFEM is free software; you can redistribute it and/or modify it under the
// terms of the BSD-3 license. We welcome feedback and contributions, see file
// CONTRIBUTING.md for details.

#ifdef _WIN32
#define _USE_MATH_DEFINES
#include <cmath>
#endif

#include "unit_tests.hpp"
#include "mfem.hpp"

#include <fstream>
#include <iostream>

using namespace mfem;

namespace pa_kernels
{

double zero_field(const Vector &x)
{
   MFEM_CONTRACT_VAR(x);
   return 0.0;
}

void solenoidal_field2d(const Vector &x, Vector &u)
{
   u(0) = x(1);
   u(1) = -x(0);
}

void non_solenoidal_field2d(const Vector &x, Vector &u)
{
   u(0) = x(0) * x(1);
   u(1) = -x(0) + x(1);
}

double div_non_solenoidal_field2d(const Vector &x)
{
   return 1.0 + x(1);
}

void solenoidal_field3d(const Vector &x, Vector &u)
{
   u(0) = -x(0)*x(0);
   u(1) = x(0)*x(1);
   u(2) = x(0)*x(2);
}

void non_solenoidal_field3d(const Vector &x, Vector &u)
{
   u(0) = x(0)*x(0);
   u(1) = x(1)*x(1);
   u(2) = x(2)*x(2);
}

double div_non_solenoidal_field3d(const Vector &x)
{
   return 2*(x(0) + x(1) + x(2));
}

double pa_divergence_testnd(int dim,
                            void (*f1)(const Vector &, Vector &),
                            double (*divf1)(const Vector &))
{
   Mesh mesh;
   if (dim == 2)
   {
      mesh = Mesh::MakeCartesian2D(2, 2, Element::QUADRILATERAL, 0, 1.0, 1.0);
   }
   if (dim == 3)
   {
      mesh = Mesh::MakeCartesian3D(2, 2, 2, Element::HEXAHEDRON, 1.0, 1.0, 1.0);
   }

   int order = 4;

   // Vector valued
   H1_FECollection fec1(order, dim);
   FiniteElementSpace fes1(&mesh, &fec1, dim);

   // Scalar
   H1_FECollection fec2(order, dim);
   FiniteElementSpace fes2(&mesh, &fec2);

   GridFunction field(&fes1), field2(&fes2);

   MixedBilinearForm dform(&fes1, &fes2);
   dform.SetAssemblyLevel(AssemblyLevel::PARTIAL);
   dform.AddDomainIntegrator(new VectorDivergenceIntegrator);
   dform.Assemble();

   // Project u = f1
   VectorFunctionCoefficient fcoeff1(dim, f1);
   field.ProjectCoefficient(fcoeff1);

   // Check if div(u) = divf1
   dform.Mult(field, field2);
   FunctionCoefficient fcoeff2(divf1);
   LinearForm lf(&fes2);
   lf.AddDomainIntegrator(new DomainLFIntegrator(fcoeff2));
   lf.Assemble();
   field2 -= lf;

   return field2.Norml2();
}

TEST_CASE("PA VectorDivergence", "[PartialAssembly], [CUDA]")
{
   SECTION("2D")
   {
      // Check if div([y, -x]) == 0
      REQUIRE(pa_divergence_testnd(2, solenoidal_field2d, zero_field)
              == MFEM_Approx(0.0));

      // Check if div([x*y, -x+y]) == 1 + y
      REQUIRE(pa_divergence_testnd(2,
                                   non_solenoidal_field2d,
                                   div_non_solenoidal_field2d)
              == MFEM_Approx(0.0));
   }

   SECTION("3D")
   {
      // Check if
      // div([-x^2, xy, xz]) == 0
      REQUIRE(pa_divergence_testnd(3, solenoidal_field3d, zero_field)
              == MFEM_Approx(0.0));

      // Check if
      // div([x^2, y^2, z^2]) == 2(x + y + z)
      REQUIRE(pa_divergence_testnd(3,
                                   non_solenoidal_field3d,
                                   div_non_solenoidal_field3d)
              == MFEM_Approx(0.0));
   }
}

double f1(const Vector &x)
{
   double r = pow(x(0),2);
   if (x.Size() >= 2) { r += pow(x(1), 3); }
   if (x.Size() >= 3) { r += pow(x(2), 4); }
   return r;
}

void gradf1(const Vector &x, Vector &u)
{
   u(0) = 2*x(0);
   if (x.Size() >= 2) { u(1) = 3*pow(x(1), 2); }
   if (x.Size() >= 3) { u(2) = 4*pow(x(2), 3); }
}

double pa_gradient_testnd(int dim,
                          double (*f1)(const Vector &),
                          void (*gradf1)(const Vector &, Vector &))
{
   Mesh mesh;
   if (dim == 2)
   {
      mesh = Mesh::MakeCartesian2D(2, 2, Element::QUADRILATERAL, 0, 1.0, 1.0);
   }
   if (dim == 3)
   {
      mesh = Mesh::MakeCartesian3D(2, 2, 2, Element::HEXAHEDRON, 1.0, 1.0, 1.0);
   }

   int order = 4;

   // Scalar
   H1_FECollection fec1(order, dim);
   FiniteElementSpace fes1(&mesh, &fec1);

   // Vector valued
   H1_FECollection fec2(order, dim);
   FiniteElementSpace fes2(&mesh, &fec2, dim);

   GridFunction field(&fes1), field2(&fes2);

   MixedBilinearForm gform(&fes1, &fes2);
   gform.SetAssemblyLevel(AssemblyLevel::PARTIAL);
   gform.AddDomainIntegrator(new GradientIntegrator);
   gform.Assemble();

   // Project u = f1
   FunctionCoefficient fcoeff1(f1);
   field.ProjectCoefficient(fcoeff1);

   // Check if grad(u) = gradf1
   gform.Mult(field, field2);
   VectorFunctionCoefficient fcoeff2(dim, gradf1);
   LinearForm lf(&fes2);
   lf.AddDomainIntegrator(new VectorDomainLFIntegrator(fcoeff2));
   lf.Assemble();
   field2 -= lf;

   return field2.Norml2();
}

TEST_CASE("PA Gradient", "[PartialAssembly], [CUDA]")
{
   SECTION("2D")
   {
      // Check if grad(x^2 + y^3) == [2x, 3y^2]
      REQUIRE(pa_gradient_testnd(2, f1, gradf1) == MFEM_Approx(0.0));
   }

   SECTION("3D")
   {
      // Check if grad(x^2 + y^3 + z^4) == [2x, 3y^2, 4z^3]
      REQUIRE(pa_gradient_testnd(3, f1, gradf1) == MFEM_Approx(0.0));
   }
}

double test_nl_convection_nd(int dim)
{
   Mesh mesh;

   if (dim == 2)
   {
      mesh = Mesh::MakeCartesian2D(2, 2, Element::QUADRILATERAL, 0, 1.0, 1.0);
   }
   if (dim == 3)
   {
      mesh = Mesh::MakeCartesian3D(2, 2, 2, Element::HEXAHEDRON, 1.0, 1.0, 1.0);
   }

   int order = 2;
   H1_FECollection fec(order, dim);
   FiniteElementSpace fes(&mesh, &fec, dim);

   GridFunction x(&fes), y_fa(&fes), y_pa(&fes);
   x.Randomize(3);

   NonlinearForm nlf_fa(&fes);
   nlf_fa.AddDomainIntegrator(new VectorConvectionNLFIntegrator);
   nlf_fa.Mult(x, y_fa);

   NonlinearForm nlf_pa(&fes);
   nlf_pa.SetAssemblyLevel(AssemblyLevel::PARTIAL);
   nlf_pa.AddDomainIntegrator(new VectorConvectionNLFIntegrator);
   nlf_pa.Setup();
   nlf_pa.Mult(x, y_pa);

   y_fa -= y_pa;
   double difference = y_fa.Norml2();


   return difference;
}

TEST_CASE("Nonlinear Convection", "[PartialAssembly], [NonlinearPA], [CUDA]")
{
   SECTION("2D")
   {
      REQUIRE(test_nl_convection_nd(2) == MFEM_Approx(0.0));
   }

   SECTION("3D")
   {
      REQUIRE(test_nl_convection_nd(3) == MFEM_Approx(0.0));
   }
}

template <typename INTEGRATOR>
double test_vector_pa_integrator(int dim)
{
   Mesh mesh =
      (dim == 2) ?
      Mesh::MakeCartesian2D(2, 2, Element::QUADRILATERAL, 0, 1.0, 1.0):
      Mesh::MakeCartesian3D(2, 2, 2, Element::HEXAHEDRON, 1.0, 1.0, 1.0);

   int order = 2;
   H1_FECollection fec(order, dim);
   FiniteElementSpace fes(&mesh, &fec, dim);

   GridFunction x(&fes), y_fa(&fes), y_pa(&fes);
   x.Randomize(1);

   BilinearForm blf_fa(&fes);
   blf_fa.AddDomainIntegrator(new INTEGRATOR);
   blf_fa.Assemble();
   blf_fa.Finalize();
   blf_fa.Mult(x, y_fa);

   BilinearForm blf_pa(&fes);
   blf_pa.SetAssemblyLevel(AssemblyLevel::PARTIAL);
   blf_pa.AddDomainIntegrator(new INTEGRATOR);
   blf_pa.Assemble();
   blf_pa.Mult(x, y_pa);

   y_fa -= y_pa;
   double difference = y_fa.Norml2();

   return difference;
}

TEST_CASE("PA Vector Mass", "[PartialAssembly], [VectorPA], [CUDA]")
{
   SECTION("2D")
   {
      REQUIRE(test_vector_pa_integrator<VectorMassIntegrator>(2) == MFEM_Approx(0.0));
   }

   SECTION("3D")
   {
      REQUIRE(test_vector_pa_integrator<VectorMassIntegrator>(3) == MFEM_Approx(0.0));
   }
}

TEST_CASE("PA Vector Diffusion", "[PartialAssembly], [VectorPA], [CUDA]")
{
   SECTION("2D")
   {
      REQUIRE(test_vector_pa_integrator<VectorDiffusionIntegrator>(2)
              == MFEM_Approx(0.0));
   }

   SECTION("3D")
   {
      REQUIRE(test_vector_pa_integrator<VectorDiffusionIntegrator>(3)
              == MFEM_Approx(0.0));
   }
}

void velocity_function(const Vector &x, Vector &v)
{
   int dim = x.Size();
   switch (dim)
   {
      case 1: v(0) = 1.0; break;
      case 2: v(0) = x(1); v(1) = -x(0); break;
      case 3: v(0) = x(1); v(1) = -x(0); v(2) = x(0); break;
   }
}

void AddConvectionIntegrators(BilinearForm &k, Coefficient &rho,
                              VectorCoefficient &velocity, bool dg)
{
   k.AddDomainIntegrator(new ConvectionIntegrator(velocity, -1.0));

   if (dg)
   {
      k.AddInteriorFaceIntegrator(
         new TransposeIntegrator(new DGTraceIntegrator(rho, velocity, 1.0, -0.5)));
      k.AddBdrFaceIntegrator(
         new TransposeIntegrator(new DGTraceIntegrator(rho, velocity, 1.0, -0.5)));
   }
}

void test_pa_convection(const std::string &meshname, int order, int prob,
                        int refinement)
{
   INFO("mesh=" << meshname << ", order=" << order << ", prob=" << prob
        << ", refinement=" << refinement );
   Mesh mesh(meshname.c_str(), 1, 1);
   mesh.EnsureNodes();
   mesh.SetCurvature(mesh.GetNodalFESpace()->GetElementOrder(0));
   for (int r = 0; r < refinement; r++)
   {
      mesh.RandomRefinement(0.6,false,1,4);
   }
   int dim = mesh.Dimension();

   FiniteElementCollection *fec;
   if (prob)
   {
      auto basis = prob==3 ? BasisType::Positive : BasisType::GaussLobatto;
      fec = new L2_FECollection(order, dim, basis);
   }
   else
   {
      fec = new H1_FECollection(order, dim);
   }
   FiniteElementSpace fespace(&mesh, fec);

   L2_FECollection vel_fec(order, dim, BasisType::GaussLobatto);
   FiniteElementSpace vel_fespace(&mesh, &vel_fec, dim);
   GridFunction vel_gf(&vel_fespace);
   GridFunction rho_gf(&fespace);

   BilinearForm k_pa(&fespace);
   BilinearForm k_fa(&fespace);

   VectorCoefficient *vel_coeff;
   Coefficient *rho;

   // prob: 0: CG, 1: DG continuous coeff, 2: DG discontinuous coeff
   if (prob >= 2)
   {
      vel_gf.Randomize(1);
      vel_coeff = new VectorGridFunctionCoefficient(&vel_gf);
      rho_gf.Randomize(1);
      rho = new GridFunctionCoefficient(&rho_gf);
   }
   else
   {
      vel_coeff = new VectorFunctionCoefficient(dim, velocity_function);
      rho = new ConstantCoefficient(1.0);
   }


   AddConvectionIntegrators(k_fa, *rho, *vel_coeff, prob > 0);
   AddConvectionIntegrators(k_pa, *rho, *vel_coeff, prob > 0);

   k_fa.Assemble();
   k_fa.Finalize();
   k_fa.SpMat().EnsureMultTranspose();

   k_pa.SetAssemblyLevel(AssemblyLevel::PARTIAL);
   k_pa.Assemble();

   GridFunction x(&fespace), y_fa(&fespace), y_pa(&fespace);

   x.Randomize(1);

   // Testing Mult
   k_fa.Mult(x,y_fa);
   k_pa.Mult(x,y_pa);

   y_pa -= y_fa;

   REQUIRE(y_pa.Norml2() < 1.e-12);

   // Testing MultTranspose
   k_fa.MultTranspose(x,y_fa);
   k_pa.MultTranspose(x,y_pa);

   y_pa -= y_fa;

   REQUIRE(y_pa.Norml2() < 1.e-12);

   delete vel_coeff;
   delete rho;
   delete fec;
}

// Basic unit tests for convection
<<<<<<< HEAD
TEST_CASE("PA Convection", "[PartialAssembly], [CUDA]")
=======
TEST_CASE("PA Convection", "[PartialAssembly][CUDA]")
>>>>>>> f63ace0e
{
   // prob:
   // - 0: CG,
   // - 1: DG continuous coeff,
   // - 2: DG discontinuous coeff,
   // - 3: DG Bernstein discontinuous coeff.
   auto prob = GENERATE(0, 1, 2, 3);
   auto order = GENERATE(2);
   // refinement > 0 => Non-conforming mesh
   auto refinement = GENERATE(0,1);

   SECTION("2D")
   {
      test_pa_convection("../../data/periodic-square.mesh", order, prob,
                         refinement);
   }

   SECTION("3D")
   {
      test_pa_convection("../../data/periodic-cube.mesh", order, prob,
                         refinement);
   }
} // test case

// Advanced unit tests for convection
<<<<<<< HEAD
TEST_CASE("PA Convection advanced", "[PartialAssembly], [MFEMData], [CUDA]")
=======
TEST_CASE("PA Convection advanced", "[PartialAssembly][MFEMData][CUDA]")
>>>>>>> f63ace0e
{
   if (launch_all_non_regression_tests)
   {
      // prob:
      // - 0: CG,
      // - 1: DG continuous coeff,
      // - 2: DG discontinuous coeff,
      // - 3: DG Bernstein discontinuous coeff.
      auto prob = GENERATE(0, 1, 2, 3);
      auto order = GENERATE(2);
      // refinement > 0 => Non-conforming mesh
      auto refinement = GENERATE(0,1);

      SECTION("2D")
      {
         test_pa_convection("../../data/periodic-hexagon.mesh", order, prob,
                            refinement);
         test_pa_convection("../../data/star-q3.mesh", order, prob,
                            refinement);
         test_pa_convection(mfem_data_dir+"/gmsh/v22/unstructured_quad.v22.msh",
                            order, prob, refinement);
      }

      SECTION("3D")
      {
         test_pa_convection("../../data/fichera-q3.mesh", order, prob,
                            refinement);
         test_pa_convection(mfem_data_dir+"/gmsh/v22/unstructured_hex.v22.msh",
                            order, prob, refinement);
      }
   }
} // PA Convection test case

template <typename INTEGRATOR>
static void test_pa_integrator()
{
   const bool all_tests = launch_all_non_regression_tests;

   auto fname = GENERATE("../../data/star.mesh", "../../data/star-q3.mesh",
                         "../../data/fichera.mesh", "../../data/fichera-q3.mesh");
   auto map_type = GENERATE(FiniteElement::VALUE, FiniteElement::INTEGRAL);

   auto order = !all_tests ? 2 : GENERATE(1, 2, 3);
   auto q_order_inc = !all_tests ? 0 : GENERATE(0, 1, 3);

   Mesh mesh(fname);
   int dim = mesh.Dimension();
   L2_FECollection fec(order, dim, BasisType::GaussLobatto, map_type);
   FiniteElementSpace fes(&mesh, &fec);

   const int q_order = 2*order + q_order_inc;
   // Don't use a special integration rule if q_order_inc == 0
   const bool use_ir = q_order_inc > 0;
   const IntegrationRule *ir =
      use_ir ? &IntRules.Get(mesh.GetElementGeometry(0), q_order) : nullptr;

   GridFunction x(&fes), y_fa(&fes), y_pa(&fes);
   x.Randomize(1);

   ConstantCoefficient pi(M_PI);

   BilinearForm blf_fa(&fes);
   blf_fa.AddDomainIntegrator(new INTEGRATOR(pi,ir));
   blf_fa.Assemble();
   blf_fa.Finalize();
   blf_fa.Mult(x, y_fa);

   BilinearForm blf_pa(&fes);
   blf_pa.SetAssemblyLevel(AssemblyLevel::PARTIAL);
   blf_pa.AddDomainIntegrator(new INTEGRATOR(pi,ir));
   blf_pa.Assemble();
   blf_pa.Mult(x, y_pa);

   y_fa -= y_pa;

   REQUIRE(y_fa.Normlinf() == MFEM_Approx(0.0));
}

TEST_CASE("PA Mass", "[PartialAssembly], [CUDA]")
{
   test_pa_integrator<MassIntegrator>();
} // PA Mass test case

TEST_CASE("PA Diffusion", "[PartialAssembly], [CUDA]")
{
   test_pa_integrator<DiffusionIntegrator>();
} // PA Diffusion test case

} // namespace pa_kernels<|MERGE_RESOLUTION|>--- conflicted
+++ resolved
@@ -444,11 +444,7 @@
 }
 
 // Basic unit tests for convection
-<<<<<<< HEAD
 TEST_CASE("PA Convection", "[PartialAssembly], [CUDA]")
-=======
-TEST_CASE("PA Convection", "[PartialAssembly][CUDA]")
->>>>>>> f63ace0e
 {
    // prob:
    // - 0: CG,
@@ -474,11 +470,7 @@
 } // test case
 
 // Advanced unit tests for convection
-<<<<<<< HEAD
 TEST_CASE("PA Convection advanced", "[PartialAssembly], [MFEMData], [CUDA]")
-=======
-TEST_CASE("PA Convection advanced", "[PartialAssembly][MFEMData][CUDA]")
->>>>>>> f63ace0e
 {
    if (launch_all_non_regression_tests)
    {
