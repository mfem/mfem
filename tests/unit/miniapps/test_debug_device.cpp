--- conflicted
+++ resolved
@@ -11,11 +11,6 @@
 
 #define CATCH_CONFIG_RUNNER
 #include "mfem.hpp"
-<<<<<<< HEAD
-=======
-#include "run_unit_tests.hpp"
-
->>>>>>> 459745e2
 using namespace mfem;
 
 #define CATCH_CONFIG_RUNNER
@@ -114,9 +109,6 @@
    REQUIRE(S*S == MFEM_Approx(24.0*N));
 }
 
-<<<<<<< HEAD
-TEST_CASE("MemoryManager/DebugDevice", "[DebugDevice]")
-=======
 TEST_CASE("Array::MakeRef", "[DebugDevice]")
 {
    Array<int> x(1);
@@ -126,8 +118,7 @@
    REQUIRE_NOTHROW(y.Read());
 }
 
-TEST_CASE("MemoryManager/DebugDevice", "[MemoryManager][DebugDevice]")
->>>>>>> 459745e2
+TEST_CASE("MemoryManager/DebugDevice", "[DebugDevice]")
 {
    // If MFEM_MEMORY is set, we can start with some non-empty maps,
    // we need to use the number of pointers and aliases there already are
@@ -141,10 +132,6 @@
    const int n_alias = mm.PrintAliases(dev_null);
    const long pagesize = sysconf(_SC_PAGE_SIZE);
    REQUIRE(pagesize > 0);
-<<<<<<< HEAD
-=======
-
->>>>>>> 459745e2
    for (int n = 1; n < 2*pagesize; n+=7)
    {
       Aliases(n);
