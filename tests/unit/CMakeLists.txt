# Copyright (c) 2010-2025, Lawrence Livermore National Security, LLC. Produced
# at the Lawrence Livermore National Laboratory. All Rights reserved. See files
# LICENSE and NOTICE for details. LLNL-CODE-806117.
#
# This file is part of the MFEM library. For more information and source code
# availability visit https://mfem.org.
#
# MFEM is free software; you can redistribute it and/or modify it under the
# terms of the BSD-3 license. We welcome feedback and contributions, see file
# CONTRIBUTING.md for details.

project(mfem-unit-tests NONE)

# Include the source directory for the unit tests - catch.hpp is there.
include_directories(BEFORE ${CMAKE_CURRENT_SOURCE_DIR})

# The following list can be updated using (in bash):
#    for d in general linalg mesh fem enzyme; do ls -1 $d/*.cpp; done
set(UNIT_TESTS_SRCS
  dfem/test_diffusion.cpp
  dfem/test_divergence.cpp
  dfem/test_mass.cpp
  general/test_array.cpp
  general/test_reduction.cpp
  general/test_arrays_by_name.cpp
  general/test_error.cpp
  general/test_mem.cpp
  general/test_text.cpp
  general/test_umpire_mem.cpp
  general/test_zlib.cpp
  linalg/test_cg_indefinite.cpp
  linalg/test_chebyshev.cpp
  linalg/test_complex_dense_matrix.cpp
  linalg/test_complex_operator.cpp
  linalg/test_constrainedsolver.cpp
  linalg/test_direct_solvers.cpp
  linalg/test_hypre_ilu.cpp
  linalg/test_hypre_prec.cpp
  linalg/test_hypre_vector.cpp
  linalg/test_ilu.cpp
  linalg/test_matrix_block.cpp
  linalg/test_matrix_dense.cpp
  linalg/test_matrix_hypre.cpp
  linalg/test_matrix_rectangular.cpp
  linalg/test_matrix_sparse.cpp
  linalg/test_matrix_square.cpp
  linalg/test_mma.cpp
  linalg/test_ode.cpp
  linalg/test_ode2.cpp
  linalg/test_operator.cpp
  linalg/test_vector.cpp
  mesh/test_face_orientations.cpp
  mesh/test_geometric_factors.cpp
  mesh/mesh_test_utils.cpp
  mesh/test_exodus_reader.cpp
  mesh/test_fms.cpp
  mesh/test_mesh.cpp
  mesh/test_ncmesh.cpp
  mesh/test_periodic_mesh.cpp
  mesh/test_pmesh.cpp
  mesh/test_psubmesh.cpp
  mesh/test_submesh.cpp
  mesh/test_vtu.cpp
  mesh/test_nurbs.cpp
  mesh/test_exodus_writer.cpp
  fem/test_1d_bilininteg.cpp
  fem/test_2d_bilininteg.cpp
  fem/test_3d_bilininteg.cpp
  fem/test_assemblediagonalpa.cpp
  fem/test_assembly_levels.cpp
  fem/test_bilinearform.cpp
  fem/test_block_operators.cpp
  fem/test_blocknonlinearform.cpp
  fem/test_build_dof_to_arrays.cpp
  fem/test_calccurlshape.cpp
  fem/test_calcdivshape.cpp
  fem/test_calcdshape.cpp
  fem/test_calcshape.cpp
  fem/test_calcvshape.cpp
  fem/test_coefficient.cpp
  fem/test_datacollection.cpp
  fem/test_derefine.cpp
  fem/test_dgmassinv.cpp
  fem/test_doftrans.cpp
  fem/test_domain_int.cpp
  fem/test_eigs.cpp
  fem/test_estimator.cpp
  fem/test_fa_determinism.cpp
  fem/test_face_elem_trans.cpp
  fem/test_face_permutation.cpp
  fem/test_face_restriction.cpp
  fem/test_fe.cpp
  fem/test_fe_compatibility.cpp
  fem/test_fe_fixed.cpp
  fem/test_fe_pos.cpp
  fem/test_fe_symmetry.cpp
  fem/test_get_value.cpp
  fem/test_getderivative.cpp
  fem/test_getgradient.cpp
  fem/test_gslib.cpp
  fem/test_intrules.cpp
  fem/test_intruletypes.cpp
  fem/test_inversetransform.cpp
  fem/test_lexicographic_ordering.cpp
  fem/test_lin_interp.cpp
  fem/test_linear_fes.cpp
  fem/test_linearform_ext.cpp
  fem/test_lor.cpp
  fem/test_lor_batched.cpp
  fem/test_nonlinearform.cpp
  fem/test_operatorjacobismoother.cpp
  fem/test_oscillation.cpp
  fem/test_pa_coeff.cpp
  fem/test_pa_grad.cpp
  fem/test_pa_idinterp.cpp
  fem/test_pa_kernels.cpp
  fem/test_pgridfunc_save_serial.cpp
  fem/test_project_bdr.cpp
  fem/test_project_bdr_par.cpp
  fem/test_quadf_coef.cpp
  fem/test_quadinterpolator.cpp
  fem/test_quadraturefunc.cpp
  fem/test_r1d_bilininteg.cpp
  fem/test_r2d_bilininteg.cpp
  fem/test_sparse_matrix.cpp
  fem/test_sum_bilin.cpp
  fem/test_surf_blf.cpp
  fem/test_tet_reorder.cpp
  fem/test_transfer.cpp
  fem/test_var_order.cpp
  fem/test_white_noise.cpp
  enzyme/compatibility.cpp
  # The following are tested separately (keep the comment as a reminder).
  # This list can be updated using (in bash):
  #    for d in miniapps ceed; do ls -1 $d/*.cpp; done
  # miniapps/test_debug_device.cpp
  # miniapps/test_sedov.cpp
  # miniapps/test_tmop_pa.cpp
  # ceed/test_ceed.cpp
  # ceed/test_ceed_main.cpp
)

#-----------------------------------------------------------
# SERIAL CPU TESTS: unit_tests
#-----------------------------------------------------------
if (MFEM_USE_CUDA)
   set_property(SOURCE unit_test_main.cpp ${UNIT_TESTS_SRCS}
                PROPERTY LANGUAGE CUDA)
endif()
if (MFEM_USE_HIP)
  set_property(SOURCE unit_test_main.cpp ${UNIT_TESTS_SRCS}
               PROPERTY HIP_SOURCE_PROPERTY_FORMAT TRUE)
endif()

# All serial non-device unit tests are built into a single executable,
# 'unit_tests'.
mfem_add_executable(unit_tests unit_test_main.cpp ${UNIT_TESTS_SRCS})
target_link_libraries(unit_tests mfem)
add_dependencies(${MFEM_ALL_TESTS_TARGET_NAME} unit_tests)
# Unit tests need the ../../data directory.
add_dependencies(unit_tests copy_data)
# ParSubMesh tests need meshes in ../../miniapps/multidomain
add_dependencies(unit_tests copy_miniapps_multidomain_data)
# NURBS tests need meshes in ../../miniapps/nurbs
add_dependencies(unit_tests copy_miniapps_nurbs_data)

# Copy data to the build directory.
add_custom_command(TARGET unit_tests POST_BUILD
COMMAND ${CMAKE_COMMAND} -E copy_directory
        ${CMAKE_CURRENT_SOURCE_DIR}/data data
        COMMENT "Copying the unit tests data directory ...")

# Create a test called 'unit_tests' that runs the 'unit_tests' executable.
# The unit tests can be built and run separately from the rest of the tests:
#   make unit_tests
#   ctest -R unit_tests [-V]
if (MFEM_USE_DOUBLE) # otherwise returns MFEM_SKIP_RETURN_VALUE
  add_test(NAME unit_tests COMMAND unit_tests)
endif()

#-----------------------------------------------------------
# SERIAL CUDA TESTS: gpu_unit_tests
#-----------------------------------------------------------
# Create CUDA executable and test
if (MFEM_USE_CUDA)
   # gpu_unit_tests
   set(GPU_UNIT_TESTS_SRCS gpu_unit_test_main.cpp)
   set_property(SOURCE ${GPU_UNIT_TESTS_SRCS} PROPERTY LANGUAGE CUDA)
   mfem_add_executable(gpu_unit_tests ${GPU_UNIT_TESTS_SRCS} ${UNIT_TESTS_SRCS})
   target_link_libraries(gpu_unit_tests mfem)
   add_dependencies(gpu_unit_tests copy_data)
   add_dependencies(${MFEM_ALL_TESTS_TARGET_NAME} gpu_unit_tests)
   if (MFEM_USE_DOUBLE) # otherwise returns MFEM_SKIP_RETURN_VALUE
      add_test(NAME gpu_unit_tests COMMAND gpu_unit_tests)
   endif()
endif()

#-----------------------------------------------------------
# SERIAL HIP TESTS: gpu_unit_tests
#-----------------------------------------------------------
# Create HIP 'gpu_unit_tests' executable and test
if (MFEM_USE_HIP)
   # gpu_unit_tests
   set(GPU_UNIT_TESTS_SRCS gpu_unit_test_main.cpp)
   mfem_add_executable(gpu_unit_tests ${GPU_UNIT_TESTS_SRCS} ${UNIT_TESTS_SRCS})
   target_link_libraries(gpu_unit_tests mfem)
   add_dependencies(gpu_unit_tests copy_data)
   add_dependencies(${MFEM_ALL_TESTS_TARGET_NAME} gpu_unit_tests)
   if (MFEM_USE_DOUBLE) # otherwise returns MFEM_SKIP_RETURN_VALUE
      add_test(NAME gpu_unit_tests COMMAND gpu_unit_tests)
   endif()
endif()

#-----------------------------------------------------------
# SERIAL SEDOV + TMOP TESTS:
#   sedov_tests_{cpu,debug,gpu,gpu_uvm}
#   tmop_pa_tests_{cpu,debug,gpu}
#-----------------------------------------------------------
# Function to add one device serial test from the tests/unit/miniapp directory.
# All device unit tests are built into a separate executable, in order to be
# able to change the device.
function(add_serial_miniapp_test name test_uvm)
    string(TOUPPER ${name} NAME)

    set(${NAME}_TESTS_SRCS miniapps/test_${name}.cpp)
    if (MFEM_USE_CUDA)
       set_property(SOURCE ${${NAME}_TESTS_SRCS} PROPERTY LANGUAGE CUDA)
    endif(MFEM_USE_CUDA)
    if (MFEM_USE_HIP)
       set_property(SOURCE ${${NAME}_TESTS_SRCS} PROPERTY HIP_SOURCE_PROPERTY_FORMAT TRUE)
    endif(MFEM_USE_HIP)

    mfem_add_executable(${name}_tests_cpu ${${NAME}_TESTS_SRCS})
    target_compile_definitions(${name}_tests_cpu PUBLIC MFEM_${NAME}_DEVICE="cpu")
    target_link_libraries(${name}_tests_cpu mfem)
    add_dependencies(${MFEM_ALL_TESTS_TARGET_NAME} ${name}_tests_cpu)
    if (MFEM_USE_DOUBLE) # otherwise returns MFEM_SKIP_RETURN_VALUE
        add_test(NAME ${name}_tests_cpu COMMAND ${name}_tests_cpu)
    endif()

    mfem_add_executable(${name}_tests_debug ${${NAME}_TESTS_SRCS})
    target_compile_definitions(${name}_tests_debug PUBLIC MFEM_${NAME}_DEVICE="debug")
    target_link_libraries(${name}_tests_debug mfem)
    add_dependencies(${MFEM_ALL_TESTS_TARGET_NAME} ${name}_tests_debug)
    if (MFEM_USE_DOUBLE) # otherwise returns MFEM_SKIP_RETURN_VALUE
        add_test(NAME ${name}_tests_debug COMMAND ${name}_tests_debug)
    endif()

    if (MFEM_USE_CUDA OR MFEM_USE_HIP)
       mfem_add_executable(${name}_tests_gpu ${${NAME}_TESTS_SRCS})
       target_compile_definitions(${name}_tests_gpu PUBLIC MFEM_${NAME}_DEVICE="gpu")
       target_link_libraries(${name}_tests_gpu mfem)
       add_dependencies(${MFEM_ALL_TESTS_TARGET_NAME} ${name}_tests_gpu)
       if (MFEM_USE_DOUBLE) # otherwise returns MFEM_SKIP_RETURN_VALUE
           add_test(NAME ${name}_tests_gpu COMMAND ${name}_tests_gpu)
       endif()

       if (test_uvm)
           mfem_add_executable(${name}_tests_gpu_uvm ${${NAME}_TESTS_SRCS})
           target_compile_definitions(${name}_tests_gpu_uvm PUBLIC
               MFEM_${NAME}_DEVICE="gpu:uvm")
           target_link_libraries(${name}_tests_gpu_uvm mfem)
           add_dependencies(${MFEM_ALL_TESTS_TARGET_NAME}
               ${name}_tests_gpu_uvm)
           if (MFEM_USE_DOUBLE) # otherwise returns MFEM_SKIP_RETURN_VALUE
               add_test(NAME ${name}_tests_gpu_uvm COMMAND ${name}_tests_gpu_uvm)
           endif()
       endif()
<<<<<<< HEAD
    endif(MFEM_USE_CUDA)

    if (MFEM_USE_HIP)
       mfem_add_executable(${name}_tests_hip ${${NAME}_TESTS_SRCS})
       target_compile_definitions(${name}_tests_hip PUBLIC MFEM_${NAME}_DEVICE="hip")
       target_link_libraries(${name}_tests_hip mfem)
       add_dependencies(${MFEM_ALL_TESTS_TARGET_NAME} ${name}_tests_hip)
       if (MFEM_USE_DOUBLE) # otherwise returns MFEM_SKIP_RETURN_VALUE
           add_test(NAME ${name}_tests_hip COMMAND ${name}_tests_hip)
       endif()
    endif(MFEM_USE_HIP)
=======
    endif()
>>>>>>> 2cec0353
endfunction(add_serial_miniapp_test)

add_serial_miniapp_test(sedov ON)  # UVM ON
add_serial_miniapp_test(tmop_pa OFF)  # UVM OFF
# TMOP tests need meshes in ../../miniapps/meshing
add_dependencies(tmop_pa_tests_cpu copy_miniapps_meshing_data)

#-----------------------------------------------------------
# SERIAL CEED TESTS:
#   ceed_tests, ceed_tests_cuda_{ref,shared,gen}
#-----------------------------------------------------------
# Add 'ceed_tests' executable and test; add extra tests 'ceed_test_*'
if (MFEM_USE_CEED)
   set(CEED_TESTS_SRCS
      ceed/test_ceed.cpp
      ceed/test_ceed_main.cpp)
   if (MFEM_USE_CUDA)
      set_property(SOURCE ${CEED_TESTS_SRCS} PROPERTY LANGUAGE CUDA)
   endif(MFEM_USE_CUDA)
   mfem_add_executable(ceed_tests ${CEED_TESTS_SRCS})
   target_link_libraries(ceed_tests mfem)
   add_dependencies(${MFEM_ALL_TESTS_TARGET_NAME} ceed_tests)
   # Add CEED tests
   add_test(NAME ceed_tests COMMAND ceed_tests)
   if (MFEM_USE_CUDA)
      add_test(NAME ceed_tests_cuda_ref
               COMMAND ceed_tests --device ceed-cuda:/gpu/cuda/ref)
      add_test(NAME ceed_tests_cuda_shared
               COMMAND ceed_tests --device ceed-cuda:/gpu/cuda/shared)
      add_test(NAME ceed_tests_cuda_gen
               COMMAND ceed_tests --device ceed-cuda:/gpu/cuda/gen)
   endif()
endif()

#-----------------------------------------------------------
# PARALLEL CPU AND CUDA TESTS: {p,pc}unit_tests and pgpu_unit_tests
#-----------------------------------------------------------
# Define executables and tests
if (MFEM_USE_MPI)
   # punit_tests
   if (MFEM_USE_CUDA)
      set_property(SOURCE punit_test_main.cpp PROPERTY LANGUAGE CUDA)
   endif()
   mfem_add_executable(punit_tests punit_test_main.cpp ${UNIT_TESTS_SRCS})
   target_link_libraries(punit_tests mfem)
   add_dependencies(${MFEM_ALL_TESTS_TARGET_NAME} punit_tests)
   foreach(np 1 ${MFEM_MPI_NP})
      if (MFEM_USE_DOUBLE) # otherwise returns MFEM_SKIP_RETURN_VALUE
         add_test(NAME punit_tests_np=${np}
                  COMMAND ${MPIEXEC} ${MPIEXEC_NUMPROC_FLAG} ${np}
                  ${MPIEXEC_PREFLAGS} $<TARGET_FILE:punit_tests>
                  ${MPIEXEC_POSTFLAGS})
      endif()
   endforeach()
   if (MFEM_USE_CUDA)
       # pgpu_unit_tests
       set(PGPU_UNIT_TESTS_SRCS pgpu_unit_test_main.cpp)
       set_property(SOURCE ${PGPU_UNIT_TESTS_SRCS} PROPERTY LANGUAGE CUDA)
       mfem_add_executable(pgpu_unit_tests ${PGPU_UNIT_TESTS_SRCS} ${UNIT_TESTS_SRCS})
       add_dependencies(pgpu_unit_tests copy_data)
       target_link_libraries(pgpu_unit_tests mfem)
       add_dependencies(${MFEM_ALL_TESTS_TARGET_NAME} pgpu_unit_tests)
       foreach(np 1 ${MFEM_MPI_NP})
          if (MFEM_USE_DOUBLE) # otherwise returns MFEM_SKIP_RETURN_VALUE
             add_test(NAME pgpu_unit_tests_np=${np}
                      COMMAND ${MPIEXEC} ${MPIEXEC_NUMPROC_FLAG} ${np}
                      ${MPIEXEC_PREFLAGS} $<TARGET_FILE:pgpu_unit_tests>
                      ${MPIEXEC_POSTFLAGS})
          endif()
       endforeach()
    endif()
    if (MFEM_USE_HIP)
       # pgpu_unit_tests
       set(PGPU_UNIT_TESTS_SRCS pgpu_unit_test_main.cpp)
       mfem_add_executable(pgpu_unit_tests ${PGPU_UNIT_TESTS_SRCS} ${UNIT_TESTS_SRCS})
       add_dependencies(pgpu_unit_tests copy_data)
       target_link_libraries(pgpu_unit_tests mfem)
       add_dependencies(${MFEM_ALL_TESTS_TARGET_NAME} pgpu_unit_tests)
       foreach(np 1 ${MFEM_MPI_NP})
          if (MFEM_USE_DOUBLE) # otherwise returns MFEM_SKIP_RETURN_VALUE
             add_test(NAME pgpu_unit_tests_np=${np}
                      COMMAND ${MPIEXEC} ${MPIEXEC_NUMPROC_FLAG} ${np}
                      ${MPIEXEC_PREFLAGS} $<TARGET_FILE:pgpu_unit_tests>
                      ${MPIEXEC_POSTFLAGS})
          endif()
       endforeach()
   endif()
endif(MFEM_USE_MPI)

#-----------------------------------------------------------
# PARALLEL SEDOV + TMOP TESTS:
#   psedov_tests_{cpu,debug,gpu,gpu_uvm}
#   ptmop_pa_tests_{cpu,gpu}
#-----------------------------------------------------------
# Function to add one MPI executable for a test.
function(add_mpi_executable_test name dev)
    string(TOUPPER ${name} NAME)
    string(REPLACE "_" ":" DEV ${dev})
    mfem_add_executable(p${name}_tests_${dev} ${PAR_${NAME}_TESTS_SRCS})
    target_compile_definitions(p${name}_tests_${dev} PUBLIC MFEM_${NAME}_MPI=1)
    target_compile_definitions(p${name}_tests_${dev} PUBLIC MFEM_${NAME}_DEVICE="${DEV}")
    target_link_libraries(p${name}_tests_${dev} mfem)
    add_dependencies(${MFEM_ALL_TESTS_TARGET_NAME} p${name}_tests_${dev})
endfunction(add_mpi_executable_test)

# Function to add one test from the tests/unit/miniapp directory.
function(add_parallel_miniapp_test name HYPRE_MM)
    string(TOUPPER ${name} NAME)

    function(add_mpi_unit_test DEV NP)
        set(test_name p${name}_tests_${DEV})
        if (MFEM_USE_DOUBLE) # otherwise returns MFEM_SKIP_RETURN_VALUE
            add_test(NAME ${test_name}_np=${NP}
                COMMAND ${MPIEXEC} ${MPIEXEC_NUMPROC_FLAG} ${NP}
                ${MPIEXEC_PREFLAGS} $<TARGET_FILE:${test_name}>
                ${MPIEXEC_POSTFLAGS})
        endif()
    endfunction()

    set(PAR_${NAME}_TESTS_SRCS miniapps/test_${name}.cpp)
    if (MFEM_USE_CUDA)
        set_property(SOURCE ${PAR_${NAME}_TESTS_SRCS} PROPERTY LANGUAGE CUDA)
    endif()

    set(backends cpu)
    if (HYPRE_MM)
        # psedov_tests_debug_* will return MFEM_SKIP_RETURN_VALUE when all of
        # the following conditions are met:
        # * MFEM_SEDOV_MPI is defined (true here)
        # * MFEM_DEBUG is defined
        # * MFEM_SEDOV_DEVICE is "debug" (the case added here)
        # * HypreUsingGPU() is true; this is the same as: HYPRE_USING_GPU is
        #   defined and MFEM_HYPRE_VERSION < 23100 (if the version is >= 23100,
        #   the code will switch to HYPRE running on CPU).
        # We check these conditions here to skip the "debug" backend and avoid
        # the ctest failure.
        if (NOT ((${name} STREQUAL "sedov") AND MFEM_DEBUG AND
                 (HYPRE_USING_CUDA OR HYPRE_USING_HIP) AND
                 (${MFEM_HYPRE_VERSION} LESS "23100")))
            list(APPEND backends debug)
        endif()
    endif()
    if (MFEM_USE_CUDA OR MFEM_USE_HIP)
        list(APPEND backends gpu)
        if (HYPRE_MM)
            list(APPEND backends gpu_uvm)
        endif()
    endif()

    set(MPI_NPS 1 ${MFEM_MPI_NP})
    foreach(dev ${backends})
        add_mpi_executable_test(${name} ${dev})
        foreach(np ${MPI_NPS})
            add_mpi_unit_test(${dev} ${np})
        endforeach()
    endforeach()
endfunction(add_parallel_miniapp_test)

# Additional MPI unit tests
if (MFEM_USE_MPI)
   add_parallel_miniapp_test(sedov TRUE)
   add_parallel_miniapp_test(tmop_pa FALSE)
endif(MFEM_USE_MPI)

#-----------------------------------------------------------
# SERIAL DEBUG-DEVICE TESTS:
#   debug_device_tests
#-----------------------------------------------------------
set(DEBUG_DEVICE_SRCS miniapps/test_debug_device.cpp)
if (MFEM_USE_CUDA)
   set_property(SOURCE ${DEBUG_DEVICE_SRCS} PROPERTY LANGUAGE CUDA)
endif()
if (MFEM_USE_HIP)
   set_property(SOURCE ${DEBUG_DEVICE_SRCS}
                PROPERTY HIP_SOURCE_PROPERTY_FORMAT TRUE)
endif()
mfem_add_executable(debug_device_tests ${DEBUG_DEVICE_SRCS})
target_link_libraries(debug_device_tests mfem)
add_dependencies(${MFEM_ALL_TESTS_TARGET_NAME} debug_device_tests)
add_test(NAME debug_device_tests COMMAND debug_device_tests)<|MERGE_RESOLUTION|>--- conflicted
+++ resolved
@@ -266,21 +266,7 @@
                add_test(NAME ${name}_tests_gpu_uvm COMMAND ${name}_tests_gpu_uvm)
            endif()
        endif()
-<<<<<<< HEAD
-    endif(MFEM_USE_CUDA)
-
-    if (MFEM_USE_HIP)
-       mfem_add_executable(${name}_tests_hip ${${NAME}_TESTS_SRCS})
-       target_compile_definitions(${name}_tests_hip PUBLIC MFEM_${NAME}_DEVICE="hip")
-       target_link_libraries(${name}_tests_hip mfem)
-       add_dependencies(${MFEM_ALL_TESTS_TARGET_NAME} ${name}_tests_hip)
-       if (MFEM_USE_DOUBLE) # otherwise returns MFEM_SKIP_RETURN_VALUE
-           add_test(NAME ${name}_tests_hip COMMAND ${name}_tests_hip)
-       endif()
-    endif(MFEM_USE_HIP)
-=======
-    endif()
->>>>>>> 2cec0353
+    endif()
 endfunction(add_serial_miniapp_test)
 
 add_serial_miniapp_test(sedov ON)  # UVM ON
