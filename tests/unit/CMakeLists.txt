# Copyright (c) 2010-2025, Lawrence Livermore National Security, LLC. Produced
# at the Lawrence Livermore National Laboratory. All Rights reserved. See files
# LICENSE and NOTICE for details. LLNL-CODE-806117.
#
# This file is part of the MFEM library. For more information and source code
# availability visit https://mfem.org.
#
# MFEM is free software; you can redistribute it and/or modify it under the
# terms of the BSD-3 license. We welcome feedback and contributions, see file
# CONTRIBUTING.md for details.

project(mfem-unit-tests NONE)

# Include the source directory for the unit tests - catch.hpp is there.
include_directories(BEFORE ${CMAKE_CURRENT_SOURCE_DIR})

# The following list can be updated using (in bash):
#    for d in general linalg mesh fem enzyme; do ls -1 $d/*.cpp; done
set(UNIT_TESTS_SRCS
  general/test_array.cpp
  general/test_reduction.cpp
  general/test_arrays_by_name.cpp
  general/test_error.cpp
  general/test_mem.cpp
  general/test_text.cpp
  general/test_umpire_mem.cpp
  general/test_zlib.cpp
  linalg/test_cg_indefinite.cpp
  linalg/test_chebyshev.cpp
  linalg/test_complex_dense_matrix.cpp
  linalg/test_complex_operator.cpp
  linalg/test_constrainedsolver.cpp
  linalg/test_direct_solvers.cpp
  linalg/test_hypre_ilu.cpp
  linalg/test_hypre_prec.cpp
  linalg/test_hypre_vector.cpp
  linalg/test_ilu.cpp
  linalg/test_matrix_block.cpp
  linalg/test_matrix_dense.cpp
  linalg/test_matrix_hypre.cpp
  linalg/test_matrix_rectangular.cpp
  linalg/test_matrix_sparse.cpp
  linalg/test_matrix_square.cpp
  linalg/test_mma.cpp
  linalg/test_ode.cpp
  linalg/test_ode2.cpp
  linalg/test_operator.cpp
  linalg/test_vector.cpp
  mesh/test_face_orientations.cpp
  mesh/test_geometric_factors.cpp
  mesh/mesh_test_utils.cpp
  mesh/test_exodus_reader.cpp
  mesh/test_fms.cpp
  mesh/test_mesh.cpp
  mesh/test_ncmesh.cpp
  mesh/test_periodic_mesh.cpp
  mesh/test_pmesh.cpp
  mesh/test_psubmesh.cpp
  mesh/test_submesh.cpp
  mesh/test_vtu.cpp
  mesh/test_nurbs.cpp
  mesh/test_exodus_writer.cpp
  fem/test_1d_bilininteg.cpp
  fem/test_2d_bilininteg.cpp
  fem/test_3d_bilininteg.cpp
  fem/test_assemblediagonalpa.cpp
  fem/test_assembly_levels.cpp
  fem/test_bilinearform.cpp
  fem/test_block_operators.cpp
  fem/test_blocknonlinearform.cpp
  fem/test_build_dof_to_arrays.cpp
  fem/test_calccurlshape.cpp
  fem/test_calcdivshape.cpp
  fem/test_calcdshape.cpp
  fem/test_calcshape.cpp
  fem/test_calcvshape.cpp
  fem/test_coefficient.cpp
  fem/test_datacollection.cpp
  fem/test_derefine.cpp
  fem/test_dgmassinv.cpp
  fem/test_doftrans.cpp
  fem/test_domain_int.cpp
  fem/test_eigs.cpp
  fem/test_estimator.cpp
  fem/test_fa_determinism.cpp
  fem/test_face_elem_trans.cpp
  fem/test_face_permutation.cpp
  fem/test_face_restriction.cpp
  fem/test_fe.cpp
  fem/test_fe_compatibility.cpp
  fem/test_fe_fixed.cpp
  fem/test_fe_symmetry.cpp
  fem/test_get_value.cpp
  fem/test_getderivative.cpp
  fem/test_getgradient.cpp
  fem/test_gslib.cpp
  fem/test_intrules.cpp
  fem/test_intruletypes.cpp
  fem/test_inversetransform.cpp
  fem/test_lexicographic_ordering.cpp
  fem/test_lin_interp.cpp
  fem/test_linear_fes.cpp
  fem/test_linearform_ext.cpp
  fem/test_lor.cpp
  fem/test_lor_batched.cpp
  fem/test_nonlinearform.cpp
  fem/test_operatorjacobismoother.cpp
  fem/test_oscillation.cpp
  fem/test_pa_coeff.cpp
  fem/test_pa_grad.cpp
  fem/test_pa_idinterp.cpp
  fem/test_pa_kernels.cpp
  fem/test_pgridfunc_save_serial.cpp
  fem/test_project_bdr.cpp
  fem/test_project_bdr_par.cpp
  fem/test_quadf_coef.cpp
  fem/test_quadinterpolator.cpp
  fem/test_quadraturefunc.cpp
  fem/test_r1d_bilininteg.cpp
  fem/test_r2d_bilininteg.cpp
  fem/test_sparse_matrix.cpp
  fem/test_sum_bilin.cpp
  fem/test_surf_blf.cpp
  fem/test_tet_reorder.cpp
  fem/test_transfer.cpp
  fem/test_var_order.cpp
  fem/test_white_noise.cpp
  enzyme/compatibility.cpp
  # The following are tested separately (keep the comment as a reminder).
  # This list can be updated using (in bash):
  #    for d in miniapps ceed; do ls -1 $d/*.cpp; done
  # miniapps/test_debug_device.cpp
  # miniapps/test_sedov.cpp
  # miniapps/test_tmop_pa.cpp
  # ceed/test_ceed.cpp
  # ceed/test_ceed_main.cpp
)

#-----------------------------------------------------------
# SERIAL CPU TESTS: unit_tests
#-----------------------------------------------------------
if (MFEM_USE_CUDA)
   set_property(SOURCE unit_test_main.cpp ${UNIT_TESTS_SRCS}
                PROPERTY LANGUAGE CUDA)
endif()
if (MFEM_USE_HIP)
  set_property(SOURCE unit_test_main.cpp ${UNIT_TESTS_SRCS}
               PROPERTY HIP_SOURCE_PROPERTY_FORMAT TRUE)
endif()

# All serial non-device unit tests are built into a single executable,
# 'unit_tests'.
mfem_add_executable(unit_tests unit_test_main.cpp ${UNIT_TESTS_SRCS})
target_link_libraries(unit_tests mfem)
add_dependencies(${MFEM_ALL_TESTS_TARGET_NAME} unit_tests)
# Unit tests need the ../../data directory.
add_dependencies(unit_tests copy_data)
# ParSubMesh tests need meshes in ../../miniapps/multidomain
add_dependencies(unit_tests copy_miniapps_multidomain_data)

# Copy data to the build directory.
add_custom_command(TARGET unit_tests POST_BUILD
COMMAND ${CMAKE_COMMAND} -E copy_directory
        ${CMAKE_CURRENT_SOURCE_DIR}/data data
        COMMENT "Copying the unit tests data directory ...")

# Create a test called 'unit_tests' that runs the 'unit_tests' executable.
# The unit tests can be built and run separately from the rest of the tests:
#   make unit_tests
#   ctest -R unit_tests [-V]
if (MFEM_USE_DOUBLE) # otherwise returns MFEM_SKIP_RETURN_VALUE
  add_test(NAME unit_tests COMMAND unit_tests)
endif()

#-----------------------------------------------------------
<<<<<<< HEAD
# SERIAL CUDA TESTS: cunit_tests and gpu_unit_tests
#-----------------------------------------------------------
# Create CUDA executable and test
if (MFEM_USE_CUDA)
   # cunit_tests
   set(CUNIT_TESTS_SRCS cunit_test_main.cpp)
   set_property(SOURCE ${CUNIT_TESTS_SRCS} PROPERTY LANGUAGE CUDA)
   mfem_add_executable(cunit_tests ${CUNIT_TESTS_SRCS} ${UNIT_TESTS_SRCS})
   target_link_libraries(cunit_tests mfem)
   add_dependencies(cunit_tests copy_data)
   add_dependencies(${MFEM_ALL_TESTS_TARGET_NAME} cunit_tests)
=======
# SERIAL CUDA TESTS: gpu_unit_tests
#-----------------------------------------------------------
# Create CUDA executable and test
if (MFEM_USE_CUDA)
   # gpu_unit_tests
   set(GPU_UNIT_TESTS_SRCS gpu_unit_test_main.cpp)
   set_property(SOURCE ${GPU_UNIT_TESTS_SRCS} PROPERTY LANGUAGE CUDA)
   mfem_add_executable(gpu_unit_tests ${GPU_UNIT_TESTS_SRCS} ${UNIT_TESTS_SRCS})
   target_link_libraries(gpu_unit_tests mfem)
   add_dependencies(gpu_unit_tests copy_data)
   add_dependencies(${MFEM_ALL_TESTS_TARGET_NAME} gpu_unit_tests)
>>>>>>> adbaa74e
   if (MFEM_USE_DOUBLE) # otherwise returns MFEM_SKIP_RETURN_VALUE
      add_test(NAME gpu_unit_tests COMMAND gpu_unit_tests)
   endif()
endif()

#-----------------------------------------------------------
# SERIAL HIP TESTS: gpu_unit_tests
#-----------------------------------------------------------
# Create HIP 'gpu_unit_tests' executable and test
if (MFEM_USE_HIP)
   # gpu_unit_tests
   set(GPU_UNIT_TESTS_SRCS gpu_unit_test_main.cpp)
   mfem_add_executable(gpu_unit_tests ${GPU_UNIT_TESTS_SRCS} ${UNIT_TESTS_SRCS})
   target_link_libraries(gpu_unit_tests mfem)
   add_dependencies(gpu_unit_tests copy_data)
   add_dependencies(${MFEM_ALL_TESTS_TARGET_NAME} gpu_unit_tests)
   if (MFEM_USE_DOUBLE) # otherwise returns MFEM_SKIP_RETURN_VALUE
      add_test(NAME gpu_unit_tests COMMAND gpu_unit_tests)
   endif()
   # gpu_unit_tests
   set(GPU_UNIT_TESTS_SRCS gpu_unit_test_main.cpp)
   set_property(SOURCE ${GPU_UNIT_TESTS_SRCS} PROPERTY LANGUAGE CUDA)
   mfem_add_executable(gpu_unit_tests ${GPU_UNIT_TESTS_SRCS} ${UNIT_TESTS_SRCS})
   target_link_libraries(gpu_unit_tests mfem)
   add_dependencies(gpu_unit_tests copy_data)
   add_dependencies(${MFEM_ALL_TESTS_TARGET_NAME} gpu_unit_tests)
   if (MFEM_USE_DOUBLE) # otherwise returns MFEM_SKIP_RETURN_VALUE
      add_test(NAME gpu_unit_tests COMMAND gpu_unit_tests)
   endif()
endif()

#-----------------------------------------------------------
# SERIAL HIP TESTS: gpu_unit_tests
#-----------------------------------------------------------
# Create HIP 'gpu_unit_tests' executable and test
if (MFEM_USE_HIP)
   # hip_unit_tests
   set(HIP_UNIT_TESTS_SRCS hunit_test_main.cpp)
   mfem_add_executable(hunit_tests ${HIP_UNIT_TESTS_SRCS} ${UNIT_TESTS_SRCS})
   target_link_libraries(hunit_tests mfem)
   add_dependencies(hunit_tests copy_data)
   add_dependencies(${MFEM_ALL_TESTS_TARGET_NAME} hunit_tests)
   if (MFEM_USE_DOUBLE) # otherwise returns MFEM_SKIP_RETURN_VALUE
      add_test(NAME hunit_tests COMMAND hunit_tests)
   endif()
   # gpu_unit_tests
   set(GPU_UNIT_TESTS_SRCS gpu_unit_test_main.cpp)
   mfem_add_executable(gpu_unit_tests ${GPU_UNIT_TESTS_SRCS} ${UNIT_TESTS_SRCS})
   target_link_libraries(gpu_unit_tests mfem)
   add_dependencies(gpu_unit_tests copy_data)
   add_dependencies(${MFEM_ALL_TESTS_TARGET_NAME} gpu_unit_tests)
   if (MFEM_USE_DOUBLE) # otherwise returns MFEM_SKIP_RETURN_VALUE
      add_test(NAME gpu_unit_tests COMMAND gpu_unit_tests)
   endif()
endif()

#-----------------------------------------------------------
# SERIAL SEDOV + TMOP TESTS:
#   sedov_tests_{cpu,debug,gpu,gpu_uvm}
#   tmop_pa_tests_{cpu,debug,gpu}
#-----------------------------------------------------------
# Function to add one device serial test from the tests/unit/miniapp directory.
# All device unit tests are built into a separate executable, in order to be
# able to change the device.
function(add_serial_miniapp_test name test_uvm)
    string(TOUPPER ${name} NAME)

    set(${NAME}_TESTS_SRCS miniapps/test_${name}.cpp)
    if (MFEM_USE_CUDA)
       set_property(SOURCE ${${NAME}_TESTS_SRCS} PROPERTY LANGUAGE CUDA)
    endif(MFEM_USE_CUDA)

    mfem_add_executable(${name}_tests_cpu ${${NAME}_TESTS_SRCS})
    target_compile_definitions(${name}_tests_cpu PUBLIC MFEM_${NAME}_DEVICE="cpu")
    target_link_libraries(${name}_tests_cpu mfem)
    add_dependencies(${MFEM_ALL_TESTS_TARGET_NAME} ${name}_tests_cpu)
    if (MFEM_USE_DOUBLE) # otherwise returns MFEM_SKIP_RETURN_VALUE
        add_test(NAME ${name}_tests_cpu COMMAND ${name}_tests_cpu)
    endif()

    mfem_add_executable(${name}_tests_debug ${${NAME}_TESTS_SRCS})
    target_compile_definitions(${name}_tests_debug PUBLIC MFEM_${NAME}_DEVICE="debug")
    target_link_libraries(${name}_tests_debug mfem)
    add_dependencies(${MFEM_ALL_TESTS_TARGET_NAME} ${name}_tests_debug)
    if (MFEM_USE_DOUBLE) # otherwise returns MFEM_SKIP_RETURN_VALUE
        add_test(NAME ${name}_tests_debug COMMAND ${name}_tests_debug)
    endif()

    if (MFEM_USE_CUDA OR MFEM_USE_HIP)
       mfem_add_executable(${name}_tests_gpu ${${NAME}_TESTS_SRCS})
       target_compile_definitions(${name}_tests_gpu PUBLIC MFEM_${NAME}_DEVICE="gpu")
       target_link_libraries(${name}_tests_gpu mfem)
       add_dependencies(${MFEM_ALL_TESTS_TARGET_NAME} ${name}_tests_gpu)
       if (MFEM_USE_DOUBLE) # otherwise returns MFEM_SKIP_RETURN_VALUE
           add_test(NAME ${name}_tests_gpu COMMAND ${name}_tests_gpu)
       endif()

       if (test_uvm)
           mfem_add_executable(${name}_tests_gpu_uvm ${${NAME}_TESTS_SRCS})
           target_compile_definitions(${name}_tests_gpu_uvm PUBLIC
               MFEM_${NAME}_DEVICE="gpu:uvm")
           target_link_libraries(${name}_tests_gpu_uvm mfem)
           add_dependencies(${MFEM_ALL_TESTS_TARGET_NAME}
               ${name}_tests_gpu_uvm)
           if (MFEM_USE_DOUBLE) # otherwise returns MFEM_SKIP_RETURN_VALUE
               add_test(NAME ${name}_tests_gpu_uvm COMMAND ${name}_tests_gpu_uvm)
           endif()
       endif()
    endif()
endfunction(add_serial_miniapp_test)

add_serial_miniapp_test(sedov ON)  # UVM ON
add_serial_miniapp_test(tmop_pa OFF)  # UVM OFF
# TMOP tests need meshes in ../../miniapps/meshing
add_dependencies(tmop_pa_tests_cpu copy_miniapps_meshing_data)

#-----------------------------------------------------------
# SERIAL CEED TESTS:
#   ceed_tests, ceed_tests_cuda_{ref,shared,gen}
#-----------------------------------------------------------
# Add 'ceed_tests' executable and test; add extra tests 'ceed_test_*'
if (MFEM_USE_CEED)
   set(CEED_TESTS_SRCS
      ceed/test_ceed.cpp
      ceed/test_ceed_main.cpp)
   if (MFEM_USE_CUDA)
      set_property(SOURCE ${CEED_TESTS_SRCS} PROPERTY LANGUAGE CUDA)
   endif(MFEM_USE_CUDA)
   mfem_add_executable(ceed_tests ${CEED_TESTS_SRCS})
   target_link_libraries(ceed_tests mfem)
   add_dependencies(${MFEM_ALL_TESTS_TARGET_NAME} ceed_tests)
   # Add CEED tests
   add_test(NAME ceed_tests COMMAND ceed_tests)
   if (MFEM_USE_CUDA)
      add_test(NAME ceed_tests_cuda_ref
               COMMAND ceed_tests --device ceed-cuda:/gpu/cuda/ref)
      add_test(NAME ceed_tests_cuda_shared
               COMMAND ceed_tests --device ceed-cuda:/gpu/cuda/shared)
      add_test(NAME ceed_tests_cuda_gen
               COMMAND ceed_tests --device ceed-cuda:/gpu/cuda/gen)
   endif()
endif()

#-----------------------------------------------------------
# PARALLEL CPU AND CUDA TESTS: {p,pc}unit_tests and pgpu_unit_tests
#-----------------------------------------------------------
# Define executables and tests
if (MFEM_USE_MPI)
   # punit_tests
   if (MFEM_USE_CUDA)
      set_property(SOURCE punit_test_main.cpp PROPERTY LANGUAGE CUDA)
   endif()
   mfem_add_executable(punit_tests punit_test_main.cpp ${UNIT_TESTS_SRCS})
   target_link_libraries(punit_tests mfem)
   add_dependencies(${MFEM_ALL_TESTS_TARGET_NAME} punit_tests)
   foreach(np 1 ${MFEM_MPI_NP})
      if (MFEM_USE_DOUBLE) # otherwise returns MFEM_SKIP_RETURN_VALUE
         add_test(NAME punit_tests_np=${np}
                  COMMAND ${MPIEXEC} ${MPIEXEC_NUMPROC_FLAG} ${np}
                  ${MPIEXEC_PREFLAGS} $<TARGET_FILE:punit_tests>
                  ${MPIEXEC_POSTFLAGS})
      endif()
   endforeach()
   if (MFEM_USE_CUDA)
<<<<<<< HEAD
      # pcunit_tests
      set(PCUNIT_TESTS_SRCS pcunit_test_main.cpp)
      set_property(SOURCE ${PCUNIT_TESTS_SRCS} PROPERTY LANGUAGE CUDA)
      mfem_add_executable(pcunit_tests ${PCUNIT_TESTS_SRCS} ${UNIT_TESTS_SRCS})
      add_dependencies(pcunit_tests copy_data)
      target_link_libraries(pcunit_tests mfem)
      add_dependencies(${MFEM_ALL_TESTS_TARGET_NAME} pcunit_tests)
      foreach(np 1 ${MFEM_MPI_NP})
         if (MFEM_USE_DOUBLE) # otherwise returns MFEM_SKIP_RETURN_VALUE
            add_test(NAME pcunit_tests_np=${np}
                     COMMAND ${MPIEXEC} ${MPIEXEC_NUMPROC_FLAG} ${np}
                     ${MPIEXEC_PREFLAGS} $<TARGET_FILE:pcunit_tests>
                     ${MPIEXEC_POSTFLAGS})
         endif()
       endforeach()

=======
>>>>>>> adbaa74e
       # pgpu_unit_tests
       set(PGPU_UNIT_TESTS_SRCS pgpu_unit_test_main.cpp)
       set_property(SOURCE ${PGPU_UNIT_TESTS_SRCS} PROPERTY LANGUAGE CUDA)
       mfem_add_executable(pgpu_unit_tests ${PGPU_UNIT_TESTS_SRCS} ${UNIT_TESTS_SRCS})
       add_dependencies(pgpu_unit_tests copy_data)
       target_link_libraries(pgpu_unit_tests mfem)
       add_dependencies(${MFEM_ALL_TESTS_TARGET_NAME} pgpu_unit_tests)
       foreach(np 1 ${MFEM_MPI_NP})
          if (MFEM_USE_DOUBLE) # otherwise returns MFEM_SKIP_RETURN_VALUE
             add_test(NAME pgpu_unit_tests_np=${np}
                      COMMAND ${MPIEXEC} ${MPIEXEC_NUMPROC_FLAG} ${np}
                      ${MPIEXEC_PREFLAGS} $<TARGET_FILE:pgpu_unit_tests>
                      ${MPIEXEC_POSTFLAGS})
          endif()
       endforeach()
    endif()
    if (MFEM_USE_HIP)
<<<<<<< HEAD
       # phunit_tests
       set(PHUNIT_TESTS_SRCS phunit_test_main.cpp)
       mfem_add_executable(phunit_tests ${PHUNIT_TESTS_SRCS} ${UNIT_TESTS_SRCS})
       add_dependencies(phunit_tests copy_data)
       target_link_libraries(phunit_tests mfem)
       add_dependencies(${MFEM_ALL_TESTS_TARGET_NAME} phunit_tests)
       foreach(np 1 ${MFEM_MPI_NP})
          if (MFEM_USE_DOUBLE) # otherwise returns MFEM_SKIP_RETURN_VALUE
             add_test(NAME phunit_tests_np=${np}
                      COMMAND ${MPIEXEC} ${MPIEXEC_NUMPROC_FLAG} ${np}
                      ${MPIEXEC_PREFLAGS} $<TARGET_FILE:phunit_tests>
                      ${MPIEXEC_POSTFLAGS})
          endif()
       endforeach()
=======
>>>>>>> adbaa74e
       # pgpu_unit_tests
       set(PGPU_UNIT_TESTS_SRCS pgpu_unit_test_main.cpp)
       mfem_add_executable(pgpu_unit_tests ${PGPU_UNIT_TESTS_SRCS} ${UNIT_TESTS_SRCS})
       add_dependencies(pgpu_unit_tests copy_data)
       target_link_libraries(pgpu_unit_tests mfem)
       add_dependencies(${MFEM_ALL_TESTS_TARGET_NAME} pgpu_unit_tests)
       foreach(np 1 ${MFEM_MPI_NP})
          if (MFEM_USE_DOUBLE) # otherwise returns MFEM_SKIP_RETURN_VALUE
             add_test(NAME pgpu_unit_tests_np=${np}
                      COMMAND ${MPIEXEC} ${MPIEXEC_NUMPROC_FLAG} ${np}
                      ${MPIEXEC_PREFLAGS} $<TARGET_FILE:pgpu_unit_tests>
                      ${MPIEXEC_POSTFLAGS})
          endif()
       endforeach()
   endif()
endif(MFEM_USE_MPI)

#-----------------------------------------------------------
# PARALLEL SEDOV + TMOP TESTS:
#   psedov_tests_{cpu,debug,gpu,gpu_uvm}
#   ptmop_pa_tests_{cpu,gpu}
#-----------------------------------------------------------
# Function to add one MPI executable for a test.
function(add_mpi_executable_test name dev)
    string(TOUPPER ${name} NAME)
    string(REPLACE "_" ":" DEV ${dev})
    mfem_add_executable(p${name}_tests_${dev} ${PAR_${NAME}_TESTS_SRCS})
    target_compile_definitions(p${name}_tests_${dev} PUBLIC MFEM_${NAME}_MPI=1)
    target_compile_definitions(p${name}_tests_${dev} PUBLIC MFEM_${NAME}_DEVICE="${DEV}")
    target_link_libraries(p${name}_tests_${dev} mfem)
    add_dependencies(${MFEM_ALL_TESTS_TARGET_NAME} p${name}_tests_${dev})
endfunction(add_mpi_executable_test)

# Function to add one test from the tests/unit/miniapp directory.
function(add_parallel_miniapp_test name HYPRE_MM)
    string(TOUPPER ${name} NAME)

    function(add_mpi_unit_test DEV NP)
        set(test_name p${name}_tests_${DEV})
        if (MFEM_USE_DOUBLE) # otherwise returns MFEM_SKIP_RETURN_VALUE
            add_test(NAME ${test_name}_np=${NP}
                COMMAND ${MPIEXEC} ${MPIEXEC_NUMPROC_FLAG} ${NP}
                ${MPIEXEC_PREFLAGS} $<TARGET_FILE:${test_name}>
                ${MPIEXEC_POSTFLAGS})
        endif()
    endfunction()

    set(PAR_${NAME}_TESTS_SRCS miniapps/test_${name}.cpp)
    if (MFEM_USE_CUDA)
        set_property(SOURCE ${PAR_${NAME}_TESTS_SRCS} PROPERTY LANGUAGE CUDA)
    endif()

    set(backends cpu)
    if (HYPRE_MM)
        # psedov_tests_debug_* will return MFEM_SKIP_RETURN_VALUE when all of
        # the following conditions are met:
        # * MFEM_SEDOV_MPI is defined (true here)
        # * MFEM_DEBUG is defined
        # * MFEM_SEDOV_DEVICE is "debug" (the case added here)
        # * HypreUsingGPU() is true; this is the same as: HYPRE_USING_GPU is
        #   defined and MFEM_HYPRE_VERSION < 23100 (if the version is >= 23100,
        #   the code will switch to HYPRE running on CPU).
        # We check these conditions here to skip the "debug" backend and avoid
        # the ctest failure.
        if (NOT ((${name} STREQUAL "sedov") AND MFEM_DEBUG AND
                 (HYPRE_USING_CUDA OR HYPRE_USING_HIP) AND
                 (${MFEM_HYPRE_VERSION} LESS "23100")))
            list(APPEND backends debug)
        endif()
    endif()
    if (MFEM_USE_CUDA OR MFEM_USE_HIP)
        list(APPEND backends gpu)
        if (HYPRE_MM)
            list(APPEND backends gpu_uvm)
        endif()
    endif()

    set(MPI_NPS 1 ${MFEM_MPI_NP})
    foreach(dev ${backends})
        add_mpi_executable_test(${name} ${dev})
        foreach(np ${MPI_NPS})
            add_mpi_unit_test(${dev} ${np})
        endforeach()
    endforeach()
endfunction(add_parallel_miniapp_test)

# Additional MPI unit tests
if (MFEM_USE_MPI)
   add_parallel_miniapp_test(sedov TRUE)
   add_parallel_miniapp_test(tmop_pa FALSE)
endif(MFEM_USE_MPI)

#-----------------------------------------------------------
# SERIAL DEBUG-DEVICE TESTS:
#   debug_device_tests
#-----------------------------------------------------------
set(DEBUG_DEVICE_SRCS miniapps/test_debug_device.cpp)
if (MFEM_USE_CUDA)
   set_property(SOURCE ${DEBUG_DEVICE_SRCS} PROPERTY LANGUAGE CUDA)
endif()
if (MFEM_USE_HIP)
   set_property(SOURCE ${DEBUG_DEVICE_SRCS}
                PROPERTY HIP_SOURCE_PROPERTY_FORMAT TRUE)
endif()
mfem_add_executable(debug_device_tests ${DEBUG_DEVICE_SRCS})
target_link_libraries(debug_device_tests mfem)
add_dependencies(${MFEM_ALL_TESTS_TARGET_NAME} debug_device_tests)
add_test(NAME debug_device_tests COMMAND debug_device_tests)<|MERGE_RESOLUTION|>--- conflicted
+++ resolved
@@ -173,50 +173,10 @@
 endif()
 
 #-----------------------------------------------------------
-<<<<<<< HEAD
-# SERIAL CUDA TESTS: cunit_tests and gpu_unit_tests
+# SERIAL CUDA TESTS: gpu_unit_tests
 #-----------------------------------------------------------
 # Create CUDA executable and test
 if (MFEM_USE_CUDA)
-   # cunit_tests
-   set(CUNIT_TESTS_SRCS cunit_test_main.cpp)
-   set_property(SOURCE ${CUNIT_TESTS_SRCS} PROPERTY LANGUAGE CUDA)
-   mfem_add_executable(cunit_tests ${CUNIT_TESTS_SRCS} ${UNIT_TESTS_SRCS})
-   target_link_libraries(cunit_tests mfem)
-   add_dependencies(cunit_tests copy_data)
-   add_dependencies(${MFEM_ALL_TESTS_TARGET_NAME} cunit_tests)
-=======
-# SERIAL CUDA TESTS: gpu_unit_tests
-#-----------------------------------------------------------
-# Create CUDA executable and test
-if (MFEM_USE_CUDA)
-   # gpu_unit_tests
-   set(GPU_UNIT_TESTS_SRCS gpu_unit_test_main.cpp)
-   set_property(SOURCE ${GPU_UNIT_TESTS_SRCS} PROPERTY LANGUAGE CUDA)
-   mfem_add_executable(gpu_unit_tests ${GPU_UNIT_TESTS_SRCS} ${UNIT_TESTS_SRCS})
-   target_link_libraries(gpu_unit_tests mfem)
-   add_dependencies(gpu_unit_tests copy_data)
-   add_dependencies(${MFEM_ALL_TESTS_TARGET_NAME} gpu_unit_tests)
->>>>>>> adbaa74e
-   if (MFEM_USE_DOUBLE) # otherwise returns MFEM_SKIP_RETURN_VALUE
-      add_test(NAME gpu_unit_tests COMMAND gpu_unit_tests)
-   endif()
-endif()
-
-#-----------------------------------------------------------
-# SERIAL HIP TESTS: gpu_unit_tests
-#-----------------------------------------------------------
-# Create HIP 'gpu_unit_tests' executable and test
-if (MFEM_USE_HIP)
-   # gpu_unit_tests
-   set(GPU_UNIT_TESTS_SRCS gpu_unit_test_main.cpp)
-   mfem_add_executable(gpu_unit_tests ${GPU_UNIT_TESTS_SRCS} ${UNIT_TESTS_SRCS})
-   target_link_libraries(gpu_unit_tests mfem)
-   add_dependencies(gpu_unit_tests copy_data)
-   add_dependencies(${MFEM_ALL_TESTS_TARGET_NAME} gpu_unit_tests)
-   if (MFEM_USE_DOUBLE) # otherwise returns MFEM_SKIP_RETURN_VALUE
-      add_test(NAME gpu_unit_tests COMMAND gpu_unit_tests)
-   endif()
    # gpu_unit_tests
    set(GPU_UNIT_TESTS_SRCS gpu_unit_test_main.cpp)
    set_property(SOURCE ${GPU_UNIT_TESTS_SRCS} PROPERTY LANGUAGE CUDA)
@@ -234,15 +194,6 @@
 #-----------------------------------------------------------
 # Create HIP 'gpu_unit_tests' executable and test
 if (MFEM_USE_HIP)
-   # hip_unit_tests
-   set(HIP_UNIT_TESTS_SRCS hunit_test_main.cpp)
-   mfem_add_executable(hunit_tests ${HIP_UNIT_TESTS_SRCS} ${UNIT_TESTS_SRCS})
-   target_link_libraries(hunit_tests mfem)
-   add_dependencies(hunit_tests copy_data)
-   add_dependencies(${MFEM_ALL_TESTS_TARGET_NAME} hunit_tests)
-   if (MFEM_USE_DOUBLE) # otherwise returns MFEM_SKIP_RETURN_VALUE
-      add_test(NAME hunit_tests COMMAND hunit_tests)
-   endif()
    # gpu_unit_tests
    set(GPU_UNIT_TESTS_SRCS gpu_unit_test_main.cpp)
    mfem_add_executable(gpu_unit_tests ${GPU_UNIT_TESTS_SRCS} ${UNIT_TESTS_SRCS})
@@ -362,25 +313,6 @@
       endif()
    endforeach()
    if (MFEM_USE_CUDA)
-<<<<<<< HEAD
-      # pcunit_tests
-      set(PCUNIT_TESTS_SRCS pcunit_test_main.cpp)
-      set_property(SOURCE ${PCUNIT_TESTS_SRCS} PROPERTY LANGUAGE CUDA)
-      mfem_add_executable(pcunit_tests ${PCUNIT_TESTS_SRCS} ${UNIT_TESTS_SRCS})
-      add_dependencies(pcunit_tests copy_data)
-      target_link_libraries(pcunit_tests mfem)
-      add_dependencies(${MFEM_ALL_TESTS_TARGET_NAME} pcunit_tests)
-      foreach(np 1 ${MFEM_MPI_NP})
-         if (MFEM_USE_DOUBLE) # otherwise returns MFEM_SKIP_RETURN_VALUE
-            add_test(NAME pcunit_tests_np=${np}
-                     COMMAND ${MPIEXEC} ${MPIEXEC_NUMPROC_FLAG} ${np}
-                     ${MPIEXEC_PREFLAGS} $<TARGET_FILE:pcunit_tests>
-                     ${MPIEXEC_POSTFLAGS})
-         endif()
-       endforeach()
-
-=======
->>>>>>> adbaa74e
        # pgpu_unit_tests
        set(PGPU_UNIT_TESTS_SRCS pgpu_unit_test_main.cpp)
        set_property(SOURCE ${PGPU_UNIT_TESTS_SRCS} PROPERTY LANGUAGE CUDA)
@@ -398,23 +330,6 @@
        endforeach()
     endif()
     if (MFEM_USE_HIP)
-<<<<<<< HEAD
-       # phunit_tests
-       set(PHUNIT_TESTS_SRCS phunit_test_main.cpp)
-       mfem_add_executable(phunit_tests ${PHUNIT_TESTS_SRCS} ${UNIT_TESTS_SRCS})
-       add_dependencies(phunit_tests copy_data)
-       target_link_libraries(phunit_tests mfem)
-       add_dependencies(${MFEM_ALL_TESTS_TARGET_NAME} phunit_tests)
-       foreach(np 1 ${MFEM_MPI_NP})
-          if (MFEM_USE_DOUBLE) # otherwise returns MFEM_SKIP_RETURN_VALUE
-             add_test(NAME phunit_tests_np=${np}
-                      COMMAND ${MPIEXEC} ${MPIEXEC_NUMPROC_FLAG} ${np}
-                      ${MPIEXEC_PREFLAGS} $<TARGET_FILE:phunit_tests>
-                      ${MPIEXEC_POSTFLAGS})
-          endif()
-       endforeach()
-=======
->>>>>>> adbaa74e
        # pgpu_unit_tests
        set(PGPU_UNIT_TESTS_SRCS pgpu_unit_test_main.cpp)
        mfem_add_executable(pgpu_unit_tests ${PGPU_UNIT_TESTS_SRCS} ${UNIT_TESTS_SRCS})
