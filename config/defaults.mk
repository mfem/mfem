--- conflicted
+++ resolved
@@ -136,10 +136,6 @@
 LIBUNWIND_LIB = $(if $(NOTMAC),-lunwind -ldl,)
 
 # HYPRE library configuration (needed to build the parallel version)
-<<<<<<< HEAD
-#HYPRE_DIR = @MFEM_DIR@/../hypre-2.10.0b/src/hypre
-=======
->>>>>>> c097bda5
 HYPRE_DIR = @MFEM_DIR@/../hypre/src/hypre
 HYPRE_OPT = -I$(HYPRE_DIR)/include
 HYPRE_LIB = -L$(HYPRE_DIR)/lib -lHYPRE
