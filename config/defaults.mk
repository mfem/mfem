--- conflicted
+++ resolved
@@ -620,11 +620,6 @@
 ENZYME_OPT = -fno-experimental-new-pass-manager -Xclang -load -Xclang $(ENZYME_DIR)/ClangEnzyme-$(ENZYME_VERSION).so
 ENZYME_LIB = ""
 
-<<<<<<< HEAD
-MAGMA_DIR ?= @MFEM_DIR@/../magma
-MAGMA_OPT = -I${MAGMA_DIR}/include/
-MAGMA_LIB = -L${MAGMA_DIR}/lib/ -lmagma -lmagma_sparse
-=======
 # Google Benchmark, SUNDIALS >= 6.4.0, STRUMPACK, RAJA, UMPIRE, and Tribol require C++14:
 ifneq ($(filter YES,$(MFEM_USE_BENCHMARK) $(MFEM_USE_SUNDIALS) $(MFEM_USE_STRUMPACK) $(MFEM_USE_RAJA) $(MFEM_USE_UMPIRE) $(MFEM_USE_TRIBOL)),)
     BASE_FLAGS = -std=c++14
@@ -633,7 +628,6 @@
 ifeq ($(MFEM_USE_GINKGO),YES)
    BASE_FLAGS = -std=c++17
 endif
->>>>>>> c5363eba
 
 # If YES, enable some informational messages
 VERBOSE = NO
