--- conflicted
+++ resolved
@@ -764,11 +764,7 @@
       MFEM_USE_GNUTLS MFEM_USE_GSLIB MFEM_USE_NETCDF MFEM_USE_PETSC
       MFEM_USE_SLEPC MFEM_USE_MPFR MFEM_USE_SIDRE MFEM_USE_CONDUIT MFEM_USE_PUMI
       MFEM_USE_CUDA MFEM_USE_OCCA MFEM_USE_RAJA MFEM_USE_UMPIRE MFEM_USE_SIMD
-<<<<<<< HEAD
-      MFEM_USE_ADIOS2 MFEM_USE_BENCHMARK)
-=======
-      MFEM_USE_ADIOS2 MFEM_USE_PARELAG)
->>>>>>> 1e82e223
+      MFEM_USE_ADIOS2 MFEM_USE_BENCHMARK MFEM_USE_PARELAG)
   foreach(var ${CONFIG_MK_BOOL_VARS})
     if (${var})
       set(${var} YES)
