# Copyright (c) 2010-2020, Lawrence Livermore National Security, LLC. Produced
# at the Lawrence Livermore National Laboratory. All Rights reserved. See files
# LICENSE and NOTICE for details. LLNL-CODE-806117.
#
# This file is part of the MFEM library. For more information and source code
# availability visit https://mfem.org.
#
# MFEM is free software; you can redistribute it and/or modify it under the
# terms of the BSD-3 license. We welcome feedback and contributions, see file
# CONTRIBUTING.md for details.

# See the file INSTALL for description of the configuration options.

# Default options. To replace these, copy this file to user.cmake and modify it.

if (NOT CMAKE_BUILD_TYPE)
  set(CMAKE_BUILD_TYPE "Release" CACHE STRING
      "Build type: Debug, Release, RelWithDebInfo, or MinSizeRel." FORCE)
endif()

# MFEM options. Set to mimic the default "defaults.mk" file.
option(MFEM_USE_MPI "Enable MPI parallel build" OFF)
option(MFEM_USE_METIS "Enable METIS usage" ${MFEM_USE_MPI})
option(MFEM_USE_EXCEPTIONS "Enable the use of exceptions" OFF)
option(MFEM_USE_ZLIB "Enable zlib for compressed data streams." OFF)
option(MFEM_USE_LIBUNWIND "Enable backtrace for errors." OFF)
option(MFEM_USE_LAPACK "Enable LAPACK usage" OFF)
option(MFEM_THREAD_SAFE "Enable thread safety" OFF)
option(MFEM_USE_OPENMP "Enable the OpenMP backend" OFF)
option(MFEM_USE_LEGACY_OPENMP "Enable legacy OpenMP usage" OFF)
option(MFEM_USE_MEMALLOC "Enable the internal MEMALLOC option." ON)
option(MFEM_USE_SUNDIALS "Enable SUNDIALS usage" OFF)
option(MFEM_USE_MESQUITE "Enable MESQUITE usage" OFF)
option(MFEM_USE_SUITESPARSE "Enable SuiteSparse usage" OFF)
option(MFEM_USE_SUPERLU "Enable SuperLU_DIST usage" OFF)
option(MFEM_USE_STRUMPACK "Enable STRUMPACK usage" OFF)
option(MFEM_USE_GINKGO "Enable Ginkgo usage" OFF)
option(MFEM_USE_GNUTLS "Enable GNUTLS usage" OFF)
option(MFEM_USE_GSLIB "Enable GSLIB usage" OFF)
option(MFEM_USE_NETCDF "Enable NETCDF usage" OFF)
option(MFEM_USE_PETSC "Enable PETSc support." OFF)
option(MFEM_USE_SLEPC "Enable SLEPc support." OFF)
option(MFEM_USE_MPFR "Enable MPFR usage." OFF)
option(MFEM_USE_SIDRE "Enable Axom/Sidre usage" OFF)
option(MFEM_USE_CONDUIT "Enable Conduit usage" OFF)
option(MFEM_USE_PUMI "Enable PUMI" OFF)
option(MFEM_USE_HIOP "Enable HiOp" OFF)
option(MFEM_USE_CUDA "Enable CUDA" OFF)
option(MFEM_USE_OCCA "Enable OCCA" OFF)
option(MFEM_USE_RAJA "Enable RAJA" OFF)
option(MFEM_USE_CEED "Enable CEED" OFF)
option(MFEM_USE_UMPIRE "Enable Umpire" OFF)
option(MFEM_USE_SIMD "Enable use of SIMD intrinsics" OFF)
option(MFEM_USE_ADIOS2 "Enable ADIOS2" OFF)
<<<<<<< HEAD
option(MFEM_USE_ADEPT "Enable AD using ADEPT" OFF)
option(MFEM_USE_FADBADPP "Enable AD using FADBAD++" OFF)
option(MFEM_USE_ADFORWARD "Enable forward mode for AD" OFF)
=======
option(MFEM_USE_MKL_CPARDISO "Enable MKL CPardiso" OFF)
>>>>>>> 265ed8ca

set(MFEM_MPI_NP 4 CACHE STRING "Number of processes used for MPI tests")

# Allow a user to disable testing, examples, and/or miniapps at CONFIGURE TIME
# if they don't want/need them (e.g. if MFEM is "just a dependency" and all they
# need is the library, building all that stuff adds unnecessary overhead). Note
# that the examples or miniapps can always be built using the targets 'examples'
# or 'miniapps', respectively.
option(MFEM_ENABLE_TESTING "Enable the ctest framework for testing" ON)
option(MFEM_ENABLE_EXAMPLES "Build all of the examples" OFF)
option(MFEM_ENABLE_MINIAPPS "Build all of the miniapps" OFF)

# Setting CXX/MPICXX on the command line or in user.cmake will overwrite the
# autodetected C++ compiler.
# set(CXX g++)
# set(MPICXX mpicxx)

# Set the target CUDA architecture
set(CUDA_ARCH "sm_60" CACHE STRING "Target CUDA architecture.")

set(MFEM_DIR ${CMAKE_CURRENT_SOURCE_DIR})

# The *_DIR paths below will be the first place searched for the corresponding
# headers and library. If these fail, then standard cmake search is performed.
# Note: if the variables are already in the cache, they are not overwritten.

set(HYPRE_DIR "${MFEM_DIR}/../hypre/src/hypre" CACHE PATH
    "Path to the hypre library.")
# If hypre was compiled to depend on BLAS and LAPACK:
# set(HYPRE_REQUIRED_PACKAGES "BLAS" "LAPACK" CACHE STRING
#     "Packages that HYPRE depends on.")

set(METIS_DIR "${MFEM_DIR}/../metis-4.0" CACHE PATH "Path to the METIS library.")

set(LIBUNWIND_DIR "" CACHE PATH "Path to Libunwind.")

# For sundials_nvecmpiplusx and nvecparallel remember to build with MPI_ENABLE=ON
# and modify cmake variables for hypre for sundials
set(SUNDIALS_DIR "${MFEM_DIR}/../sundials-5.0.0/instdir" CACHE PATH
    "Path to the SUNDIALS library.")
# The following may be necessary, if SUNDIALS was built with KLU:
# set(SUNDIALS_REQUIRED_PACKAGES "SuiteSparse/KLU/AMD/BTF/COLAMD/config"
#     CACHE STRING "Additional packages required by SUNDIALS.")

set(MESQUITE_DIR "${MFEM_DIR}/../mesquite-2.99" CACHE PATH
    "Path to the Mesquite library.")

set(SuiteSparse_DIR "${MFEM_DIR}/../SuiteSparse" CACHE PATH
    "Path to the SuiteSparse library.")
set(SuiteSparse_REQUIRED_PACKAGES "BLAS" "METIS"
    CACHE STRING "Additional packages required by SuiteSparse.")

set(ParMETIS_DIR "${MFEM_DIR}/../parmetis-4.0.3" CACHE PATH
    "Path to the ParMETIS library.")
set(ParMETIS_REQUIRED_PACKAGES "METIS" CACHE STRING
    "Additional packages required by ParMETIS.")

set(SuperLUDist_DIR "${MFEM_DIR}/../SuperLU_DIST_5.1.0" CACHE PATH
    "Path to the SuperLU_DIST library.")
# SuperLU_DIST may also depend on "OpenMP", depending on how it was compiled.
set(SuperLUDist_REQUIRED_PACKAGES "MPI" "BLAS" "ParMETIS" CACHE STRING
    "Additional packages required by SuperLU_DIST.")

set(STRUMPACK_DIR "${MFEM_DIR}/../STRUMPACK-build" CACHE PATH
    "Path to the STRUMPACK library.")
# STRUMPACK may also depend on "OpenMP", depending on how it was compiled.
# Starting with v2.2.0 of STRUMPACK, ParMETIS and Scotch are optional.
set(STRUMPACK_REQUIRED_PACKAGES "MPI" "MPI_Fortran" "ParMETIS" "METIS"
    "ScaLAPACK" "Scotch/ptscotch/ptscotcherr/scotch/scotcherr" CACHE STRING
    "Additional packages required by STRUMPACK.")
# If the MPI package does not find all required Fortran libraries:
# set(STRUMPACK_REQUIRED_LIBRARIES "gfortran" "mpi_mpifh" CACHE STRING
#     "Additional libraries required by STRUMPACK.")

# The Scotch library, required by STRUMPACK <= v2.1.0, optional in STRUMPACK >=
# v2.2.0.
set(Scotch_DIR "${MFEM_DIR}/../scotch_6.0.4" CACHE PATH
    "Path to the Scotch and PT-Scotch libraries.")
set(Scotch_REQUIRED_PACKAGES "Threads" CACHE STRING
    "Additional packages required by Scotch.")
# Tell the "Threads" package/module to prefer pthreads.
set(CMAKE_THREAD_PREFER_PTHREAD TRUE)
set(Threads_LIB_VARS CMAKE_THREAD_LIBS_INIT)

# The ScaLAPACK library, required by STRUMPACK
set(ScaLAPACK_DIR "${MFEM_DIR}/../scalapack-2.0.2/lib/cmake/scalapack-2.0.2"
    CACHE PATH "Path to the configuration file scalapack-config.cmake")
set(ScaLAPACK_TARGET_NAMES scalapack)
# set(ScaLAPACK_TARGET_FORCE)
# set(ScaLAPACK_IMPORT_CONFIG DEBUG)

set(Ginkgo_DIR "${MFEM_DIR}/../ginkgo" CACHE PATH "Path to the Ginkgo library.")

set(GNUTLS_DIR "" CACHE PATH "Path to the GnuTLS library.")

set(GSLIB_DIR "" CACHE PATH "Path to the GSLIB library.")

set(NETCDF_DIR "" CACHE PATH "Path to the NetCDF library.")
# May need to add "HDF5" as requirement.
set(NetCDF_REQUIRED_PACKAGES "" CACHE STRING
    "Additional packages required by NetCDF.")

set(PETSC_DIR "${MFEM_DIR}/../petsc" CACHE PATH
    "Path to the PETSc main directory.")
set(PETSC_ARCH "arch-linux2-c-debug" CACHE STRING "PETSc build architecture.")

set(SLEPC_DIR "${MFEM_DIR}/../slepc" CACHE PATH
    "Path to the SLEPc main directory.")
set(SLEPC_ARCH "arch-linux2-c-debug" CACHE STRING "SLEPC build architecture.")

set(MPFR_DIR "" CACHE PATH "Path to the MPFR library.")

set(CONDUIT_DIR "${MFEM_DIR}/../conduit" CACHE PATH
    "Path to the Conduit library.")

set(AXOM_DIR "${MFEM_DIR}/../axom" CACHE PATH "Path to the Axom library.")
# May need to add "Boost" as requirement.
set(Axom_REQUIRED_PACKAGES "Conduit/relay/blueprint" CACHE STRING
    "Additional packages required by Axom.")

set(PUMI_DIR "${MFEM_DIR}/../pumi-2.1.0" CACHE STRING
    "Directory where PUMI is installed")

set(HIOP_DIR "${MFEM_DIR}/../hiop/install" CACHE STRING
    "Directory where HiOp is installed")
set(HIOP_REQUIRED_PACKAGES "BLAS" "LAPACK" CACHE STRING
    "Packages that HiOp depends on.")

set(MKL_CPARDISO_DIR "" CACHE STRING "MKL installation path.")
set(MKL_MPI_WRAPPER_LIB "mkl_blacs_mpich_lp64" CACHE STRING "MKL MPI wrapper library")
set(MKL_LIBRARY_DIR "" CACHE STRING "Custom library subdirectory")

set(OCCA_DIR "${MFEM_DIR}/../occa" CACHE PATH "Path to OCCA")
set(RAJA_DIR "${MFEM_DIR}/../raja" CACHE PATH "Path to RAJA")
set(CEED_DIR "${MFEM_DIR}/../libCEED" CACHE PATH "Path to libCEED")
set(UMPIRE_DIR "${MFEM_DIR}/../umpire" CACHE PATH "Path to Umpire")

set(BLAS_INCLUDE_DIRS "" CACHE STRING "Path to BLAS headers.")
set(BLAS_LIBRARIES "" CACHE STRING "The BLAS library.")
set(LAPACK_INCLUDE_DIRS "" CACHE STRING "Path to LAPACK headers.")
set(LAPACK_LIBRARIES "" CACHE STRING "The LAPACK library.")

set(ADEPT_INCLUDE_DIRS "${MFEM_DIR}/../adept-1.1/include" CACHE STRING "Path to ADEPT headers.")
set(ADEPT_LIBRARIES "-L${MFEM_DIR}/../adept-1.1/lib -ladept" CACHE STRING "The ADEPT library.")

set(FADBADPP_INCLUDE_DIRS "${MFEM_DIR}/../FADBAD++" CACHE STRING "Path to FADBAD++ headers.")
set(FADBADPP_LIBRARIES "")


# Some useful variables:
set(CMAKE_SKIP_PREPROCESSED_SOURCE_RULES ON) # Skip *.i rules
set(CMAKE_SKIP_ASSEMBLY_SOURCE_RULES  ON)    # Skip *.s rules
# set(CMAKE_VERBOSE_MAKEFILE ON CACHE BOOL "Verbose makefiles.")<|MERGE_RESOLUTION|>--- conflicted
+++ resolved
@@ -52,13 +52,11 @@
 option(MFEM_USE_UMPIRE "Enable Umpire" OFF)
 option(MFEM_USE_SIMD "Enable use of SIMD intrinsics" OFF)
 option(MFEM_USE_ADIOS2 "Enable ADIOS2" OFF)
-<<<<<<< HEAD
 option(MFEM_USE_ADEPT "Enable AD using ADEPT" OFF)
 option(MFEM_USE_FADBADPP "Enable AD using FADBAD++" OFF)
 option(MFEM_USE_ADFORWARD "Enable forward mode for AD" OFF)
-=======
 option(MFEM_USE_MKL_CPARDISO "Enable MKL CPardiso" OFF)
->>>>>>> 265ed8ca
+
 
 set(MFEM_MPI_NP 4 CACHE STRING "Number of processes used for MPI tests")
 
