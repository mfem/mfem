//                                MFEM Example 6
//
// Compile with: make ex6
//
// Sample runs:  ex6 -m ../data/square-disc.mesh -o 1
//               ex6 -m ../data/square-disc.mesh -o 2
//               ex6 -m ../data/square-disc-nurbs.mesh -o 2
//               ex6 -m ../data/star.mesh -o 3
//               ex6 -m ../data/escher.mesh -o 2
//               ex6 -m ../data/fichera.mesh -o 2
//               ex6 -m ../data/disc-nurbs.mesh -o 2
//               ex6 -m ../data/ball-nurbs.mesh
//               ex6 -m ../data/pipe-nurbs.mesh
//               ex6 -m ../data/star-surf.mesh -o 2
//               ex6 -m ../data/square-disc-surf.mesh -o 2
//               ex6 -m ../data/amr-quad.mesh
//
// Device runs:  ex6 -d cuda
//               ex6 -d occa
//               ex6 -d 'raja omp'
//
// Description:  This is a version of Example 1 with a simple adaptive mesh
//               refinement loop. The problem being solved is again the Laplace
//               equation -Delta u = 1 with homogeneous Dirichlet boundary
//               conditions. The problem is solved on a sequence of meshes which
//               are locally refined in a conforming (triangles, tetrahedrons)
//               or non-conforming (quadrilaterals, hexahedra) manner according
//               to a simple ZZ error estimator.
//
//               The example demonstrates MFEM's capability to work with both
//               conforming and nonconforming refinements, in 2D and 3D, on
//               linear, curved and surface meshes. Interpolation of functions
//               from coarse to fine meshes, as well as persistent GLVis
//               visualization are also illustrated.
//
//               We recommend viewing Example 1 before viewing this example.

#include "mfem.hpp"
#include <fstream>
#include <iostream>

using namespace std;
using namespace mfem;

int main(int argc, char *argv[])
{
   // 1. Parse command-line options.
   const char *mesh_file = "../data/star.mesh";
   int order = 1;
<<<<<<< HEAD
   bool visualization = 1;
=======
   bool pa = false;
   const char *device = "";
   bool visualization = true;
>>>>>>> 76a1c705

   OptionsParser args(argc, argv);
   args.AddOption(&mesh_file, "-m", "--mesh",
                  "Mesh file to use.");
   args.AddOption(&order, "-o", "--order",
                  "Finite element order (polynomial degree).");
<<<<<<< HEAD
=======
   args.AddOption(&pa, "-p", "--pa", "-no-p", "--no-pa",
                  "Enable Partial Assembly.");
   args.AddOption(&device, "-d", "--device",
                  "Device configuration, e.g. 'cuda', 'omp', 'raja', 'occa'.");
>>>>>>> 76a1c705
   args.AddOption(&visualization, "-vis", "--visualization", "-no-vis",
                  "--no-visualization",
                  "Enable or disable GLVis visualization.");
   args.Parse();
   if (!args.Good())
   {
      args.PrintUsage(cout);
      return 1;
   }
   args.PrintOptions(cout);

   // 2. Read the mesh from the given mesh file. We can handle triangular,
   //    quadrilateral, tetrahedral, hexahedral, surface and volume meshes with
   //    the same code.
   Mesh mesh(mesh_file, 1, 1);
   int dim = mesh.Dimension();
   int sdim = mesh.SpaceDimension();
   if (pa) { mesh.EnsureNodes(); }

   // 3. Since a NURBS mesh can currently only be refined uniformly, we need to
   //    convert it to a piecewise-polynomial curved mesh. First we refine the
   //    NURBS mesh a bit more and then project the curvature to quadratic Nodes.
   if (mesh.NURBSext)
   {
      for (int i = 0; i < 2; i++)
      {
         mesh.UniformRefinement();
      }
      mesh.SetCurvature(2);
   }

   // 4. Define a finite element space on the mesh. The polynomial order is
   //    one (linear) by default, but this can be changed on the command line.
   H1_FECollection fec(order, dim);
   FiniteElementSpace fespace(&mesh, &fec);

<<<<<<< HEAD
   // 5. As in Example 1, we set up bilinear and linear forms corresponding to
   //    the Laplace problem -\Delta u = 1. We don't assemble the discrete
   //    problem yet, this will be done in the main loop.
   BilinearForm a(&fespace);
=======
   // 5. Set device config parameters from the command line options.
   Device::Configure(device);
   Device::Print();

   // 6. As in Example 1, we set up bilinear and linear forms corresponding to
   //    the Laplace problem -\Delta u = 1. We don't assemble the discrete
   //    problem yet, this will be done in the main loop.
   AssemblyLevel assembly = (pa) ? AssemblyLevel::PARTIAL : AssemblyLevel::FULL;
   BilinearForm a(&fespace, assembly);
>>>>>>> 76a1c705
   LinearForm b(&fespace);

   ConstantCoefficient one(1.0);
   ConstantCoefficient zero(0.0);

   BilinearFormIntegrator *integ = new DiffusionIntegrator(one);
   a.AddDomainIntegrator(integ);
   b.AddDomainIntegrator(new DomainLFIntegrator(one));

   // 6. The solution vector x and the associated finite element grid function
   //    will be maintained over the AMR iterations. We initialize it to zero.
   GridFunction x(&fespace);
   x = 0.0;

   // 7. All boundary attributes will be used for essential (Dirichlet) BC.
   MFEM_VERIFY(mesh.bdr_attributes.Size() > 0,
               "Boundary attributes required in the mesh.");
   Array<int> ess_bdr(mesh.bdr_attributes.Max());
   ess_bdr = 1;

   // 8. Connect to GLVis.
   char vishost[] = "localhost";
   int  visport   = 19916;
   socketstream sol_sock;
   if (visualization)
   {
      sol_sock.open(vishost, visport);
   }

   // 9. Set up an error estimator. Here we use the Zienkiewicz-Zhu estimator
   //    that uses the ComputeElementFlux method of the DiffusionIntegrator to
   //    recover a smoothed flux (gradient) that is subtracted from the element
   //    flux to get an error indicator. We need to supply the space for the
   //    smoothed flux: an (H1)^sdim (i.e., vector-valued) space is used here.
   FiniteElementSpace flux_fespace(&mesh, &fec, sdim);
   ZienkiewiczZhuEstimator estimator(*integ, x, flux_fespace);
   estimator.SetAnisotropic();

   // 10. A refiner selects and refines elements based on a refinement strategy.
   //     The strategy here is to refine elements with errors larger than a
   //     fraction of the maximum element error. Other strategies are possible.
   //     The refiner will call the given error estimator.
   ThresholdRefiner refiner(estimator);
   refiner.SetTotalErrorFraction(0.7);

   // 11. The main AMR loop. In each iteration we solve the problem on the
   //     current mesh, visualize the solution, and refine the mesh.
   const int max_dofs = 50000;
   for (int it = 0; ; it++)
   {
      int cdofs = fespace.GetTrueVSize();
      cout << "\nAMR iteration " << it << endl;
      cout << "Number of unknowns: " << cdofs << endl;

      // 12. Assemble the stiffness matrix and the right-hand side.
      a.Assemble();
      b.Assemble();

      // 13. Set Dirichlet boundary values in the GridFunction x.
      //     Determine the list of Dirichlet true DOFs in the linear system.
      Array<int> ess_tdof_list;
      x.ProjectBdrCoefficient(zero, ess_bdr);
      fespace.GetEssentialTrueDofs(ess_bdr, ess_tdof_list);

<<<<<<< HEAD
      // 14. Create the linear system: eliminate boundary conditions, constrain
      //     hanging nodes and possibly apply other transformations. The system
      //     will be solved for true (unconstrained) DOFs only.
      SparseMatrix A;
      Vector B, X;
      const int copy_interior = 1;
      a.FormLinearSystem(ess_tdof_list, x, b, A, X, B, copy_interior);

#ifndef MFEM_USE_SUITESPARSE
      // 15. Define a simple symmetric Gauss-Seidel preconditioner and use it to
      //     solve the linear system with PCG.
      GSSmoother M(A);
      PCG(A, M, B, X, 3, 200, 1e-12, 0.0);
#else
      // 15. If MFEM was compiled with SuiteSparse, use UMFPACK to solve the
      //     the linear system.
      UMFPackSolver umf_solver;
      umf_solver.Control[UMFPACK_ORDERING] = UMFPACK_ORDERING_METIS;
      umf_solver.SetOperator(A);
      umf_solver.Mult(B, X);
#endif

      // 16. After solving the linear system, reconstruct the solution as a
      //     finite element GridFunction. Constrained nodes are interpolated
      //     from true DOFs (it may therefore happen that x.Size() >= X.Size()).
      a.RecoverFEMSolution(X, b, x);

      // 17. Send solution by socket to the GLVis server.
=======
      // 15. Switch to the device and assemble the stiffness matrix.
      Device::Enable();
      a.Assemble();

      // 16. Create the linear system: eliminate boundary conditions, constrain
      //     hanging nodes and possibly apply other transformations. The system
      //     will be solved for true (unconstrained) DOFs only.
      Vector B, X;
      Operator *A;
      if (!pa) { A = new SparseMatrix; }

      const int copy_interior = 1;
      a.FormLinearSystem(ess_tdof_list, x, b, A, X, B, copy_interior);

      // 17. Solve the linear system A X = B.
      if (!pa)
      {
#ifndef MFEM_USE_SUITESPARSE
         // Use a simple symmetric Gauss-Seidel preconditioner with PCG.
         GSSmoother M(*(SparseMatrix*)A);
         PCG(*A, M, B, X, 3, 200, 1e-12, 0.0);
#else
         // If MFEM was compiled with SuiteSparse, use UMFPACK to solve the system.
         UMFPackSolver umf_solver;
         umf_solver.Control[UMFPACK_ORDERING] = UMFPACK_ORDERING_METIS;
         umf_solver.SetOperator(*A);
         umf_solver.Mult(B, X);
#endif
      }
      else // No preconditioning for now in partial assembly mode.
      {
         CG(*A, B, X, 3, 2000, 1e-12, 0.0);
      }

      // 18. After solving the linear system, reconstruct the solution as a
      //     finite element GridFunction. Constrained nodes are interpolated
      //     from true DOFs (it may therefore happen that x.Size() >= X.Size()).
      Device::Disable();
      a.RecoverFEMSolution(X, b, x);

      // 19. Send solution by socket to the GLVis server.
>>>>>>> 76a1c705
      if (visualization && sol_sock.good())
      {
         sol_sock.precision(8);
         sol_sock << "solution\n" << mesh << x << flush;
      }

      if (cdofs > max_dofs)
      {
         cout << "Reached the maximum number of dofs. Stop." << endl;
         break;
      }

<<<<<<< HEAD
      // 18. Call the refiner to modify the mesh. The refiner calls the error
=======
      // 20. Call the refiner to modify the mesh. The refiner calls the error
>>>>>>> 76a1c705
      //     estimator to obtain element errors, then it selects elements to be
      //     refined and finally it modifies the mesh. The Stop() method can be
      //     used to determine if a stopping criterion was met.
      refiner.Apply(mesh);
      if (refiner.Stop())
      {
         cout << "Stopping criterion satisfied. Stop." << endl;
         break;
      }

<<<<<<< HEAD
      // 19. Update the space to reflect the new state of the mesh. Also,
=======
      // 21. Update the space to reflect the new state of the mesh. Also,
>>>>>>> 76a1c705
      //     interpolate the solution x so that it lies in the new space but
      //     represents the same function. This saves solver iterations later
      //     since we'll have a good initial guess of x in the next step.
      //     Internally, FiniteElementSpace::Update() calculates an
      //     interpolation matrix which is then used by GridFunction::Update().
      fespace.Update();
      x.Update();

<<<<<<< HEAD
      // 20. Inform also the bilinear and linear forms that the space has
      //     changed.
      a.Update();
      b.Update();
=======
      // 22. Inform also the bilinear and linear forms that the space has
      //     changed.
      a.Update();
      b.Update();

      // 23. Free the used memory.
      delete A;
>>>>>>> 76a1c705
   }

   return 0;
}<|MERGE_RESOLUTION|>--- conflicted
+++ resolved
@@ -47,26 +47,19 @@
    // 1. Parse command-line options.
    const char *mesh_file = "../data/star.mesh";
    int order = 1;
-<<<<<<< HEAD
-   bool visualization = 1;
-=======
    bool pa = false;
    const char *device = "";
    bool visualization = true;
->>>>>>> 76a1c705
 
    OptionsParser args(argc, argv);
    args.AddOption(&mesh_file, "-m", "--mesh",
                   "Mesh file to use.");
    args.AddOption(&order, "-o", "--order",
                   "Finite element order (polynomial degree).");
-<<<<<<< HEAD
-=======
    args.AddOption(&pa, "-p", "--pa", "-no-p", "--no-pa",
                   "Enable Partial Assembly.");
    args.AddOption(&device, "-d", "--device",
                   "Device configuration, e.g. 'cuda', 'omp', 'raja', 'occa'.");
->>>>>>> 76a1c705
    args.AddOption(&visualization, "-vis", "--visualization", "-no-vis",
                   "--no-visualization",
                   "Enable or disable GLVis visualization.");
@@ -103,12 +96,6 @@
    H1_FECollection fec(order, dim);
    FiniteElementSpace fespace(&mesh, &fec);
 
-<<<<<<< HEAD
-   // 5. As in Example 1, we set up bilinear and linear forms corresponding to
-   //    the Laplace problem -\Delta u = 1. We don't assemble the discrete
-   //    problem yet, this will be done in the main loop.
-   BilinearForm a(&fespace);
-=======
    // 5. Set device config parameters from the command line options.
    Device::Configure(device);
    Device::Print();
@@ -118,7 +105,6 @@
    //    problem yet, this will be done in the main loop.
    AssemblyLevel assembly = (pa) ? AssemblyLevel::PARTIAL : AssemblyLevel::FULL;
    BilinearForm a(&fespace, assembly);
->>>>>>> 76a1c705
    LinearForm b(&fespace);
 
    ConstantCoefficient one(1.0);
@@ -183,36 +169,6 @@
       x.ProjectBdrCoefficient(zero, ess_bdr);
       fespace.GetEssentialTrueDofs(ess_bdr, ess_tdof_list);
 
-<<<<<<< HEAD
-      // 14. Create the linear system: eliminate boundary conditions, constrain
-      //     hanging nodes and possibly apply other transformations. The system
-      //     will be solved for true (unconstrained) DOFs only.
-      SparseMatrix A;
-      Vector B, X;
-      const int copy_interior = 1;
-      a.FormLinearSystem(ess_tdof_list, x, b, A, X, B, copy_interior);
-
-#ifndef MFEM_USE_SUITESPARSE
-      // 15. Define a simple symmetric Gauss-Seidel preconditioner and use it to
-      //     solve the linear system with PCG.
-      GSSmoother M(A);
-      PCG(A, M, B, X, 3, 200, 1e-12, 0.0);
-#else
-      // 15. If MFEM was compiled with SuiteSparse, use UMFPACK to solve the
-      //     the linear system.
-      UMFPackSolver umf_solver;
-      umf_solver.Control[UMFPACK_ORDERING] = UMFPACK_ORDERING_METIS;
-      umf_solver.SetOperator(A);
-      umf_solver.Mult(B, X);
-#endif
-
-      // 16. After solving the linear system, reconstruct the solution as a
-      //     finite element GridFunction. Constrained nodes are interpolated
-      //     from true DOFs (it may therefore happen that x.Size() >= X.Size()).
-      a.RecoverFEMSolution(X, b, x);
-
-      // 17. Send solution by socket to the GLVis server.
-=======
       // 15. Switch to the device and assemble the stiffness matrix.
       Device::Enable();
       a.Assemble();
@@ -254,7 +210,6 @@
       a.RecoverFEMSolution(X, b, x);
 
       // 19. Send solution by socket to the GLVis server.
->>>>>>> 76a1c705
       if (visualization && sol_sock.good())
       {
          sol_sock.precision(8);
@@ -267,11 +222,7 @@
          break;
       }
 
-<<<<<<< HEAD
-      // 18. Call the refiner to modify the mesh. The refiner calls the error
-=======
       // 20. Call the refiner to modify the mesh. The refiner calls the error
->>>>>>> 76a1c705
       //     estimator to obtain element errors, then it selects elements to be
       //     refined and finally it modifies the mesh. The Stop() method can be
       //     used to determine if a stopping criterion was met.
@@ -282,11 +233,7 @@
          break;
       }
 
-<<<<<<< HEAD
-      // 19. Update the space to reflect the new state of the mesh. Also,
-=======
       // 21. Update the space to reflect the new state of the mesh. Also,
->>>>>>> 76a1c705
       //     interpolate the solution x so that it lies in the new space but
       //     represents the same function. This saves solver iterations later
       //     since we'll have a good initial guess of x in the next step.
@@ -295,12 +242,6 @@
       fespace.Update();
       x.Update();
 
-<<<<<<< HEAD
-      // 20. Inform also the bilinear and linear forms that the space has
-      //     changed.
-      a.Update();
-      b.Update();
-=======
       // 22. Inform also the bilinear and linear forms that the space has
       //     changed.
       a.Update();
@@ -308,7 +249,6 @@
 
       // 23. Free the used memory.
       delete A;
->>>>>>> 76a1c705
    }
 
    return 0;
