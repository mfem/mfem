--- conflicted
+++ resolved
@@ -127,15 +127,9 @@
   add_subdirectory(ginkgo)
 endif()
 
-<<<<<<< HEAD
-# Include the examples/amgx directory if AmgX is enabled
-if (MFEM_USE_AMGX)
-  add_subdirectory(amgx)
-=======
 # Include the examples/hiop directory if HiOp is enabled
 if (MFEM_USE_HIOP)
   add_subdirectory(hiop)
->>>>>>> 1155c003
 endif()
 
 # Include the examples/petsc directory if PETSc is enabled.
@@ -148,10 +142,6 @@
   add_subdirectory(pumi)
 endif()
 
-<<<<<<< HEAD
-if (MFEM_USE_HIOP)
-  add_subdirectory(hiop)
-=======
 # Include the examples/sundials directory if SUNDIALS is enabled.
 if (MFEM_USE_SUNDIALS)
   add_subdirectory(sundials)
@@ -160,5 +150,4 @@
 # Include the examples/superlu directory if SUPERLU is enabled.
 if (MFEM_USE_SUPERLU)
   add_subdirectory(superlu)
->>>>>>> 1155c003
 endif()