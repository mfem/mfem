//                       MFEM Example 1 - Parallel Version
//
// Compile with: make ex1p
//
// Sample runs:  mpirun -np 4 ex1p -m ../data/square-disc.mesh
//               mpirun -np 4 ex1p -m ../data/star.mesh
//               mpirun -np 4 ex1p -m ../data/star-mixed.mesh
//               mpirun -np 4 ex1p -m ../data/escher.mesh
//               mpirun -np 4 ex1p -m ../data/fichera.mesh
//               mpirun -np 4 ex1p -m ../data/fichera-mixed.mesh
//               mpirun -np 4 ex1p -m ../data/toroid-wedge.mesh
//               mpirun -np 4 ex1p -m ../data/square-disc-p2.vtk -o 2
//               mpirun -np 4 ex1p -m ../data/square-disc-p3.mesh -o 3
//               mpirun -np 4 ex1p -m ../data/square-disc-nurbs.mesh -o -1
//               mpirun -np 4 ex1p -m ../data/star-mixed-p2.mesh -o 2
//               mpirun -np 4 ex1p -m ../data/disc-nurbs.mesh -o -1
//               mpirun -np 4 ex1p -m ../data/pipe-nurbs.mesh -o -1
//               mpirun -np 4 ex1p -m ../data/ball-nurbs.mesh -o 2
//               mpirun -np 4 ex1p -m ../data/fichera-mixed-p2.mesh -o 2
//               mpirun -np 4 ex1p -m ../data/star-surf.mesh
//               mpirun -np 4 ex1p -m ../data/square-disc-surf.mesh
//               mpirun -np 4 ex1p -m ../data/inline-segment.mesh
//               mpirun -np 4 ex1p -m ../data/amr-quad.mesh
//               mpirun -np 4 ex1p -m ../data/amr-hex.mesh
//               mpirun -np 4 ex1p -m ../data/mobius-strip.mesh
//               mpirun -np 4 ex1p -m ../data/mobius-strip.mesh -o -1 -sc
//
// Device runs:  mpirun -np 4 ex1p -d cuda
//               mpirun -np 4 ex1p -d occa
//               mpirun -np 4 ex1p -d 'raja omp'
//
// Description:  This example code demonstrates the use of MFEM to define a
//               simple finite element discretization of the Laplace problem
//               -Delta u = 1 with homogeneous Dirichlet boundary conditions.
//               Specifically, we discretize using a FE space of the specified
//               order, or if order < 1 using an isoparametric/isogeometric
//               space (i.e. quadratic for quadratic curvilinear mesh, NURBS for
//               NURBS mesh, etc.)
//
//               The example highlights the use of mesh refinement, finite
//               element grid functions, as well as linear and bilinear forms
//               corresponding to the left-hand side and right-hand side of the
//               discrete linear system. We also cover the explicit elimination
//               of essential boundary conditions, static condensation, and the
//               optional connection to the GLVis tool for visualization.

#include "mfem.hpp"
#include <fstream>
#include <iostream>

using namespace std;
using namespace mfem;

int main(int argc, char *argv[])
{
   // 1. Initialize MPI.
   int num_procs, myid;
   MPI_Init(&argc, &argv);
   MPI_Comm_size(MPI_COMM_WORLD, &num_procs);
   MPI_Comm_rank(MPI_COMM_WORLD, &myid);

   // 2. Parse command-line options.
   const char *mesh_file = "../data/star.mesh";
   int order = 1;
   bool static_cond = false;
   bool pa = false;
   const char *device = "";
   bool visualization = true;

   OptionsParser args(argc, argv);
   args.AddOption(&mesh_file, "-m", "--mesh",
                  "Mesh file to use.");
   args.AddOption(&order, "-o", "--order",
                  "Finite element order (polynomial degree) or -1 for"
                  " isoparametric space.");
   args.AddOption(&static_cond, "-sc", "--static-condensation", "-no-sc",
                  "--no-static-condensation", "Enable static condensation.");
   args.AddOption(&pa, "-p", "--pa", "-no-p", "--no-pa",
                  "Enable Partial Assembly.");
   args.AddOption(&device, "-d", "--device",
                  "Device configuration, e.g. 'cuda', 'omp', 'raja', 'occa'.");
   args.AddOption(&visualization, "-vis", "--visualization", "-no-vis",
                  "--no-visualization",
                  "Enable or disable GLVis visualization.");
   args.Parse();
   if (!args.Good())
   {
      if (myid == 0)
      {
         args.PrintUsage(cout);
      }
      MPI_Finalize();
      return 1;
   }
   if (myid == 0)
   {
      args.PrintOptions(cout);
   }

   // 3. Read the (serial) mesh from the given mesh file on all processors.  We
   //    can handle triangular, quadrilateral, tetrahedral, hexahedral, surface
   //    and volume meshes with the same code.
   Mesh *mesh = new Mesh(mesh_file, 1, 1);
   int dim = mesh->Dimension();
   if (pa) { mesh->EnsureNodes(); }

   // 4. Refine the serial mesh on all processors to increase the resolution. In
   //    this example we do 'ref_levels' of uniform refinement. We choose
   //    'ref_levels' to be the largest number that gives a final mesh with no
   //    more than 10,000 elements.
   {
      int ref_levels =
         (int)floor(log(10000./mesh->GetNE())/log(2.)/dim);
      for (int l = 0; l < ref_levels; l++)
      {
         mesh->UniformRefinement();
      }
   }

   // 5. Define a parallel mesh by a partitioning of the serial mesh. Refine
   //    this mesh further in parallel to increase the resolution. Once the
   //    parallel mesh is defined, the serial mesh can be deleted.
   ParMesh *pmesh = new ParMesh(MPI_COMM_WORLD, *mesh);
   delete mesh;
   {
      int par_ref_levels = 2;
      for (int l = 0; l < par_ref_levels; l++)
      {
         pmesh->UniformRefinement();
      }
   }

   // 6. Define a parallel finite element space on the parallel mesh. Here we
   //    use continuous Lagrange finite elements of the specified order. If
   //    order < 1, we instead use an isoparametric/isogeometric space.
   FiniteElementCollection *fec;
   if (order > 0)
   {
      fec = new H1_FECollection(order, dim);
   }
   else if (pmesh->GetNodes())
   {
      fec = pmesh->GetNodes()->OwnFEC();
      if (myid == 0)
      {
         cout << "Using isoparametric FEs: " << fec->Name() << endl;
      }
   }
   else
   {
      fec = new H1_FECollection(order = 1, dim);
   }
   ParFiniteElementSpace *fespace = new ParFiniteElementSpace(pmesh, fec);
   HYPRE_Int size = fespace->GlobalTrueVSize();
   if (myid == 0)
   {
      cout << "Number of finite element unknowns: " << size << endl;
   }

   // 7. Determine the list of true (i.e. parallel conforming) essential
   //    boundary dofs. In this example, the boundary conditions are defined
   //    by marking all the boundary attributes from the mesh as essential
   //    (Dirichlet) and converting them to a list of true dofs.
   Array<int> ess_tdof_list;
   if (pmesh->bdr_attributes.Size())
   {
      Array<int> ess_bdr(pmesh->bdr_attributes.Max());
      ess_bdr = 1;
      fespace->GetEssentialTrueDofs(ess_bdr, ess_tdof_list);
   }

   // 8. Set up the parallel linear form b(.) which corresponds to the
   //    right-hand side of the FEM linear system, which in this case is
   //    (1,phi_i) where phi_i are the basis functions in fespace.
   ParLinearForm *b = new ParLinearForm(fespace);
   ConstantCoefficient one(1.0);
   b->AddDomainIntegrator(new DomainLFIntegrator(one));
   b->Assemble();

   // 9. Set device config parameters from the command line options and switch
   //    to working on the device.
   Device::Configure(device);
   if (myid == 0) { Device::Print(); }
   Device::Enable();

   // 10. Define the solution vector x as a parallel finite element grid function
   //     corresponding to fespace. Initialize x with initial guess of zero,
   //     which satisfies the boundary conditions.
   ParGridFunction x(fespace);
   x = 0.0;

<<<<<<< HEAD
   // Sample values
   AssemblyLevel assembly = (pa) ? AssemblyLevel::PARTIAL : AssemblyLevel::FULL;
   int elem_batch = (cuda || occa) ? mesh->GetNE() : 1;

   // 10. Set up the parallel bilinear form a(.,.) on the finite element space
   //     corresponding to the Laplacian operator -Delta, by adding the Diffusion
   //     domain integrator.
   ParBilinearForm *a = new ParBilinearForm(fespace, assembly, elem_batch);
   if (pa) { a->AddDomainIntegrator(new PADiffusionIntegrator(one)); }
   else    { a->AddDomainIntegrator(new DiffusionIntegrator(one)); }
=======
   // 11. Set up the parallel bilinear form a(.,.) on the finite element space
   //     corresponding to the Laplacian operator -Delta, by adding the Diffusion
   //     domain integrator.
   AssemblyLevel assembly = (pa) ? AssemblyLevel::PARTIAL : AssemblyLevel::FULL;
   ParBilinearForm *a = new ParBilinearForm(fespace, assembly);
   a->AddDomainIntegrator(new DiffusionIntegrator(one));
>>>>>>> 76a1c705

   // 12. Assemble the parallel bilinear form and the corresponding linear
   //     system, applying any necessary transformations such as: parallel
   //     assembly, eliminating boundary conditions, applying conforming
   //     constraints for non-conforming AMR, static condensation, etc.
   if (static_cond) { a->EnableStaticCondensation(); }
   a->Assemble();

   Vector B, X;
   Operator *A;
   if (!pa) { A = new HypreParMatrix(); }

   a->FormLinearSystem(ess_tdof_list, x, *b, A, X, B);

   if (myid == 0)
   {
      cout << "Size of linear system: " << A->Height() << endl;
   }

   // 13. Solve the linear system A X = B.
   if (!pa)
   {
      // Parallel PCG solver with the BoomerAMG preconditioner from hypre.
      HypreParMatrix &H = *static_cast<HypreParMatrix*>(A);
      HypreSolver *amg = new HypreBoomerAMG(H);
      HyprePCG *pcg = new HyprePCG(H);
      pcg->SetTol(1e-12);
      pcg->SetMaxIter(200);
      pcg->SetPrintLevel(2);
      pcg->SetPreconditioner(*amg);
      pcg->Mult(B, X);
      delete pcg;
      delete amg;
   }
   else
   {
      // No preconditioning for now in partial assembly mode.
      CGSolver cg(MPI_COMM_WORLD);
      cg.SetRelTol(1e-12);
      cg.SetMaxIter(2000);
      cg.SetPrintLevel(1);
      cg.SetOperator(*A);
      cg.Mult(B, X);
   }

   // 14. Recover the parallel grid function corresponding to X. This is the
   //     local finite element solution on each processor.
   a->RecoverFEMSolution(X, *b, x);

   // 15. Switch back to the host.
   Device::Disable();

   // 16. Save the refined mesh and the solution in parallel. This output can
   //     be viewed later using GLVis: "glvis -np <np> -m mesh -g sol".
   {
      ostringstream mesh_name, sol_name;
      mesh_name << "mesh." << setfill('0') << setw(6) << myid;
      sol_name << "sol." << setfill('0') << setw(6) << myid;

      ofstream mesh_ofs(mesh_name.str().c_str());
      mesh_ofs.precision(8);
      pmesh->Print(mesh_ofs);

      ofstream sol_ofs(sol_name.str().c_str());
      sol_ofs.precision(8);
      x.Save(sol_ofs);
   }

   // 17. Send the solution by socket to a GLVis server.
   if (visualization)
   {
      char vishost[] = "localhost";
      int  visport   = 19916;
      socketstream sol_sock(vishost, visport);
      sol_sock << "parallel " << num_procs << " " << myid << "\n";
      sol_sock.precision(8);
      sol_sock << "solution\n" << *pmesh << x << flush;
   }

   // 18. Free the used memory.
   delete A;
   delete a;
   delete b;
   delete fespace;
   if (order > 0) { delete fec; }
   delete pmesh;

   MPI_Finalize();

   return 0;
}<|MERGE_RESOLUTION|>--- conflicted
+++ resolved
@@ -189,25 +189,12 @@
    ParGridFunction x(fespace);
    x = 0.0;
 
-<<<<<<< HEAD
-   // Sample values
-   AssemblyLevel assembly = (pa) ? AssemblyLevel::PARTIAL : AssemblyLevel::FULL;
-   int elem_batch = (cuda || occa) ? mesh->GetNE() : 1;
-
-   // 10. Set up the parallel bilinear form a(.,.) on the finite element space
-   //     corresponding to the Laplacian operator -Delta, by adding the Diffusion
-   //     domain integrator.
-   ParBilinearForm *a = new ParBilinearForm(fespace, assembly, elem_batch);
-   if (pa) { a->AddDomainIntegrator(new PADiffusionIntegrator(one)); }
-   else    { a->AddDomainIntegrator(new DiffusionIntegrator(one)); }
-=======
    // 11. Set up the parallel bilinear form a(.,.) on the finite element space
    //     corresponding to the Laplacian operator -Delta, by adding the Diffusion
    //     domain integrator.
    AssemblyLevel assembly = (pa) ? AssemblyLevel::PARTIAL : AssemblyLevel::FULL;
    ParBilinearForm *a = new ParBilinearForm(fespace, assembly);
    a->AddDomainIntegrator(new DiffusionIntegrator(one));
->>>>>>> 76a1c705
 
    // 12. Assemble the parallel bilinear form and the corresponding linear
    //     system, applying any necessary transformations such as: parallel
