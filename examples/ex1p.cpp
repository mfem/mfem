--- conflicted
+++ resolved
@@ -128,13 +128,8 @@
    //    more than 10,000 elements, or as specified on the command line with the
    //    option '--refine-serial'.
    {
-<<<<<<< HEAD
       int ref_levels = (ser_ref_levels != -1) ? ser_ref_levels :
-                       (int)floor(log(10000./mesh->GetNE())/log(2.)/dim);
-=======
-      int ref_levels =
          (int)floor(log(10000./mesh.GetNE())/log(2.)/dim);
->>>>>>> ba51fe2c
       for (int l = 0; l < ref_levels; l++)
       {
          mesh.UniformRefinement();
