--- conflicted
+++ resolved
@@ -173,16 +173,9 @@
    // 9. Set up the bilinear form a(.,.) on the finite element space
    //    corresponding to the Laplacian operator -Delta, by adding the Diffusion
    //    domain integrator.
-<<<<<<< HEAD
-   BilinearForm *a = new BilinearForm(fespace);
-   if (pa) { a->SetAssemblyLevel(AssemblyLevel::PARTIAL); }
-   a->AddDomainIntegrator(new MassIntegrator(one));
-   //a->AddDomainIntegrator(new DiffusionIntegrator(one));
-=======
    BilinearForm a(&fespace);
    if (pa) { a.SetAssemblyLevel(AssemblyLevel::PARTIAL); }
    a.AddDomainIntegrator(new DiffusionIntegrator(one));
->>>>>>> df22d9da
 
    // 10. Assemble the bilinear form and the corresponding linear system,
    //     applying any necessary transformations such as: eliminating boundary
