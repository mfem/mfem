--- conflicted
+++ resolved
@@ -163,17 +163,9 @@
    // 9. Set up the bilinear form a(.,.) on the finite element space
    //    corresponding to the Laplacian operator -Delta, by adding the Diffusion
    //    domain integrator.
-<<<<<<< HEAD
-   BilinearForm *a = new BilinearForm(fespace, assembly, elem_batch);
-
-   // These will be unified in methods of DiffusionIntegrator
-   if (pa) { a->AddDomainIntegrator(new PADiffusionIntegrator(one)); }
-   else    { a->AddDomainIntegrator(new DiffusionIntegrator(one)); }
-=======
    AssemblyLevel assembly = (pa) ? AssemblyLevel::PARTIAL : AssemblyLevel::FULL;
    BilinearForm *a = new BilinearForm(fespace, assembly);
    a->AddDomainIntegrator(new DiffusionIntegrator(one));
->>>>>>> 76a1c705
 
    // 10. Assemble the bilinear form and the corresponding linear system,
    //     applying any necessary transformations such as: eliminating boundary
