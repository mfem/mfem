//                                MFEM Example 14
//
// Compile with: make ex14
//
// Sample runs:  ex14 -m ../data/inline-quad.mesh -o 0
//               ex14 -m ../data/star.mesh -r 4 -o 2
//               ex14 -m ../data/star-mixed.mesh -r 4 -o 2
//               ex14 -m ../data/star-mixed.mesh -r 2 -o 2 -k 0 -e 1
//               ex14 -m ../data/escher.mesh -s 1
//               ex14 -m ../data/fichera.mesh -s 1 -k 1
//               ex14 -m ../data/fichera-mixed.mesh -s 1 -k 1
//               ex14 -m ../data/square-disc-p2.vtk -r 3 -o 2
//               ex14 -m ../data/square-disc-p3.mesh -r 2 -o 3
//               ex14 -m ../data/square-disc-nurbs.mesh -o 1
//               ex14 -m ../data/disc-nurbs.mesh -r 3 -o 2 -s 1 -k 0
//               ex14 -m ../data/pipe-nurbs.mesh -o 1
//               ex14 -m ../data/inline-segment.mesh -r 5
//               ex14 -m ../data/amr-quad.mesh -r 3
//               ex14 -m ../data/amr-hex.mesh
//               ex14 -m ../data/fichera-amr.mesh
<<<<<<< HEAD
//               ex14 -m ../data/inline-tet.mesh -o 0 -nt 4 -s 1
=======
//               ex14 -pa -r 1 -o 3
//               ex14 -pa -r 1 -o 3 -m ../data/fichera.mesh
//
// Device sample runs:
//               ex14 -pa -r 2 -d cuda -o 3
//               ex14 -pa -r 2 -d cuda -o 3 -m ../data/fichera.mesh
>>>>>>> c3eb769a
//
// Description:  This example code demonstrates the use of MFEM to define a
//               discontinuous Galerkin (DG) finite element discretization of
//               the Laplace problem -Delta u = 1 with homogeneous Dirichlet
//               boundary conditions. Finite element spaces of any order,
//               including zero on regular grids, are supported. The example
//               highlights the use of discontinuous spaces and DG-specific face
//               integrators.
//
//               We recommend viewing examples 1 and 9 before viewing this
//               example.

#include "mfem.hpp"
#include <fstream>
#include <iostream>

using namespace std;
using namespace mfem;

int main(int argc, char *argv[])
{
   // 1. Parse command-line options.
   const char *mesh_file = "../data/star.mesh";
   int ref_levels = -1;
   int order = 1;
   real_t sigma = -1.0;
   real_t kappa = -1.0;
   real_t eta = 0.0;
   bool pa = false;
   bool visualization = 1;
<<<<<<< HEAD
   int nt = 0;
   double st = 1.0;
=======
   const char *device_config = "cpu";
>>>>>>> c3eb769a

   OptionsParser args(argc, argv);
   args.AddOption(&mesh_file, "-m", "--mesh",
                  "Mesh file to use.");
   args.AddOption(&nt, "-nt", "--number-of-timeslices",
                  "Number of slices through the hyper-prism in the 4th coordinate.");
   args.AddOption(&st, "-st", "--size-time",
                  "Length of hyper-prims in 4th coordinate (e.g. time).");
   args.AddOption(&ref_levels, "-r", "--refine",
                  "Number of times to refine the mesh uniformly, -1 for auto.");
   args.AddOption(&order, "-o", "--order",
                  "Finite element order (polynomial degree) >= 0.");
   args.AddOption(&sigma, "-s", "--sigma",
                  "One of the three DG penalty parameters, typically +1/-1."
                  " See the documentation of class DGDiffusionIntegrator.");
   args.AddOption(&kappa, "-k", "--kappa",
                  "One of the three DG penalty parameters, should be positive."
                  " Negative values are replaced with (order+1)^2.");
   args.AddOption(&eta, "-e", "--eta", "BR2 penalty parameter.");
   args.AddOption(&pa, "-pa", "--partial-assembly", "-no-pa",
                  "--no-partial-assembly", "Enable Partial Assembly.");
   args.AddOption(&visualization, "-vis", "--visualization", "-no-vis",
                  "--no-visualization",
                  "Enable or disable GLVis visualization.");
   args.AddOption(&device_config, "-d", "--device",
                  "Device configuration string, see Device::Configure().");
   args.Parse();
   if (!args.Good())
   {
      args.PrintUsage(cout);
      return 1;
   }
   if (kappa < 0)
   {
      kappa = (order+1)*(order+1);
   }
   args.PrintOptions(cout);

   // 2. Enable hardware devices such as GPUs, and programming models such as
   //    CUDA, OCCA, RAJA and OpenMP based on command line options.
   Device device(device_config);
   device.Print();

   // 3. Read the mesh from the given mesh file. We can handle triangular,
   //    quadrilateral, tetrahedral and hexahedral meshes with the same code.
   //    NURBS meshes are projected to second order meshes.
<<<<<<< HEAD
   Mesh *mesh = new Mesh(mesh_file, 1, 1);
   int dim = mesh->Dimension();
   if (dim == 3 && nt > 0)
   {
      Mesh* spat_mesh = mesh;
      mesh = new Mesh(spat_mesh, nt, Element::PENTATOPE, true, st);
      delete spat_mesh;
      dim = 4;
   }
=======
   Mesh mesh(mesh_file);
   const int dim = mesh.Dimension();
>>>>>>> c3eb769a

   // 4. Refine the mesh to increase the resolution. In this example we do
   //    'ref_levels' of uniform refinement. By default, or if ref_levels < 0,
   //    we choose it to be the largest number that gives a final mesh with no
   //    more than 50,000 elements.
   {
      if (ref_levels < 0)
      {
<<<<<<< HEAD
         ref_levels = (int)floor(log(50000./mesh->GetNE())/log(2.)/(dim < 4 ? dim : 1.));
=======
         ref_levels = (int)floor(log(50000./mesh.GetNE())/log(2.)/dim);
>>>>>>> c3eb769a
      }
      for (int l = 0; l < ref_levels; l++)
      {
         mesh.UniformRefinement();
      }
   }
   if (mesh.NURBSext)
   {
      mesh.SetCurvature(max(order, 1));
   }

   // 5. Define a finite element space on the mesh. Here we use discontinuous
   //    finite elements of the specified order >= 0.
   const auto bt = pa ? BasisType::GaussLobatto : BasisType::GaussLegendre;
   DG_FECollection fec(order, dim, bt);
   FiniteElementSpace fespace(&mesh, &fec);
   cout << "Number of unknowns: " << fespace.GetVSize() << endl;

   // 6. Set up the linear form b(.) which corresponds to the right-hand side of
   //    the FEM linear system.
   LinearForm b(&fespace);
   ConstantCoefficient one(1.0);
   ConstantCoefficient zero(0.0);
   b.AddDomainIntegrator(new DomainLFIntegrator(one));
   b.AddBdrFaceIntegrator(
      new DGDirichletLFIntegrator(zero, one, sigma, kappa));
   b.Assemble();

   // 7. Define the solution vector x as a finite element grid function
   //    corresponding to fespace. Initialize x with initial guess of zero.
   GridFunction x(&fespace);
   x = 0.0;

   // 8. Set up the bilinear form a(.,.) on the finite element space
   //    corresponding to the Laplacian operator -Delta, by adding the Diffusion
   //    domain integrator and the interior and boundary DG face integrators.
   //    Note that boundary conditions are imposed weakly in the form, so there
   //    is no need for dof elimination. After assembly and finalizing we
   //    extract the corresponding sparse matrix A.
   BilinearForm a(&fespace);
   a.AddDomainIntegrator(new DiffusionIntegrator(one));
   a.AddInteriorFaceIntegrator(new DGDiffusionIntegrator(one, sigma, kappa));
   a.AddBdrFaceIntegrator(new DGDiffusionIntegrator(one, sigma, kappa));
   if (eta > 0)
   {
      MFEM_VERIFY(!pa, "BR2 not yet compatible with partial assembly.");
      a.AddInteriorFaceIntegrator(new DGDiffusionBR2Integrator(fespace, eta));
      a.AddBdrFaceIntegrator(new DGDiffusionBR2Integrator(fespace, eta));
   }
   if (pa) { a.SetAssemblyLevel(AssemblyLevel::PARTIAL); }
   a.Assemble();
   a.Finalize();

   // 9. Define a simple symmetric Gauss-Seidel preconditioner and use it to
   //    solve the system Ax=b with PCG in the symmetric case, and GMRES in the
   //    non-symmetric one. (Note that tolerances are squared: 1e-12 corresponds
   //    to a relative tolerance of 1e-6).
   //
   //    If MFEM was compiled with SuiteSparse, use UMFPACK to solve the system.
   if (pa)
   {
      MFEM_VERIFY(sigma == -1.0,
                  "The case of PA with sigma != -1 is not yet supported.");
      CG(a, b, x, 1, 500, 1e-12, 0.0);
   }
   else
   {
      const SparseMatrix &A = a.SpMat();
#ifndef MFEM_USE_SUITESPARSE
      GSSmoother M(A);
      if (sigma == -1.0)
      {
         PCG(A, M, b, x, 1, 500, 1e-12, 0.0);
      }
      else
      {
         GMRES(A, M, b, x, 1, 500, 10, 1e-12, 0.0);
      }
#else
      UMFPackSolver umf_solver;
      umf_solver.Control[UMFPACK_ORDERING] = UMFPACK_ORDERING_METIS;
      umf_solver.SetOperator(A);
      umf_solver.Mult(b, x);
#endif
   }

   // 10. Save the refined mesh and the solution. This output can be viewed
   //     later using GLVis: "glvis -m refined.mesh -g sol.gf".
   ofstream mesh_ofs("refined.mesh");
   mesh_ofs.precision(8);
   mesh.Print(mesh_ofs);
   ofstream sol_ofs("sol.gf");
   sol_ofs.precision(8);
   x.Save(sol_ofs);

   // 11. Send the solution by socket to a GLVis server.
   if (visualization)
   {
      char vishost[] = "localhost";
      int  visport   = 19916;
      socketstream sol_sock(vishost, visport);
      sol_sock.precision(8);
      sol_sock << "solution\n" << mesh << x << flush;
   }

   return 0;
}<|MERGE_RESOLUTION|>--- conflicted
+++ resolved
@@ -18,16 +18,13 @@
 //               ex14 -m ../data/amr-quad.mesh -r 3
 //               ex14 -m ../data/amr-hex.mesh
 //               ex14 -m ../data/fichera-amr.mesh
-<<<<<<< HEAD
-//               ex14 -m ../data/inline-tet.mesh -o 0 -nt 4 -s 1
-=======
 //               ex14 -pa -r 1 -o 3
 //               ex14 -pa -r 1 -o 3 -m ../data/fichera.mesh
+//               ex14 -m ../data/inline-tet.mesh -o 0 -nt 4 -s 1
 //
 // Device sample runs:
 //               ex14 -pa -r 2 -d cuda -o 3
 //               ex14 -pa -r 2 -d cuda -o 3 -m ../data/fichera.mesh
->>>>>>> c3eb769a
 //
 // Description:  This example code demonstrates the use of MFEM to define a
 //               discontinuous Galerkin (DG) finite element discretization of
@@ -58,12 +55,9 @@
    real_t eta = 0.0;
    bool pa = false;
    bool visualization = 1;
-<<<<<<< HEAD
+   const char *device_config = "cpu";
    int nt = 0;
    double st = 1.0;
-=======
-   const char *device_config = "cpu";
->>>>>>> c3eb769a
 
    OptionsParser args(argc, argv);
    args.AddOption(&mesh_file, "-m", "--mesh",
@@ -110,7 +104,6 @@
    // 3. Read the mesh from the given mesh file. We can handle triangular,
    //    quadrilateral, tetrahedral and hexahedral meshes with the same code.
    //    NURBS meshes are projected to second order meshes.
-<<<<<<< HEAD
    Mesh *mesh = new Mesh(mesh_file, 1, 1);
    int dim = mesh->Dimension();
    if (dim == 3 && nt > 0)
@@ -118,12 +111,10 @@
       Mesh* spat_mesh = mesh;
       mesh = new Mesh(spat_mesh, nt, Element::PENTATOPE, true, st);
       delete spat_mesh;
+
+      ref_levels = 0;
       dim = 4;
    }
-=======
-   Mesh mesh(mesh_file);
-   const int dim = mesh.Dimension();
->>>>>>> c3eb769a
 
    // 4. Refine the mesh to increase the resolution. In this example we do
    //    'ref_levels' of uniform refinement. By default, or if ref_levels < 0,
@@ -132,27 +123,23 @@
    {
       if (ref_levels < 0)
       {
-<<<<<<< HEAD
          ref_levels = (int)floor(log(50000./mesh->GetNE())/log(2.)/(dim < 4 ? dim : 1.));
-=======
-         ref_levels = (int)floor(log(50000./mesh.GetNE())/log(2.)/dim);
->>>>>>> c3eb769a
       }
       for (int l = 0; l < ref_levels; l++)
       {
-         mesh.UniformRefinement();
-      }
-   }
-   if (mesh.NURBSext)
-   {
-      mesh.SetCurvature(max(order, 1));
+         mesh->UniformRefinement();
+      }
+   }
+   if (mesh->NURBSext)
+   {
+      mesh->SetCurvature(max(order, 1));
    }
 
    // 5. Define a finite element space on the mesh. Here we use discontinuous
    //    finite elements of the specified order >= 0.
    const auto bt = pa ? BasisType::GaussLobatto : BasisType::GaussLegendre;
    DG_FECollection fec(order, dim, bt);
-   FiniteElementSpace fespace(&mesh, &fec);
+   FiniteElementSpace fespace(mesh, &fec);
    cout << "Number of unknowns: " << fespace.GetVSize() << endl;
 
    // 6. Set up the linear form b(.) which corresponds to the right-hand side of
@@ -227,7 +214,7 @@
    //     later using GLVis: "glvis -m refined.mesh -g sol.gf".
    ofstream mesh_ofs("refined.mesh");
    mesh_ofs.precision(8);
-   mesh.Print(mesh_ofs);
+   mesh->Print(mesh_ofs);
    ofstream sol_ofs("sol.gf");
    sol_ofs.precision(8);
    x.Save(sol_ofs);
@@ -239,8 +226,10 @@
       int  visport   = 19916;
       socketstream sol_sock(vishost, visport);
       sol_sock.precision(8);
-      sol_sock << "solution\n" << mesh << x << flush;
-   }
+      sol_sock << "solution\n" << *mesh << x << flush;
+   }
+
+   delete mesh;
 
    return 0;
 }