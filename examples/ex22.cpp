--- conflicted
+++ resolved
@@ -297,15 +297,7 @@
    ConstantCoefficient negMassCoef(omega_ * omega_ * epsilon_);
 
    SesquilinearForm *a = new SesquilinearForm(fespace, conv);
-<<<<<<< HEAD
-   if (pa)
-   {
-      a->real().SetAssemblyLevel(AssemblyLevel::PARTIAL);
-      a->imag().SetAssemblyLevel(AssemblyLevel::PARTIAL);
-   }
-=======
    if (pa) { a->SetAssemblyLevel(AssemblyLevel::PARTIAL); }
->>>>>>> 8e90fcde
    switch (prob)
    {
       case 0:
@@ -342,15 +334,8 @@
    //         -Grad(a Div) - omega^2 b + omega c
    //
    BilinearForm *pcOp = new BilinearForm(fespace);
-<<<<<<< HEAD
-   if (pa)
-   {
-      pcOp->SetAssemblyLevel(AssemblyLevel::PARTIAL);
-   }
-=======
    if (pa) { pcOp->SetAssemblyLevel(AssemblyLevel::PARTIAL); }
 
->>>>>>> 8e90fcde
    switch (prob)
    {
       case 0:
@@ -383,21 +368,7 @@
    a->FormLinearSystem(ess_tdof_list, u, b, A, U, B);
    U = 0.0;
 
-<<<<<<< HEAD
-   OperatorHandle PCOp;
-   pcOp->FormSystemMatrix(ess_tdof_list, PCOp);
-
-   if (!pa)
-   {
-      ComplexSparseMatrix * Asp =
-         dynamic_cast<ComplexSparseMatrix*>(A.Ptr());
-
-      cout << "Size of linear system: "
-           << 2 * Asp->real().Width() << endl << endl;
-   }
-=======
    cout << "Size of linear system: " << A.Ptr()->Width() << endl << endl;
->>>>>>> 8e90fcde
 
    // 11. Define and apply a GMRES solver for AU=B with a block diagonal
    //     preconditioner based on the appropriate sparse smoother.
@@ -420,12 +391,9 @@
       }
       else
       {
-<<<<<<< HEAD
-=======
          OperatorHandle PCOp;
          pcOp->SetDiagonalPolicy(mfem::Operator::DIAG_ONE);
          pcOp->FormSystemMatrix(ess_tdof_list, PCOp);
->>>>>>> 8e90fcde
          switch (prob)
          {
             case 0:
@@ -437,13 +405,8 @@
             case 2:
                pc_r = new DSmoother(*PCOp.As<SparseMatrix>());
                break;
-<<<<<<< HEAD
-
-            default: break; // This should be unreachable
-=======
             default:
                break; // This should be unreachable
->>>>>>> 8e90fcde
          }
       }
       double s = (prob != 1) ? 1.0 : -1.0;
@@ -456,8 +419,7 @@
       BDP.owns_blocks = 1;
 
       GMRESSolver gmres;
-      // TODO: Implement device support for block-diagonal preconditioner
-      if (device.IsDisabled()) { gmres.SetPreconditioner(BDP); }
+      gmres.SetPreconditioner(BDP);
       gmres.SetOperator(*A.Ptr());
       gmres.SetRelTol(1e-12);
       gmres.SetMaxIter(1000);
