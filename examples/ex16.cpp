//                                MFEM Example 16
//
// Compile with: make ex16
//
// Sample runs:  ex16
//               ex16 -m ../data/inline-tri.mesh
//               ex16 -m ../data/disc-nurbs.mesh -tf 2
//               ex16 -s 21 -a 0.0 -k 1.0
//               ex16 -s 22 -a 1.0 -k 0.0
//               ex16 -s 23 -a 0.5 -k 0.5 -o 4
//               ex16 -s 4 -dt 1.0e-4 -tf 4.0e-2 -vs 40
//               ex16 -m ../data/fichera-q2.mesh
//               ex16 -m ../data/fichera-mixed.mesh
//               ex16 -m ../data/escher.mesh
//               ex16 -m ../data/beam-tet.mesh -tf 10 -dt 0.1
//               ex16 -m ../data/amr-quad.mesh -o 4 -r 0
//               ex16 -m ../data/amr-hex.mesh -o 2 -r 0
//
// Description:  This example solves a time dependent nonlinear heat equation
//               problem of the form du/dt = C(u), with a non-linear diffusion
//               operator C(u) = \nabla \cdot (\kappa + \alpha u) \nabla u.
//
//               The example demonstrates the use of nonlinear operators (the
//               class ConductionOperator defining C(u)), as well as their
//               implicit time integration. Note that implementing the method
//               ConductionOperator::ImplicitSolve is the only requirement for
//               high-order implicit (SDIRK) time integration. In this example,
//               the diffusion operator is linearized by evaluating with the
//               lagged solution from the previous timestep, so there is only
//               a linear solve.
//
//               We recommend viewing examples 2, 9 and 10 before viewing this
//               example.

#include "mfem.hpp"
#include <fstream>
#include <iostream>

using namespace std;
using namespace mfem;

/** After spatial discretization, the conduction model can be written as:
 *
 *     du/dt = M^{-1}(-Ku)
 *
 *  where u is the vector representing the temperature, M is the mass matrix,
 *  and K is the diffusion operator with diffusivity depending on u:
 *  (\kappa + \alpha u).
 *
 *  Class ConductionOperator represents the right-hand side of the above ODE.
 */
class ConductionOperator : public TimeDependentOperator
{
protected:
   FiniteElementSpace &fespace;
   Array<int> ess_tdof_list; // this list remains empty for pure Neumann b.c.

   BilinearForm *M;
   BilinearForm *K;

   SparseMatrix Mmat, Kmat;
   SparseMatrix *T; // T = M + dt K
   real_t current_dt;

   CGSolver M_solver; // Krylov solver for inverting the mass matrix M
   DSmoother M_prec;  // Preconditioner for the mass matrix M

   CGSolver T_solver; // Implicit solver for T = M + dt K
   DSmoother T_prec;  // Preconditioner for the implicit solver

   real_t alpha, kappa;

   mutable Vector z; // auxiliary vector

public:
   ConductionOperator(FiniteElementSpace &f, real_t alpha, real_t kappa,
                      const Vector &u);

   void Mult(const Vector &u, Vector &du_dt) const override;
   /** Solve the Backward-Euler equation: k = f(u + dt*k, t), for the unknown k.
       This is the only requirement for high-order SDIRK implicit integration.*/
   void ImplicitSolve(const real_t dt, const Vector &u, Vector &k) override;

   /// Update the diffusion BilinearForm K using the given true-dof vector `u`.
   void SetParameters(const Vector &u);

   ~ConductionOperator() override;
};

real_t InitialTemperature(const Vector &x);

int main(int argc, char *argv[])
{
   // 1. Parse command-line options.
   const char *mesh_file = "../data/star.mesh";
   int ref_levels = 2;
   int order = 2;

   int ode_solver_type = 23;  // SDIRK33Solver
   real_t t_final = 0.5;
   real_t dt = 1.0e-2;
   real_t alpha = 1.0e-2;
   real_t kappa = 0.5;

   bool visualization = true;
   bool visit = false;
   int vis_steps = 5;

   int precision = 8;
   cout.precision(precision);

   OptionsParser args(argc, argv);
   args.AddOption(&mesh_file, "-m", "--mesh",
                  "Mesh file to use.");
   args.AddOption(&ref_levels, "-r", "--refine",
                  "Number of times to refine the mesh uniformly.");
   args.AddOption(&order, "-o", "--order",
                  "Order (degree) of the finite elements.");
   args.AddOption(&ode_solver_type, "-s", "--ode-solver",
                  ODESolver::Types.c_str());
   args.AddOption(&t_final, "-tf", "--t-final",
                  "Final time; start time is 0.");
   args.AddOption(&dt, "-dt", "--time-step",
                  "Time step.");
   args.AddOption(&alpha, "-a", "--alpha",
                  "Alpha coefficient.");
   args.AddOption(&kappa, "-k", "--kappa",
                  "Kappa coefficient offset.");
   args.AddOption(&visualization, "-vis", "--visualization", "-no-vis",
                  "--no-visualization",
                  "Enable or disable GLVis visualization.");
   args.AddOption(&visit, "-visit", "--visit-datafiles", "-no-visit",
                  "--no-visit-datafiles",
                  "Save data files for VisIt (visit.llnl.gov) visualization.");
   args.AddOption(&vis_steps, "-vs", "--visualization-steps",
                  "Visualize every n-th timestep.");
   args.Parse();
   if (!args.Good())
   {
      args.PrintUsage(cout);
      return 1;
   }
   args.PrintOptions(cout);

   // 2. Read the mesh from the given mesh file. We can handle triangular,
   //    quadrilateral, tetrahedral and hexahedral meshes with the same code.
   Mesh *mesh = new Mesh(mesh_file, 1, 1);
   int dim = mesh->Dimension();

   // 3. Define the ODE solver used for time integration. Several implicit
   //    singly diagonal implicit Runge-Kutta (SDIRK) methods, as well as
   //    explicit Runge-Kutta methods are available.
   unique_ptr<ODESolver> ode_solver = ODESolver::Select(ode_solver_type);

   // 4. Refine the mesh to increase the resolution. In this example we do
   //    'ref_levels' of uniform refinement, where 'ref_levels' is a
   //    command-line parameter.
   for (int lev = 0; lev < ref_levels; lev++)
   {
      mesh->UniformRefinement();
   }

   // 5. Define the vector finite element space representing the current and the
   //    initial temperature, u_ref.
   FiniteElementCollection *fe_coll = FECollection::NewH1(order, dim,
                                                          mesh->IsNURBS());
   FiniteElementSpace fespace(mesh, fe_coll);

   int fe_size = fespace.GetTrueVSize();
   cout << "Number of temperature unknowns: " << fe_size << endl;

   GridFunction u_gf(&fespace);

   // 6. Set the initial conditions for u. All boundaries are considered
   //    natural.
   FunctionCoefficient u_0(InitialTemperature);
   u_gf.ProjectCoefficient(u_0);
   Vector u;
   u_gf.GetTrueDofs(u);

   // 7. Initialize the conduction operator and the visualization.
   ConductionOperator oper(fespace, alpha, kappa, u);

   u_gf.SetFromTrueDofs(u);
   {
      ofstream omesh("ex16.mesh");
      omesh.precision(precision);
      mesh->Print(omesh);
      ofstream osol("ex16-init.gf");
      osol.precision(precision);
      u_gf.Save(osol);
   }

   VisItDataCollection visit_dc("Example16", mesh);
   visit_dc.RegisterField("temperature", &u_gf);
   if (visit)
   {
      visit_dc.SetCycle(0);
      visit_dc.SetTime(0.0);
      visit_dc.Save();
   }

   socketstream sout;
   if (visualization)
   {
      char vishost[] = "localhost";
      int  visport   = 19916;
      sout.open(vishost, visport);
      if (!sout)
      {
         cout << "Unable to connect to GLVis server at "
              << vishost << ':' << visport << endl;
         visualization = false;
         cout << "GLVis visualization disabled.\n";
      }
      else
      {
         sout.precision(precision);
         sout << "solution\n" << *mesh << u_gf;
         sout << "pause\n";
         sout << flush;
         cout << "GLVis visualization paused."
              << " Press space (in the GLVis window) to resume it.\n";
      }
   }

   // 8. Perform time-integration (looping over the time iterations, ti, with a
   //    time-step dt).
   ode_solver->Init(oper);
   real_t t = 0.0;

   bool last_step = false;
   for (int ti = 1; !last_step; ti++)
   {
      if (t + dt >= t_final - dt/2)
      {
         last_step = true;
      }

      ode_solver->Step(u, t, dt);

      if (last_step || (ti % vis_steps) == 0)
      {
         cout << "step " << ti << ", t = " << t << endl;

         u_gf.SetFromTrueDofs(u);
         if (visualization)
         {
            sout << "solution\n" << *mesh << u_gf << flush;
         }

         if (visit)
         {
            visit_dc.SetCycle(ti);
            visit_dc.SetTime(t);
            visit_dc.Save();
         }
      }
      oper.SetParameters(u);
   }

   // 9. Save the final solution. This output can be viewed later using GLVis:
   //    "glvis -m ex16.mesh -g ex16-final.gf".
   {
      ofstream osol("ex16-final.gf");
      osol.precision(precision);
      u_gf.Save(osol);
   }

   // 10. Free the used memory.
<<<<<<< HEAD
   delete ode_solver;
   delete fe_coll;
=======
>>>>>>> 5bb00767
   delete mesh;

   return 0;
}

ConductionOperator::ConductionOperator(FiniteElementSpace &f, real_t al,
                                       real_t kap, const Vector &u)
   : TimeDependentOperator(f.GetTrueVSize(), (real_t) 0.0), fespace(f),
     M(NULL), K(NULL), T(NULL), current_dt(0.0), z(height)
{
   const real_t rel_tol = 1e-8;

   M = new BilinearForm(&fespace);
   M->AddDomainIntegrator(new MassIntegrator());
   M->Assemble();
   M->FormSystemMatrix(ess_tdof_list, Mmat);

   M_solver.iterative_mode = false;
   M_solver.SetRelTol(rel_tol);
   M_solver.SetAbsTol(0.0);
   M_solver.SetMaxIter(30);
   M_solver.SetPrintLevel(0);
   M_solver.SetPreconditioner(M_prec);
   M_solver.SetOperator(Mmat);

   alpha = al;
   kappa = kap;

   T_solver.iterative_mode = false;
   T_solver.SetRelTol(rel_tol);
   T_solver.SetAbsTol(0.0);
   T_solver.SetMaxIter(100);
   T_solver.SetPrintLevel(0);
   T_solver.SetPreconditioner(T_prec);

   SetParameters(u);
}

void ConductionOperator::Mult(const Vector &u, Vector &du_dt) const
{
   // Compute:
   //    du_dt = M^{-1}*-Ku
   // for du_dt, where K is linearized by using u from the previous timestep
   Kmat.Mult(u, z);
   z.Neg(); // z = -z
   M_solver.Mult(z, du_dt);
}

void ConductionOperator::ImplicitSolve(const real_t dt,
                                       const Vector &u, Vector &du_dt)
{
   // Solve the equation:
   //    du_dt = M^{-1}*[-K(u + dt*du_dt)]
   // for du_dt, where K is linearized by using u from the previous timestep
   if (!T)
   {
      T = Add(1.0, Mmat, dt, Kmat);
      current_dt = dt;
      T_solver.SetOperator(*T);
   }
   MFEM_VERIFY(dt == current_dt, ""); // SDIRK methods use the same dt
   Kmat.Mult(u, z);
   z.Neg();
   T_solver.Mult(z, du_dt);
}

void ConductionOperator::SetParameters(const Vector &u)
{
   GridFunction u_alpha_gf(&fespace);
   u_alpha_gf.SetFromTrueDofs(u);
   for (int i = 0; i < u_alpha_gf.Size(); i++)
   {
      u_alpha_gf(i) = kappa + alpha*u_alpha_gf(i);
   }

   delete K;
   K = new BilinearForm(&fespace);

   GridFunctionCoefficient u_coeff(&u_alpha_gf);

   K->AddDomainIntegrator(new DiffusionIntegrator(u_coeff));
   K->Assemble();
   K->FormSystemMatrix(ess_tdof_list, Kmat);
   delete T;
   T = NULL; // re-compute T on the next ImplicitSolve
}

ConductionOperator::~ConductionOperator()
{
   delete T;
   delete M;
   delete K;
}

real_t InitialTemperature(const Vector &x)
{
   if (x.Norml2() < 0.5)
   {
      return 2.0;
   }
   else
   {
      return 1.0;
   }
}<|MERGE_RESOLUTION|>--- conflicted
+++ resolved
@@ -268,11 +268,7 @@
    }
 
    // 10. Free the used memory.
-<<<<<<< HEAD
-   delete ode_solver;
    delete fe_coll;
-=======
->>>>>>> 5bb00767
    delete mesh;
 
    return 0;
