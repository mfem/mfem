--- conflicted
+++ resolved
@@ -53,11 +53,8 @@
    // 2. Parse command-line options.
    const char *mesh_file = "../data/star.mesh";
    int order = 1;
-<<<<<<< HEAD
-=======
    bool pa = false;
    const char *device = "";
->>>>>>> 76a1c705
    bool visualization = true;
 
    OptionsParser args(argc, argv);
@@ -65,13 +62,10 @@
                   "Mesh file to use.");
    args.AddOption(&order, "-o", "--order",
                   "Finite element order (polynomial degree).");
-<<<<<<< HEAD
-=======
    args.AddOption(&pa, "-p", "--pa", "-no-p", "--no-pa",
                   "Enable Partial Assembly.");
    args.AddOption(&device, "-d", "--device",
                   "Device configuration, e.g. 'cuda', 'omp', 'raja', 'occa'.");
->>>>>>> 76a1c705
    args.AddOption(&visualization, "-vis", "--visualization", "-no-vis",
                   "--no-visualization",
                   "Enable or disable GLVis visualization.");
@@ -123,12 +117,6 @@
    H1_FECollection fec(order, dim);
    ParFiniteElementSpace fespace(&pmesh, &fec);
 
-<<<<<<< HEAD
-   // 7. As in Example 1p, we set up bilinear and linear forms corresponding to
-   //    the Laplace problem -\Delta u = 1. We don't assemble the discrete
-   //    problem yet, this will be done in the main loop.
-   ParBilinearForm a(&fespace);
-=======
    // 7. Set device config parameters from the command line options.
    Device::Configure(device);
    if (myid == 0) { Device::Print(); }
@@ -138,7 +126,6 @@
    //    problem yet, this will be done in the main loop.
    AssemblyLevel assembly = (pa) ? AssemblyLevel::PARTIAL : AssemblyLevel::FULL;
    ParBilinearForm a(&fespace, assembly);
->>>>>>> 76a1c705
    ParLinearForm b(&fespace);
 
    ConstantCoefficient one(1.0);
@@ -222,30 +209,6 @@
 
       // 16. Create the parallel linear system: eliminate boundary conditions.
       //     The system will be solved for true (unconstrained/unique) DOFs only.
-<<<<<<< HEAD
-      Array<int> ess_tdof_list;
-      fespace.GetEssentialTrueDofs(ess_bdr, ess_tdof_list);
-
-      HypreParMatrix A;
-      Vector B, X;
-      const int copy_interior = 1;
-      a.FormLinearSystem(ess_tdof_list, x, b, A, X, B, copy_interior);
-
-      // 15. Define and apply a parallel PCG solver for AX=B with the BoomerAMG
-      //     preconditioner from hypre.
-      HypreBoomerAMG amg;
-      amg.SetPrintLevel(0);
-      CGSolver pcg(A.GetComm());
-      pcg.SetPreconditioner(amg);
-      pcg.SetOperator(A);
-      pcg.SetRelTol(1e-6);
-      pcg.SetMaxIter(200);
-      pcg.SetPrintLevel(3); // print the first and the last iterations only
-      pcg.Mult(B, X);
-
-      // 16. Extract the parallel grid function corresponding to the finite element
-      //     approximation X. This is the local solution on each processor.
-=======
       Vector B, X;
       Operator *A;
       if (!pa) { A = new HypreParMatrix(); }
@@ -283,7 +246,6 @@
       //     corresponding to the finite element approximation X. This is the
       //     local solution on each processor.
       Device::Disable();
->>>>>>> 76a1c705
       a.RecoverFEMSolution(X, b, x);
 
       // 19. Send the solution by socket to a GLVis server.
