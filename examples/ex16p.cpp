--- conflicted
+++ resolved
@@ -357,11 +357,7 @@
    }
 
    // 12. Free the used memory.
-<<<<<<< HEAD
-   delete ode_solver;
    delete fe_coll;
-=======
->>>>>>> 5bb00767
    delete pmesh;
 
    return 0;
