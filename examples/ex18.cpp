//                                MFEM Example 18
//
// Compile with: make ex18
//
// Sample runs:
//
//       ex18 -p 1 -r 2 -o 1 -s 3
//       ex18 -p 1 -r 1 -o 3 -s 4
//       ex18 -p 1 -r 0 -o 5 -s 6
//       ex18 -p 2 -r 1 -o 1 -s 3 -mf
//       ex18 -p 2 -r 0 -o 3 -s 3 -mf
//
// Description:  This example code solves the compressible Euler system of
//               equations, a model nonlinear hyperbolic PDE, with a
//               discontinuous Galerkin (DG) formulation.
//
//                (u_t, v)_T - (F(u), ∇ v)_T + <F̂(u,n), [[v]]>_F = 0
//
//               where (⋅,⋅)_T is volume integration, and <⋅,⋅>_F is face
//               integration, F is the Euler flux function, and F̂ is the
//               numerical flux.
//
//               Specifically, it solves for an exact solution of the equations
//               whereby a vortex is transported by a uniform flow. Since all
//               boundaries are periodic here, the method's accuracy can be
//               assessed by measuring the difference between the solution and
//               the initial condition at a later time when the vortex returns
//               to its initial location.
//
//               Note that as the order of the spatial discretization increases,
//               the timestep must become smaller. This example currently uses a
//               simple estimate derived by Cockburn and Shu for the 1D RKDG
//               method. An additional factor can be tuned by passing the --cfl
//               (or -c shorter) flag.
//
//               The example demonstrates usage of DGHyperbolicConservationLaws
//               that wraps NonlinearFormIntegrators containing element and face
//               integration schemes. In this case the system also involves an
//               external approximate Riemann solver for the DG interface flux.
//               By default, weak-divergence is pre-assembled in element-wise
//               manner, which corresponds to (I_h(F(u_h)), ∇ v). This yields
//               better performance and similar accuracy for the included test
//               problems. This can be turned off and use nonlinear assembly
//               similar to matrix-free assembly when -mf flag is provided.
//               It also demonstrates how to use GLVis for in-situ visualization
//               of vector grid function and how to set top-view.
//
//               We recommend viewing examples 9, 14 and 17 before viewing this
//               example.

#include "mfem.hpp"
#include <fstream>
#include <iostream>
#include <sstream>
#include "ex18.hpp"

<<<<<<< HEAD
using namespace std;
using namespace mfem;
=======
// Choice for the problem setup. See InitialCondition in ex18.hpp.
int problem;

// Equation constant parameters.
const int num_equation = 4;
const real_t specific_heat_ratio = 1.4;
const real_t gas_constant = 1.0;

// Maximum characteristic speed (updated by integrators)
real_t max_char_speed;
>>>>>>> 7bf2a799

int main(int argc, char *argv[])
{
   // 1. Parse command-line options.
   int problem = 1;
   const double specific_heat_ratio = 1.4;
   const double gas_constant = 1.0;

   string mesh_file = "";
   int IntOrderOffset = 1;
   int ref_levels = 1;
   int order = 3;
   int ode_solver_type = 4;
   real_t t_final = 2.0;
   real_t dt = -0.01;
   real_t cfl = 0.3;
   bool visualization = true;
   bool preassembleWeakDiv = true;
   int vis_steps = 50;

   int precision = 8;
   cout.precision(precision);

   OptionsParser args(argc, argv);
   args.AddOption(&mesh_file, "-m", "--mesh",
                  "Mesh file to use. If not provided, then a periodic square"
                  " mesh will be used.");
   args.AddOption(&problem, "-p", "--problem",
                  "Problem setup to use. See EulerInitialCondition().");
   args.AddOption(&ref_levels, "-r", "--refine",
                  "Number of times to refine the mesh uniformly.");
   args.AddOption(&order, "-o", "--order",
                  "Order (degree) of the finite elements.");
   args.AddOption(&ode_solver_type, "-s", "--ode-solver",
                  "ODE solver: 1 - Forward Euler,\n\t"
                  "            2 - RK2 SSP, 3 - RK3 SSP, 4 - RK4, 6 - RK6.");
   args.AddOption(&t_final, "-tf", "--t-final", "Final time; start time is 0.");
   args.AddOption(&dt, "-dt", "--time-step",
                  "Time step. Positive number skips CFL timestep calculation.");
   args.AddOption(&cfl, "-c", "--cfl-number",
                  "CFL number for timestep calculation.");
   args.AddOption(&visualization, "-vis", "--visualization", "-no-vis",
                  "--no-visualization",
                  "Enable or disable GLVis visualization.");
   args.AddOption(&preassembleWeakDiv, "-ea", "--element-assembly-divergence",
                  "-mf", "--matrix-free-divergence",
                  "Weak divergence assembly level\n"
                  "    ea - Element assembly with interpolated F\n"
                  "    mf - Nonlinear assembly in matrix-free manner");
   args.AddOption(&vis_steps, "-vs", "--visualization-steps",
                  "Visualize every n-th timestep.");
   args.ParseCheck();

   // 2. Read the mesh from the given mesh file. When the user does not provide
   //    mesh file, use the default mesh file for the problem.
   Mesh mesh = mesh_file.empty() ? EulerMesh(problem) : Mesh(mesh_file);
   const int dim = mesh.Dimension();
   const int num_equations = dim + 2;

   // Refine the mesh to increase the resolution. In this example we do
   // 'ref_levels' of uniform refinement, where 'ref_levels' is a command-line
   // parameter.
   for (int lev = 0; lev < ref_levels; lev++)
   {
      mesh.UniformRefinement();
   }

   // 3. Define the ODE solver used for time integration. Several explicit
   //    Runge-Kutta methods are available.
   ODESolver *ode_solver = NULL;
   switch (ode_solver_type)
   {
      case 1: ode_solver = new ForwardEulerSolver; break;
      case 2: ode_solver = new RK2Solver(1.0); break;
      case 3: ode_solver = new RK3SSPSolver; break;
      case 4: ode_solver = new RK4Solver; break;
      case 6: ode_solver = new RK6Solver; break;
      default:
         cout << "Unknown ODE solver type: " << ode_solver_type << '\n';
         return 3;
   }

   // 4. Define the discontinuous DG finite element space of the given
   //    polynomial order on the refined mesh.
   DG_FECollection fec(order, dim);
   // Finite element space for a scalar (thermodynamic quantity)
   FiniteElementSpace fes(&mesh, &fec);
   // Finite element space for a mesh-dim vector quantity (momentum)
   FiniteElementSpace dfes(&mesh, &fec, dim, Ordering::byNODES);
   // Finite element space for all variables together (total thermodynamic state)
   FiniteElementSpace vfes(&mesh, &fec, num_equations, Ordering::byNODES);

   // This example depends on this ordering of the space.
   MFEM_ASSERT(fes.GetOrdering() == Ordering::byNODES, "");

   cout << "Number of unknowns: " << vfes.GetVSize() << endl;

   // 5. Define the initial conditions, save the corresponding mesh and grid
   //    functions to files. These can be opened with GLVis using:
   //    "glvis -m euler-mesh.mesh -g euler-1-init.gf" (for x-momentum).

   // Initialize the state.
   VectorFunctionCoefficient u0 = EulerInitialCondition(problem,
                                                        specific_heat_ratio,
                                                        gas_constant);
   GridFunction sol(&vfes);
   sol.ProjectCoefficient(u0);
   GridFunction mom(&dfes, sol.GetData() + fes.GetNDofs());
   // Output the initial solution.
   {
      ostringstream mesh_name;
      mesh_name << "euler-mesh.mesh";
      ofstream mesh_ofs(mesh_name.str().c_str());
      mesh_ofs.precision(precision);
      mesh_ofs << mesh;

      for (int k = 0; k < num_equations; k++)
      {
         GridFunction uk(&fes, sol.GetData() + k * fes.GetNDofs());
         ostringstream sol_name;
         sol_name << "euler-" << k << "-init.gf";
         ofstream sol_ofs(sol_name.str().c_str());
         sol_ofs.precision(precision);
         sol_ofs << uk;
      }
   }

   // 6. Set up the nonlinear form with euler flux and numerical flux
   EulerFlux flux(dim, specific_heat_ratio);
   RusanovFlux numericalFlux(flux);
   DGHyperbolicConservationLaws euler(
      vfes, std::unique_ptr<HyperbolicFormIntegrator>(
         new HyperbolicFormIntegrator(numericalFlux, IntOrderOffset)),
      preassembleWeakDiv);

   // 7. Visualize momentum with its magnitude
   socketstream sout;
   if (visualization)
   {
      char vishost[] = "localhost";
      int visport = 19916;

      sout.open(vishost, visport);
      if (!sout)
      {
         visualization = false;
         cout << "Unable to connect to GLVis server at " << vishost << ':'
              << visport << endl;
         cout << "GLVis visualization disabled.\n";
      }
      else
      {
         sout.precision(precision);
         // Plot magnitude of vector-valued momentum
         sout << "solution\n" << mesh << mom;
         sout << "window_title 'momentum, t = 0'\n";
         sout << "view 0 0\n";  // view from top
         sout << "keys jlm\n";  // turn off perspective and light, show mesh
         sout << "pause\n";
         sout << flush;
         cout << "GLVis visualization paused."
              << " Press space (in the GLVis window) to resume it.\n";
      }
   }

<<<<<<< HEAD
   // 8. Time integration

   // When dt is not specified, use CFL condition.
   // Compute h_min and initial maximum characteristic speed
   double hmin = infinity();
=======
   // Determine the minimum element size.
   real_t hmin = 0.0;
>>>>>>> 7bf2a799
   if (cfl > 0)
   {
      for (int i = 0; i < mesh.GetNE(); i++)
      {
         hmin = min(mesh.GetElementSize(i, 1), hmin);
      }
      // Find a safe dt, using a temporary vector. Calling Mult() computes the
      // maximum char speed at all quadrature points on all faces (and all
      // elements with -mf).
      Vector z(sol.Size());
      euler.Mult(sol, z);

      double max_char_speed = euler.GetMaxCharSpeed();
      dt = cfl * hmin / max_char_speed / (2 * order + 1);
   }

   // Start the timer.
   tic_toc.Clear();
   tic_toc.Start();

<<<<<<< HEAD
   // Init time integration
   double t = 0.0;
=======
   real_t t = 0.0;
>>>>>>> 7bf2a799
   euler.SetTime(t);
   ode_solver->Init(euler);

   // Integrate in time.
   bool done = false;
   for (int ti = 0; !done;)
   {
      real_t dt_real = min(dt, t_final - t);

      ode_solver->Step(sol, t, dt_real);
      if (cfl > 0) // update time step size with CFL
      {
         double max_char_speed = euler.GetMaxCharSpeed();
         dt = cfl * hmin / max_char_speed / (2 * order + 1);
      }
      ti++;

      done = (t >= t_final - 1e-8 * dt);
      if (done || ti % vis_steps == 0)
      {
         cout << "time step: " << ti << ", time: " << t << endl;
         if (visualization)
         {
            sout << "window_title 'momentum, t = " << t << "'\n";
            sout << "solution\n" << mesh << mom << flush;
         }
      }
   }

   tic_toc.Stop();
   cout << " done, " << tic_toc.RealTime() << "s." << endl;

   // 9. Save the final solution. This output can be viewed later using GLVis:
   //    "glvis -m euler-mesh-final.mesh -g euler-1-final.gf" (for x-momentum).
   {
      ostringstream mesh_name;
      mesh_name << "euler-mesh-final.mesh";
      ofstream mesh_ofs(mesh_name.str().c_str());
      mesh_ofs.precision(precision);
      mesh_ofs << mesh;

      for (int k = 0; k < num_equations; k++)
      {
         GridFunction uk(&fes, sol.GetData() + k * fes.GetNDofs());
         ostringstream sol_name;
         sol_name << "euler-" << k << "-final.gf";
         ofstream sol_ofs(sol_name.str().c_str());
         sol_ofs.precision(precision);
         sol_ofs << uk;
      }
   }

   // 10. Compute the L2 solution error summed for all components.
<<<<<<< HEAD
   const double error = sol.ComputeLpError(2, u0);
   cout << "Solution error: " << error << endl;
=======
   if (t_final == 2.0)
   {
      const real_t error = sol.ComputeLpError(2, u0);
      cout << "Solution error: " << error << endl;
   }
>>>>>>> 7bf2a799

   // Free the used memory.
   delete ode_solver;

   return 0;
}<|MERGE_RESOLUTION|>--- conflicted
+++ resolved
@@ -54,21 +54,8 @@
 #include <sstream>
 #include "ex18.hpp"
 
-<<<<<<< HEAD
 using namespace std;
 using namespace mfem;
-=======
-// Choice for the problem setup. See InitialCondition in ex18.hpp.
-int problem;
-
-// Equation constant parameters.
-const int num_equation = 4;
-const real_t specific_heat_ratio = 1.4;
-const real_t gas_constant = 1.0;
-
-// Maximum characteristic speed (updated by integrators)
-real_t max_char_speed;
->>>>>>> 7bf2a799
 
 int main(int argc, char *argv[])
 {
@@ -234,16 +221,11 @@
       }
    }
 
-<<<<<<< HEAD
    // 8. Time integration
 
    // When dt is not specified, use CFL condition.
    // Compute h_min and initial maximum characteristic speed
    double hmin = infinity();
-=======
-   // Determine the minimum element size.
-   real_t hmin = 0.0;
->>>>>>> 7bf2a799
    if (cfl > 0)
    {
       for (int i = 0; i < mesh.GetNE(); i++)
@@ -264,12 +246,8 @@
    tic_toc.Clear();
    tic_toc.Start();
 
-<<<<<<< HEAD
    // Init time integration
    double t = 0.0;
-=======
-   real_t t = 0.0;
->>>>>>> 7bf2a799
    euler.SetTime(t);
    ode_solver->Init(euler);
 
@@ -323,16 +301,8 @@
    }
 
    // 10. Compute the L2 solution error summed for all components.
-<<<<<<< HEAD
    const double error = sol.ComputeLpError(2, u0);
    cout << "Solution error: " << error << endl;
-=======
-   if (t_final == 2.0)
-   {
-      const real_t error = sol.ComputeLpError(2, u0);
-      cout << "Solution error: " << error << endl;
-   }
->>>>>>> 7bf2a799
 
    // Free the used memory.
    delete ode_solver;
