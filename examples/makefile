--- conflicted
+++ resolved
@@ -48,13 +48,11 @@
 ifeq ($(MFEM_USE_GINKGO),YES)
    SUBDIRS += ginkgo
 endif
-<<<<<<< HEAD
 ifeq ($(MFEM_USE_AMGX),YES)
    SUBDIRS += amgx
-=======
+endif
 ifeq ($(MFEM_USE_SUPERLU),YES)
    SUBDIRS += superlu
->>>>>>> 592abbbd
 endif
 
 SUBDIRS_ALL = $(addsuffix /all,$(SUBDIRS))
