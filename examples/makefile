# Copyright (c) 2010-2021, Lawrence Livermore National Security, LLC. Produced
# at the Lawrence Livermore National Laboratory. All Rights reserved. See files
# LICENSE and NOTICE for details. LLNL-CODE-806117.
#
# This file is part of the MFEM library. For more information and source code
# availability visit https://mfem.org.
#
# MFEM is free software; you can redistribute it and/or modify it under the
# terms of the BSD-3 license. We welcome feedback and contributions, see file
# CONTRIBUTING.md for details.

# Use the MFEM build directory
MFEM_DIR ?= ..
MFEM_BUILD_DIR ?= ..
SRC = $(if $(MFEM_DIR:..=),$(MFEM_DIR)/examples/,)
CONFIG_MK = $(MFEM_BUILD_DIR)/config/config.mk
# Use the MFEM install directory
# MFEM_INSTALL_DIR = ../mfem
# CONFIG_MK = $(MFEM_INSTALL_DIR)/share/mfem/config.mk

MFEM_LIB_FILE = mfem_is_not_built
-include $(CONFIG_MK)

SEQ_EXAMPLES = ex0 ex1 ex2 ex3 ex4 ex5 ex6 ex7 ex8 ex9 ex10 ex14 ex15 ex16 \
  ex17 ex18 ex19 ex20 ex21 ex22 ex23 ex24 ex25 ex26 ex27 ex28 ex29
PAR_EXAMPLES = ex0p ex1p ex2p ex3p ex4p ex5p ex6p ex7p ex8p ex9p ex10p ex11p \
  ex12p ex13p ex14p ex15p ex16p ex17p ex18p ex19p ex20p ex21p ex22p ex24p \
  ex25p ex26p ex27p ex28p ex29p

ifeq ($(MFEM_USE_MPI),NO)
   EXAMPLES = $(SEQ_EXAMPLES)
else
   EXAMPLES = $(PAR_EXAMPLES) $(SEQ_EXAMPLES)
endif
SUBDIRS =
ifeq ($(MFEM_USE_AMGX),YES)
   SUBDIRS += amgx
endif
ifeq ($(MFEM_USE_GINKGO),YES)
   SUBDIRS += ginkgo
endif
ifeq ($(MFEM_USE_HIOP),YES)
   SUBDIRS += hiop
endif
ifeq ($(MFEM_USE_PETSC),YES)
   SUBDIRS += petsc
endif
ifeq ($(MFEM_USE_PUMI),YES)
   SUBDIRS += pumi
endif
ifeq ($(MFEM_USE_SUNDIALS),YES)
   SUBDIRS += sundials
endif
ifeq ($(MFEM_USE_SUPERLU),YES)
   SUBDIRS += superlu
endif
<<<<<<< HEAD
ifeq ($(MFEM_USE_MOONOLITH),YES)
   SUBDIRS += moonolith
=======
ifeq ($(MFEM_USE_CALIPER),YES)
   SUBDIRS += caliper
>>>>>>> 5b81176e
endif

SUBDIRS_ALL = $(addsuffix /all,$(SUBDIRS))
SUBDIRS_TEST = $(addsuffix /test,$(SUBDIRS))
SUBDIRS_CLEAN = $(addsuffix /clean,$(SUBDIRS))
SUBDIRS_TPRINT = $(addsuffix /test-print,$(SUBDIRS))

.SUFFIXES:
.SUFFIXES: .o .cpp .mk
.PHONY: all clean clean-build clean-exec

# Remove built-in rule
%: %.cpp

# Replace the default implicit rule for *.cpp files
%: $(SRC)%.cpp $(MFEM_LIB_FILE) $(CONFIG_MK)
	$(MFEM_CXX) $(MFEM_FLAGS) $< -o $@ $(MFEM_LIBS)

all: $(EXAMPLES) $(SUBDIRS_ALL)

.PHONY: $(SUBDIRS_ALL) $(SUBDIRS_TEST) $(SUBDIRS_CLEAN) $(SUBDIRS_TPRINT)
$(SUBDIRS_ALL) $(SUBDIRS_TEST) $(SUBDIRS_CLEAN):
	$(MAKE) -C $(@D) $(@F)
$(SUBDIRS_TPRINT):
	@$(MAKE) -C $(@D) $(@F)

# Additional dependencies
ex18: $(SRC)ex18.hpp
ifeq ($(MFEM_USE_MPI),YES)
ex18p: $(SRC)ex18.hpp
endif

MFEM_TESTS = EXAMPLES
include $(MFEM_TEST_MK)
test: $(SUBDIRS_TEST)
test-print: $(SUBDIRS_TPRINT)

# Testing: Parallel vs. serial runs
RUN_MPI = $(MFEM_MPIEXEC) $(MFEM_MPIEXEC_NP) $(MFEM_MPI_NP)
%-test-par: %
	@$(call mfem-test,$<, $(RUN_MPI), Parallel example)
%-test-seq: %
	@$(call mfem-test,$<,, Serial example)

# Testing: Specific execution options
ex0-test-seq: ex0
	@$(call mfem-test,$<,, Serial example,,1)
ex0p-test-par: ex0p
	@$(call mfem-test,$<, $(RUN_MPI), Parallel example,,1)
ex1-test-seq: ex1
	@$(call mfem-test,$<,, Serial example)
ex1p-test-par: ex1p
	@$(call mfem-test,$<, $(RUN_MPI), Parallel example)
ex10-test-seq: ex10
	@$(call mfem-test,$<,, Serial example,-tf 5)
ex10p-test-par: ex10p
	@$(call mfem-test,$<, $(RUN_MPI), Parallel example,-tf 5)
ex15-test-seq: ex15
	@$(call mfem-test,$<,, Serial example,-e 1)
ex15p-test-par: ex15p
	@$(call mfem-test,$<, $(RUN_MPI), Parallel example,-e 1)
ex27-test-seq: ex27
	@$(call mfem-test,$<,, Serial example,-dg)
ex27p-test-par: ex27p
	@$(call mfem-test,$<, $(RUN_MPI), Parallel example,-dg)
# Testing: optional tests
ifeq ($(MFEM_USE_STRUMPACK),YES)
ex11p-test-strumpack: ex11p
	@$(call mfem-test,$<, $(RUN_MPI), STRUMPACK example,--strumpack)
test-par-YES: ex11p-test-strumpack
endif
ifeq ($(MFEM_USE_SUPERLU),YES)
ex11p-test-superlu: ex11p
	@$(call mfem-test,$<, $(RUN_MPI), SuperLU_DIST example,--superlu)
test-par-YES: ex11p-test-superlu
endif
ifeq ($(MFEM_USE_MKL_CPARDISO),YES)
ex11p-test-cpardiso: ex11p
	@$(call mfem-test,$<, $(RUN_MPI), MKL_CPARDISO example,--cpardiso)
test-par-YES: ex11p-test-cpardiso
endif

# Testing: "test" target and mfem-test* variables are defined in config/test.mk

# Generate an error message if the MFEM library is not built and exit
$(MFEM_LIB_FILE):
	$(error The MFEM library is not built)

clean: clean-build clean-exec $(SUBDIRS_CLEAN)

clean-build:
	rm -f *.o *~ $(SEQ_EXAMPLES) $(PAR_EXAMPLES)
	rm -rf *.dSYM *.TVD.*breakpoints

clean-exec:
	@rm -f refined.mesh displaced.mesh mesh.* ex5.mesh ex6p-checkpoint.*
	@rm -rf Example5* Example9* Example15* Example16* Example23* ParaView
	@rm -f sphere_refined.* sol.* sol_u.* sol_p.* sol_r.* sol_i.*
	@rm -f ex9.mesh ex9-mesh.* ex9-init.* ex9-final.*
	@rm -f deformed.* velocity.* elastic_energy.* mode_* flux.*
	@rm -f ex5-p-*.bp ex9-p-*.bp ex12-p-*.bp ex16-p-*.bp
	@rm -f ex16.mesh ex16-mesh.* ex16-init.* ex16-final.*
	@rm -f vortex-mesh.* vortex.mesh vortex-?-init.* vortex-?-final.*
	@rm -f deformation.* pressure.*
	@rm -f ex20.dat ex20p_?????.dat gnuplot_ex20.inp gnuplot_ex20p.inp
	@rm -f ex21*.mesh ex21*.sol ex21p_*.*
	@rm -f ex23.mesh ex23-*.gf
	@rm -f ex25.mesh ex25-*.gf ex25p-*.*
	@rm -rf ex28_* ex28p_*<|MERGE_RESOLUTION|>--- conflicted
+++ resolved
@@ -54,13 +54,11 @@
 ifeq ($(MFEM_USE_SUPERLU),YES)
    SUBDIRS += superlu
 endif
-<<<<<<< HEAD
 ifeq ($(MFEM_USE_MOONOLITH),YES)
    SUBDIRS += moonolith
-=======
+
 ifeq ($(MFEM_USE_CALIPER),YES)
    SUBDIRS += caliper
->>>>>>> 5b81176e
 endif
 
 SUBDIRS_ALL = $(addsuffix /all,$(SUBDIRS))
