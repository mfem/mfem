--- conflicted
+++ resolved
@@ -187,11 +187,7 @@
 
 # List of MFEM dependencies, processed below
 MFEM_DEPENDENCIES = LIBUNWIND SIDRE LAPACK OPENMP SUNDIALS MESQUITE SUITESPARSE\
-<<<<<<< HEAD
- SUPERLU GECKO GNUTLS NETCDF PETSC MPFR OCCA ACROTENSOR
-=======
- SUPERLU STRUMPACK GECKO GNUTLS NETCDF PETSC MPFR
->>>>>>> 7efa2ce0
+ SUPERLU STRUMPACK GECKO GNUTLS NETCDF PETSC MPFR OCCA ACROTENSOR
 
 # Macro for adding dependencies
 define mfem_add_dependency
@@ -219,13 +215,9 @@
  MFEM_USE_GZSTREAM MFEM_USE_LIBUNWIND MFEM_USE_LAPACK MFEM_THREAD_SAFE\
  MFEM_USE_OPENMP MFEM_USE_MEMALLOC MFEM_TIMER_TYPE MFEM_USE_SUNDIALS\
  MFEM_USE_MESQUITE MFEM_USE_SUITESPARSE MFEM_USE_GECKO MFEM_USE_SUPERLU\
-<<<<<<< HEAD
- MFEM_USE_GNUTLS MFEM_USE_NETCDF MFEM_USE_PETSC MFEM_USE_MPFR MFEM_USE_SIDRE\
+ MFEM_USE_STRUMPACK MFEM_USE_GNUTLS MFEM_USE_NETCDF MFEM_USE_PETSC\
+ MFEM_USE_MPFR MFEM_USE_SIDRE \
  MFEM_USE_OCCA MFEM_USE_ACROTENSOR
-=======
- MFEM_USE_STRUMPACK MFEM_USE_GNUTLS MFEM_USE_NETCDF MFEM_USE_PETSC\
- MFEM_USE_MPFR MFEM_USE_SIDRE
->>>>>>> 7efa2ce0
 
 # List of makefile variables that will be written to config.mk:
 MFEM_CONFIG_VARS = MFEM_CXX MFEM_CPPFLAGS MFEM_CXXFLAGS MFEM_INC_DIR\
