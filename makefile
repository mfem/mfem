# Copyright (c) 2010-2024, Lawrence Livermore National Security, LLC. Produced
# at the Lawrence Livermore National Laboratory. All Rights reserved. See files
# LICENSE and NOTICE for details. LLNL-CODE-806117.
#
# This file is part of the MFEM library. For more information and source code
# availability visit https://mfem.org.
#
# MFEM is free software; you can redistribute it and/or modify it under the
# terms of the BSD-3 license. We welcome feedback and contributions, see file
# CONTRIBUTING.md for details.

# The current MFEM version as an integer, see also `CMakeLists.txt`.
MFEM_VERSION = 40701
MFEM_VERSION_STRING = $(shell printf "%06d" $(MFEM_VERSION) | \
  sed -e 's/^0*\(.*.\)\(..\)\(..\)$$/\1.\2.\3/' -e 's/\.0/./g' -e 's/\.0$$//')

define MFEM_HELP_MSG

MFEM makefile targets:

   make config
   make
   make all
   make status/info
   make serial
   make parallel
   make debug
   make pdebug
   make cuda
   make hip
   make pcuda
   make cudebug
   make pcudebug
   make test/check
   make install
   make clean
   make distclean
   make style
   make tags
   make hooks

Examples:

make config MFEM_USE_MPI=YES MFEM_DEBUG=YES MPICXX=mpiCC
   Configure the make system for subsequent runs (analogous to a configure script).
   The available options are documented in the INSTALL file.
make config BUILD_DIR=<dir>
   Configure an out-of-source-tree build in the given directory.
make config -f <mfem-dir>/makefile
   Configure an out-of-source-tree build in the current directory.
make -j 4
   Build the library (in parallel) using the current configuration options.
make all
   Build the library, the examples and the miniapps using the current configuration.
make status
   Display information about the current configuration.
make serial
   A shortcut to configure and build the serial optimized version of the library.
make parallel
   A shortcut to configure and build the parallel optimized version of the library.
make debug
   A shortcut to configure and build the serial debug version of the library.
make pdebug
   A shortcut to configure and build the parallel debug version of the library.
make cuda
   A shortcut to configure and build the serial GPU/CUDA optimized version of the library.
make pcuda
   A shortcut to configure and build the parallel GPU/CUDA optimized version of the library.
make cudebug
   A shortcut to configure and build the serial GPU/CUDA debug version of the library.
make pcudebug
   A shortcut to configure and build the parallel GPU/CUDA debug version of the library.
make hip
   A shortcut to configure and build the serial GPU/HIP optimized version of the library.
make phip
   A shortcut to configure and build the parallel GPU/HIP optimized version of the library.
make hipdebug
   A shortcut to configure and build the serial GPU/HIP debug version of the library.
make phipdebug
   A shortcut to configure and build the parallel GPU/HIP debug version of the library.
make test
   Verify the build by checking the results from running all examples, miniapps,
   and tests.
make check
   Quick-check the build by compiling and running Example 1/1p.
make unittest
   Verify the build against the unit tests.
make install PREFIX=<dir>
   Install the library and headers in <dir>/lib and <dir>/include.
make clean
   Clean the library and object files, but keep the configuration.
make distclean
   In addition to "make clean", clean the configuration and remove the local
   installation directory.
make style
   Format the MFEM C++ source files using Artistic Style (astyle).
make tags
   Generate a vi or Emacs compatible TAGS file in ${MFEM_DIR}/TAGS. Requires
   functional "etags" and "egrep" in the user ${PATH}.
make hooks
   Creates symlinks to the hooks in the `.git/hooks` directory.
endef

# Save the MAKEOVERRIDES for cases where we explicitly want to pass the command
# line overrides to sub-make:
override MAKEOVERRIDES_SAVE := $(MAKEOVERRIDES)
# Do not pass down variables from the command-line to sub-make:
MAKEOVERRIDES =

# Path to the mfem source directory, defaults to this makefile's directory:
THIS_MK := $(lastword $(MAKEFILE_LIST))
$(if $(wildcard $(THIS_MK)),,$(error Makefile not found "$(THIS_MK)"))
MFEM_DIR ?= $(patsubst %/,%,$(dir $(THIS_MK)))
MFEM_REAL_DIR := $(realpath $(MFEM_DIR))
$(if $(MFEM_REAL_DIR),,$(error Source directory "$(MFEM_DIR)" is not valid))
SRC := $(if $(MFEM_REAL_DIR:$(CURDIR)=),$(MFEM_DIR)/,)
$(if $(word 2,$(SRC)),$(error Spaces in SRC = "$(SRC)" are not supported))

MFEM_GIT_STRING = $(shell [ -d $(MFEM_DIR)/.git ] && git -C $(MFEM_DIR) \
   describe --all --long --abbrev=40 --dirty --always 2> /dev/null)

EXAMPLE_SUBDIRS = amgx caliper ginkgo hiop petsc pumi sundials superlu moonolith
EXAMPLE_DIRS := examples $(addprefix examples/,$(EXAMPLE_SUBDIRS))
EXAMPLE_TEST_DIRS := examples

MINIAPP_SUBDIRS = common electromagnetics meshing navier performance tools \
 toys nurbs gslib adjoint solvers shifted mtop parelag tribol autodiff hooke \
 multidomain dpg hdiv-linear-solver spde
MINIAPP_DIRS := $(addprefix miniapps/,$(MINIAPP_SUBDIRS))
MINIAPP_TEST_DIRS := $(filter-out %/common,$(MINIAPP_DIRS))
MINIAPP_USE_COMMON := $(addprefix miniapps/,electromagnetics meshing tools \
 toys shifted dpg)

EM_DIRS = $(EXAMPLE_DIRS) $(MINIAPP_DIRS)

TEST_SUBDIRS = unit
TEST_DIRS := $(addprefix tests/,$(TEST_SUBDIRS))

ALL_TEST_DIRS = $(filter-out\
   $(SKIP_TEST_DIRS),$(TEST_DIRS) $(EXAMPLE_TEST_DIRS) $(MINIAPP_TEST_DIRS))

# Use BUILD_DIR on the command line; set MFEM_BUILD_DIR before including this
# makefile or config/config.mk from a separate $(BUILD_DIR).
MFEM_BUILD_DIR ?= .
BUILD_DIR := $(MFEM_BUILD_DIR)
BUILD_REAL_DIR := $(abspath $(BUILD_DIR))
ifneq ($(BUILD_REAL_DIR),$(MFEM_REAL_DIR))
   BUILD_SUBDIRS = $(DIRS) config $(EM_DIRS) doc $(TEST_DIRS)
   CONFIG_FILE_DEF = -DMFEM_CONFIG_FILE='"$(BUILD_REAL_DIR)/config/_config.hpp"'
   BLD := $(if $(BUILD_REAL_DIR:$(CURDIR)=),$(BUILD_DIR)/,)
   $(if $(word 2,$(BLD)),$(error Spaces in BLD = "$(BLD)" are not supported))
else
   BUILD_DIR = $(MFEM_DIR)
   BLD := $(SRC)
endif
MFEM_BUILD_DIR := $(BUILD_DIR)

CONFIG_MK = $(BLD)config/config.mk

DEFAULTS_MK = $(SRC)config/defaults.mk
include $(DEFAULTS_MK)

# Optional user config file, see config/defaults.mk
USER_CONFIG = $(BLD)config/user.mk
-include $(USER_CONFIG)

# Helper print-info function
mfem-info = $(if $(filter YES,$(VERBOSE)),$(info *** [info]$(1)),)
export VERBOSE

$(call mfem-info, MAKECMDGOALS = $(MAKECMDGOALS))
$(call mfem-info, MAKEFLAGS    = $(MAKEFLAGS))
$(call mfem-info, MFEM_DIR  = $(MFEM_DIR))
$(call mfem-info, BUILD_DIR = $(BUILD_DIR))
$(call mfem-info, SRC       = $(SRC))
$(call mfem-info, BLD       = $(BLD))

# Include $(CONFIG_MK) unless some of the $(SKIP_INCLUDE_TARGETS) are given
SKIP_INCLUDE_TARGETS = help config clean distclean serial parallel debug pdebug\
 cuda hip pcuda phip cudebug hipdebug pcudebug phipdebug hpc style
HAVE_SKIP_INCLUDE_TARGET = $(filter $(SKIP_INCLUDE_TARGETS),$(MAKECMDGOALS))
ifeq (,$(HAVE_SKIP_INCLUDE_TARGET))
   $(call mfem-info, Including $(CONFIG_MK))
   -include $(CONFIG_MK)
else
   # Do not allow skip-include targets to be combined with other targets
   ifneq (1,$(words $(MAKECMDGOALS)))
      $(error Target '$(firstword $(HAVE_SKIP_INCLUDE_TARGET))' can not be\
      combined with other targets)
   endif
   $(call mfem-info, NOT including $(CONFIG_MK))
endif

# Compile flags used by MFEM: CPPFLAGS, CXXFLAGS, plus library flags
INCFLAGS =
# Link flags used by MFEM: library link flags plus LDFLAGS and LDFLAGS_INTERNAL
# (added at the end)
ALL_LIBS =

# Building static and/or shared libraries:
MFEM_STATIC ?= $(STATIC)
MFEM_SHARED ?= $(SHARED)
MFEM_SHARED_BUILD = $(MFEM_SHARED)

# Internal shortcuts
override static = $(if $(MFEM_STATIC:YES=),,YES)
override shared = $(if $(MFEM_SHARED:YES=),,YES)

# Error for package integrations that currently don't support single precision
ifeq ($(MFEM_USE_SINGLE),YES)
   PKGS_NO_SINGLE = SUNDIALS SUITESPARSE SUPERLU STRUMPACK GINKGO AMGX SLEPC\
	 PUMI GSLIB ALGOIM CEED MOONOLITH TRIBOL
   $(foreach pkg,$(PKGS_NO_SINGLE),$(if $(MFEM_USE_$(pkg):NO=),\
     $(error Package $(pkg) is NOT supported with single precision)))
endif

# The default value of CXXFLAGS is based on the value of MFEM_DEBUG
ifeq ($(MFEM_DEBUG),YES)
   CXXFLAGS ?= $(DEBUG_FLAGS)
endif
CXXFLAGS ?= $(OPTIM_FLAGS)

# MPI configuration
ifneq ($(MFEM_USE_MPI),YES)
   HOST_CXX = $(CXX)
   PKGS_NEED_MPI = SUPERLU MUMPS STRUMPACK PETSC PUMI SLEPC MKL_CPARDISO
   $(foreach mpidep,$(PKGS_NEED_MPI),$(if $(MFEM_USE_$(mpidep):NO=),\
     $(warning *** [MPI is OFF] setting MFEM_USE_$(mpidep) = NO)\
     $(eval override MFEM_USE_$(mpidep)=NO),))
else
   HOST_CXX = $(MPICXX)
   INCFLAGS += $(HYPRE_OPT)
   ALL_LIBS += $(HYPRE_LIB)
endif

# Default configuration
ifeq ($(MFEM_USE_CUDA)$(MFEM_USE_HIP),NONO)
   MFEM_CXX ?= $(HOST_CXX)
   MFEM_HOST_CXX ?= $(MFEM_CXX)
   XCOMPILER = $(CXX_XCOMPILER)
   XLINKER   = $(CXX_XLINKER)
endif

ifeq ($(MFEM_USE_CUDA),YES)
   MFEM_CXX ?= $(CUDA_CXX)
   MFEM_HOST_CXX ?= $(HOST_CXX)
   CXXFLAGS += $(CUDA_FLAGS) -ccbin $(MFEM_HOST_CXX)
   XCOMPILER = $(CUDA_XCOMPILER)
   XLINKER   = $(CUDA_XLINKER)
   # CUDA_OPT and CUDA_LIB are added below
   # Compatibility test against MFEM_USE_HIP
   ifeq ($(MFEM_USE_HIP),YES)
      $(error Incompatible config: MFEM_USE_CUDA can not be combined with MFEM_USE_HIP)
   endif
endif

# HIP configuration
ifeq ($(MFEM_USE_HIP),YES)
   ifeq ($(MFEM_USE_MPI),YES)
      INCFLAGS += $(MPI_OPT)
      ALL_LIBS += $(MPI_LIB)
   endif
   MFEM_CXX ?= $(HIP_CXX)
   MFEM_HOST_CXX ?= $(MFEM_CXX)
   CXXFLAGS += $(HIP_FLAGS)
   XLINKER   = $(HIP_XLINKER)
   XCOMPILER = $(HIP_XCOMPILER)
   # HIP_OPT and HIP_LIB are added below
   # Compatibility test against MFEM_USE_CUDA
   ifeq ($(MFEM_USE_CUDA),YES)
      $(error Incompatible config: MFEM_USE_HIP can not be combined with MFEM_USE_CUDA)
   endif
endif

DEP_CXX ?= $(MFEM_CXX)

# Check legacy OpenMP configuration
ifeq ($(MFEM_USE_LEGACY_OPENMP),YES)
   MFEM_THREAD_SAFE ?= YES
   ifneq ($(MFEM_THREAD_SAFE),YES)
      $(error Incompatible config: MFEM_USE_LEGACY_OPENMP requires MFEM_THREAD_SAFE)
   endif
   # NOTE: MFEM_USE_LEGACY_OPENMP cannot be combined with any of:
   # MFEM_USE_OPENMP, MFEM_USE_CUDA, MFEM_USE_RAJA, MFEM_USE_OCCA
endif

# List of MFEM dependencies, that require the *_LIB variable to be non-empty
MFEM_REQ_LIB_DEPS = ENZYME SUPERLU MUMPS METIS FMS CONDUIT SIDRE LAPACK SUNDIALS\
 SUITESPARSE STRUMPACK GINKGO GNUTLS NETCDF SLEPC PETSC MPFR PUMI HIOP\
 GSLIB OCCA CEED RAJA UMPIRE MKL_CPARDISO MKL_PARDISO AMGX MAGMA CALIPER PARELAG\
 TRIBOL BENCHMARK MOONOLITH ALGOIM


PETSC_ERROR_MSG = $(if $(PETSC_FOUND),,. PETSC config not found: $(PETSC_VARS))
SLEPC_ERROR_MSG = $(if $(SLEPC_FOUND),,. SLEPC config not found: $(SLEPC_VARS))

define mfem_check_dependency
ifeq ($$(MFEM_USE_$(1)),YES)
   $$(if $$($(1)_LIB),,$$(error $(1)_LIB is empty$$($(1)_ERROR_MSG)))
endif
endef

# During configuration, check dependencies from MFEM_REQ_LIB_DEPS
ifeq ($(MAKECMDGOALS),config)
   $(foreach dep,$(MFEM_REQ_LIB_DEPS),\
      $(eval $(call mfem_check_dependency,$(dep))))
endif

# List of MFEM dependencies, processed below
MFEM_DEPENDENCIES = $(MFEM_REQ_LIB_DEPS) LIBUNWIND OPENMP CUDA HIP

# List of deprecated MFEM dependencies, processed below
MFEM_LEGACY_DEPENDENCIES = OPENMP

# Macro for adding dependencies
define mfem_add_dependency
ifeq ($(MFEM_USE_$(1)),YES)
   INCFLAGS += $($(1)_OPT)
   ALL_LIBS += $($(1)_LIB)
endif
endef

# Macro for adding legacy dependencies
define mfem_add_legacy_dependency
ifeq ($(MFEM_USE_LEGACY_$(1)),YES)
   INCFLAGS += $($(1)_OPT)
   ALL_LIBS += $($(1)_LIB)
endif
endef

# Process dependencies
$(foreach dep,$(MFEM_DEPENDENCIES),$(eval $(call mfem_add_dependency,$(dep))))
$(foreach dep,$(MFEM_LEGACY_DEPENDENCIES),$(eval $(call \
   mfem_add_legacy_dependency,$(dep))))

# Timer option
ifeq ($(MFEM_TIMER_TYPE),2)
   ALL_LIBS += $(POSIX_CLOCKS_LIB)
endif

# zlib configuration
ifeq ($(MFEM_USE_ZLIB),YES)
   INCFLAGS += $(ZLIB_OPT)
   ALL_LIBS += $(ZLIB_LIB)
endif

# List of all defines that may be enabled in config.hpp and config.mk:
MFEM_DEFINES = MFEM_VERSION MFEM_VERSION_STRING MFEM_GIT_STRING MFEM_USE_MPI\
 MFEM_USE_METIS MFEM_USE_METIS_5 MFEM_DEBUG MFEM_USE_EXCEPTIONS MFEM_USE_ZLIB\
 MFEM_USE_LIBUNWIND MFEM_USE_LAPACK MFEM_THREAD_SAFE MFEM_USE_OPENMP\
 MFEM_USE_LEGACY_OPENMP MFEM_USE_MEMALLOC MFEM_TIMER_TYPE MFEM_USE_SUNDIALS\
 MFEM_USE_SUITESPARSE MFEM_USE_GINKGO MFEM_USE_SUPERLU MFEM_USE_SUPERLU5\
 MFEM_USE_STRUMPACK MFEM_USE_GNUTLS MFEM_USE_NETCDF MFEM_USE_PETSC\
 MFEM_USE_SLEPC MFEM_USE_MPFR MFEM_USE_SIDRE MFEM_USE_FMS MFEM_USE_CONDUIT\
 MFEM_USE_PUMI MFEM_USE_HIOP MFEM_USE_GSLIB MFEM_USE_CUDA MFEM_USE_HIP\
 MFEM_USE_OCCA MFEM_USE_MOONOLITH MFEM_USE_CEED MFEM_USE_RAJA MFEM_USE_UMPIRE\
 MFEM_USE_SIMD MFEM_USE_ADIOS2 MFEM_USE_MKL_CPARDISO MFEM_USE_MKL_PARDISO MFEM_USE_AMGX\
 MFEM_USE_MAGMA MFEM_USE_MUMPS MFEM_USE_ADFORWARD MFEM_USE_CODIPACK MFEM_USE_CALIPER\
 MFEM_USE_BENCHMARK MFEM_USE_PARELAG MFEM_USE_TRIBOL MFEM_USE_ALGOIM MFEM_USE_ENZYME\
 MFEM_SOURCE_DIR MFEM_INSTALL_DIR MFEM_SHARED_BUILD MFEM_USE_DOUBLE MFEM_USE_SINGLE

# List of makefile variables that will be written to config.mk:
MFEM_CONFIG_VARS = MFEM_CXX MFEM_HOST_CXX MFEM_CPPFLAGS MFEM_CXXFLAGS\
 MFEM_INC_DIR MFEM_TPLFLAGS MFEM_INCFLAGS MFEM_PICFLAG MFEM_FLAGS MFEM_LIB_DIR\
 MFEM_EXT_LIBS MFEM_LIBS MFEM_LIB_FILE MFEM_STATIC MFEM_SHARED MFEM_BUILD_TAG\
 MFEM_PREFIX MFEM_CONFIG_EXTRA MFEM_MPIEXEC MFEM_MPIEXEC_NP MFEM_MPI_NP\
 MFEM_TEST_MK

# Config vars: values of the form @VAL@ are replaced by $(VAL) in config.mk
MFEM_CPPFLAGS  ?= $(CPPFLAGS)
MFEM_CXXFLAGS  ?= $(CXXFLAGS)
MFEM_TPLFLAGS  ?= $(INCFLAGS)
MFEM_INCFLAGS  ?= -I@MFEM_INC_DIR@ @MFEM_TPLFLAGS@
MFEM_PICFLAG   ?= $(if $(shared),$(PICFLAG))
MFEM_FLAGS     ?= @MFEM_CPPFLAGS@ @MFEM_CXXFLAGS@ @MFEM_INCFLAGS@
MFEM_EXT_LIBS  ?= $(ALL_LIBS) $(LDFLAGS) $(LDFLAGS_INTERNAL)
MFEM_LIBS      ?= $(if $(shared),$(BUILD_RPATH)) -L@MFEM_LIB_DIR@ -lmfem\
   @MFEM_EXT_LIBS@
MFEM_LIB_FILE  ?= @MFEM_LIB_DIR@/libmfem.$(if $(shared),$(SO_VER),a)
MFEM_BUILD_TAG ?= $(shell uname -snm)
MFEM_PREFIX    ?= $(PREFIX)
MFEM_INC_DIR   ?= $(if $(CONFIG_FILE_DEF),@MFEM_BUILD_DIR@,@MFEM_DIR@)
MFEM_LIB_DIR   ?= $(if $(CONFIG_FILE_DEF),@MFEM_BUILD_DIR@,@MFEM_DIR@)
MFEM_TEST_MK   ?= @MFEM_DIR@/config/test.mk
# Use "\n" (interpreted by sed) to add a newline.
MFEM_CONFIG_EXTRA ?= $(if $(CONFIG_FILE_DEF),MFEM_BUILD_DIR ?= @MFEM_DIR@,)

MFEM_SOURCE_DIR  = $(MFEM_REAL_DIR)
MFEM_INSTALL_DIR = $(abspath $(MFEM_PREFIX))

# If we have 'config' target, export variables used by config/makefile
ifneq (,$(filter config,$(MAKECMDGOALS)))
   export $(MFEM_DEFINES) MFEM_DEFINES $(MFEM_CONFIG_VARS) MFEM_CONFIG_VARS
   export VERBOSE HYPRE_OPT PUMI_DIR MUMPS_OPT GSLIB_OPT
endif

# If we have 'install' target, export variables used by config/makefile
ifneq (,$(filter install,$(MAKECMDGOALS)))
   ifneq (install,$(MAKECMDGOALS))
      $(error Target 'install' can not be combined with other targets)
   endif
   # Allow changing the PREFIX during install with: make install PREFIX=<dir>
   PREFIX := $(MFEM_PREFIX)
   PREFIX_INC   := $(PREFIX)/include
   PREFIX_LIB   := $(PREFIX)/lib
   PREFIX_SHARE := $(PREFIX)/share/mfem
   override MFEM_DIR := $(MFEM_REAL_DIR)
   MFEM_INCFLAGS = -I@MFEM_INC_DIR@ @MFEM_TPLFLAGS@
   MFEM_FLAGS    = @MFEM_CPPFLAGS@ @MFEM_CXXFLAGS@ @MFEM_INCFLAGS@
   MFEM_LIBS     = $(if $(shared),$(INSTALL_RPATH)) -L@MFEM_LIB_DIR@ -lmfem\
      @MFEM_EXT_LIBS@
   MFEM_LIB_FILE = @MFEM_LIB_DIR@/libmfem.$(if $(shared),$(SO_VER),a)
   ifeq ($(MFEM_USE_OCCA),YES)
      ifneq ($(MFEM_INSTALL_DIR),$(abspath $(PREFIX)))
         $(error OCCA is enabled: PREFIX must be set during configuration!)
      endif
   endif
   MFEM_PREFIX := $(abspath $(PREFIX))
   MFEM_INC_DIR = $(abspath $(PREFIX_INC))
   MFEM_LIB_DIR = $(abspath $(PREFIX_LIB))
   MFEM_TEST_MK = $(abspath $(PREFIX_SHARE)/test.mk)
   MFEM_CONFIG_EXTRA =
   export $(MFEM_DEFINES) MFEM_DEFINES $(MFEM_CONFIG_VARS) MFEM_CONFIG_VARS
   export VERBOSE
endif

# Source dirs in logical order
DIRS = general linalg linalg/simd linalg/batched mesh mesh/submesh fem \
       fem/ceed/interface fem/ceed/integrators/mass \
       fem/ceed/integrators/convection fem/ceed/integrators/diffusion \
       fem/ceed/integrators/nlconvection fem/ceed/solvers fem/fe fem/lor \
<<<<<<< HEAD
       fem/qinterp fem/integ fem/tmop fem/tmop/assemble fem/tmop/metrics \
	   fem/tmop/mult fem/tmop/tools
=======
       fem/qinterp fem/integ fem/tmop fem/gslib
>>>>>>> 2a4fd112

ifeq ($(MFEM_USE_MOONOLITH),YES)
   MFEM_CXXFLAGS += $(MOONOLITH_CXX_FLAGS)
   MFEM_INCFLAGS += -I$(MFEM_DIR)/fem/moonolith $(MOONOLITH_INCLUDES)
   MFEM_TPLFLAGS += $(MOONOLITH_INCLUDES)
   DIRS += fem/moonolith
endif

SOURCE_FILES = $(foreach dir,$(DIRS),$(wildcard $(SRC)$(dir)/*.cpp))
RELSRC_FILES = $(patsubst $(SRC)%,%,$(SOURCE_FILES))
OBJECT_FILES = $(patsubst $(SRC)%,$(BLD)%,$(SOURCE_FILES:.cpp=.o))
OKL_DIRS = fem

.PHONY: lib all clean distclean install config status info deps serial parallel	\
	debug pdebug cuda hip pcuda cudebug pcudebug hpc style check test unittest \
	deprecation-warnings

.SUFFIXES:
.SUFFIXES: .cpp .o
# Remove some default implicit rules
%:	%.o
%.o:	%.cpp
%:	%.cpp

# Default rule.
lib: $(if $(static),$(BLD)libmfem.a) $(if $(shared),$(BLD)libmfem.$(SO_EXT))

# Flags used for compiling all source files.
MFEM_BUILD_FLAGS = $(MFEM_PICFLAG) $(MFEM_CPPFLAGS) $(MFEM_CXXFLAGS)\
 $(MFEM_TPLFLAGS) $(CONFIG_FILE_DEF)

# Rules for compiling all source files.
$(OBJECT_FILES): $(BLD)%.o: $(SRC)%.cpp $(CONFIG_MK)
	$(MFEM_CXX) $(MFEM_BUILD_FLAGS) -c $(<) -o $(@)

all: examples miniapps $(TEST_DIRS)

.PHONY: miniapps $(EM_DIRS) $(TEST_DIRS)
miniapps: $(MINIAPP_DIRS)
$(MINIAPP_USE_COMMON): miniapps/common
$(EM_DIRS) $(TEST_DIRS): lib
	$(MAKE) -C $(BLD)$(@)

.PHONY: doc
doc:
	$(MAKE) -C $(BLD)$(@)

-include $(BLD)deps.mk

$(BLD)libmfem.a: $(OBJECT_FILES)
	$(AR) $(ARFLAGS) $(@) $(OBJECT_FILES)
	$(RANLIB) $(@)
	@$(MAKE) deprecation-warnings

$(BLD)libmfem.$(SO_EXT): $(BLD)libmfem.$(SO_VER)
	cd $(@D) && ln -sf $(<F) $(@F)
	@$(MAKE) deprecation-warnings

# If some of the external libraries are build without -fPIC, linking shared MFEM
# library may fail. In such cases, one may set EXT_LIBS on the command line.
EXT_LIBS = $(MFEM_EXT_LIBS)
$(BLD)libmfem.$(SO_VER): $(OBJECT_FILES)
	$(MFEM_CXX) $(MFEM_LINK_FLAGS) $(BUILD_SOFLAGS) $(OBJECT_FILES) \
	   $(EXT_LIBS) -o $(@)

# Shortcut targets options
serial debug cuda hip cudebug hipdebug:           M_MPI=NO
parallel pdebug pcuda pcudebug phip phipdebug:    M_MPI=YES
serial parallel cuda pcuda hip phip:              M_DBG=NO
debug pdebug cudebug pcudebug hipdebug phipdebug: M_DBG=YES
cuda pcuda cudebug pcudebug:                      M_CUDA=YES
hip phip hipdebug phipdebug:                      M_HIP=YES

serial parallel debug pdebug:
	$(MAKE) -f $(THIS_MK) config MFEM_USE_MPI=$(M_MPI) MFEM_DEBUG=$(M_DBG) \
	   $(MAKEOVERRIDES_SAVE)
	$(MAKE) $(MAKEOVERRIDES_SAVE)

cuda pcuda cudebug pcudebug:
	$(MAKE) -f $(THIS_MK) config MFEM_USE_MPI=$(M_MPI) MFEM_DEBUG=$(M_DBG) \
	   MFEM_USE_CUDA=$(M_CUDA) $(MAKEOVERRIDES_SAVE)
	$(MAKE) $(MAKEOVERRIDES_SAVE)

hip phip hipdebug phipdebug:
	$(MAKE) -f $(THIS_MK) config MFEM_USE_MPI=$(M_MPI) MFEM_DEBUG=$(M_DBG) \
	MFEM_USE_HIP=$(M_HIP) $(MAKEOVERRIDES_SAVE)
	$(MAKE) $(MAKEOVERRIDES_SAVE)

# Build with MPI and all Device backends enabled (requires OCCA and RAJA)
hpc:
	$(MAKE) -f $(THIS_MK) config MFEM_USE_MPI=YES MFEM_USE_CUDA=YES \
	  MFEM_USE_OPENMP=YES MFEM_USE_OCCA=YES MFEM_USE_RAJA=YES \
	  $(MAKEOVERRIDES_SAVE)
	$(MAKE) $(MAKEOVERRIDES_SAVE)

deps:
	rm -f $(BLD)deps.mk
	for i in $(RELSRC_FILES:.cpp=); do \
	   $(DEP_CXX) $(MFEM_BUILD_FLAGS) $(DEP_FLAGS) $(BLD)$${i}.o $(SRC)$${i}.cpp\
	      >> $(BLD)deps.mk; done

check: lib
	@printf "Quick-checking the MFEM library."
	@printf " Use 'make test' for more extensive tests.\n"
	@$(MAKE) -C $(BLD)examples \
	$(if $(findstring YES,$(MFEM_USE_MPI)),ex1p-test-par,ex1-test-seq)

test test-noclean:
	@echo "Testing the MFEM library. This may take a while..."
	@echo "Building all examples, miniapps, and tests..."
	@$(MAKE) $(MAKEOVERRIDES_SAVE) all
	@echo "Running tests in: [ $(ALL_TEST_DIRS) ] ..."
	@ERR=0; for dir in $(ALL_TEST_DIRS); do \
	   echo "Running tests in $${dir} ..."; \
	   if ! $(MAKE) -j1 -C $(BLD)$${dir} $@; then \
	   ERR=1; fi; done; \
	   if [ 0 -ne $${ERR} ]; then echo "Some tests failed."; exit 1; \
	   else echo "All tests passed."; fi

.PHONY: test-miniapps
test-miniapps:
	@echo "Building all miniapps ..."
	@$(MAKE) $(MAKEOVERRIDES_SAVE) miniapps
	@ERR=0; for dir in $(MINIAPP_TEST_DIRS); do \
	   echo "Running tests in $${dir} ..."; \
	   if ! $(MAKE) -j1 -C $(BLD)$${dir} test; then \
	   ERR=1; fi; done; \
	   if [ 0 -ne $${ERR} ]; then echo "Some miniapp tests failed."; \
	   exit 1; else echo "All miniapp tests passed."; fi

unittest: lib
	$(MAKE) -C $(BLD)tests/unit test

.PHONY: test-print
test-print:
	@echo "Printing tests in: [ $(ALL_TEST_DIRS) ] ..."
	@for dir in $(ALL_TEST_DIRS); do \
	   $(MAKE) -j1 -C $(BLD)$${dir} test-print; done

ALL_CLEAN_SUBDIRS = $(addsuffix /clean,config $(EM_DIRS) doc $(TEST_DIRS))
.PHONY: $(ALL_CLEAN_SUBDIRS) miniapps/clean
miniapps/clean: $(addsuffix /clean,$(MINIAPP_DIRS))
$(ALL_CLEAN_SUBDIRS):
	$(MAKE) -C $(BLD)$(@D) $(@F)

clean: $(addsuffix /clean,$(EM_DIRS) $(TEST_DIRS))
	rm -f $(addprefix $(BLD),$(foreach d,$(DIRS),$(d)/*.o))
	rm -f $(addprefix $(BLD),$(foreach d,$(DIRS),$(d)/*~))
	rm -rf $(addprefix $(BLD),*~ libmfem.* deps.mk)

distclean: clean config/clean doc/clean
	rm -rf mfem/

# User-definable install permissions.
# Install permissions for everything except directories and binaries:
INSTALL_DEF_PERM ?= 644
# Install permissions for binaries:
INSTALL_BIN_PERM ?= 755
# Install permissions for directories (and symlinks on macOS/BSD):
INSTALL_DIR_PERM ?= 755

# Shortcuts, not to be modified by the user on the command line.
# We use 'umask' because 'mkdir -p' (and 'install -d') do not use the mode
# specified with the '-m' flag when creating non-existent parent directories.
# WARNING: $(MKINSTALLDIR) changes the umask for commands following it as part
#          of the same shell expression unless it is placed inside '()' to be
#          executed in a sub-shell.
override INSTALLDEF   = $(INSTALL) -m $(INSTALL_DEF_PERM)
override INSTALLMASK  = $(shell printf "%o" $$((~0$(INSTALL_DIR_PERM) & 0777)))
override MKINSTALLDIR = umask $(INSTALLMASK) && mkdir -p

INSTALL_SHARED_LIB = $(MFEM_CXX) $(MFEM_LINK_FLAGS) $(INSTALL_SOFLAGS)\
   $(OBJECT_FILES) $(EXT_LIBS) -o $(PREFIX_LIB)/libmfem.$(SO_VER) && \
   cd $(PREFIX_LIB) && chmod $(INSTALL_BIN_PERM) libmfem.$(SO_VER) && \
   ( umask $(INSTALLMASK) && ln -sf libmfem.$(SO_VER) libmfem.$(SO_EXT) )

install: $(if $(static),$(BLD)libmfem.a) $(if $(shared),$(BLD)libmfem.$(SO_EXT))
	$(MKINSTALLDIR) $(PREFIX_LIB)
# install static and/or shared library
	$(if $(static),$(INSTALLDEF) $(BLD)libmfem.a $(PREFIX_LIB))
	$(if $(shared),$(INSTALL_SHARED_LIB))
# install top level includes
	$(MKINSTALLDIR) $(PREFIX_INC)/mfem
	$(INSTALLDEF) $(SRC)mfem.hpp $(SRC)mfem-performance.hpp \
	   $(PREFIX_INC)/mfem
	for hdr in mfem.hpp mfem-performance.hpp; do \
	   printf '// Auto-generated file.\n#include "mfem/'$$hdr'"\n' \
	      > $(PREFIX_INC)/$$hdr && \
	   chmod $(INSTALL_DEF_PERM) $(PREFIX_INC)/$$hdr; done
# install config include
	$(MKINSTALLDIR) $(PREFIX_INC)/mfem/config
	$(INSTALLDEF) $(BLD)config/_config.hpp $(PREFIX_INC)/mfem/config
	$(INSTALLDEF) $(SRC)config/config.hpp $(PREFIX_INC)/mfem/config
	$(INSTALLDEF) $(SRC)config/tconfig.hpp $(PREFIX_INC)/mfem/config
# install remaining includes in each subdirectory
	for dir in $(DIRS); do \
	   if ls $(SRC)$$dir/*.hpp > /dev/null 2>&1; then \
	      ( $(MKINSTALLDIR) $(PREFIX_INC)/mfem/$$dir ) && \
	      $(INSTALLDEF) $(SRC)$$dir/*.hpp $(PREFIX_INC)/mfem/$$dir; \
	   fi; \
	done
# install *.okl files
	for dir in $(OKL_DIRS); do \
	   ( $(MKINSTALLDIR) $(PREFIX_INC)/mfem/$$dir ) && \
	   $(INSTALLDEF) $(SRC)$$dir/*.okl $(PREFIX_INC)/mfem/$$dir; \
	done
# install libCEED q-function headers
	$(MKINSTALLDIR) $(PREFIX_INC)/mfem/fem/ceed/integrators/mass
	$(INSTALLDEF) $(SRC)fem/ceed/integrators/mass/*.h \
	   $(PREFIX_INC)/mfem/fem/ceed/integrators/mass
	$(MKINSTALLDIR) $(PREFIX_INC)/mfem/fem/ceed/integrators/convection
	$(INSTALLDEF) $(SRC)fem/ceed/integrators/convection/*.h \
	   $(PREFIX_INC)/mfem/fem/ceed/integrators/convection
	$(MKINSTALLDIR) $(PREFIX_INC)/mfem/fem/ceed/integrators/diffusion
	$(INSTALLDEF) $(SRC)fem/ceed/integrators/diffusion/*.h \
	   $(PREFIX_INC)/mfem/fem/ceed/integrators/diffusion
	$(MKINSTALLDIR) $(PREFIX_INC)/mfem/fem/ceed/integrators/nlconvection
	$(INSTALLDEF) $(SRC)fem/ceed/integrators/nlconvection/*.h \
	   $(PREFIX_INC)/mfem/fem/ceed/integrators/nlconvection
# install config.mk in $(PREFIX_SHARE)
	$(MKINSTALLDIR) $(PREFIX_SHARE)
	$(MAKE) -C $(BLD)config config-mk CONFIG_MK=config-install.mk
	$(INSTALLDEF) $(BLD)config/config-install.mk $(PREFIX_SHARE)/config.mk
	rm -f $(BLD)config/config-install.mk
# install test.mk in $(PREFIX_SHARE)
	$(INSTALLDEF) $(SRC)config/test.mk $(PREFIX_SHARE)

$(CONFIG_MK):
# Skip the error message when '-B' make flag is used (unconditionally
# make all targets), but still check for the $(CONFIG_MK) file
ifeq (,$(and $(findstring B,$(MAKEFLAGS)),$(wildcard $(CONFIG_MK))))
	$(info )
	$(info MFEM is not configured.)
	$(info Run "make config" first, or see "make help".)
	$(info )
	$(error )
endif

config: $(if $(CONFIG_FILE_DEF),build-config,local-config)

.PHONY: local-config
local-config:
	$(MAKE) -C config all
	@printf "\nBuild destination: <source> [$(BUILD_REAL_DIR)]\n\n"

.PHONY: build-config
build-config:
	for d in $(BUILD_SUBDIRS); do mkdir -p $(BLD)$${d}; done
	for dir in "" $(addsuffix /,config $(EM_DIRS) doc $(TEST_DIRS)); do \
	   printf "# Auto-generated file.\n%s\n%s\n" \
	      "MFEM_DIR = $(MFEM_REAL_DIR)" \
	      "include \$$(MFEM_DIR)/$${dir}makefile" \
	      > $(BLD)$${dir}GNUmakefile; done
	$(MAKE) -C $(BLD)config all
	cd "$(BUILD_DIR)" && ln -sf "$(MFEM_REAL_DIR)/data" .
	for hdr in mfem.hpp mfem-performance.hpp; do \
	   printf "// Auto-generated file.\n%s\n%s\n" \
	   "#define MFEM_CONFIG_FILE \"$(BUILD_REAL_DIR)/config/_config.hpp\"" \
	   "#include \"$(MFEM_REAL_DIR)/$${hdr}\"" > $(BLD)$${hdr}; done
	@printf "\nBuild destination: $(BUILD_DIR) [$(BUILD_REAL_DIR)]\n\n"

help:
	$(info $(value MFEM_HELP_MSG))
	@true

status info:
	$(info MFEM_VERSION           = $(MFEM_VERSION) [v$(MFEM_VERSION_STRING)])
	$(info MFEM_GIT_STRING        = $(MFEM_GIT_STRING))
	$(info MFEM_USE_MPI           = $(MFEM_USE_MPI))
	$(info MFEM_USE_METIS         = $(MFEM_USE_METIS))
	$(info MFEM_USE_METIS_5       = $(MFEM_USE_METIS_5))
	$(info MFEM_PRECISION         = \
	   $(if $(MFEM_USE_SINGLE:NO=),single,double))
	$(info MFEM_USE_DOUBLE        = $(MFEM_USE_DOUBLE))
	$(info MFEM_USE_SINGLE        = $(MFEM_USE_SINGLE))
	$(info MFEM_DEBUG             = $(MFEM_DEBUG))
	$(info MFEM_USE_EXCEPTIONS    = $(MFEM_USE_EXCEPTIONS))
	$(info MFEM_USE_ZLIB          = $(MFEM_USE_ZLIB))
	$(info MFEM_USE_LIBUNWIND     = $(MFEM_USE_LIBUNWIND))
	$(info MFEM_USE_LAPACK        = $(MFEM_USE_LAPACK))
	$(info MFEM_THREAD_SAFE       = $(MFEM_THREAD_SAFE))
	$(info MFEM_USE_OPENMP        = $(MFEM_USE_OPENMP))
	$(info MFEM_USE_LEGACY_OPENMP = $(MFEM_USE_LEGACY_OPENMP))
	$(info MFEM_USE_MEMALLOC      = $(MFEM_USE_MEMALLOC))
	$(info MFEM_TIMER_TYPE        = $(MFEM_TIMER_TYPE))
	$(info MFEM_USE_SUNDIALS      = $(MFEM_USE_SUNDIALS))
	$(info MFEM_USE_SUITESPARSE   = $(MFEM_USE_SUITESPARSE))
	$(info MFEM_USE_SUPERLU       = $(MFEM_USE_SUPERLU))
	$(info MFEM_USE_SUPERLU5      = $(MFEM_USE_SUPERLU5))
	$(info MFEM_USE_MUMPS         = $(MFEM_USE_MUMPS))
	$(info MFEM_USE_STRUMPACK     = $(MFEM_USE_STRUMPACK))
	$(info MFEM_USE_GINKGO        = $(MFEM_USE_GINKGO))
	$(info MFEM_USE_AMGX          = $(MFEM_USE_AMGX))
	$(info MFEM_USE_MAGMA         = $(MFEM_USE_MAGMA))
	$(info MFEM_USE_GNUTLS        = $(MFEM_USE_GNUTLS))
	$(info MFEM_USE_NETCDF        = $(MFEM_USE_NETCDF))
	$(info MFEM_USE_PETSC         = $(MFEM_USE_PETSC))
	$(info MFEM_USE_SLEPC         = $(MFEM_USE_SLEPC))
	$(info MFEM_USE_MPFR          = $(MFEM_USE_MPFR))
	$(info MFEM_USE_SIDRE         = $(MFEM_USE_SIDRE))
	$(info MFEM_USE_FMS           = $(MFEM_USE_FMS))
	$(info MFEM_USE_CONDUIT       = $(MFEM_USE_CONDUIT))
	$(info MFEM_USE_PUMI          = $(MFEM_USE_PUMI))
	$(info MFEM_USE_HIOP          = $(MFEM_USE_HIOP))
	$(info MFEM_USE_GSLIB         = $(MFEM_USE_GSLIB))
	$(info MFEM_USE_CUDA          = $(MFEM_USE_CUDA))
	$(info MFEM_USE_HIP           = $(MFEM_USE_HIP))
	$(info MFEM_USE_RAJA          = $(MFEM_USE_RAJA))
	$(info MFEM_USE_OCCA          = $(MFEM_USE_OCCA))
	$(info MFEM_USE_CALIPER       = $(MFEM_USE_CALIPER))
	$(info MFEM_USE_ALGOIM        = $(MFEM_USE_ALGOIM))
	$(info MFEM_USE_CEED          = $(MFEM_USE_CEED))
	$(info MFEM_USE_UMPIRE        = $(MFEM_USE_UMPIRE))
	$(info MFEM_USE_SIMD          = $(MFEM_USE_SIMD))
	$(info MFEM_USE_ADIOS2        = $(MFEM_USE_ADIOS2))
	$(info MFEM_USE_MKL_CPARDISO  = $(MFEM_USE_MKL_CPARDISO))
	$(info MFEM_USE_MKL_PARDISO   = $(MFEM_USE_MKL_PARDISO))
	$(info MFEM_USE_MOONOLITH     = $(MFEM_USE_MOONOLITH))
	$(info MFEM_USE_ADFORWARD     = $(MFEM_USE_ADFORWARD))
	$(info MFEM_USE_CODIPACK      = $(MFEM_USE_CODIPACK))
	$(info MFEM_USE_BENCHMARK     = $(MFEM_USE_BENCHMARK))
	$(info MFEM_USE_PARELAG       = $(MFEM_USE_PARELAG))
	$(info MFEM_USE_TRIBOL        = $(MFEM_USE_TRIBOL))
	$(info MFEM_USE_ENZYME        = $(MFEM_USE_ENZYME))
	$(info MFEM_CXX               = $(value MFEM_CXX))
	$(info MFEM_HOST_CXX          = $(value MFEM_HOST_CXX))
	$(info MFEM_CPPFLAGS          = $(value MFEM_CPPFLAGS))
	$(info MFEM_CXXFLAGS          = $(value MFEM_CXXFLAGS))
	$(info MFEM_TPLFLAGS          = $(value MFEM_TPLFLAGS))
	$(info MFEM_INCFLAGS          = $(value MFEM_INCFLAGS))
	$(info MFEM_FLAGS             = $(value MFEM_FLAGS))
	$(info MFEM_LINK_FLAGS        = $(value MFEM_LINK_FLAGS))
	$(info MFEM_EXT_LIBS          = $(value MFEM_EXT_LIBS))
	$(info MFEM_LIBS              = $(value MFEM_LIBS))
	$(info MFEM_LIB_FILE          = $(value MFEM_LIB_FILE))
	$(info MFEM_BUILD_TAG         = $(value MFEM_BUILD_TAG))
	$(info MFEM_PREFIX            = $(value MFEM_PREFIX))
	$(info MFEM_INC_DIR           = $(value MFEM_INC_DIR))
	$(info MFEM_LIB_DIR           = $(value MFEM_LIB_DIR))
	$(info MFEM_STATIC            = $(MFEM_STATIC))
	$(info MFEM_SHARED            = $(MFEM_SHARED))
	$(info MFEM_BUILD_DIR         = $(MFEM_BUILD_DIR))
	$(info MFEM_MPIEXEC           = $(MFEM_MPIEXEC))
	$(info MFEM_MPIEXEC_NP        = $(MFEM_MPIEXEC_NP))
	$(info MFEM_MPI_NP            = $(MFEM_MPI_NP))
	@true

ASTYLE_BIN = astyle
ASTYLE = $(ASTYLE_BIN) --options=$(SRC)config/mfem.astylerc
ASTYLE_VER = "Artistic Style Version 3.1"
FORMAT_FILES = $(foreach dir,$(DIRS) $(EM_DIRS) config,$(dir)/*.?pp)
FORMAT_FILES += tests/unit/*.?pp
UNIT_TESTS_SUBDIRS = general linalg mesh fem miniapps ceed
MINIAPPS_SUBDIRS = dpg/util hooke/operators hooke/preconditioners hooke/materials hooke/kernels
FORMAT_FILES += $(foreach dir,$(UNIT_TESTS_SUBDIRS),tests/unit/$(dir)/*.?pp)
FORMAT_FILES += $(foreach dir,$(MINIAPPS_SUBDIRS),miniapps/$(dir)/*.?pp)
FORMAT_EXCLUDE = general/tinyxml2.cpp tests/unit/catch.hpp
FORMAT_LIST = $(filter-out $(FORMAT_EXCLUDE),$(wildcard $(FORMAT_FILES)))

COUT_CERR_FILES = $(foreach dir,$(DIRS),$(dir)/*.[ch]pp)
COUT_CERR_EXCLUDE = '^general/error\.cpp' '^general/globals\.[ch]pp' \
'^general/debug\.hpp' '^fem/kernel_dispatchT\.hpp'

DEPRECATION_WARNING := \
"This feature is planned for removal in the next release."\
"Please open an issue at github.com/mfem/mfem/issues if you depend on it."
deprecation-warnings:
	@if [ -t 1 ]; then\
	   red="\033[0;31m"; yellow="\033[0;33m"; end="\033[0m";\
	 fi;\
	if [ $(MFEM_USE_LEGACY_OPENMP) = YES ]; then\
	  printf $$red"[MFEM_USE_LEGACY_OPENMP]"$$end": "$$yellow"%s"$$end"\n"\
	  $(DEPRECATION_WARNING);\
	fi

# $(call mfem_check_command, command-to-execute, success_msg, failed_msg)
mfem_check_command = \
  if [ -t 1 ]; then red="\033[0;31m"; green="\033[0;32m"; end="\033[0m"; fi;\
  if ! $(1); then\
    printf $$green"%s"$$end"\n" "[  OK  ] "$(strip $(2));\
  else\
    printf $$red"%s"$$end"\n"   "[FAILED] "$(strip $(3)); err_code=1;\
  fi

# Verify the C++ code styling in MFEM and check that std::cout and std::cerr are
# not used in the library (use mfem::out and mfem::err instead).
style:
	@echo "Applying C++ code style..."
	@astyle_version="$$($(ASTYLE_BIN) --version)";\
	 if [ "$$astyle_version" != $(ASTYLE_VER) ]; then\
	    printf "%s\n" "Invalid astyle version: '$$astyle_version'"\
	           "Please use: '"$(ASTYLE_VER)"'";\
	    exit 1;\
	 fi
	@err_code=0;\
	$(call mfem_check_command,\
	    $(ASTYLE) $(FORMAT_LIST) | grep Formatted,\
	    "No source files were changed",\
	    "Please make sure the changes are committed");\
	echo "Checking for use of std::cout...";\
	$(call mfem_check_command,\
	   grep cout $(COUT_CERR_FILES) | grep -v $(COUT_CERR_EXCLUDE:%=-e %),\
	   "No use of std::cout found", "Use mfem::out instead of std::cout");\
	echo "Checking for use of std::cerr...";\
	$(call mfem_check_command,\
	   grep cerr $(COUT_CERR_FILES) |\
	      grep -v $(COUT_CERR_EXCLUDE:%=-e %) -e cerrno,\
	   "No use of std::cerr found", "Use mfem::err instead of std::cerr");\
	exit $$err_code

# Generate a TAGS table in $MFEM_DIR from all the tracked files
.PHONY: tags
tags:
ifndef ETAGS_BIN
	$(error Error could not find suitable 'etags', please install one \
	using your package manager)
else ifndef EGREP_BIN
	$(error Error could not find suitable 'egrep', please install one \
	using your package manager)
endif
	$(eval MFEM_TRACKED_SOURCE = $(shell git -C $(MFEM_REAL_DIR) ls-files |\
	$(EGREP_BIN) '(\.[hc](pp)?)$$'))
	@cd $(MFEM_REAL_DIR) && $(ETAGS_BIN) --class-qualify \
	--declarations -o $(MFEM_REAL_DIR)/TAGS $(MFEM_TRACKED_SOURCE)

# Creates symlinks to the hooks in the `.git/hooks` directory. Individual
# hooks can be enabled by manually creating symlinks. Hooks can be customized
# using hard copies (trading off with automated updates).
.PHONY: hooks
hooks:
	@cd $(MFEM_DIR)/.git/hooks && \
	ln -s ../../config/githooks/pre-commit pre-commit; \
	ln -s ../../config/githooks/pre-push pre-push;

# Print the contents of a makefile variable, e.g.: 'make print-MFEM_LIBS'.
print-%:
	$(info [ variable name]: $*)
	$(info [        origin]: $(origin $*))
	$(info [         value]: $(value $*))
	$(info [expanded value]: $($*))
	$(info )
	@true

# Print the contents of all makefile variables.
.PHONY: printall
printall: $(subst :,\:,$(foreach var,$(.VARIABLES),print-$(var)))
	@true<|MERGE_RESOLUTION|>--- conflicted
+++ resolved
@@ -429,12 +429,8 @@
        fem/ceed/interface fem/ceed/integrators/mass \
        fem/ceed/integrators/convection fem/ceed/integrators/diffusion \
        fem/ceed/integrators/nlconvection fem/ceed/solvers fem/fe fem/lor \
-<<<<<<< HEAD
-       fem/qinterp fem/integ fem/tmop fem/tmop/assemble fem/tmop/metrics \
+       fem/qinterp fem/integ fem/tmop fem/gslib fem/tmop/assemble fem/tmop/metrics \
 	   fem/tmop/mult fem/tmop/tools
-=======
-       fem/qinterp fem/integ fem/tmop fem/gslib
->>>>>>> 2a4fd112
 
 ifeq ($(MFEM_USE_MOONOLITH),YES)
    MFEM_CXXFLAGS += $(MOONOLITH_CXX_FLAGS)
