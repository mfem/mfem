--- conflicted
+++ resolved
@@ -125,12 +125,8 @@
 
 MINIAPP_SUBDIRS = common electromagnetics meshing performance tools \
  toys nurbs gslib adjoint solvers shifted mtop parelag tribol autodiff dfem \
-<<<<<<< HEAD
- hooke multidomain dpg hdiv-linear-solver spde diag-smoothers hdg plasma
-=======
  hooke multidomain dpg hdiv-linear-solver spde diag-smoothers contact \
- fluids/navier fluids/schrodinger-flow
->>>>>>> fd9c5fbf
+ fluids/navier fluids/schrodinger-flow hdg plasma
 MINIAPP_DIRS := $(addprefix miniapps/,$(MINIAPP_SUBDIRS))
 MINIAPP_TEST_DIRS := $(filter-out %/common,$(MINIAPP_DIRS))
 MINIAPP_USE_COMMON := $(addprefix miniapps/,electromagnetics meshing tools \
@@ -447,15 +443,10 @@
 DIRS = general linalg linalg/batched linalg/simd mesh mesh/submesh fem \
        fem/ceed/integrators/mass fem/ceed/integrators/convection \
        fem/ceed/integrators/diffusion fem/ceed/integrators/nlconvection \
-<<<<<<< HEAD
-       fem/ceed/interface fem/ceed/solvers fem/darcy fem/eltrans fem/fe \
+	   fem/ceed/interface fem/ceed/solvers fem/darcy fem/eltrans fem/fe \
 	   fem/gslib fem/integ fem/lor fem/moonolith fem/qinterp fem/tmop \
-	   fem/dfem
-=======
-       fem/ceed/interface fem/ceed/solvers fem/eltrans fem/fe fem/gslib \
-       fem/integ fem/lor fem/moonolith fem/qinterp fem/tmop fem/dfem \
-	   fem/tmop/assemble fem/tmop/metrics fem/tmop/mult fem/tmop/tools
->>>>>>> fd9c5fbf
+	   fem/dfem fem/tmop/assemble fem/tmop/metrics fem/tmop/mult \
+	   fem/tmop/tools
 
 ifeq ($(MFEM_USE_MOONOLITH),YES)
    MFEM_CXXFLAGS += $(MOONOLITH_CXX_FLAGS)
