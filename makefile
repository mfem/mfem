# Copyright (c) 2010-2025, Lawrence Livermore National Security, LLC. Produced
# at the Lawrence Livermore National Laboratory. All Rights reserved. See files
# LICENSE and NOTICE for details. LLNL-CODE-806117.
#
# This file is part of the MFEM library. For more information and source code
# availability visit https://mfem.org.
#
# MFEM is free software; you can redistribute it and/or modify it under the
# terms of the BSD-3 license. We welcome feedback and contributions, see file
# CONTRIBUTING.md for details.

# The current MFEM version as an integer, see also `CMakeLists.txt`.
MFEM_VERSION = 40701
MFEM_VERSION_STRING = $(shell printf "%06d" $(MFEM_VERSION) | \
  sed -e 's/^0*\(.*.\)\(..\)\(..\)$$/\1.\2.\3/' -e 's/\.0/./g' -e 's/\.0$$//')

define MFEM_HELP_MSG

MFEM makefile targets:

   make config
   make
   make all
   make status/info
   make serial
   make parallel
   make debug
   make pdebug
   make cuda
   make hip
   make pcuda
   make cudebug
   make pcudebug
   make test/check
   make install
   make clean
   make distclean
   make style
   make tags
   make hooks

Examples:

make config MFEM_USE_MPI=YES MFEM_DEBUG=YES MPICXX=mpiCC
   Configure the make system for subsequent runs (analogous to a configure script).
   The available options are documented in the INSTALL file.
make config BUILD_DIR=<dir>
   Configure an out-of-source-tree build in the given directory.
make config -f <mfem-dir>/makefile
   Configure an out-of-source-tree build in the current directory.
make -j 4
   Build the library (in parallel) using the current configuration options.
make all
   Build the library, the examples and the miniapps using the current configuration.
make status
   Display information about the current configuration.
make serial
   A shortcut to configure and build the serial optimized version of the library.
make parallel
   A shortcut to configure and build the parallel optimized version of the library.
make debug
   A shortcut to configure and build the serial debug version of the library.
make pdebug
   A shortcut to configure and build the parallel debug version of the library.
make cuda
   A shortcut to configure and build the serial GPU/CUDA optimized version of the library.
make pcuda
   A shortcut to configure and build the parallel GPU/CUDA optimized version of the library.
make cudebug
   A shortcut to configure and build the serial GPU/CUDA debug version of the library.
make pcudebug
   A shortcut to configure and build the parallel GPU/CUDA debug version of the library.
make hip
   A shortcut to configure and build the serial GPU/HIP optimized version of the library.
make phip
   A shortcut to configure and build the parallel GPU/HIP optimized version of the library.
make hipdebug
   A shortcut to configure and build the serial GPU/HIP debug version of the library.
make phipdebug
   A shortcut to configure and build the parallel GPU/HIP debug version of the library.
make test
   Verify the build by checking the results from running all examples, miniapps,
   and tests.
make check
   Quick-check the build by compiling and running Example 1/1p.
make unittest
   Verify the build against the unit tests.
make install PREFIX=<dir>
   Install the library and headers in <dir>/lib and <dir>/include.
make clean
   Clean the library and object files, but keep the configuration.
make distclean
   In addition to "make clean", clean the configuration and remove the local
   installation directory.
make style
   Format the MFEM C++ source files using Artistic Style (astyle).
make tags
   Generate a vi or Emacs compatible TAGS file in ${MFEM_DIR}/TAGS. Requires
   functional "etags" and "egrep" in the user ${PATH}.
make hooks
   Creates symlinks to the hooks in the `.git/hooks` directory.
endef

# Save the MAKEOVERRIDES for cases where we explicitly want to pass the command
# line overrides to sub-make:
override MAKEOVERRIDES_SAVE := $(MAKEOVERRIDES)
# Do not pass down variables from the command-line to sub-make:
MAKEOVERRIDES =

# Path to the mfem source directory, defaults to this makefile's directory:
THIS_MK := $(lastword $(MAKEFILE_LIST))
$(if $(wildcard $(THIS_MK)),,$(error Makefile not found "$(THIS_MK)"))
MFEM_DIR ?= $(patsubst %/,%,$(dir $(THIS_MK)))
MFEM_REAL_DIR := $(realpath $(MFEM_DIR))
$(if $(MFEM_REAL_DIR),,$(error Source directory "$(MFEM_DIR)" is not valid))
SRC := $(if $(MFEM_REAL_DIR:$(CURDIR)=),$(MFEM_DIR)/,)
$(if $(word 2,$(SRC)),$(error Spaces in SRC = "$(SRC)" are not supported))

MFEM_GIT_STRING = $(shell [ -d $(MFEM_DIR)/.git ] && git -C $(MFEM_DIR) \
   describe --all --long --abbrev=40 --dirty --always 2> /dev/null)

EXAMPLE_SUBDIRS = amgx caliper ginkgo hiop petsc pumi sundials superlu moonolith
EXAMPLE_DIRS := examples $(addprefix examples/,$(EXAMPLE_SUBDIRS))
EXAMPLE_TEST_DIRS := examples

MINIAPP_SUBDIRS = common electromagnetics meshing navier performance tools \
 toys nurbs gslib adjoint solvers shifted mtop parelag tribol autodiff hooke \
 multidomain dpg hdiv-linear-solver spde
MINIAPP_DIRS := $(addprefix miniapps/,$(MINIAPP_SUBDIRS))
MINIAPP_TEST_DIRS := $(filter-out %/common,$(MINIAPP_DIRS))
MINIAPP_USE_COMMON := $(addprefix miniapps/,electromagnetics meshing tools \
 toys shifted dpg)

EM_DIRS = $(EXAMPLE_DIRS) $(MINIAPP_DIRS)

TEST_SUBDIRS = unit
TEST_DIRS := $(addprefix tests/,$(TEST_SUBDIRS))

ALL_TEST_DIRS = $(filter-out\
   $(SKIP_TEST_DIRS),$(TEST_DIRS) $(EXAMPLE_TEST_DIRS) $(MINIAPP_TEST_DIRS))

# Use BUILD_DIR on the command line; set MFEM_BUILD_DIR before including this
# makefile or config/config.mk from a separate $(BUILD_DIR).
MFEM_BUILD_DIR ?= .
BUILD_DIR := $(MFEM_BUILD_DIR)
BUILD_REAL_DIR := $(abspath $(BUILD_DIR))
ifneq ($(BUILD_REAL_DIR),$(MFEM_REAL_DIR))
   BUILD_SUBDIRS = $(DIRS) config $(EM_DIRS) doc $(TEST_DIRS)
   CONFIG_FILE_DEF = -DMFEM_CONFIG_FILE='"$(BUILD_REAL_DIR)/config/_config.hpp"'
   BLD := $(if $(BUILD_REAL_DIR:$(CURDIR)=),$(BUILD_DIR)/,)
   $(if $(word 2,$(BLD)),$(error Spaces in BLD = "$(BLD)" are not supported))
else
   BUILD_DIR = $(MFEM_DIR)
   BLD := $(SRC)
endif
MFEM_BUILD_DIR := $(BUILD_DIR)

CONFIG_MK = $(BLD)config/config.mk

DEFAULTS_MK = $(SRC)config/defaults.mk
include $(DEFAULTS_MK)

# Optional user config file, see config/defaults.mk
USER_CONFIG = $(BLD)config/user.mk
-include $(USER_CONFIG)

# Helper print-info function
mfem-info = $(if $(filter YES,$(VERBOSE)),$(info *** [info]$(1)),)
export VERBOSE

$(call mfem-info, MAKECMDGOALS = $(MAKECMDGOALS))
$(call mfem-info, MAKEFLAGS    = $(MAKEFLAGS))
$(call mfem-info, MFEM_DIR  = $(MFEM_DIR))
$(call mfem-info, BUILD_DIR = $(BUILD_DIR))
$(call mfem-info, SRC       = $(SRC))
$(call mfem-info, BLD       = $(BLD))

# Include $(CONFIG_MK) unless some of the $(SKIP_INCLUDE_TARGETS) are given
SKIP_INCLUDE_TARGETS = help config clean distclean serial parallel debug pdebug\
 cuda hip pcuda phip cudebug hipdebug pcudebug phipdebug hpc style
HAVE_SKIP_INCLUDE_TARGET = $(filter $(SKIP_INCLUDE_TARGETS),$(MAKECMDGOALS))
ifeq (,$(HAVE_SKIP_INCLUDE_TARGET))
   $(call mfem-info, Including $(CONFIG_MK))
   -include $(CONFIG_MK)
else
   # Do not allow skip-include targets to be combined with other targets
   ifneq (1,$(words $(MAKECMDGOALS)))
      $(error Target '$(firstword $(HAVE_SKIP_INCLUDE_TARGET))' can not be\
      combined with other targets)
   endif
   $(call mfem-info, NOT including $(CONFIG_MK))
endif

# Compile flags used by MFEM: CPPFLAGS, CXXFLAGS, plus library flags
INCFLAGS =
# Link flags used by MFEM: library link flags plus LDFLAGS and LDFLAGS_INTERNAL
# (added at the end)
ALL_LIBS =

# Building static and/or shared libraries:
MFEM_STATIC ?= $(STATIC)
MFEM_SHARED ?= $(SHARED)
MFEM_SHARED_BUILD = $(MFEM_SHARED)

# Internal shortcuts
override static = $(if $(MFEM_STATIC:YES=),,YES)
override shared = $(if $(MFEM_SHARED:YES=),,YES)

# Error for package integrations that currently don't support single precision
ifeq ($(MFEM_USE_SINGLE),YES)
   PKGS_NO_SINGLE = SUNDIALS SUITESPARSE SUPERLU STRUMPACK GINKGO AMGX SLEPC\
	 PUMI GSLIB ALGOIM CEED MOONOLITH TRIBOL
   $(foreach pkg,$(PKGS_NO_SINGLE),$(if $(MFEM_USE_$(pkg):NO=),\
     $(error Package $(pkg) is NOT supported with single precision)))
endif

# The default value of CXXFLAGS is based on the value of MFEM_DEBUG
ifeq ($(MFEM_DEBUG),YES)
   CXXFLAGS ?= $(DEBUG_FLAGS)
endif
CXXFLAGS ?= $(OPTIM_FLAGS)

# MPI configuration
ifneq ($(MFEM_USE_MPI),YES)
   HOST_CXX = $(CXX)
   PKGS_NEED_MPI = SUPERLU MUMPS STRUMPACK PETSC PUMI SLEPC MKL_CPARDISO
   $(foreach mpidep,$(PKGS_NEED_MPI),$(if $(MFEM_USE_$(mpidep):NO=),\
     $(warning *** [MPI is OFF] setting MFEM_USE_$(mpidep) = NO)\
     $(eval override MFEM_USE_$(mpidep)=NO),))
else
   HOST_CXX = $(MPICXX)
   INCFLAGS += $(HYPRE_OPT)
   ALL_LIBS += $(HYPRE_LIB)
endif

# Default configuration
ifeq ($(MFEM_USE_CUDA)$(MFEM_USE_HIP),NONO)
   MFEM_CXX ?= $(HOST_CXX)
   MFEM_HOST_CXX ?= $(MFEM_CXX)
   XCOMPILER = $(CXX_XCOMPILER)
   XLINKER   = $(CXX_XLINKER)
endif

ifeq ($(MFEM_USE_CUDA),YES)
   MFEM_CXX ?= $(CUDA_CXX)
   MFEM_HOST_CXX ?= $(HOST_CXX)
   CXXFLAGS += $(CUDA_FLAGS) -ccbin $(MFEM_HOST_CXX)
   XCOMPILER = $(CUDA_XCOMPILER)
   XLINKER   = $(CUDA_XLINKER)
   # CUDA_OPT and CUDA_LIB are added below
   # Compatibility test against MFEM_USE_HIP
   ifeq ($(MFEM_USE_HIP),YES)
      $(error Incompatible config: MFEM_USE_CUDA can not be combined with MFEM_USE_HIP)
   endif
endif

# HIP configuration
ifeq ($(MFEM_USE_HIP),YES)
   ifeq ($(MFEM_USE_MPI),YES)
      INCFLAGS += $(MPI_OPT)
      ALL_LIBS += $(MPI_LIB)
   endif
   MFEM_CXX ?= $(HIP_CXX)
   MFEM_HOST_CXX ?= $(MFEM_CXX)
   CXXFLAGS += $(HIP_FLAGS)
   XLINKER   = $(HIP_XLINKER)
   XCOMPILER = $(HIP_XCOMPILER)
   # HIP_OPT and HIP_LIB are added below
   # Compatibility test against MFEM_USE_CUDA
   ifeq ($(MFEM_USE_CUDA),YES)
      $(error Incompatible config: MFEM_USE_HIP can not be combined with MFEM_USE_CUDA)
   endif
endif

DEP_CXX ?= $(MFEM_CXX)

# Check legacy OpenMP configuration
ifeq ($(MFEM_USE_LEGACY_OPENMP),YES)
   MFEM_THREAD_SAFE ?= YES
   ifneq ($(MFEM_THREAD_SAFE),YES)
      $(error Incompatible config: MFEM_USE_LEGACY_OPENMP requires MFEM_THREAD_SAFE)
   endif
   # NOTE: MFEM_USE_LEGACY_OPENMP cannot be combined with any of:
   # MFEM_USE_OPENMP, MFEM_USE_CUDA, MFEM_USE_RAJA, MFEM_USE_OCCA
endif

# List of MFEM dependencies, that require the *_LIB variable to be non-empty
MFEM_REQ_LIB_DEPS = ENZYME SUPERLU MUMPS METIS FMS CONDUIT SIDRE LAPACK SUNDIALS\
 SUITESPARSE STRUMPACK GINKGO GNUTLS NETCDF SLEPC PETSC MPFR PUMI HIOP\
 GSLIB OCCA CEED RAJA UMPIRE MKL_CPARDISO MKL_PARDISO AMGX MAGMA CALIPER PARELAG\
 TRIBOL BENCHMARK MOONOLITH ALGOIM


PETSC_ERROR_MSG = $(if $(PETSC_FOUND),,. PETSC config not found: $(PETSC_VARS))
SLEPC_ERROR_MSG = $(if $(SLEPC_FOUND),,. SLEPC config not found: $(SLEPC_VARS))

define mfem_check_dependency
ifeq ($$(MFEM_USE_$(1)),YES)
   $$(if $$($(1)_LIB),,$$(error $(1)_LIB is empty$$($(1)_ERROR_MSG)))
endif
endef

# During configuration, check dependencies from MFEM_REQ_LIB_DEPS
ifeq ($(MAKECMDGOALS),config)
   $(foreach dep,$(MFEM_REQ_LIB_DEPS),\
      $(eval $(call mfem_check_dependency,$(dep))))
endif

# List of MFEM dependencies, processed below
MFEM_DEPENDENCIES = $(MFEM_REQ_LIB_DEPS) LIBUNWIND OPENMP CUDA HIP

# List of deprecated MFEM dependencies, processed below
MFEM_LEGACY_DEPENDENCIES = OPENMP

# Macro for adding dependencies
define mfem_add_dependency
ifeq ($(MFEM_USE_$(1)),YES)
   INCFLAGS += $($(1)_OPT)
   ALL_LIBS += $($(1)_LIB)
endif
endef

# Macro for adding legacy dependencies
define mfem_add_legacy_dependency
ifeq ($(MFEM_USE_LEGACY_$(1)),YES)
   INCFLAGS += $($(1)_OPT)
   ALL_LIBS += $($(1)_LIB)
endif
endef

# Process dependencies
$(foreach dep,$(MFEM_DEPENDENCIES),$(eval $(call mfem_add_dependency,$(dep))))
$(foreach dep,$(MFEM_LEGACY_DEPENDENCIES),$(eval $(call \
   mfem_add_legacy_dependency,$(dep))))

# Timer option
ifeq ($(MFEM_TIMER_TYPE),2)
   ALL_LIBS += $(POSIX_CLOCKS_LIB)
endif

# zlib configuration
ifeq ($(MFEM_USE_ZLIB),YES)
   INCFLAGS += $(ZLIB_OPT)
   ALL_LIBS += $(ZLIB_LIB)
endif

# List of all defines that may be enabled in config.hpp and config.mk:
MFEM_DEFINES = MFEM_VERSION MFEM_VERSION_STRING MFEM_GIT_STRING MFEM_USE_MPI\
 MFEM_USE_METIS MFEM_USE_METIS_5 MFEM_DEBUG MFEM_USE_EXCEPTIONS MFEM_USE_ZLIB\
 MFEM_USE_LIBUNWIND MFEM_USE_LAPACK MFEM_THREAD_SAFE MFEM_USE_OPENMP\
 MFEM_USE_LEGACY_OPENMP MFEM_USE_MEMALLOC MFEM_TIMER_TYPE MFEM_USE_SUNDIALS\
 MFEM_USE_SUITESPARSE MFEM_USE_GINKGO MFEM_USE_SUPERLU MFEM_USE_SUPERLU5\
 MFEM_USE_STRUMPACK MFEM_USE_GNUTLS MFEM_USE_NETCDF MFEM_USE_PETSC\
 MFEM_USE_SLEPC MFEM_USE_MPFR MFEM_USE_SIDRE MFEM_USE_FMS MFEM_USE_CONDUIT\
 MFEM_USE_PUMI MFEM_USE_HIOP MFEM_USE_GSLIB MFEM_USE_CUDA MFEM_USE_HIP\
 MFEM_USE_OCCA MFEM_USE_MOONOLITH MFEM_USE_CEED MFEM_USE_RAJA MFEM_USE_UMPIRE\
 MFEM_USE_SIMD MFEM_USE_ADIOS2 MFEM_USE_MKL_CPARDISO MFEM_USE_MKL_PARDISO MFEM_USE_AMGX\
 MFEM_USE_MAGMA MFEM_USE_MUMPS MFEM_USE_ADFORWARD MFEM_USE_CODIPACK MFEM_USE_CALIPER\
 MFEM_USE_BENCHMARK MFEM_USE_PARELAG MFEM_USE_TRIBOL MFEM_USE_ALGOIM MFEM_USE_ENZYME\
 MFEM_SOURCE_DIR MFEM_INSTALL_DIR MFEM_SHARED_BUILD MFEM_USE_DOUBLE MFEM_USE_SINGLE

# List of makefile variables that will be written to config.mk:
MFEM_CONFIG_VARS = MFEM_CXX MFEM_HOST_CXX MFEM_CPPFLAGS MFEM_CXXFLAGS\
 MFEM_INC_DIR MFEM_TPLFLAGS MFEM_INCFLAGS MFEM_PICFLAG MFEM_FLAGS MFEM_LIB_DIR\
 MFEM_EXT_LIBS MFEM_LIBS MFEM_LIB_FILE MFEM_STATIC MFEM_SHARED MFEM_BUILD_TAG\
 MFEM_PREFIX MFEM_CONFIG_EXTRA MFEM_MPIEXEC MFEM_MPIEXEC_NP MFEM_MPI_NP\
 MFEM_TEST_MK

# Config vars: values of the form @VAL@ are replaced by $(VAL) in config.mk
MFEM_CPPFLAGS  ?= $(CPPFLAGS)
MFEM_CXXFLAGS  ?= $(CXXFLAGS)
MFEM_TPLFLAGS  ?= $(INCFLAGS)
MFEM_INCFLAGS  ?= -I@MFEM_INC_DIR@ @MFEM_TPLFLAGS@
MFEM_PICFLAG   ?= $(if $(shared),$(PICFLAG))
MFEM_FLAGS     ?= @MFEM_CPPFLAGS@ @MFEM_CXXFLAGS@ @MFEM_INCFLAGS@
MFEM_EXT_LIBS  ?= $(ALL_LIBS) $(LDFLAGS) $(LDFLAGS_INTERNAL)
MFEM_LIBS      ?= $(if $(shared),$(BUILD_RPATH)) -L@MFEM_LIB_DIR@ -lmfem\
   @MFEM_EXT_LIBS@
MFEM_LIB_FILE  ?= @MFEM_LIB_DIR@/libmfem.$(if $(shared),$(SO_VER),a)
MFEM_BUILD_TAG ?= $(shell uname -snm)
MFEM_PREFIX    ?= $(PREFIX)
MFEM_INC_DIR   ?= $(if $(CONFIG_FILE_DEF),@MFEM_BUILD_DIR@,@MFEM_DIR@)
MFEM_LIB_DIR   ?= $(if $(CONFIG_FILE_DEF),@MFEM_BUILD_DIR@,@MFEM_DIR@)
MFEM_TEST_MK   ?= @MFEM_DIR@/config/test.mk
# Use "\n" (interpreted by sed) to add a newline.
MFEM_CONFIG_EXTRA ?= $(if $(CONFIG_FILE_DEF),MFEM_BUILD_DIR ?= @MFEM_DIR@,)

MFEM_SOURCE_DIR  = $(MFEM_REAL_DIR)
MFEM_INSTALL_DIR = $(abspath $(MFEM_PREFIX))

# If we have 'config' target, export variables used by config/makefile
ifneq (,$(filter config,$(MAKECMDGOALS)))
   export $(MFEM_DEFINES) MFEM_DEFINES $(MFEM_CONFIG_VARS) MFEM_CONFIG_VARS
   export VERBOSE HYPRE_OPT PUMI_DIR MUMPS_OPT GSLIB_OPT
endif

# If we have 'install' target, export variables used by config/makefile
ifneq (,$(filter install,$(MAKECMDGOALS)))
   ifneq (install,$(MAKECMDGOALS))
      $(error Target 'install' can not be combined with other targets)
   endif
   # Allow changing the PREFIX during install with: make install PREFIX=<dir>
   PREFIX := $(MFEM_PREFIX)
   PREFIX_INC   := $(PREFIX)/include
   PREFIX_LIB   := $(PREFIX)/lib
   PREFIX_SHARE := $(PREFIX)/share/mfem
   override MFEM_DIR := $(MFEM_REAL_DIR)
   MFEM_INCFLAGS = -I@MFEM_INC_DIR@ @MFEM_TPLFLAGS@
   MFEM_FLAGS    = @MFEM_CPPFLAGS@ @MFEM_CXXFLAGS@ @MFEM_INCFLAGS@
   MFEM_LIBS     = $(if $(shared),$(INSTALL_RPATH)) -L@MFEM_LIB_DIR@ -lmfem\
      @MFEM_EXT_LIBS@
   MFEM_LIB_FILE = @MFEM_LIB_DIR@/libmfem.$(if $(shared),$(SO_VER),a)
   ifeq ($(MFEM_USE_OCCA),YES)
      ifneq ($(MFEM_INSTALL_DIR),$(abspath $(PREFIX)))
         $(error OCCA is enabled: PREFIX must be set during configuration!)
      endif
   endif
   MFEM_PREFIX := $(abspath $(PREFIX))
   MFEM_INC_DIR = $(abspath $(PREFIX_INC))
   MFEM_LIB_DIR = $(abspath $(PREFIX_LIB))
   MFEM_TEST_MK = $(abspath $(PREFIX_SHARE)/test.mk)
   MFEM_CONFIG_EXTRA =
   export $(MFEM_DEFINES) MFEM_DEFINES $(MFEM_CONFIG_VARS) MFEM_CONFIG_VARS
   export VERBOSE
endif

# Source dirs in logical order
DIRS = general linalg linalg/simd linalg/batched mesh mesh/submesh fem \
       fem/ceed/interface fem/ceed/integrators/mass \
       fem/ceed/integrators/convection fem/ceed/integrators/diffusion \
       fem/ceed/integrators/nlconvection fem/ceed/solvers fem/fe fem/lor \
<<<<<<< HEAD
       fem/qinterp fem/integ fem/tmop fem/darcy
=======
       fem/qinterp fem/integ fem/tmop fem/gslib fem/eltrans
>>>>>>> 5e32ae87

ifeq ($(MFEM_USE_MOONOLITH),YES)
   MFEM_CXXFLAGS += $(MOONOLITH_CXX_FLAGS)
   MFEM_INCFLAGS += -I$(MFEM_DIR)/fem/moonolith $(MOONOLITH_INCLUDES)
   MFEM_TPLFLAGS += $(MOONOLITH_INCLUDES)
   DIRS += fem/moonolith
endif

SOURCE_FILES = $(foreach dir,$(DIRS),$(wildcard $(SRC)$(dir)/*.cpp))
RELSRC_FILES = $(patsubst $(SRC)%,%,$(SOURCE_FILES))
OBJECT_FILES = $(patsubst $(SRC)%,$(BLD)%,$(SOURCE_FILES:.cpp=.o))
OKL_DIRS = fem

.PHONY: lib all clean distclean install config status info deps serial parallel	\
	debug pdebug cuda hip pcuda cudebug pcudebug hpc style check test unittest \
	deprecation-warnings

.SUFFIXES:
.SUFFIXES: .cpp .o
# Remove some default implicit rules
%:	%.o
%.o:	%.cpp
%:	%.cpp

# Default rule.
lib: $(if $(static),$(BLD)libmfem.a) $(if $(shared),$(BLD)libmfem.$(SO_EXT))

# Flags used for compiling all source files.
MFEM_BUILD_FLAGS = $(MFEM_PICFLAG) $(MFEM_CPPFLAGS) $(MFEM_CXXFLAGS)\
 $(MFEM_TPLFLAGS) $(CONFIG_FILE_DEF)

# Rules for compiling all source files.
$(OBJECT_FILES): $(BLD)%.o: $(SRC)%.cpp $(CONFIG_MK)
	$(MFEM_CXX) $(MFEM_BUILD_FLAGS) -c $(<) -o $(@)

all: examples miniapps $(TEST_DIRS)

.PHONY: miniapps $(EM_DIRS) $(TEST_DIRS)
miniapps: $(MINIAPP_DIRS)
$(MINIAPP_USE_COMMON): miniapps/common
$(EM_DIRS) $(TEST_DIRS): lib
	$(MAKE) -C $(BLD)$(@)

.PHONY: doc
doc:
	$(MAKE) -C $(BLD)$(@)

-include $(BLD)deps.mk

$(BLD)libmfem.a: $(OBJECT_FILES)
	$(AR) $(ARFLAGS) $(@) $(OBJECT_FILES)
	$(RANLIB) $(@)
	@$(MAKE) deprecation-warnings

$(BLD)libmfem.$(SO_EXT): $(BLD)libmfem.$(SO_VER)
	cd $(@D) && ln -sf $(<F) $(@F)
	@$(MAKE) deprecation-warnings

# If some of the external libraries are build without -fPIC, linking shared MFEM
# library may fail. In such cases, one may set EXT_LIBS on the command line.
EXT_LIBS = $(MFEM_EXT_LIBS)
$(BLD)libmfem.$(SO_VER): $(OBJECT_FILES)
	$(MFEM_CXX) $(MFEM_LINK_FLAGS) $(BUILD_SOFLAGS) $(OBJECT_FILES) \
	   $(EXT_LIBS) -o $(@)

# Shortcut targets options
serial debug cuda hip cudebug hipdebug:           M_MPI=NO
parallel pdebug pcuda pcudebug phip phipdebug:    M_MPI=YES
serial parallel cuda pcuda hip phip:              M_DBG=NO
debug pdebug cudebug pcudebug hipdebug phipdebug: M_DBG=YES
cuda pcuda cudebug pcudebug:                      M_CUDA=YES
hip phip hipdebug phipdebug:                      M_HIP=YES

serial parallel debug pdebug:
	$(MAKE) -f $(THIS_MK) config MFEM_USE_MPI=$(M_MPI) MFEM_DEBUG=$(M_DBG) \
	   $(MAKEOVERRIDES_SAVE)
	$(MAKE) $(MAKEOVERRIDES_SAVE)

cuda pcuda cudebug pcudebug:
	$(MAKE) -f $(THIS_MK) config MFEM_USE_MPI=$(M_MPI) MFEM_DEBUG=$(M_DBG) \
	   MFEM_USE_CUDA=$(M_CUDA) $(MAKEOVERRIDES_SAVE)
	$(MAKE) $(MAKEOVERRIDES_SAVE)

hip phip hipdebug phipdebug:
	$(MAKE) -f $(THIS_MK) config MFEM_USE_MPI=$(M_MPI) MFEM_DEBUG=$(M_DBG) \
	MFEM_USE_HIP=$(M_HIP) $(MAKEOVERRIDES_SAVE)
	$(MAKE) $(MAKEOVERRIDES_SAVE)

# Build with MPI and all Device backends enabled (requires OCCA and RAJA)
hpc:
	$(MAKE) -f $(THIS_MK) config MFEM_USE_MPI=YES MFEM_USE_CUDA=YES \
	  MFEM_USE_OPENMP=YES MFEM_USE_OCCA=YES MFEM_USE_RAJA=YES \
	  $(MAKEOVERRIDES_SAVE)
	$(MAKE) $(MAKEOVERRIDES_SAVE)

deps:
	rm -f $(BLD)deps.mk
	for i in $(RELSRC_FILES:.cpp=); do \
	   $(DEP_CXX) $(MFEM_BUILD_FLAGS) $(DEP_FLAGS) $(BLD)$${i}.o $(SRC)$${i}.cpp\
	      >> $(BLD)deps.mk; done

check: lib
	@printf "Quick-checking the MFEM library."
	@printf " Use 'make test' for more extensive tests.\n"
	@$(MAKE) -C $(BLD)examples \
	$(if $(findstring YES,$(MFEM_USE_MPI)),ex1p-test-par,ex1-test-seq)

test test-noclean:
	@echo "Testing the MFEM library. This may take a while..."
	@echo "Building all examples, miniapps, and tests..."
	@$(MAKE) $(MAKEOVERRIDES_SAVE) all
	@echo "Running tests in: [ $(ALL_TEST_DIRS) ] ..."
	@ERR=0; for dir in $(ALL_TEST_DIRS); do \
	   echo "Running tests in $${dir} ..."; \
	   if ! $(MAKE) -j1 -C $(BLD)$${dir} $@; then \
	   ERR=1; fi; done; \
	   if [ 0 -ne $${ERR} ]; then echo "Some tests failed."; exit 1; \
	   else echo "All tests passed."; fi

.PHONY: test-miniapps
test-miniapps:
	@echo "Building all miniapps ..."
	@$(MAKE) $(MAKEOVERRIDES_SAVE) miniapps
	@ERR=0; for dir in $(MINIAPP_TEST_DIRS); do \
	   echo "Running tests in $${dir} ..."; \
	   if ! $(MAKE) -j1 -C $(BLD)$${dir} test; then \
	   ERR=1; fi; done; \
	   if [ 0 -ne $${ERR} ]; then echo "Some miniapp tests failed."; \
	   exit 1; else echo "All miniapp tests passed."; fi

unittest: lib
	$(MAKE) -C $(BLD)tests/unit test

.PHONY: test-print
test-print:
	@echo "Printing tests in: [ $(ALL_TEST_DIRS) ] ..."
	@for dir in $(ALL_TEST_DIRS); do \
	   $(MAKE) -j1 -C $(BLD)$${dir} test-print; done

ALL_CLEAN_SUBDIRS = $(addsuffix /clean,config $(EM_DIRS) doc $(TEST_DIRS))
.PHONY: $(ALL_CLEAN_SUBDIRS) miniapps/clean
miniapps/clean: $(addsuffix /clean,$(MINIAPP_DIRS))
$(ALL_CLEAN_SUBDIRS):
	$(MAKE) -C $(BLD)$(@D) $(@F)

clean: $(addsuffix /clean,$(EM_DIRS) $(TEST_DIRS))
	rm -f $(addprefix $(BLD),$(foreach d,$(DIRS),$(d)/*.o))
	rm -f $(addprefix $(BLD),$(foreach d,$(DIRS),$(d)/*~))
	rm -rf $(addprefix $(BLD),*~ libmfem.* deps.mk)

distclean: clean config/clean doc/clean
	rm -rf mfem/

# User-definable install permissions.
# Install permissions for everything except directories and binaries:
INSTALL_DEF_PERM ?= 644
# Install permissions for binaries:
INSTALL_BIN_PERM ?= 755
# Install permissions for directories (and symlinks on macOS/BSD):
INSTALL_DIR_PERM ?= 755

# Shortcuts, not to be modified by the user on the command line.
# We use 'umask' because 'mkdir -p' (and 'install -d') do not use the mode
# specified with the '-m' flag when creating non-existent parent directories.
# WARNING: $(MKINSTALLDIR) changes the umask for commands following it as part
#          of the same shell expression unless it is placed inside '()' to be
#          executed in a sub-shell.
override INSTALLDEF   = $(INSTALL) -m $(INSTALL_DEF_PERM)
override INSTALLMASK  = $(shell printf "%o" $$((~0$(INSTALL_DIR_PERM) & 0777)))
override MKINSTALLDIR = umask $(INSTALLMASK) && mkdir -p

INSTALL_SHARED_LIB = $(MFEM_CXX) $(MFEM_LINK_FLAGS) $(INSTALL_SOFLAGS)\
   $(OBJECT_FILES) $(EXT_LIBS) -o $(PREFIX_LIB)/libmfem.$(SO_VER) && \
   cd $(PREFIX_LIB) && chmod $(INSTALL_BIN_PERM) libmfem.$(SO_VER) && \
   ( umask $(INSTALLMASK) && ln -sf libmfem.$(SO_VER) libmfem.$(SO_EXT) )

install: $(if $(static),$(BLD)libmfem.a) $(if $(shared),$(BLD)libmfem.$(SO_EXT))
	$(MKINSTALLDIR) $(PREFIX_LIB)
# install static and/or shared library
	$(if $(static),$(INSTALLDEF) $(BLD)libmfem.a $(PREFIX_LIB))
	$(if $(shared),$(INSTALL_SHARED_LIB))
# install top level includes
	$(MKINSTALLDIR) $(PREFIX_INC)/mfem
	$(INSTALLDEF) $(SRC)mfem.hpp $(SRC)mfem-performance.hpp \
	   $(PREFIX_INC)/mfem
	for hdr in mfem.hpp mfem-performance.hpp; do \
	   printf '// Auto-generated file.\n#include "mfem/'$$hdr'"\n' \
	      > $(PREFIX_INC)/$$hdr && \
	   chmod $(INSTALL_DEF_PERM) $(PREFIX_INC)/$$hdr; done
# install config include
	$(MKINSTALLDIR) $(PREFIX_INC)/mfem/config
	$(INSTALLDEF) $(BLD)config/_config.hpp $(PREFIX_INC)/mfem/config
	$(INSTALLDEF) $(SRC)config/config.hpp $(PREFIX_INC)/mfem/config
	$(INSTALLDEF) $(SRC)config/tconfig.hpp $(PREFIX_INC)/mfem/config
# install remaining includes in each subdirectory
	for dir in $(DIRS); do \
	   if ls $(SRC)$$dir/*.hpp > /dev/null 2>&1; then \
	      ( $(MKINSTALLDIR) $(PREFIX_INC)/mfem/$$dir ) && \
	      $(INSTALLDEF) $(SRC)$$dir/*.hpp $(PREFIX_INC)/mfem/$$dir; \
	   fi; \
	done
# install *.okl files
	for dir in $(OKL_DIRS); do \
	   ( $(MKINSTALLDIR) $(PREFIX_INC)/mfem/$$dir ) && \
	   $(INSTALLDEF) $(SRC)$$dir/*.okl $(PREFIX_INC)/mfem/$$dir; \
	done
# install libCEED q-function headers
	$(MKINSTALLDIR) $(PREFIX_INC)/mfem/fem/ceed/integrators/mass
	$(INSTALLDEF) $(SRC)fem/ceed/integrators/mass/*.h \
	   $(PREFIX_INC)/mfem/fem/ceed/integrators/mass
	$(MKINSTALLDIR) $(PREFIX_INC)/mfem/fem/ceed/integrators/convection
	$(INSTALLDEF) $(SRC)fem/ceed/integrators/convection/*.h \
	   $(PREFIX_INC)/mfem/fem/ceed/integrators/convection
	$(MKINSTALLDIR) $(PREFIX_INC)/mfem/fem/ceed/integrators/diffusion
	$(INSTALLDEF) $(SRC)fem/ceed/integrators/diffusion/*.h \
	   $(PREFIX_INC)/mfem/fem/ceed/integrators/diffusion
	$(MKINSTALLDIR) $(PREFIX_INC)/mfem/fem/ceed/integrators/nlconvection
	$(INSTALLDEF) $(SRC)fem/ceed/integrators/nlconvection/*.h \
	   $(PREFIX_INC)/mfem/fem/ceed/integrators/nlconvection
# install config.mk in $(PREFIX_SHARE)
	$(MKINSTALLDIR) $(PREFIX_SHARE)
	$(MAKE) -C $(BLD)config config-mk CONFIG_MK=config-install.mk
	$(INSTALLDEF) $(BLD)config/config-install.mk $(PREFIX_SHARE)/config.mk
	rm -f $(BLD)config/config-install.mk
# install test.mk in $(PREFIX_SHARE)
	$(INSTALLDEF) $(SRC)config/test.mk $(PREFIX_SHARE)

$(CONFIG_MK):
# Skip the error message when '-B' make flag is used (unconditionally
# make all targets), but still check for the $(CONFIG_MK) file
ifeq (,$(and $(findstring B,$(MAKEFLAGS)),$(wildcard $(CONFIG_MK))))
	$(info )
	$(info MFEM is not configured.)
	$(info Run "make config" first, or see "make help".)
	$(info )
	$(error )
endif

config: $(if $(CONFIG_FILE_DEF),build-config,local-config)

.PHONY: local-config
local-config:
	$(MAKE) -C config all
	@printf "\nBuild destination: <source> [$(BUILD_REAL_DIR)]\n\n"

.PHONY: build-config
build-config:
	for d in $(BUILD_SUBDIRS); do mkdir -p $(BLD)$${d}; done
	for dir in "" $(addsuffix /,config $(EM_DIRS) doc $(TEST_DIRS)); do \
	   printf "# Auto-generated file.\n%s\n%s\n" \
	      "MFEM_DIR = $(MFEM_REAL_DIR)" \
	      "include \$$(MFEM_DIR)/$${dir}makefile" \
	      > $(BLD)$${dir}GNUmakefile; done
	$(MAKE) -C $(BLD)config all
	cd "$(BUILD_DIR)" && ln -sf "$(MFEM_REAL_DIR)/data" .
	for hdr in mfem.hpp mfem-performance.hpp; do \
	   printf "// Auto-generated file.\n%s\n%s\n" \
	   "#define MFEM_CONFIG_FILE \"$(BUILD_REAL_DIR)/config/_config.hpp\"" \
	   "#include \"$(MFEM_REAL_DIR)/$${hdr}\"" > $(BLD)$${hdr}; done
	@printf "\nBuild destination: $(BUILD_DIR) [$(BUILD_REAL_DIR)]\n\n"

help:
	$(info $(value MFEM_HELP_MSG))
	@true

status info:
	$(info MFEM_VERSION           = $(MFEM_VERSION) [v$(MFEM_VERSION_STRING)])
	$(info MFEM_GIT_STRING        = $(MFEM_GIT_STRING))
	$(info MFEM_USE_MPI           = $(MFEM_USE_MPI))
	$(info MFEM_USE_METIS         = $(MFEM_USE_METIS))
	$(info MFEM_USE_METIS_5       = $(MFEM_USE_METIS_5))
	$(info MFEM_PRECISION         = \
	   $(if $(MFEM_USE_SINGLE:NO=),single,double))
	$(info MFEM_USE_DOUBLE        = $(MFEM_USE_DOUBLE))
	$(info MFEM_USE_SINGLE        = $(MFEM_USE_SINGLE))
	$(info MFEM_DEBUG             = $(MFEM_DEBUG))
	$(info MFEM_USE_EXCEPTIONS    = $(MFEM_USE_EXCEPTIONS))
	$(info MFEM_USE_ZLIB          = $(MFEM_USE_ZLIB))
	$(info MFEM_USE_LIBUNWIND     = $(MFEM_USE_LIBUNWIND))
	$(info MFEM_USE_LAPACK        = $(MFEM_USE_LAPACK))
	$(info MFEM_THREAD_SAFE       = $(MFEM_THREAD_SAFE))
	$(info MFEM_USE_OPENMP        = $(MFEM_USE_OPENMP))
	$(info MFEM_USE_LEGACY_OPENMP = $(MFEM_USE_LEGACY_OPENMP))
	$(info MFEM_USE_MEMALLOC      = $(MFEM_USE_MEMALLOC))
	$(info MFEM_TIMER_TYPE        = $(MFEM_TIMER_TYPE))
	$(info MFEM_USE_SUNDIALS      = $(MFEM_USE_SUNDIALS))
	$(info MFEM_USE_SUITESPARSE   = $(MFEM_USE_SUITESPARSE))
	$(info MFEM_USE_SUPERLU       = $(MFEM_USE_SUPERLU))
	$(info MFEM_USE_SUPERLU5      = $(MFEM_USE_SUPERLU5))
	$(info MFEM_USE_MUMPS         = $(MFEM_USE_MUMPS))
	$(info MFEM_USE_STRUMPACK     = $(MFEM_USE_STRUMPACK))
	$(info MFEM_USE_GINKGO        = $(MFEM_USE_GINKGO))
	$(info MFEM_USE_AMGX          = $(MFEM_USE_AMGX))
	$(info MFEM_USE_MAGMA         = $(MFEM_USE_MAGMA))
	$(info MFEM_USE_GNUTLS        = $(MFEM_USE_GNUTLS))
	$(info MFEM_USE_NETCDF        = $(MFEM_USE_NETCDF))
	$(info MFEM_USE_PETSC         = $(MFEM_USE_PETSC))
	$(info MFEM_USE_SLEPC         = $(MFEM_USE_SLEPC))
	$(info MFEM_USE_MPFR          = $(MFEM_USE_MPFR))
	$(info MFEM_USE_SIDRE         = $(MFEM_USE_SIDRE))
	$(info MFEM_USE_FMS           = $(MFEM_USE_FMS))
	$(info MFEM_USE_CONDUIT       = $(MFEM_USE_CONDUIT))
	$(info MFEM_USE_PUMI          = $(MFEM_USE_PUMI))
	$(info MFEM_USE_HIOP          = $(MFEM_USE_HIOP))
	$(info MFEM_USE_GSLIB         = $(MFEM_USE_GSLIB))
	$(info MFEM_USE_CUDA          = $(MFEM_USE_CUDA))
	$(info MFEM_USE_HIP           = $(MFEM_USE_HIP))
	$(info MFEM_USE_RAJA          = $(MFEM_USE_RAJA))
	$(info MFEM_USE_OCCA          = $(MFEM_USE_OCCA))
	$(info MFEM_USE_CALIPER       = $(MFEM_USE_CALIPER))
	$(info MFEM_USE_ALGOIM        = $(MFEM_USE_ALGOIM))
	$(info MFEM_USE_CEED          = $(MFEM_USE_CEED))
	$(info MFEM_USE_UMPIRE        = $(MFEM_USE_UMPIRE))
	$(info MFEM_USE_SIMD          = $(MFEM_USE_SIMD))
	$(info MFEM_USE_ADIOS2        = $(MFEM_USE_ADIOS2))
	$(info MFEM_USE_MKL_CPARDISO  = $(MFEM_USE_MKL_CPARDISO))
	$(info MFEM_USE_MKL_PARDISO   = $(MFEM_USE_MKL_PARDISO))
	$(info MFEM_USE_MOONOLITH     = $(MFEM_USE_MOONOLITH))
	$(info MFEM_USE_ADFORWARD     = $(MFEM_USE_ADFORWARD))
	$(info MFEM_USE_CODIPACK      = $(MFEM_USE_CODIPACK))
	$(info MFEM_USE_BENCHMARK     = $(MFEM_USE_BENCHMARK))
	$(info MFEM_USE_PARELAG       = $(MFEM_USE_PARELAG))
	$(info MFEM_USE_TRIBOL        = $(MFEM_USE_TRIBOL))
	$(info MFEM_USE_ENZYME        = $(MFEM_USE_ENZYME))
	$(info MFEM_CXX               = $(value MFEM_CXX))
	$(info MFEM_HOST_CXX          = $(value MFEM_HOST_CXX))
	$(info MFEM_CPPFLAGS          = $(value MFEM_CPPFLAGS))
	$(info MFEM_CXXFLAGS          = $(value MFEM_CXXFLAGS))
	$(info MFEM_TPLFLAGS          = $(value MFEM_TPLFLAGS))
	$(info MFEM_INCFLAGS          = $(value MFEM_INCFLAGS))
	$(info MFEM_FLAGS             = $(value MFEM_FLAGS))
	$(info MFEM_LINK_FLAGS        = $(value MFEM_LINK_FLAGS))
	$(info MFEM_EXT_LIBS          = $(value MFEM_EXT_LIBS))
	$(info MFEM_LIBS              = $(value MFEM_LIBS))
	$(info MFEM_LIB_FILE          = $(value MFEM_LIB_FILE))
	$(info MFEM_BUILD_TAG         = $(value MFEM_BUILD_TAG))
	$(info MFEM_PREFIX            = $(value MFEM_PREFIX))
	$(info MFEM_INC_DIR           = $(value MFEM_INC_DIR))
	$(info MFEM_LIB_DIR           = $(value MFEM_LIB_DIR))
	$(info MFEM_STATIC            = $(MFEM_STATIC))
	$(info MFEM_SHARED            = $(MFEM_SHARED))
	$(info MFEM_BUILD_DIR         = $(MFEM_BUILD_DIR))
	$(info MFEM_MPIEXEC           = $(MFEM_MPIEXEC))
	$(info MFEM_MPIEXEC_NP        = $(MFEM_MPIEXEC_NP))
	$(info MFEM_MPI_NP            = $(MFEM_MPI_NP))
	@true

ASTYLE_BIN = astyle
ASTYLE = $(ASTYLE_BIN) --options=$(SRC)config/mfem.astylerc
ASTYLE_VER = "Artistic Style Version 3.1"
FORMAT_FILES = $(foreach dir,$(DIRS) $(EM_DIRS) config,$(dir)/*.?pp)
TESTS_SUBDIRS = unit benchmarks convergence mem_manager par-mesh-format
UNIT_TESTS_SUBDIRS = general linalg mesh fem miniapps ceed enzyme
MINIAPPS_SUBDIRS = dpg/util hooke/operators hooke/preconditioners hooke/materials hooke/kernels
FORMAT_FILES += $(foreach dir,$(TESTS_SUBDIRS),tests/$(dir)/*.?pp)
FORMAT_FILES += $(foreach dir,$(UNIT_TESTS_SUBDIRS),tests/unit/$(dir)/*.?pp)
FORMAT_FILES += $(foreach dir,$(MINIAPPS_SUBDIRS),miniapps/$(dir)/*.?pp)
FORMAT_EXCLUDE = general/tinyxml2.cpp tests/unit/catch.hpp
FORMAT_LIST = $(filter-out $(FORMAT_EXCLUDE),$(wildcard $(FORMAT_FILES)))

COUT_CERR_FILES = $(foreach dir,$(DIRS),$(dir)/*.[ch]pp)
COUT_CERR_EXCLUDE = '^general/error\.cpp' '^general/globals\.[ch]pp'

DEPRECATION_WARNING := \
"This feature is planned for removal in the next release."\
"Please open an issue at github.com/mfem/mfem/issues if you depend on it."
deprecation-warnings:
	@if [ -t 1 ]; then\
	   red="\033[0;31m"; yellow="\033[0;33m"; end="\033[0m";\
	 fi;\
	if [ $(MFEM_USE_LEGACY_OPENMP) = YES ]; then\
	  printf $$red"[MFEM_USE_LEGACY_OPENMP]"$$end": "$$yellow"%s"$$end"\n"\
	  $(DEPRECATION_WARNING);\
	fi

# $(call mfem_check_command, command-to-execute, success_msg, failed_msg)
mfem_check_command = \
  if [ -t 1 ]; then red="\033[0;31m"; green="\033[0;32m"; end="\033[0m"; fi;\
  if ! $(1); then\
    printf $$green"%s"$$end"\n" "[  OK  ] "$(strip $(2));\
  else\
    printf $$red"%s"$$end"\n"   "[FAILED] "$(strip $(3)); err_code=1;\
  fi

# Verify the C++ code styling in MFEM and check that std::cout and std::cerr are
# not used in the library (use mfem::out and mfem::err instead).
style:
	@echo "Applying C++ code style..."
	@astyle_version="$$($(ASTYLE_BIN) --version)";\
	 if [ "$$astyle_version" != $(ASTYLE_VER) ]; then\
	    printf "%s\n" "Invalid astyle version: '$$astyle_version'"\
	           "Please use: '"$(ASTYLE_VER)"'";\
	    exit 1;\
	 fi
	@err_code=0;\
	$(call mfem_check_command,\
	    $(ASTYLE) $(FORMAT_LIST) | grep Formatted,\
	    "No source files were changed",\
	    "Please make sure the changes are committed");\
	echo "Checking for use of std::cout...";\
	$(call mfem_check_command,\
	   grep cout $(COUT_CERR_FILES) | grep -v $(COUT_CERR_EXCLUDE:%=-e %),\
	   "No use of std::cout found", "Use mfem::out instead of std::cout");\
	echo "Checking for use of std::cerr...";\
	$(call mfem_check_command,\
	   grep cerr $(COUT_CERR_FILES) |\
	      grep -v $(COUT_CERR_EXCLUDE:%=-e %) -e cerrno,\
	   "No use of std::cerr found", "Use mfem::err instead of std::cerr");\
	exit $$err_code

# Generate a TAGS table in $MFEM_DIR from all the tracked files
.PHONY: tags
tags:
ifndef ETAGS_BIN
	$(error Error could not find suitable 'etags', please install one \
	using your package manager)
else ifndef EGREP_BIN
	$(error Error could not find suitable 'egrep', please install one \
	using your package manager)
endif
	$(eval MFEM_TRACKED_SOURCE = $(shell git -C $(MFEM_REAL_DIR) ls-files |\
	$(EGREP_BIN) '(\.[hc](pp)?)$$'))
	@cd $(MFEM_REAL_DIR) && $(ETAGS_BIN) --class-qualify \
	--declarations -o $(MFEM_REAL_DIR)/TAGS $(MFEM_TRACKED_SOURCE)

# Creates symlinks to the hooks in the `.git/hooks` directory. Individual
# hooks can be enabled by manually creating symlinks. Hooks can be customized
# using hard copies (trading off with automated updates).
.PHONY: hooks
hooks:
	@cd $(MFEM_DIR)/.git/hooks && \
	ln -s ../../config/githooks/pre-commit pre-commit; \
	ln -s ../../config/githooks/pre-push pre-push;

# Print the contents of a makefile variable, e.g.: 'make print-MFEM_LIBS'.
print-%:
	$(info [ variable name]: $*)
	$(info [        origin]: $(origin $*))
	$(info [         value]: $(value $*))
	$(info [expanded value]: $($*))
	$(info )
	@true

# Print the contents of all makefile variables.
.PHONY: printall
printall: $(subst :,\:,$(foreach var,$(.VARIABLES),print-$(var)))
	@true<|MERGE_RESOLUTION|>--- conflicted
+++ resolved
@@ -429,11 +429,7 @@
        fem/ceed/interface fem/ceed/integrators/mass \
        fem/ceed/integrators/convection fem/ceed/integrators/diffusion \
        fem/ceed/integrators/nlconvection fem/ceed/solvers fem/fe fem/lor \
-<<<<<<< HEAD
-       fem/qinterp fem/integ fem/tmop fem/darcy
-=======
-       fem/qinterp fem/integ fem/tmop fem/gslib fem/eltrans
->>>>>>> 5e32ae87
+       fem/qinterp fem/integ fem/tmop fem/gslib fem/eltrans fem/darcy
 
 ifeq ($(MFEM_USE_MOONOLITH),YES)
    MFEM_CXXFLAGS += $(MOONOLITH_CXX_FLAGS)
