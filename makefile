# Copyright (c) 2010-2024, Lawrence Livermore National Security, LLC. Produced
# at the Lawrence Livermore National Laboratory. All Rights reserved. See files
# LICENSE and NOTICE for details. LLNL-CODE-806117.
#
# This file is part of the MFEM library. For more information and source code
# availability visit https://mfem.org.
#
# MFEM is free software; you can redistribute it and/or modify it under the
# terms of the BSD-3 license. We welcome feedback and contributions, see file
# CONTRIBUTING.md for details.

# The current MFEM version as an integer, see also `CMakeLists.txt`.
MFEM_VERSION = 40701
MFEM_VERSION_STRING = $(shell printf "%06d" $(MFEM_VERSION) | \
  sed -e 's/^0*\(.*.\)\(..\)\(..\)$$/\1.\2.\3/' -e 's/\.0/./g' -e 's/\.0$$//')

define MFEM_HELP_MSG

MFEM makefile targets:

   make config
   make
   make all
   make status/info
   make serial
   make parallel
   make debug
   make pdebug
   make cuda
   make hip
   make pcuda
   make cudebug
   make pcudebug
   make test/check
   make install
   make clean
   make distclean
   make style
   make tags
   make hooks
	make jit
	make pjit
	make cujit
	make pcujit
	make hipjit
	make phipjit
	make jitdebug
	make pjitdebug
	make cujitdebug
	make pcujitdebug
	make hipjitdebug
	make phipjitdebug

Examples:

make config MFEM_USE_MPI=YES MFEM_DEBUG=YES MPICXX=mpiCC
   Configure the make system for subsequent runs (analogous to a configure script).
   The available options are documented in the INSTALL file.
make config BUILD_DIR=<dir>
   Configure an out-of-source-tree build in the given directory.
make config -f <mfem-dir>/makefile
   Configure an out-of-source-tree build in the current directory.
make -j 4
   Build the library (in parallel) using the current configuration options.
make all
   Build the library, the examples and the miniapps using the current configuration.
make status
   Display information about the current configuration.
make serial
   A shortcut to configure and build the serial optimized version of the library.
make parallel
   A shortcut to configure and build the parallel optimized version of the library.
make debug
   A shortcut to configure and build the serial debug version of the library.
make pdebug
   A shortcut to configure and build the parallel debug version of the library.
make cuda
   A shortcut to configure and build the serial GPU/CUDA optimized version of the library.
make pcuda
   A shortcut to configure and build the parallel GPU/CUDA optimized version of the library.
make cudebug
   A shortcut to configure and build the serial GPU/CUDA debug version of the library.
make pcudebug
   A shortcut to configure and build the parallel GPU/CUDA debug version of the library.
make hip
   A shortcut to configure and build the serial GPU/HIP optimized version of the library.
make phip
   A shortcut to configure and build the parallel GPU/HIP optimized version of the library.
make hipdebug
   A shortcut to configure and build the serial GPU/HIP debug version of the library.
make phipdebug
   A shortcut to configure and build the parallel GPU/HIP debug version of the library.
make jit
   A shortcut to configure and build the JIT serial optimized version of the library.
make pjit
   A shortcut to configure and build the JIT parallel optimized version of the library.
make cujit
   A shortcut to configure and build the JIT serial GPU/CUDA optimized version of the library.
make pcujit
   A shortcut to configure and build the JIT parallel GPU/CUDA optimized version of the library.
make hipjit
   A shortcut to configure and build the JIT serial GPU/HIP optimized version of the library.
make phipjit
   A shortcut to configure and build the JIT parallel GPU/HIP optimized version of the library.
make jitdebug
   A shortcut to configure and build the JIT serial debug version of the library.
make pjitdebug
   A shortcut to configure and build the JIT parallel debug version of the library.
make cujitdebug
   A shortcut to configure and build the JIT serial GPU/CUDA debug version of the library.
make pcujitdebug
   A shortcut to configure and build the JIT parallel GPU/CUDA debug version of the library.
make hipjitdebug
   A shortcut to configure and build the JIT serial GPU/HIP debug version of the library.
make phipjitdebug
   A shortcut to configure and build the JIT parallel GPU/HIP debug version of the library.
make test
   Verify the build by checking the results from running all examples, miniapps,
   and tests.
make check
   Quick-check the build by compiling and running Example 1/1p.
make unittest
   Verify the build against the unit tests.
make install PREFIX=<dir>
   Install the library and headers in <dir>/lib and <dir>/include.
make clean
   Clean the library and object files, but keep the configuration.
make distclean
   In addition to "make clean", clean the configuration and remove the local
   installation directory.
make style
   Format the MFEM C++ source files using Artistic Style (astyle).
make tags
   Generate a vi or Emacs compatible TAGS file in ${MFEM_DIR}/TAGS. Requires
   functional "etags" and "egrep" in the user ${PATH}.
make hooks
   Creates symlinks to the hooks in the `.git/hooks` directory.
endef

# Save the MAKEOVERRIDES for cases where we explicitly want to pass the command
# line overrides to sub-make:
override MAKEOVERRIDES_SAVE := $(MAKEOVERRIDES)
# Do not pass down variables from the command-line to sub-make:
MAKEOVERRIDES =

# Path to the mfem source directory, defaults to this makefile's directory:
THIS_MK := $(lastword $(MAKEFILE_LIST))
$(if $(wildcard $(THIS_MK)),,$(error Makefile not found "$(THIS_MK)"))
MFEM_DIR ?= $(patsubst %/,%,$(dir $(THIS_MK)))
MFEM_REAL_DIR := $(realpath $(MFEM_DIR))
$(if $(MFEM_REAL_DIR),,$(error Source directory "$(MFEM_DIR)" is not valid))
SRC := $(if $(MFEM_REAL_DIR:$(CURDIR)=),$(MFEM_DIR)/,)
$(if $(word 2,$(SRC)),$(error Spaces in SRC = "$(SRC)" are not supported))

MFEM_GIT_STRING = $(shell [ -d $(MFEM_DIR)/.git ] && git -C $(MFEM_DIR) \
   describe --all --long --abbrev=40 --dirty --always 2> /dev/null)

EXAMPLE_SUBDIRS = amgx caliper ginkgo hiop petsc pumi sundials superlu moonolith
EXAMPLE_DIRS := examples $(addprefix examples/,$(EXAMPLE_SUBDIRS))
EXAMPLE_TEST_DIRS := examples

MINIAPP_SUBDIRS = common electromagnetics meshing navier performance tools \
 toys nurbs gslib adjoint solvers shifted mtop parelag tribol autodiff hooke \
 multidomain dpg hdiv-linear-solver spde
MINIAPP_DIRS := $(addprefix miniapps/,$(MINIAPP_SUBDIRS))
MINIAPP_TEST_DIRS := $(filter-out %/common,$(MINIAPP_DIRS))
MINIAPP_USE_COMMON := $(addprefix miniapps/,electromagnetics meshing tools \
 toys shifted dpg)

EM_DIRS = $(EXAMPLE_DIRS) $(MINIAPP_DIRS)

TEST_SUBDIRS = unit
TEST_DIRS := $(addprefix tests/,$(TEST_SUBDIRS))

ALL_TEST_DIRS = $(filter-out\
   $(SKIP_TEST_DIRS),$(TEST_DIRS) $(EXAMPLE_TEST_DIRS) $(MINIAPP_TEST_DIRS))

# Use BUILD_DIR on the command line; set MFEM_BUILD_DIR before including this
# makefile or config/config.mk from a separate $(BUILD_DIR).
MFEM_BUILD_DIR ?= .
BUILD_DIR := $(MFEM_BUILD_DIR)
BUILD_REAL_DIR := $(abspath $(BUILD_DIR))
ifneq ($(BUILD_REAL_DIR),$(MFEM_REAL_DIR))
   BUILD_SUBDIRS = $(DIRS) config $(EM_DIRS) doc $(TEST_DIRS)
   CONFIG_FILE_DEF = -DMFEM_CONFIG_FILE='"$(BUILD_REAL_DIR)/config/_config.hpp"'
   BLD := $(if $(BUILD_REAL_DIR:$(CURDIR)=),$(BUILD_DIR)/,)
   $(if $(word 2,$(BLD)),$(error Spaces in BLD = "$(BLD)" are not supported))
else
   BUILD_DIR = $(MFEM_DIR)
   BLD := $(SRC)
endif
MFEM_BUILD_DIR := $(BUILD_DIR)

CONFIG_MK = $(BLD)config/config.mk

DEFAULTS_MK = $(SRC)config/defaults.mk
include $(DEFAULTS_MK)

# Optional user config file, see config/defaults.mk
USER_CONFIG = $(BLD)config/user.mk
-include $(USER_CONFIG)

# Helper print-info function
mfem-info = $(if $(filter YES,$(VERBOSE)),$(info *** [info]$(1)),)
export VERBOSE

$(call mfem-info, MAKECMDGOALS = $(MAKECMDGOALS))
$(call mfem-info, MAKEFLAGS    = $(MAKEFLAGS))
$(call mfem-info, MFEM_DIR  = $(MFEM_DIR))
$(call mfem-info, BUILD_DIR = $(BUILD_DIR))
$(call mfem-info, SRC       = $(SRC))
$(call mfem-info, BLD       = $(BLD))

# Include $(CONFIG_MK) unless some of the $(SKIP_INCLUDE_TARGETS) are given
SKIP_INCLUDE_TARGETS = help config clean distclean serial parallel debug pdebug\
 cuda hip pcuda phip cudebug hipdebug pcudebug phipdebug \
 jit pjit cujit pcujit hipjit phipjit jitdebug pjitdebug \
 cujitdebug pcujitdebug hipjitdebug phipjitdebug hpc style
HAVE_SKIP_INCLUDE_TARGET = $(filter $(SKIP_INCLUDE_TARGETS),$(MAKECMDGOALS))
ifeq (,$(HAVE_SKIP_INCLUDE_TARGET))
   $(call mfem-info, Including $(CONFIG_MK))
   -include $(CONFIG_MK)
else
   # Do not allow skip-include targets to be combined with other targets
   ifneq (1,$(words $(MAKECMDGOALS)))
      $(error Target '$(firstword $(HAVE_SKIP_INCLUDE_TARGET))' can not be\
      combined with other targets)
   endif
   $(call mfem-info, NOT including $(CONFIG_MK))
endif

# Compile flags used by MFEM: CPPFLAGS, CXXFLAGS, plus library flags
INCFLAGS =
# Link flags used by MFEM: library link flags plus LDFLAGS and LDFLAGS_INTERNAL
# (added at the end)
ALL_LIBS =

# Building static and/or shared libraries:
MFEM_STATIC ?= $(STATIC)
MFEM_SHARED ?= $(SHARED)
MFEM_SHARED_BUILD = $(MFEM_SHARED)

# Internal shortcuts
override jit = $(if $(MFEM_USE_JIT:YES=),,YES)
override static = $(if $(MFEM_STATIC:YES=),,YES)
override shared = $(if $(MFEM_SHARED:YES=),,YES)

# Error for package integrations that currently don't support single precision
ifeq ($(MFEM_USE_SINGLE),YES)
   PKGS_NO_SINGLE = SUNDIALS SUITESPARSE SUPERLU STRUMPACK GINKGO AMGX SLEPC\
	 PUMI GSLIB ALGOIM CEED MOONOLITH TRIBOL
   $(foreach pkg,$(PKGS_NO_SINGLE),$(if $(MFEM_USE_$(pkg):NO=),\
     $(error Package $(pkg) is NOT supported with single precision)))
endif

# The default value of CXXFLAGS is based on the value of MFEM_DEBUG
ifeq ($(MFEM_DEBUG),YES)
   CXXFLAGS ?= $(DEBUG_FLAGS)
endif
CXXFLAGS ?= $(OPTIM_FLAGS)

# MPI configuration
ifneq ($(MFEM_USE_MPI),YES)
   HOST_CXX = $(CXX)
   PKGS_NEED_MPI = SUPERLU MUMPS STRUMPACK PETSC PUMI SLEPC MKL_CPARDISO
   $(foreach mpidep,$(PKGS_NEED_MPI),$(if $(MFEM_USE_$(mpidep):NO=),\
     $(warning *** [MPI is OFF] setting MFEM_USE_$(mpidep) = NO)\
     $(eval override MFEM_USE_$(mpidep)=NO),))
else
   HOST_CXX = $(MPICXX)
   INCFLAGS += $(HYPRE_OPT)
   ALL_LIBS += $(HYPRE_LIB)
endif

# Default configuration
ifeq ($(MFEM_USE_CUDA)$(MFEM_USE_HIP),NONO)
   MFEM_CXX ?= $(HOST_CXX)
   MFEM_HOST_CXX ?= $(MFEM_CXX)
   XCOMPILER = $(CXX_XCOMPILER)
   XLINKER   = $(CXX_XLINKER)
endif

ifeq ($(MFEM_USE_CUDA),YES)
   MFEM_CXX ?= $(CUDA_CXX)
   MFEM_HOST_CXX ?= $(HOST_CXX)
   CXXFLAGS += $(CUDA_FLAGS) -ccbin $(MFEM_HOST_CXX)
   XCOMPILER = $(CUDA_XCOMPILER)
   XLINKER   = $(CUDA_XLINKER)
   # CUDA_OPT and CUDA_LIB are added below
   # Compatibility test against MFEM_USE_HIP
   ifeq ($(MFEM_USE_HIP),YES)
      $(error Incompatible config: MFEM_USE_CUDA can not be combined with MFEM_USE_HIP)
   endif
endif

# HIP configuration
ifeq ($(MFEM_USE_HIP),YES)
   ifeq ($(MFEM_USE_MPI),YES)
      INCFLAGS += $(MPI_OPT)
      ALL_LIBS += $(MPI_LIB)
   endif
   MFEM_CXX ?= $(HIP_CXX)
   MFEM_HOST_CXX ?= $(MFEM_CXX)
   CXXFLAGS += $(HIP_FLAGS)
   XLINKER   = $(HIP_XLINKER)
   XCOMPILER = $(HIP_XCOMPILER)
   # HIP_OPT and HIP_LIB are added below
   # Compatibility test against MFEM_USE_CUDA
   ifeq ($(MFEM_USE_CUDA),YES)
      $(error Incompatible config: MFEM_USE_HIP can not be combined with MFEM_USE_CUDA)
   endif
endif

DEP_CXX ?= $(MFEM_CXX)

# Check legacy OpenMP configuration
ifeq ($(MFEM_USE_LEGACY_OPENMP),YES)
   MFEM_THREAD_SAFE ?= YES
   ifneq ($(MFEM_THREAD_SAFE),YES)
      $(error Incompatible config: MFEM_USE_LEGACY_OPENMP requires MFEM_THREAD_SAFE)
   endif
   # NOTE: MFEM_USE_LEGACY_OPENMP cannot be combined with any of:
   # MFEM_USE_OPENMP, MFEM_USE_CUDA, MFEM_USE_RAJA, MFEM_USE_OCCA
endif

# List of MFEM dependencies, that require the *_LIB variable to be non-empty
MFEM_REQ_LIB_DEPS = ENZYME SUPERLU MUMPS METIS FMS CONDUIT SIDRE LAPACK SUNDIALS\
 SUITESPARSE STRUMPACK GINKGO GNUTLS NETCDF SLEPC PETSC MPFR PUMI HIOP\
 GSLIB OCCA CEED RAJA UMPIRE MKL_CPARDISO MKL_PARDISO AMGX MAGMA CALIPER PARELAG\
 TRIBOL BENCHMARK MOONOLITH ALGOIM


PETSC_ERROR_MSG = $(if $(PETSC_FOUND),,. PETSC config not found: $(PETSC_VARS))
SLEPC_ERROR_MSG = $(if $(SLEPC_FOUND),,. SLEPC config not found: $(SLEPC_VARS))

define mfem_check_dependency
ifeq ($$(MFEM_USE_$(1)),YES)
   $$(if $$($(1)_LIB),,$$(error $(1)_LIB is empty$$($(1)_ERROR_MSG)))
endif
endef

# During configuration, check dependencies from MFEM_REQ_LIB_DEPS
ifeq ($(MAKECMDGOALS),config)
   $(foreach dep,$(MFEM_REQ_LIB_DEPS),\
      $(eval $(call mfem_check_dependency,$(dep))))
endif

# List of MFEM dependencies, processed below
MFEM_DEPENDENCIES = $(MFEM_REQ_LIB_DEPS) LIBUNWIND OPENMP CUDA HIP JIT

# List of deprecated MFEM dependencies, processed below
MFEM_LEGACY_DEPENDENCIES = OPENMP

# Macro for adding dependencies
define mfem_add_dependency
ifeq ($(MFEM_USE_$(1)),YES)
   INCFLAGS += $($(1)_OPT)
   ALL_LIBS += $($(1)_LIB)
endif
endef

# Macro for adding legacy dependencies
define mfem_add_legacy_dependency
ifeq ($(MFEM_USE_LEGACY_$(1)),YES)
   INCFLAGS += $($(1)_OPT)
   ALL_LIBS += $($(1)_LIB)
endif
endef

# Process dependencies
$(foreach dep,$(MFEM_DEPENDENCIES),$(eval $(call mfem_add_dependency,$(dep))))
$(foreach dep,$(MFEM_LEGACY_DEPENDENCIES),$(eval $(call \
   mfem_add_legacy_dependency,$(dep))))

# Timer option
ifeq ($(MFEM_TIMER_TYPE),2)
   ALL_LIBS += $(POSIX_CLOCKS_LIB)
endif

# zlib configuration
ifeq ($(MFEM_USE_ZLIB),YES)
   INCFLAGS += $(ZLIB_OPT)
   ALL_LIBS += $(ZLIB_LIB)
endif

# List of all defines that may be enabled in config.hpp and config.mk:
MFEM_DEFINES = MFEM_VERSION MFEM_VERSION_STRING MFEM_GIT_STRING MFEM_USE_MPI\
 MFEM_USE_METIS MFEM_USE_METIS_5 MFEM_DEBUG MFEM_USE_EXCEPTIONS MFEM_USE_ZLIB\
 MFEM_USE_LIBUNWIND MFEM_USE_LAPACK MFEM_THREAD_SAFE MFEM_USE_OPENMP\
 MFEM_USE_LEGACY_OPENMP MFEM_USE_MEMALLOC MFEM_TIMER_TYPE MFEM_USE_SUNDIALS\
 MFEM_USE_SUITESPARSE MFEM_USE_GINKGO MFEM_USE_SUPERLU MFEM_USE_SUPERLU5\
 MFEM_USE_STRUMPACK MFEM_USE_GNUTLS MFEM_USE_NETCDF MFEM_USE_PETSC\
 MFEM_USE_SLEPC MFEM_USE_MPFR MFEM_USE_SIDRE MFEM_USE_FMS MFEM_USE_CONDUIT\
 MFEM_USE_PUMI MFEM_USE_HIOP MFEM_USE_GSLIB MFEM_USE_CUDA MFEM_USE_HIP\
 MFEM_USE_OCCA MFEM_USE_MOONOLITH MFEM_USE_CEED MFEM_USE_RAJA MFEM_USE_UMPIRE\
 MFEM_USE_SIMD MFEM_USE_ADIOS2 MFEM_USE_MKL_CPARDISO MFEM_USE_MKL_PARDISO MFEM_USE_AMGX\
<<<<<<< HEAD
 MFEM_USE_MUMPS MFEM_USE_ADFORWARD MFEM_USE_CODIPACK MFEM_USE_CALIPER\
 MFEM_USE_BENCHMARK MFEM_USE_PARELAG MFEM_USE_ALGOIM MFEM_USE_ENZYME\
 MFEM_SOURCE_DIR MFEM_INSTALL_DIR MFEM_SHARED_BUILD MFEM_USE_JIT
=======
 MFEM_USE_MAGMA MFEM_USE_MUMPS MFEM_USE_ADFORWARD MFEM_USE_CODIPACK MFEM_USE_CALIPER\
 MFEM_USE_BENCHMARK MFEM_USE_PARELAG MFEM_USE_TRIBOL MFEM_USE_ALGOIM MFEM_USE_ENZYME\
 MFEM_SOURCE_DIR MFEM_INSTALL_DIR MFEM_SHARED_BUILD MFEM_USE_DOUBLE MFEM_USE_SINGLE
>>>>>>> 7c1a0eb5

# List of makefile variables that will be written to config.mk:
MFEM_CONFIG_VARS = MFEM_CXX MFEM_HOST_CXX MFEM_CPPFLAGS MFEM_CXXFLAGS\
 MFEM_INC_DIR MFEM_TPLFLAGS MFEM_INCFLAGS MFEM_PICFLAG MFEM_FLAGS MFEM_LIB_DIR\
 MFEM_EXT_LIBS MFEM_LIBS MFEM_LIB_FILE MFEM_STATIC MFEM_SHARED MFEM_BUILD_TAG\
 MFEM_PREFIX MFEM_CONFIG_EXTRA MFEM_MPIEXEC MFEM_MPIEXEC_NP MFEM_MPI_NP\
 MFEM_TEST_MK

# Config vars: values of the form @VAL@ are replaced by $(VAL) in config.mk
MFEM_CPPFLAGS  ?= $(CPPFLAGS)
MFEM_CXXFLAGS  ?= $(CXXFLAGS)
MFEM_TPLFLAGS  ?= $(INCFLAGS)
MFEM_INCFLAGS  ?= -I@MFEM_INC_DIR@ @MFEM_TPLFLAGS@
MFEM_PICFLAG   ?= $(if $(shared),$(PICFLAG))
MFEM_FLAGS     ?= @MFEM_CPPFLAGS@ @MFEM_CXXFLAGS@ @MFEM_INCFLAGS@
MFEM_EXT_LIBS  ?= $(ALL_LIBS) $(LDFLAGS) $(LDFLAGS_INTERNAL)
MFEM_LIBS      ?= $(if $(shared),$(BUILD_RPATH)) -L@MFEM_LIB_DIR@ -lmfem\
   @MFEM_EXT_LIBS@
MFEM_LIB_FILE  ?= @MFEM_LIB_DIR@/libmfem.$(if $(shared),$(SO_VER),a)
MFEM_BUILD_TAG ?= $(shell uname -snm)
MFEM_PREFIX    ?= $(PREFIX)
MFEM_INC_DIR   ?= $(if $(CONFIG_FILE_DEF),@MFEM_BUILD_DIR@,@MFEM_DIR@)
MFEM_LIB_DIR   ?= $(if $(CONFIG_FILE_DEF),@MFEM_BUILD_DIR@,@MFEM_DIR@)
MFEM_TEST_MK   ?= @MFEM_DIR@/config/test.mk
# Use "\n" (interpreted by sed) to add a newline.
MFEM_CONFIG_EXTRA ?= $(if $(CONFIG_FILE_DEF),MFEM_BUILD_DIR ?= @MFEM_DIR@,)

MFEM_SOURCE_DIR  = $(MFEM_REAL_DIR)
MFEM_INSTALL_DIR = $(abspath $(MFEM_PREFIX))

# If we have 'config' target, export variables used by config/makefile
ifneq (,$(filter config,$(MAKECMDGOALS)))
   export $(MFEM_DEFINES) MFEM_DEFINES $(MFEM_CONFIG_VARS) MFEM_CONFIG_VARS
   export VERBOSE HYPRE_OPT PUMI_DIR MUMPS_OPT
endif

# If we have 'install' target, export variables used by config/makefile
ifneq (,$(filter install,$(MAKECMDGOALS)))
   ifneq (install,$(MAKECMDGOALS))
      $(error Target 'install' can not be combined with other targets)
   endif
   # Allow changing the PREFIX during install with: make install PREFIX=<dir>
   PREFIX := $(MFEM_PREFIX)
   PREFIX_BIN   := $(PREFIX)/bin
   PREFIX_INC   := $(PREFIX)/include
   PREFIX_LIB   := $(PREFIX)/lib
   PREFIX_SHARE := $(PREFIX)/share/mfem
   override MFEM_DIR := $(MFEM_REAL_DIR)
   MFEM_INCFLAGS = -I@MFEM_INC_DIR@ @MFEM_TPLFLAGS@
   MFEM_FLAGS    = @MFEM_CPPFLAGS@ @MFEM_CXXFLAGS@ @MFEM_INCFLAGS@
   MFEM_LIBS     = $(if $(shared),$(INSTALL_RPATH)) -L@MFEM_LIB_DIR@ -lmfem\
      @MFEM_EXT_LIBS@
   MFEM_LIB_FILE = @MFEM_LIB_DIR@/libmfem.$(if $(shared),$(SO_VER),a)
   ifeq ($(MFEM_USE_OCCA),YES)
      ifneq ($(MFEM_INSTALL_DIR),$(abspath $(PREFIX)))
         $(error OCCA is enabled: PREFIX must be set during configuration!)
      endif
   endif
   MFEM_PREFIX := $(abspath $(PREFIX))
   MFEM_INC_DIR = $(abspath $(PREFIX_INC))
   MFEM_LIB_DIR = $(abspath $(PREFIX_LIB))
   MFEM_TEST_MK = $(abspath $(PREFIX_SHARE)/test.mk)
   MFEM_CONFIG_EXTRA =
   export $(MFEM_DEFINES) MFEM_DEFINES $(MFEM_CONFIG_VARS) MFEM_CONFIG_VARS
   export VERBOSE
endif

# Source dirs in logical order
<<<<<<< HEAD
DIRS = general linalg linalg/simd mesh mesh/submesh fem fem/ceed/interface \
       fem/ceed/integrators/mass fem/ceed/integrators/convection \
       fem/ceed/integrators/diffusion fem/ceed/integrators/nlconvection \
       fem/ceed/solvers fem/fe fem/lor fem/qinterp fem/integ fem/tmop \
		 general/jit
=======
DIRS = general linalg linalg/simd linalg/batched mesh mesh/submesh fem \
       fem/ceed/interface fem/ceed/integrators/mass \
       fem/ceed/integrators/convection fem/ceed/integrators/diffusion \
       fem/ceed/integrators/nlconvection fem/ceed/solvers fem/fe fem/lor \
       fem/qinterp fem/integ fem/tmop
>>>>>>> 7c1a0eb5

ifeq ($(MFEM_USE_MOONOLITH),YES)
   MFEM_CXXFLAGS += $(MOONOLITH_CXX_FLAGS)
   MFEM_INCFLAGS += -I$(MFEM_DIR)/fem/moonolith $(MOONOLITH_INCLUDES)
   MFEM_TPLFLAGS += $(MOONOLITH_INCLUDES)
   DIRS += fem/moonolith
endif

SOURCE_FILES = $(foreach dir,$(DIRS),$(wildcard $(SRC)$(dir)/*.cpp))
RELSRC_FILES = $(patsubst $(SRC)%,%,$(SOURCE_FILES))
OBJECT_FILES = $(patsubst $(SRC)%,$(BLD)%,$(SOURCE_FILES:.cpp=.o))
# general/jit/parser.cpp is handled differently, as it is an executable
# required before the compilation of the declared JIT source files
ifeq ($(MFEM_USE_JIT),YES)
ALL_OBJECT_FILES := $(OBJECT_FILES)
OBJECT_FILES = $(filter-out $(BLD)general/jit/parser.o, $(ALL_OBJECT_FILES))
endif
OKL_DIRS = fem

.PHONY: lib all clean distclean install config status info deps serial parallel	\
	debug pdebug cuda hip pcuda cudebug pcudebug jit pjit cujit pcujit hipjit \
	phipjit jitdebug pjitdebug cujitdebug pcujitdebug hipjitdebug phipjitdebughpc \
	style check test unittest deprecation-warnings

.SUFFIXES:
.SUFFIXES: .cpp .o
# Remove some default implicit rules
%:	%.o
%.o:	%.cpp
%:	%.cpp

# Default rule.
lib: $(if $(static),$(BLD)libmfem.a) $(if $(shared),$(BLD)libmfem.$(SO_EXT)) $(if $(jit),$(BLD)mjit)

# Flags used for compiling all source files.
MFEM_BUILD_FLAGS = $(MFEM_PICFLAG) $(MFEM_CPPFLAGS) $(MFEM_CXXFLAGS)\
 $(MFEM_TPLFLAGS) $(CONFIG_FILE_DEF)

# Rules for compiling all source files.
ifneq ($(MFEM_USE_JIT),YES)
$(OBJECT_FILES): $(BLD)%.o: $(SRC)%.cpp $(CONFIG_MK)
	$(MFEM_CXX) $(MFEM_BUILD_FLAGS) -c $(<) -o $(@)
else
# JIT compilation rules
# Files that will be preprocessed
JIT_SOURCE_FILES = \
	$(SRC)fem/integ/bilininteg_diffusion_kernels.cpp \
	$(SRC)fem/integ/bilininteg_mass_kernels.cpp

# Filter out objects that will be compiled through the mjit parser
JIT_OBJECT_FILES = $(JIT_SOURCE_FILES:$(SRC)%.cpp=$(BLD)%.o)
# Filter out objects that will require specific MAKEFILE definitions
OPT_OBJECT_FILES = $(BLD)general/jit/jit.o
STD_OBJECT_FILES = $(filter-out $(JIT_OBJECT_FILES) $(OPT_OBJECT_FILES), $(OBJECT_FILES))

# MFEM's MJIT parser embedded definitions
MJIT_PARSER_DEFINES  = -DMFEM_CXX="\"$(MFEM_CXX)\""
MJIT_PARSER_DEFINES += -DMFEM_EXT_LIBS="\"$(MFEM_EXT_LIBS)\""
MJIT_PARSER_DEFINES += -DMFEM_LINK_FLAGS="\"$(MFEM_LINK_FLAGS)\""
# We don't need out of source compilation's MFEM_CONFIG_FILE which can lead to
# unhandled double quotes with nvcc compiler. Once installed, JIT compilation
# will use $(MFEM_INSTALL_DIR)/config/_config.hpp.
MJIT_PARSER_DEFINES += -DMFEM_BUILD_FLAGS="\"$(MFEM_PICFLAG) $(MFEM_CPPFLAGS) \
$(MFEM_CXXFLAGS) $(MFEM_TPLFLAGS)\""
$(BLD)mjit: $(SRC)general/jit/parser.cpp $(CONFIG_MK) $(SRC)makefile $(SRC)general/jit/jit.hpp
	$(MFEM_CXX) $(MFEM_BUILD_FLAGS) $(MJIT_PARSER_DEFINES) $(<) -o $(@)

# MFEM's MJIT runtime embedded definitions 
MJIT_RUNTIME_DEFINES  = -DMFEM_AR="\"$(AR)\""
MJIT_RUNTIME_DEFINES += -DMFEM_SO_EXT="\"$(SO_EXT)\""
MJIT_RUNTIME_DEFINES += -DMFEM_XLINKER="\"$(XLINKER)\""
MJIT_RUNTIME_DEFINES += -DMFEM_SO_PREFIX="\"$(SO_PREFIX)\""
MJIT_RUNTIME_DEFINES += -DMFEM_SO_POSTFIX="\"$(SO_POSTFIX)\""
MJIT_RUNTIME_DEFINES += -DMFEM_BUILD_DIR="\"$(MFEM_SOURCE_DIR)\""
MJIT_RUNTIME_DEFINES += -DMFEM_INSTALL_BACKUP="\"$(INSTALL_BACKUP)\""
$(OPT_OBJECT_FILES): $(BLD)%.o: $(SRC)%.cpp $(SRC)%.hpp $(SRC)makefile $(CONFIG_MK)
	$(MFEM_CXX) $(MFEM_BUILD_FLAGS) $(MJIT_RUNTIME_DEFINES) -c $(<) -o $(@)

$(STD_OBJECT_FILES): $(BLD)%.o: $(SRC)%.cpp $(CONFIG_MK)
	$(MFEM_CXX) $(MFEM_BUILD_FLAGS) -c $(<) -o $(@)

MJIT_BUILD_FLAGS  = $(MFEM_BUILD_FLAGS)
MJIT_BUILD_FLAGS += $(if $(MFEM_USE_CUDA:YES=),-x c++)
MJIT_BUILD_FLAGS += -I$(SRC)$(@D) -DMFEM_JIT_INC_PATH="\"$(@D)\""
$(JIT_OBJECT_FILES): $(BLD)%.o: $(SRC)%.cpp $(CONFIG_MK) $(BLD)mjit $(SRC)makefile
	@$(eval MJIT_TMP=$(realpath $(shell mktemp)))
	@$(BLD)./mjit $(<) -o $(MJIT_TMP)
	@echo $(MFEM_CXX) $(MFEM_BUILD_FLAGS) -c $(*).jit -o $(@)
	@$(MFEM_CXX) $(MJIT_BUILD_FLAGS) -c $(MJIT_TMP) -o $(@)
	@rm $(MJIT_TMP)
endif # MFEM_USE_JIT

all: examples miniapps $(TEST_DIRS)

.PHONY: miniapps $(EM_DIRS) $(TEST_DIRS)
miniapps: $(MINIAPP_DIRS)
$(MINIAPP_USE_COMMON): miniapps/common
$(EM_DIRS) $(TEST_DIRS): lib
	$(MAKE) -C $(BLD)$(@)

.PHONY: doc
doc:
	$(MAKE) -C $(BLD)$(@)

-include $(BLD)deps.mk

$(BLD)libmfem.a: $(OBJECT_FILES)
	$(AR) $(ARFLAGS) $(@) $(OBJECT_FILES)
	$(RANLIB) $(@)
	@$(MAKE) deprecation-warnings

$(BLD)libmfem.$(SO_EXT): $(BLD)libmfem.$(SO_VER)
	cd $(@D) && ln -sf $(<F) $(@F)
	@$(MAKE) deprecation-warnings

# If some of the external libraries are build without -fPIC, linking shared MFEM
# library may fail. In such cases, one may set EXT_LIBS on the command line.
EXT_LIBS = $(MFEM_EXT_LIBS)
$(BLD)libmfem.$(SO_VER): $(OBJECT_FILES)
	$(MFEM_CXX) $(MFEM_LINK_FLAGS) $(BUILD_SOFLAGS) $(OBJECT_FILES) \
	   $(EXT_LIBS) -o $(@)

# Shortcut targets options
serial debug cuda hip cudebug hipdebug:                              M_MPI=NO
jit cujit hipjit jitdebug cujitdebug hipjitdebug:                    M_MPI=NO
parallel pdebug pcuda pcudebug phip phipdebug:                       M_MPI=YES
pjit pcujit phipjit pjitdebug pcujitdebug phipjitdebug:              M_MPI=YES
serial parallel cuda pcuda hip phip:                                 M_DBG=NO
jit pjit cujit pcujit hipjit phipjit:                                M_DBG=NO
debug pdebug cudebug pcudebug hipdebug phipdebug:                    M_DBG=YES
jitdebug pjitdebug cujitdebug pcujitdebug hipjitdebug phipjitdebug:  M_DBG=YES
cuda pcuda cudebug pcudebug cujit pcujit cujitdebug pcujitdebug:     M_CUDA=YES
hip phip hipdebug phipdebug hipjit phipjit hipjitdebug phipjitdebug: M_HIP=YES

serial parallel debug pdebug:
	$(MAKE) -f $(THIS_MK) config MFEM_USE_MPI=$(M_MPI) MFEM_DEBUG=$(M_DBG) \
		$(MAKEOVERRIDES_SAVE)
	$(MAKE) $(MAKEOVERRIDES_SAVE)

cuda pcuda cudebug pcudebug:
	$(MAKE) -f $(THIS_MK) config MFEM_USE_MPI=$(M_MPI) MFEM_DEBUG=$(M_DBG) \
		MFEM_USE_CUDA=$(M_CUDA) $(MAKEOVERRIDES_SAVE)
	$(MAKE) $(MAKEOVERRIDES_SAVE)

hip phip hipdebug phipdebug:
	$(MAKE) -f $(THIS_MK) config MFEM_USE_MPI=$(M_MPI) MFEM_DEBUG=$(M_DBG) \
		MFEM_USE_HIP=$(M_HIP) $(MAKEOVERRIDES_SAVE)
	$(MAKE) $(MAKEOVERRIDES_SAVE)

jit pjit cujit pcujit hipjit phipjit jitdebug pjitdebug cujitdebug pcujitdebug hipjitdebug phipjitdebug:
	$(MAKE) -f $(THIS_MK) config MFEM_USE_MPI=$(M_MPI) MFEM_DEBUG=$(M_DBG) \
	MFEM_USE_CUDA=$(if $(M_CUDA),YES,NO) MEM_USE_HIP=$(if $(M_HIP),YES,NO) \
	MFEM_USE_JIT=YES $(MAKEOVERRIDES_SAVE)
	$(MAKE) $(MAKEOVERRIDES_SAVE)

# Build with MPI and all Device backends enabled (requires OCCA and RAJA)
hpc:
	$(MAKE) -f $(THIS_MK) config MFEM_USE_MPI=YES MFEM_USE_CUDA=YES \
		MFEM_USE_OPENMP=YES MFEM_USE_OCCA=YES MFEM_USE_RAJA=YES \
		$(MAKEOVERRIDES_SAVE)
	$(MAKE) $(MAKEOVERRIDES_SAVE)

deps:
	rm -f $(BLD)deps.mk
	for i in $(RELSRC_FILES:.cpp=); do \
	   $(DEP_CXX) $(MFEM_BUILD_FLAGS) $(DEP_FLAGS) $(BLD)$${i}.o $(SRC)$${i}.cpp\
	      >> $(BLD)deps.mk; done

check: lib
	@printf "Quick-checking the MFEM library."
	@printf " Use 'make test' for more extensive tests.\n"
	@$(MAKE) -C $(BLD)examples \
	$(if $(findstring YES,$(MFEM_USE_MPI)),ex1p-test-par,ex1-test-seq)

test test-noclean:
	@echo "Testing the MFEM library. This may take a while..."
	@echo "Building all examples, miniapps, and tests..."
	@$(MAKE) $(MAKEOVERRIDES_SAVE) all
	@echo "Running tests in: [ $(ALL_TEST_DIRS) ] ..."
	@ERR=0; for dir in $(ALL_TEST_DIRS); do \
	   echo "Running tests in $${dir} ..."; \
	   if ! $(MAKE) -j1 -C $(BLD)$${dir} $@; then \
	   ERR=1; fi; done; \
	   if [ 0 -ne $${ERR} ]; then echo "Some tests failed."; exit 1; \
	   else echo "All tests passed."; fi

.PHONY: test-miniapps
test-miniapps:
	@echo "Building all miniapps ..."
	@$(MAKE) $(MAKEOVERRIDES_SAVE) miniapps
	@ERR=0; for dir in $(MINIAPP_TEST_DIRS); do \
	   echo "Running tests in $${dir} ..."; \
	   if ! $(MAKE) -j1 -C $(BLD)$${dir} test; then \
	   ERR=1; fi; done; \
	   if [ 0 -ne $${ERR} ]; then echo "Some miniapp tests failed."; \
	   exit 1; else echo "All miniapp tests passed."; fi

unittest: lib
	$(MAKE) -C $(BLD)tests/unit test

.PHONY: test-print
test-print:
	@echo "Printing tests in: [ $(ALL_TEST_DIRS) ] ..."
	@for dir in $(ALL_TEST_DIRS); do \
	   $(MAKE) -j1 -C $(BLD)$${dir} test-print; done

ALL_CLEAN_SUBDIRS = $(addsuffix /clean,config $(EM_DIRS) doc $(TEST_DIRS))
.PHONY: $(ALL_CLEAN_SUBDIRS) miniapps/clean
miniapps/clean: $(addsuffix /clean,$(MINIAPP_DIRS))
$(ALL_CLEAN_SUBDIRS):
	$(MAKE) -C $(BLD)$(@D) $(@F)

clean: $(addsuffix /clean,$(EM_DIRS) $(TEST_DIRS))
	rm -f $(addprefix $(BLD),$(foreach d,$(DIRS),$(d)/*.o))
	rm -f $(addprefix $(BLD),$(foreach d,$(DIRS),$(d)/*~))
	rm -rf $(addprefix $(BLD),*~ libmfem.* deps.mk mjit mjit.dSYM)

distclean: clean config/clean doc/clean
	rm -rf mfem/

# User-definable install permissions.
# Install permissions for everything except directories and binaries:
INSTALL_DEF_PERM ?= 644
# Install permissions for binaries:
INSTALL_BIN_PERM ?= 755
# Install permissions for directories (and symlinks on macOS/BSD):
INSTALL_DIR_PERM ?= 755

# Shortcuts, not to be modified by the user on the command line.
# We use 'umask' because 'mkdir -p' (and 'install -d') do not use the mode
# specified with the '-m' flag when creating non-existent parent directories.
# WARNING: $(MKINSTALLDIR) changes the umask for commands following it as part
#          of the same shell expression unless it is placed inside '()' to be
#          executed in a sub-shell.
override INSTALLDEF   = $(INSTALL) -m $(INSTALL_DEF_PERM)
override INSTALLMASK  = $(shell printf "%o" $$((~0$(INSTALL_DIR_PERM) & 0777)))
override MKINSTALLDIR = umask $(INSTALLMASK) && mkdir -p

INSTALL_SHARED_LIB = $(MFEM_CXX) $(MFEM_LINK_FLAGS) $(INSTALL_SOFLAGS)\
   $(OBJECT_FILES) $(EXT_LIBS) -o $(PREFIX_LIB)/libmfem.$(SO_VER) && \
   cd $(PREFIX_LIB) && chmod $(INSTALL_BIN_PERM) libmfem.$(SO_VER) && \
   ( umask $(INSTALLMASK) && ln -sf libmfem.$(SO_VER) libmfem.$(SO_EXT) )

install: $(if $(static),$(BLD)libmfem.a) $(if $(shared),$(BLD)libmfem.$(SO_EXT))
<<<<<<< HEAD
#install mjit binary
	$(if $(jit),mkdir -p $(PREFIX_BIN))
	$(if $(jit),$(INSTALL) -m 750 $(BLD)mjit $(PREFIX_BIN))

	mkdir -p $(PREFIX_LIB)
=======
	$(MKINSTALLDIR) $(PREFIX_LIB)
>>>>>>> 7c1a0eb5
# install static and/or shared library
	$(if $(static),$(INSTALLDEF) $(BLD)libmfem.a $(PREFIX_LIB))
	$(if $(shared),$(INSTALL_SHARED_LIB))
# install top level includes
	$(MKINSTALLDIR) $(PREFIX_INC)/mfem
	$(INSTALLDEF) $(SRC)mfem.hpp $(SRC)mfem-performance.hpp \
	   $(PREFIX_INC)/mfem
	for hdr in mfem.hpp mfem-performance.hpp; do \
	   printf '// Auto-generated file.\n#include "mfem/'$$hdr'"\n' \
	      > $(PREFIX_INC)/$$hdr && \
	   chmod $(INSTALL_DEF_PERM) $(PREFIX_INC)/$$hdr; done
# install config include
	$(MKINSTALLDIR) $(PREFIX_INC)/mfem/config
	$(INSTALLDEF) $(BLD)config/_config.hpp $(PREFIX_INC)/mfem/config
	$(INSTALLDEF) $(SRC)config/config.hpp $(PREFIX_INC)/mfem/config
	$(INSTALLDEF) $(SRC)config/tconfig.hpp $(PREFIX_INC)/mfem/config
# install remaining includes in each subdirectory
	for dir in $(DIRS); do \
	   ( $(MKINSTALLDIR) $(PREFIX_INC)/mfem/$$dir ) && \
	   $(INSTALLDEF) $(SRC)$$dir/*.hpp $(PREFIX_INC)/mfem/$$dir; \
	done
# install JIT header
	$(if $(jit),mkdir -p $(PREFIX_INC)/mfem/general/jit)
	$(if $(jit),$(INSTALL) -m 640 $(SRC)general/jit/jit.hpp $(PREFIX_INC)/mfem/general/jit)
# install *.okl files
	for dir in $(OKL_DIRS); do \
	   ( $(MKINSTALLDIR) $(PREFIX_INC)/mfem/$$dir ) && \
	   $(INSTALLDEF) $(SRC)$$dir/*.okl $(PREFIX_INC)/mfem/$$dir; \
	done
# install libCEED q-function headers
	$(MKINSTALLDIR) $(PREFIX_INC)/mfem/fem/ceed/integrators/mass
	$(INSTALLDEF) $(SRC)fem/ceed/integrators/mass/*.h \
	   $(PREFIX_INC)/mfem/fem/ceed/integrators/mass
	$(MKINSTALLDIR) $(PREFIX_INC)/mfem/fem/ceed/integrators/convection
	$(INSTALLDEF) $(SRC)fem/ceed/integrators/convection/*.h \
	   $(PREFIX_INC)/mfem/fem/ceed/integrators/convection
	$(MKINSTALLDIR) $(PREFIX_INC)/mfem/fem/ceed/integrators/diffusion
	$(INSTALLDEF) $(SRC)fem/ceed/integrators/diffusion/*.h \
	   $(PREFIX_INC)/mfem/fem/ceed/integrators/diffusion
	$(MKINSTALLDIR) $(PREFIX_INC)/mfem/fem/ceed/integrators/nlconvection
	$(INSTALLDEF) $(SRC)fem/ceed/integrators/nlconvection/*.h \
	   $(PREFIX_INC)/mfem/fem/ceed/integrators/nlconvection
# install config.mk in $(PREFIX_SHARE)
	$(MKINSTALLDIR) $(PREFIX_SHARE)
	$(MAKE) -C $(BLD)config config-mk CONFIG_MK=config-install.mk
	$(INSTALLDEF) $(BLD)config/config-install.mk $(PREFIX_SHARE)/config.mk
	rm -f $(BLD)config/config-install.mk
# install test.mk in $(PREFIX_SHARE)
	$(INSTALLDEF) $(SRC)config/test.mk $(PREFIX_SHARE)

$(CONFIG_MK):
# Skip the error message when '-B' make flag is used (unconditionally
# make all targets), but still check for the $(CONFIG_MK) file
ifeq (,$(and $(findstring B,$(MAKEFLAGS)),$(wildcard $(CONFIG_MK))))
	$(info )
	$(info MFEM is not configured.)
	$(info Run "make config" first, or see "make help".)
	$(info )
	$(error )
endif

config: $(if $(CONFIG_FILE_DEF),build-config,local-config)

.PHONY: local-config
local-config:
	$(MAKE) -C config all
	@printf "\nBuild destination: <source> [$(BUILD_REAL_DIR)]\n\n"

.PHONY: build-config
build-config:
	for d in $(BUILD_SUBDIRS); do mkdir -p $(BLD)$${d}; done
	for dir in "" $(addsuffix /,config $(EM_DIRS) doc $(TEST_DIRS)); do \
	   printf "# Auto-generated file.\n%s\n%s\n" \
	      "MFEM_DIR = $(MFEM_REAL_DIR)" \
	      "include \$$(MFEM_DIR)/$${dir}makefile" \
	      > $(BLD)$${dir}GNUmakefile; done
	$(MAKE) -C $(BLD)config all
	cd "$(BUILD_DIR)" && ln -sf "$(MFEM_REAL_DIR)/data" .
	for hdr in mfem.hpp mfem-performance.hpp; do \
	   printf "// Auto-generated file.\n%s\n%s\n" \
	   "#define MFEM_CONFIG_FILE \"$(BUILD_REAL_DIR)/config/_config.hpp\"" \
	   "#include \"$(MFEM_REAL_DIR)/$${hdr}\"" > $(BLD)$${hdr}; done
	@printf "\nBuild destination: $(BUILD_DIR) [$(BUILD_REAL_DIR)]\n\n"

help:
	$(info $(value MFEM_HELP_MSG))
	@true

status info:
	$(info MFEM_VERSION           = $(MFEM_VERSION) [v$(MFEM_VERSION_STRING)])
	$(info MFEM_GIT_STRING        = $(MFEM_GIT_STRING))
	$(info MFEM_USE_MPI           = $(MFEM_USE_MPI))
	$(info MFEM_USE_METIS         = $(MFEM_USE_METIS))
	$(info MFEM_USE_METIS_5       = $(MFEM_USE_METIS_5))
	$(info MFEM_PRECISION         = \
	   $(if $(MFEM_USE_SINGLE:NO=),single,double))
	$(info MFEM_USE_DOUBLE        = $(MFEM_USE_DOUBLE))
	$(info MFEM_USE_SINGLE        = $(MFEM_USE_SINGLE))
	$(info MFEM_DEBUG             = $(MFEM_DEBUG))
	$(info MFEM_USE_EXCEPTIONS    = $(MFEM_USE_EXCEPTIONS))
	$(info MFEM_USE_ZLIB          = $(MFEM_USE_ZLIB))
	$(info MFEM_USE_LIBUNWIND     = $(MFEM_USE_LIBUNWIND))
	$(info MFEM_USE_LAPACK        = $(MFEM_USE_LAPACK))
	$(info MFEM_THREAD_SAFE       = $(MFEM_THREAD_SAFE))
	$(info MFEM_USE_OPENMP        = $(MFEM_USE_OPENMP))
	$(info MFEM_USE_LEGACY_OPENMP = $(MFEM_USE_LEGACY_OPENMP))
	$(info MFEM_USE_MEMALLOC      = $(MFEM_USE_MEMALLOC))
	$(info MFEM_TIMER_TYPE        = $(MFEM_TIMER_TYPE))
	$(info MFEM_USE_SUNDIALS      = $(MFEM_USE_SUNDIALS))
	$(info MFEM_USE_SUITESPARSE   = $(MFEM_USE_SUITESPARSE))
	$(info MFEM_USE_SUPERLU       = $(MFEM_USE_SUPERLU))
	$(info MFEM_USE_SUPERLU5      = $(MFEM_USE_SUPERLU5))
	$(info MFEM_USE_MUMPS         = $(MFEM_USE_MUMPS))
	$(info MFEM_USE_STRUMPACK     = $(MFEM_USE_STRUMPACK))
	$(info MFEM_USE_GINKGO        = $(MFEM_USE_GINKGO))
	$(info MFEM_USE_AMGX          = $(MFEM_USE_AMGX))
	$(info MFEM_USE_MAGMA         = $(MFEM_USE_MAGMA))
	$(info MFEM_USE_GNUTLS        = $(MFEM_USE_GNUTLS))
	$(info MFEM_USE_NETCDF        = $(MFEM_USE_NETCDF))
	$(info MFEM_USE_PETSC         = $(MFEM_USE_PETSC))
	$(info MFEM_USE_SLEPC         = $(MFEM_USE_SLEPC))
	$(info MFEM_USE_MPFR          = $(MFEM_USE_MPFR))
	$(info MFEM_USE_SIDRE         = $(MFEM_USE_SIDRE))
	$(info MFEM_USE_FMS           = $(MFEM_USE_FMS))
	$(info MFEM_USE_CONDUIT       = $(MFEM_USE_CONDUIT))
	$(info MFEM_USE_PUMI          = $(MFEM_USE_PUMI))
	$(info MFEM_USE_HIOP          = $(MFEM_USE_HIOP))
	$(info MFEM_USE_GSLIB         = $(MFEM_USE_GSLIB))
	$(info MFEM_USE_CUDA          = $(MFEM_USE_CUDA))
	$(info MFEM_USE_HIP           = $(MFEM_USE_HIP))
	$(info MFEM_USE_RAJA          = $(MFEM_USE_RAJA))
	$(info MFEM_USE_OCCA          = $(MFEM_USE_OCCA))
	$(info MFEM_USE_CALIPER       = $(MFEM_USE_CALIPER))
	$(info MFEM_USE_ALGOIM        = $(MFEM_USE_ALGOIM))
	$(info MFEM_USE_CEED          = $(MFEM_USE_CEED))
	$(info MFEM_USE_JIT           = $(MFEM_USE_JIT))
	$(info MFEM_USE_UMPIRE        = $(MFEM_USE_UMPIRE))
	$(info MFEM_USE_SIMD          = $(MFEM_USE_SIMD))
	$(info MFEM_USE_ADIOS2        = $(MFEM_USE_ADIOS2))
	$(info MFEM_USE_MKL_CPARDISO  = $(MFEM_USE_MKL_CPARDISO))
	$(info MFEM_USE_MKL_PARDISO   = $(MFEM_USE_MKL_PARDISO))
	$(info MFEM_USE_MOONOLITH     = $(MFEM_USE_MOONOLITH))
	$(info MFEM_USE_ADFORWARD     = $(MFEM_USE_ADFORWARD))
	$(info MFEM_USE_CODIPACK      = $(MFEM_USE_CODIPACK))
	$(info MFEM_USE_BENCHMARK     = $(MFEM_USE_BENCHMARK))
	$(info MFEM_USE_PARELAG       = $(MFEM_USE_PARELAG))
	$(info MFEM_USE_TRIBOL        = $(MFEM_USE_TRIBOL))
	$(info MFEM_USE_ENZYME        = $(MFEM_USE_ENZYME))
	$(info MFEM_CXX               = $(value MFEM_CXX))
	$(info MFEM_HOST_CXX          = $(value MFEM_HOST_CXX))
	$(info MFEM_CPPFLAGS          = $(value MFEM_CPPFLAGS))
	$(info MFEM_CXXFLAGS          = $(value MFEM_CXXFLAGS))
	$(info MFEM_TPLFLAGS          = $(value MFEM_TPLFLAGS))
	$(info MFEM_INCFLAGS          = $(value MFEM_INCFLAGS))
	$(info MFEM_FLAGS             = $(value MFEM_FLAGS))
	$(info MFEM_LINK_FLAGS        = $(value MFEM_LINK_FLAGS))
	$(info MFEM_EXT_LIBS          = $(value MFEM_EXT_LIBS))
	$(info MFEM_LIBS              = $(value MFEM_LIBS))
	$(info MFEM_LIB_FILE          = $(value MFEM_LIB_FILE))
	$(info MFEM_BUILD_TAG         = $(value MFEM_BUILD_TAG))
	$(info MFEM_PREFIX            = $(value MFEM_PREFIX))
	$(info MFEM_INC_DIR           = $(value MFEM_INC_DIR))
	$(info MFEM_LIB_DIR           = $(value MFEM_LIB_DIR))
	$(info MFEM_STATIC            = $(MFEM_STATIC))
	$(info MFEM_SHARED            = $(MFEM_SHARED))
	$(info MFEM_BUILD_DIR         = $(MFEM_BUILD_DIR))
	$(info MFEM_MPIEXEC           = $(MFEM_MPIEXEC))
	$(info MFEM_MPIEXEC_NP        = $(MFEM_MPIEXEC_NP))
	$(info MFEM_MPI_NP            = $(MFEM_MPI_NP))
	@true

ASTYLE_BIN = astyle
ASTYLE = $(ASTYLE_BIN) --options=$(SRC)config/mfem.astylerc
ASTYLE_VER = "Artistic Style Version 3.1"
FORMAT_FILES = $(foreach dir,$(DIRS) $(EM_DIRS) config,$(dir)/*.?pp)
FORMAT_FILES += tests/unit/*.?pp
UNIT_TESTS_SUBDIRS = general linalg mesh fem miniapps ceed
MINIAPPS_SUBDIRS = dpg/util hooke/operators hooke/preconditioners hooke/materials hooke/kernels
FORMAT_FILES += $(foreach dir,$(UNIT_TESTS_SUBDIRS),tests/unit/$(dir)/*.?pp)
FORMAT_FILES += $(foreach dir,$(MINIAPPS_SUBDIRS),miniapps/$(dir)/*.?pp)
FORMAT_EXCLUDE = general/tinyxml2.cpp tests/unit/catch.hpp
FORMAT_LIST = $(filter-out $(FORMAT_EXCLUDE),$(wildcard $(FORMAT_FILES)))

COUT_CERR_FILES = $(foreach dir,$(DIRS),$(dir)/*.[ch]pp)
COUT_CERR_EXCLUDE = '^general/error\.[ch]pp' '^general/globals\.[ch]pp' '^general/jit/parser\.cpp'

DEPRECATION_WARNING := \
"This feature is planned for removal in the next release."\
"Please open an issue at github.com/mfem/mfem/issues if you depend on it."
deprecation-warnings:
	@if [ -t 1 ]; then\
	   red="\033[0;31m"; yellow="\033[0;33m"; end="\033[0m";\
	 fi;\
	if [ $(MFEM_USE_LEGACY_OPENMP) = YES ]; then\
	  printf $$red"[MFEM_USE_LEGACY_OPENMP]"$$end": "$$yellow"%s"$$end"\n"\
	  $(DEPRECATION_WARNING);\
	fi

# $(call mfem_check_command, command-to-execute, success_msg, failed_msg)
mfem_check_command = \
  if [ -t 1 ]; then red="\033[0;31m"; green="\033[0;32m"; end="\033[0m"; fi;\
  if ! $(1); then\
    printf $$green"%s"$$end"\n" "[  OK  ] "$(strip $(2));\
  else\
    printf $$red"%s"$$end"\n"   "[FAILED] "$(strip $(3)); err_code=1;\
  fi

# Verify the C++ code styling in MFEM and check that std::cout and std::cerr are
# not used in the library (use mfem::out and mfem::err instead).
style:
	@echo "Applying C++ code style..."
	@astyle_version="$$($(ASTYLE_BIN) --version)";\
	 if [ "$$astyle_version" != $(ASTYLE_VER) ]; then\
	    printf "%s\n" "Invalid astyle version: '$$astyle_version'"\
	           "Please use: '"$(ASTYLE_VER)"'";\
	    exit 1;\
	 fi
	@err_code=0;\
	$(call mfem_check_command,\
	    $(ASTYLE) $(FORMAT_LIST) | grep Formatted,\
	    "No source files were changed",\
	    "Please make sure the changes are committed");\
	echo "Checking for use of std::cout...";\
	$(call mfem_check_command,\
	   grep cout $(COUT_CERR_FILES) | grep -v $(COUT_CERR_EXCLUDE:%=-e %),\
	   "No use of std::cout found", "Use mfem::out instead of std::cout");\
	echo "Checking for use of std::cerr...";\
	$(call mfem_check_command,\
	   grep cerr $(COUT_CERR_FILES) |\
	      grep -v $(COUT_CERR_EXCLUDE:%=-e %) -e cerrno,\
	   "No use of std::cerr found", "Use mfem::err instead of std::cerr");\
	exit $$err_code

# Generate a TAGS table in $MFEM_DIR from all the tracked files
.PHONY: tags
tags:
ifndef ETAGS_BIN
	$(error Error could not find suitable 'etags', please install one \
	using your package manager)
else ifndef EGREP_BIN
	$(error Error could not find suitable 'egrep', please install one \
	using your package manager)
endif
	$(eval MFEM_TRACKED_SOURCE = $(shell git -C $(MFEM_REAL_DIR) ls-files |\
	$(EGREP_BIN) '(\.[hc](pp)?)$$'))
	@cd $(MFEM_REAL_DIR) && $(ETAGS_BIN) --class-qualify \
	--declarations -o $(MFEM_REAL_DIR)/TAGS $(MFEM_TRACKED_SOURCE)

# Creates symlinks to the hooks in the `.git/hooks` directory. Individual
# hooks can be enabled by manually creating symlinks. Hooks can be customized
# using hard copies (trading off with automated updates).
.PHONY: hooks
hooks:
	@cd $(MFEM_DIR)/.git/hooks && \
	ln -s ../../config/githooks/pre-commit pre-commit; \
	ln -s ../../config/githooks/pre-push pre-push;

# Print the contents of a makefile variable, e.g.: 'make print-MFEM_LIBS'.
print-%:
	$(info [ variable name]: $*)
	$(info [        origin]: $(origin $*))
	$(info [         value]: $(value $*))
	$(info [expanded value]: $($*))
	$(info )
	@true

# Print the contents of all makefile variables.
.PHONY: printall
printall: $(subst :,\:,$(foreach var,$(.VARIABLES),print-$(var)))
	@true<|MERGE_RESOLUTION|>--- conflicted
+++ resolved
@@ -394,15 +394,9 @@
  MFEM_USE_PUMI MFEM_USE_HIOP MFEM_USE_GSLIB MFEM_USE_CUDA MFEM_USE_HIP\
  MFEM_USE_OCCA MFEM_USE_MOONOLITH MFEM_USE_CEED MFEM_USE_RAJA MFEM_USE_UMPIRE\
  MFEM_USE_SIMD MFEM_USE_ADIOS2 MFEM_USE_MKL_CPARDISO MFEM_USE_MKL_PARDISO MFEM_USE_AMGX\
-<<<<<<< HEAD
- MFEM_USE_MUMPS MFEM_USE_ADFORWARD MFEM_USE_CODIPACK MFEM_USE_CALIPER\
- MFEM_USE_BENCHMARK MFEM_USE_PARELAG MFEM_USE_ALGOIM MFEM_USE_ENZYME\
- MFEM_SOURCE_DIR MFEM_INSTALL_DIR MFEM_SHARED_BUILD MFEM_USE_JIT
-=======
  MFEM_USE_MAGMA MFEM_USE_MUMPS MFEM_USE_ADFORWARD MFEM_USE_CODIPACK MFEM_USE_CALIPER\
  MFEM_USE_BENCHMARK MFEM_USE_PARELAG MFEM_USE_TRIBOL MFEM_USE_ALGOIM MFEM_USE_ENZYME\
- MFEM_SOURCE_DIR MFEM_INSTALL_DIR MFEM_SHARED_BUILD MFEM_USE_DOUBLE MFEM_USE_SINGLE
->>>>>>> 7c1a0eb5
+ MFEM_SOURCE_DIR MFEM_INSTALL_DIR MFEM_SHARED_BUILD MFEM_USE_DOUBLE MFEM_USE_SINGLE MFEM_USE_JIT
 
 # List of makefile variables that will be written to config.mk:
 MFEM_CONFIG_VARS = MFEM_CXX MFEM_HOST_CXX MFEM_CPPFLAGS MFEM_CXXFLAGS\
@@ -471,19 +465,12 @@
 endif
 
 # Source dirs in logical order
-<<<<<<< HEAD
-DIRS = general linalg linalg/simd mesh mesh/submesh fem fem/ceed/interface \
-       fem/ceed/integrators/mass fem/ceed/integrators/convection \
-       fem/ceed/integrators/diffusion fem/ceed/integrators/nlconvection \
-       fem/ceed/solvers fem/fe fem/lor fem/qinterp fem/integ fem/tmop \
-		 general/jit
-=======
 DIRS = general linalg linalg/simd linalg/batched mesh mesh/submesh fem \
        fem/ceed/interface fem/ceed/integrators/mass \
        fem/ceed/integrators/convection fem/ceed/integrators/diffusion \
        fem/ceed/integrators/nlconvection fem/ceed/solvers fem/fe fem/lor \
-       fem/qinterp fem/integ fem/tmop
->>>>>>> 7c1a0eb5
+       fem/qinterp fem/integ fem/tmop \
+		 general/jit
 
 ifeq ($(MFEM_USE_MOONOLITH),YES)
    MFEM_CXXFLAGS += $(MOONOLITH_CXX_FLAGS)
@@ -728,15 +715,11 @@
    ( umask $(INSTALLMASK) && ln -sf libmfem.$(SO_VER) libmfem.$(SO_EXT) )
 
 install: $(if $(static),$(BLD)libmfem.a) $(if $(shared),$(BLD)libmfem.$(SO_EXT))
-<<<<<<< HEAD
 #install mjit binary
 	$(if $(jit),mkdir -p $(PREFIX_BIN))
 	$(if $(jit),$(INSTALL) -m 750 $(BLD)mjit $(PREFIX_BIN))
 
-	mkdir -p $(PREFIX_LIB)
-=======
 	$(MKINSTALLDIR) $(PREFIX_LIB)
->>>>>>> 7c1a0eb5
 # install static and/or shared library
 	$(if $(static),$(INSTALLDEF) $(BLD)libmfem.a $(PREFIX_LIB))
 	$(if $(shared),$(INSTALL_SHARED_LIB))
