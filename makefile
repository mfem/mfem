# Copyright (c) 2010, Lawrence Livermore National Security, LLC. Produced at the
# Lawrence Livermore National Laboratory. LLNL-CODE-443211. All Rights reserved.
# See file COPYRIGHT for details.
#
# This file is part of the MFEM library. For more information and source code
# availability see http://mfem.org.
#
# MFEM is free software; you can redistribute it and/or modify it under the
# terms of the GNU Lesser General Public License (as published by the Free
# Software Foundation) version 2.1 dated February 1999.

# The current MFEM version as an integer, see also `CMakeLists.txt`.
MFEM_VERSION = 30301
MFEM_VERSION_STRING = $(shell printf "%06d" $(MFEM_VERSION) | \
  sed -e 's/^0*\(.*.\)\(..\)\(..\)$$/\1.\2.\3/' -e 's/\.0/./g' -e 's/\.0$$//')

define MFEM_HELP_MSG

MFEM makefile targets:

   make config
   make
   make all
   make status/info
   make serial
   make parallel
   make debug
   make pdebug
   make check/test
   make install
   make clean
   make distclean
   make style

Examples:

make config MFEM_USE_MPI=YES MFEM_DEBUG=YES MPICXX=mpiCC
   Configure the make system for subsequent runs (analogous to a configure script).
   The available options are documented in the INSTALL file.
make config BUILD_DIR=<dir>
   Configure an out-of-source-tree build in the given directory.
make config -f <mfem-dir>/makefile
   Configure an out-of-source-tree build in the current directory.
make -j 4
   Build the library (in parallel) using the current configuration options.
make all
   Build the library, the examples and the miniapps using the current configuration.
make status
   Display information about the current configuration.
make serial
   A shortcut to configure and build the serial optimized version of the library.
make parallel
   A shortcut to configure and build the parallel optimized version of the library.
make debug
   A shortcut to configure and build the serial debug version of the library.
make pdebug
   A shortcut to configure and build the parallel debug version of the library.
make check
   Quick-check the build by compiling and running Example 1/1p.
make test
   Verify the build by checking the results from running all examples and miniapps.
make install PREFIX=<dir>
   Install the library and headers in <dir>/lib and <dir>/include.
make clean
   Clean the library and object files, but keep configuration.
make distclean
   In addition to "make clean", clean the configuration and remove the local
   installation directory.
make style
   Format the MFEM C++ source files using Artistic Style (astyle).

endef

# Path to the mfem source directory, defaults to this makefile's directory:
THIS_MK := $(lastword $(MAKEFILE_LIST))
$(if $(wildcard $(THIS_MK)),,$(error Makefile not found "$(THIS_MK)"))
MFEM_DIR ?= $(patsubst %/,%,$(dir $(THIS_MK)))
MFEM_REAL_DIR := $(realpath $(MFEM_DIR))
$(if $(MFEM_REAL_DIR),,$(error Source directory "$(MFEM_DIR)" is not valid))
SRC := $(if $(MFEM_REAL_DIR:$(CURDIR)=),$(MFEM_DIR)/,)
$(if $(word 2,$(SRC)),$(error Spaces in SRC = "$(SRC)" are not supported))

EXAMPLE_SUBDIRS = sundials petsc occa acrotensor
EXAMPLE_DIRS := examples $(addprefix examples/,$(EXAMPLE_SUBDIRS))
EXAMPLE_TEST_DIRS := examples

MINIAPP_SUBDIRS = common electromagnetics meshing performance tools
MINIAPP_DIRS := $(addprefix miniapps/,$(MINIAPP_SUBDIRS))
MINIAPP_TEST_DIRS := $(filter-out %/common,$(MINIAPP_DIRS))
MINIAPP_USE_COMMON := $(addprefix miniapps/,electromagnetics tools)

EM_DIRS = $(EXAMPLE_DIRS) $(MINIAPP_DIRS)
EM_TEST_DIRS = $(EXAMPLE_TEST_DIRS) $(MINIAPP_TEST_DIRS)

# Use BUILD_DIR on the command line; set MFEM_BUILD_DIR before including this
# makefile or config/config.mk from a separate $(BUILD_DIR).
MFEM_BUILD_DIR ?= .
BUILD_DIR := $(MFEM_BUILD_DIR)
BUILD_REAL_DIR := $(abspath $(BUILD_DIR))
ifneq ($(BUILD_REAL_DIR),$(MFEM_REAL_DIR))
   BUILD_SUBDIRS = $(DIRS) config $(EM_DIRS) doc
   BUILD_DIR_DEF = -DMFEM_BUILD_DIR="$(BUILD_REAL_DIR)"
   BLD := $(if $(BUILD_REAL_DIR:$(CURDIR)=),$(BUILD_DIR)/,)
   $(if $(word 2,$(BLD)),$(error Spaces in BLD = "$(BLD)" are not supported))
else
   BUILD_DIR = $(MFEM_DIR)
   BLD := $(SRC)
endif
MFEM_BUILD_DIR := $(BUILD_DIR)

CONFIG_MK = $(BLD)config/config.mk

DEFAULTS_MK = $(SRC)config/defaults.mk
include $(DEFAULTS_MK)

# Optional user config file, see config/defaults.mk
USER_CONFIG = $(BLD)config/user.mk
-include $(USER_CONFIG)

# Helper print-info function
mfem-info = $(if $(filter YES,$(VERBOSE)),$(info *** [info]$(1)),)
export VERBOSE

$(call mfem-info, MAKECMDGOALS = $(MAKECMDGOALS))
$(call mfem-info, MAKEFLAGS    = $(MAKEFLAGS))
$(call mfem-info, MFEM_DIR     = $(MFEM_DIR))
$(call mfem-info, BUILD_DIR    = $(BUILD_DIR))
$(call mfem-info, SRC          = $(SRC))
$(call mfem-info, BLD          = $(BLD))

# Include $(CONFIG_MK) unless some of the $(SKIP_INCLUDE_TARGETS) are given
SKIP_INCLUDE_TARGETS = help config clean distclean serial parallel debug pdebug\
 style
HAVE_SKIP_INCLUDE_TARGET = $(filter $(SKIP_INCLUDE_TARGETS),$(MAKECMDGOALS))
ifeq (,$(HAVE_SKIP_INCLUDE_TARGET))
   $(call mfem-info, Including $(CONFIG_MK))
   -include $(CONFIG_MK)
else
   # Do not allow skip-include targets to be combined with other targets
   ifneq (1,$(words $(MAKECMDGOALS)))
      $(error Target '$(firstword $(HAVE_SKIP_INCLUDE_TARGET))' can not be\
      combined with other targets)
   endif
   $(call mfem-info, NOT including $(CONFIG_MK))
endif

# Compile flags used by MFEM: CPPFLAGS, CXXFLAGS, plus library flags
INCFLAGS =
# Link flags used by MFEM: library link flags plus LDFLAGS (added last)
ALL_LIBS = -L@MFEM_LIB_DIR@ -lmfem

# The default value of CXXFLAGS is based on the value of MFEM_DEBUG
ifeq ($(MFEM_DEBUG),YES)
   CXXFLAGS ?= $(DEBUG_FLAGS)
endif
CXXFLAGS ?= $(OPTIM_FLAGS)

# MPI configuration
ifneq ($(MFEM_USE_MPI),YES)
   MFEM_CXX ?= $(CXX)
   $(foreach mpidep,SUPERLU PETSC,$(if $(MFEM_USE_$(mpidep):NO=),\
     $(warning *** [MPI is OFF] setting MFEM_USE_$(mpidep) = NO)\
     $(eval override MFEM_USE_$(mpidep)=NO),))
else
   MFEM_CXX ?= $(MPICXX)
   INCFLAGS += $(METIS_OPT) $(HYPRE_OPT)
   ALL_LIBS += $(METIS_LIB) $(HYPRE_LIB)
endif

DEP_CXX ?= $(MFEM_CXX)

# Check OpenMP configuration
ifeq ($(MFEM_USE_OPENMP),YES)
   MFEM_THREAD_SAFE ?= YES
   ifneq ($(MFEM_THREAD_SAFE),YES)
      $(error Incompatible config: MFEM_USE_OPENMP requires MFEM_THREAD_SAFE)
   endif
endif

# List of MFEM dependencies, processed below
MFEM_DEPENDENCIES = LIBUNWIND SIDRE LAPACK OPENMP SUNDIALS MESQUITE SUITESPARSE\
 SUPERLU GECKO GNUTLS NETCDF PETSC MPFR OCCA ACROTENSOR

# Macro for adding dependencies
define mfem_add_dependency
ifeq ($(MFEM_USE_$(1)),YES)
   INCFLAGS += $($(1)_OPT)
   ALL_LIBS += $($(1)_LIB)
endif
endef

# Process dependencies
$(foreach dep,$(MFEM_DEPENDENCIES),$(eval $(call mfem_add_dependency,$(dep))))

# Timer option
ifeq ($(MFEM_TIMER_TYPE),2)
   ALL_LIBS += $(POSIX_CLOCKS_LIB)
endif

# gzstream configuration
ifeq ($(MFEM_USE_GZSTREAM),YES)
   ALL_LIBS += -lz
endif

# List of all defines that may be enabled in config.hpp and config.mk:
MFEM_DEFINES = MFEM_VERSION MFEM_USE_MPI MFEM_USE_METIS_5 MFEM_DEBUG\
 MFEM_USE_GZSTREAM MFEM_USE_LIBUNWIND MFEM_USE_LAPACK MFEM_THREAD_SAFE\
 MFEM_USE_OPENMP MFEM_USE_MEMALLOC MFEM_TIMER_TYPE MFEM_USE_SUNDIALS\
 MFEM_USE_MESQUITE MFEM_USE_SUITESPARSE MFEM_USE_GECKO MFEM_USE_SUPERLU\
 MFEM_USE_GNUTLS MFEM_USE_NETCDF MFEM_USE_PETSC MFEM_USE_MPFR MFEM_USE_SIDRE\
 MFEM_USE_OCCA MFEM_USE_ACROTENSOR

# List of makefile variables that will be written to config.mk:
MFEM_CONFIG_VARS = MFEM_CXX MFEM_CPPFLAGS MFEM_CXXFLAGS MFEM_INC_DIR\
 MFEM_TPLFLAGS MFEM_INCFLAGS MFEM_FLAGS MFEM_LIB_DIR MFEM_LIBS MFEM_LIB_FILE\
 MFEM_BUILD_TAG MFEM_PREFIX MFEM_CONFIG_EXTRA MFEM_MPIEXEC MFEM_MPIEXEC_NP

# Config vars: values of the form @VAL@ are replaced by $(VAL) in config.mk
MFEM_CPPFLAGS  ?= $(CPPFLAGS)
MFEM_CXXFLAGS  ?= $(CXXFLAGS)
MFEM_TPLFLAGS  ?= $(INCFLAGS)
MFEM_INCFLAGS  ?= -I@MFEM_INC_DIR@ @MFEM_TPLFLAGS@
MFEM_FLAGS     ?= @MFEM_CPPFLAGS@ @MFEM_CXXFLAGS@ @MFEM_INCFLAGS@
MFEM_LIBS      ?= $(ALL_LIBS) $(LDFLAGS)
MFEM_LIB_FILE  ?= @MFEM_LIB_DIR@/libmfem.a
MFEM_BUILD_TAG ?= $(shell uname -snm)
MFEM_PREFIX    ?= $(PREFIX)
MFEM_INC_DIR   ?= $(if $(BUILD_DIR_DEF),@MFEM_BUILD_DIR@,@MFEM_DIR@)
MFEM_LIB_DIR   ?= $(if $(BUILD_DIR_DEF),@MFEM_BUILD_DIR@,@MFEM_DIR@)
# Use "\n" (interpreted by sed) to add a newline.
MFEM_CONFIG_EXTRA ?= $(if $(BUILD_DIR_DEF),MFEM_BUILD_DIR ?= @MFEM_DIR@,)

# If we have 'config' target, export variables used by config/makefile
ifneq (,$(filter config,$(MAKECMDGOALS)))
   export $(MFEM_DEFINES) MFEM_DEFINES $(MFEM_CONFIG_VARS) MFEM_CONFIG_VARS
   export VERBOSE HYPRE_OPT
endif

# If we have 'install' target, export variables used by config/makefile
ifneq (,$(filter install,$(MAKECMDGOALS)))
   ifneq (install,$(MAKECMDGOALS))
      $(error Target 'install' can not be combined with other targets)
   endif
   # Allow changing the PREFIX during install with: make install PREFIX=<dir>
   PREFIX := $(MFEM_PREFIX)
   PREFIX_INC := $(PREFIX)/include
   PREFIX_LIB := $(PREFIX)/lib
   MFEM_PREFIX := $(abspath $(PREFIX))
   MFEM_INC_DIR = $(abspath $(PREFIX_INC))
   MFEM_LIB_DIR = $(abspath $(PREFIX_LIB))
   export $(MFEM_DEFINES) MFEM_DEFINES $(MFEM_CONFIG_VARS) MFEM_CONFIG_VARS
   export VERBOSE
endif

# Source dirs in logical order
DIRS = general linalg mesh fem
SOURCE_FILES = $(foreach dir,$(DIRS),$(wildcard $(SRC)$(dir)/*.cpp))
RELSRC_FILES = $(patsubst $(SRC)%,%,$(SOURCE_FILES))
OBJECT_FILES = $(patsubst $(SRC)%,$(BLD)%,$(SOURCE_FILES:.cpp=.o))

LIB_DEPS =
ifeq ($(MFEM_USE_OCCA),YES)
  LIB_DEPS += cache-kernels
endif

.PHONY: lib all clean distclean install config status info deps serial parallel\
 debug pdebug style check test

.SUFFIXES:
.SUFFIXES: .cpp .o
# Remove some default implicit rules
%:	%.o
%.o:	%.cpp
%:	%.cpp

# Default rule.
lib: $(BLD)libmfem.a $(LIB_DEPS)

# Flags used for compiling all source files.
MFEM_BUILD_FLAGS = $(MFEM_CPPFLAGS) $(MFEM_CXXFLAGS) $(MFEM_TPLFLAGS)\
 $(BUILD_DIR_DEF)

# Rules for compiling all source files.
$(OBJECT_FILES): $(BLD)%.o: $(SRC)%.cpp $(CONFIG_MK)
	$(MFEM_CXX) $(MFEM_BUILD_FLAGS) -c $(<) -o $(@)

all: examples miniapps

.PHONY: miniapps $(EM_DIRS)
miniapps: $(MINIAPP_DIRS)
$(MINIAPP_USE_COMMON): miniapps/common
$(EM_DIRS): lib
	$(MAKE) -C $(BLD)$(@)

.PHONY: doc
doc:
	$(MAKE) -C $(BLD)$(@)

-include $(BLD)deps.mk

$(BLD)libmfem.a: $(OBJECT_FILES)
	$(AR) $(ARFLAGS) $(@) $(OBJECT_FILES)
	$(RANLIB) $(@)

serial debug:    M_MPI=NO
parallel pdebug: M_MPI=YES
serial parallel: M_DBG=NO
debug pdebug:    M_DBG=YES
serial parallel debug pdebug:
	$(MAKE) -f $(THIS_MK) config MFEM_USE_MPI=$(M_MPI) MFEM_DEBUG=$(M_DBG)
	$(MAKE)

deps:
	rm -f $(BLD)deps.mk
	for i in $(RELSRC_FILES:.cpp=); do \
	   $(DEP_CXX) $(MFEM_BUILD_FLAGS) -MM -MT $(BLD)$${i}.o $(SRC)$${i}.cpp\
	      >> $(BLD)deps.mk; done

check: lib
	@printf "Quick-checking the MFEM library."
	@printf " Use 'make test' for more extensive tests.\n"
	@$(MAKE) -C $(BLD)examples \
	$(if $(findstring YES,$(MFEM_USE_MPI)),ex1p-test-par,ex1-test-seq)

test:
	@echo "Testing the MFEM library. This may take a while..."
	@echo "Building all examples and miniapps..."
	@$(MAKE) all
	@ERR=0; for dir in $(EM_TEST_DIRS); do \
	   echo "Running tests in $${dir} ..."; \
	   if ! $(MAKE) -j1 -C $(BLD)$${dir} test; then \
	   ERR=1; fi; done; \
	   if [ 0 -ne $${ERR} ]; then echo "Some tests failed."; exit 1; \
	   else echo "All tests passed."; fi

ALL_CLEAN_SUBDIRS = $(addsuffix /clean,config $(EM_DIRS) doc)
.PHONY: $(ALL_CLEAN_SUBDIRS) miniapps/clean
miniapps/clean: $(addsuffix /clean,$(MINIAPP_DIRS))
$(ALL_CLEAN_SUBDIRS):
	$(MAKE) -C $(BLD)$(@D) $(@F)

clean: $(addsuffix /clean,$(EM_DIRS))
	rm -f $(addprefix $(BLD),*/*.o */*~ *~ libmfem.a deps.mk)

distclean: clean config/clean doc/clean
	rm -rf mfem/

install: $(BLD)libmfem.a
# install static library
	mkdir -p $(PREFIX_LIB)
	$(INSTALL) -m 640 $(BLD)libmfem.a $(PREFIX_LIB)
# install top level includes
	mkdir -p $(PREFIX_INC)
	$(INSTALL) -m 640 $(SRC)mfem.hpp $(SRC)mfem-performance.hpp $(PREFIX_INC)
# install config include
	mkdir -p $(PREFIX_INC)/config
	$(INSTALL) -m 640 $(BLD)config/_config.hpp $(PREFIX_INC)/config/config.hpp
	$(INSTALL) -m 640 $(SRC)config/tconfig.hpp $(PREFIX_INC)/config
# install remaining includes in each subdirectory
	for dir in $(DIRS); do \
	   mkdir -p $(PREFIX_INC)/$$dir && \
	   $(INSTALL) -m 640 $(SRC)$$dir/*.hpp $(PREFIX_INC)/$$dir; done
# install config.mk at root of install tree
	$(MAKE) -C $(BLD)config config-mk CONFIG_MK=config-install.mk
	$(INSTALL) -m 640 $(BLD)config/config-install.mk $(PREFIX)/config.mk
	rm -f $(BLD)config/config-install.mk
# install test.mk at root of install tree
	$(INSTALL) -m 640 $(SRC)config/test.mk $(PREFIX)/test.mk

$(CONFIG_MK):
	$(info )
	$(info MFEM is not configured.)
	$(info Run "make config" first, or see "make help".)
	$(info )
	$(error )

config: $(if $(BUILD_DIR_DEF),build-config,local-config)

.PHONY: local-config
local-config:
	$(MAKE) -C config all
	@printf "\nBuild destination: <source> [$(BUILD_REAL_DIR)]\n\n"

.PHONY: build-config
build-config:
	for d in $(BUILD_SUBDIRS); do mkdir -p $(BLD)$${d}; done
	for dir in "" $(addsuffix /,config $(EM_DIRS) doc); do \
	   printf "# Auto-generated file.\n%s\n%s\n" \
	      "MFEM_DIR = $(MFEM_REAL_DIR)" \
	      "include \$$(MFEM_DIR)/$${dir}makefile" \
	      > $(BLD)$${dir}GNUmakefile; done
	$(MAKE) -C $(BLD)config all
	cd "$(BUILD_DIR)" && ln -sf "$(MFEM_REAL_DIR)/data" .
	for hdr in mfem.hpp mfem-performance.hpp; do \
	   printf "// Auto-generated file.\n%s\n%s\n" \
	   "#define MFEM_BUILD_DIR $(BUILD_REAL_DIR)" \
	   "#include \"$(MFEM_REAL_DIR)/$${hdr}\"" > $(BLD)$${hdr}; done
	@printf "\nBuild destination: $(BUILD_DIR) [$(BUILD_REAL_DIR)]\n\n"

help:
	$(info $(value MFEM_HELP_MSG))
	@true

status info:
	$(info MFEM_VERSION         = $(MFEM_VERSION) [v$(MFEM_VERSION_STRING)])
	$(info MFEM_USE_MPI         = $(MFEM_USE_MPI))
	$(info MFEM_USE_METIS_5     = $(MFEM_USE_METIS_5))
	$(info MFEM_DEBUG           = $(MFEM_DEBUG))
	$(info MFEM_USE_GZSTREAM    = $(MFEM_USE_GZSTREAM))
	$(info MFEM_USE_LIBUNWIND   = $(MFEM_USE_LIBUNWIND))
	$(info MFEM_USE_LAPACK      = $(MFEM_USE_LAPACK))
	$(info MFEM_THREAD_SAFE     = $(MFEM_THREAD_SAFE))
	$(info MFEM_USE_OPENMP      = $(MFEM_USE_OPENMP))
	$(info MFEM_USE_MEMALLOC    = $(MFEM_USE_MEMALLOC))
	$(info MFEM_TIMER_TYPE      = $(MFEM_TIMER_TYPE))
	$(info MFEM_USE_SUNDIALS    = $(MFEM_USE_SUNDIALS))
	$(info MFEM_USE_MESQUITE    = $(MFEM_USE_MESQUITE))
	$(info MFEM_USE_SUITESPARSE = $(MFEM_USE_SUITESPARSE))
	$(info MFEM_USE_SUPERLU     = $(MFEM_USE_SUPERLU))
	$(info MFEM_USE_GECKO       = $(MFEM_USE_GECKO))
	$(info MFEM_USE_GNUTLS      = $(MFEM_USE_GNUTLS))
	$(info MFEM_USE_NETCDF      = $(MFEM_USE_NETCDF))
	$(info MFEM_USE_PETSC       = $(MFEM_USE_PETSC))
	$(info MFEM_USE_MPFR        = $(MFEM_USE_MPFR))
	$(info MFEM_USE_SIDRE       = $(MFEM_USE_SIDRE))
	$(info MFEM_USE_OCCA        = $(MFEM_USE_OCCA))
	$(info MFEM_USE_ACROTENSOR  = $(MFEM_USE_ACROTENSOR))
	$(info MFEM_CXX             = $(value MFEM_CXX))
	$(info MFEM_CPPFLAGS        = $(value MFEM_CPPFLAGS))
	$(info MFEM_CXXFLAGS        = $(value MFEM_CXXFLAGS))
	$(info MFEM_TPLFLAGS        = $(value MFEM_TPLFLAGS))
	$(info MFEM_INCFLAGS        = $(value MFEM_INCFLAGS))
	$(info MFEM_FLAGS           = $(value MFEM_FLAGS))
	$(info MFEM_LIBS            = $(value MFEM_LIBS))
	$(info MFEM_LIB_FILE        = $(value MFEM_LIB_FILE))
	$(info MFEM_BUILD_TAG       = $(value MFEM_BUILD_TAG))
	$(info MFEM_PREFIX          = $(value MFEM_PREFIX))
	$(info MFEM_INC_DIR         = $(value MFEM_INC_DIR))
	$(info MFEM_LIB_DIR         = $(value MFEM_LIB_DIR))
	$(info MFEM_BUILD_DIR       = $(MFEM_BUILD_DIR))
	$(info MFEM_MPIEXEC         = $(MFEM_MPIEXEC))
	$(info MFEM_MPIEXEC_NP      = $(MFEM_MPIEXEC_NP))
	@true

ASTYLE = astyle --options=$(SRC)config/mfem.astylerc
FORMAT_FILES = $(foreach dir,$(DIRS) $(EM_DIRS) config,"$(dir)/*.?pp")

style:
	@if ! $(ASTYLE) $(FORMAT_FILES) | grep Formatted; then\
	   echo "No source files were changed.";\
	fi

<<<<<<< HEAD
#---[ OCCA ]----------------------------
OCCA_CACHE_DIR     ?= ${HOME}/.occa
OCCA_LIB_CACHE_DIR := $(OCCA_CACHE_DIR)/libraries

OKL_KERNELS        := $(realpath $(shell find $(MFEM_REAL_DIR) -type f -name '*.okl'))
OKL_CACHED_KERNELS := $(subst kernels/,,$(subst $(MFEM_REAL_DIR)/,$(OCCA_LIB_CACHE_DIR)/mfem/,$(OKL_KERNELS)))

# Cache kernels in the OCCA cache directory
.PHONY: cache-kernels
cache-kernels: $(OKL_CACHED_KERNELS)

.PHONY: clear-cache
clear-kernels: clear-mfem-kernels

.PHONY: clear-cache
clear-mfem-kernels:
	@echo y | occa clear -l mfem

$(OCCA_LIB_CACHE_DIR)/mfem/fem/%.okl: $(MFEM_REAL_DIR)/fem/kernels/%.okl
	@echo "Caching: $(subst $(MFEM_REAL_DIR)/,,$<)"
	@occa cache mfem/$(subst $(OCCA_LIB_CACHE_DIR)/mfem/,,$(dir $@)) $<

$(OCCA_LIB_CACHE_DIR)/mfem/linalg/%.okl: $(MFEM_REAL_DIR)/linalg/kernels/%.okl
	@echo "Caching: $(subst $(MFEM_REAL_DIR)/,,$<)"
	@occa cache mfem/$(subst $(OCCA_LIB_CACHE_DIR)/mfem/,,$(dir $@)) $<
#=======================================
=======
# Print the contents of a makefile variable, e.g.: 'make print-MFEM_LIBS'.
print-%: ; @printf "%s:\n" $*
	@printf "%s\n" $($*)
>>>>>>> 7031ee27
<|MERGE_RESOLUTION|>--- conflicted
+++ resolved
@@ -450,7 +450,6 @@
 	   echo "No source files were changed.";\
 	fi
 
-<<<<<<< HEAD
 #---[ OCCA ]----------------------------
 OCCA_CACHE_DIR     ?= ${HOME}/.occa
 OCCA_LIB_CACHE_DIR := $(OCCA_CACHE_DIR)/libraries
@@ -477,8 +476,7 @@
 	@echo "Caching: $(subst $(MFEM_REAL_DIR)/,,$<)"
 	@occa cache mfem/$(subst $(OCCA_LIB_CACHE_DIR)/mfem/,,$(dir $@)) $<
 #=======================================
-=======
+
 # Print the contents of a makefile variable, e.g.: 'make print-MFEM_LIBS'.
 print-%: ; @printf "%s:\n" $*
-	@printf "%s\n" $($*)
->>>>>>> 7031ee27
+	@printf "%s\n" $($*)