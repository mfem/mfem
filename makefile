--- conflicted
+++ resolved
@@ -125,13 +125,8 @@
 
 MINIAPP_SUBDIRS = common electromagnetics meshing performance tools \
  toys nurbs gslib adjoint solvers shifted mtop parelag tribol autodiff dfem \
-<<<<<<< HEAD
- hooke multidomain dpg hdiv-linear-solver spde diag-smoothers fluids/navier \
- fluids/schrodinger-flow contact
-=======
  hooke multidomain dpg hdiv-linear-solver spde diag-smoothers contact \
  fluids/navier fluids/schrodinger-flow
->>>>>>> 8ec27e5a
 MINIAPP_DIRS := $(addprefix miniapps/,$(MINIAPP_SUBDIRS))
 MINIAPP_TEST_DIRS := $(filter-out %/common,$(MINIAPP_DIRS))
 MINIAPP_USE_COMMON := $(addprefix miniapps/,electromagnetics meshing tools \
