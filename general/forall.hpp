--- conflicted
+++ resolved
@@ -352,11 +352,8 @@
    { return HipWrap3D(N, d_body, X, Y, Z); }
 #endif
 
-<<<<<<< HEAD
-=======
    if (Device::Allows(Backend::DEBUG)) { goto backend_cpu; }
 
->>>>>>> c390dbbc
 #if defined(MFEM_USE_RAJA) && defined(RAJA_ENABLE_OPENMP)
    // Handle all allowed OpenMP backends except Backend::OMP
    if (Device::Allows(Backend::OMP_MASK & ~Backend::OMP))
