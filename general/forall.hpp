--- conflicted
+++ resolved
@@ -462,9 +462,6 @@
 void RajaSeqWrap(const int N, HBODY &&h_body)
 {
 #ifdef MFEM_USE_RAJA
-<<<<<<< HEAD
-   RAJA::forall<RAJA::seq_exec>(RAJA::RangeSegment(0,N), h_body);
-=======
 
 #if (RAJA_VERSION_MAJOR >= 2023)
    //loop_exec was marked deprecated in RAJA version 2023.06.0
@@ -475,7 +472,6 @@
 #endif
 
    RAJA::forall<raja_forall_pol>(RAJA::RangeSegment(0,N), h_body);
->>>>>>> dc9128ef
 #else
    MFEM_CONTRACT_VAR(N);
    MFEM_CONTRACT_VAR(h_body);
