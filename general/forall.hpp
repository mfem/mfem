--- conflicted
+++ resolved
@@ -42,36 +42,21 @@
 // The MFEM_FORALL wrapper
 #define MFEM_FORALL(i,N,...)                             \
    ForallWrap<1>(true,N,                                 \
-<<<<<<< HEAD
-                 [=] MFEM_DEVICE (int i, int exclusive_index=0) {__VA_ARGS__},  \
-                 [&]             (int i, int exclusive_index) {__VA_ARGS__})
-=======
                  [=] MFEM_DEVICE (int i) {__VA_ARGS__},  \
                  [&] MFEM_LAMBDA (int i) {__VA_ARGS__})
->>>>>>> df22d9da
 
 // MFEM_FORALL with a 2D CUDA block
 #define MFEM_FORALL_2D(i,N,X,Y,BZ,...)                   \
    ForallWrap<2>(true,N,                                 \
-<<<<<<< HEAD
-                 [=] MFEM_DEVICE (int i, int exclusive_index=0) {__VA_ARGS__},  \
-                 [&]             (int i, int exclusive_index) {__VA_ARGS__},  \
-=======
                  [=] MFEM_DEVICE (int i) {__VA_ARGS__},  \
                  [&] MFEM_LAMBDA (int i) {__VA_ARGS__},\
->>>>>>> df22d9da
                  X,Y,BZ)
 
 // MFEM_FORALL with a 3D CUDA block
 #define MFEM_FORALL_3D(i,N,X,Y,Z,...)                    \
    ForallWrap<3>(true,N,                                 \
-<<<<<<< HEAD
-                 [=] MFEM_DEVICE (int i, int exclusive_index=0) {__VA_ARGS__},  \
-                 [&]             (int i, int exclusive_index) {__VA_ARGS__},  \
-=======
                  [=] MFEM_DEVICE (int i) {__VA_ARGS__},  \
                  [&] MFEM_LAMBDA (int i) {__VA_ARGS__},\
->>>>>>> df22d9da
                  X,Y,Z)
 
 // MFEM_FORALL that uses the basic CPU backend when use_dev is false. See for
@@ -79,13 +64,8 @@
 // device for operations on small vectors.
 #define MFEM_FORALL_SWITCH(use_dev,i,N,...)              \
    ForallWrap<1>(use_dev,N,                              \
-<<<<<<< HEAD
-                 [=] MFEM_DEVICE (int i, int exclusive_index=0) {__VA_ARGS__},  \
-                 [&]             (int i, int exclusive_index) {__VA_ARGS__})
-=======
                  [=] MFEM_DEVICE (int i) {__VA_ARGS__},  \
                  [&] MFEM_LAMBDA (int i) {__VA_ARGS__})
->>>>>>> df22d9da
 
 
 /// OpenMP backend
@@ -96,8 +76,7 @@
    #pragma omp parallel for
    for (int k = 0; k < N; k++)
    {
-      int exclusive_index = 0;
-      h_body(k, exclusive_index);
+      h_body(k);
    }
 #else
    MFEM_CONTRACT_VAR(N);
@@ -387,8 +366,7 @@
    // Handle Backend::CPU. This is also a fallback for any allowed backends not
    // handled above, e.g. OCCA_CPU with configuration 'occa-cpu,cpu', or
    // OCCA_OMP with configuration 'occa-omp,cpu'.
-   for (int k = 0; k < N; k++)
-   { int exclusive_index = 0; h_body(k,exclusive_index); }
+   for (int k = 0; k < N; k++) { h_body(k); }
 }
 
 } // namespace mfem
