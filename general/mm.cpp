// Copyright (c) 2010, Lawrence Livermore National Security, LLC. Produced at
// the Lawrence Livermore National Laboratory. LLNL-CODE-443211. All Rights
// reserved. See file COPYRIGHT for details.
//
// This file is part of the MFEM library. For more information and source code
// availability see http://mfem.org.
//
// MFEM is free software; you can redistribute it and/or modify it under the
// terms of the GNU Lesser General Public License (as published by the Free
// Software Foundation) version 2.1 dated February 1999.

#include "../general/okina.hpp"

<<<<<<< HEAD
#include <cassert>
=======
#include <bitset>
>>>>>>> 76a1c705

namespace mfem
{

static bool Known(const mm::ledger &maps, const void *ptr)
{
   return maps.memories.find(ptr) != maps.memories.end();
}

bool mm::Known(const void *ptr)
{
   return mfem::Known(maps,ptr);
}

// Looks if ptr is an alias of one memory
static const void* IsAlias(const mm::ledger &maps, const void *ptr)
{
   MFEM_ASSERT(!Known(maps, ptr), "Ptr is an already known address!");
   for (mm::memory_map::const_iterator mem = maps.memories.begin();
        mem != maps.memories.end(); mem++)
   {
      const void *b_ptr = mem->first;
      if (b_ptr > ptr) { continue; }
      const void *end = static_cast<const char*>(b_ptr) + mem->second.bytes;
      if (ptr < end) { return b_ptr; }
   }
   return nullptr;
}

static const void* InsertAlias(mm::ledger &maps, const void *base,
                               const void *ptr)
{
   mm::memory &mem = maps.memories.at(base);
   const long offset = static_cast<const char*>(ptr) -
                       static_cast<const char*> (base);
   const mm::alias *alias = new mm::alias{&mem, offset};
<<<<<<< HEAD
   maps.aliases[ptr] = alias;
=======
   maps.aliases.emplace(ptr, alias);
#ifdef MFEM_DEBUG_MM
   {
      mem.aliases.sort();
      for (const mm::alias *a : mem.aliases)
      {
         if (a->mem == &mem )
         {
            if (a->offset == offset)
            {
               mfem_error("a->offset == offset");
            }
         }
      }
   }
#endif
>>>>>>> 76a1c705
   mem.aliases.push_back(alias);
   return ptr;
}

static bool Alias(mm::ledger &maps, const void *ptr)
{
   const mm::alias_map::const_iterator found = maps.aliases.find(ptr);
   const bool alias = found != maps.aliases.end();
   if (alias) { return true; }
   const void *base = IsAlias(maps, ptr);
   if (!base) { return false; }
   InsertAlias(maps, base, ptr);
   return true;
}

<<<<<<< HEAD
// *****************************************************************************
/*static void debugMode(void)
{
   dbg("\033[1K\r%sMM %sHasBeenEnabled %sEnabled %sDisabled \
%sCPU %sGPU %sPA %sCUDA %sOCCA",
       config::usingMM()?"\033[32m":"\033[31m",
       config::gpuHasBeenEnabled()?"\033[32m":"\033[31m",
       config::gpuEnabled()?"\033[32m":"\033[31m",
       config::gpuDisabled()?"\033[32m":"\033[31m",
       config::usingCpu()?"\033[32m":"\033[31m",
       config::usingGpu()?"\033[32m":"\033[31m",
       config::usingPA()?"\033[32m":"\033[31m",
       config::usingCuda()?"\033[32m":"\033[31m",
       config::usingOcca()?"\033[32m":"\033[31m");
}*/

// *****************************************************************************
// * Adds an address
// *****************************************************************************
void* mm::Insert(void *ptr, const size_t bytes)
{
   if (!config::usingMM()) { return ptr; }
   if (config::gpuDisabled()) { return ptr; }
   const bool known = Known(ptr);
   MFEM_ASSERT(!known, "Trying to add already present address!");
   dbg("\033[33m%p \033[35m(%ldb)", ptr, bytes);
=======
bool mm::Alias(const void *ptr)
{
   return mfem::Alias(maps,ptr);
}

void* mm::Insert(void *ptr, const size_t bytes)
{
   if (!Device::UsingMM()) { return ptr; }
   const bool known = Known(ptr);
   if (known)
   {
      mfem_error("Trying to add an already present address!");
   }
>>>>>>> 76a1c705
   maps.memories.emplace(ptr, memory(ptr, bytes));
   return ptr;
}

void *mm::Erase(void *ptr)
{
<<<<<<< HEAD
   if (!config::usingMM()) { return ptr; }
   if (config::gpuDisabled()) { return ptr; }
   const bool known = Known(ptr);
   // if (!known) { BUILTIN_TRAP; }
   if (!known) { mfem_error("Trying to remove an unknown address!"); }
   MFEM_ASSERT(known, "Trying to remove an unknown address!");
   const memory &mem = maps.memories.at(ptr);
   dbg("\033[33m %p \033[35m(%ldb)", ptr, mem.bytes);
=======
   if (!Device::UsingMM()) { return ptr; }
   const bool known = Known(ptr);
   if (!known) { mfem_error("Trying to erase an unknown pointer!"); }
   memory &mem = maps.memories.at(ptr);
>>>>>>> 76a1c705
   for (const alias* const alias : mem.aliases)
   {
      maps.aliases.erase(alias);
      delete alias;
   }
   maps.memories.erase(ptr);
   return ptr;
}

<<<<<<< HEAD
// *****************************************************************************
static void* PtrKnown(mm::ledger &maps, void *ptr)
=======
static inline bool MmDeviceIniFilter(void)
{
   if (!Device::UsingMM()) { return true; }
   if (Device::DeviceDisabled()) { return true; }
   if (Device::IsTracking() == false) { return true; }
   if (!Device::DeviceHasBeenEnabled()) { return true; }
   return false;
}

// Turn a known address into the right host or device address. Alloc, Push, or
// Pull it if necessary.
static void *PtrKnown(mm::ledger &maps, void *ptr)
>>>>>>> 76a1c705
{
   mm::memory &base = maps.memories.at(ptr);
   const bool host = base.host;
   const bool device = !host;
   const size_t bytes = base.bytes;
   const bool gpu = Device::UsingDevice();
   if (host && !gpu) { return ptr; }
   if (bytes==0) { mfem_error("PtrKnown bytes==0"); }
   if (!base.d_ptr) { CuMemAlloc(&base.d_ptr, bytes); }
   if (!base.d_ptr) { mfem_error("PtrKnown !base->d_ptr"); }
   if (device &&  gpu) { return base.d_ptr; }
   if (!ptr) { mfem_error("PtrKnown !ptr"); }
   if (device && !gpu) // Pull
   {
      CuMemcpyDtoH(ptr, base.d_ptr, bytes);
      base.host = true;
      return ptr;
   }
   // Push
   if (!(host && gpu)) { mfem_error("PtrKnown !(host && gpu)"); }
   CuMemcpyHtoD(base.d_ptr, ptr, bytes);
   base.host = false;
   return base.d_ptr;
}

<<<<<<< HEAD
// *****************************************************************************
static void* PtrAlias(mm::ledger &maps, void *ptr)
=======
// Turn an alias into the right host or device address. Alloc, Push, or Pull it
// if necessary.
static void *PtrAlias(mm::ledger &maps, void *ptr)
>>>>>>> 76a1c705
{
   const bool gpu = Device::UsingDevice();
   const mm::alias *alias = maps.aliases.at(ptr);
   const mm::memory *base = alias->mem;
   const bool host = base->host;
   const bool device = !base->host;
   const size_t bytes = base->bytes;
   if (host && !gpu) { return ptr; }
   if (bytes==0) { mfem_error("PtrAlias bytes==0"); }
   if (!base->d_ptr) { CuMemAlloc(&(alias->mem->d_ptr), bytes); }
   if (!base->d_ptr) { mfem_error("PtrAlias !base->d_ptr"); }
   void *a_ptr = static_cast<char*>(base->d_ptr) + alias->offset;
   if (device && gpu) { return a_ptr; }
   if (!base->h_ptr) { mfem_error("PtrAlias !base->h_ptr"); }
   if (device && !gpu) // Pull
   {
      CuMemcpyDtoH(base->h_ptr, base->d_ptr, bytes);
      alias->mem->host = true;
      return ptr;
   }
   // Push
   if (!(host && gpu)) { mfem_error("PtrAlias !(host && gpu)"); }
   CuMemcpyHtoD(base->d_ptr, base->h_ptr, bytes);
   alias->mem->host = false;
   return a_ptr;
}

void *mm::Ptr(void *ptr)
{
<<<<<<< HEAD
   if (!config::usingMM()) { return ptr; }
   if (config::gpuDisabled()) { return ptr; }
   if (!config::gpuHasBeenEnabled()) { return ptr; }
   if (Known(ptr)) { return PtrKnown(maps, ptr); }
   const bool alias = Alias(maps, ptr);
   // if (!alias) { BUILTIN_TRAP; }
   if (!alias) { mfem_error("mm::Ptr"); }
   MFEM_ASSERT(alias, "Unknown address!");
   return PtrAlias(maps, ptr);
}

// *****************************************************************************
const void* mm::Ptr(const void *ptr)
{
   return (const void *) Ptr((void *)ptr);
}

// *****************************************************************************
static OccaMemory occaMemory(mm::ledger &maps, const void *ptr)
{
   OccaDevice occaDevice = config::GetOccaDevice();
   if (!config::usingMM())
   {
      OccaMemory o_ptr = occaWrapMemory(occaDevice, (void *)ptr, 0);
      return o_ptr;
   }
   const bool known = Known(maps, ptr);
   // if (!known) { BUILTIN_TRAP; }
   if (!known) { mfem_error("occaMemory"); }
   MFEM_ASSERT(known, "Unknown address!");
   mm::memory &base = maps.memories.at(ptr);
   const size_t bytes = base.bytes;
   const bool gpu = config::usingGpu();
   const bool occa = config::usingOcca();
   MFEM_ASSERT(occa, "Using OCCA memory without OCCA mode!");
   if (!base.d_ptr)
   {
      base.host = false; // This address is no more on the host
      if (gpu)
      {
         cuMemAlloc(&base.d_ptr, bytes);
         void *stream = config::Stream();
         cuMemcpyHtoDAsync(base.d_ptr, base.h_ptr, bytes, stream);
      }
      else
      {
         base.o_ptr = occaDeviceMalloc(occaDevice, bytes);
         base.d_ptr = occaMemoryPtr(base.o_ptr);
         occaCopyFrom(base.o_ptr, base.h_ptr);
      }
   }
   if (gpu)
   {
      return occaWrapMemory(occaDevice, base.d_ptr, bytes);
   }
   return base.o_ptr;
}

// *****************************************************************************
OccaMemory mm::Memory(const void *ptr)
{
   return occaMemory(maps, ptr);
}

// *****************************************************************************
=======
   if (MmDeviceIniFilter()) { return ptr; }
   if (ptr==NULL) { return NULL; };
   if (Known(ptr)) { return PtrKnown(maps, ptr); }
   if (Alias(ptr)) { return PtrAlias(maps, ptr); }
   if (Device::UsingDevice())
   {
      mfem_error("Trying to use unknown pointer on the DEVICE!");
   }
   return ptr;
}

const void *mm::Ptr(const void *ptr)
{
   return static_cast<const void*>(Ptr(const_cast<void*>(ptr)));
}

>>>>>>> 76a1c705
static void PushKnown(mm::ledger &maps, const void *ptr, const size_t bytes)
{
   mm::memory &base = maps.memories.at(ptr);
   if (!base.d_ptr) { CuMemAlloc(&base.d_ptr, base.bytes); }
   CuMemcpyHtoD(base.d_ptr, ptr, bytes == 0 ? base.bytes : bytes);
}

static void PushAlias(const mm::ledger &maps, const void *ptr,
                      const size_t bytes)
{
   const mm::alias *alias = maps.aliases.at(ptr);
   void *dst = static_cast<char*>(alias->mem->d_ptr) + alias->offset;
   CuMemcpyHtoD(dst, ptr, bytes);
}

void mm::Push(const void *ptr, const size_t bytes)
{
<<<<<<< HEAD
   if (config::gpuDisabled()) { return; }
   if (!config::usingMM()) { return; }
   if (!config::gpuHasBeenEnabled()) { return; }
   if (Known(ptr)) { return PushKnown(maps, ptr, bytes); }
   assert(!config::usingOcca());
   const bool alias = Alias(maps, ptr);
   // if (!alias) { BUILTIN_TRAP; }
   if (!alias) { mfem_error("mm::Push"); }
   MFEM_ASSERT(alias, "Unknown address!");
   return PushAlias(maps, ptr, bytes);
=======
   if (MmDeviceIniFilter()) { return; }
   if (Known(ptr)) { return PushKnown(maps, ptr, bytes); }
   if (Alias(ptr)) { return PushAlias(maps, ptr, bytes); }
   if (Device::UsingDevice()) { mfem_error("Unknown pointer to push to!"); }
>>>>>>> 76a1c705
}

static void PullKnown(const mm::ledger &maps, const void *ptr,
                      const size_t bytes)
{
   const mm::memory &base = maps.memories.at(ptr);
<<<<<<< HEAD
   cuMemcpyDtoH(base.h_ptr, base.d_ptr, bytes == 0 ? base.bytes : bytes);
=======
   const bool host = base.host;
   if (host) { return; }
   CuMemcpyDtoH(base.h_ptr, base.d_ptr, bytes == 0 ? base.bytes : bytes);
>>>>>>> 76a1c705
}

static void PullAlias(const mm::ledger &maps, const void *ptr,
                      const size_t bytes)
{
   const mm::alias *alias = maps.aliases.at(ptr);
<<<<<<< HEAD
   cuMemcpyDtoH((void *)ptr, (char*)alias->mem->d_ptr + alias->offset, bytes);
=======
   const bool host = alias->mem->host;
   if (host) { return; }
   if (!ptr) { mfem_error("PullAlias !ptr"); }
   if (!alias->mem->d_ptr) { mfem_error("PullAlias !alias->mem->d_ptr"); }
   CuMemcpyDtoH(const_cast<void*>(ptr),
                static_cast<char*>(alias->mem->d_ptr) + alias->offset,
                bytes);
>>>>>>> 76a1c705
}

void mm::Pull(const void *ptr, const size_t bytes)
{
<<<<<<< HEAD
   if (config::gpuDisabled()) { return; }
   if (!config::usingMM()) { return; }
   if (!config::gpuHasBeenEnabled()) { return; }
   if (Known(ptr)) { return PullKnown(maps, ptr, bytes); }
   assert(!config::usingOcca());
   const bool alias = Alias(maps, ptr);
   // if (!alias) { BUILTIN_TRAP; }
   if (!alias) { mfem_error("mm::Pull"); }
   MFEM_ASSERT(alias, "Unknown address!");
   return PullAlias(maps, ptr, bytes);
}

// *****************************************************************************
// __attribute__((unused)) // VS doesn't like this in Appveyor
/*static void Dump(const mm::ledger &maps)
{
   if (!getenv("DBG")) { return; }
   const mm::memory_map &mem = maps.memories;
   const mm::alias_map  &als = maps.aliases;
   size_t k = 0;
   for (mm::memory_map::const_iterator m = mem.begin(); m != mem.end(); m++)
   {
      const void *h_ptr = m->first;
      assert(h_ptr == m->second.h_ptr);
      const size_t bytes = m->second.bytes;
      const void *d_ptr = m->second.d_ptr;
      if (!d_ptr)
      {
         printf("\n[%ld] \033[33m%p \033[35m(%ld)", k, h_ptr, bytes);
      }
      else
      {
         printf("\n[%ld] \033[33m%p \033[35m (%ld) \033[32 -> %p",
                k, h_ptr, bytes, d_ptr);
      }
      fflush(0);
      k++;
   }
   k = 0;
   for (mm::alias_map::const_iterator a = als.begin(); a != als.end(); a++)
   {
      const void *ptr = a->first;
      const size_t offset = a->second->offset;
      const void *base = a->second->mem->h_ptr;
      printf("\n[%ld] \033[33m%p < (\033[37m%ld) < \033[33m%p",
             k, base, offset, ptr);
      fflush(0);
      k++;
   }
}*/

// *****************************************************************************
// * Data will be pushed/pulled before the copy happens on the H or the D
// *****************************************************************************
static void* d2d(void *dst, const void *src, const size_t bytes,
                 const bool async)
{
   GET_PTR(src);
   GET_PTR(dst);
   const bool cpu = config::usingCpu();
   if (cpu) { return std::memcpy(d_dst, d_src, bytes); }
   if (!async) { return cuMemcpyDtoD(d_dst, (void *)d_src, bytes); }
   return cuMemcpyDtoDAsync(d_dst, (void *)d_src, bytes, config::Stream());
=======
   if (MmDeviceIniFilter()) { return; }
   if (Known(ptr)) { return PullKnown(maps, ptr, bytes); }
   if (Alias(ptr)) { return PullAlias(maps, ptr, bytes); }
   if (Device::UsingDevice()) { mfem_error("Unknown pointer to pull from!"); }
}

void* mm::memcpy(void *dst, const void *src, const size_t bytes,
                 const bool async)
{
   void *d_dst = mm::ptr(dst);
   const void *d_src = mm::ptr(src);
   const bool host = Device::UsingHost();
   if (bytes == 0) { return dst; }
   if (host) { return std::memcpy(dst, src, bytes); }
   if (!async)
   {
      return CuMemcpyDtoD(d_dst, const_cast<void*>(d_src), bytes);
   }
   return CuMemcpyDtoDAsync(d_dst, const_cast<void*>(d_src),
                            bytes, Device::Stream());
>>>>>>> 76a1c705
}

static OccaMemory occaMemory(mm::ledger &maps, const void *ptr)
{
   OccaDevice occaDevice = Device::GetOccaDevice();
   if (!Device::UsingMM()) { return OccaWrapMemory(occaDevice, ptr, 0); }
   const bool known = mm::known(ptr);
   if (!known) { mfem_error("occaMemory: Unknown address!"); }
   mm::memory &base = maps.memories.at(ptr);
   const bool host = base.host;
   const size_t bytes = base.bytes;
   const bool gpu = Device::UsingDevice();
   if (host && !gpu) { return OccaWrapMemory(occaDevice, ptr, bytes); }
   if (!gpu) { mfem_error("occaMemory: !gpu"); }
   if (!base.d_ptr)
   {
      CuMemAlloc(&base.d_ptr, bytes);
      CuMemcpyHtoD(base.d_ptr, ptr, bytes);
      base.host = false;
   }
   return OccaWrapMemory(occaDevice, base.d_ptr, bytes);
}

OccaMemory mm::Memory(const void *ptr) { return occaMemory(maps, ptr); }

void mm::RegisterCheck(void *ptr)
{
   if (ptr != NULL && Device::UsingMM())
   {
      if (!mm::known(ptr))
      {
         mfem_error("Pointer is not registered!");
      }
   }
}

} // namespace mfem<|MERGE_RESOLUTION|>--- conflicted
+++ resolved
@@ -11,11 +11,7 @@
 
 #include "../general/okina.hpp"
 
-<<<<<<< HEAD
-#include <cassert>
-=======
 #include <bitset>
->>>>>>> 76a1c705
 
 namespace mfem
 {
@@ -52,9 +48,6 @@
    const long offset = static_cast<const char*>(ptr) -
                        static_cast<const char*> (base);
    const mm::alias *alias = new mm::alias{&mem, offset};
-<<<<<<< HEAD
-   maps.aliases[ptr] = alias;
-=======
    maps.aliases.emplace(ptr, alias);
 #ifdef MFEM_DEBUG_MM
    {
@@ -71,7 +64,6 @@
       }
    }
 #endif
->>>>>>> 76a1c705
    mem.aliases.push_back(alias);
    return ptr;
 }
@@ -87,34 +79,6 @@
    return true;
 }
 
-<<<<<<< HEAD
-// *****************************************************************************
-/*static void debugMode(void)
-{
-   dbg("\033[1K\r%sMM %sHasBeenEnabled %sEnabled %sDisabled \
-%sCPU %sGPU %sPA %sCUDA %sOCCA",
-       config::usingMM()?"\033[32m":"\033[31m",
-       config::gpuHasBeenEnabled()?"\033[32m":"\033[31m",
-       config::gpuEnabled()?"\033[32m":"\033[31m",
-       config::gpuDisabled()?"\033[32m":"\033[31m",
-       config::usingCpu()?"\033[32m":"\033[31m",
-       config::usingGpu()?"\033[32m":"\033[31m",
-       config::usingPA()?"\033[32m":"\033[31m",
-       config::usingCuda()?"\033[32m":"\033[31m",
-       config::usingOcca()?"\033[32m":"\033[31m");
-}*/
-
-// *****************************************************************************
-// * Adds an address
-// *****************************************************************************
-void* mm::Insert(void *ptr, const size_t bytes)
-{
-   if (!config::usingMM()) { return ptr; }
-   if (config::gpuDisabled()) { return ptr; }
-   const bool known = Known(ptr);
-   MFEM_ASSERT(!known, "Trying to add already present address!");
-   dbg("\033[33m%p \033[35m(%ldb)", ptr, bytes);
-=======
 bool mm::Alias(const void *ptr)
 {
    return mfem::Alias(maps,ptr);
@@ -128,28 +92,16 @@
    {
       mfem_error("Trying to add an already present address!");
    }
->>>>>>> 76a1c705
    maps.memories.emplace(ptr, memory(ptr, bytes));
    return ptr;
 }
 
 void *mm::Erase(void *ptr)
 {
-<<<<<<< HEAD
-   if (!config::usingMM()) { return ptr; }
-   if (config::gpuDisabled()) { return ptr; }
-   const bool known = Known(ptr);
-   // if (!known) { BUILTIN_TRAP; }
-   if (!known) { mfem_error("Trying to remove an unknown address!"); }
-   MFEM_ASSERT(known, "Trying to remove an unknown address!");
-   const memory &mem = maps.memories.at(ptr);
-   dbg("\033[33m %p \033[35m(%ldb)", ptr, mem.bytes);
-=======
    if (!Device::UsingMM()) { return ptr; }
    const bool known = Known(ptr);
    if (!known) { mfem_error("Trying to erase an unknown pointer!"); }
    memory &mem = maps.memories.at(ptr);
->>>>>>> 76a1c705
    for (const alias* const alias : mem.aliases)
    {
       maps.aliases.erase(alias);
@@ -159,10 +111,6 @@
    return ptr;
 }
 
-<<<<<<< HEAD
-// *****************************************************************************
-static void* PtrKnown(mm::ledger &maps, void *ptr)
-=======
 static inline bool MmDeviceIniFilter(void)
 {
    if (!Device::UsingMM()) { return true; }
@@ -175,7 +123,6 @@
 // Turn a known address into the right host or device address. Alloc, Push, or
 // Pull it if necessary.
 static void *PtrKnown(mm::ledger &maps, void *ptr)
->>>>>>> 76a1c705
 {
    mm::memory &base = maps.memories.at(ptr);
    const bool host = base.host;
@@ -201,14 +148,9 @@
    return base.d_ptr;
 }
 
-<<<<<<< HEAD
-// *****************************************************************************
-static void* PtrAlias(mm::ledger &maps, void *ptr)
-=======
 // Turn an alias into the right host or device address. Alloc, Push, or Pull it
 // if necessary.
 static void *PtrAlias(mm::ledger &maps, void *ptr)
->>>>>>> 76a1c705
 {
    const bool gpu = Device::UsingDevice();
    const mm::alias *alias = maps.aliases.at(ptr);
@@ -238,73 +180,6 @@
 
 void *mm::Ptr(void *ptr)
 {
-<<<<<<< HEAD
-   if (!config::usingMM()) { return ptr; }
-   if (config::gpuDisabled()) { return ptr; }
-   if (!config::gpuHasBeenEnabled()) { return ptr; }
-   if (Known(ptr)) { return PtrKnown(maps, ptr); }
-   const bool alias = Alias(maps, ptr);
-   // if (!alias) { BUILTIN_TRAP; }
-   if (!alias) { mfem_error("mm::Ptr"); }
-   MFEM_ASSERT(alias, "Unknown address!");
-   return PtrAlias(maps, ptr);
-}
-
-// *****************************************************************************
-const void* mm::Ptr(const void *ptr)
-{
-   return (const void *) Ptr((void *)ptr);
-}
-
-// *****************************************************************************
-static OccaMemory occaMemory(mm::ledger &maps, const void *ptr)
-{
-   OccaDevice occaDevice = config::GetOccaDevice();
-   if (!config::usingMM())
-   {
-      OccaMemory o_ptr = occaWrapMemory(occaDevice, (void *)ptr, 0);
-      return o_ptr;
-   }
-   const bool known = Known(maps, ptr);
-   // if (!known) { BUILTIN_TRAP; }
-   if (!known) { mfem_error("occaMemory"); }
-   MFEM_ASSERT(known, "Unknown address!");
-   mm::memory &base = maps.memories.at(ptr);
-   const size_t bytes = base.bytes;
-   const bool gpu = config::usingGpu();
-   const bool occa = config::usingOcca();
-   MFEM_ASSERT(occa, "Using OCCA memory without OCCA mode!");
-   if (!base.d_ptr)
-   {
-      base.host = false; // This address is no more on the host
-      if (gpu)
-      {
-         cuMemAlloc(&base.d_ptr, bytes);
-         void *stream = config::Stream();
-         cuMemcpyHtoDAsync(base.d_ptr, base.h_ptr, bytes, stream);
-      }
-      else
-      {
-         base.o_ptr = occaDeviceMalloc(occaDevice, bytes);
-         base.d_ptr = occaMemoryPtr(base.o_ptr);
-         occaCopyFrom(base.o_ptr, base.h_ptr);
-      }
-   }
-   if (gpu)
-   {
-      return occaWrapMemory(occaDevice, base.d_ptr, bytes);
-   }
-   return base.o_ptr;
-}
-
-// *****************************************************************************
-OccaMemory mm::Memory(const void *ptr)
-{
-   return occaMemory(maps, ptr);
-}
-
-// *****************************************************************************
-=======
    if (MmDeviceIniFilter()) { return ptr; }
    if (ptr==NULL) { return NULL; };
    if (Known(ptr)) { return PtrKnown(maps, ptr); }
@@ -321,7 +196,6 @@
    return static_cast<const void*>(Ptr(const_cast<void*>(ptr)));
 }
 
->>>>>>> 76a1c705
 static void PushKnown(mm::ledger &maps, const void *ptr, const size_t bytes)
 {
    mm::memory &base = maps.memories.at(ptr);
@@ -339,45 +213,25 @@
 
 void mm::Push(const void *ptr, const size_t bytes)
 {
-<<<<<<< HEAD
-   if (config::gpuDisabled()) { return; }
-   if (!config::usingMM()) { return; }
-   if (!config::gpuHasBeenEnabled()) { return; }
-   if (Known(ptr)) { return PushKnown(maps, ptr, bytes); }
-   assert(!config::usingOcca());
-   const bool alias = Alias(maps, ptr);
-   // if (!alias) { BUILTIN_TRAP; }
-   if (!alias) { mfem_error("mm::Push"); }
-   MFEM_ASSERT(alias, "Unknown address!");
-   return PushAlias(maps, ptr, bytes);
-=======
    if (MmDeviceIniFilter()) { return; }
    if (Known(ptr)) { return PushKnown(maps, ptr, bytes); }
    if (Alias(ptr)) { return PushAlias(maps, ptr, bytes); }
    if (Device::UsingDevice()) { mfem_error("Unknown pointer to push to!"); }
->>>>>>> 76a1c705
 }
 
 static void PullKnown(const mm::ledger &maps, const void *ptr,
                       const size_t bytes)
 {
    const mm::memory &base = maps.memories.at(ptr);
-<<<<<<< HEAD
-   cuMemcpyDtoH(base.h_ptr, base.d_ptr, bytes == 0 ? base.bytes : bytes);
-=======
    const bool host = base.host;
    if (host) { return; }
    CuMemcpyDtoH(base.h_ptr, base.d_ptr, bytes == 0 ? base.bytes : bytes);
->>>>>>> 76a1c705
 }
 
 static void PullAlias(const mm::ledger &maps, const void *ptr,
                       const size_t bytes)
 {
    const mm::alias *alias = maps.aliases.at(ptr);
-<<<<<<< HEAD
-   cuMemcpyDtoH((void *)ptr, (char*)alias->mem->d_ptr + alias->offset, bytes);
-=======
    const bool host = alias->mem->host;
    if (host) { return; }
    if (!ptr) { mfem_error("PullAlias !ptr"); }
@@ -385,76 +239,10 @@
    CuMemcpyDtoH(const_cast<void*>(ptr),
                 static_cast<char*>(alias->mem->d_ptr) + alias->offset,
                 bytes);
->>>>>>> 76a1c705
 }
 
 void mm::Pull(const void *ptr, const size_t bytes)
 {
-<<<<<<< HEAD
-   if (config::gpuDisabled()) { return; }
-   if (!config::usingMM()) { return; }
-   if (!config::gpuHasBeenEnabled()) { return; }
-   if (Known(ptr)) { return PullKnown(maps, ptr, bytes); }
-   assert(!config::usingOcca());
-   const bool alias = Alias(maps, ptr);
-   // if (!alias) { BUILTIN_TRAP; }
-   if (!alias) { mfem_error("mm::Pull"); }
-   MFEM_ASSERT(alias, "Unknown address!");
-   return PullAlias(maps, ptr, bytes);
-}
-
-// *****************************************************************************
-// __attribute__((unused)) // VS doesn't like this in Appveyor
-/*static void Dump(const mm::ledger &maps)
-{
-   if (!getenv("DBG")) { return; }
-   const mm::memory_map &mem = maps.memories;
-   const mm::alias_map  &als = maps.aliases;
-   size_t k = 0;
-   for (mm::memory_map::const_iterator m = mem.begin(); m != mem.end(); m++)
-   {
-      const void *h_ptr = m->first;
-      assert(h_ptr == m->second.h_ptr);
-      const size_t bytes = m->second.bytes;
-      const void *d_ptr = m->second.d_ptr;
-      if (!d_ptr)
-      {
-         printf("\n[%ld] \033[33m%p \033[35m(%ld)", k, h_ptr, bytes);
-      }
-      else
-      {
-         printf("\n[%ld] \033[33m%p \033[35m (%ld) \033[32 -> %p",
-                k, h_ptr, bytes, d_ptr);
-      }
-      fflush(0);
-      k++;
-   }
-   k = 0;
-   for (mm::alias_map::const_iterator a = als.begin(); a != als.end(); a++)
-   {
-      const void *ptr = a->first;
-      const size_t offset = a->second->offset;
-      const void *base = a->second->mem->h_ptr;
-      printf("\n[%ld] \033[33m%p < (\033[37m%ld) < \033[33m%p",
-             k, base, offset, ptr);
-      fflush(0);
-      k++;
-   }
-}*/
-
-// *****************************************************************************
-// * Data will be pushed/pulled before the copy happens on the H or the D
-// *****************************************************************************
-static void* d2d(void *dst, const void *src, const size_t bytes,
-                 const bool async)
-{
-   GET_PTR(src);
-   GET_PTR(dst);
-   const bool cpu = config::usingCpu();
-   if (cpu) { return std::memcpy(d_dst, d_src, bytes); }
-   if (!async) { return cuMemcpyDtoD(d_dst, (void *)d_src, bytes); }
-   return cuMemcpyDtoDAsync(d_dst, (void *)d_src, bytes, config::Stream());
-=======
    if (MmDeviceIniFilter()) { return; }
    if (Known(ptr)) { return PullKnown(maps, ptr, bytes); }
    if (Alias(ptr)) { return PullAlias(maps, ptr, bytes); }
@@ -475,7 +263,6 @@
    }
    return CuMemcpyDtoDAsync(d_dst, const_cast<void*>(d_src),
                             bytes, Device::Stream());
->>>>>>> 76a1c705
 }
 
 static OccaMemory occaMemory(mm::ledger &maps, const void *ptr)
