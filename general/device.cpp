// Copyright (c) 2010-2025, Lawrence Livermore National Security, LLC. Produced
// at the Lawrence Livermore National Laboratory. All Rights reserved. See files
// LICENSE and NOTICE for details. LLNL-CODE-806117.
//
// This file is part of the MFEM library. For more information and source code
// availability visit https://mfem.org.
//
// MFEM is free software; you can redistribute it and/or modify it under the
// terms of the BSD-3 license. We welcome feedback and contributions, see file
// CONTRIBUTING.md for details.

#include "device.hpp"
#include "forall.hpp"
#include "occa.hpp"
#ifdef MFEM_USE_CEED
#include "../fem/ceed/interface/util.hpp"
#endif
#ifdef MFEM_USE_MPI
#include "../linalg/hypre.hpp"
#endif

#include <unordered_map>
#include <map>

namespace mfem
{

// Place the following variables in the mfem::internal namespace, so that they
// will not be included in the doxygen documentation.
namespace internal
{

#ifdef MFEM_USE_OCCA
// Default occa::device used by MFEM.
occa::device occaDevice;
#endif

#ifdef MFEM_USE_CEED
Ceed ceed = NULL;

ceed::BasisMap ceed_basis_map;
ceed::RestrMap ceed_restr_map;
#endif

// Backends listed by priority, high to low:
static const Backend::Id backend_list[Backend::NUM_BACKENDS] =
{
   Backend::CEED_CUDA, Backend::OCCA_CUDA, Backend::RAJA_CUDA, Backend::CUDA,
   Backend::CEED_HIP, Backend::RAJA_HIP, Backend::HIP, Backend::DEBUG_DEVICE,
   Backend::OCCA_OMP, Backend::RAJA_OMP, Backend::OMP,
   Backend::CEED_CPU, Backend::OCCA_CPU, Backend::RAJA_CPU, Backend::CPU
};

// Backend names listed by priority, high to low:
static const char *backend_name[Backend::NUM_BACKENDS] =
{
   "ceed-cuda", "occa-cuda", "raja-cuda", "cuda",
   "ceed-hip", "raja-hip", "hip", "debug",
   "occa-omp", "raja-omp", "omp",
   "ceed-cpu", "occa-cpu", "raja-cpu", "cpu"
};

} // namespace mfem::internal


// Initialize the unique global Device variable.
Device Device::device_singleton;
bool Device::device_env = false;
bool Device::mem_host_env = false;
bool Device::mem_device_env = false;
bool Device::mem_types_set = false;

Device::Device()
{
   if (GetEnv("MFEM_MEMORY") && !mem_host_env && !mem_device_env)
   {
      std::string mem_backend(GetEnv("MFEM_MEMORY"));
      if (mem_backend == "host")
      {
         mem_host_env = true;
         host_mem_type = MemoryType::HOST;
         device_mem_type = MemoryType::HOST;
      }
      else if (mem_backend == "host32")
      {
         mem_host_env = true;
         host_mem_type = MemoryType::HOST_32;
         device_mem_type = MemoryType::HOST_32;
      }
      else if (mem_backend == "host64")
      {
         mem_host_env = true;
         host_mem_type = MemoryType::HOST_64;
         device_mem_type = MemoryType::HOST_64;
      }
      else if (mem_backend == "umpire")
      {
         mem_host_env = true;
         host_mem_type = MemoryType::HOST_UMPIRE;
         // Note: device_mem_type will be set to MemoryType::DEVICE_UMPIRE only
         // when an actual device is configured -- this is done later in
         // Device::UpdateMemoryTypeAndClass().
         device_mem_type = MemoryType::HOST_UMPIRE;
      }
      else if (mem_backend == "debug")
      {
         mem_host_env = true;
         host_mem_type = MemoryType::HOST_DEBUG;
         // Note: device_mem_type will be set to MemoryType::DEVICE_DEBUG only
         // when an actual device is configured -- this is done later in
         // Device::UpdateMemoryTypeAndClass().
         device_mem_type = MemoryType::HOST_DEBUG;
      }
      else if (false
#ifdef MFEM_USE_CUDA
               || mem_backend == "cuda"
#endif
#ifdef MFEM_USE_HIP
               || mem_backend == "hip"
#endif
              )
      {
         mem_host_env = true;
         host_mem_type = MemoryType::HOST;
         mem_device_env = true;
         device_mem_type = MemoryType::DEVICE;
      }
      else if (mem_backend == "uvm")
      {
         mem_host_env = true;
         mem_device_env = true;
         host_mem_type = MemoryType::MANAGED;
         device_mem_type = MemoryType::MANAGED;
      }
      else
      {
         MFEM_ABORT("Unknown memory backend!");
      }
      mm.Configure(host_mem_type, device_mem_type);
   }

   if (GetEnv("MFEM_DEVICE"))
   {
      std::string device(GetEnv("MFEM_DEVICE"));
      Configure(device);
      device_env = true;
   }
}

Device::~Device()
{
#ifdef MFEM_USE_MPI
   Hypre::Finalize();
#endif
   if ( device_env && !destroy_mm) { return; }
   if (!device_env &&  destroy_mm && !mem_host_env)
   {
#ifdef MFEM_USE_CEED
      // Destroy FES -> CeedBasis, CeedElemRestriction hash table contents
      for (auto entry : internal::ceed_basis_map)
      {
         CeedBasisDestroy(&entry.second);
      }
      internal::ceed_basis_map.clear();
      for (auto entry : internal::ceed_restr_map)
      {
         CeedElemRestrictionDestroy(&entry.second);
      }
      internal::ceed_restr_map.clear();
      // Destroy Ceed context
      CeedDestroy(&internal::ceed);
#endif
      mm.Destroy();
   }
   Get().ngpu = -1;
   Get().backends = Backend::CPU;
   Get().host_mem_type = MemoryType::HOST;
   Get().host_mem_class = MemoryClass::HOST;
   Get().device_mem_type = MemoryType::HOST;
   Get().device_mem_class = MemoryClass::HOST;
}

void Device::Configure(const std::string &device, const int device_id)
{
   // If a device was configured via the environment, skip the configuration,
   // and avoid the 'singleton_device' to destroy the mm.
   if (device_env)
   {
      std::memcpy(this, &Get(), sizeof(Device));
      Get().destroy_mm = false;
      return;
   }

   std::map<std::string, Backend::Id> bmap;
   for (int i = 0; i < Backend::NUM_BACKENDS; i++)
   {
      bmap[internal::backend_name[i]] = internal::backend_list[i];
   }
<<<<<<< HEAD
   // auto-detect GPU configurations
   // assumes only one of HIP or CUDA are available
#ifdef MFEM_USE_HIP
   bmap["gpu"] = Backend::HIP;
#ifdef MFEM_USE_RAJA
   bmap["raja-gpu"] = Backend::RAJA_HIP;
#endif
#ifdef MFEM_USE_CEED
   bmap["ceed-gpu"] = Backend::CEED_HIP;
#endif
   // no OCCA+HIP?
#elif defined(MFEM_USE_CUDA)
   bmap["gpu"] = Backend::CUDA;
#ifdef MFEM_USE_RAJA
   bmap["raja-gpu"] = Backend::RAJA_CUDA;
#endif
#ifdef MFEM_USE_CEED
   bmap["ceed-gpu"] = Backend::CEED_CUDA;
#endif
#ifdef MFEM_USE_OCCA
   bmap["occa-gpu"] = Backend::OCCA_CUDA;
#endif
#endif
   std::string::size_type beg = 0, end, option;
=======
   std::string device_option;
   std::string::size_type beg = 0, end;
>>>>>>> 59267d1c
   while (1)
   {
      end = device.find(',', beg);
      end = (end != std::string::npos) ? end : device.size();
      const std::string bname = device.substr(beg, end - beg);
      const auto option = bname.find(':');
      const std::string backend = (option != std::string::npos) ?
                                  bname.substr(0, option) : bname;
      const auto it = bmap.find(backend);
      MFEM_VERIFY(it != bmap.end(), "Invalid backend name: '" << backend << '\'');
      Get().MarkBackend(it->second);
      if (option != std::string::npos)
      {
         device_option += bname.substr(option);
      }
      if (end == device.size()) { break; }
      beg = end + 1;
   }

   // OCCA_CUDA and CEED_CUDA need CUDA or RAJA_CUDA:
   if (Allows(Backend::OCCA_CUDA|Backend::CEED_CUDA) &&
       !Allows(Backend::RAJA_CUDA))
   {
      Get().MarkBackend(Backend::CUDA);
   }
   // CEED_HIP needs HIP:
   if (Allows(Backend::CEED_HIP))
   {
      Get().MarkBackend(Backend::HIP);
   }
   // OCCA_OMP will use OMP or RAJA_OMP unless MFEM_USE_OPENMP=NO:
#ifdef MFEM_USE_OPENMP
   if (Allows(Backend::OCCA_OMP) && !Allows(Backend::RAJA_OMP))
   {
      Get().MarkBackend(Backend::OMP);
   }
#endif

   // Perform setup.
   Get().Setup(device_option, device_id);

   // Configure the host/device MemoryType/MemoryClass.
   Get().UpdateMemoryTypeAndClass(device_option);

   // Copy all data members from the global 'singleton_device' into '*this'.
   if (this != &Get()) { std::memcpy(this, &Get(), sizeof(Device)); }

   // Only '*this' will call the MemoryManager::Destroy() method.
   destroy_mm = true;

#ifdef MFEM_USE_MPI
#if defined(HYPRE_USING_GPU) && (MFEM_HYPRE_VERSION >= 23100)
   // Skip the call to Hypre::InitDevice() if HYPRE is not initialized, e.g.
   // * if running a serial code
   // * if running with the environment variable MFEM_DEVICE set.
   if (HYPRE_Initialized())
   {
      Hypre::InitDevice();
   }
#endif
#endif
}

// static method
void Device::SetMemoryTypes(MemoryType h_mt, MemoryType d_mt)
{
   // If the device and/or the MemoryTypes are configured through the
   // environment (variables 'MFEM_DEVICE', 'MFEM_MEMORY'), ignore calls to this
   // method.
   if (mem_host_env || mem_device_env || device_env) { return; }

   MFEM_VERIFY(!IsConfigured(), "the default MemoryTypes can only be set before"
               " Device construction and configuration");
   MFEM_VERIFY(IsHostMemory(h_mt),
               "invalid host MemoryType, h_mt = " << (int)h_mt);
   MFEM_VERIFY(IsDeviceMemory(d_mt) || d_mt == h_mt,
               "invalid device MemoryType, d_mt = " << (int)d_mt
               << " (h_mt = " << (int)h_mt << ')');

   Get().host_mem_type = h_mt;
   Get().device_mem_type = d_mt;
   mem_types_set = true;

   // h_mt and d_mt will be set as dual to each other during configuration by
   // the call mm.Configure(...) in UpdateMemoryTypeAndClass()
}

void Device::Print(std::ostream &os)
{
   os << "Device configuration: ";
   bool add_comma = false;
   for (int i = 0; i < Backend::NUM_BACKENDS; i++)
   {
      if (backends & internal::backend_list[i])
      {
         if (add_comma) { os << ','; }
         add_comma = true;
         os << internal::backend_name[i];
      }
   }
   os << '\n';
#ifdef MFEM_USE_CEED
   if (Allows(Backend::CEED_MASK))
   {
      const char *ceed_backend;
      CeedGetResource(internal::ceed, &ceed_backend);
      os << "libCEED backend: " << ceed_backend << '\n';
   }
#endif
   os << "Memory configuration: "
      << MemoryTypeName[static_cast<int>(host_mem_type)];
   if (Device::Allows(Backend::DEVICE_MASK))
   {
      os << ',' << MemoryTypeName[static_cast<int>(device_mem_type)];
   }
   os << std::endl;
}

void Device::UpdateMemoryTypeAndClass(const std::string &device_option)
{
   const bool debug = Device::Allows(Backend::DEBUG_DEVICE);
   const bool device = Device::Allows(Backend::DEVICE_MASK);

#ifdef MFEM_USE_UMPIRE
   // If MFEM has been compiled with Umpire support, use it as the default
   if (!mem_host_env && !mem_types_set)
   {
      host_mem_type = MemoryType::HOST_UMPIRE;
      if (!mem_device_env)
      {
         device_mem_type = MemoryType::HOST_UMPIRE;
      }
   }
#endif

   // Enable the device memory type
   if (device)
   {
      if (!mem_device_env)
      {
         if (mem_host_env)
         {
            switch (host_mem_type)
            {
               case MemoryType::HOST_UMPIRE:
                  device_mem_type = MemoryType::DEVICE_UMPIRE;
                  break;
               case MemoryType::HOST_DEBUG:
                  device_mem_type = MemoryType::DEVICE_DEBUG;
                  break;
               default:
                  device_mem_type = MemoryType::DEVICE;
            }
         }
         else if (!mem_types_set)
         {
#ifndef MFEM_USE_UMPIRE
            device_mem_type = MemoryType::DEVICE;
#else
            device_mem_type = MemoryType::DEVICE_UMPIRE;
#endif
         }
      }
      device_mem_class = MemoryClass::DEVICE;
   }

   // Enable the UVM shortcut when requested
   if (device && device_option.find(":uvm") != std::string::npos)
   {
      host_mem_type = MemoryType::MANAGED;
      device_mem_type = MemoryType::MANAGED;
   }

   // Enable the DEBUG mode when requested
   if (debug)
   {
      host_mem_type = MemoryType::HOST_DEBUG;
      device_mem_type = MemoryType::DEVICE_DEBUG;
   }

   MFEM_VERIFY(!device || IsDeviceMemory(device_mem_type),
               "invalid device memory configuration!");

   // Update the memory manager with the new settings
   mm.Configure(host_mem_type, device_mem_type);
}

// static method
int Device::GetDeviceCount()
{
   if (Get().ngpu >= 0) { return Get().ngpu; }
#if defined(MFEM_USE_CUDA)
   return CuGetDeviceCount();
#elif defined(MFEM_USE_HIP)
   int ngpu;
   MFEM_GPU_CHECK(hipGetDeviceCount(&ngpu));
   return ngpu;
#else
   MFEM_ABORT("Unable to query number of available devices without"
              " MFEM_USE_CUDA or MFEM_USE_HIP!");
   return -1;
#endif
}

static void CudaDeviceSetup(const int dev, int &ngpu)
{
#ifdef MFEM_USE_CUDA
   ngpu = CuGetDeviceCount();
   MFEM_VERIFY(ngpu > 0, "No CUDA device found!");
   MFEM_GPU_CHECK(cudaSetDevice(dev));
#else
   MFEM_CONTRACT_VAR(dev);
   MFEM_CONTRACT_VAR(ngpu);
#endif
}

static void HipDeviceSetup(const int dev, int &ngpu)
{
#ifdef MFEM_USE_HIP
   MFEM_GPU_CHECK(hipGetDeviceCount(&ngpu));
   MFEM_VERIFY(ngpu > 0, "No HIP device found!");
   MFEM_GPU_CHECK(hipSetDevice(dev));
#else
   MFEM_CONTRACT_VAR(dev);
   MFEM_CONTRACT_VAR(ngpu);
#endif
}

static void RajaDeviceSetup(const int dev, int &ngpu)
{
#ifdef MFEM_USE_CUDA
   CudaDeviceSetup(dev, ngpu);
#elif defined(MFEM_USE_HIP)
   HipDeviceSetup(dev, ngpu);
#else
   MFEM_CONTRACT_VAR(dev);
   MFEM_CONTRACT_VAR(ngpu);
#endif
}

static void OccaDeviceSetup(const int dev)
{
#ifdef MFEM_USE_OCCA
   const int cpu  = Device::Allows(Backend::OCCA_CPU);
   const int omp  = Device::Allows(Backend::OCCA_OMP);
   const int cuda = Device::Allows(Backend::OCCA_CUDA);
   if (cpu + omp + cuda > 1)
   {
      MFEM_ABORT("Only one OCCA backend can be configured at a time!");
   }
   if (cuda)
   {
#if OCCA_CUDA_ENABLED
      std::string mode("mode: 'CUDA', device_id : ");
      internal::occaDevice.setup(mode.append(1,'0'+dev));
#else
      MFEM_ABORT("the OCCA CUDA backend requires OCCA built with CUDA!");
#endif
   }
   else if (omp)
   {
#if OCCA_OPENMP_ENABLED
      internal::occaDevice.setup("mode: 'OpenMP'");
#else
      MFEM_ABORT("the OCCA OpenMP backend requires OCCA built with OpenMP!");
#endif
   }
   else
   {
      internal::occaDevice.setup("mode: 'Serial'");
   }

   std::string mfemDir;
   if (occa::io::exists(MFEM_INSTALL_DIR "/include/mfem/"))
   {
      mfemDir = MFEM_INSTALL_DIR "/include/mfem/";
   }
   else if (occa::io::exists(MFEM_SOURCE_DIR))
   {
      mfemDir = MFEM_SOURCE_DIR;
   }
   else
   {
      MFEM_ABORT("Cannot find OCCA kernels in MFEM_INSTALL_DIR or MFEM_SOURCE_DIR");
   }

   occa::io::addLibraryPath("mfem", mfemDir);
   occa::loadKernels("mfem");
#else
   MFEM_CONTRACT_VAR(dev);
   MFEM_ABORT("the OCCA backends require MFEM built with MFEM_USE_OCCA=YES");
#endif
}

static void CeedDeviceSetup(const char* ceed_spec)
{
#ifdef MFEM_USE_CEED
   CeedInit(ceed_spec, &internal::ceed);
   const char *ceed_backend;
   CeedGetResource(internal::ceed, &ceed_backend);
   if (strcmp(ceed_spec, ceed_backend) && strcmp(ceed_spec, "/cpu/self") &&
       strcmp(ceed_spec, "/gpu/hip"))
   {
      mfem::out << std::endl << "WARNING!!!\n"
                "libCEED is not using the requested backend!!!\n"
                "WARNING!!!\n" << std::endl;
   }
#ifdef MFEM_DEBUG
   CeedSetErrorHandler(internal::ceed, CeedErrorStore);
#endif
#else
   MFEM_CONTRACT_VAR(ceed_spec);
#endif
}

void Device::Setup(const std::string &device_option, const int device_id)
{
   MFEM_VERIFY(ngpu == -1, "the mfem::Device is already configured!");

   ngpu = 0;
   dev = device_id;
#ifndef MFEM_USE_CUDA
   MFEM_VERIFY(!Allows(Backend::CUDA_MASK),
               "the CUDA backends require MFEM built with MFEM_USE_CUDA=YES");
#endif
#ifndef MFEM_USE_HIP
   MFEM_VERIFY(!Allows(Backend::HIP_MASK),
               "the HIP backends require MFEM built with MFEM_USE_HIP=YES");
#endif
#ifndef MFEM_USE_RAJA
   MFEM_VERIFY(!Allows(Backend::RAJA_MASK),
               "the RAJA backends require MFEM built with MFEM_USE_RAJA=YES");
#endif
#ifndef MFEM_USE_OPENMP
   MFEM_VERIFY(!Allows(Backend::OMP|Backend::RAJA_OMP),
               "the OpenMP and RAJA OpenMP backends require MFEM built with"
               " MFEM_USE_OPENMP=YES");
#endif
#ifndef MFEM_USE_CEED
   MFEM_VERIFY(!Allows(Backend::CEED_MASK),
               "the CEED backends require MFEM built with MFEM_USE_CEED=YES");
#endif
   if (Allows(Backend::CUDA)) { CudaDeviceSetup(dev, ngpu); }
   if (Allows(Backend::HIP)) { HipDeviceSetup(dev, ngpu); }
   if (Allows(Backend::RAJA_CUDA) || Allows(Backend::RAJA_HIP))
   { RajaDeviceSetup(dev, ngpu); }
   // The check for MFEM_USE_OCCA is in the function OccaDeviceSetup().
   if (Allows(Backend::OCCA_MASK)) { OccaDeviceSetup(dev); }
   if (Allows(Backend::CEED_MASK))
   {
      int ceed_cpu  = Allows(Backend::CEED_CPU);
      int ceed_cuda = Allows(Backend::CEED_CUDA);
      int ceed_hip  = Allows(Backend::CEED_HIP);
      MFEM_VERIFY(ceed_cpu + ceed_cuda + ceed_hip == 1,
                  "Only one CEED backend can be enabled at a time!");

      // NOTE: libCEED's /gpu/cuda/gen and /gpu/hip/gen backends are non-
      // deterministic!
      const char *ceed_spec_search =
         Allows(Backend::CEED_CPU) ? ":/cpu/self" :
         (Allows(Backend::CEED_CUDA) ? ":/gpu/cuda" :
          (Allows(Backend::CEED_HIP) ? ":/gpu/hip" : ""));
      const char *ceed_spec_default =
         Allows(Backend::CEED_CPU) ? "/cpu/self" :
         (Allows(Backend::CEED_CUDA) ? "/gpu/cuda/gen" :
          (Allows(Backend::CEED_HIP) ? "/gpu/hip/gen" : ""));
      std::string::size_type beg = device_option.find(ceed_spec_search), end;
      if (beg == std::string::npos)
      {
         CeedDeviceSetup(ceed_spec_default);
      }
      else
      {
         end = device_option.find(':', beg + 1);
         end = (end != std::string::npos) ? end : device_option.size();
         CeedDeviceSetup(device_option.substr(beg + 1, end - beg - 1).c_str());
      }
   }
   if (Allows(Backend::DEBUG_DEVICE)) { ngpu = 1; }
}

MemoryType Device::QueryMemoryType(void *ptr)
{
   // from HYPRE's hypre_GetPointerLocation
   MemoryType res = MemoryType::HOST;
#if defined(MFEM_USE_CUDA)
   struct cudaPointerAttributes attr;

#if (CUDART_VERSION >= 11000)
   MFEM_GPU_CHECK(cudaPointerGetAttributes(&attr, ptr));
#else
   cudaPointerGetAttributes(&attr, ptr);
   if (err != cudaSuccess)
   {
      /* clear the error */
      cudaGetLastError();
   }
#endif
   switch (attr.type)
   {
      case cudaMemoryTypeUnregistered:
         // host
         break;
      case cudaMemoryTypeHost:
         res = MemoryType::HOST_PINNED;
         break;
      case cudaMemoryTypeDevice:
         res = MemoryType::DEVICE;
         break;
      case cudaMemoryTypeManaged:
         res = MemoryType::MANAGED;
         break;
   }

#elif defined(MFEM_USE_HIP)
   struct hipPointerAttribute_t attr;

   hipError_t err = hipPointerGetAttributes(&attr, ptr);
   if (err != hipSuccess)
   {
      if (err == hipErrorInvalidValue)
      {
         // host memory
         /* clear the error */
         hipGetLastError();
      }
      else
      {
         MFEM_GPU_CHECK(err);
      }
   }
   else if (attr.isManaged)
   {
      res = MemoryType::MANAGED;
   }
#if (HIP_VERSION_MAJOR >= 6)
   else if (attr.type == hipMemoryTypeDevice)
#else  // (HIP_VERSION_MAJOR < 6)
   else if (attr.memoryType == hipMemoryTypeDevice)
#endif // (HIP_VERSION_MAJOR >= 6)
   {
      res = MemoryType::DEVICE;
   }
#if (HIP_VERSION_MAJOR >= 6)
   else if (attr.type == hipMemoryTypeHost)
#else  // (HIP_VERSION_MAJOR < 6)
   else if (attr.memoryType == hipMemoryTypeHost)
#endif // (HIP_VERSION_MAJOR >= 6)
   {
      res = MemoryType::HOST_PINNED;
   }
#if (HIP_VERSION_MAJOR >= 6)
   else if (attr.type == hipMemoryTypeUnregistered)
   {
      // host memory
   }
#endif
#else
   MFEM_CONTRACT_VAR(ptr);
#endif
   return res;
}

void Device::DeviceMem(size_t *free, size_t *total)
{
#if defined(MFEM_USE_CUDA)
   cudaMemGetInfo(free, total);
#elif defined(MFEM_USE_HIP)
   hipMemGetInfo(free, total);
#else
   // not compiled with GPU support
   if (free)
   {
      *free = 0;
   }
   if (*total)
   {
      *total = 0;
   }
#endif
}

int Device::NumMultiprocessors(int dev)
{
#if defined(MFEM_USE_CUDA)
   int res;
   cudaDeviceGetAttribute(&res, cudaDevAttrMultiProcessorCount, dev);
   return res;
#elif defined(MFEM_USE_HIP)
   int res;
   hipDeviceGetAttribute(&res, hipDeviceAttributeMultiprocessorCount, dev);
   return res;
#else
   // not compiled with GPU support
   MFEM_CONTRACT_VAR(dev);
   return 0;
#endif
}

int Device::NumMultiprocessors()
{
   int dev = 0;
#if defined(MFEM_USE_CUDA)
   cudaGetDevice(&dev);
#elif defined(MFEM_USE_HIP)
   hipGetDevice(&dev);
#endif
   return NumMultiprocessors(dev);
}

int Device::WarpSize(int dev)
{
#if defined(MFEM_USE_CUDA)
   int res;
   cudaDeviceGetAttribute(&res, cudaDevAttrWarpSize, dev);
   return res;
#elif defined(MFEM_USE_HIP)
   int res;
   hipDeviceGetAttribute(&res, hipDeviceAttributeWarpSize, dev);
   return res;
#else
   // not compiled with GPU support
   MFEM_CONTRACT_VAR(dev);
   return 0;
#endif
}

int Device::WarpSize()
{
   int dev = 0;
#if defined(MFEM_USE_CUDA)
   cudaGetDevice(&dev);
#elif defined(MFEM_USE_HIP)
   hipGetDevice(&dev);
#endif
   return WarpSize(dev);
}

} // namespace mfem<|MERGE_RESOLUTION|>--- conflicted
+++ resolved
@@ -196,7 +196,6 @@
    {
       bmap[internal::backend_name[i]] = internal::backend_list[i];
    }
-<<<<<<< HEAD
    // auto-detect GPU configurations
    // assumes only one of HIP or CUDA are available
 #ifdef MFEM_USE_HIP
@@ -220,11 +219,8 @@
    bmap["occa-gpu"] = Backend::OCCA_CUDA;
 #endif
 #endif
-   std::string::size_type beg = 0, end, option;
-=======
    std::string device_option;
    std::string::size_type beg = 0, end;
->>>>>>> 59267d1c
    while (1)
    {
       end = device.find(',', beg);
