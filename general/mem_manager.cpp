--- conflicted
+++ resolved
@@ -174,11 +174,8 @@
    Memory *mem;
    size_t offset;
    size_t counter;
-<<<<<<< HEAD
-=======
    // 'h_mt' is already stored in 'mem', however, we use this field for type
    // checking since the alias may be dangling, i.e. 'mem' may be invalid.
->>>>>>> 050471c6
    MemoryType h_mt;
 };
 
@@ -1684,24 +1681,16 @@
    if (!alias)
    {
       auto it = maps->memories.find(h_ptr);
-<<<<<<< HEAD
-      MFEM_VERIFY(it != maps->memories.end() && h_mt == it->second.h_mt,"");
-=======
       MFEM_VERIFY(it != maps->memories.end(),
                   "host pointer is not registered: h_ptr = " << h_ptr);
       MFEM_VERIFY(h_mt == it->second.h_mt, "host pointer MemoryType mismatch");
->>>>>>> 050471c6
    }
    else
    {
       auto it = maps->aliases.find(h_ptr);
-<<<<<<< HEAD
-      MFEM_VERIFY(it != maps->aliases.end() && h_mt == it->second.h_mt,"");
-=======
       MFEM_VERIFY(it != maps->aliases.end(),
                   "alias pointer is not registered: h_ptr = " << h_ptr);
       MFEM_VERIFY(h_mt == it->second.h_mt, "alias pointer MemoryType mismatch");
->>>>>>> 050471c6
    }
 }
 
