// Copyright (c) 2010-2021, Lawrence Livermore National Security, LLC. Produced
// at the Lawrence Livermore National Laboratory. All Rights reserved. See files
// LICENSE and NOTICE for details. LLNL-CODE-806117.
//
// This file is part of the MFEM library. For more information and source code
// availability visit https://mfem.org.
//
// MFEM is free software; you can redistribute it and/or modify it under the
// terms of the BSD-3 license. We welcome feedback and contributions, see file
// CONTRIBUTING.md for details.

#define MFEM_DEBUG_COLOR 79
#include "debug.hpp"

#include "forall.hpp"
#include "mem_manager.hpp"

#include <list>
#include <cstring> // std::memcpy, std::memcmp
#include <unordered_map>
#include <algorithm> // std::max

// Uncomment to try _WIN32 platform
//#define _WIN32
//#define _aligned_malloc(s,a) malloc(s)

#ifndef _WIN32
#include <unistd.h>
#include <signal.h>
#include <sys/mman.h>
#define mfem_memalign(p,a,s) posix_memalign(p,a,s)
#define mfem_aligned_free free
#else
#define mfem_memalign(p,a,s) (((*(p))=_aligned_malloc((s),(a))),*(p)?0:errno)
#define mfem_aligned_free _aligned_free
#endif

#ifdef MFEM_USE_UMPIRE
#include "umpire/Umpire.hpp"

// Make sure Umpire is build with CUDA support if MFEM is built with it.
#if defined(MFEM_USE_CUDA) && !defined(UMPIRE_ENABLE_CUDA)
#error "CUDA is not enabled in Umpire!"
#endif
// Make sure Umpire is build with HIP support if MFEM is built with it.
#if defined(MFEM_USE_HIP) && !defined(UMPIRE_ENABLE_HIP)
#error "HIP is not enabled in Umpire!"
#endif
#endif // MFEM_USE_UMPIRE

namespace mfem
{

MemoryType GetMemoryType(MemoryClass mc)
{
   switch (mc)
   {
      case MemoryClass::HOST:    return mm.GetHostMemoryType();
      case MemoryClass::HOST_32: return MemoryType::HOST_32;
      case MemoryClass::HOST_64: return MemoryType::HOST_64;
      case MemoryClass::DEVICE:  return mm.GetDeviceMemoryType();
      case MemoryClass::MANAGED: return MemoryType::MANAGED;
   }
   MFEM_VERIFY(false,"");
   return MemoryType::HOST;
}

<<<<<<< HEAD
// We want to keep this pairs, as it is checked in MFEM_VERIFY_TYPES
MemoryType MemoryManager::GetDualMemoryType_(MemoryType mt)
{
   static const bool pool = device_mem_type == MemoryType::DEVICE_POOL;
   static const bool arena = device_mem_type == MemoryType::DEVICE_ARENA;
   switch (mt)
   {
      //#warning HOST / GetHostMemoryType
      case MemoryType::HOST:
         return pool ? MemoryType::DEVICE_POOL :
                arena ? MemoryType::DEVICE_ARENA :
                MemoryType::DEVICE;
      case MemoryType::HOST_32:        return MemoryType::DEVICE;
      case MemoryType::HOST_64:        return MemoryType::DEVICE;
      case MemoryType::HOST_POOL:      return MemoryType::DEVICE_POOL;
      case MemoryType::HOST_ARENA:     return MemoryType::DEVICE_ARENA;
      case MemoryType::HOST_DEBUG:     return MemoryType::DEVICE_DEBUG;
      case MemoryType::HOST_DEBUG_POOL: return MemoryType::DEVICE_DEBUG_POOL;
      case MemoryType::HOST_UMPIRE:    return MemoryType::DEVICE_UMPIRE;
      case MemoryType::MANAGED:        return MemoryType::MANAGED;
      case MemoryType::DEVICE:         return MemoryType::HOST;
      case MemoryType::DEVICE_POOL:    return MemoryType::HOST_POOL;
      case MemoryType::DEVICE_ARENA:   return MemoryType::HOST_ARENA;
      case MemoryType::DEVICE_DEBUG:   return MemoryType::HOST_DEBUG;
      case MemoryType::DEVICE_DEBUG_POOL:   return MemoryType::HOST_DEBUG_POOL;
      case MemoryType::DEVICE_UMPIRE:  return MemoryType::HOST_UMPIRE;
      default: mfem_error("Unknown memory type!");
   }
   MFEM_VERIFY(false,"");
   return MemoryType::HOST;
}
=======
>>>>>>> bb2a80ed

static void MFEM_VERIFY_TYPES(const MemoryType h_mt, const MemoryType d_mt)
{
   MFEM_VERIFY(IsHostMemory(h_mt), "h_mt = " << (int)h_mt);
   MFEM_VERIFY(IsDeviceMemory(d_mt) || d_mt == MemoryType::DEFAULT,
               "d_mt = " << (int)d_mt);
   // If h_mt == MemoryType::HOST_DEBUG, then d_mt == MemoryType::DEVICE_DEBUG
   //                                      or d_mt == MemoryType::DEFAULT
   MFEM_VERIFY(h_mt != MemoryType::HOST_DEBUG ||
               d_mt == MemoryType::DEVICE_DEBUG ||
               d_mt == MemoryType::DEFAULT,
               "d_mt = " << MemoryTypeName[(int)d_mt]);
   // If d_mt == MemoryType::DEVICE_DEBUG, then h_mt == MemoryType::HOST_DEBUG
   MFEM_VERIFY(d_mt != MemoryType::DEVICE_DEBUG ||
               h_mt == MemoryType::HOST_DEBUG,
               "h_mt = " << MemoryTypeName[(int)h_mt]);
#if 0
   const bool sync =
      (h_mt == MemoryType::HOST_PINNED && d_mt == MemoryType::DEVICE) ||
      (h_mt == MemoryType::HOST_PINNED && d_mt == MemoryType::DEVICE_UMPIRE) ||
      (h_mt == MemoryType::HOST_PINNED && d_mt == MemoryType::DEVICE_UMPIRE_2) ||
      (h_mt == MemoryType::HOST_UMPIRE && d_mt == MemoryType::DEVICE) ||
      (h_mt == MemoryType::HOST_UMPIRE && d_mt == MemoryType::DEVICE_UMPIRE) ||
<<<<<<< HEAD
      (h_mt == MemoryType::HOST_DEBUG_POOL &&
       d_mt == MemoryType::DEVICE_DEBUG_POOL) ||
=======
      (h_mt == MemoryType::HOST_UMPIRE && d_mt == MemoryType::DEVICE_UMPIRE_2) ||
>>>>>>> bb2a80ed
      (h_mt == MemoryType::HOST_DEBUG && d_mt == MemoryType::DEVICE_DEBUG) ||
      (h_mt == MemoryType::HOST_POOL && d_mt == MemoryType::DEVICE_POOL) ||
      (h_mt == MemoryType::HOST && d_mt == MemoryType::DEVICE_POOL) ||
      (h_mt == MemoryType::HOST_POOL && d_mt == MemoryType::DEVICE) ||
      (h_mt == MemoryType::HOST_ARENA && d_mt == MemoryType::DEVICE) ||
      (h_mt == MemoryType::HOST_ARENA && d_mt == MemoryType::DEVICE_ARENA) ||
      (h_mt == MemoryType::MANAGED && d_mt == MemoryType::MANAGED) ||
      (h_mt == MemoryType::HOST_64 && d_mt == MemoryType::DEVICE) ||
      (h_mt == MemoryType::HOST_32 && d_mt == MemoryType::DEVICE) ||
      (h_mt == MemoryType::HOST && d_mt == MemoryType::DEVICE) ||
      (h_mt == MemoryType::HOST && d_mt == MemoryType::DEVICE_UMPIRE) ||
      (h_mt == MemoryType::HOST && d_mt == MemoryType::DEVICE_UMPIRE_2);
   MFEM_VERIFY(sync, "");
#endif
}

MemoryClass operator*(MemoryClass mc1, MemoryClass mc2)
{
   //          | HOST     HOST_32  HOST_64  DEVICE   MANAGED
   // ---------+---------------------------------------------
   //  HOST    | HOST     HOST_32  HOST_64  DEVICE   MANAGED
   //  HOST_32 | HOST_32  HOST_32  HOST_64  DEVICE   MANAGED
   //  HOST_64 | HOST_64  HOST_64  HOST_64  DEVICE   MANAGED
   //  DEVICE  | DEVICE   DEVICE   DEVICE   DEVICE   MANAGED
   //  MANAGED | MANAGED  MANAGED  MANAGED  MANAGED  MANAGED

   // Using the enumeration ordering:
   //    HOST < HOST_32 < HOST_64 < DEVICE < MANAGED,
   // the above table is simply: a*b = max(a,b).

   return std::max(mc1, mc2);
}


// Instantiate Memory<T>::PrintFlags for T = int and T = double.
template void Memory<int>::PrintFlags() const;
template void Memory<double>::PrintFlags() const;

// Instantiate Memory<T>::CompareHostAndDevice for T = int and T = double.
template int Memory<int>::CompareHostAndDevice(int size) const;
template int Memory<double>::CompareHostAndDevice(int size) const;


namespace internal
{

/// Memory class that holds:
///   - the host and the device pointer
///   - the size in bytes of this memory region
///   - the host and device type of this memory region
struct Memory
{
   void *const h_ptr;
   void *d_ptr;
   const size_t bytes;
   const MemoryType h_mt;
   MemoryType d_mt;
   mutable bool h_rw, d_rw;
   Memory(void *p, size_t b, MemoryType h, MemoryType d):
      h_ptr(p), d_ptr(nullptr), bytes(b), h_mt(h), d_mt(d),
      h_rw(true), d_rw(true) { }
};

/// Alias class that holds the base memory region and the offset
struct Alias
{
   Memory *const mem;
   const size_t offset, bytes;
   size_t counter;
   const MemoryType h_mt;
};

/// Maps for the Memory and the Alias classes
typedef std::unordered_map<const void*, Memory> MemoryMap;
typedef std::unordered_map<const void*, Alias> AliasMap;

struct Maps
{
   MemoryMap memories;
   AliasMap aliases;
};

} // namespace mfem::internal

static internal::Maps *maps;

namespace internal
{

/// The host memory space base abstract class
class HostMemorySpace
{
public:
   virtual ~HostMemorySpace() { }
   virtual void Alloc(void **ptr, size_t bytes) { *ptr = std::malloc(bytes); }
   virtual void Dealloc(void *ptr) { std::free(ptr); }
   virtual void Protect(const Memory&, size_t) { }
   virtual void Unprotect(const Memory&, size_t) { }
   virtual void AliasProtect(const void*, size_t) { }
   virtual void AliasUnprotect(const void*, size_t) { }
};

/// The device memory space base abstract class
class DeviceMemorySpace
{
public:
   virtual ~DeviceMemorySpace() { }
   virtual void Alloc(Memory &base) { base.d_ptr = std::malloc(base.bytes); }
   virtual void Dealloc(Memory &base) { std::free(base.d_ptr); }
   virtual void Protect(const Memory&) { }
   virtual void Unprotect(const Memory&) { }
   virtual void AliasProtect(const void*, size_t) { }
   virtual void AliasUnprotect(const void*, size_t) { }
   virtual void *HtoD(void *dst, const void *src, size_t bytes)
   { return std::memcpy(dst, src, bytes); }
   virtual void *DtoD(void *dst, const void *src, size_t bytes)
   { return std::memcpy(dst, src, bytes); }
   virtual void *DtoH(void *dst, const void *src, size_t bytes)
   { return std::memcpy(dst, src, bytes); }
};

///////////////////////////////////////////////////////////////////////////////
template <typename MemorySpace> class Pool
{
   struct Bucket
   {
      // Metadata of one block of memory
      struct alignas(uintptr_t) Block
      {
         Block *next;
         size_t bytes; // used to test if the block is used and for the free
         uintptr_t *ptr;
      };

      // Arena struct
      struct Arena
      {
         uintptr_t *ptr;
         MemorySpace &MemSpace;
         const size_t asize, pages, psize;
         std::unique_ptr<Arena> next;
         std::unique_ptr<Block[]> blocks;

         Arena(MemorySpace &ms, size_t asize, size_t pages, size_t psize):
            MemSpace(ms), asize(asize), pages(pages), psize(psize),
            blocks(new Block[asize])
         {
            // Allocate the block of memory for this arena
            MemSpace.Alloc((void**)&ptr, asize*pages*psize);
            // Metadata flush & setup
            //memset(blocks.get(), 0, asize*sizeof(Block));
            const uintptr_t offset = pages*psize/sizeof(uintptr_t);
            for (size_t i = 1; i < asize; i++)
            {
               blocks[i-1].bytes = 0;
               blocks[i-1].next = &blocks[i];
               blocks[i-1].ptr = ptr + (i-1)*offset;
            }
            blocks[asize-1].bytes = 0;
            blocks[asize-1].next = nullptr;
            blocks[asize-1].ptr = ptr + (asize-1)*offset;
         }

         ~Arena()
         {
            MemSpace.Dealloc(ptr);
            for (size_t i = 0; i < asize; i++) { blocks[i].ptr = nullptr; }
         }

         // Get/Set next block
         Block *Next() const { return blocks.get(); }

         void Next(std::unique_ptr<Arena> &&n) { next.reset(n.release()); }

         void Dump()
         {
            for (size_t i = asize; i > 0; i--)
            {
               Block &block = blocks[i-1];
               const bool used = block.bytes > 0;
               const uintptr_t *ptr = block.ptr;
               printf("%s\033[m",
                      ptr ? used ? "\033[32mX" : "\033[33mx" : "\033[37m.");
            }
            printf(" ");
            if (!next) { return; }
            next->Dump();
         }
      };

      inline size_t Align(const size_t bytes, const size_t N = 1)
      {
         const size_t mask = N * sizeof(uintptr_t) - 1;
         return (bytes + mask) & ~(mask);
      }

      MemorySpace &ms;
      const size_t pages, asize, psize, align;
      std::unique_ptr<Arena> arena;
      Block *next;
      using ptrs_t = std::pair<Bucket*, Block*>;
      using PointersMap = std::unordered_map<uintptr_t const*, ptrs_t>;

   public:
      Bucket(MemorySpace &ms,
             size_t pages, size_t asize, size_t psize, size_t align):
         ms(ms), pages(pages), asize(asize), psize(psize), align(align),
         arena(new Arena(ms, asize, pages, psize)), next(arena->Next()) { }

      /// Allocate bytes from the arena of this bucket
      void *alloc(size_t bytes, PointersMap &map)
      {
         bytes = Align(bytes, align);
         if (next == nullptr)
         {
            std::unique_ptr<Arena> new_arena(new Arena(ms,asize,pages,psize));
            new_arena->Next(move(arena));
            arena.reset(new_arena.release());
            next = arena->Next();
         }
         Block *block = next;
         next = block->next;
         map.emplace(block->ptr, std::make_pair(this, block));
         block->bytes = bytes;
         return block->ptr;
      }

      /// Free the block
      void free(Block *block)
      {
         block->bytes = 0;
         block->next = next;
         next = block;
      }
   };

   MemorySpace ms;
   const size_t asize, psize, align;
   std::unordered_map<size_t, Bucket> Buckets;
   using Block = typename Pool<MemorySpace>::Bucket::Block;
   using ptrs_t = std::pair<Bucket*, Block*>;
   using PointersMap = std::unordered_map<uintptr_t const*, ptrs_t>;
   PointersMap map;

public:
   Pool(size_t asize = 32, size_t psize = 0, size_t align = 8): asize(asize),
      psize(psize > 0 ? psize :
#ifdef _WIN32
            0x1000
#else
            sysconf(_SC_PAGE_SIZE)
#endif
           ), align(align) { }

   uintptr_t PageSize() const { return psize; }

   void *alloc(size_t bytes)
   {
      // number of pages needed for this amount of bytes
      const size_t pages = bytes > 0 ? (psize + bytes - 1) / psize : 1;

      auto bucket_i = Buckets.find(pages);
      // If not already in the bucket map, add it
      if (bucket_i == Buckets.end())
      {
         auto res = Buckets.emplace(pages,Bucket(ms,pages,asize,psize,align));
         bucket_i = Buckets.find(pages);
         MFEM_ASSERT(res.second, ""); MFEM_CONTRACT_VAR(res);
         MFEM_ASSERT(bucket_i != Buckets.end(), "");
      }
      // Allocate from the bucket
      return bucket_i->second.alloc(bytes, map);
   }

   void free(void *ptr)
   {
      MFEM_ASSERT(ptr, "");
      // From the input pointer, get back the block & bucket addresses
      const uintptr_t *uintptr = reinterpret_cast<uintptr_t*>(ptr);
      const auto ptrs_i = map.find(uintptr);
      MFEM_ASSERT(ptrs_i != map.end(), "");
      const ptrs_t ptrs = ptrs_i->second;
      Bucket * const bucket = ptrs.first;
      Block * const block = ptrs.second;
      MFEM_ASSERT(uintptr == block->ptr, "");
      // Free the block of this bucket
      bucket->free(block);
   }

   void Dump()
   {
      int k = 0;
      for (auto &it : Buckets)
      {
         Bucket &bs = it.second;
         printf("\033[37m[#%2d:%2ldx%2ld] ", k++, bs.asize, bs.pages);
         bs.arena->Dump();
         printf("\n");
         fflush(0);
      }
   }
};

///////////////////////////////////////////////////////////////////////////////
/// The default std:: host memory space
class StdHostMemorySpace : public HostMemorySpace { };

/// The arena std:: host memory space
class PoolStdHostMemorySpace : public HostMemorySpace
{
   Pool<HostMemorySpace> pool;
public:
   PoolStdHostMemorySpace(): HostMemorySpace()
   {
      MFEM_ABORT("Should not be used");
   }
   void Alloc(void **ptr, size_t bytes) { *ptr = pool.alloc(bytes); }
   void Dealloc(void *ptr) { pool.free(ptr); }
};

class ArenaHostMemorySpace : public HostMemorySpace
{
public:
   ArenaHostMemorySpace(): HostMemorySpace()
   {
      dbg("Fake void ArenaHostMemorySpace");
   }
   void Alloc(void **ptr, size_t bytes) override
   {
      dbg("");
      MFEM_ABORT("");
      // not used here, we are short-circuiting it like MemoryType::HOST
   }
   void Dealloc(void *ptr) override
   {
      //dbg("");
      //MFEM_ABORT("");
   }
};

/// The No host memory space
struct NoHostMemorySpace : public HostMemorySpace
{
   void Alloc(void**, const size_t) { mfem_error("! Host Alloc error"); }
};

/// The aligned 32 host memory space
class Aligned32HostMemorySpace : public HostMemorySpace
{
public:
   Aligned32HostMemorySpace(): HostMemorySpace() { }
   void Alloc(void **ptr, size_t bytes)
   { if (mfem_memalign(ptr, 32, bytes) != 0) { throw ::std::bad_alloc(); } }
   void Dealloc(void *ptr) { mfem_aligned_free(ptr); }
};

/// The aligned 64 host memory space
class Aligned64HostMemorySpace : public HostMemorySpace
{
public:
   Aligned64HostMemorySpace(): HostMemorySpace() { }
   void Alloc(void **ptr, size_t bytes)
   { if (mfem_memalign(ptr, 64, bytes) != 0) { throw ::std::bad_alloc(); } }
   void Dealloc(void *ptr) { mfem_aligned_free(ptr); }
};

#ifndef _WIN32
static uintptr_t pagesize = 0;
static uintptr_t pagemask = 0;

/// Returns the restricted base address of the DEBUG segment
inline const void *MmuAddrR(const void *ptr)
{
   const uintptr_t addr = (uintptr_t) ptr;
   return (addr & pagemask) ? (void*) ((addr + pagesize) & ~pagemask) : ptr;
}

/// Returns the prolongated base address of the MMU segment
inline const void *MmuAddrP(const void *ptr)
{
   const uintptr_t addr = (uintptr_t) ptr;
   return (void*) (addr & ~pagemask);
}

/// Compute the restricted length for the MMU segment
inline uintptr_t MmuLengthR(const void *ptr, const size_t bytes)
{
   // a ---->A:|    |:B<---- b
   const uintptr_t a = (uintptr_t) ptr;
   const uintptr_t A = (uintptr_t) MmuAddrR(ptr);
   MFEM_ASSERT(a <= A, "");
   const uintptr_t b = a + bytes;
   const uintptr_t B = b & ~pagemask;
   MFEM_ASSERT(B <= b, "");
   const uintptr_t length = B > A ? B - A : 0;
   MFEM_ASSERT(length % pagesize == 0,"");
   return length;
}

/// Compute the prolongated length for the MMU segment
inline uintptr_t MmuLengthP(const void *ptr, const size_t bytes)
{
   // |:A<----a |    |  b---->B:|
   const uintptr_t a = (uintptr_t) ptr;
   const uintptr_t A = (uintptr_t) MmuAddrP(ptr);
   MFEM_ASSERT(A <= a, "");
   const uintptr_t b = a + bytes;
   const uintptr_t B = b & pagemask ? (b + pagesize) & ~pagemask : b;
   MFEM_ASSERT(b <= B, "");
   MFEM_ASSERT(B >= A,"");
   const uintptr_t length = B - A;
   MFEM_ASSERT(length % pagesize == 0,"");
   return length;
}

/// The protected access error, used for the host
static void MmuError(int, siginfo_t *si, void*)
{
   fflush(0);
   char str[64];
   const void *ptr = si->si_addr;
   sprintf(str, "Error while accessing address %p!", ptr);
   mfem::out << std::endl << "An illegal memory access was made!";
   MFEM_ABORT(str);
}

/// MMU initialization, setting SIGBUS & SIGSEGV signals to MmuError
static void MmuInit()
{
   if (pagesize > 0) { return; }
   struct sigaction sa;
   sa.sa_flags = SA_SIGINFO;
   sigemptyset(&sa.sa_mask);
   sa.sa_sigaction = MmuError;
   if (sigaction(SIGBUS, &sa, NULL) == -1) { mfem_error("SIGBUS"); }
   if (sigaction(SIGSEGV, &sa, NULL) == -1) { mfem_error("SIGSEGV"); }
   pagesize = (uintptr_t) sysconf(_SC_PAGE_SIZE);
   MFEM_ASSERT(pagesize > 0, "pagesize must not be less than 1");
   pagemask = pagesize - 1;
}

/// MMU allocation, through ::mmap
inline void MmuAlloc(void **ptr, const size_t bytes)
{
   const size_t length = bytes == 0 ? 8 : bytes;
   const int prot = PROT_READ | PROT_WRITE;
   const int flags = MAP_ANONYMOUS | MAP_PRIVATE;
   *ptr = ::mmap(NULL, length, prot, flags, -1, 0);
   if (*ptr == MAP_FAILED) { throw ::std::bad_alloc(); }
}

/// MMU deallocation, through ::munmap
inline void MmuDealloc(void *ptr, const size_t bytes)
{
   const size_t length = bytes == 0 ? 8 : bytes;
   if (::munmap(ptr, length) == -1) { mfem_error("Dealloc error!"); }
}

/// MMU protection, through ::mprotect with no read/write accesses
inline void MmuProtect(const void *ptr, const size_t bytes)
{
   if (!::mprotect(const_cast<void*>(ptr), bytes, PROT_NONE)) { return; }
   mfem_error("MMU protection (NONE) error");
}

/// MMU un-protection, through ::mprotect with read/write accesses
inline void MmuAllow(const void *ptr, const size_t bytes)
{
   const int RW = PROT_READ | PROT_WRITE;
   if (!::mprotect(const_cast<void*>(ptr), bytes, RW)) { return; }
   mfem_error("MMU protection (R/W) error");
}
#else
inline void MmuInit() { }
inline void MmuAlloc(void **ptr, const size_t bytes) { *ptr = std::malloc(bytes); }
inline void MmuDealloc(void *ptr, const size_t) { std::free(ptr); }
inline void MmuProtect(const void*, const size_t) { }
inline void MmuAllow(const void*, const size_t) { }
inline const void *MmuAddrR(const void *a) { return a; }
inline const void *MmuAddrP(const void *a) { return a; }
inline uintptr_t MmuLengthR(const void*, const size_t) { return 0; }
inline uintptr_t MmuLengthP(const void*, const size_t) { return 0; }
#endif

/// The MMU host memory space
class MmuHostMemorySpace : public HostMemorySpace
{
public:
   MmuHostMemorySpace(): HostMemorySpace() { MmuInit(); }
   virtual void Alloc(void **ptr, size_t bytes) { MmuAlloc(ptr, bytes); }
   virtual void Dealloc(void *ptr) { MmuDealloc(ptr, maps ? maps->memories.at(ptr).bytes : 0); }
   virtual void Protect(const Memory& mem, size_t bytes)
   { if (mem.h_rw) { mem.h_rw = false; MmuProtect(mem.h_ptr, bytes); } }
   virtual void Unprotect(const Memory &mem, size_t bytes)
   { if (!mem.h_rw) { mem.h_rw = true; MmuAllow(mem.h_ptr, bytes); } }
   /// Aliases need to be restricted during protection
   virtual void AliasProtect(const void *ptr, size_t bytes)
   { MmuProtect(MmuAddrR(ptr), MmuLengthR(ptr, bytes)); }
   /// Aliases need to be prolongated for un-protection
   virtual void AliasUnprotect(const void *ptr, size_t bytes)
   { MmuAllow(MmuAddrP(ptr), MmuLengthP(ptr, bytes)); }
};

/// The MMU host host memory pool space
class PoolMmuHostMemorySpace : public MmuHostMemorySpace
{
   Pool<MmuHostMemorySpace> pool;
public:
   PoolMmuHostMemorySpace(): MmuHostMemorySpace() { }
   void Alloc(void **ptr, size_t bytes) override
   { MmuAllow(*ptr = pool.alloc(bytes), bytes); }
   void Dealloc(void *ptr) override { pool.free(ptr); }
};

/// The UVM host memory space
class UvmHostMemorySpace : public HostMemorySpace
{
public:
   UvmHostMemorySpace(): HostMemorySpace() { }
   void Alloc(void **ptr, size_t bytes) { CuMallocManaged(ptr, bytes == 0 ? 8 : bytes); }
   void Dealloc(void *ptr) { CuMemFree(ptr); }
};

/// The 'No' device memory space
class NoDeviceMemorySpace: public DeviceMemorySpace
{
public:
   void Alloc(internal::Memory&) { mfem_error("! Device Alloc"); }
   void Dealloc(Memory&) { mfem_error("! Device Dealloc"); }
   void *HtoD(void*, const void*, size_t) { mfem_error("!HtoD"); return nullptr; }
   void *DtoD(void*, const void*, size_t) { mfem_error("!DtoD"); return nullptr; }
   void *DtoH(void*, const void*, size_t) { mfem_error("!DtoH"); return nullptr; }
};

/// The std:: device memory space, used with the 'debug' device
class StdDeviceMemorySpace : public DeviceMemorySpace { };

/// The CUDA device memory space
class CudaDeviceMemorySpace: public DeviceMemorySpace
{
public:
   CudaDeviceMemorySpace(): DeviceMemorySpace() { }
   void Alloc(void **ptr, size_t bytes) { CuMemAlloc(ptr, bytes); }
   void Dealloc(void *ptr) { CuMemFree(ptr);  }
   virtual void Alloc(Memory &base) { CuMemAlloc(&base.d_ptr, base.bytes); }
   virtual void Dealloc(Memory &base) { CuMemFree(base.d_ptr); }
   virtual void *HtoD(void *dst, const void *src, size_t bytes)
   { return CuMemcpyHtoD(dst, src, bytes); }
   virtual void *DtoD(void* dst, const void* src, size_t bytes)
   { return CuMemcpyDtoD(dst, src, bytes); }
   virtual void *DtoH(void *dst, const void *src, size_t bytes)
   { return CuMemcpyDtoH(dst, src, bytes); }
};

<<<<<<< HEAD
/// The POOL CUDA device memory space
class PoolCudaDeviceMemorySpace: public CudaDeviceMemorySpace
{
   mutable Pool<CudaDeviceMemorySpace> pool;
public:
   PoolCudaDeviceMemorySpace(): CudaDeviceMemorySpace(), pool(32, 0x100000) { }
   void Alloc(Memory &m) override { m.d_ptr = pool.alloc(m.bytes); }
   void Dealloc(Memory &m) override { pool.free(m.d_ptr); }
=======
/// The CUDA/HIP page-locked host memory space
class HostPinnedMemorySpace: public HostMemorySpace
{
public:
   HostPinnedMemorySpace(): HostMemorySpace() { }
   void Alloc(void ** ptr, size_t bytes) override
   {
#ifdef MFEM_USE_CUDA
      CuMemAllocHostPinned(ptr, bytes);
#endif
#ifdef MFEM_USE_HIP
      HipMemAllocHostPinned(ptr, bytes);
#endif
   }
   void Dealloc(void *ptr) override
   {
#ifdef MFEM_USE_CUDA
      CuMemFreeHostPinned(ptr);
#endif
#ifdef MFEM_USE_HIP
      HipMemFreeHostPinned(ptr);
#endif
   }
>>>>>>> bb2a80ed
};

/// The HIP device memory space
class HipDeviceMemorySpace: public DeviceMemorySpace
{
public:
   HipDeviceMemorySpace(): DeviceMemorySpace() { }
   void Alloc(Memory &base) { HipMemAlloc(&base.d_ptr, base.bytes); }
   void Dealloc(Memory &base) { HipMemFree(base.d_ptr); }
   void *HtoD(void *dst, const void *src, size_t bytes)
   { return HipMemcpyHtoD(dst, src, bytes); }
   void *DtoD(void* dst, const void* src, size_t bytes)
   { return HipMemcpyDtoD(dst, src, bytes); }
   void *DtoH(void *dst, const void *src, size_t bytes)
   { return HipMemcpyDtoH(dst, src, bytes); }
};

/// The UVM device memory space.
class UvmCudaMemorySpace : public DeviceMemorySpace
{
public:
   void Alloc(Memory &base) { base.d_ptr = base.h_ptr; }
   void Dealloc(Memory&) { }
   void *HtoD(void *dst, const void *src, size_t bytes)
   {
      if (dst == src) { MFEM_STREAM_SYNC; return dst; }
      return CuMemcpyHtoD(dst, src, bytes);
   }
   void *DtoD(void* dst, const void* src, size_t bytes)
   { return CuMemcpyDtoD(dst, src, bytes); }
   void *DtoH(void *dst, const void *src, size_t bytes)
   {
      if (dst == src) { MFEM_STREAM_SYNC; return dst; }
      return CuMemcpyDtoH(dst, src, bytes);
   }
};

/// The MMU device memory space
class MmuDeviceMemorySpace : public DeviceMemorySpace
{
public:
   MmuDeviceMemorySpace(): DeviceMemorySpace() { }
   void Alloc(void **ptr, size_t bytes) { MmuAlloc(ptr, bytes); }
   void Dealloc(void *ptr)
   { MmuDealloc(ptr, maps ? maps->memories.at(ptr).bytes : 0); }
   virtual void Alloc(Memory &m) { MmuAlloc(&m.d_ptr, m.bytes); }
   virtual void Dealloc(Memory &m) { MmuDealloc(m.d_ptr, m.bytes); }
   virtual void Protect(const Memory &m)
   { if (m.d_rw) { m.d_rw = false; MmuProtect(m.d_ptr, m.bytes); } }
   virtual void Unprotect(const Memory &m)
   { if (!m.d_rw) { m.d_rw = true; MmuAllow(m.d_ptr, m.bytes); } }
   /// Aliases need to be restricted during protection
   virtual void AliasProtect(const void *ptr, size_t bytes)
   { MmuProtect(MmuAddrR(ptr), MmuLengthR(ptr, bytes)); }
   /// Aliases need to be prolongated for un-protection
   virtual void AliasUnprotect(const void *ptr, size_t bytes)
   { MmuAllow(MmuAddrP(ptr), MmuLengthP(ptr, bytes)); }
   virtual void *HtoD(void *dst, const void *src, size_t bytes)
   { return std::memcpy(dst, src, bytes); }
   virtual void *DtoD(void *dst, const void *src, size_t bytes)
   { return std::memcpy(dst, src, bytes); }
   virtual void *DtoH(void *dst, const void *src, size_t bytes)
   { return std::memcpy(dst, src, bytes); }
};

<<<<<<< HEAD
/// The MMU device memory pool space
class PoolMmuDeviceMemorySpace : public MmuDeviceMemorySpace
{
   mutable Pool<MmuDeviceMemorySpace> pool;
public:
   PoolMmuDeviceMemorySpace(): MmuDeviceMemorySpace() { }
   void Alloc(Memory &m) override
   { MmuAllow(m.d_ptr = pool.alloc(m.bytes), m.bytes); }
   void Dealloc(Memory &m) override { pool.free(m.d_ptr); }
};
class ArenaMmuDeviceMemorySpace : public MmuDeviceMemorySpace
{
   mutable ArenaMemorySpace pool;
public:
   ArenaMmuDeviceMemorySpace(): MmuDeviceMemorySpace() { }
   void Alloc(Memory &m) override
   { MmuAllow(m.d_ptr = pool.alloc(m.bytes), m.bytes); }
   void Dealloc(Memory &m) override { pool.free(m.d_ptr, m.bytes); }
};

///////////////////////////////////////////////////////////////////////////////
static ArenaMemorySpace *arena = nullptr;

/// The ARENA CUDA device memory space
class ArenaCudaDeviceMemorySpace: public CudaDeviceMemorySpace
{
public:
   ArenaCudaDeviceMemorySpace(): CudaDeviceMemorySpace()
   {  dbg("SHIFT: 0x%x", arena->Shift()); }
   void Alloc(Memory &m) override
   {
      uintptr_t dev_shift = arena->Shift();
      m.d_ptr =  (uintptr_t*) m.h_ptr - (dev_shift>>3);
      dbg("h_ptr:%p == 0x%x => d_ptr:%p", m.h_ptr, dev_shift, m.d_ptr);
   }
   void Dealloc(Memory &m) override
   {
      //dbg("");
   }
};

#ifndef MFEM_USE_UMPIRE
class UmpireHostMemorySpace : public NoHostMemorySpace { };
class UmpireDeviceMemorySpace : public NoDeviceMemorySpace { };
#else
=======
#ifdef MFEM_USE_UMPIRE
class UmpireMemorySpace
{
protected:
   umpire::ResourceManager &rm;
   umpire::Allocator allocator;
   bool owns_allocator{false};

public:
   // TODO: this only releases unused memory
   virtual ~UmpireMemorySpace() { if (owns_allocator) { allocator.release(); } }
   UmpireMemorySpace(const char * name, const char * space)
      : rm(umpire::ResourceManager::getInstance())
   {
      if (!rm.isAllocator(name))
      {
         allocator = rm.makeAllocator<umpire::strategy::DynamicPool>(
                        name, rm.getAllocator(space));
         owns_allocator = true;
      }
      else
      {
         allocator = rm.getAllocator(name);
         owns_allocator = false;
      }
   }
};

>>>>>>> bb2a80ed
/// The Umpire host memory space
class UmpireHostMemorySpace : public HostMemorySpace, public UmpireMemorySpace
{
private:
   umpire::strategy::AllocationStrategy *strat;
public:
   UmpireHostMemorySpace(const char * name)
      : HostMemorySpace(),
        UmpireMemorySpace(name, "HOST"),
        strat(allocator.getAllocationStrategy()) {}
   void Alloc(void **ptr, size_t bytes) override
   { *ptr = allocator.allocate(bytes); }
   void Dealloc(void *ptr) override { allocator.deallocate(ptr); }
   void Insert(void *ptr, size_t bytes)
   { rm.registerAllocation(ptr, {ptr, bytes, strat}); }
};

/// The Umpire device memory space
#if defined(MFEM_USE_CUDA) || defined(MFEM_USE_HIP)
class UmpireDeviceMemorySpace : public DeviceMemorySpace,
   public UmpireMemorySpace
{
public:
   UmpireDeviceMemorySpace(const char * name)
      : DeviceMemorySpace(),
        UmpireMemorySpace(name, "DEVICE") {}
   void Alloc(Memory &base) override
   { base.d_ptr = allocator.allocate(base.bytes); }
   void Dealloc(Memory &base) override { rm.deallocate(base.d_ptr); }
   void *HtoD(void *dst, const void *src, size_t bytes) override
   {
#ifdef MFEM_USE_CUDA
      return CuMemcpyHtoD(dst, src, bytes);
#endif
#ifdef MFEM_USE_HIP
      return HipMemcpyHtoD(dst, src, bytes);
#endif
      //rm.copy(dst, const_cast<void*>(src), bytes); return dst;
   }
   void *DtoD(void* dst, const void* src, size_t bytes) override
   {
#ifdef MFEM_USE_CUDA
      return CuMemcpyDtoD(dst, src, bytes);
#endif
#ifdef MFEM_USE_HIP
      return HipMemcpyDtoD(dst, src, bytes);
#endif
      //rm.copy(dst, const_cast<void*>(src), bytes); return dst;
   }
   void *DtoH(void *dst, const void *src, size_t bytes) override
   {
#ifdef MFEM_USE_CUDA
      return CuMemcpyDtoH(dst, src, bytes);
#endif
#ifdef MFEM_USE_HIP
      return HipMemcpyDtoH(dst, src, bytes);
#endif
      //rm.copy(dst, const_cast<void*>(src), bytes); return dst;
   }
};
#else
class UmpireDeviceMemorySpace : public NoDeviceMemorySpace
{
public:
   UmpireDeviceMemorySpace(const char * /*unused*/) {}
};
#endif // MFEM_USE_CUDA || MFEM_USE_HIP
#endif // MFEM_USE_UMPIRE

/// Memory space controller class
class Ctrl
{
   typedef MemoryType MT;

public:
   HostMemorySpace *host[HostMemoryTypeSize];
   DeviceMemorySpace *device[DeviceMemoryTypeSize];

public:
   Ctrl(): host{nullptr}, device{nullptr} { }

   void Configure()
   {
      if (host[HostMemoryType])
      {
         mfem_error("Memory backends have already been configured!");
      }

      // Filling the host memory backends
      // HOST, HOST_32 & HOST_64 are always ready
      // MFEM_USE_UMPIRE will set either [No/Umpire] HostMemorySpace
      host[static_cast<int>(MT::HOST)] = new StdHostMemorySpace();
      host[static_cast<int>(MT::HOST_32)] = new Aligned32HostMemorySpace();
      host[static_cast<int>(MT::HOST_64)] = new Aligned64HostMemorySpace();
      //host[static_cast<int>(MT::HOST_POOL)] = new PoolStdHostMemorySpace();
      //host[static_cast<int>(MT::HOST_ARENA)] = new ArenaStdHostMemorySpace();
      // HOST_DEBUG is delayed, as it reroutes signals
      host[static_cast<int>(MT::HOST_DEBUG)] = nullptr;
<<<<<<< HEAD
      host[static_cast<int>(MT::HOST_DEBUG_POOL)] = nullptr;
      host[static_cast<int>(MT::HOST_UMPIRE)] = new UmpireHostMemorySpace();
=======
      host[static_cast<int>(MT::HOST_UMPIRE)] = nullptr;
>>>>>>> bb2a80ed
      host[static_cast<int>(MT::MANAGED)] = new UvmHostMemorySpace();

      // Filling the device memory backends, shifting with the device size
      constexpr int shift = DeviceMemoryType;
      device[static_cast<int>(MT::MANAGED)-shift] = new UvmCudaMemorySpace();
      // All other devices controllers are delayed
      device[static_cast<int>(MemoryType::DEVICE)-shift] = nullptr;
      device[static_cast<int>(MemoryType::DEVICE_POOL)-shift] = nullptr;
      device[static_cast<int>(MemoryType::DEVICE_ARENA)-shift] = nullptr;
      device[static_cast<int>(MT::DEVICE_DEBUG)-shift] = nullptr;
      device[static_cast<int>(MT::DEVICE_UMPIRE)-shift] = nullptr;
      device[static_cast<int>(MT::DEVICE_UMPIRE_2)-shift] = nullptr;
   }

   HostMemorySpace* Host(const MemoryType mt)
   {
      const int mt_i = static_cast<int>(mt);
      // Delayed host controllers initialization
      if (!host[mt_i]) { host[mt_i] = NewHostCtrl(mt); }
      MFEM_ASSERT(host[mt_i], "Host memory controller is not configured!");
      return host[mt_i];
   }

   DeviceMemorySpace* Device(const MemoryType mt)
   {
      const int mt_i = static_cast<int>(mt) - DeviceMemoryType;
      MFEM_ASSERT(mt_i >= 0,"");
      // Lazy device controller initializations
      if (!device[mt_i]) { device[mt_i] = NewDeviceCtrl(mt); }
      MFEM_ASSERT(device[mt_i], "Memory manager has not been configured!");
      return device[mt_i];
   }

   ~Ctrl()
   {
      constexpr int mt_h = HostMemoryType;
      constexpr int mt_d = DeviceMemoryType;
      for (int mt = mt_h; mt < HostMemoryTypeSize; mt++) { delete host[mt]; }
      for (int mt = mt_d; mt < MemoryTypeSize; mt++) { delete device[mt-mt_d]; }
   }

private:
   HostMemorySpace* NewHostCtrl(const MemoryType mt)
   {
<<<<<<< HEAD
      if (mt == MT::HOST_ARENA)
      {
         dbg("HOST_ARENA");
         return new ArenaHostMemorySpace();
      }
      if (mt == MT::HOST_DEBUG) { return new MmuHostMemorySpace(); }
      if (mt == MT::HOST_DEBUG_POOL) { return new PoolMmuHostMemorySpace(); }
      MFEM_ABORT("Unknown host memory controller!");
=======
      switch (mt)
      {
         case MT::HOST_DEBUG: return new MmuHostMemorySpace();
#ifdef MFEM_USE_UMPIRE
         case MT::HOST_UMPIRE:
            return new UmpireHostMemorySpace(
                      MemoryManager::GetUmpireHostAllocatorName());
#else
         case MT::HOST_UMPIRE: return new NoHostMemorySpace();
#endif
         case MT::HOST_PINNED: return new HostPinnedMemorySpace();
         default: MFEM_ABORT("Unknown host memory controller!");
      }
>>>>>>> bb2a80ed
      return nullptr;
   }

   DeviceMemorySpace* NewDeviceCtrl(const MemoryType mt)
   {
      static const bool ARENA = getenv("ARENA");
      switch (mt)
      {
#ifdef MFEM_USE_UMPIRE
         case MT::DEVICE_UMPIRE:
            return new UmpireDeviceMemorySpace(
                      MemoryManager::GetUmpireDeviceAllocatorName());
         case MT::DEVICE_UMPIRE_2:
            return new UmpireDeviceMemorySpace(
                      MemoryManager::GetUmpireDevice2AllocatorName());
#else
         case MT::DEVICE_UMPIRE: return new NoDeviceMemorySpace();
         case MT::DEVICE_UMPIRE_2: return new NoDeviceMemorySpace();
#endif
         case MT::DEVICE_DEBUG: return new MmuDeviceMemorySpace();
         case MT::DEVICE_DEBUG_POOL:
         {
            printf("\033[33m[DEVICE_DEBUG_POOL]\033[m\n"); fflush(0);
            if (ARENA)
            {
               printf("\033[33m[ARENA]\033[m\n"); fflush(0);
               return new ArenaMmuDeviceMemorySpace();
            }
            printf("\033[33m[POOL]\033[m\n"); fflush(0);
            return new PoolMmuDeviceMemorySpace();
         }
         case MT::DEVICE_POOL: return new PoolCudaDeviceMemorySpace();
         case MT::DEVICE_ARENA: return new ArenaCudaDeviceMemorySpace();
         case MT::DEVICE:
         {
#if defined(MFEM_USE_CUDA)
            return new CudaDeviceMemorySpace();
#elif defined(MFEM_USE_HIP)
            return new HipDeviceMemorySpace();
#else
            MFEM_ABORT("No device memory controller!");
            break;
#endif
         }
         default: MFEM_ABORT("Unknown device memory controller!");
      }
      return nullptr;
   }
};

} // namespace mfem::internal


////////////////////////////////////////////////////////////////////////////////
#define MAX_FOREACH 26
#define FOREACH(def)\
    def(0) \
    def(1) \
    def(2) \
    def(3) \
    def(4) \
    def(5) \
    def(6) \
    def(7) \
    def(8) \
    def(9) \
    def(10) \
    def(11) \
    def(12) \
    def(13) \
    def(14) \
    def(15) \
    def(16) \
    def(17) \
    def(18) \
    def(19) \
    def(20) \
    def(21) \
    def(22) \
    def(23) \
    def(24) \
    def(25) \
    def(MAX_FOREACH)

////////////////////////////////////////////////////////////////////////////////
/// http://graphics.stanford.edu/~seander/bithacks.html#ZerosOnRightMultLookup
inline uint32_t ctz(const uint32_t v)
{
   static constexpr int MultiplyDeBruijnBitPosition[32] =
   {
      0, 1, 28, 2, 29, 14, 24, 3, 30, 22, 20, 15, 25, 17, 4, 8,
      31, 27, 13, 23, 21, 19, 16, 7, 26, 12, 18, 6, 11, 5, 10, 9
   };
   return MultiplyDeBruijnBitPosition[((uint32_t)((v & -v) * 0x077CB531U)) >> 27];
}

////////////////////////////////////////////////////////////////////////////////
namespace map
{
#ifndef assert
#define assert(...) MFEM_ASSERT(__VA_ARGS__,"")
#endif
inline void *malloc(const size_t bytes)
{
   /*#ifdef MFEM_USE_CUDA
      void *ptr;
      cudaMallocHost(&ptr,bytes);
      assert(ptr);
   #else*/
   const size_t length = bytes == 0 ? 8 : bytes;
   const int prot = PROT_READ | PROT_WRITE;
   const int flags = MAP_ANON | MAP_PRIVATE;
   void *ptr = ::mmap(NULL, length, prot, flags, -1, 0);
   assert(ptr);
   //#endif
   printf("\033[31m @ %p\033[m",ptr);
   return ptr;
}

inline void free(void *ptr, const size_t bytes)
{
   dbg("\033[32m @ %p",ptr);
   /*#ifdef MFEM_USE_CUDA
      cudaFreeHost(ptr);
   #else*/
   const size_t length = bytes == 0 ? 8 : bytes;
   if (::munmap(ptr, length) == -1) { assert(false); }
   //#endif
}

} // namespace map

////////////////////////////////////////////////////////////////////////////////
inline size_t next_pow2(size_t value)
{
   --value;
   value |= value >> 1;
   value |= value >> 2;
   value |= value >> 4;
   value |= value >> 8;
   value |= value >> 16;
   value |= value >> 32;
   ++value;
   return value;
}

/// Block //////////////////////////////////////////////////////////////////////
template<size_t N> union alignas(uintptr_t) Block
{
   Block<N> *next;
   char data[1ul<<N];
};

/// Arena //////////////////////////////////////////////////////////////////////
template<size_t N> struct Arena
{
   const size_t asize;
   Arena *next;
   Block<N> *blocks;

   Arena(uintptr_t *host, size_t asize):
      asize(asize),
      blocks((Block<N>*) host)
   {
      for (size_t i = 1; i < asize; i++) { blocks[i-1].next = &blocks[i]; }
      blocks[asize-1].next = nullptr;
   }
   inline Block<N> *Get() const { return blocks; }
   inline void Set(Arena *n) { next = n; }
};

/// Allocation//////////////////////////////////////////////////////////////////
static uintptr_t *MEM = nullptr;
static uintptr_t *BKP = nullptr;
uintptr_t *MEMalloc(size_t bytes)
{
   //dbg("MEM %p 0x%x", MEM, bytes);
   uintptr_t *ptr = MEM;
   MEM += bytes>>3;
   MFEM_CONTRACT_VAR(BKP);
   assert(MEM < (BKP + (ArenaMemorySpace::MEM_SIZE>>3)));
   return ptr;
}
static uintptr_t *ARN = nullptr;
uintptr_t *ARNalloc(size_t bytes)
{
   //dbg("ARN %p 0x%x", ARN, bytes);
   uintptr_t *ptr = ARN;
   ARN += bytes>>3;
   return ptr;
}
static uintptr_t *DEV = nullptr;
uintptr_t *DEValloc(size_t bytes)
{
   //dbg("DEV %p 0x%x", ARN, bytes);
   uintptr_t *ptr = DEV;
   DEV += bytes>>3;
   return ptr;
}

/// Bucket /////////////////////////////////////////////////////////////////////
#define DEFAULT_ASIZE (8)
#define MEM_SIZE (ArenaMemorySpace::MEM_SIZE - ArenaMemorySpace::ARN_SIZE)
#define BUCKT_MEM (MEM_SIZE/(1+MAX_FOREACH))
#define BLOCK_MEM (sizeof(Block<N>))
#define BUCKT_MXS_ASIZE (BUCKT_MEM/(DEFAULT_ASIZE*BLOCK_MEM))
#define BUCKT_MXS(ASZ) (BUCKT_MEM/((ASZ)*BLOCK_MEM))
template <size_t N> struct Bucket
{
   static constexpr int ASIZE =
      BUCKT_MXS_ASIZE > 0 ? DEFAULT_ASIZE :
      BUCKT_MXS(DEFAULT_ASIZE >> 1) > 0 ? DEFAULT_ASIZE >> 1 :
      BUCKT_MXS(DEFAULT_ASIZE >> 2) > 0 ? DEFAULT_ASIZE >> 2 :
      BUCKT_MXS(DEFAULT_ASIZE >> 3) > 0 ? DEFAULT_ASIZE >> 3 :
      BUCKT_MXS(DEFAULT_ASIZE >> 4) > 0 ? DEFAULT_ASIZE >> 4 :
      BUCKT_MXS(DEFAULT_ASIZE >> 5) > 0 ? DEFAULT_ASIZE >> 5 :
      1;

   static constexpr int MAX_SHIFT = BUCKT_MXS(ASIZE);
#undef MEM_SIZE
   static const size_t SIZEOF_BLOCK = sizeof(Block<N>);
   static const size_t SIZEOF_ARENA = sizeof(Arena<N>);

   static const size_t MEM_SIZE = ArenaMemorySpace::MEM_SIZE;
   static const size_t ARN_SIZE = ArenaMemorySpace::ARN_SIZE;

   const size_t asize;
   uintptr_t *base_blocks, *host_blocks, num_shift;
   uintptr_t *base_arena, *host_arena;
   bool dev; uintptr_t *device;
   Arena<N> *arena;
   uintptr_t dev_shift;
   Block<N> *next;

public:
   Bucket(uintptr_t *mem, uintptr_t *dev_mem):
      //asize((dbg("<%d> ASIZE:%d, MAX_SHIFT:%ld", N, ASIZE, MAX_SHIFT), ASIZE)),
      asize((/*dbg("<%d> DEFAULT_ASIZE:%d", N, DEFAULT_ASIZE),*/ DEFAULT_ASIZE)),
      base_blocks(MEMalloc(asize*SIZEOF_BLOCK)), // mem + ((N*BUCKT_MEM)>>3)),
      //base_blocks(uintptr_t*)map::malloc(MAX_SHIFT*asize*SIZEOF_BLOCK)),
      host_blocks((/*dbg("%p",base_blocks),*/base_blocks)),
      num_shift(0),
      /*base_arena((dbg("base_arena size:%ld",MAX_SHIFT*SIZEOF_ARENA),
                  (uintptr_t*)map::malloc(MAX_SHIFT*SIZEOF_ARENA))),*/
      base_arena(ARNalloc(SIZEOF_ARENA)), //  mem + ((MEM_SIZE + N*ARN_SIZE)>>3)),
      host_arena(base_arena),
      dev(getenv("DEV") ? true : false),
      //device(dev?(uintptr_t*)std::malloc(MAX_SHIFT*asize*SIZEOF_BLOCK):nullptr),
      device(dev ? dev_mem : nullptr),
      arena(new (host_arena) Arena<N>(host_blocks, asize)),
      dev_shift(((uintptr_t)base_arena) - (uintptr_t) (device)),
      next(arena->Get())
   {
      //assert(ArenaMemorySpace::ARN_SIZE > MAX_SHIFT*SIZEOF_ARENA);
      if (dev)
      {
         dbg("New Bucket<%d> host:%p device:%p, shift:0x%lx",
             N, host_arena, device, dev_shift);
         assert(dev_shift > 0);
         assert(dev_shift == ((uintptr_t)base_arena - (uintptr_t)device));
         assert(base_blocks);
         assert(base_arena);
      }
   }

   ~Bucket()
   {
      //map::free(base_blocks, MAX_SHIFT*asize*SIZEOF_BLOCK);
      //map::free(base_arena, MAX_SHIFT*SIZEOF_ARENA);
      if (dev)
      {
         std::free(device);//, MAX_SHIFT*asize*SIZEOF_BLOCK);
      }
   }

   /// Allocate bytes from the arena of this bucket
   void *alloc(size_t bytes)
   {
      if (next == nullptr)
      {
         //dbg("\033[33;1m<%d>(%d): 0x%lx bytes", N, asize, bytes);
         num_shift += 1;
         //const uintptr_t delta_blocks = (asize*SIZEOF_BLOCK) >> 3;
         //host_blocks += delta_blocks;
         host_blocks = MEMalloc(asize*SIZEOF_BLOCK);
         //const uintptr_t delta_arena = SIZEOF_ARENA >> 3;
         //host_arena += delta_arena;
         host_arena = ARNalloc(SIZEOF_ARENA);
         //assert(num_shift <= MAX_SHIFT);
         Arena<N> *new_arena = new (host_arena) Arena<N>(host_blocks, asize);
         new_arena->Set(arena);
         arena = new_arena;
         next = arena->Get();
      }
      Block<N> *block = next;
      next = block->next;
      if (dev)
      {
         const uintptr_t *device = (uintptr_t*) block - (dev_shift>>3);
         dbg("block:%p, shift: 0x%lx => %p", (uintptr_t*)&block[0], dev_shift, device);

         return (void*) device;
      }
      return (void*) block;
   }

   /// Free the pointer
   void free(void *device)
   {
      const uintptr_t *ptr = (uintptr_t*) device + (dev ? (dev_shift>>3) : 0ul);
      if (dev) {dbg("shadow:%p, shift: 0x%lx => %p", device, dev_shift, ptr);}
      // Get back the block from ptr
      Block<N> *block = (Block<N>*) ptr;
      block->next = next;
      next = block;
   }
};

/// MemorySpace/////////////////////////////////////////////////////////////////
struct Buckets
{
#define DEFINE_PTR(N) Bucket<N> *b##N;
   FOREACH(DEFINE_PTR)
   const int last;
   Buckets(uintptr_t *mem, uintptr_t *dev):
#define CONSTRUCTOR(N) b##N(nullptr),
      FOREACH(CONSTRUCTOR)
      last()
   {}
   ~Buckets()
   {
#define DECONSTRUCTOR(N) delete b##N;
      FOREACH(DECONSTRUCTOR);
   }
};

ArenaMemorySpace::ArenaMemorySpace():
   mem((dbg("MEM_SIZE:0x%x (%dMo)", MEM_SIZE, MEM_SIZE>>20),
        (uintptr_t*) map::malloc(MEM_SIZE + (1+MAX_FOREACH)*ARN_SIZE))),
   dev((CuMemAlloc((void**)&dev, MEM_SIZE), dbg("dev:%p",dev), dev)),
   shift((uintptr_t)mem - (uintptr_t) dev),
   buckets((MEM = BKP = mem, ARN = mem + (MEM_SIZE>>3), new Buckets(mem,dev))) { }

ArenaMemorySpace::~ArenaMemorySpace()
{
   map::free(mem, MEM_SIZE);
   CuMemFree(dev);
   delete buckets;
}

void *ArenaMemorySpace::alloc(size_t bytes)
{
   // number of pages needed for this amount of bytes
   const size_t key = next_pow2(bytes);
   const int n = ctz(key);
   //dbg("0x%lx key:0x%lx, n:%d", bytes, key, n);
   assert(n <= MAX_FOREACH);
#define ALLOC_KEY(N){\
      if (n == N) { \
        if (!buckets->b##N){ buckets->b##N = new Bucket<N>(mem,dev);}\
        return buckets->b##N->alloc(bytes);}}
   FOREACH(ALLOC_KEY);
   assert(false);
   return nullptr;
}

void ArenaMemorySpace::free(void *ptr, size_t bytes)
{
   const size_t key = next_pow2(bytes);
   const int n = ctz(key);
#define FREE_KEY(N) {\
        if (n == N) {\
         assert(buckets->b##N);\
         return buckets->b##N->free(ptr);}}
   FOREACH(FREE_KEY);
   assert(false);
}


///////////////////////////////////////////////////////////////////////////////
void *AAlloc(size_t bytes)
{
   if (!internal::arena) { internal::arena = new ArenaMemorySpace(); }
   return internal::arena->alloc(bytes);
}

///////////////////////////////////////////////////////////////////////////////
void ADealloc(void *ptr)
{
   internal::arena->free(ptr, maps->memories.at(ptr).bytes);
}

///////////////////////////////////////////////////////////////////////////////
static internal::Ctrl *ctrl;

void *MemoryManager::New_(void *h_tmp, size_t bytes, MemoryType mt,
                          unsigned &flags)
{
   MFEM_ASSERT(exists, "Internal error!");
   if (IsHostMemory(mt))
   {
      MFEM_ASSERT(mt != MemoryType::HOST && h_tmp == nullptr,
                  "Internal error!");
      // d_mt = MemoryType::DEFAULT means d_mt = GetDualMemoryType(h_mt),
      // evaluated at the time when the device pointer is allocated, see
      // GetDevicePtr() and GetAliasDevicePtr()
      const MemoryType d_mt = MemoryType::DEFAULT;
      // We rely on the next call using lazy dev alloc
      return New_(h_tmp, bytes, mt, d_mt, Mem::VALID_HOST, flags);
   }
   else
   {
      const MemoryType h_mt = GetDualMemoryType(mt);
      return New_(h_tmp, bytes, h_mt, mt, Mem::VALID_DEVICE, flags);
   }
}

void *MemoryManager::New_(void *h_tmp, size_t bytes, MemoryType h_mt,
                          MemoryType d_mt, unsigned valid_flags,
                          unsigned &flags)
{
   MFEM_ASSERT(exists, "Internal error!");
   MFEM_ASSERT(IsHostMemory(h_mt), "h_mt must be host type");
   MFEM_ASSERT(IsDeviceMemory(d_mt) || d_mt == h_mt ||
               d_mt == MemoryType::DEFAULT,
               "d_mt must be device type, the same is h_mt, or DEFAULT");
   MFEM_ASSERT((h_mt != MemoryType::HOST || h_tmp != nullptr) &&
               (h_mt == MemoryType::HOST || h_tmp == nullptr),
               "Internal error");
   MFEM_ASSERT((valid_flags & ~(Mem::VALID_HOST | Mem::VALID_DEVICE)) == 0,
               "Internal error");
   void *h_ptr;
   if (h_tmp == nullptr) { ctrl->Host(h_mt)->Alloc(&h_ptr, bytes); }
<<<<<<< HEAD
   flags = Mem::REGISTERED;
   flags |= Mem::OWNS_INTERNAL | Mem::OWNS_HOST | Mem::OWNS_DEVICE;
   flags |= is_host_mem ? Mem::VALID_HOST : Mem::VALID_DEVICE;
   if (is_host_mem) { mm.Insert(h_ptr, bytes, h_mt, d_mt); }
   else { mm.InsertDevice(nullptr, h_ptr, bytes, h_mt, d_mt); }
   MFEM_ASSERT(CheckHostMemoryType_(h_mt, h_ptr), "");
=======
   else { h_ptr = h_tmp; }
   flags = Mem::REGISTERED | Mem::OWNS_INTERNAL | Mem::OWNS_HOST |
           Mem::OWNS_DEVICE | valid_flags;
   // The other New_() method relies on this lazy allocation behavior.
   mm.Insert(h_ptr, bytes, h_mt, d_mt); // lazy dev alloc
   // mm.InsertDevice(nullptr, h_ptr, bytes, h_mt, d_mt); // non-lazy dev alloc

   // MFEM_VERIFY_TYPES(h_mt, mt); // done by mm.Insert() above
   CheckHostMemoryType_(h_mt, h_ptr);

>>>>>>> bb2a80ed
   return h_ptr;
}

void *MemoryManager::Register_(void *ptr, void *h_tmp, size_t bytes,
                               MemoryType mt,
                               bool own, bool alias, unsigned &flags)
{
   MFEM_CONTRACT_VAR(alias);
   MFEM_ASSERT(exists, "Internal error!");
   MFEM_ASSERT(!alias, "Cannot register an alias!");
   const bool is_host_mem = IsHostMemory(mt);
   const MemType h_mt = is_host_mem ? mt : GetDualMemoryType(mt);
   const MemType d_mt = is_host_mem ? MemoryType::DEFAULT : mt;
   // d_mt = MemoryType::DEFAULT means d_mt = GetDualMemoryType(h_mt),
   // evaluated at the time when the device pointer is allocated, see
   // GetDevicePtr() and GetAliasDevicePtr()

   MFEM_VERIFY_TYPES(h_mt, d_mt);

   if (ptr == nullptr && h_tmp == nullptr)
   {
      MFEM_VERIFY(bytes == 0, "internal error");
      return nullptr;
   }

   flags |= Mem::REGISTERED | Mem::OWNS_INTERNAL;
   void *h_ptr;

   if (is_host_mem) // HOST TYPES + MANAGED
   {
      h_ptr = ptr;
      mm.Insert(h_ptr, bytes, h_mt, d_mt);
      flags = (own ? flags | Mem::OWNS_HOST : flags & ~Mem::OWNS_HOST) |
              Mem::OWNS_DEVICE | Mem::VALID_HOST;
   }
   else // DEVICE TYPES
   {
      MFEM_VERIFY(ptr, "cannot register NULL device pointer");
      if (h_tmp == nullptr) { ctrl->Host(h_mt)->Alloc(&h_ptr, bytes); }
      else { h_ptr = h_tmp; }
      mm.InsertDevice(ptr, h_ptr, bytes, h_mt, d_mt);
      flags = own ? flags | Mem::OWNS_DEVICE : flags & ~Mem::OWNS_DEVICE;
      flags |= (Mem::OWNS_HOST | Mem::VALID_DEVICE);
   }
   MFEM_ASSERT(CheckHostMemoryType_(h_mt, h_ptr),"");
   return h_ptr;
}

void MemoryManager::Register_(void *h_ptr, void *d_ptr, size_t bytes,
                              MemoryType h_mt, MemoryType d_mt,
                              bool own, bool alias, unsigned &flags)
{
   MFEM_CONTRACT_VAR(alias);
   MFEM_ASSERT(exists, "Internal error!");
   MFEM_ASSERT(!alias, "Cannot register an alias!");
   MFEM_VERIFY_TYPES(h_mt, d_mt);

   if (h_ptr == nullptr && d_ptr == nullptr)
   {
      MFEM_VERIFY(bytes == 0, "internal error");
      return;
   }

   flags |= Mem::REGISTERED | Mem::OWNS_INTERNAL;

   mm.InsertDevice(d_ptr, h_ptr, bytes, h_mt, d_mt);
   flags = (own ? flags | (Mem::OWNS_HOST | Mem::OWNS_DEVICE) :
            flags & ~(Mem::OWNS_HOST | Mem::OWNS_DEVICE)) |
           Mem::VALID_HOST;

   CheckHostMemoryType_(h_mt, h_ptr);
}

void MemoryManager::Alias_(void *base_h_ptr, size_t offset, size_t bytes,
                           unsigned base_flags, unsigned &flags)
{
   mm.InsertAlias(base_h_ptr, (char*)base_h_ptr + offset, bytes,
                  base_flags & Mem::ALIAS);
   flags = (base_flags | Mem::ALIAS | Mem::OWNS_INTERNAL) &
           ~(Mem::OWNS_HOST | Mem::OWNS_DEVICE);
}

void MemoryManager::SetDeviceMemoryType_(void *h_ptr, unsigned flags,
                                         MemoryType d_mt)
{
   MFEM_VERIFY(h_ptr, "cannot set the device memory type: Memory is empty!");
   if (!(flags & Mem::ALIAS))
   {
      auto mem_iter = maps->memories.find(h_ptr);
      MFEM_VERIFY(mem_iter != maps->memories.end(), "internal error");
      internal::Memory &mem = mem_iter->second;
      if (mem.d_mt == d_mt) { return; }
      MFEM_VERIFY(mem.d_ptr == nullptr, "cannot set the device memory type:"
                  " device memory is allocated!");
      mem.d_mt = d_mt;
   }
   else
   {
      auto alias_iter = maps->aliases.find(h_ptr);
      MFEM_VERIFY(alias_iter != maps->aliases.end(), "internal error");
      internal::Alias &alias = alias_iter->second;
      internal::Memory &base_mem = *alias.mem;
      if (base_mem.d_mt == d_mt) { return; }
      MFEM_VERIFY(base_mem.d_ptr == nullptr,
                  "cannot set the device memory type:"
                  " alias' base device memory is allocated!");
      base_mem.d_mt = d_mt;
   }
}

MemoryType MemoryManager::Delete_(void *h_ptr, MemoryType mt, unsigned flags)
{
   const bool alias = flags & Mem::ALIAS;
   const bool registered = flags & Mem::REGISTERED;
   const bool owns_host = flags & Mem::OWNS_HOST;
   const bool owns_device = flags & Mem::OWNS_DEVICE;
   const bool owns_internal = flags & Mem::OWNS_INTERNAL;
   MFEM_ASSERT(registered || IsHostMemory(mt),"");
   MFEM_ASSERT(!owns_device || owns_internal, "invalid Memory state");
   if (!mm.exists || !registered) { return mt; }

   if (owns_host && (mt == MemoryType::HOST_ARENA))
   {
      ADealloc(h_ptr);
      return mt;
   }

   if (alias)
   {
      if (owns_internal)
      {
         const MemoryType h_mt = maps->aliases.at(h_ptr).h_mt;
         MFEM_ASSERT(mt == h_mt,"");
         mm.EraseAlias(h_ptr);
         return h_mt;
      }
   }
   else // Known
   {
      const MemoryType h_mt = mt;
      MFEM_ASSERT(!owns_internal ||
                  mt == maps->memories.at(h_ptr).h_mt,"");
      if (owns_host
          && (h_mt != MemoryType::HOST) && (h_mt != MemoryType::HOST_ARENA))
      { ctrl->Host(h_mt)->Dealloc(h_ptr); }
      if (owns_internal) { mm.Erase(h_ptr, owns_device); }
      //if (owns_host && (h_mt == MemoryType::HOST_ARENA)) { ADealloc(h_ptr); }
      return h_mt;
   }
   return mt;
}

void MemoryManager::DeleteDevice_(void *h_ptr, unsigned & flags)
{
   const bool owns_device = flags & Mem::OWNS_DEVICE;
   if (owns_device)
   {
      mm.EraseDevice(h_ptr);
      flags = (flags | Mem::VALID_HOST) & ~Mem::VALID_DEVICE;
   }
}

bool MemoryManager::MemoryClassCheck_(MemoryClass mc, void *h_ptr,
                                      MemoryType h_mt, size_t bytes,
                                      unsigned flags)
{
   if (!h_ptr)
   {
      MFEM_VERIFY(bytes == 0, "Trying to access NULL with size " << bytes);
      return true;
   }

   const bool known = mm.IsKnown(h_ptr);
   const bool alias = mm.IsAlias(h_ptr);
   const bool check = known || ((flags & Mem::ALIAS) && alias);
   MFEM_VERIFY(check, "Unknown host pointer: " << h_ptr);
   const internal::Memory &mem =
      (flags & Mem::ALIAS) ?
      *maps->aliases.at(h_ptr).mem : maps->memories.at(h_ptr);
   MemoryType d_mt = mem.d_mt;
   if (d_mt == MemoryType::DEFAULT) { d_mt = GetDualMemoryType(h_mt); }
   switch (mc)
   {
      case MemoryClass::HOST_32:
      {
         MFEM_VERIFY(h_mt == MemoryType::HOST_32 ||
                     h_mt == MemoryType::HOST_64,"");
         return true;
      }
      case MemoryClass::HOST_64:
      {
         MFEM_VERIFY(h_mt == MemoryType::HOST_64,"");
         return true;
      }
      case MemoryClass::DEVICE:
      {
         MFEM_VERIFY(d_mt == MemoryType::DEVICE ||
                     d_mt == MemoryType::DEVICE_POOL ||
                     d_mt == MemoryType::DEVICE_DEBUG ||
                     d_mt == MemoryType::DEVICE_DEBUG_POOL ||
                     d_mt == MemoryType::DEVICE_UMPIRE ||
                     d_mt == MemoryType::DEVICE_UMPIRE_2 ||
                     d_mt == MemoryType::MANAGED,"");
         return true;
      }
      case MemoryClass::MANAGED:
      {
         MFEM_VERIFY((h_mt == MemoryType::MANAGED &&
                      d_mt == MemoryType::MANAGED),"");
         return true;
      }
      default: break;
   }
   return true;
}

void *MemoryManager::ReadWrite_(void *h_ptr, MemoryType h_mt, MemoryClass mc,
                                size_t bytes, unsigned &flags)
{
   MFEM_ASSERT(MemoryManager::CheckHostMemoryType_(h_mt, h_ptr),"");
   if (bytes > 0) { MFEM_VERIFY(flags & Mem::REGISTERED,""); }
   MFEM_ASSERT(MemoryClassCheck_(mc, h_ptr, h_mt, bytes, flags),"");
   if (IsHostMemory(GetMemoryType(mc)) && mc < MemoryClass::DEVICE)
   {
      const bool copy = !(flags & Mem::VALID_HOST);
      flags = (flags | Mem::VALID_HOST) & ~Mem::VALID_DEVICE;
      if (flags & Mem::ALIAS)
      { return mm.GetAliasHostPtr(h_ptr, bytes, copy); }
      else { return mm.GetHostPtr(h_ptr, bytes, copy); }
   }
   else
   {
      const bool copy = !(flags & Mem::VALID_DEVICE);
      flags = (flags | Mem::VALID_DEVICE) & ~Mem::VALID_HOST;
      if (flags & Mem::ALIAS)
      { return mm.GetAliasDevicePtr(h_ptr, bytes, copy); }
      else { return mm.GetDevicePtr(h_ptr, bytes, copy); }
   }
}

const void *MemoryManager::Read_(void *h_ptr, MemoryType h_mt, MemoryClass mc,
                                 size_t bytes, unsigned &flags)
{
   MFEM_ASSERT(CheckHostMemoryType_(h_mt, h_ptr),"");
   if (bytes > 0) { MFEM_VERIFY(flags & Mem::REGISTERED,""); }
   MFEM_ASSERT(MemoryClassCheck_(mc, h_ptr, h_mt, bytes, flags),"");
   if (IsHostMemory(GetMemoryType(mc)) && mc < MemoryClass::DEVICE)
   {
      const bool copy = !(flags & Mem::VALID_HOST);
      flags |= Mem::VALID_HOST;
      if (flags & Mem::ALIAS)
      { return mm.GetAliasHostPtr(h_ptr, bytes, copy); }
      else { return mm.GetHostPtr(h_ptr, bytes, copy); }
   }
   else
   {
      const bool copy = !(flags & Mem::VALID_DEVICE);
      flags |= Mem::VALID_DEVICE;
      if (flags & Mem::ALIAS)
      { return mm.GetAliasDevicePtr(h_ptr, bytes, copy); }
      else { return mm.GetDevicePtr(h_ptr, bytes, copy); }
   }
}

void *MemoryManager::Write_(void *h_ptr, MemoryType h_mt, MemoryClass mc,
                            size_t bytes, unsigned &flags)
{
   MFEM_ASSERT(CheckHostMemoryType_(h_mt, h_ptr),"");
   if (bytes > 0) { MFEM_VERIFY(flags & Mem::REGISTERED,""); }
   MFEM_ASSERT(MemoryClassCheck_(mc, h_ptr, h_mt, bytes, flags),"");
   if (IsHostMemory(GetMemoryType(mc)) && mc < MemoryClass::DEVICE)
   {
      flags = (flags | Mem::VALID_HOST) & ~Mem::VALID_DEVICE;
      if (flags & Mem::ALIAS)
      { return mm.GetAliasHostPtr(h_ptr, bytes, false); }
      else { return mm.GetHostPtr(h_ptr, bytes, false); }
   }
   else
   {
      flags = (flags | Mem::VALID_DEVICE) & ~Mem::VALID_HOST;
      if (flags & Mem::ALIAS)
      { return mm.GetAliasDevicePtr(h_ptr, bytes, false); }
      else { return mm.GetDevicePtr(h_ptr, bytes, false); }
   }
}

void MemoryManager::SyncAlias_(const void *base_h_ptr, void *alias_h_ptr,
                               size_t alias_bytes, unsigned base_flags,
                               unsigned &alias_flags)
{
   // This is called only when (base_flags & Mem::REGISTERED) is true.
   // Note that (alias_flags & REGISTERED) may not be true.
   MFEM_ASSERT(alias_flags & Mem::ALIAS, "not an alias");
   if ((base_flags & Mem::VALID_HOST) && !(alias_flags & Mem::VALID_HOST))
   {
      mm.GetAliasHostPtr(alias_h_ptr, alias_bytes, true);
   }
   if ((base_flags & Mem::VALID_DEVICE) && !(alias_flags & Mem::VALID_DEVICE))
   {
      if (!(alias_flags & Mem::REGISTERED))
      {
         mm.InsertAlias(base_h_ptr, alias_h_ptr, alias_bytes, base_flags & Mem::ALIAS);
         alias_flags = (alias_flags | Mem::REGISTERED | Mem::OWNS_INTERNAL) &
                       ~(Mem::OWNS_HOST | Mem::OWNS_DEVICE);
      }
      mm.GetAliasDevicePtr(alias_h_ptr, alias_bytes, true);
   }
   alias_flags = (alias_flags & ~(Mem::VALID_HOST | Mem::VALID_DEVICE)) |
                 (base_flags & (Mem::VALID_HOST | Mem::VALID_DEVICE));
}

MemoryType MemoryManager::GetDeviceMemoryType_(void *h_ptr)
{
   if (mm.exists)
   {
      const bool known = mm.IsKnown(h_ptr);
      if (known)
      {
         internal::Memory &mem = maps->memories.at(h_ptr);
         return mem.d_mt;
      }
      const bool alias = mm.IsAlias(h_ptr);
      if (alias)
      {
         internal::Memory *mem = maps->aliases.at(h_ptr).mem;
         return mem->d_mt;
      }
   }
   MFEM_ABORT("internal error");
   return MemoryManager::host_mem_type;
}

MemoryType MemoryManager::GetHostMemoryType_(void *h_ptr)
{
   if (!mm.exists) { return MemoryManager::host_mem_type; }
   if (mm.IsKnown(h_ptr)) { return maps->memories.at(h_ptr).h_mt; }
   if (mm.IsAlias(h_ptr)) { return maps->aliases.at(h_ptr).mem->h_mt; }
   return MemoryManager::host_mem_type;
}

void MemoryManager::Copy_(void *dst_h_ptr, const void *src_h_ptr,
                          size_t bytes, unsigned src_flags,
                          unsigned &dst_flags)
{
   // Type of copy to use based on the src and dest validity flags:
   //            |       src
   //            |  h  |  d  |  hd
   // -----------+-----+-----+------
   //         h  | h2h   d2h   h2h
   //  dest   d  | h2d   d2d   d2d
   //        hd  | h2h   d2d   d2d

   const bool dst_on_host =
      (dst_flags & Mem::VALID_HOST) &&
      (!(dst_flags & Mem::VALID_DEVICE) ||
       ((src_flags & Mem::VALID_HOST) && !(src_flags & Mem::VALID_DEVICE)));

   dst_flags = dst_flags &
               ~(dst_on_host ? Mem::VALID_DEVICE : Mem::VALID_HOST);

   const bool src_on_host =
      (src_flags & Mem::VALID_HOST) &&
      (!(src_flags & Mem::VALID_DEVICE) ||
       ((dst_flags & Mem::VALID_HOST) && !(dst_flags & Mem::VALID_DEVICE)));

   const void *src_d_ptr =
      src_on_host ? NULL :
      ((src_flags & Mem::ALIAS) ?
       mm.GetAliasDevicePtr(src_h_ptr, bytes, false) :
       mm.GetDevicePtr(src_h_ptr, bytes, false));

   if (dst_on_host)
   {
      if (src_on_host)
      {
         if (dst_h_ptr != src_h_ptr && bytes != 0)
         {
            MFEM_ASSERT((const char*)dst_h_ptr + bytes <= src_h_ptr ||
                        (const char*)src_h_ptr + bytes <= dst_h_ptr,
                        "data overlaps!");
            std::memcpy(dst_h_ptr, src_h_ptr, bytes);
         }
      }
      else
      {
         if (dst_h_ptr != src_d_ptr && bytes != 0)
         {
            internal::Memory &src_d_base = maps->memories.at(src_d_ptr);
            MemoryType src_d_mt = src_d_base.d_mt;
            ctrl->Device(src_d_mt)->DtoH(dst_h_ptr, src_d_ptr, bytes);
         }
      }
   }
   else
   {
      void *dest_d_ptr = (dst_flags & Mem::ALIAS) ?
                         mm.GetAliasDevicePtr(dst_h_ptr, bytes, false) :
                         mm.GetDevicePtr(dst_h_ptr, bytes, false);
      if (src_on_host)
      {
         const bool known = mm.IsKnown(dst_h_ptr);
         const bool alias = dst_flags & Mem::ALIAS;
         MFEM_VERIFY(alias||known,"");
         const MemoryType d_mt = known ?
                                 maps->memories.at(dst_h_ptr).d_mt :
                                 maps->aliases.at(dst_h_ptr).mem->d_mt;
         ctrl->Device(d_mt)->HtoD(dest_d_ptr, src_h_ptr, bytes);
      }
      else
      {
         if (dest_d_ptr != src_d_ptr && bytes != 0)
         {
            const bool known = mm.IsKnown(dst_h_ptr);
            const bool alias = dst_flags & Mem::ALIAS;
            MFEM_VERIFY(alias||known,"");
            const MemoryType d_mt = known ?
                                    maps->memories.at(dst_h_ptr).d_mt :
                                    maps->aliases.at(dst_h_ptr).mem->d_mt;
            ctrl->Device(d_mt)->DtoD(dest_d_ptr, src_d_ptr, bytes);
         }
      }
   }
}

void MemoryManager::CopyToHost_(void *dest_h_ptr, const void *src_h_ptr,
                                size_t bytes, unsigned src_flags)
{
   const bool src_on_host = src_flags & Mem::VALID_HOST;
   if (src_on_host)
   {
      if (dest_h_ptr != src_h_ptr && bytes != 0)
      {
         MFEM_ASSERT((char*)dest_h_ptr + bytes <= src_h_ptr ||
                     (const char*)src_h_ptr + bytes <= dest_h_ptr,
                     "data overlaps!");
         std::memcpy(dest_h_ptr, src_h_ptr, bytes);
      }
   }
   else
   {
      MFEM_ASSERT(IsKnown_(src_h_ptr), "internal error");
      const void *src_d_ptr = (src_flags & Mem::ALIAS) ?
                              mm.GetAliasDevicePtr(src_h_ptr, bytes, false) :
                              mm.GetDevicePtr(src_h_ptr, bytes, false);
      const internal::Memory &base = maps->memories.at(dest_h_ptr);
      const MemoryType d_mt = base.d_mt;
      ctrl->Device(d_mt)->DtoH(dest_h_ptr, src_d_ptr, bytes);
   }
}

void MemoryManager::CopyFromHost_(void *dest_h_ptr, const void *src_h_ptr,
                                  size_t bytes, unsigned &dest_flags)
{
   const bool dest_on_host = dest_flags & Mem::VALID_HOST;
   if (dest_on_host)
   {
      if (dest_h_ptr != src_h_ptr && bytes != 0)
      {
         MFEM_ASSERT((char*)dest_h_ptr + bytes <= src_h_ptr ||
                     (const char*)src_h_ptr + bytes <= dest_h_ptr,
                     "data overlaps!");
         std::memcpy(dest_h_ptr, src_h_ptr, bytes);
      }
   }
   else
   {
      void *dest_d_ptr = (dest_flags & Mem::ALIAS) ?
                         mm.GetAliasDevicePtr(dest_h_ptr, bytes, false) :
                         mm.GetDevicePtr(dest_h_ptr, bytes, false);
      const internal::Memory &base = maps->memories.at(dest_h_ptr);
      const MemoryType d_mt = base.d_mt;
      ctrl->Device(d_mt)->HtoD(dest_d_ptr, src_h_ptr, bytes);
   }
   dest_flags = dest_flags &
                ~(dest_on_host ? Mem::VALID_DEVICE : Mem::VALID_HOST);
}

bool MemoryManager::IsKnown_(const void *h_ptr)
{
   return maps->memories.find(h_ptr) != maps->memories.end();
}

bool MemoryManager::IsAlias_(const void *h_ptr)
{
   return maps->aliases.find(h_ptr) != maps->aliases.end();
}

void MemoryManager::Insert(void *h_ptr, size_t bytes,
                           MemoryType h_mt, MemoryType d_mt)
{
   if (h_ptr == NULL)
   {
      MFEM_VERIFY(bytes == 0, "Trying to add NULL with size " << bytes);
      return;
   }
   MFEM_VERIFY_TYPES(h_mt, d_mt);
#ifdef MFEM_DEBUG
   auto res =
#endif
      maps->memories.emplace(h_ptr, internal::Memory(h_ptr, bytes, h_mt, d_mt));
#ifdef MFEM_DEBUG
   if (res.second == false)
   {
      auto &m = res.first->second;
      MFEM_VERIFY(m.bytes >= bytes && m.h_mt == h_mt && m.d_mt == d_mt,
                  "Address already present with different attributes!");
   }
#endif
}

void MemoryManager::InsertDevice(void *d_ptr, void *h_ptr, size_t bytes,
                                 MemoryType h_mt, MemoryType d_mt)
{
   // MFEM_VERIFY_TYPES(h_mt, d_mt); // done by Insert() below
   MFEM_ASSERT(h_ptr != NULL, "internal error");
   Insert(h_ptr, bytes, h_mt, d_mt);
   internal::Memory &mem = maps->memories.at(h_ptr);
   if (d_ptr == NULL) { ctrl->Device(d_mt)->Alloc(mem); }
   else { mem.d_ptr = d_ptr; }
}

void MemoryManager::InsertAlias(const void *base_ptr, void *alias_ptr,
                                const size_t bytes, const bool base_is_alias)
{
   size_t offset = static_cast<size_t>(static_cast<const char*>(alias_ptr) -
                                       static_cast<const char*>(base_ptr));
   if (!base_ptr)
   {
      MFEM_VERIFY(offset == 0,
                  "Trying to add alias to NULL at offset " << offset);
      return;
   }
   if (base_is_alias)
   {
      const internal::Alias &alias = maps->aliases.at(base_ptr);
      MFEM_ASSERT(alias.mem,"");
      base_ptr = alias.mem->h_ptr;
      offset += alias.offset;
   }
   internal::Memory &mem = maps->memories.at(base_ptr);
   auto res =
      maps->aliases.emplace(alias_ptr,
                            internal::Alias{&mem, offset, bytes, 1, mem.h_mt});
   if (res.second == false) // alias_ptr was already in the map
   {
      if (res.first->second.mem != &mem || res.first->second.offset != offset)
      {
         mfem_error("alias already exists with different base/offset!");
      }
      else
      {
         res.first->second.counter++;
      }
   }
}

void MemoryManager::Erase(void *h_ptr, bool free_dev_ptr)
{
   if (!h_ptr) { return; }
   auto mem_map_iter = maps->memories.find(h_ptr);
   if (mem_map_iter == maps->memories.end()) { mfem_error("Unknown pointer!"); }
   internal::Memory &mem = mem_map_iter->second;
   if (mem.d_ptr && free_dev_ptr) { ctrl->Device(mem.d_mt)->Dealloc(mem);}
   maps->memories.erase(mem_map_iter);
}

void MemoryManager::EraseDevice(void *h_ptr)
{
   if (!h_ptr) { return; }
   auto mem_map_iter = maps->memories.find(h_ptr);
   if (mem_map_iter == maps->memories.end()) { mfem_error("Unknown pointer!"); }
   if (maps->aliases.find(h_ptr) != maps->aliases.end())
   {
      mfem_error("cannot delete aliased obj!");
   }
   internal::Memory &mem = mem_map_iter->second;
   if (mem.d_ptr) { ctrl->Device(mem.d_mt)->Dealloc(mem);}
   mem.d_ptr = nullptr;
}

void MemoryManager::EraseAlias(void *alias_ptr)
{
   if (!alias_ptr) { return; }
   auto alias_map_iter = maps->aliases.find(alias_ptr);
   if (alias_map_iter == maps->aliases.end()) { mfem_error("Unknown alias!"); }
   internal::Alias &alias = alias_map_iter->second;
   if (--alias.counter) { return; }
   maps->aliases.erase(alias_map_iter);
}

void *MemoryManager::GetDevicePtr(const void *h_ptr, size_t bytes,
                                  bool copy_data)
{
   if (!h_ptr)
   {
      MFEM_VERIFY(bytes == 0, "Trying to access NULL with size " << bytes);
      return NULL;
   }
   internal::Memory &mem = maps->memories.at(h_ptr);
   const MemoryType &h_mt = mem.h_mt;
   MemoryType &d_mt = mem.d_mt;
   MFEM_VERIFY_TYPES(h_mt, d_mt);
   if (!mem.d_ptr)
   {
      if (d_mt == MemoryType::DEFAULT) { d_mt = GetDualMemoryType(h_mt); }
      ctrl->Device(d_mt)->Alloc(mem);
   }
   // Aliases might have done some protections
   ctrl->Device(d_mt)->Unprotect(mem);
   if (copy_data)
   {
      MFEM_ASSERT(bytes <= mem.bytes, "invalid copy size");
      ctrl->Device(d_mt)->HtoD(mem.d_ptr, h_ptr, bytes);
   }
   ctrl->Host(h_mt)->Protect(mem, bytes);
   return mem.d_ptr;
}

void *MemoryManager::GetAliasDevicePtr(const void *alias_ptr, size_t bytes,
                                       bool copy)
{
   if (!alias_ptr)
   {
      MFEM_VERIFY(bytes == 0, "Trying to access NULL with size " << bytes);
      return NULL;
   }
   auto &alias_map = maps->aliases;
   auto alias_map_iter = alias_map.find(alias_ptr);
   if (alias_map_iter == alias_map.end()) { mfem_error("alias not found"); }
   const internal::Alias &alias = alias_map_iter->second;
   const size_t offset = alias.offset;
   internal::Memory &mem = *alias.mem;
   const MemoryType &h_mt = mem.h_mt;
   MemoryType &d_mt = mem.d_mt;
   MFEM_VERIFY_TYPES(h_mt, d_mt);
   if (!mem.d_ptr)
   {
      if (d_mt == MemoryType::DEFAULT) { d_mt = GetDualMemoryType(h_mt); }
      ctrl->Device(d_mt)->Alloc(mem);
   }
   void *alias_h_ptr = static_cast<char*>(mem.h_ptr) + offset;
   void *alias_d_ptr = static_cast<char*>(mem.d_ptr) + offset;
   MFEM_ASSERT(alias_h_ptr == alias_ptr, "internal error");
   MFEM_ASSERT(bytes <= alias.bytes, "internal error");
   mem.d_rw = false;
   ctrl->Device(d_mt)->AliasUnprotect(alias_d_ptr, bytes);
   ctrl->Host(h_mt)->AliasUnprotect(alias_ptr, bytes);
   if (copy) { ctrl->Device(d_mt)->HtoD(alias_d_ptr, alias_h_ptr, bytes); }
   ctrl->Host(h_mt)->AliasProtect(alias_ptr, bytes);
   return alias_d_ptr;
}

void *MemoryManager::GetHostPtr(const void *ptr, size_t bytes, bool copy)
{
   const internal::Memory &mem = maps->memories.at(ptr);
   MFEM_ASSERT(mem.h_ptr == ptr, "internal error");
   MFEM_ASSERT(bytes <= mem.bytes, "internal error")
   const MemoryType &h_mt = mem.h_mt;
   const MemoryType &d_mt = mem.d_mt;
   MFEM_VERIFY_TYPES(h_mt, d_mt);
   // Aliases might have done some protections
   ctrl->Host(h_mt)->Unprotect(mem, bytes);
   if (mem.d_ptr) { ctrl->Device(d_mt)->Unprotect(mem); }
   if (copy && mem.d_ptr) { ctrl->Device(d_mt)->DtoH(mem.h_ptr, mem.d_ptr, bytes); }
   if (mem.d_ptr) { ctrl->Device(d_mt)->Protect(mem); }
   return mem.h_ptr;
}

void *MemoryManager::GetAliasHostPtr(const void *ptr, size_t bytes,
                                     bool copy_data)
{
   const internal::Alias &alias = maps->aliases.at(ptr);
   const internal::Memory *const mem = alias.mem;
   const MemoryType &h_mt = mem->h_mt;
   const MemoryType &d_mt = mem->d_mt;
   MFEM_VERIFY_TYPES(h_mt, d_mt);
   void *alias_h_ptr = static_cast<char*>(mem->h_ptr) + alias.offset;
   void *alias_d_ptr = static_cast<char*>(mem->d_ptr) + alias.offset;
   MFEM_ASSERT(alias_h_ptr == ptr,  "internal error");
   mem->h_rw = false;
   ctrl->Host(h_mt)->AliasUnprotect(alias_h_ptr, bytes);
   if (mem->d_ptr) { ctrl->Device(d_mt)->AliasUnprotect(alias_d_ptr, bytes); }
   if (copy_data && mem->d_ptr)
   { ctrl->Device(d_mt)->DtoH(const_cast<void*>(ptr), alias_d_ptr, bytes); }
   if (mem->d_ptr) { ctrl->Device(d_mt)->AliasProtect(alias_d_ptr, bytes); }
   return alias_h_ptr;
}

void MemoryManager::Init()
{
   if (exists) { return; }
   maps = new internal::Maps();
   ctrl = new internal::Ctrl();
   ctrl->Configure();
   exists = true;
}

MemoryManager::MemoryManager() { Init(); }

MemoryManager::~MemoryManager() { if (exists) { Destroy(); } }

void MemoryManager::SetDualMemoryType(MemoryType mt, MemoryType dual_mt)
{
   MFEM_VERIFY(!configured, "changing the dual MemoryTypes is not allowed after"
               " MemoryManager configuration!");
   UpdateDualMemoryType(mt, dual_mt);
}

void MemoryManager::UpdateDualMemoryType(MemoryType mt, MemoryType dual_mt)
{
   MFEM_VERIFY((int)mt < MemoryTypeSize,
               "invalid MemoryType, mt = " << (int)mt);
   MFEM_VERIFY((int)dual_mt < MemoryTypeSize,
               "invalid dual MemoryType, dual_mt = " << (int)dual_mt);

   if ((IsHostMemory(mt) && IsDeviceMemory(dual_mt)) ||
       (IsDeviceMemory(mt) && IsHostMemory(dual_mt)))
   {
      dual_map[(int)mt] = dual_mt;
   }
   else
   {
      // mt + dual_mt is not a pair of host + device types: this is only allowed
      // when mt == dual_mt and mt is a host type; in this case we do not
      // actually update the dual
      MFEM_VERIFY(mt == dual_mt && IsHostMemory(mt),
                  "invalid (mt, dual_mt) pair: ("
                  << MemoryTypeName[(int)mt] << ", "
                  << MemoryTypeName[(int)dual_mt] << ')');
   }
}

void MemoryManager::Configure(const MemoryType host_mt,
                              const MemoryType device_mt)
{
   MemoryManager::UpdateDualMemoryType(host_mt, device_mt);
   MemoryManager::UpdateDualMemoryType(device_mt, host_mt);
   Init();
   host_mem_type = host_mt;
   device_mem_type = device_mt;
   configured = true;
}

void MemoryManager::Destroy()
{
   MFEM_VERIFY(exists, "MemoryManager has already been destroyed!");
   for (auto& n : maps->memories)
   {
      internal::Memory &mem = n.second;
      bool mem_h_ptr = mem.h_mt != MemoryType::HOST && mem.h_ptr;
      if (mem_h_ptr) { ctrl->Host(mem.h_mt)->Dealloc(mem.h_ptr); }
      if (mem.d_ptr) { ctrl->Device(mem.d_mt)->Dealloc(mem); }
   }
   delete maps; maps = nullptr;
   delete ctrl; ctrl = nullptr;
   host_mem_type = MemoryType::HOST;
   device_mem_type = MemoryType::HOST;
   exists = false;
   configured = false;
}

void MemoryManager::RegisterCheck(void *ptr)
{
   if (ptr != NULL)
   {
      if (!IsKnown(ptr))
      {
         mfem_error("Pointer is not registered!");
      }
   }
}

int MemoryManager::PrintPtrs(std::ostream &out)
{
   int n_out = 0;
   for (const auto& n : maps->memories)
   {
      const internal::Memory &mem = n.second;
      out << "\nkey " << n.first << ", "
          << "h_ptr " << mem.h_ptr << ", "
          << "d_ptr " << mem.d_ptr;
      n_out++;
   }
   if (maps->memories.size() > 0) { out << std::endl; }
   return n_out;
}

int MemoryManager::PrintAliases(std::ostream &out)
{
   int n_out = 0;
   for (const auto& n : maps->aliases)
   {
      const internal::Alias &alias = n.second;
      out << "\nalias: key " << n.first << ", "
          << "h_ptr " << alias.mem->h_ptr << ", "
          << "offset " << alias.offset << ", "
          << "bytes  " << alias.bytes << ", "
          << "counter " << alias.counter;
      n_out++;
   }
   if (maps->aliases.size() > 0) { out << std::endl; }
   return n_out;
}

int MemoryManager::CompareHostAndDevice_(void *h_ptr, size_t size,
                                         unsigned flags)
{
   void *d_ptr = (flags & Mem::ALIAS) ?
                 mm.GetAliasDevicePtr(h_ptr, size, false) :
                 mm.GetDevicePtr(h_ptr, size, false);
   char *h_buf = new char[size];
   CuMemcpyDtoH(h_buf, d_ptr, size);
   int res = std::memcmp(h_ptr, h_buf, size);
   delete [] h_buf;
   return res;
}


void MemoryPrintFlags(unsigned flags)
{
   typedef Memory<int> Mem;
   mfem::out
         << "\n   registered    = " << bool(flags & Mem::REGISTERED)
         << "\n   owns host     = " << bool(flags & Mem::OWNS_HOST)
         << "\n   owns device   = " << bool(flags & Mem::OWNS_DEVICE)
         << "\n   owns internal = " << bool(flags & Mem::OWNS_INTERNAL)
         << "\n   valid host    = " << bool(flags & Mem::VALID_HOST)
         << "\n   valid device  = " << bool(flags & Mem::VALID_DEVICE)
         << "\n   device flag   = " << bool(flags & Mem::USE_DEVICE)
         << "\n   alias         = " << bool(flags & Mem::ALIAS)
         << std::endl;
}

bool MemoryManager::CheckHostMemoryType_(MemoryType h_mt, void *h_ptr)
{
   if (!mm.exists) { return true; }
   const bool known = mm.IsKnown(h_ptr);
   const bool alias = mm.IsAlias(h_ptr);
   if (known) { MFEM_VERIFY(h_mt == maps->memories.at(h_ptr).h_mt,""); }
   if (alias) { MFEM_VERIFY(h_mt == maps->aliases.at(h_ptr).mem->h_mt,""); }
   return true;
}

MemoryManager mm;

bool MemoryManager::exists = false;
bool MemoryManager::configured = false;

MemoryType MemoryManager::host_mem_type = MemoryType::HOST;
MemoryType MemoryManager::device_mem_type = MemoryType::HOST;

MemoryType MemoryManager::dual_map[MemoryTypeSize] =
{
   /* HOST            */  MemoryType::DEVICE,
   /* HOST_32         */  MemoryType::DEVICE,
   /* HOST_64         */  MemoryType::DEVICE,
   /* HOST_DEBUG      */  MemoryType::DEVICE_DEBUG,
   /* HOST_UMPIRE     */  MemoryType::DEVICE_UMPIRE,
   /* HOST_PINNED     */  MemoryType::DEVICE,
   /* MANAGED         */  MemoryType::MANAGED,
   /* DEVICE          */  MemoryType::HOST,
   /* DEVICE_DEBUG    */  MemoryType::HOST_DEBUG,
   /* DEVICE_UMPIRE   */  MemoryType::HOST_UMPIRE,
   /* DEVICE_UMPIRE_2 */  MemoryType::HOST_UMPIRE
};

#ifdef MFEM_USE_UMPIRE
const char * MemoryManager::h_umpire_name = "MFEM_HOST";
const char * MemoryManager::d_umpire_name = "MFEM_DEVICE";
const char * MemoryManager::d_umpire_2_name = "MFEM_DEVICE_2";
#endif


const char *MemoryTypeName[MemoryTypeSize] =
{
<<<<<<< HEAD
   "host-std", "host-32", "host-64", "host-pool", "host-arena",
   "host-debug", "host-debug-pool", "host-umpire",
=======
   "host-std", "host-32", "host-64", "host-debug", "host-umpire", "host-pinned",
>>>>>>> bb2a80ed
#if defined(MFEM_USE_CUDA)
   "cuda-uvm",
   "cuda",
   "cuda-pool",
   "cuda-arena",
#elif defined(MFEM_USE_HIP)
   "hip-uvm",
   "hip",
   "hip-pool",
   "hip-arena",
#else
   "managed",
   "device",
   "device-pool",
   "device-arena",
#endif
   "device-debug",
   "device-debug-pool",
#if defined(MFEM_USE_CUDA)
   "cuda-umpire",
   "cuda-umpire-2",
#elif defined(MFEM_USE_HIP)
   "hip-umpire",
   "hip-umpire-2",
#else
   "device-umpire",
   "device-umpire-2",
#endif
};

} // namespace mfem<|MERGE_RESOLUTION|>--- conflicted
+++ resolved
@@ -65,7 +65,7 @@
    return MemoryType::HOST;
 }
 
-<<<<<<< HEAD
+/*
 // We want to keep this pairs, as it is checked in MFEM_VERIFY_TYPES
 MemoryType MemoryManager::GetDualMemoryType_(MemoryType mt)
 {
@@ -97,8 +97,7 @@
    MFEM_VERIFY(false,"");
    return MemoryType::HOST;
 }
-=======
->>>>>>> bb2a80ed
+*/
 
 static void MFEM_VERIFY_TYPES(const MemoryType h_mt, const MemoryType d_mt)
 {
@@ -122,12 +121,8 @@
       (h_mt == MemoryType::HOST_PINNED && d_mt == MemoryType::DEVICE_UMPIRE_2) ||
       (h_mt == MemoryType::HOST_UMPIRE && d_mt == MemoryType::DEVICE) ||
       (h_mt == MemoryType::HOST_UMPIRE && d_mt == MemoryType::DEVICE_UMPIRE) ||
-<<<<<<< HEAD
-      (h_mt == MemoryType::HOST_DEBUG_POOL &&
-       d_mt == MemoryType::DEVICE_DEBUG_POOL) ||
-=======
+      (h_mt == MemoryType::HOST_DEBUG_POOL && d_mt == MemoryType::DEVICE_DEBUG_POOL) ||
       (h_mt == MemoryType::HOST_UMPIRE && d_mt == MemoryType::DEVICE_UMPIRE_2) ||
->>>>>>> bb2a80ed
       (h_mt == MemoryType::HOST_DEBUG && d_mt == MemoryType::DEVICE_DEBUG) ||
       (h_mt == MemoryType::HOST_POOL && d_mt == MemoryType::DEVICE_POOL) ||
       (h_mt == MemoryType::HOST && d_mt == MemoryType::DEVICE_POOL) ||
@@ -682,7 +677,6 @@
    { return CuMemcpyDtoH(dst, src, bytes); }
 };
 
-<<<<<<< HEAD
 /// The POOL CUDA device memory space
 class PoolCudaDeviceMemorySpace: public CudaDeviceMemorySpace
 {
@@ -691,7 +685,8 @@
    PoolCudaDeviceMemorySpace(): CudaDeviceMemorySpace(), pool(32, 0x100000) { }
    void Alloc(Memory &m) override { m.d_ptr = pool.alloc(m.bytes); }
    void Dealloc(Memory &m) override { pool.free(m.d_ptr); }
-=======
+};
+
 /// The CUDA/HIP page-locked host memory space
 class HostPinnedMemorySpace: public HostMemorySpace
 {
@@ -715,7 +710,6 @@
       HipMemFreeHostPinned(ptr);
 #endif
    }
->>>>>>> bb2a80ed
 };
 
 /// The HIP device memory space
@@ -781,7 +775,6 @@
    { return std::memcpy(dst, src, bytes); }
 };
 
-<<<<<<< HEAD
 /// The MMU device memory pool space
 class PoolMmuDeviceMemorySpace : public MmuDeviceMemorySpace
 {
@@ -827,8 +820,7 @@
 class UmpireHostMemorySpace : public NoHostMemorySpace { };
 class UmpireDeviceMemorySpace : public NoDeviceMemorySpace { };
 #else
-=======
-#ifdef MFEM_USE_UMPIRE
+//#ifdef MFEM_USE_UMPIRE
 class UmpireMemorySpace
 {
 protected:
@@ -856,7 +848,6 @@
    }
 };
 
->>>>>>> bb2a80ed
 /// The Umpire host memory space
 class UmpireHostMemorySpace : public HostMemorySpace, public UmpireMemorySpace
 {
@@ -955,12 +946,9 @@
       //host[static_cast<int>(MT::HOST_ARENA)] = new ArenaStdHostMemorySpace();
       // HOST_DEBUG is delayed, as it reroutes signals
       host[static_cast<int>(MT::HOST_DEBUG)] = nullptr;
-<<<<<<< HEAD
       host[static_cast<int>(MT::HOST_DEBUG_POOL)] = nullptr;
-      host[static_cast<int>(MT::HOST_UMPIRE)] = new UmpireHostMemorySpace();
-=======
+      //host[static_cast<int>(MT::HOST_UMPIRE)] = new UmpireHostMemorySpace();
       host[static_cast<int>(MT::HOST_UMPIRE)] = nullptr;
->>>>>>> bb2a80ed
       host[static_cast<int>(MT::MANAGED)] = new UvmHostMemorySpace();
 
       // Filling the device memory backends, shifting with the device size
@@ -1005,19 +993,11 @@
 private:
    HostMemorySpace* NewHostCtrl(const MemoryType mt)
    {
-<<<<<<< HEAD
-      if (mt == MT::HOST_ARENA)
-      {
-         dbg("HOST_ARENA");
-         return new ArenaHostMemorySpace();
-      }
-      if (mt == MT::HOST_DEBUG) { return new MmuHostMemorySpace(); }
-      if (mt == MT::HOST_DEBUG_POOL) { return new PoolMmuHostMemorySpace(); }
-      MFEM_ABORT("Unknown host memory controller!");
-=======
       switch (mt)
       {
+      case  MT::HOST_ARENA : {dbg("HOST_ARENA"); return new ArenaHostMemorySpace();}
          case MT::HOST_DEBUG: return new MmuHostMemorySpace();
+         case MT::HOST_DEBUG_POOL: return new PoolMmuHostMemorySpace();
 #ifdef MFEM_USE_UMPIRE
          case MT::HOST_UMPIRE:
             return new UmpireHostMemorySpace(
@@ -1028,7 +1008,6 @@
          case MT::HOST_PINNED: return new HostPinnedMemorySpace();
          default: MFEM_ABORT("Unknown host memory controller!");
       }
->>>>>>> bb2a80ed
       return nullptr;
    }
 
@@ -1462,14 +1441,14 @@
                "Internal error");
    void *h_ptr;
    if (h_tmp == nullptr) { ctrl->Host(h_mt)->Alloc(&h_ptr, bytes); }
-<<<<<<< HEAD
+/*
    flags = Mem::REGISTERED;
    flags |= Mem::OWNS_INTERNAL | Mem::OWNS_HOST | Mem::OWNS_DEVICE;
    flags |= is_host_mem ? Mem::VALID_HOST : Mem::VALID_DEVICE;
    if (is_host_mem) { mm.Insert(h_ptr, bytes, h_mt, d_mt); }
    else { mm.InsertDevice(nullptr, h_ptr, bytes, h_mt, d_mt); }
    MFEM_ASSERT(CheckHostMemoryType_(h_mt, h_ptr), "");
-=======
+*/
    else { h_ptr = h_tmp; }
    flags = Mem::REGISTERED | Mem::OWNS_INTERNAL | Mem::OWNS_HOST |
            Mem::OWNS_DEVICE | valid_flags;
@@ -1480,7 +1459,6 @@
    // MFEM_VERIFY_TYPES(h_mt, mt); // done by mm.Insert() above
    CheckHostMemoryType_(h_mt, h_ptr);
 
->>>>>>> bb2a80ed
    return h_ptr;
 }
 
@@ -2356,12 +2334,8 @@
 
 const char *MemoryTypeName[MemoryTypeSize] =
 {
-<<<<<<< HEAD
    "host-std", "host-32", "host-64", "host-pool", "host-arena",
-   "host-debug", "host-debug-pool", "host-umpire",
-=======
-   "host-std", "host-32", "host-64", "host-debug", "host-umpire", "host-pinned",
->>>>>>> bb2a80ed
+   "host-debug", "host-debug-pool", "host-umpire", "host-pinned",
 #if defined(MFEM_USE_CUDA)
    "cuda-uvm",
    "cuda",
