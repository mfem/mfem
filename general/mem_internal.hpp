// Copyright (c) 2010-2024, Lawrence Livermore National Security, LLC. Produced
// at the Lawrence Livermore National Laboratory. All Rights reserved. See files
// LICENSE and NOTICE for details. LLNL-CODE-806117.
//
// This file is part of the MFEM library. For more information and source code
// availability visit https://mfem.org.
//
// MFEM is free software; you can redistribute it and/or modify it under the
// terms of the BSD-3 license. We welcome feedback and contributions, see file
// CONTRIBUTING.md for details.

#ifndef MFEM_MEM_INTERNAL_HPP
#define MFEM_MEM_INTERNAL_HPP

#include "mem_manager.hpp"
#include "forall.hpp"  // for CUDA and HIP memory functions
#include <unordered_map>

// Uncomment to try _WIN32 platform
//#define _WIN32
//#define _aligned_malloc(s,a) malloc(s)

#ifndef _WIN32
#include <unistd.h>
#include <signal.h>
#include <sys/mman.h>
#define mfem_memalign(p,a,s) posix_memalign(p,a,s)
#define mfem_aligned_free free
#else
#define mfem_memalign(p,a,s) (((*(p))=_aligned_malloc((s),(a))),*(p)?0:errno)
#define mfem_aligned_free _aligned_free
#endif

namespace mfem
{

namespace internal
{

/// Internal Memory class that holds:
///   - the host and the device pointer
///   - the size in bytes of this memory region
///   - the host and device type of this memory region
struct Memory
{
   void *h_ptr;
   void *d_ptr;
   const size_t bytes;
   const MemoryType h_mt;
   MemoryType d_mt;
   mutable bool h_rw, d_rw;
   Memory(void *p, size_t b, MemoryType h, MemoryType d):
      h_ptr(p), d_ptr(nullptr), bytes(b), h_mt(h), d_mt(d),
      h_rw(true), d_rw(true) { }
};

/// Alias class that holds the base memory region and the offset
struct Alias
{
   Memory *mem;
   size_t offset;
   size_t counter;
   // 'h_mt' is already stored in 'mem', however, we use this field for type
   // checking since the alias may be dangling, i.e. 'mem' may be invalid.
   MemoryType h_mt;
};

/// Maps for the Memory and the Alias classes
typedef std::unordered_map<const void*, Memory> MemoryMap;
typedef std::unordered_map<const void*, Alias> AliasMap;

struct Maps
{
   MemoryMap memories;
   AliasMap aliases;
};

/// The host memory space base abstract class
class HostMemorySpace
{
public:
   virtual ~HostMemorySpace() { }
   virtual void Alloc(void **ptr, size_t bytes) { *ptr = std::malloc(bytes); }
   virtual void Dealloc(Memory &mem) { std::free(mem.h_ptr); }
   virtual void Protect(const Memory&, size_t) { }
   virtual void Unprotect(const Memory&, size_t) { }
   virtual void AliasProtect(const void*, size_t) { }
   virtual void AliasUnprotect(const void*, size_t) { }
};

/// The device memory space base abstract class
class DeviceMemorySpace
{
public:
   virtual ~DeviceMemorySpace() { }
   virtual void Alloc(Memory &base) { base.d_ptr = std::malloc(base.bytes); }
   virtual void Dealloc(Memory &base) { std::free(base.d_ptr); }
   virtual void Protect(const Memory&) { }
   virtual void Unprotect(const Memory&) { }
   virtual void AliasProtect(const void*, size_t) { }
   virtual void AliasUnprotect(const void*, size_t) { }
   virtual void *HtoD(void *dst, const void *src, size_t bytes)
   { return std::memcpy(dst, src, bytes); }
   virtual void *DtoD(void *dst, const void *src, size_t bytes)
   { return std::memcpy(dst, src, bytes); }
   virtual void *DtoH(void *dst, const void *src, size_t bytes)
   { return std::memcpy(dst, src, bytes); }
};

/// Memory space controller class
class Ctrl
{
   typedef MemoryType MT;
public:
   HostMemorySpace *host[HostMemoryTypeSize];
   DeviceMemorySpace *device[DeviceMemoryTypeSize];
public:
   Ctrl(): host{nullptr}, device{nullptr} { }
   void Configure();
   HostMemorySpace* Host(const MemoryType mt);
   DeviceMemorySpace* Device(const MemoryType mt);
   ~Ctrl();
private:
   HostMemorySpace* NewHostCtrl(const MemoryType mt);
   DeviceMemorySpace* NewDeviceCtrl(const MemoryType mt);
};



/// The default std:: host memory space
class StdHostMemorySpace : public HostMemorySpace { };

/// The No host memory space
struct NoHostMemorySpace : public HostMemorySpace
{
   void Alloc(void**, const size_t) { mfem_error("! Host Alloc error"); }
};

/// The aligned 32 host memory space
class Aligned32HostMemorySpace : public HostMemorySpace
{
public:
   Aligned32HostMemorySpace(): HostMemorySpace() { }
   void Alloc(void **ptr, size_t bytes) override
   { if (mfem_memalign(ptr, 32, bytes) != 0) { throw ::std::bad_alloc(); } }
   void Dealloc(Memory &mem) override { mfem_aligned_free(mem.h_ptr); }
};

/// The aligned 64 host memory space
class Aligned64HostMemorySpace : public HostMemorySpace
{
public:
   Aligned64HostMemorySpace(): HostMemorySpace() { }
   void Alloc(void **ptr, size_t bytes) override
   { if (mfem_memalign(ptr, 64, bytes) != 0) { throw ::std::bad_alloc(); } }
   void Dealloc(Memory &mem) override { mfem_aligned_free(mem.h_ptr); }
};

#ifndef _WIN32

extern uintptr_t pagesize;
extern uintptr_t pagemask;

/// MMU initialization, setting SIGBUS & SIGSEGV signals to MmuError
extern void MmuInit();

static struct sigaction old_segv_action;
static struct sigaction old_bus_action;

/// Returns the restricted base address of the DEBUG segment
inline const void *MmuAddrR(const void *ptr)
{
   const uintptr_t addr = (uintptr_t) ptr;
   return (addr & pagemask) ? (void*) ((addr + pagesize) & ~pagemask) : ptr;
}

/// Returns the prolongated base address of the MMU segment
inline const void *MmuAddrP(const void *ptr)
{
   const uintptr_t addr = (uintptr_t) ptr;
   return (void*) (addr & ~pagemask);
}

/// Compute the restricted length for the MMU segment
inline uintptr_t MmuLengthR(const void *ptr, const size_t bytes)
{
   // a ---->A:|    |:B<---- b
   const uintptr_t a = (uintptr_t) ptr;
   const uintptr_t A = (uintptr_t) MmuAddrR(ptr);
   MFEM_ASSERT(a <= A, "");
   const uintptr_t b = a + bytes;
   const uintptr_t B = b & ~pagemask;
   MFEM_ASSERT(B <= b, "");
   const uintptr_t length = B > A ? B - A : 0;
   MFEM_ASSERT(length % pagesize == 0,"");
   return length;
}

/// Compute the prolongated length for the MMU segment
inline uintptr_t MmuLengthP(const void *ptr, const size_t bytes)
{
   // |:A<----a |    |  b---->B:|
   const uintptr_t a = (uintptr_t) ptr;
   const uintptr_t A = (uintptr_t) MmuAddrP(ptr);
   MFEM_ASSERT(A <= a, "");
   const uintptr_t b = a + bytes;
   const uintptr_t B = b & pagemask ? (b + pagesize) & ~pagemask : b;
   MFEM_ASSERT(b <= B, "");
   MFEM_ASSERT(B >= A,"");
   const uintptr_t length = B - A;
   MFEM_ASSERT(length % pagesize == 0,"");
   return length;
}

<<<<<<< HEAD
=======
/// The protected access error, used for the host
static void MmuError(int sig, siginfo_t *si, void* context)
{
   constexpr size_t buf_size = 64;
   fflush(0);
   char str[buf_size];
   const void *ptr = si->si_addr;
   snprintf(str, buf_size, "Error while accessing address %p!", ptr);
   mfem::out << std::endl << "An illegal memory access was made!";
   mfem::out << std::endl << "Caught signal " << sig << ", code " << si->si_code <<
             " at " << ptr << std::endl;
   // chain to previous handler
   struct sigaction *old_action = (sig == SIGSEGV) ? &old_segv_action :
                                  &old_bus_action;
   if (old_action->sa_flags & SA_SIGINFO && old_action->sa_sigaction)
   {
      // old action uses three argument handler.
      old_action->sa_sigaction(sig, si, context);
   }
   else if (old_action->sa_handler == SIG_DFL)
   {
      // reinstall and raise the default handler.
      sigaction(sig, old_action, NULL);
      raise(sig);
   }
   MFEM_ABORT(str);
}

/// MMU initialization, setting SIGBUS & SIGSEGV signals to MmuError
static void MmuInit()
{
   if (pagesize > 0) { return; }
   struct sigaction sa;
   sa.sa_flags = SA_SIGINFO;
   sigemptyset(&sa.sa_mask);
   sa.sa_sigaction = MmuError;
   if (sigaction(SIGBUS, &sa, &old_bus_action) == -1) { mfem_error("SIGBUS"); }
   if (sigaction(SIGSEGV, &sa, &old_segv_action) == -1) { mfem_error("SIGSEGV"); }
   pagesize = (uintptr_t) sysconf(_SC_PAGE_SIZE);
   MFEM_ASSERT(pagesize > 0, "pagesize must not be less than 1");
   pagemask = pagesize - 1;
}

>>>>>>> ec4d3394
/// MMU allocation, through ::mmap
inline void MmuAlloc(void **ptr, const size_t bytes)
{
   const size_t length = bytes == 0 ? 8 : bytes;
   const int prot = PROT_READ | PROT_WRITE;
   const int flags = MAP_ANONYMOUS | MAP_PRIVATE;
   *ptr = ::mmap(NULL, length, prot, flags, -1, 0);
   if (*ptr == MAP_FAILED) { throw ::std::bad_alloc(); }
}

/// MMU deallocation, through ::munmap
inline void MmuDealloc(void *ptr, const size_t bytes)
{
   const size_t length = bytes == 0 ? 8 : bytes;
   if (::munmap(ptr, length) == -1) { mfem_error("Dealloc error!"); }
}

/// MMU protection, through ::mprotect with no read/write accesses
inline void MmuProtect(const void *ptr, const size_t bytes)
{
   static const bool mmu_protect_error = getenv("MFEM_MMU_PROTECT_ERROR");
   if (!::mprotect(const_cast<void*>(ptr), bytes, PROT_NONE)) { return; }
   if (mmu_protect_error) { mfem_error("MMU protection (NONE) error"); }
}

/// MMU un-protection, through ::mprotect with read/write accesses
inline void MmuAllow(const void *ptr, const size_t bytes)
{
   const int RW = PROT_READ | PROT_WRITE;
   static const bool mmu_protect_error = getenv("MFEM_MMU_PROTECT_ERROR");
   if (!::mprotect(const_cast<void*>(ptr), bytes, RW)) { return; }
   if (mmu_protect_error) { mfem_error("MMU protection (R/W) error"); }
}

#else // #ifndef _WIN32

inline void MmuInit() { }
inline void MmuAlloc(void **ptr, const size_t bytes) { *ptr = std::malloc(bytes); }
inline void MmuDealloc(void *ptr, const size_t) { std::free(ptr); }
inline void MmuProtect(const void*, const size_t) { }
inline void MmuAllow(const void*, const size_t) { }
inline const void *MmuAddrR(const void *a) { return a; }
inline const void *MmuAddrP(const void *a) { return a; }
inline uintptr_t MmuLengthR(const void*, const size_t) { return 0; }
inline uintptr_t MmuLengthP(const void*, const size_t) { return 0; }

#endif // #ifndef _WIN32

/// The MMU host memory space
class MmuHostMemorySpace : public HostMemorySpace
{
public:
   MmuHostMemorySpace(): HostMemorySpace() { MmuInit(); }
   void Alloc(void **ptr, size_t bytes) override { MmuAlloc(ptr, bytes); }
   void Dealloc(Memory &mem) override { MmuDealloc(mem.h_ptr, mem.bytes); }
   void Protect(const Memory& mem, size_t bytes) override
   { if (mem.h_rw) { mem.h_rw = false; MmuProtect(mem.h_ptr, bytes); } }
   void Unprotect(const Memory &mem, size_t bytes) override
   { if (!mem.h_rw) { mem.h_rw = true; MmuAllow(mem.h_ptr, bytes); } }
   /// Aliases need to be restricted during protection
   void AliasProtect(const void *ptr, size_t bytes) override
   { MmuProtect(MmuAddrR(ptr), MmuLengthR(ptr, bytes)); }
   /// Aliases need to be prolongated for un-protection
   void AliasUnprotect(const void *ptr, size_t bytes) override
   { MmuAllow(MmuAddrP(ptr), MmuLengthP(ptr, bytes)); }
};

/// The UVM host memory space
class UvmHostMemorySpace : public HostMemorySpace
{
public:
   UvmHostMemorySpace(): HostMemorySpace() { }

   void Alloc(void **ptr, size_t bytes) override
   {
#ifdef MFEM_USE_CUDA
      CuMallocManaged(ptr, bytes == 0 ? 8 : bytes);
#endif
#ifdef MFEM_USE_HIP
      HipMallocManaged(ptr, bytes == 0 ? 8 : bytes);
#endif
   }

   void Dealloc(Memory &mem) override
   {
#ifdef MFEM_USE_CUDA
      CuMemFree(mem.h_ptr);
#endif
#ifdef MFEM_USE_HIP
      HipMemFree(mem.h_ptr);
#endif
   }
};

/// The 'No' device memory space
class NoDeviceMemorySpace: public DeviceMemorySpace
{
public:
   void Alloc(internal::Memory&) override { mfem_error("! Device Alloc"); }
   void Dealloc(Memory&) override { mfem_error("! Device Dealloc"); }
   void *HtoD(void*, const void*, size_t) override { mfem_error("!HtoD"); return nullptr; }
   void *DtoD(void*, const void*, size_t) override { mfem_error("!DtoD"); return nullptr; }
   void *DtoH(void*, const void*, size_t) override { mfem_error("!DtoH"); return nullptr; }
};

/// The std:: device memory space, used with the 'debug' device
class StdDeviceMemorySpace : public DeviceMemorySpace { };

/// The CUDA device memory space
class CudaDeviceMemorySpace: public DeviceMemorySpace
{
public:
   CudaDeviceMemorySpace(): DeviceMemorySpace() { }
   void Alloc(Memory &base) override { CuMemAlloc(&base.d_ptr, base.bytes); }
   void Dealloc(Memory &base) override { CuMemFree(base.d_ptr); }
   void *HtoD(void *dst, const void *src, size_t bytes) override
   { return CuMemcpyHtoD(dst, src, bytes); }
   void *DtoD(void* dst, const void* src, size_t bytes) override
   { return CuMemcpyDtoD(dst, src, bytes); }
   void *DtoH(void *dst, const void *src, size_t bytes) override
   { return CuMemcpyDtoH(dst, src, bytes); }
};

/// The CUDA/HIP page-locked host memory space
class HostPinnedMemorySpace: public HostMemorySpace
{
public:
   HostPinnedMemorySpace(): HostMemorySpace() { }
   void Alloc(void ** ptr, size_t bytes) override
   {
#ifdef MFEM_USE_CUDA
      CuMemAllocHostPinned(ptr, bytes);
#endif
#ifdef MFEM_USE_HIP
      HipMemAllocHostPinned(ptr, bytes);
#endif
   }
   void Dealloc(Memory &mem) override
   {
#ifdef MFEM_USE_CUDA
      CuMemFreeHostPinned(mem.h_ptr);
#endif
#ifdef MFEM_USE_HIP
      HipMemFreeHostPinned(mem.h_ptr);
#endif
   }
};

/// The HIP device memory space
class HipDeviceMemorySpace: public DeviceMemorySpace
{
public:
   HipDeviceMemorySpace(): DeviceMemorySpace() { }
   void Alloc(Memory &base) override { HipMemAlloc(&base.d_ptr, base.bytes); }
   void Dealloc(Memory &base) override { HipMemFree(base.d_ptr); }
   void *HtoD(void *dst, const void *src, size_t bytes) override
   { return HipMemcpyHtoD(dst, src, bytes); }
   void *DtoD(void* dst, const void* src, size_t bytes) override
   // Unlike cudaMemcpy(DtoD), hipMemcpy(DtoD) causes a host-side synchronization so
   // instead we use hipMemcpyAsync to get similar behavior.
   // for more info see: https://github.com/mfem/mfem/pull/2780
   { return HipMemcpyDtoDAsync(dst, src, bytes); }
   void *DtoH(void *dst, const void *src, size_t bytes) override
   { return HipMemcpyDtoH(dst, src, bytes); }
};

/// The UVM device memory space.
class UvmCudaMemorySpace : public DeviceMemorySpace
{
public:
   void Alloc(Memory &base) override { base.d_ptr = base.h_ptr; }
   void Dealloc(Memory&) override { }
   void *HtoD(void *dst, const void *src, size_t bytes) override
   {
      if (dst == src) { MFEM_STREAM_SYNC; return dst; }
      return CuMemcpyHtoD(dst, src, bytes);
   }
   void *DtoD(void* dst, const void* src, size_t bytes) override
   { return CuMemcpyDtoD(dst, src, bytes); }
   void *DtoH(void *dst, const void *src, size_t bytes) override
   {
      if (dst == src) { MFEM_STREAM_SYNC; return dst; }
      return CuMemcpyDtoH(dst, src, bytes);
   }
};

class UvmHipMemorySpace : public DeviceMemorySpace
{
public:
   void Alloc(Memory &base) { base.d_ptr = base.h_ptr; }
   void Dealloc(Memory&) { }
   void *HtoD(void *dst, const void *src, size_t bytes)
   {
      if (dst == src) { MFEM_STREAM_SYNC; return dst; }
      return HipMemcpyHtoD(dst, src, bytes);
   }
   void *DtoD(void* dst, const void* src, size_t bytes)
   { return HipMemcpyDtoD(dst, src, bytes); }
   void *DtoH(void *dst, const void *src, size_t bytes)
   {
      if (dst == src) { MFEM_STREAM_SYNC; return dst; }
      return HipMemcpyDtoH(dst, src, bytes);
   }
};

/// The MMU device memory space
class MmuDeviceMemorySpace : public DeviceMemorySpace
{
public:
   MmuDeviceMemorySpace(): DeviceMemorySpace() { }
   void Alloc(Memory &m) override { MmuAlloc(&m.d_ptr, m.bytes); }
   void Dealloc(Memory &m) override { MmuDealloc(m.d_ptr, m.bytes); }
   void Protect(const Memory &m) override
   { if (m.d_rw) { m.d_rw = false; MmuProtect(m.d_ptr, m.bytes); } }
   void Unprotect(const Memory &m) override
   { if (!m.d_rw) { m.d_rw = true; MmuAllow(m.d_ptr, m.bytes); } }
   /// Aliases need to be restricted during protection
   void AliasProtect(const void *ptr, size_t bytes) override
   { MmuProtect(MmuAddrR(ptr), MmuLengthR(ptr, bytes)); }
   /// Aliases need to be prolongated for un-protection
   void AliasUnprotect(const void *ptr, size_t bytes) override
   { MmuAllow(MmuAddrP(ptr), MmuLengthP(ptr, bytes)); }
   void *HtoD(void *dst, const void *src, size_t bytes) override
   { return std::memcpy(dst, src, bytes); }
   void *DtoD(void *dst, const void *src, size_t bytes) override
   { return std::memcpy(dst, src, bytes); }
   void *DtoH(void *dst, const void *src, size_t bytes) override
   { return std::memcpy(dst, src, bytes); }
};

#ifdef MFEM_USE_UMPIRE
class UmpireMemorySpace
{
protected:
   umpire::ResourceManager &rm;
   umpire::Allocator allocator;
   bool owns_allocator{false};

public:
   // TODO: this only releases unused memory
   virtual ~UmpireMemorySpace() { if (owns_allocator) { allocator.release(); } }
   UmpireMemorySpace(const char * name, const char * space)
      : rm(umpire::ResourceManager::getInstance())
   {
      if (!rm.isAllocator(name))
      {
         allocator = rm.makeAllocator<umpire::strategy::QuickPool>(
                        name, rm.getAllocator(space));
         owns_allocator = true;
      }
      else
      {
         allocator = rm.getAllocator(name);
         owns_allocator = false;
      }
   }
};

/// The Umpire host memory space
class UmpireHostMemorySpace : public HostMemorySpace, public UmpireMemorySpace
{
private:
   umpire::strategy::AllocationStrategy *strat;
public:
   UmpireHostMemorySpace(const char * name)
      : HostMemorySpace(),
        UmpireMemorySpace(name, "HOST"),
        strat(allocator.getAllocationStrategy()) {}
   void Alloc(void **ptr, size_t bytes) override
   { *ptr = allocator.allocate(bytes); }
   void Dealloc(void *ptr) override { allocator.deallocate(ptr); }
   void Insert(void *ptr, size_t bytes)
   { rm.registerAllocation(ptr, {ptr, bytes, strat}); }
};

/// The Umpire device memory space
#if defined(MFEM_USE_CUDA) || defined(MFEM_USE_HIP)
class UmpireDeviceMemorySpace : public DeviceMemorySpace,
   public UmpireMemorySpace
{
public:
   UmpireDeviceMemorySpace(const char * name)
      : DeviceMemorySpace(),
        UmpireMemorySpace(name, "DEVICE") {}
   void Alloc(Memory &base) override
   { base.d_ptr = allocator.allocate(base.bytes); }
   void Dealloc(Memory &base) override { rm.deallocate(base.d_ptr); }
   void *HtoD(void *dst, const void *src, size_t bytes) override
   {
#ifdef MFEM_USE_CUDA
      return CuMemcpyHtoD(dst, src, bytes);
#endif
#ifdef MFEM_USE_HIP
      return HipMemcpyHtoD(dst, src, bytes);
#endif
      // rm.copy(dst, const_cast<void*>(src), bytes); return dst;
   }
   void *DtoD(void* dst, const void* src, size_t bytes) override
   {
#ifdef MFEM_USE_CUDA
      return CuMemcpyDtoD(dst, src, bytes);
#endif
#ifdef MFEM_USE_HIP
      // Unlike cudaMemcpy(DtoD), hipMemcpy(DtoD) causes a host-side synchronization so
      // instead we use hipMemcpyAsync to get similar behavior.
      // for more info see: https://github.com/mfem/mfem/pull/2780
      return HipMemcpyDtoDAsync(dst, src, bytes);
#endif
      // rm.copy(dst, const_cast<void*>(src), bytes); return dst;
   }
   void *DtoH(void *dst, const void *src, size_t bytes) override
   {
#ifdef MFEM_USE_CUDA
      return CuMemcpyDtoH(dst, src, bytes);
#endif
#ifdef MFEM_USE_HIP
      return HipMemcpyDtoH(dst, src, bytes);
#endif
      // rm.copy(dst, const_cast<void*>(src), bytes); return dst;
   }
};
#else
class UmpireDeviceMemorySpace : public NoDeviceMemorySpace
{
public:
   UmpireDeviceMemorySpace(const char * /*unused*/) {}
};
#endif // MFEM_USE_CUDA || MFEM_USE_HIP
#endif // MFEM_USE_UMPIRE

extern Maps *maps;
extern Ctrl *ctrl;

} // namespace internal

} // namespace mfem

#endif // MFEM_MEM_INTERNAL_HPP<|MERGE_RESOLUTION|>--- conflicted
+++ resolved
@@ -212,53 +212,6 @@
    return length;
 }
 
-<<<<<<< HEAD
-=======
-/// The protected access error, used for the host
-static void MmuError(int sig, siginfo_t *si, void* context)
-{
-   constexpr size_t buf_size = 64;
-   fflush(0);
-   char str[buf_size];
-   const void *ptr = si->si_addr;
-   snprintf(str, buf_size, "Error while accessing address %p!", ptr);
-   mfem::out << std::endl << "An illegal memory access was made!";
-   mfem::out << std::endl << "Caught signal " << sig << ", code " << si->si_code <<
-             " at " << ptr << std::endl;
-   // chain to previous handler
-   struct sigaction *old_action = (sig == SIGSEGV) ? &old_segv_action :
-                                  &old_bus_action;
-   if (old_action->sa_flags & SA_SIGINFO && old_action->sa_sigaction)
-   {
-      // old action uses three argument handler.
-      old_action->sa_sigaction(sig, si, context);
-   }
-   else if (old_action->sa_handler == SIG_DFL)
-   {
-      // reinstall and raise the default handler.
-      sigaction(sig, old_action, NULL);
-      raise(sig);
-   }
-   MFEM_ABORT(str);
-}
-
-/// MMU initialization, setting SIGBUS & SIGSEGV signals to MmuError
-static void MmuInit()
-{
-   if (pagesize > 0) { return; }
-   struct sigaction sa;
-   sa.sa_flags = SA_SIGINFO;
-   sigemptyset(&sa.sa_mask);
-   sa.sa_sigaction = MmuError;
-   if (sigaction(SIGBUS, &sa, &old_bus_action) == -1) { mfem_error("SIGBUS"); }
-   if (sigaction(SIGSEGV, &sa, &old_segv_action) == -1) { mfem_error("SIGSEGV"); }
-   pagesize = (uintptr_t) sysconf(_SC_PAGE_SIZE);
-   MFEM_ASSERT(pagesize > 0, "pagesize must not be less than 1");
-   pagemask = pagesize - 1;
-}
-
->>>>>>> ec4d3394
-/// MMU allocation, through ::mmap
 inline void MmuAlloc(void **ptr, const size_t bytes)
 {
    const size_t length = bytes == 0 ? 8 : bytes;
