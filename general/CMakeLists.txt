# Copyright (c) 2010-2024, Lawrence Livermore National Security, LLC. Produced
# at the Lawrence Livermore National Laboratory. All Rights reserved. See files
# LICENSE and NOTICE for details. LLNL-CODE-806117.
#
# This file is part of the MFEM library. For more information and source code
# availability visit https://mfem.org.
#
# MFEM is free software; you can redistribute it and/or modify it under the
# terms of the BSD-3 license. We welcome feedback and contributions, see file
# CONTRIBUTING.md for details.

list(APPEND SRCS
  array.cpp
  binaryio.cpp
  cuda.cpp
  device.cpp
  error.cpp
  gecko.cpp
  globals.cpp
  hash.cpp
  isockstream.cpp
  jit/jit.cpp
  mem_manager.cpp
  occa.cpp
  optparser.cpp
  osockstream.cpp
  sets.cpp
  socketstream.cpp
  stable3d.cpp
  table.cpp
  tic_toc.cpp
  tinyxml2.cpp
  version.cpp
  hip.cpp
  )

list(APPEND HDRS
  annotation.hpp
  array.hpp
  arrays_by_name.hpp
  backends.hpp
  binaryio.hpp
  cuda.hpp
  device.hpp
  error.hpp
  gecko.hpp
  globals.hpp
  zstr.hpp
  hash.hpp
  isockstream.hpp
<<<<<<< HEAD
  jit/jit.hpp
=======
  kdtree.hpp
>>>>>>> 7c1a0eb5
  mem_alloc.hpp
  mem_manager.hpp
  occa.hpp
  forall.hpp
  optparser.hpp
  osockstream.hpp
  sets.hpp
  socketstream.hpp
  sort_pairs.hpp
  stable3d.hpp
  table.hpp
  tassign.hpp
  tic_toc.hpp
  tinyxml2.h
  text.hpp
  version.hpp
  hip.hpp
  )

if (MFEM_USE_MPI)
  list(APPEND SRCS communication.cpp)
  # If this list (HDRS -> HEADERS) is used for install, we probably want the
  # header added all the time.
  list(APPEND HDRS communication.hpp)
endif()

if (MFEM_USE_ADIOS2)
  list(APPEND SRCS adios2stream.cpp)
  list(APPEND HDRS adios2stream.hpp)
endif()

convert_filenames_to_full_paths(SRCS)
convert_filenames_to_full_paths(HDRS)

set(SOURCES ${SOURCES} ${SRCS} PARENT_SCOPE)
set(HEADERS ${HEADERS} ${HDRS} PARENT_SCOPE)<|MERGE_RESOLUTION|>--- conflicted
+++ resolved
@@ -48,11 +48,8 @@
   zstr.hpp
   hash.hpp
   isockstream.hpp
-<<<<<<< HEAD
+  kdtree.hpp
   jit/jit.hpp
-=======
-  kdtree.hpp
->>>>>>> 7c1a0eb5
   mem_alloc.hpp
   mem_manager.hpp
   occa.hpp
