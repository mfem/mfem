--- conflicted
+++ resolved
@@ -146,24 +146,14 @@
    /// Current Device MemoryClass
    MemoryClass device_mem_class = MemoryClass::HOST;
 
-<<<<<<< HEAD
    /// Current host MemoryType for temporary allocations
    MemoryType host_temp_mem_type = MemoryType::HOST_ARENA;
    /// Current device MemoryType for temporary allocations
    MemoryType device_temp_mem_type = MemoryType::DEVICE_ARENA;
 
-   char *device_option = NULL;
-   Device(Device const&);
-   void operator=(Device const&);
-   static Device& Get() { return device_singleton; }
-
-   /// Setup switcher based on configuration settings
-   void Setup(const int device_id = 0);
-=======
    // Delete copy constructor and copy assignment.
    Device(const Device &) = delete;
    Device &operator=(const Device &) = delete;
->>>>>>> 597cba8d
 
    // Access the Device singleton.
    static Device& Get() { return device_singleton; }
