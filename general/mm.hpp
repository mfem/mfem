--- conflicted
+++ resolved
@@ -73,13 +73,8 @@
    static inline void free(void *ptr)
    {
       if (!ptr) { return; }
-<<<<<<< HEAD
-      mm::MM().Erase(ptr);
-      ::delete[] static_cast<T*>(ptr);
-=======
       ::delete[] static_cast<T*>(ptr);
       mm::MM().Erase(ptr);
->>>>>>> 76a1c705
    }
 
    /// Translates ptr to host or device address, depending on config::Cuda() and
@@ -181,14 +176,10 @@
 
    /// Tests if ptr is a known address
    bool Known(const void *ptr);
-<<<<<<< HEAD
-   const void* Ptr(const void *ptr);
-=======
 
    /// Tests if ptr is an alias address
    bool Alias(const void *ptr);
 
->>>>>>> 76a1c705
    OccaMemory Memory(const void *ptr);
 
    void Push(const void *ptr, const size_t bytes = 0);
