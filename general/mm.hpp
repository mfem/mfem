--- conflicted
+++ resolved
@@ -12,17 +12,6 @@
 #ifndef MFEM_MM
 #define MFEM_MM
 
-<<<<<<< HEAD
-#include <new>
-#include <list>
-#include <cstddef>
-#include <unordered_map>
-
-#include "../config/config.hpp"
-#include "occa.hpp"
-#include "config.hpp"
-#include "umpire.hpp"
-=======
 #include <list>
 #include <cstddef> // for size_t
 #include <unordered_map>
@@ -30,7 +19,8 @@
 using std::size_t;
 
 #include "occa.hpp" // for OccaMemory
->>>>>>> e6359c7c
+
+#include "config.hpp"
 
 namespace mfem
 {
@@ -44,34 +34,20 @@
    struct alias;
    struct memory
    {
-<<<<<<< HEAD
-      bool host;
-      const std::size_t bytes;
-=======
       const size_t bytes;
->>>>>>> e6359c7c
       void *const h_ptr;
       void *d_ptr;
       OccaMemory o_ptr;
       std::list<const alias *> aliases;
-<<<<<<< HEAD
-      memory(void* const h, const std::size_t b):
-         host(true), bytes(b), h_ptr(h), d_ptr(NULL), aliases() {}
-=======
       bool host;
       bool padding[7];
       memory(void* const h, const size_t b):
          bytes(b), h_ptr(h), d_ptr(nullptr), aliases(), host(true) {}
->>>>>>> e6359c7c
    };
    struct alias
    {
       memory *const mem;
-<<<<<<< HEAD
-      const std::size_t offset;
-=======
       const long offset;
->>>>>>> e6359c7c
    };
    typedef std::unordered_map<const void*, memory> memory_map;
    typedef std::unordered_map<const void*, const alias*> alias_map;
@@ -81,7 +57,6 @@
       alias_map aliases;
    };
 
-<<<<<<< HEAD
    // Allocate a host pointer and add it to the registry
    template<typename T>
    inline T* allocate(const std::size_t n)
@@ -92,38 +67,6 @@
    // Deallocate a pointer and remove it and all device allocations from the registry
    template<typename T>
    inline void deallocate(T *ptr)
-=======
-   // **************************************************************************
-   // * Main malloc template function
-   // * Allocates n*size bytes and returns a pointer to the allocated memory
-   // **************************************************************************
-   template<class T>
-   static inline T* malloc(const size_t n, const size_t size = sizeof(T))
-   { return static_cast<T*>(MM().Insert(::new T[n], n*size)); }
-
-   // **************************************************************************
-   // * Frees the memory space pointed to by ptr, which must have been
-   // * returned by a previous call to mm::malloc
-   // **************************************************************************
-   template<class T>
-   static inline void free(void *ptr)
-   {
-      if (!ptr) { return; }
-      ::delete[] static_cast<T*>(ptr);
-      mm::MM().Erase(ptr);
-   }
-
-   // **************************************************************************
-   // * Translates ptr to host or device address,
-   // * depending on config::Cuda() and the ptr' state
-   // **************************************************************************
-   static inline void *ptr(void *a) { return MM().Ptr(a); }
-   static inline const void* ptr(const void *a) { return MM().Ptr(a); }
-   static inline OccaMemory occaPtr(const void *a) { return MM().Memory(a); }
-
-   // **************************************************************************
-   static inline void push(const void *ptr, const size_t bytes = 0)
->>>>>>> e6359c7c
    {
       ::delete[] ptr;
    }
@@ -152,7 +95,7 @@
 
    // Copies bytes from src to dst, which are both device addresses
    // NOTE These may be offset from the original pointers in the registry
-   void copyData(void *dst, const void *src, std::size_t bytes,
+   void copyData(void *dst, const void *src, const std::size_t bytes,
                  const bool async = false);
 
    // Tells if the host address is known by the memory manager
@@ -164,34 +107,8 @@
    // Default constructor
    DefaultMemoryManager() = default;
 
-   // **************************************************************************
-   static inline bool known(const void *a)
-   {
-      return MM().Known(a);
-   }
-
 private:
    ledger maps;
-<<<<<<< HEAD
-=======
-   mm() {}
-   mm(mm const&) = delete;
-   void operator=(mm const&) = delete;
-   static inline mm& MM() { static mm *singleton = new mm(); return *singleton; }
-
-   // **************************************************************************
-   void *Insert(void *ptr, const size_t bytes);
-   void *Erase(void *ptr);
-   void *Ptr(void *ptr);
-   const void *Ptr(const void *ptr);
-   bool Known(const void *ptr);
-   bool Alias(const void *ptr);
-   OccaMemory Memory(const void *ptr);
-
-   // **************************************************************************
-   void Push(const void *ptr, const size_t bytes = 0);
-   void Pull(const void *ptr, const size_t bytes = 0);
->>>>>>> e6359c7c
 };
 
 // *****************************************************************************
@@ -219,7 +136,7 @@
 T* malloc(const std::size_t n, const std::size_t size = sizeof(T))
 {
    T* ptr = getInstance().allocate<T>(n);
-   if (config::usingMM())
+   if (config::UsingMM())
    {
       getInstance().insertAddress(ptr, n*size);
    }
@@ -232,7 +149,7 @@
 {
    if (ptr != nullptr)
    {
-      if (config::usingMM())
+      if (config::UsingMM())
       {
          getInstance().removeAddress(ptr);
       }
