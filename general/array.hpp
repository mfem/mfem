// Copyright (c) 2010-2025, Lawrence Livermore National Security, LLC. Produced
// at the Lawrence Livermore National Laboratory. All Rights reserved. See files
// LICENSE and NOTICE for details. LLNL-CODE-806117.
//
// This file is part of the MFEM library. For more information and source code
// availability visit https://mfem.org.
//
// MFEM is free software; you can redistribute it and/or modify it under the
// terms of the BSD-3 license. We welcome feedback and contributions, see file
// CONTRIBUTING.md for details.

#ifndef MFEM_ARRAY
#define MFEM_ARRAY

#include "../config/config.hpp"
#include "mem_manager.hpp"
#include "device.hpp"
#include "error.hpp"
#include "globals.hpp"

#include <iostream>
#include <cstdlib>
#include <cstring>
#include <algorithm>
#include <type_traits>
#include <initializer_list>

namespace mfem
{

template <class T>
class Array;

template <class T>
void Swap(Array<T> &, Array<T> &);

/**
   Abstract data type Array.

   Array<T> is an automatically increasing array containing elements of the
   generic type T, which must be a trivial type, see `std::is_trivial`. The
   allocated size may be larger then the logical size of the array. The elements
   can be accessed by the [] operator, the range is 0 to size-1.
*/
template <class T>
class Array
{
protected:
   /// Pointer to data
   Memory<T> data;
   /// Size of the array
   int size;

   inline void GrowSize(int minsize);

   static_assert(std::is_trivial<T>::value, "type T must be trivial");

public:
   using value_type = T; ///< Type alias for stl.
   using reference = T&; ///< Type alias for stl.
   using const_reference = const T&; ///< Type alias for stl.

   friend void Swap<T>(Array<T> &, Array<T> &);

   /// Creates an empty array
   inline Array() : size(0) { }

   /// Creates an empty array with a given MemoryType
   inline Array(MemoryType mt) : data(mt), size(0) { }

   /// Creates array of @a asize elements
   explicit inline Array(int asize)
      : size(asize) { if (asize > 0) { data.New(asize); } }

   /// Creates array of @a asize elements with a given MemoryType
   inline Array(int asize, MemoryType mt)
      : data(mt), size(asize) { if (asize > 0) { data.New(asize, mt); } }

   /** @brief Creates array using an externally allocated host pointer @a data_
       to @a asize elements. If @a own_data is true, the array takes ownership
       of the pointer.

       When @a own_data is true, the pointer @a data_ must be allocated with
       MemoryType given by MemoryManager::GetHostMemoryType(). */
   inline Array(T *data_, int asize, bool own_data = false)
   { data.Wrap(data_, asize, own_data); size = asize; }

   /// Copy constructor: deep copy from @a src
   /** This method supports source arrays using any MemoryType. */
   inline Array(const Array &src);

   /// Copy constructor (deep copy) from 'src', an Array of convertible type.
   template <typename CT>
   inline Array(const Array<CT> &src);

   /// Construct an Array from a C-style array of static length
   template <typename CT, int N>
   explicit inline Array(const CT (&values)[N]);

   /// Construct an Array from a braced initializer list of convertible type
   template <typename CT, typename std::enable_if<
                std::is_convertible<CT,T>::value,bool>::type = true>
   explicit inline Array(std::initializer_list<CT> values);

   /// Move constructor ("steals" data from 'src')
   inline Array(Array<T> &&src) : Array() { Swap(src, *this); }

   /// Destructor
   inline ~Array() { data.Delete(); }

   /// Assignment operator: deep copy from 'src'.
   Array<T> &operator=(const Array<T> &src) { src.Copy(*this); return *this; }

   /// Assignment operator (deep copy) from @a src, an Array of convertible type.
   template <typename CT>
   inline Array &operator=(const Array<CT> &src);

   /// Return the data as 'T *'
   inline operator T *() { return data; }

   /// Return the data as 'const T *'
   inline operator const T *() const { return data; }

   /// Returns the data
   inline T *GetData() { return data; }
   /// Returns the data
   inline const T *GetData() const { return data; }

   /// Return a reference to the Memory object used by the Array.
   Memory<T> &GetMemory() { return data; }

   /// Return a reference to the Memory object used by the Array, const version.
   const Memory<T> &GetMemory() const { return data; }

   /// Return the device flag of the Memory object used by the Array
   bool UseDevice() const { return data.UseDevice(); }

   /// Return true if the data will be deleted by the Array
   inline bool OwnsData() const { return data.OwnsHostPtr(); }

   /// Changes the ownership of the data
   inline void StealData(T **p) { *p = data; data.Reset(); size = 0; }

   /// NULL-ifies the data
   inline void LoseData() { data.Reset(); size = 0; }

   /// Make the Array own the data
   void MakeDataOwner() const { data.SetHostPtrOwner(true); }

   /// Return the logical size of the array.
   inline int Size() const { return size; }

   /// Change the logical size of the array, keep existing entries.
   inline void SetSize(int nsize);

   /// Same as SetSize(int) plus initialize new entries with 'initval'.
   inline void SetSize(int nsize, const T &initval);

   /** @brief Resize the array to size @a nsize using MemoryType @a mt. Note
       that unlike the other versions of SetSize(), the current content of the
       array is not preserved. */
   inline void SetSize(int nsize, MemoryType mt);

   /** Maximum number of entries the array can store without allocating more
       memory. */
   inline int Capacity() const { return data.Capacity(); }

   /// Ensures that the allocated size is at least the given size.
   inline void Reserve(int capacity)
   { if (capacity > Capacity()) { GrowSize(capacity); } }

   /// Reference access to the ith element.
   inline T & operator[](int i);

   /// Const reference access to the ith element.
   inline const T &operator[](int i) const;

   /// Append element 'el' to array, resize if necessary.
   inline int Append(const T & el);

   /// STL-like push_back. Append element 'el' to array, resize if necessary.
   void push_back(const T &el) { Append(el); }

   /// Append another array to this array, resize if necessary.
   inline int Append(const T *els, int nels);

   /// Append another array to this array, resize if necessary.
   inline int Append(const Array<T> &els) { return Append(els, els.Size()); }

   /// Prepend an 'el' to the array, resize if necessary.
   inline int Prepend(const T &el);

   /// Return the last element in the array.
   inline T &Last();

   /// Return the last element in the array.
   inline const T &Last() const;

   /// Append element when it is not yet in the array, return index.
   inline int Union(const T & el);

   /// Return the first index where 'el' is found; return -1 if not found.
   inline int Find(const T &el) const;

   /// Do bisection search for 'el' in a sorted array; return -1 if not found.
   inline int FindSorted(const T &el) const;

   /// Delete the last entry of the array.
   inline void DeleteLast() { if (size > 0) { size--; } }

   /// Delete the first entry with value == 'el'.
   inline void DeleteFirst(const T &el);

   /// Delete entries at @a indices, and resize.
   inline void DeleteAt(const Array<int> &indices);

   /// Delete the whole array.
   inline void DeleteAll();

   /// Reduces the capacity of the array to exactly match the current size.
   inline void ShrinkToFit();

   /// Create a copy of the internal array to the provided @a copy.
   inline void Copy(Array &copy) const;

   /// Make this Array a reference to a pointer.
   /** When @a own_data is true, the pointer @a data_ must be allocated with
       MemoryType given by MemoryManager::GetHostMemoryType(). */
   inline void MakeRef(T *data_, int size_, bool own_data = false);

   /// Make this Array a reference to a pointer.
   /** When @a own_data is true, the pointer @a data_ must be allocated with
       MemoryType given by @a mt. */
   inline void MakeRef(T *data_, int size, MemoryType mt, bool own_data);

   /// Make this Array a reference to 'master'.
   inline void MakeRef(const Array &master);

   /**
    * @brief Permute the array using the provided indices. Sorts the indices
    * variable in the process, thereby destroying the permutation. The rvalue
    * reference is to be used when this destruction is allowed, whilst the const
    * reference preserves at the cost of duplication.
    *
    * @param indices The indices of the ordering. data[i] = data[indices[i]].
    */
   template <typename I>
   inline void Permute(I &&indices);
   template <typename I>
   inline void Permute(const I &indices) { Permute(I(indices)); }

   /// Copy sub array starting from @a offset out to the provided @a sa.
   inline void GetSubArray(int offset, int sa_size, Array<T> &sa) const;

   /// Prints array to stream with width elements per row.
   void Print(std::ostream &out = mfem::out, int width = 4) const;

   /** @brief Save the Array to the stream @a out using the format @a fmt.
       The format @a fmt can be:

          0 - write the size followed by all entries
          1 - write only the entries
   */
   void Save(std::ostream &out, int fmt = 0) const;

   /** @brief Read an Array from the stream @a in using format @a fmt.
       The format @a fmt can be:

          0 - read the size then the entries
          1 - read Size() entries
   */
   void Load(std::istream &in, int fmt = 0);

   /** @brief Set the Array size to @a new_size and read that many entries from
       the stream @a in. */
   void Load(int new_size, std::istream &in)
   { SetSize(new_size); Load(in, 1); }

   /** @brief Find the maximal element in the array, using the comparison
       operator `<` for class T. */
   T Max() const;

   /** @brief Find the minimal element in the array, using the comparison
       operator `<` for class T. */
   T Min() const;

   /// Sorts the array in ascending order. This requires operator< to be defined for T.
   void Sort() { std::sort((T*)data, data + size); }

   /// Sorts the array in ascending order using the supplied comparison function object.
   template<class Compare>
   void Sort(Compare cmp) { std::sort((T*)data, data + size, cmp); }

   /** @brief Removes duplicities from a sorted array. This requires
       operator== to be defined for T. */
   void Unique()
   {
      T* end = std::unique((T*)data, data + size);
      SetSize((int)(end - data));
   }

   /// Return 1 if the array is sorted from lowest to highest.  Otherwise return 0.
   int IsSorted() const;

   /// Does the Array have Size zero.
   bool IsEmpty() const { return Size() == 0; }

   /// Return true if all entries of the array are the same.
   bool IsConstant() const;

   /// Fill the entries of the array with the cumulative sum of the entries.
   void PartialSum();

   /// Replace each entry of the array with its absolute value.
   void Abs();

   /// Return the sum of all the array entries using the '+'' operator for class 'T'.
   T Sum() const;

   /// Set all entries of the array to the provided constant.
   inline void operator=(const T &a);

   /// Copy data from a pointer. 'Size()' elements are copied.
   inline void Assign(const T *);

   /// STL-like copyTo @a dest from begin to end.
   template <typename U>
   inline void CopyTo(U *dest) { std::copy(begin(), end(), dest); }

   /** @brief Copy from @a src into this array.  Copies enough entries to
       fill the Capacity size of this array.  Careful this does not update
       the Size to match this Capacity after this.*/
   template <typename U>
   inline void CopyFrom(const U *src)
   {
      if (!begin() || size == 0) { return; }
      MFEM_ASSERT(begin() && src, "Error in Array::CopyFrom");
      std::memcpy(begin(), src, MemoryUsage());
   }

   /// STL-like begin.  Returns pointer to the first element of the array.
   inline T* begin() { return data; }

   /// STL-like end.  Returns pointer after the last element of the array.
   inline T* end() { return data + size; }

   /// STL-like begin.  Returns const pointer to the first element of the array.
   inline const T* begin() const { return data; }

   /// STL-like end.  Returns const pointer after the last element of the array.
   inline const T* end() const { return data + size; }

   /// Returns the number of bytes allocated for the array including any reserve.
   std::size_t MemoryUsage() const { return Capacity() * sizeof(T); }

   /// Shortcut for mfem::Read(a.GetMemory(), a.Size(), on_dev).
   const T *Read(bool on_dev = true) const
   { return mfem::Read(data, size, on_dev); }

   /// Shortcut for mfem::Read(a.GetMemory(), a.Size(), false).
   const T *HostRead() const
   { return mfem::Read(data, size, false); }

   /// Shortcut for mfem::Write(a.GetMemory(), a.Size(), on_dev).
   T *Write(bool on_dev = true)
   { return mfem::Write(data, size, on_dev); }

   /// Shortcut for mfem::Write(a.GetMemory(), a.Size(), false).
   T *HostWrite()
   { return mfem::Write(data, size, false); }

   /// Shortcut for mfem::ReadWrite(a.GetMemory(), a.Size(), on_dev).
   T *ReadWrite(bool on_dev = true)
   { return mfem::ReadWrite(data, size, on_dev); }

   /// Shortcut for mfem::ReadWrite(a.GetMemory(), a.Size(), false).
   T *HostReadWrite()
   { return mfem::ReadWrite(data, size, false); }
};

template <class T>
inline bool operator==(const Array<T> &LHS, const Array<T> &RHS)
{
   if ( LHS.Size() != RHS.Size() ) { return false; }
   for (int i=0; i<LHS.Size(); i++)
   {
      if ( LHS[i] != RHS[i] ) { return false; }
   }
   return true;
}

template <class T>
inline bool operator!=(const Array<T> &LHS, const Array<T> &RHS)
{
   return !( LHS == RHS );
}


/// Utility function similar to std::as_const in c++17.
template <typename T> const T &AsConst(const T &a) { return a; }


template <class T>
class Array2D;

template <class T>
void Swap(Array2D<T> &, Array2D<T> &);

/// Dynamic 2D array using row-major layout
template <class T>
class Array2D
{
private:
   friend void Swap<T>(Array2D<T> &, Array2D<T> &);

   Array<T> array1d;
   int M, N; // number of rows and columns

public:
   Array2D() { M = N = 0; }

   /// Construct an m x n 2D array.
   Array2D(int m, int n) : array1d(m*n) { M = m; N = n; }

   Array2D(const Array2D &) = default;

   /// Set the 2D array size to m x n.
   void SetSize(int m, int n) { array1d.SetSize(m*n); M = m; N = n; }

   int NumRows() const { return M; }
   int NumCols() const { return N; }

   inline const T &operator()(int i, int j) const;
   inline       T &operator()(int i, int j);

   inline const T *operator[](int i) const;
   inline T       *operator[](int i);

   const T *operator()(int i) const { return (*this)[i]; }
   T       *operator()(int i)       { return (*this)[i]; }

   const T *GetRow(int i) const { return (*this)[i]; }
   T       *GetRow(int i)       { return (*this)[i]; }

   /// Extract a copy of the @a i-th row into the Array @a sa.
   void GetRow(int i, Array<T> &sa) const
   {
      sa.SetSize(N);
      sa.Assign(GetRow(i));
   }

   /** @brief Save the Array2D to the stream @a out using the format @a fmt.
       The format @a fmt can be:

          0 - write the number of rows and columns, followed by all entries
          1 - write only the entries, using row-major layout
   */
   void Save(std::ostream &os, int fmt = 0) const
   {
      if (fmt == 0) { os << NumRows() << ' ' << NumCols() << '\n'; }
      array1d.Save(os, 1);
   }

   /** @brief Read an Array2D from the stream @a in using format @a fmt.
       The format @a fmt can be:

          0 - read the number of rows and columns, then the entries
          1 - read NumRows() x NumCols() entries, using row-major layout
   */
   void Load(std::istream &in, int fmt = 0)
   {
      if (fmt == 0) { in >> M >> N; array1d.SetSize(M*N); }
      array1d.Load(in, 1);
   }

   /// Read an Array2D from a file
   void Load(const char *filename, int fmt = 0);

   /** @brief Set the Array2D dimensions to @a new_size0 x @a new_size1 and read
       that many entries from the stream @a in. */
   void Load(int new_size0,int new_size1, std::istream &in)
   { SetSize(new_size0,new_size1); Load(in, 1); }

   /// Create a copy of the internal array to the provided @a copy.
   void Copy(Array2D &copy) const
   { copy.M = M; copy.N = N; array1d.Copy(copy.array1d); }

   /// Set all entries of the array to the provided constant.
   inline void operator=(const T &a)
   { array1d = a; }

   inline Array2D& operator=(const Array2D &a) = default;

   /// Make this Array a reference to 'master'
   inline void MakeRef(const Array2D &master)
   { M = master.M; N = master.N; array1d.MakeRef(master.array1d); }

   /// Delete all dynamically allocated memory, resetting all dimensions to zero.
   inline void DeleteAll() { M = 0; N = 0; array1d.DeleteAll(); }

   /// Prints array to stream with width elements per row
   void Print(std::ostream &out = mfem::out, int width = 4);

   /** @brief Find the maximal element in the array, using the comparison
        operator `<` for class T. */
   T Max() const { return array1d.Max(); }

   /** @brief Find the minimal element in the array, using the comparison
       operator `<` for class T. */
   T Min() const { return array1d.Min(); }
};


template <class T>
class Array3D
{
private:
   Array<T> array1d;
   int N2, N3;

public:
   Array3D() { N2 = N3 = 0; }

   /// Construct a 3D array of size n1 x n2 x n3.
   Array3D(int n1, int n2, int n3)
      : array1d(n1*n2*n3) { N2 = n2; N3 = n3; }

   /// Set the 3D array size to n1 x n2 x n3.
   void SetSize(int n1, int n2, int n3)
   { array1d.SetSize(n1*n2*n3); N2 = n2; N3 = n3; }

   /// Get the 3D array size in the first dimension.
   int GetSize1() const
   {
      const int size = array1d.Size();
      return size == 0 ? 0 : size / (N2 * N3);
   }

   /// Get the 3D array size in the second dimension.
   int GetSize2() const { return N2; }

   /// Get the 3D array size in the third dimension.
   int GetSize3() const { return N3; }

   inline const T &operator()(int i, int j, int k) const;
   inline       T &operator()(int i, int j, int k);

   /// Set all entries of the array to the provided constant.
   inline void operator=(const T &a)
   { array1d = a; }
};


/** A container for items of type T. Dynamically grows as items are added.
 *  Each item is accessible by its index. Items are allocated in larger chunks
 *  (blocks), so the 'Append' method is very fast on average.
 */
template<typename T>
class BlockArray
{
public:
   BlockArray(int block_size = 16*1024);
   BlockArray(const BlockArray<T> &other); // deep copy
   BlockArray& operator=(const BlockArray&) = delete; // not supported
   BlockArray(BlockArray<T> &&other) = default;
   BlockArray& operator=(BlockArray<T> &&other) = default;
   ~BlockArray() { Destroy(); }

   /// Allocate and construct a new item in the array, return its index.
   int Append();

   /// Allocate and copy-construct a new item in the array, return its index.
   int Append(const T &item);

   /// Access item of the array.
   inline T& At(int index)
   {
      CheckIndex(index);
      return blocks[index >> shift][index & mask];
   }
   inline const T& At(int index) const
   {
      CheckIndex(index);
      return blocks[index >> shift][index & mask];
   }

   /// Access item of the array.
   inline T& operator[](int index) { return At(index); }
   inline const T& operator[](int index) const { return At(index); }

   /// Return the number of items actually stored.
   int Size() const { return size; }

   /// Return the current capacity of the BlockArray.
   int Capacity() const { return blocks.Size()*(mask+1); }

   /// Destroy all items, set size to zero.
   void DeleteAll() { Destroy(); blocks.DeleteAll(); size = 0; }

   void Swap(BlockArray<T> &other);

   std::size_t MemoryUsage() const;

protected:
   template <typename cA, typename cT>
   class iterator_base
   {
   public:
      cT& operator*() const { return *ptr; }
      cT* operator->() const { return ptr; }

      bool good() const { return !stop; }
      int index() const { return (ptr - ref); }

   protected:
      cA *array;
      cT *ptr, *b_end, *ref;
      int b_end_idx;
      bool stop;

      iterator_base() { }
      iterator_base(bool stop) : stop(stop) { }
      iterator_base(cA *a)
         : array(a), ptr(a->blocks[0]), ref(ptr), stop(false)
      {
         b_end_idx = std::min(a->size, a->mask+1);
         b_end = ptr + b_end_idx;
      }

      void next()
      {
         MFEM_ASSERT(!stop, "invalid use");
         if (++ptr == b_end)
         {
            if (b_end_idx < array->size)
            {
               ptr = &array->At(b_end_idx);
               ref = ptr - b_end_idx;
               b_end_idx = std::min(array->size, (b_end_idx|array->mask) + 1);
               b_end = &array->At(b_end_idx-1) + 1;
            }
            else
            {
               MFEM_ASSERT(b_end_idx == array->size, "invalid use");
               stop = true;
            }
         }
      }
   };

public:
   class iterator : public iterator_base<BlockArray, T>
   {
   protected:
      friend class BlockArray;
      typedef iterator_base<BlockArray, T> base;

      iterator() { }
      iterator(bool stop) : base(stop) { }
      iterator(BlockArray *a) : base(a) { }

   public:
      iterator &operator++() { base::next(); return *this; }

      bool operator==(const iterator &other) const { return base::stop; }
      bool operator!=(const iterator &other) const { return !base::stop; }
   };

   class const_iterator : public iterator_base<const BlockArray, const T>
   {
   protected:
      friend class BlockArray;
      typedef iterator_base<const BlockArray, const T> base;

      const_iterator() { }
      const_iterator(bool stop) : base(stop) { }
      const_iterator(const BlockArray *a) : base(a) { }

   public:
      const_iterator &operator++() { base::next(); return *this; }

      bool operator==(const const_iterator &other) const { return base::stop; }
      bool operator!=(const const_iterator &other) const { return !base::stop; }
   };

   iterator begin() { return size ? iterator(this) : iterator(true); }
   iterator end() { return iterator(); }
   const_iterator begin() const { return cbegin(); }
   const_iterator end() const { return cend(); }

   const_iterator cbegin() const
   { return size ? const_iterator(this) : const_iterator(true); }
   const_iterator cend() const { return const_iterator(); }

protected:
   Array<T*> blocks;
   int size, shift, mask;

   int Alloc();

   inline void CheckIndex(int index) const
   {
      MFEM_ASSERT(index >= 0 && index < size,
                  "Out of bounds access: " << index << ", size = " << size);
   }

   void Destroy();
};


/// inlines ///

template <class T>
inline void Swap(T &a, T &b)
{
   T c = a;
   a = b;
   b = c;
}

template <class T>
inline void Swap(Array<T> &a, Array<T> &b)
{
   Swap(a.data, b.data);
   Swap(a.size, b.size);
}

template <class T>
inline Array<T>::Array(const Array &src)
   : size(src.Size())
{
   size > 0 ? data.New(size, src.data.GetMemoryType()) : data.Reset();
   data.CopyFrom(src.data, size);
   data.UseDevice(src.data.UseDevice());
}

template <typename T> template <typename CT>
inline Array<T>::Array(const Array<CT> &src)
   : size(src.Size())
{
   size > 0 ? data.New(size) : data.Reset();
   for (int i = 0; i < size; i++) { (*this)[i] = T(src[i]); }
}

template <typename T>
template <typename CT, typename std::enable_if<
             std::is_convertible<CT,T>::value,bool>::type>
inline Array<T>::Array(std::initializer_list<CT> values) : Array(values.size())
{
   std::copy(values.begin(), values.end(), begin());
}

template <typename T> template <typename CT, int N>
inline Array<T>::Array(const CT (&values)[N]) : Array(N)
{
   std::copy(values, values + N, begin());
}

template <class T>
inline void Array<T>::GrowSize(int minsize)
{
   const int nsize = std::max(minsize, 2 * data.Capacity());
   Memory<T> p(nsize, data.GetMemoryType());
   p.CopyFrom(data, size);
   p.UseDevice(data.UseDevice());
   data.Delete();
   data = p;
}

template <typename T>
inline void Array<T>::ShrinkToFit()
{
   if (Capacity() == size) { return; }
   Memory<T> p(size, data.GetMemoryType());
   p.CopyFrom(data, size);
   p.UseDevice(data.UseDevice());
   data.Delete();
   data = p;
}

template <typename T>
template <typename I>
inline void Array<T>::Permute(I &&indices)
{
   for (int i = 0; i < size; i++)
   {
      auto current = i;
      while (i != indices[current])
      {
         auto next = indices[current];
         std::swap(data[current], data[next]);
         indices[current] = current;
         current = next;
      }
      indices[current] = current;
   }
}

template <typename T> template <typename CT>
inline Array<T> &Array<T>::operator=(const Array<CT> &src)
{
   SetSize(src.Size());
   for (int i = 0; i < size; i++) { (*this)[i] = T(src[i]); }
   return *this;
}

template <class T>
inline void Array<T>::SetSize(int nsize)
{
   MFEM_ASSERT( nsize>=0, "Size must be non-negative.  It is " << nsize );
   if (nsize > Capacity())
   {
      GrowSize(nsize);
   }
   size = nsize;
}

template <class T>
inline void Array<T>::SetSize(int nsize, const T &initval)
{
   MFEM_ASSERT( nsize>=0, "Size must be non-negative.  It is " << nsize );
   if (nsize > size)
   {
      if (nsize > Capacity())
      {
         GrowSize(nsize);
      }
      for (int i = size; i < nsize; i++)
      {
         data[i] = initval;
      }
   }
   size = nsize;
}

template <class T>
inline void Array<T>::SetSize(int nsize, MemoryType mt)
{
   MFEM_ASSERT(nsize >= 0, "invalid new size: " << nsize);
   if (mt == data.GetMemoryType())
   {
      if (nsize <= Capacity())
      {
         size = nsize;
         return;
      }
   }
   const bool use_dev = data.UseDevice();
   data.Delete();
   if (nsize > 0)
   {
      data.New(nsize, mt);
      size = nsize;
   }
   else
   {
      data.Reset();
      size = 0;
   }
   data.UseDevice(use_dev);
}

template <class T>
inline T &Array<T>::operator[](int i)
{
   MFEM_ASSERT( i>=0 && i<size,
                "Access element " << i << " of array, size = " << size );
   return data[i];
}

template <class T>
inline const T &Array<T>::operator[](int i) const
{
   MFEM_ASSERT( i>=0 && i<size,
                "Access element " << i << " of array, size = " << size );
   return data[i];
}

template <class T>
inline int Array<T>::Append(const T &el)
{
   SetSize(size+1);
   data[size-1] = el;
   return size;
}

template <class T>
inline int Array<T>::Append(const T *els, int nels)
{
   const int old_size = size;

   SetSize(size + nels);
   for (int i = 0; i < nels; i++)
   {
      data[old_size+i] = els[i];
   }
   return size;
}

template <class T>
inline int Array<T>::Prepend(const T &el)
{
   SetSize(size+1);
   for (int i = size-1; i > 0; i--)
   {
      data[i] = data[i-1];
   }
   data[0] = el;
   return size;
}

template <class T>
inline T &Array<T>::Last()
{
   MFEM_ASSERT(size > 0, "Array size is zero: " << size);
   return data[size-1];
}

template <class T>
inline const T &Array<T>::Last() const
{
   MFEM_ASSERT(size > 0, "Array size is zero: " << size);
   return data[size-1];
}

template <class T>
inline int Array<T>::Union(const T &el)
{
   int i = 0;
   while ((i < size) && (data[i] != el)) { i++; }
   if (i == size)
   {
      Append(el);
   }
   return i;
}

template <class T>
inline int Array<T>::Find(const T &el) const
{
   for (int i = 0; i < size; i++)
   {
      if (data[i] == el) { return i; }
   }
   return -1;
}

template <class T>
inline int Array<T>::FindSorted(const T &el) const
{
   const T *begin = data, *end = begin + size;
   const T* first = std::lower_bound(begin, end, el);
   if (first == end || !(*first == el)) { return  -1; }
   return (int)(first - begin);
}

template <class T>
inline void Array<T>::DeleteFirst(const T &el)
{
   for (int i = 0; i < size; i++)
   {
      if (data[i] == el)
      {
         for (i++; i < size; i++)
         {
            data[i-1] = data[i];
         }
         size--;
         return;
      }
   }
}

template <class T>
inline void Array<T>::DeleteAt(const Array<int> &indices)
{
<<<<<<< HEAD
=======
   HostReadWrite();

>>>>>>> 78cd3d38
   // Make a copy of the indices, sorted.
   Array<int> sorted_indices(indices);
   sorted_indices.Sort();

   int rm_count = 0;
   for (int i = 0; i < size; i++)
   {
      if (rm_count < sorted_indices.Size() && i == sorted_indices[rm_count])
      {
         rm_count++;
      }
      else
      {
         data[i-rm_count] = data[i]; // shift data rm_count
      }
   }

   // Resize to remove tail
   size -= rm_count;
}

template <class T>
inline void Array<T>::DeleteAll()
{
   const bool use_dev = data.UseDevice();
   data.Delete();
   data.Reset();
   size = 0;
   data.UseDevice(use_dev);
}

template <typename T>
inline void Array<T>::Copy(Array &copy) const
{
   copy.SetSize(Size(), data.GetMemoryType());
   data.CopyTo(copy.data, Size());
   copy.data.UseDevice(data.UseDevice());
}

template <class T>
inline void Array<T>::MakeRef(T *data_, int size_, bool own_data)
{
   data.Delete();
   data.Wrap(data_, size_, own_data);
   size = size_;
}

template <class T>
inline void Array<T>::MakeRef(T *data_, int size_, MemoryType mt, bool own_data)
{
   data.Delete();
   data.Wrap(data_, size_, mt, own_data);
   size = size_;
}

template <class T>
inline void Array<T>::MakeRef(const Array &master)
{
   data.Delete();
   size = master.size;
   data.MakeAlias(master.GetMemory(), 0, size);
}

template <class T>
inline void Array<T>::GetSubArray(int offset, int sa_size, Array<T> &sa) const
{
   sa.SetSize(sa_size);
   for (int i = 0; i < sa_size; i++)
   {
      sa[i] = (*this)[offset+i];
   }
}

template <class T>
inline void Array<T>::operator=(const T &a)
{
   for (int i = 0; i < size; i++)
   {
      data[i] = a;
   }
}

template <class T>
inline void Array<T>::Assign(const T *p)
{
   data.CopyFromHost(p, Size());
}


template <class T>
inline const T &Array2D<T>::operator()(int i, int j) const
{
   MFEM_ASSERT( i>=0 && i< array1d.Size()/N && j>=0 && j<N,
                "Array2D: invalid access of element (" << i << ',' << j
                << ") in array of size (" << array1d.Size()/N << ',' << N
                << ")." );
   return array1d[i*N+j];
}

template <class T>
inline T &Array2D<T>::operator()(int i, int j)
{
   MFEM_ASSERT( i>=0 && i< array1d.Size()/N && j>=0 && j<N,
                "Array2D: invalid access of element (" << i << ',' << j
                << ") in array of size (" << array1d.Size()/N << ',' << N
                << ")." );
   return array1d[i*N+j];
}

template <class T>
inline const T *Array2D<T>::operator[](int i) const
{
   MFEM_ASSERT( i>=0 && i< array1d.Size()/N,
                "Array2D: invalid access of row " << i << " in array with "
                << array1d.Size()/N << " rows.");
   return &array1d[i*N];
}

template <class T>
inline T *Array2D<T>::operator[](int i)
{
   MFEM_ASSERT( i>=0 && i< array1d.Size()/N,
                "Array2D: invalid access of row " << i << " in array with "
                << array1d.Size()/N << " rows.");
   return &array1d[i*N];
}


template <class T>
inline void Swap(Array2D<T> &a, Array2D<T> &b)
{
   Swap(a.array1d, b.array1d);
   Swap(a.N, b.N);
}


template <class T>
inline const T &Array3D<T>::operator()(int i, int j, int k) const
{
   MFEM_ASSERT(i >= 0 && i < array1d.Size() / N2 / N3 && j >= 0 && j < N2
               && k >= 0 && k < N3,
               "Array3D: invalid access of element ("
               << i << ',' << j << ',' << k << ") in array of size ("
               << array1d.Size() / N2 / N3 << ',' << N2 << ',' << N3 << ").");
   return array1d[(i*N2+j)*N3+k];
}

template <class T>
inline T &Array3D<T>::operator()(int i, int j, int k)
{
   MFEM_ASSERT(i >= 0 && i < array1d.Size() / N2 / N3 && j >= 0 && j < N2
               && k >= 0 && k < N3,
               "Array3D: invalid access of element ("
               << i << ',' << j << ',' << k << ") in array of size ("
               << array1d.Size() / N2 / N3 << ',' << N2 << ',' << N3 << ").");
   return array1d[(i*N2+j)*N3+k];
}


template<typename T>
BlockArray<T>::BlockArray(int block_size)
{
   mask = block_size-1;
   MFEM_VERIFY(!(block_size & mask), "block_size must be a power of two.");

   size = shift = 0;
   while ((1 << shift) < block_size) { shift++; }
}

template<typename T>
BlockArray<T>::BlockArray(const BlockArray<T> &other)
{
   blocks.SetSize(other.blocks.Size());

   size = other.size;
   shift = other.shift;
   mask = other.mask;

   int bsize = mask+1;
   for (int i = 0; i < blocks.Size(); i++)
   {
      blocks[i] = (T*) new char[bsize * sizeof(T)];
   }

   // copy all items
   for (int i = 0; i < size; i++)
   {
      new (&At(i)) T(other[i]);
   }
}

template<typename T>
int BlockArray<T>::Alloc()
{
   int bsize = mask+1;
   if (size >= blocks.Size() * bsize)
   {
      T* new_block = (T*) new char[bsize * sizeof(T)];
      blocks.Append(new_block);
   }
   return size++;
}

template<typename T>
int BlockArray<T>::Append()
{
   int index = Alloc();
   new (&At(index)) T();
   return index;
}

template<typename T>
int BlockArray<T>::Append(const T &item)
{
   int index = Alloc();
   new (&At(index)) T(item);
   return index;
}

template<typename T>
void BlockArray<T>::Swap(BlockArray<T> &other)
{
   mfem::Swap(blocks, other.blocks);
   std::swap(size, other.size);
   std::swap(shift, other.shift);
   std::swap(mask, other.mask);
}

template<typename T>
std::size_t BlockArray<T>::MemoryUsage() const
{
   return (mask+1)*sizeof(T)*blocks.Size() + blocks.MemoryUsage();
}

template<typename T>
void BlockArray<T>::Destroy()
{
   int bsize = size & mask;
   for (int i = blocks.Size(); i != 0; )
   {
      T *block = blocks[--i];
      for (int j = bsize; j != 0; )
      {
         block[--j].~T();
      }
      delete [] (char*) block;
      bsize = mask+1;
   }
}

} // namespace mfem

#endif<|MERGE_RESOLUTION|>--- conflicted
+++ resolved
@@ -974,11 +974,8 @@
 template <class T>
 inline void Array<T>::DeleteAt(const Array<int> &indices)
 {
-<<<<<<< HEAD
-=======
    HostReadWrite();
 
->>>>>>> 78cd3d38
    // Make a copy of the indices, sorted.
    Array<int> sorted_indices(indices);
    sorted_indices.Sort();
