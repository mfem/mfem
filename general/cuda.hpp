--- conflicted
+++ resolved
@@ -44,10 +44,6 @@
        printf("CUDA error: %s\n", cudaGetErrorString(error));
        exit(-1);
      }
-<<<<<<< HEAD
-=======
-
->>>>>>> 00883ed0
 }
 constexpr static inline bool usingNvccCompiler() { return true; }
 #else // ***********************************************************************
