// Copyright (c) 2010, Lawrence Livermore National Security, LLC. Produced at
// the Lawrence Livermore National Laboratory. LLNL-CODE-443211. All Rights
// reserved. See file COPYRIGHT for details.
//
// This file is part of the MFEM library. For more information and source code
// availability see http://mfem.org.
//
// MFEM is free software; you can redistribute it and/or modify it under the
// terms of the GNU Lesser General Public License (as published by the Free
// Software Foundation) version 2.1 dated February 1999.

#ifndef MFEM_CUDA_HPP
#define MFEM_CUDA_HPP

#include <cstddef>

#ifdef MFEM_USE_CUDA
#include <cuda.h>
#endif

namespace mfem
{

#ifdef MFEM_USE_CUDA
#define MFEM_DEVICE __device__
#define MFEM_HOST_DEVICE __host__ __device__
inline void CuCheck(const unsigned int c)
{
   MFEM_ASSERT(c == cudaSuccess, cudaGetErrorString(cudaGetLastError()));
}
#if __CUDA_ARCH__ < 600
static __device__ double atomicAdd(double* address, double val)
{
   unsigned long long int* address_as_ull = (unsigned long long int*)address;
   unsigned long long int old = *address_as_ull, assumed;
   do
   {
      assumed = old;
      old =
         atomicCAS(address_as_ull, assumed,
                   __double_as_longlong(val +
                                        __longlong_as_double(assumed)));
      // Note: uses integer comparison to avoid hang in case of NaN
      // (since NaN != NaN)
   }
   while (assumed != old);
   return __longlong_as_double(old);
}
<<<<<<< HEAD
constexpr static inline bool usingNvccCompiler() { return true; }
#else // ***********************************************************************
#define __host__
#define __device__
#define __constant__
typedef int CUdevice;
typedef int CUcontext;
typedef void* CUstream;
template <size_t BLOCKS, typename DBODY>
void cuWrap(const size_t N, DBODY &&d_body) {}
constexpr static inline bool usingNvccCompiler() { return false; }
#endif // __NVCC__

// *****************************************************************************
namespace mfem
{
=======
#endif // __CUDA_ARCH__ < 600
template<typename T> MFEM_HOST_DEVICE
inline T AtomicAdd(T* address, T val)
{
   return atomicAdd(address, val);
}
#else // MFEM_USE_CUDA
#define MFEM_DEVICE
#define MFEM_HOST_DEVICE
typedef int CUdevice;
typedef int CUcontext;
typedef void* CUstream;
template<typename T> inline T AtomicAdd(T* address, T val)
{
#if defined(_OPENMP)
   #pragma omp atomic
#endif
   *address += val;
   return *address;
}
#endif // MFEM_USE_CUDA
>>>>>>> 76a1c705

/// Allocates device memory
void* CuMemAlloc(void **d_ptr, size_t bytes);

/// Frees device memory
void* CuMemFree(void *d_ptr);

/// Copies memory from Host to Device
void* CuMemcpyHtoD(void *d_dst, const void *h_src, size_t bytes);

/// Copies memory from Host to Device
void* CuMemcpyHtoDAsync(void *d_dst, const void *h_src,
                        size_t bytes, void *stream);

/// Copies memory from Device to Device
void* CuMemcpyDtoD(void *d_dst, void *d_src, size_t bytes);

/// Copies memory from Device to Device
void* CuMemcpyDtoDAsync(void *d_dst, void *d_src, size_t bytes, void *stream);

/// Copies memory from Device to Host
void* CuMemcpyDtoH(void *h_dst, void *d_src, size_t bytes);

/// Copies memory from Device to Host
void* CuMemcpyDtoHAsync(void *h_dst, void *d_src, size_t bytes, void *stream);

} // namespace mfem

#endif // MFEM_CUDA_HPP<|MERGE_RESOLUTION|>--- conflicted
+++ resolved
@@ -46,24 +46,6 @@
    while (assumed != old);
    return __longlong_as_double(old);
 }
-<<<<<<< HEAD
-constexpr static inline bool usingNvccCompiler() { return true; }
-#else // ***********************************************************************
-#define __host__
-#define __device__
-#define __constant__
-typedef int CUdevice;
-typedef int CUcontext;
-typedef void* CUstream;
-template <size_t BLOCKS, typename DBODY>
-void cuWrap(const size_t N, DBODY &&d_body) {}
-constexpr static inline bool usingNvccCompiler() { return false; }
-#endif // __NVCC__
-
-// *****************************************************************************
-namespace mfem
-{
-=======
 #endif // __CUDA_ARCH__ < 600
 template<typename T> MFEM_HOST_DEVICE
 inline T AtomicAdd(T* address, T val)
@@ -85,7 +67,6 @@
    return *address;
 }
 #endif // MFEM_USE_CUDA
->>>>>>> 76a1c705
 
 /// Allocates device memory
 void* CuMemAlloc(void **d_ptr, size_t bytes);
