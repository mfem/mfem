--- conflicted
+++ resolved
@@ -409,11 +409,9 @@
    inline int Hash(const Hashed4& item) const
    { return Hash(item.p1, item.p2, item.p3); }
 
-<<<<<<< HEAD
    inline int Hash(const Hashed5& item) const
    { return Hash(item.p1, item.p2, item.p3, item.p4); };
 
-=======
    /** @brief Search the index of the item associated to the key (p1,p2)
        starting from the item with index @a id.
 
@@ -423,7 +421,6 @@
        @return The index "id" of the key in the BlockArray<T>.
 
        @warning This method should only be called if T inherits from Hashed2. */
->>>>>>> c3eb769a
    int SearchList(int id, int p1, int p2) const;
 
    /** @brief Search the index of the item associated to the key (p1,p2,p3,(p4))
@@ -988,7 +985,6 @@
 }
 
 template<typename T>
-<<<<<<< HEAD
 void HashTable<T>::Reparent(int id,
                             int new_p1, int new_p2, int new_p3, int new_p4, int new_p5)
 {
@@ -1007,10 +1003,7 @@
 }
 
 template<typename T>
-long HashTable<T>::MemoryUsage() const
-=======
 std::size_t HashTable<T>::MemoryUsage() const
->>>>>>> c3eb769a
 {
    return (mask+1) * sizeof(int) + Base::MemoryUsage() + unused.MemoryUsage();
 }
